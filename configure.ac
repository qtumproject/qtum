--- conflicted
+++ resolved
@@ -1,12 +1,7 @@
 AC_PREREQ([2.69])
 define(_CLIENT_VERSION_MAJOR, 0)
-<<<<<<< HEAD
-define(_CLIENT_VERSION_MINOR, 20)
-define(_CLIENT_VERSION_REVISION, 2)
-=======
 define(_CLIENT_VERSION_MINOR, 21)
 define(_CLIENT_VERSION_REVISION, 1)
->>>>>>> da23532c
 define(_CLIENT_VERSION_BUILD, 0)
 define(_CLIENT_VERSION_RC, 0)
 define(_CLIENT_VERSION_IS_RELEASE, true)
@@ -19,15 +14,12 @@
 AC_CONFIG_AUX_DIR([build-aux])
 AC_CONFIG_MACRO_DIR([build-aux/m4])
 
-<<<<<<< HEAD
-=======
 m4_ifndef([PKG_PROG_PKG_CONFIG], [AC_MSG_ERROR([PKG_PROG_PKG_CONFIG macro not found. Please install pkg-config and re-run autogen.sh])])
 PKG_PROG_PKG_CONFIG
 if test "x$PKG_CONFIG" = x; then
   AC_MSG_ERROR([pkg-config not found])
 fi
 
->>>>>>> da23532c
 BITCOIN_DAEMON_NAME=qtumd
 BITCOIN_GUI_NAME=qtum-qt
 BITCOIN_CLI_NAME=qtum-cli
@@ -78,10 +70,6 @@
      CXX="$CXX-posix"
   ;;
 esac
-<<<<<<< HEAD
-dnl Require C++14 compiler (no GNU extensions)
-AX_CXX_COMPILE_STDCXX([14], [noext], [mandatory], [nodefault])
-=======
 
 AC_ARG_ENABLE([c++17],
   [AS_HELP_STRING([--enable-c++17],
@@ -96,7 +84,6 @@
   AX_CXX_COMPILE_STDCXX([14], [noext], [mandatory])
 fi
 
->>>>>>> da23532c
 dnl Check if -latomic is required for <std::atomic>
 CHECK_ATOMIC
 
@@ -456,15 +443,10 @@
   AX_CHECK_COMPILE_FLAG([-Wunused-local-typedef],[NOWARN_CXXFLAGS="$NOWARN_CXXFLAGS -Wno-unused-local-typedef"],,[[$CXXFLAG_WERROR]])
   AX_CHECK_COMPILE_FLAG([-Wdeprecated-register],[NOWARN_CXXFLAGS="$NOWARN_CXXFLAGS -Wno-deprecated-register"],,[[$CXXFLAG_WERROR]])
   AX_CHECK_COMPILE_FLAG([-Wimplicit-fallthrough],[NOWARN_CXXFLAGS="$NOWARN_CXXFLAGS -Wno-implicit-fallthrough"],,[[$CXXFLAG_WERROR]])
-<<<<<<< HEAD
-  AX_CHECK_COMPILE_FLAG([-Wno-unknown-pragmas],[NOWARN_CXXFLAGS="$NOWARN_CXXFLAGS -Wno-unknown-pragmas"],,[[$CXXFLAG_WERROR]])
-  AX_CHECK_COMPILE_FLAG([-Wno-strict-aliasing],[NOWARN_CXXFLAGS="$NOWARN_CXXFLAGS -Wno-strict-aliasing"],,[[$CXXFLAG_WERROR]])
-=======
   AX_CHECK_COMPILE_FLAG([-Wdeprecated-copy],[NOWARN_CXXFLAGS="$NOWARN_CXXFLAGS -Wno-deprecated-copy"],,[[$CXXFLAG_WERROR]])
   AX_CHECK_COMPILE_FLAG([-Wno-unknown-pragmas],[NOWARN_CXXFLAGS="$NOWARN_CXXFLAGS -Wno-unknown-pragmas"],,[[$CXXFLAG_WERROR]])
   AX_CHECK_COMPILE_FLAG([-Wno-strict-aliasing],[NOWARN_CXXFLAGS="$NOWARN_CXXFLAGS -Wno-strict-aliasing"],,[[$CXXFLAG_WERROR]])
   AX_CHECK_COMPILE_FLAG([-Wno-duplicated-branches],[NOWARN_CXXFLAGS="$NOWARN_CXXFLAGS -Wno-duplicated-branches"],,[[$CXXFLAG_WERROR]])
->>>>>>> da23532c
 fi
 
 dnl Don't allow extended (non-ASCII) symbols in identifiers. This is easier for code review.
@@ -677,17 +659,6 @@
          qt5_prefix=$($BREW --prefix qt5 2>/dev/null)
          if test x$openssl_prefix != x; then
            PKG_CONFIG_PATH="$openssl_prefix/lib/pkgconfig:$PKG_CONFIG_PATH"
-<<<<<<< HEAD
-           export PKG_CONFIG_PATH
-         fi
-         if test x$bdb_prefix != x; then
-           CPPFLAGS="$CPPFLAGS -I$bdb_prefix/include"
-           LIBS="$LIBS -L$bdb_prefix/lib"
-         fi
-         if test x$qt5_prefix != x; then
-           PKG_CONFIG_PATH="$qt5_prefix/lib/pkgconfig:$PKG_CONFIG_PATH"
-=======
->>>>>>> da23532c
            export PKG_CONFIG_PATH
          fi
 
@@ -743,19 +714,6 @@
 esac
 
 LIBFF_TARGET_FLAGS=""
-<<<<<<< HEAD
-
-if test x$use_pkgconfig = xyes; then
-  m4_ifndef([PKG_PROG_PKG_CONFIG], [AC_MSG_ERROR(PKG_PROG_PKG_CONFIG macro not found. Please install pkg-config and re-run autogen.sh.)])
-  m4_ifdef([PKG_PROG_PKG_CONFIG], [
-  PKG_PROG_PKG_CONFIG
-  if test x"$PKG_CONFIG" = "x"; then
-    AC_MSG_ERROR(pkg-config not found.)
-  fi
-  ])
-fi
-=======
->>>>>>> da23532c
 
 if test x$use_extended_functional_tests != xno; then
   AC_SUBST(EXTENDED_FUNCTIONAL_TESTS, --extended)
@@ -1240,8 +1198,6 @@
 AC_SUBST(LIBFF_CPPFLAGS)
 AC_SUBST(LIBFF)
 
-<<<<<<< HEAD
-=======
 dnl SUPPRESSED_CPPFLAGS=SUPPRESS_WARNINGS([$SOME_CPPFLAGS])
 dnl Replace -I with -isystem in $SOME_CPPFLAGS to suppress warnings from
 dnl headers from its include directories and return the result.
@@ -1253,7 +1209,6 @@
 dnl it would break GCC's #include_next.
 AC_DEFUN([SUPPRESS_WARNINGS],
          [$(echo $1 |${SED} -E -e 's/(^| )-I/\1-isystem /g' -e 's;-isystem /usr/include([/ ]|$);-I/usr/include\1;g')])
->>>>>>> da23532c
 dnl enable-fuzz should disable all other targets
 if test "x$enable_fuzz" = "xyes"; then
   AC_MSG_WARN(enable-fuzz will disable all other targets)
@@ -1378,8 +1333,6 @@
 AX_BOOST_THREAD
 AX_BOOST_RANDOM
 AX_BOOST_CHRONO
-<<<<<<< HEAD
-=======
 
 dnl Opt-in to boost-process
 AS_IF([ test x$with_boost_process != x ], [ AX_BOOST_PROCESS ], [ ax_cv_boost_process=no ] )
@@ -1387,7 +1340,6 @@
 if test x$suppress_external_warnings != xno; then
     BOOST_CPPFLAGS=SUPPRESS_WARNINGS($BOOST_CPPFLAGS)
 fi
->>>>>>> da23532c
 
 dnl Boost 1.56 through 1.62 allow using std::atomic instead of its own atomic
 dnl counter implementations. In 1.63 and later the std::atomic approach is default.
@@ -1433,49 +1385,7 @@
   fi
 fi
 
-<<<<<<< HEAD
-if test x$use_boost = xyes; then
-
-BOOST_LIBS="$BOOST_LDFLAGS $BOOST_SYSTEM_LIB $BOOST_FILESYSTEM_LIB $BOOST_PROGRAM_OPTIONS_LIB $BOOST_THREAD_LIB $BOOST_CHRONO_LIB $BOOST_RANDOM_LIB"
-
-
-dnl If boost (prior to 1.57) was built without c++11, it emulated scoped enums
-dnl using c++98 constructs. Unfortunately, this implementation detail leaked into
-dnl the abi. This was fixed in 1.57.
-
-dnl When building against that installed version using c++11, the headers pick up
-dnl on the native c++11 scoped enum support and enable it, however it will fail to
-dnl link. This can be worked around by disabling c++11 scoped enums if linking will
-dnl fail.
-dnl BOOST_NO_SCOPED_ENUMS was changed to BOOST_NO_CXX11_SCOPED_ENUMS in 1.51.
-
-TEMP_LIBS="$LIBS"
-LIBS="$BOOST_LIBS $LIBS"
-TEMP_CPPFLAGS="$CPPFLAGS"
-CPPFLAGS="$CPPFLAGS $BOOST_CPPFLAGS"
-AC_MSG_CHECKING([for mismatched boost c++11 scoped enums])
-AC_LINK_IFELSE([AC_LANG_PROGRAM([[
-  #include <boost/config.hpp>
-  #include <boost/version.hpp>
-  #if !defined(BOOST_NO_SCOPED_ENUMS) && !defined(BOOST_NO_CXX11_SCOPED_ENUMS) && BOOST_VERSION < 105700
-  #define BOOST_NO_SCOPED_ENUMS
-  #define BOOST_NO_CXX11_SCOPED_ENUMS
-  #define CHECK
-  #endif
-  #include <boost/filesystem.hpp>
-  ]],[[
-  #if defined(CHECK)
-    boost::filesystem::copy_file("foo", "bar");
-  #else
-    choke;
-  #endif
-  ]])],
-  [AC_MSG_RESULT(mismatched); BOOST_CPPFLAGS="$BOOST_CPPFLAGS -DBOOST_NO_SCOPED_ENUMS -DBOOST_NO_CXX11_SCOPED_ENUMS"], [AC_MSG_RESULT(ok)])
-LIBS="$TEMP_LIBS"
-CPPFLAGS="$TEMP_CPPFLAGS"
-=======
 dnl libevent check
->>>>>>> da23532c
 
 if test x$build_bitcoin_cli$build_bitcoind$bitcoin_enable_qt$use_tests$use_bench != xnonononono; then
   PKG_CHECK_MODULES([EVENT], [libevent >= 2.0.21], [use_libevent=yes], [AC_MSG_ERROR([libevent version 2.0.21 or greater not found.])])
@@ -1484,47 +1394,10 @@
   fi
 fi
 
-<<<<<<< HEAD
-if test x$use_pkgconfig = xyes; then
-  : dnl
-  m4_ifdef(
-    [PKG_CHECK_MODULES],
-    [
-      PKG_CHECK_MODULES([SSL], [libssl],, [AC_MSG_ERROR(openssl not found.)])
-      PKG_CHECK_MODULES([CRYPTO], [libcrypto],,[AC_MSG_ERROR(libcrypto not found.)])
-      if test x$use_qr != xno; then
-        BITCOIN_QT_CHECK([PKG_CHECK_MODULES([QR], [libqrencode], [have_qrencode=yes], [have_qrencode=no])])
-      fi
-      if test x$build_bitcoin_cli$build_bitcoind$bitcoin_enable_qt$use_tests$use_bench != xnonononono; then
-        PKG_CHECK_MODULES([EVENT], [libevent >= 2.0.21],, [AC_MSG_ERROR(libevent version 2.0.21 or greater not found.)])
-        if test x$TARGET_OS != xwindows; then
-          PKG_CHECK_MODULES([EVENT_PTHREADS], [libevent_pthreads >= 2.0.21],, [AC_MSG_ERROR(libevent_pthreads version 2.0.21 or greater not found.)])
-        fi
-      fi
-
-      if test "x$use_zmq" = "xyes"; then
-        PKG_CHECK_MODULES([ZMQ],[libzmq >= 4],
-          [AC_DEFINE([ENABLE_ZMQ],[1],[Define to 1 to enable ZMQ functions])],
-          [AC_DEFINE([ENABLE_ZMQ],[0],[Define to 1 to enable ZMQ functions])
-           AC_MSG_WARN([libzmq version 4.x or greater not found, disabling])
-           use_zmq=no])
-      else
-          AC_DEFINE_UNQUOTED([ENABLE_ZMQ],[0],[Define to 1 to enable ZMQ functions])
-      fi
-    ]
-  )
-else
-  AC_CHECK_HEADER([openssl/crypto.h],,AC_MSG_ERROR(libcrypto headers missing))
-  AC_CHECK_LIB([crypto],      [main],CRYPTO_LIBS=-lcrypto, AC_MSG_ERROR(libcrypto missing))
-
-  AC_CHECK_HEADER([openssl/ssl.h],, AC_MSG_ERROR(libssl headers missing),)
-  AC_CHECK_LIB([ssl],         [main],SSL_LIBS=-lssl, AC_MSG_ERROR(libssl missing))
-=======
 PKG_CHECK_MODULES([SSL], [libssl],, [AC_MSG_ERROR(openssl not found.)])
 PKG_CHECK_MODULES([CRYPTO], [libcrypto],,[AC_MSG_ERROR(libcrypto not found.)])
 
 dnl QR Code encoding library check
->>>>>>> da23532c
 
 if test "x$use_qr" != xno; then
   BITCOIN_QT_CHECK([PKG_CHECK_MODULES([QR], [libqrencode], [have_qrencode=yes], [have_qrencode=no])])
@@ -1550,21 +1423,6 @@
     ;;
   esac
 fi
-
-# These packages don't provide pkgconfig config files across all
-# platforms, so we use older autoconf detection mechanisms:
-AC_CHECK_HEADER([gmp.h],,AC_MSG_ERROR(libgmp headers missing))
-AC_CHECK_LIB([gmp],[[__gmpn_sub_n]],GMP_LIBS=-lgmp, [AC_MSG_ERROR(libgmp missing)])
-
-AC_CHECK_HEADER([gmpxx.h],,AC_MSG_ERROR(libgmpxx headers missing))
-AC_CHECK_LIB([gmpxx],[main],GMPXX_LIBS=-lgmpxx, [AC_MSG_ERROR(libgmpxx missing)])
-
-save_CXXFLAGS="${CXXFLAGS}"
-CXXFLAGS="${CXXFLAGS} ${CRYPTO_CFLAGS} ${SSL_CFLAGS}"
-AC_CHECK_DECLS([EVP_MD_CTX_new],,,[AC_INCLUDES_DEFAULT
-#include <openssl/x509_vfy.h>
-])
-CXXFLAGS="${save_CXXFLAGS}"
 
 dnl univalue check
 
@@ -1925,11 +1783,7 @@
   AC_CONFIG_SUBDIRS([src/univalue])
 fi
 
-<<<<<<< HEAD
-ac_configure_args="${ac_configure_args} --disable-shared --with-pic --enable-benchmark=no --with-bignum=no --enable-module-recovery --enable-module-ecdh --enable-experimental --disable-jni"
-=======
 ac_configure_args="${ac_configure_args} --disable-shared --with-pic --enable-benchmark=no --with-bignum=no --enable-module-recovery --enable-module-schnorrsig --enable-experimental --enable-module-ecdh"
->>>>>>> da23532c
 AC_CONFIG_SUBDIRS([src/secp256k1])
 
 AC_OUTPUT
