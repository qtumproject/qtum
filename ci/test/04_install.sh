--- conflicted
+++ resolved
@@ -71,36 +71,7 @@
 # of the git source code directory.
 CI_EXEC git config --global --add safe.directory \"*\"
 
-<<<<<<< HEAD
-if [[ $DOCKER_NAME_TAG == *centos* ]]; then
-  ${CI_RETRY_EXE} CI_EXEC dnf -y install epel-release
-  ${CI_RETRY_EXE} CI_EXEC dnf -y --allowerasing install "$DOCKER_PACKAGES" "$PACKAGES"
-elif [ "$CI_USE_APT_INSTALL" != "no" ]; then
-  if [[ "${ADD_UNTRUSTED_BPFCC_PPA}" == "true" ]]; then
-    # Ubuntu 22.04 LTS and Debian 11 both have an outdated bpfcc-tools packages.
-    # The iovisor PPA is outdated as well. The next Ubuntu and Debian releases will contain updated
-    # packages. Meanwhile, use an untrusted PPA to install an up-to-date version of the bpfcc-tools
-    # package.
-    # TODO: drop this once we can use newer images in GCE
-    CI_EXEC add-apt-repository ppa:hadret/bpfcc
-  fi
-  ${CI_RETRY_EXE} CI_EXEC apt-get update
-  ${CI_RETRY_EXE} CI_EXEC apt-get install --no-install-recommends --no-upgrade -y "$PACKAGES" "$DOCKER_PACKAGES"
-fi
-
-if [ -n "$PIP_PACKAGES" ]; then
-  if [ "$CI_OS_NAME" == "macos" ]; then
-    sudo -H pip3 install --upgrade pip
-    # shellcheck disable=SC2086
-    IN_GETOPT_BIN="$(brew --prefix gnu-getopt)/bin/getopt" ${CI_RETRY_EXE} pip3 install --user $PIP_PACKAGES
-  else
-    # shellcheck disable=SC2086
-    ${CI_RETRY_EXE} CI_EXEC pip3 install --user $PIP_PACKAGES
-  fi
-fi
-=======
 CI_EXEC mkdir -p "${BINS_SCRATCH_DIR}"
->>>>>>> 4985b774
 
 if [ "$CI_OS_NAME" == "macos" ]; then
   top -l 1 -s 0 | awk ' /PhysMem/ {print}'
