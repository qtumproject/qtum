What is Qtum?
-------------

Qtum is a decentralized blockchain project built on Bitcoin's UTXO model, with support for Ethereum Virtual Machine based smart contracts, and secured by a proof of stake consensus model. It achieves this through the revolutionary Account Abstraction Layer which allows the EVM to communicate with Qtum's Bitcoin-like UTXO blockchain. For more general information about Qtum as well as links to join our community, go to https://qtum.org

<<<<<<< HEAD
Welcome to the Qtum Ignition Main Network. This is the main network where the tokens hold value and should be guarded very carefully. If you are testing the network, or developing unstable software on Qtum, we highly recommend using either testnet or regtest mode. 
=======
For an immediately usable, binary version of the Bitcoin Core software, see
https://bitcoincore.org/en/download/.

Further information about Bitcoin Core is available in the [doc folder](/doc).

What is Bitcoin?
----------------
>>>>>>> 5ed36332

The major features of the Qtum network include:

<<<<<<< HEAD
1. Compatibility with the Ethereum Virtual Machine, which allows for compatibility with most existing Solidity based smart contracts. No special solidity compiler is required to deploy your smart contract to Qtum. 
2. A Proof of Stake consensus system which is optimized for Qtum's contract model. Any user can stake and help to secure the network. There is no voting, master nodes, or minimum amount required. There have been transactions as small as 2 Qtum that have created blocks in the past. Staking from smart contracts is under development.
3. The Decentralized Governance Protocol is completely implemented and functional, which allows certain network parameters to be modified without a fork or other network disruption. This currently controls parameters like block size, gas prices, etc. 
4. Uses the UTXO transaction model and is compatible with Bitcoin, allowing for existing tooling and workflows to be used with Qtum. This allows for the infamous SPV protocol to be used which is ideal for light wallets on mobile phones and IoT devices.

Note: Qtum Core is considered beta software. We make no warranties or guarantees of its security or stability.

Qtum Documentation and Usage Resources
---------------

These are some resources that might be helpful in understanding Qtum.

Basic usage resources:

* [User guide](https://docs.qtum.site/en/)
* [Qtum-Qt Wallet Tutorial](https://github.com/qtumproject/documents/tree/master/en/Qtum-Wallet-Tutorial#qtum-qt-wallet-tutorial)
* [Qtum staking tutorial](https://github.com/qtumproject/documents/tree/master/en/How-to-Stake-with-Qtum)
* [Qtum tutorial on Raspberry Pi](https://github.com/qtumproject/documents/tree/master/en/Qtum-on-Raspberry-Pi)
* [Running Qtum on Amazon AWS using Qtum AMI](https://github.com/qtumproject/documents/tree/master/en/Qtum-AWS)
* [Encrypting and unlocking wallet](https://github.com/qtumproject/documents/tree/master/en/Encrypt-and-Unlock-Qtum-Wallet)
* [Testnet guide](https://github.com/qtumproject/documents/blob/master/en/Testnet-User-Guide.md)
* [Block explorer](https://qtum.info), [Older explorer](https://explorer.qtum.org)


Development resources:

* [Qtum Book - A Developer's Guide To QTUM](http://book.qtum.site/en/)
* [Qtum contract usage](https://docs.qtum.site/en/QRC20-Token-Introduce.html)
* [Deploying a custom token to Qtum](https://blog.qtum.org/qtum-custom-token-walkthrough-467d725fa27d)
* [QtumJS document](https://qtumproject.github.io/qtumjs-doc/)
* [Smart contract ICO example](http://book.qtum.site/en/part3/ico.htm)
* [Early example faucet contract](http://earlz.net/view/2017/06/30/2144/the-qtum-sparknet-faucet)

General Info about Qtum:

* [CIRCLERESEARCH Qtum Primer](https://www.circle.com/marketing/pdfs/research/circle-research-qtum.pdf)
* [Qtum's PoS vs CASPER](https://www.reddit.com/r/Qtum/comments/788oa5/qtums_pos_vs_casper_and_the_nothingatstake_problem/)
* [Technical article explaining Qtum's PoS model in depth](http://earlz.net/view/2017/07/27/1904/the-missing-explanation-of-proof-of-stake-version)


Developer's Tools
-----------------

* Smart contract deployment tool
  * https://github.com/qtumproject/solar
* DApp JavaScript Library
  * https://github.com/qtumproject/qtumjs
* A toolkit for building qtum light wallets
  * https://github.com/qtumproject/qtumjs-wallet
* CORS qtumd RPC proxy for DApp
  * https://github.com/qtumproject/qtumportal
* Docker images for running qtum services
  * https://github.com/qtumproject/qtum-docker
* qtum.info API that powers the block explorer and the QTUM Web wallet
  * https://github.com/qtumproject/qtuminfo-api#qtuminfo-api-documentation


What is Qtum Core?
------------------

Qtum Core is our primary mainnet wallet. It implements a full node and is capable of storing, validating, and distributing all history of the Qtum network. Qtum Core is considered the reference implementation for the Qtum network. 

Qtum Core currently implements the following:

* Sending/Receiving QTUM coins
* Sending/Receiving QRC20 tokens on the Qtum network
* Staking and creating blocks for the Qtum network
* Creating and interacting with smart contracts
* Running a full node for distributing the blockchain to other users
* "Prune" mode, which minimizes disk usage
* Regtest mode, which enables developers to very quickly build their own private Qtum network for Dapp testing
* Testnet mode, using the public Qtum Testnet, with faucet available
* Compatibility with the Bitcoin Core set of RPC commands and APIs
* Full SegWit capability with p2sh-segwit (legacy) and bech32 (native) addresses

Alternative Wallets
-------------------

Qtum Core uses a full node model, and thus requires downloading the entire blockchain. If you do not need the entire blockchain, and do not intend on developing smart contracts, it may be more ideal to use an alternative wallet such as one of our light wallets that can be synchronized in a matter of seconds. 

### Qtum Web Wallet

A browser wallet that supports the Ledger hardware wallet, offline cold wallet, and restoration from mobile wallets.

Web site https://qtumwallet.org

User documentation https://github.com/qtumproject/documents/tree/master/en/QTUM-WebWallet-usage

### Qtum Electrum

A light wallet that supports the Ledger and Trezor hardware wallets and is based on the well-known Electrum wallet software. 

Download: https://github.com/qtumproject/qtum-electrum/releases

### iOS and Android Wallets

These wallets run on mobile devices and synchronize quickly. 

Android Download: https://play.google.com/store/apps/details?id=org.qtum.newwallet

iOS Download: https://github.com/qtumproject/qtum-ios (open source, deprecated)

### Ledger Chrome Wallet

This light wallet runs in your Chrome browser as a browser extension. This wallet requires a Ledger device to use.

How to install: https://ledger.zendesk.com/hc/en-us/articles/115003776913-How-to-install-and-use-Qtum-with-Ledger


### Community Resources

Make sure to check out these resources as well for more information and to keep up to date with all the latest news about Qtum. At least 1 developer is always around, so if you're developing on Qtum and need help, we'd love to welcome you to our community.

*	@Qtum on Twitter https://twitter.com/qtum
* Qtum blog https://blog.qtum.org/
*	Qtum Telegram Group https://t.me/qtumofficial, other languages available
* Qtum Discord https://discordapp.com/invite/wRfmkQ9
*	/r/Qtum on Reddit https://www.reddit.com/r/Qtum/
*	Qtum.org https://qtum.org
*	Qtum on Facebook https://www.facebook.com/QtumOfficial/
*	Qtum Forum https://forum.qtum.org

### Qtum Smart Contract Limitations

*	EVM smart contracts cannot receive coins from or send coins to any address type other than pay-to-pubkeyhash (starts with Q) addresses. This is due to a limitation in the EVM
*	Contracts are not allowed to create contracts with an initial endowment of coins. The contract must first be created, and then be sent coins in a separate transaction. Humans are also not allowed to create contracts with an initial endowment of coins.
*	Although all of the infrastructure is present, Qtum Core does not currently parse Solidity event data. You must parse this yourself using either searchlogs or -record-log-opcodes features.
*	It is not possible to send a contract coins without also executing the contract. This is also the case of Ethereum. This was promised in earlier discussions and technically does work, but due to lack of time for testing this feature was disabled. We hope to reenable this feature with release of the x86 virtual machine in 2020.
*	In Qtum there can be multiple addresses used to create a proof-of-stake block. However, the EVM can only see the first output using the coinbase operation in Solidity (this address is also the one registered for the continuous staker rewards after 500 blocks).

----------

# Building Qtum Core

### Validate and Reproduce Binaries

Qtum uses a tool called Gitian to make reproducible builds that can be verified by anyone. Instructions on setting up a Gitian VM and building Qtum are provided in [Gitan Building](https://github.com/qtumproject/qtum/blob/master/doc/gitian-building.md)

### Build on Ubuntu

This is a quick start script for compiling Qtum on Ubuntu


    sudo apt-get install build-essential libtool autotools-dev automake pkg-config libssl-dev libevent-dev bsdmainutils git cmake libboost-all-dev libgmp3-dev
    sudo apt-get install software-properties-common
    sudo add-apt-repository ppa:bitcoin/bitcoin
    sudo apt-get update
    sudo apt-get install libdb4.8-dev libdb4.8++-dev

    # If you want to build the Qt GUI:
    sudo apt-get install libqt5gui5 libqt5core5a libqt5dbus5 qttools5-dev qttools5-dev-tools libprotobuf-dev protobuf-compiler qrencode

    git clone https://github.com/qtumproject/qtum --recursive
    cd qtum

    # Note autogen will prompt to install some more dependencies if needed
    ./autogen.sh
    ./configure 
    make -j2
    
### Build on CentOS

Here is a brief description for compiling Qtum on CentOS, for more details please refer to [the specific document](https://github.com/qtumproject/qtum/blob/master/doc/build-unix.md)

    # Compiling boost manually
    sudo yum install python-devel bzip2-devel
    git clone https://github.com/boostorg/boost.git
    cd boost
    git checkout boost-1.66.0
    git submodule update --init --recursive
    ./bootstrap.sh --prefix=/usr --libdir=/usr/lib64
    ./b2 headers
    sudo ./b2 -j4 install
    
    # Installing Dependencies for Qtum
    sudo yum install epel-release
    sudo yum install libtool libdb4-cxx-devel openssl-devel libevent-devel gmp-devel
    
    # If you want to build the Qt GUI:
    sudo yum install qt5-qttools-devel protobuf-devel qrencode-devel
    
    # Building Qtum
    git clone --recursive https://github.com/qtumproject/qtum.git
    cd qtum
    ./autogen.sh
    ./configure
    make -j4

### Build on Mac OS

The commands in this guide should be executed in a Terminal application.
The built-in one is located in `/Applications/Utilities/Terminal.app`.

#### Preparation

Install the Mac OS command line tools:

`xcode-select --install`

When the popup appears, click `Install`.

Then install [Homebrew](https://brew.sh).

#### Dependencies

    brew install cmake automake berkeley-db4 libtool boost miniupnpc openssl pkg-config protobuf qt5 libevent imagemagick librsvg qrencode gmp

NOTE: Building with Qt4 is still supported, however, could result in a broken UI. Building with Qt5 is recommended.

#### Build Qtum Core

1. Clone the qtum source code and cd into `qtum`

        git clone --recursive https://github.com/qtumproject/qtum.git
        cd qtum

2.  Build qtum-core:

    Configure and build the headless qtum binaries as well as the GUI (if Qt is found).

    You can disable the GUI build by passing `--without-gui` to configure.

        ./autogen.sh
        ./configure
        make

3.  It is recommended to build and run the unit tests:

        make check

### Run

Then you can either run the command-line daemon using `src/qtumd` and `src/qtum-cli`, or you can run the Qt GUI using `src/qt/qtum-qt`
=======
For more information read the original Bitcoin whitepaper.
>>>>>>> 5ed36332

License
-------

Qtum is GPLv3 licensed.

Development Process
-------------------

The `master` branch is regularly built and tested, but is not guaranteed to be
completely stable. [Tags](https://github.com/qtumproject/qtum/tags) are created
regularly to indicate new official, stable release versions of Qtum.

The contribution workflow is described in [CONTRIBUTING.md](https://github.com/qtumproject/qtum/blob/master/CONTRIBUTING.md)
and useful hints for developers can be found in [doc/developer-notes.md](doc/developer-notes.md).

Testing
-------

Testing and code review is the bottleneck for development; we get more pull
requests than we can review and test on short notice. Please be patient and help out by testing
other people's pull requests, and remember this is a security-critical project where any mistake might cost people
lots of money.

### Automated Testing

Developers are strongly encouraged to write [unit tests](src/test/README.md) for new code, and to
submit new unit tests for old code. Unit tests can be compiled and run
(assuming they weren't disabled in configure) with: `make check`. Further details on running
and extending unit tests can be found in [/src/test/README.md](/src/test/README.md).

There are also [regression and integration tests](/test), written
in Python.
These tests can be run (if the [test dependencies](/test) are installed) with: `test/functional/test_runner.py`

The CI (Continuous Integration) systems make sure that every pull request is built for Windows, Linux, and macOS,
and that unit/sanity tests are run automatically.

### Manual Quality Assurance (QA) Testing

Changes should be tested by somebody other than the developer who wrote the
code. This is especially important for large or high-risk changes. It is useful
to add a test plan to the pull request description if testing the changes is
not straightforward.
<<<<<<< HEAD
=======

Translations
------------

Changes to translations as well as new translations can be submitted to
[Bitcoin Core's Transifex page](https://www.transifex.com/bitcoin/bitcoin/).

Translations are periodically pulled from Transifex and merged into the git repository. See the
[translation process](doc/translation_process.md) for details on how this works.

**Important**: We do not accept translation changes as GitHub pull requests because the next
pull from Transifex would automatically overwrite them again.
>>>>>>> 5ed36332
<|MERGE_RESOLUTION|>--- conflicted
+++ resolved
@@ -3,9 +3,6 @@
 
 Qtum is a decentralized blockchain project built on Bitcoin's UTXO model, with support for Ethereum Virtual Machine based smart contracts, and secured by a proof of stake consensus model. It achieves this through the revolutionary Account Abstraction Layer which allows the EVM to communicate with Qtum's Bitcoin-like UTXO blockchain. For more general information about Qtum as well as links to join our community, go to https://qtum.org
 
-<<<<<<< HEAD
-Welcome to the Qtum Ignition Main Network. This is the main network where the tokens hold value and should be guarded very carefully. If you are testing the network, or developing unstable software on Qtum, we highly recommend using either testnet or regtest mode. 
-=======
 For an immediately usable, binary version of the Bitcoin Core software, see
 https://bitcoincore.org/en/download/.
 
@@ -13,247 +10,10 @@
 
 What is Bitcoin?
 ----------------
->>>>>>> 5ed36332
 
 The major features of the Qtum network include:
 
-<<<<<<< HEAD
-1. Compatibility with the Ethereum Virtual Machine, which allows for compatibility with most existing Solidity based smart contracts. No special solidity compiler is required to deploy your smart contract to Qtum. 
-2. A Proof of Stake consensus system which is optimized for Qtum's contract model. Any user can stake and help to secure the network. There is no voting, master nodes, or minimum amount required. There have been transactions as small as 2 Qtum that have created blocks in the past. Staking from smart contracts is under development.
-3. The Decentralized Governance Protocol is completely implemented and functional, which allows certain network parameters to be modified without a fork or other network disruption. This currently controls parameters like block size, gas prices, etc. 
-4. Uses the UTXO transaction model and is compatible with Bitcoin, allowing for existing tooling and workflows to be used with Qtum. This allows for the infamous SPV protocol to be used which is ideal for light wallets on mobile phones and IoT devices.
-
-Note: Qtum Core is considered beta software. We make no warranties or guarantees of its security or stability.
-
-Qtum Documentation and Usage Resources
----------------
-
-These are some resources that might be helpful in understanding Qtum.
-
-Basic usage resources:
-
-* [User guide](https://docs.qtum.site/en/)
-* [Qtum-Qt Wallet Tutorial](https://github.com/qtumproject/documents/tree/master/en/Qtum-Wallet-Tutorial#qtum-qt-wallet-tutorial)
-* [Qtum staking tutorial](https://github.com/qtumproject/documents/tree/master/en/How-to-Stake-with-Qtum)
-* [Qtum tutorial on Raspberry Pi](https://github.com/qtumproject/documents/tree/master/en/Qtum-on-Raspberry-Pi)
-* [Running Qtum on Amazon AWS using Qtum AMI](https://github.com/qtumproject/documents/tree/master/en/Qtum-AWS)
-* [Encrypting and unlocking wallet](https://github.com/qtumproject/documents/tree/master/en/Encrypt-and-Unlock-Qtum-Wallet)
-* [Testnet guide](https://github.com/qtumproject/documents/blob/master/en/Testnet-User-Guide.md)
-* [Block explorer](https://qtum.info), [Older explorer](https://explorer.qtum.org)
-
-
-Development resources:
-
-* [Qtum Book - A Developer's Guide To QTUM](http://book.qtum.site/en/)
-* [Qtum contract usage](https://docs.qtum.site/en/QRC20-Token-Introduce.html)
-* [Deploying a custom token to Qtum](https://blog.qtum.org/qtum-custom-token-walkthrough-467d725fa27d)
-* [QtumJS document](https://qtumproject.github.io/qtumjs-doc/)
-* [Smart contract ICO example](http://book.qtum.site/en/part3/ico.htm)
-* [Early example faucet contract](http://earlz.net/view/2017/06/30/2144/the-qtum-sparknet-faucet)
-
-General Info about Qtum:
-
-* [CIRCLERESEARCH Qtum Primer](https://www.circle.com/marketing/pdfs/research/circle-research-qtum.pdf)
-* [Qtum's PoS vs CASPER](https://www.reddit.com/r/Qtum/comments/788oa5/qtums_pos_vs_casper_and_the_nothingatstake_problem/)
-* [Technical article explaining Qtum's PoS model in depth](http://earlz.net/view/2017/07/27/1904/the-missing-explanation-of-proof-of-stake-version)
-
-
-Developer's Tools
------------------
-
-* Smart contract deployment tool
-  * https://github.com/qtumproject/solar
-* DApp JavaScript Library
-  * https://github.com/qtumproject/qtumjs
-* A toolkit for building qtum light wallets
-  * https://github.com/qtumproject/qtumjs-wallet
-* CORS qtumd RPC proxy for DApp
-  * https://github.com/qtumproject/qtumportal
-* Docker images for running qtum services
-  * https://github.com/qtumproject/qtum-docker
-* qtum.info API that powers the block explorer and the QTUM Web wallet
-  * https://github.com/qtumproject/qtuminfo-api#qtuminfo-api-documentation
-
-
-What is Qtum Core?
-------------------
-
-Qtum Core is our primary mainnet wallet. It implements a full node and is capable of storing, validating, and distributing all history of the Qtum network. Qtum Core is considered the reference implementation for the Qtum network. 
-
-Qtum Core currently implements the following:
-
-* Sending/Receiving QTUM coins
-* Sending/Receiving QRC20 tokens on the Qtum network
-* Staking and creating blocks for the Qtum network
-* Creating and interacting with smart contracts
-* Running a full node for distributing the blockchain to other users
-* "Prune" mode, which minimizes disk usage
-* Regtest mode, which enables developers to very quickly build their own private Qtum network for Dapp testing
-* Testnet mode, using the public Qtum Testnet, with faucet available
-* Compatibility with the Bitcoin Core set of RPC commands and APIs
-* Full SegWit capability with p2sh-segwit (legacy) and bech32 (native) addresses
-
-Alternative Wallets
--------------------
-
-Qtum Core uses a full node model, and thus requires downloading the entire blockchain. If you do not need the entire blockchain, and do not intend on developing smart contracts, it may be more ideal to use an alternative wallet such as one of our light wallets that can be synchronized in a matter of seconds. 
-
-### Qtum Web Wallet
-
-A browser wallet that supports the Ledger hardware wallet, offline cold wallet, and restoration from mobile wallets.
-
-Web site https://qtumwallet.org
-
-User documentation https://github.com/qtumproject/documents/tree/master/en/QTUM-WebWallet-usage
-
-### Qtum Electrum
-
-A light wallet that supports the Ledger and Trezor hardware wallets and is based on the well-known Electrum wallet software. 
-
-Download: https://github.com/qtumproject/qtum-electrum/releases
-
-### iOS and Android Wallets
-
-These wallets run on mobile devices and synchronize quickly. 
-
-Android Download: https://play.google.com/store/apps/details?id=org.qtum.newwallet
-
-iOS Download: https://github.com/qtumproject/qtum-ios (open source, deprecated)
-
-### Ledger Chrome Wallet
-
-This light wallet runs in your Chrome browser as a browser extension. This wallet requires a Ledger device to use.
-
-How to install: https://ledger.zendesk.com/hc/en-us/articles/115003776913-How-to-install-and-use-Qtum-with-Ledger
-
-
-### Community Resources
-
-Make sure to check out these resources as well for more information and to keep up to date with all the latest news about Qtum. At least 1 developer is always around, so if you're developing on Qtum and need help, we'd love to welcome you to our community.
-
-*	@Qtum on Twitter https://twitter.com/qtum
-* Qtum blog https://blog.qtum.org/
-*	Qtum Telegram Group https://t.me/qtumofficial, other languages available
-* Qtum Discord https://discordapp.com/invite/wRfmkQ9
-*	/r/Qtum on Reddit https://www.reddit.com/r/Qtum/
-*	Qtum.org https://qtum.org
-*	Qtum on Facebook https://www.facebook.com/QtumOfficial/
-*	Qtum Forum https://forum.qtum.org
-
-### Qtum Smart Contract Limitations
-
-*	EVM smart contracts cannot receive coins from or send coins to any address type other than pay-to-pubkeyhash (starts with Q) addresses. This is due to a limitation in the EVM
-*	Contracts are not allowed to create contracts with an initial endowment of coins. The contract must first be created, and then be sent coins in a separate transaction. Humans are also not allowed to create contracts with an initial endowment of coins.
-*	Although all of the infrastructure is present, Qtum Core does not currently parse Solidity event data. You must parse this yourself using either searchlogs or -record-log-opcodes features.
-*	It is not possible to send a contract coins without also executing the contract. This is also the case of Ethereum. This was promised in earlier discussions and technically does work, but due to lack of time for testing this feature was disabled. We hope to reenable this feature with release of the x86 virtual machine in 2020.
-*	In Qtum there can be multiple addresses used to create a proof-of-stake block. However, the EVM can only see the first output using the coinbase operation in Solidity (this address is also the one registered for the continuous staker rewards after 500 blocks).
-
-----------
-
-# Building Qtum Core
-
-### Validate and Reproduce Binaries
-
-Qtum uses a tool called Gitian to make reproducible builds that can be verified by anyone. Instructions on setting up a Gitian VM and building Qtum are provided in [Gitan Building](https://github.com/qtumproject/qtum/blob/master/doc/gitian-building.md)
-
-### Build on Ubuntu
-
-This is a quick start script for compiling Qtum on Ubuntu
-
-
-    sudo apt-get install build-essential libtool autotools-dev automake pkg-config libssl-dev libevent-dev bsdmainutils git cmake libboost-all-dev libgmp3-dev
-    sudo apt-get install software-properties-common
-    sudo add-apt-repository ppa:bitcoin/bitcoin
-    sudo apt-get update
-    sudo apt-get install libdb4.8-dev libdb4.8++-dev
-
-    # If you want to build the Qt GUI:
-    sudo apt-get install libqt5gui5 libqt5core5a libqt5dbus5 qttools5-dev qttools5-dev-tools libprotobuf-dev protobuf-compiler qrencode
-
-    git clone https://github.com/qtumproject/qtum --recursive
-    cd qtum
-
-    # Note autogen will prompt to install some more dependencies if needed
-    ./autogen.sh
-    ./configure 
-    make -j2
-    
-### Build on CentOS
-
-Here is a brief description for compiling Qtum on CentOS, for more details please refer to [the specific document](https://github.com/qtumproject/qtum/blob/master/doc/build-unix.md)
-
-    # Compiling boost manually
-    sudo yum install python-devel bzip2-devel
-    git clone https://github.com/boostorg/boost.git
-    cd boost
-    git checkout boost-1.66.0
-    git submodule update --init --recursive
-    ./bootstrap.sh --prefix=/usr --libdir=/usr/lib64
-    ./b2 headers
-    sudo ./b2 -j4 install
-    
-    # Installing Dependencies for Qtum
-    sudo yum install epel-release
-    sudo yum install libtool libdb4-cxx-devel openssl-devel libevent-devel gmp-devel
-    
-    # If you want to build the Qt GUI:
-    sudo yum install qt5-qttools-devel protobuf-devel qrencode-devel
-    
-    # Building Qtum
-    git clone --recursive https://github.com/qtumproject/qtum.git
-    cd qtum
-    ./autogen.sh
-    ./configure
-    make -j4
-
-### Build on Mac OS
-
-The commands in this guide should be executed in a Terminal application.
-The built-in one is located in `/Applications/Utilities/Terminal.app`.
-
-#### Preparation
-
-Install the Mac OS command line tools:
-
-`xcode-select --install`
-
-When the popup appears, click `Install`.
-
-Then install [Homebrew](https://brew.sh).
-
-#### Dependencies
-
-    brew install cmake automake berkeley-db4 libtool boost miniupnpc openssl pkg-config protobuf qt5 libevent imagemagick librsvg qrencode gmp
-
-NOTE: Building with Qt4 is still supported, however, could result in a broken UI. Building with Qt5 is recommended.
-
-#### Build Qtum Core
-
-1. Clone the qtum source code and cd into `qtum`
-
-        git clone --recursive https://github.com/qtumproject/qtum.git
-        cd qtum
-
-2.  Build qtum-core:
-
-    Configure and build the headless qtum binaries as well as the GUI (if Qt is found).
-
-    You can disable the GUI build by passing `--without-gui` to configure.
-
-        ./autogen.sh
-        ./configure
-        make
-
-3.  It is recommended to build and run the unit tests:
-
-        make check
-
-### Run
-
-Then you can either run the command-line daemon using `src/qtumd` and `src/qtum-cli`, or you can run the Qt GUI using `src/qt/qtum-qt`
-=======
 For more information read the original Bitcoin whitepaper.
->>>>>>> 5ed36332
 
 License
 -------
@@ -298,8 +58,6 @@
 code. This is especially important for large or high-risk changes. It is useful
 to add a test plan to the pull request description if testing the changes is
 not straightforward.
-<<<<<<< HEAD
-=======
 
 Translations
 ------------
@@ -311,5 +69,4 @@
 [translation process](doc/translation_process.md) for details on how this works.
 
 **Important**: We do not accept translation changes as GitHub pull requests because the next
-pull from Transifex would automatically overwrite them again.
->>>>>>> 5ed36332
+pull from Transifex would automatically overwrite them again.