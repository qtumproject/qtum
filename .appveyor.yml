version: '{branch}.{build}'
skip_tags: true
image: Visual Studio 2019
configuration: Release
platform: x64
clone_depth: 5
environment:
  APPVEYOR_SAVE_CACHE_ON_ERROR: true
  CLCACHE_SERVER: 1
  PATH: 'C:\Python37-x64;C:\Python37-x64\Scripts;%PATH%'
  PYTHONUTF8: 1
  QT_DOWNLOAD_URL: 'https://github.com/sipsorcery/qt_win_binary/releases/download/v1.6/Qt5.9.8_x64_static_vs2019.zip'
  QT_DOWNLOAD_HASH: '9a8c6eb20967873785057fdcd329a657c7f922b0af08c5fde105cc597dd37e21'
  QT_LOCAL_PATH: 'C:\Qt5.9.8_x64_static_vs2019'
  VCPKG_INSTALL_PATH: 'C:\tools\vcpkg\installed'
cache:
<<<<<<< HEAD
- C:\tools\vcpkg\installed -> .appveyor.yml
- C:\Users\appveyor\clcache -> .appveyor.yml, build_msvc\**, **\Makefile.am, **\*.vcxproj.in
=======
- C:\tools\vcpkg\installed -> build_msvc\vcpkg-packages.txt
- C:\Users\appveyor\clcache -> .appveyor.yml, build_msvc\**, **\Makefile.am, **\*.vcxproj.in
- C:\Qt5.9.8_x64_static_vs2019
>>>>>>> 451880b9
install:
- cmd: pip install --quiet git+https://github.com/frerich/clcache.git@v4.2.0
# Disable zmq test for now since python zmq library on Windows would cause Access violation sometimes.
# - cmd: pip install zmq
<<<<<<< HEAD
- cmd: echo set(VCPKG_BUILD_TYPE release) >> C:\tools\vcpkg\triplets\%PLATFORM%-windows-static.cmake
- cmd: vcpkg remove --outdated --recurse
- cmd: vcpkg install --triplet %PLATFORM%-windows-static %PACKAGES% > NUL
=======
# Powershell block below is to install the c++ dependencies via vcpkg. The pseudo code is:
# 1. Check whether the vcpkg install directory exists (note that updating the vcpkg-packages.txt file
#    will cause the appveyor cache rules to invalidate the directory)
# 2. If the directory is missing:
#    a. Update the vcpkg source (including port files) and build the vcpkg binary,
#    b. Install the missing packages.
- ps: |
      $env:PACKAGES = Get-Content -Path build_msvc\vcpkg-packages.txt
      Write-Host "vcpkg list: $env:PACKAGES"
      if(!(Test-Path -Path ($env:VCPKG_INSTALL_PATH))) {
          cd c:\tools\vcpkg
          $env:GIT_REDIRECT_STDERR = '2>&1' # git is writing non-errors to STDERR when doing git pull. Send to STDOUT instead.
          git pull origin master
          .\bootstrap-vcpkg.bat
          Add-Content "C:\tools\vcpkg\triplets\$env:PLATFORM-windows-static.cmake" "set(VCPKG_BUILD_TYPE release)"
          .\vcpkg install --triplet $env:PLATFORM-windows-static $env:PACKAGES.split() > $null
          cd "$env:APPVEYOR_BUILD_FOLDER"
      }
      else {
        Write-Host "required vcpkg packages already installed."
      }
      c:\tools\vcpkg\vcpkg integrate install
>>>>>>> 451880b9
before_build:
- ps:  clcache -M 536870912
# Powershell block below is to download and extract the Qt static libraries. The pseudo code is:
# 1. If the Qt destination directory exists assume it is correct and do nothing. To
#    force a fresh install of the packages delete the job's appveyor cache.
# 2. Otherwise:
#    a. Download the zip file with the prebuilt Qt static libraries.
#    b. Check that the downloaded file matches the expected hash.
#    c. Extract the zip file to the specific destination path expected by the msbuild projects.
- ps: |
      if(!(Test-Path -Path ($env:QT_LOCAL_PATH))) {
        Write-Host "Downloading Qt binaries.";
        Invoke-WebRequest -Uri $env:QT_DOWNLOAD_URL -Out qtdownload.zip;
        Write-Host "Qt binaries successfully downloaded, checking hash against $env:QT_DOWNLOAD_HASH...";
        if((Get-FileHash qtdownload.zip).Hash -eq $env:QT_DOWNLOAD_HASH) {
          Expand-Archive qtdownload.zip -DestinationPath $env:QT_LOCAL_PATH;
          Write-Host "Qt binary download matched the expected hash.";
        }
        else {
          Write-Host "ERROR: Qt binary download did not match the expected hash.";
          Exit-AppveyorBuild;
        }
      }
      else {
         Write-Host "Qt binaries already present.";
      }
- cmd: python build_msvc\msvc-autogen.py
- ps:  Start-Process clcache-server
- ps:  fsutil behavior set disablelastaccess 0 # Enable Access time feature on Windows (for clcache)
build_script:
- cmd: msbuild /p:TrackFileAccess=false /p:CLToolExe=clcache.exe build_msvc\bitcoin.sln /m /v:q /nologo
after_build:
- ps:  fsutil behavior set disablelastaccess 1 # Disable Access time feature on Windows (better performance)
- ps:  clcache -z
#- 7z a bitcoin-%APPVEYOR_BUILD_VERSION%.zip %APPVEYOR_BUILD_FOLDER%\build_msvc\%platform%\%configuration%\*.exe
test_script:
- cmd: src\test_bitcoin.exe -k stdout -e stdout 2> NUL
- cmd: src\bench_bitcoin.exe -evals=1 -scaling=0 > NUL
- ps:  python test\util\bitcoin-util-test.py
- cmd: python test\util\rpcauth-test.py
# Fee estimation test failing on appveyor with: WinError 10048] Only one usage of each socket address (protocol/network address/port) is normally permitted.
- cmd: python test\functional\test_runner.py --ci --quiet --combinedlogslen=4000 --failfast --exclude feature_fee_estimation
artifacts:
#- path: bitcoin-%APPVEYOR_BUILD_VERSION%.zip
deploy: off<|MERGE_RESOLUTION|>--- conflicted
+++ resolved
@@ -14,23 +14,13 @@
   QT_LOCAL_PATH: 'C:\Qt5.9.8_x64_static_vs2019'
   VCPKG_INSTALL_PATH: 'C:\tools\vcpkg\installed'
 cache:
-<<<<<<< HEAD
-- C:\tools\vcpkg\installed -> .appveyor.yml
-- C:\Users\appveyor\clcache -> .appveyor.yml, build_msvc\**, **\Makefile.am, **\*.vcxproj.in
-=======
 - C:\tools\vcpkg\installed -> build_msvc\vcpkg-packages.txt
 - C:\Users\appveyor\clcache -> .appveyor.yml, build_msvc\**, **\Makefile.am, **\*.vcxproj.in
 - C:\Qt5.9.8_x64_static_vs2019
->>>>>>> 451880b9
 install:
 - cmd: pip install --quiet git+https://github.com/frerich/clcache.git@v4.2.0
 # Disable zmq test for now since python zmq library on Windows would cause Access violation sometimes.
 # - cmd: pip install zmq
-<<<<<<< HEAD
-- cmd: echo set(VCPKG_BUILD_TYPE release) >> C:\tools\vcpkg\triplets\%PLATFORM%-windows-static.cmake
-- cmd: vcpkg remove --outdated --recurse
-- cmd: vcpkg install --triplet %PLATFORM%-windows-static %PACKAGES% > NUL
-=======
 # Powershell block below is to install the c++ dependencies via vcpkg. The pseudo code is:
 # 1. Check whether the vcpkg install directory exists (note that updating the vcpkg-packages.txt file
 #    will cause the appveyor cache rules to invalidate the directory)
@@ -53,7 +43,6 @@
         Write-Host "required vcpkg packages already installed."
       }
       c:\tools\vcpkg\vcpkg integrate install
->>>>>>> 451880b9
 before_build:
 - ps:  clcache -M 536870912
 # Powershell block below is to download and extract the Qt static libraries. The pseudo code is:
