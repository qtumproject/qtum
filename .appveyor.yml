--- conflicted
+++ resolved
@@ -13,10 +13,7 @@
   QT_DOWNLOAD_HASH: '9a8c6eb20967873785057fdcd329a657c7f922b0af08c5fde105cc597dd37e21'
   QT_LOCAL_PATH: 'C:\Qt5.9.8_x64_static_vs2019'
   VCPKG_INSTALL_PATH: 'C:\tools\vcpkg\installed'
-<<<<<<< HEAD
-=======
   VCPKG_COMMIT_ID: 'ed0df8ecc4ed7e755ea03e18aaf285fd9b4b4a74'
->>>>>>> ee8ca219
 cache:
 - C:\tools\vcpkg\installed -> build_msvc\vcpkg-packages.txt
 - C:\Users\appveyor\clcache -> .appveyor.yml, build_msvc\**, **\Makefile.am, **\*.vcxproj.in
@@ -29,11 +26,7 @@
 # 1. Check whether the vcpkg install directory exists (note that updating the vcpkg-packages.txt file
 #    will cause the appveyor cache rules to invalidate the directory)
 # 2. If the directory is missing:
-<<<<<<< HEAD
-#    a. Update the vcpkg source (including port files) and build the vcpkg binary,
-=======
 #    a. Checkout the vcpkg source (including port files) for the specific checkout and build the vcpkg binary,
->>>>>>> ee8ca219
 #    b. Install the missing packages.
 - ps: |
       $env:PACKAGES = Get-Content -Path build_msvc\vcpkg-packages.txt
@@ -42,10 +35,7 @@
           cd c:\tools\vcpkg
           $env:GIT_REDIRECT_STDERR = '2>&1' # git is writing non-errors to STDERR when doing git pull. Send to STDOUT instead.
           git pull origin master
-<<<<<<< HEAD
-=======
           git checkout $env:VCPKG_COMMIT_ID
->>>>>>> ee8ca219
           .\bootstrap-vcpkg.bat
           Add-Content "C:\tools\vcpkg\triplets\$env:PLATFORM-windows-static.cmake" "set(VCPKG_BUILD_TYPE release)"
           .\vcpkg install --triplet $env:PLATFORM-windows-static $env:PACKAGES.split() > $null
