packages:=boost openssl libevent gmp
<<<<<<< HEAD

qt_packages = zlib
=======
>>>>>>> 5ed36332

qrencode_packages = qrencode

qt_linux_packages:=qt expat libxcb xcb_proto libXau xproto freetype fontconfig libxkbcommon
qt_android_packages=qt

qt_darwin_packages=qt
qt_mingw32_packages=qt

bdb_packages=bdb
sqlite_packages=sqlite

zmq_packages=zeromq

upnp_packages=miniupnpc
natpmp_packages=libnatpmp

multiprocess_packages = libmultiprocess capnp
multiprocess_native_packages = native_libmultiprocess native_capnp

darwin_native_packages = native_ds_store native_mac_alias

$(host_arch)_$(host_os)_native_packages += native_b2

ifneq ($(build_os),darwin)
darwin_native_packages += native_cctools native_libtapi native_libdmg-hfsplus

ifeq ($(strip $(FORCE_USE_SYSTEM_CLANG)),)
darwin_native_packages+= native_clang
endif

endif<|MERGE_RESOLUTION|>--- conflicted
+++ resolved
@@ -1,9 +1,4 @@
 packages:=boost openssl libevent gmp
-<<<<<<< HEAD
-
-qt_packages = zlib
-=======
->>>>>>> 5ed36332
 
 qrencode_packages = qrencode
 
