--- conflicted
+++ resolved
@@ -45,15 +45,12 @@
 
     sudo apt-get install curl g++-aarch64-linux-gnu g++-4.8-aarch64-linux-gnu gcc-4.8-aarch64-linux-gnu binutils-aarch64-linux-gnu g++-arm-linux-gnueabihf g++-4.8-arm-linux-gnueabihf gcc-4.8-arm-linux-gnueabihf binutils-arm-linux-gnueabihf g++-4.8-multilib gcc-4.8-multilib binutils-gold bsdmainutils
 
-<<<<<<< HEAD
-=======
 For linux RISC-V 64-bit cross compilation (there are no packages for 32-bit):
 
     sudo apt-get install curl g++-riscv64-linux-gnu binutils-riscv64-linux-gnu
 
 RISC-V known issue: gcc-7.3.0 and gcc-7.3.1 result in a broken `test_bitcoin` executable (see https://github.com/bitcoin/bitcoin/pull/13543),
 this is apparently fixed in gcc-8.1.0.
->>>>>>> 228c1378
 
 Dependency Options:
 The following can be set when running make: make FOO=bar
