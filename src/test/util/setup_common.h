// Copyright (c) 2015-2022 The Bitcoin Core developers
// Distributed under the MIT software license, see the accompanying
// file COPYING or http://www.opensource.org/licenses/mit-license.php.

#ifndef BITCOIN_TEST_UTIL_SETUP_COMMON_H
#define BITCOIN_TEST_UTIL_SETUP_COMMON_H

#include <chainparamsbase.h>
#include <key.h>
#include <node/caches.h>
#include <node/context.h>
#include <primitives/transaction.h>
#include <pubkey.h>
#include <random.h>
#include <stdexcept>
#include <util/check.h>
#include <util/fs.h>
#include <util/string.h>
#include <util/system.h>
#include <util/vector.h>

#include <functional>
#include <type_traits>
#include <vector>

class Chainstate;

/** This is connected to the logger. Can be used to redirect logs to any other log */
extern const std::function<void(const std::string&)> G_TEST_LOG_FUN;

/** Retrieve the command line arguments. */
extern const std::function<std::vector<const char*>()> G_TEST_COMMAND_LINE_ARGUMENTS;

// Enable BOOST_CHECK_EQUAL for enum class types
namespace std {
template <typename T>
std::ostream& operator<<(typename std::enable_if<std::is_enum<T>::value, std::ostream>::type& stream, const T& e)
{
    return stream << static_cast<typename std::underlying_type<T>::type>(e);
}
} // namespace std

/**
 * This global and the helpers that use it are not thread-safe.
 *
 * If thread-safety is needed, the global could be made thread_local (given
 * that thread_local is supported on all architectures we support) or a
 * per-thread instance could be used in the multi-threaded test.
 */
extern FastRandomContext g_insecure_rand_ctx;

/**
 * Flag to make GetRand in random.h return the same number
 */
extern bool g_mock_deterministic_tests;

enum class SeedRand {
    ZEROS, //!< Seed with a compile time constant of zeros
    SEED,  //!< Call the Seed() helper
};

/** Seed the given random ctx or use the seed passed in via an environment var */
void Seed(FastRandomContext& ctx);

static inline void SeedInsecureRand(SeedRand seed = SeedRand::SEED)
{
    if (seed == SeedRand::ZEROS) {
        g_insecure_rand_ctx = FastRandomContext(/*fDeterministic=*/true);
    } else {
        Seed(g_insecure_rand_ctx);
    }
}

<<<<<<< HEAD
static inline uint32_t InsecureRand32() { return g_insecure_rand_ctx.rand32(); }
static inline uint256 InsecureRand256() { return g_insecure_rand_ctx.rand256(); }
static inline uint64_t InsecureRandBits(int bits) { return g_insecure_rand_ctx.randbits(bits); }
static inline uint64_t InsecureRandRange(uint64_t range) { return g_insecure_rand_ctx.randrange(range); }
static inline bool InsecureRandBool() { return g_insecure_rand_ctx.randbool(); }

=======
>>>>>>> 4985b774
/** Basic testing setup.
 * This just configures logging, data dir and chain parameters.
 */
struct BasicTestingSetup {
    node::NodeContext m_node; // keep as first member to be destructed last

    explicit BasicTestingSetup(const std::string& chainName = CBaseChainParams::MAIN, const std::vector<const char*>& extra_args = {});
    ~BasicTestingSetup();

    const fs::path m_path_root;
    ArgsManager m_args;
};

/** Testing setup that performs all steps up until right before
 * ChainstateManager gets initialized. Meant for testing ChainstateManager
 * initialization behaviour.
 */
struct ChainTestingSetup : public BasicTestingSetup {
    node::CacheSizes m_cache_sizes{};

    explicit ChainTestingSetup(const std::string& chainName = CBaseChainParams::MAIN, const std::vector<const char*>& extra_args = {});
    ~ChainTestingSetup();
};

/** Testing setup that configures a complete environment.
 */
struct TestingSetup : public ChainTestingSetup {
    bool m_coins_db_in_memory{true};
    bool m_block_tree_db_in_memory{true};

    void LoadVerifyActivateChainstate();

    explicit TestingSetup(
        const std::string& chainName = CBaseChainParams::MAIN,
        const std::vector<const char*>& extra_args = {},
        const bool coins_db_in_memory = true,
        const bool block_tree_db_in_memory = true);
};

/** Identical to TestingSetup, but chain set to regtest */
struct RegTestingSetup : public TestingSetup {
    RegTestingSetup()
        : TestingSetup{CBaseChainParams::UNITTEST} {}
};

class CBlock;
struct CMutableTransaction;
class CScript;

/**
 * Testing fixture that pre-creates a 100-block REGTEST-mode block chain
 */
struct TestChain100Setup : public TestingSetup {
<<<<<<< HEAD
    TestChain100Setup(const std::string& chain_name = CBaseChainParams::UNITTEST,
                      const std::vector<const char*>& extra_args = {});
=======
    TestChain100Setup(
        const std::string& chain_name = CBaseChainParams::UNITTEST,
        const std::vector<const char*>& extra_args = {},
        const bool coins_db_in_memory = true,
        const bool block_tree_db_in_memory = true);
>>>>>>> 4985b774

    /**
     * Create a new block with just given transactions, coinbase paying to
     * scriptPubKey, and try to add it to the current chain.
     * If no chainstate is specified, default to the active.
     */
    CBlock CreateAndProcessBlock(const std::vector<CMutableTransaction>& txns,
                                 const CScript& scriptPubKey,
                                 Chainstate* chainstate = nullptr);

    /**
     * Create a new block with just given transactions, coinbase paying to
     * scriptPubKey.
     */
    CBlock CreateBlock(
        const std::vector<CMutableTransaction>& txns,
        const CScript& scriptPubKey,
        Chainstate& chainstate);

    //! Mine a series of new blocks on the active chain.
    void mineBlocks(int num_blocks);

    /**
     * Create a transaction and submit to the mempool.
     *
     * @param input_transaction  The transaction to spend
     * @param input_vout         The vout to spend from the input_transaction
     * @param input_height       The height of the block that included the input_transaction
     * @param input_signing_key  The key to spend the input_transaction
     * @param output_destination Where to send the output
     * @param output_amount      How much to send
     * @param submit             Whether or not to submit to mempool
     */
    CMutableTransaction CreateValidMempoolTransaction(CTransactionRef input_transaction,
                                                      int input_vout,
                                                      int input_height,
                                                      CKey input_signing_key,
                                                      CScript output_destination,
                                                      CAmount output_amount = CAmount(1 * COIN),
                                                      bool submit = true);

    /** Create transactions spending from m_coinbase_txns. These transactions will only spend coins
     * that exist in the current chain, but may be premature coinbase spends, have missing
     * signatures, or violate some other consensus rules. They should only be used for testing
     * mempool consistency. All transactions will have some random number of inputs and outputs
     * (between 1 and 24). Transactions may or may not be dependent upon each other; if dependencies
     * exit, every parent will always be somewhere in the list before the child so each transaction
     * can be submitted in the same order they appear in the list.
     * @param[in]   submit      When true, submit transactions to the mempool.
     *                          When false, return them but don't submit them.
     * @returns A vector of transactions that can be submitted to the mempool.
     */
    std::vector<CTransactionRef> PopulateMempool(FastRandomContext& det_rand, size_t num_transactions, bool submit);

    std::vector<CTransactionRef> m_coinbase_txns; // For convenience, coinbase transactions
    CKey coinbaseKey; // private/public key needed to spend coinbase transactions
};

/**
 * Make a test setup that has disk access to the debug.log file disabled. Can
 * be used in "hot loops", for example fuzzing or benchmarking.
 */
template <class T = const BasicTestingSetup>
std::unique_ptr<T> MakeNoLogFileContext(const std::string& chain_name = CBaseChainParams::UNITTEST, const std::vector<const char*>& extra_args = {})
{
    const std::vector<const char*> arguments = Cat(
        {
            "-nodebuglogfile",
            "-nodebug",
        },
        extra_args);

    return std::make_unique<T>(chain_name, arguments);
}

CBlock getBlock13b8a();

// define an implicit conversion here so that uint256 may be used directly in BOOST_CHECK_*
std::ostream& operator<<(std::ostream& os, const uint256& num);

/**
 * BOOST_CHECK_EXCEPTION predicates to check the specific validation error.
 * Use as
 * BOOST_CHECK_EXCEPTION(code that throws, exception type, HasReason("foo"));
 */
class HasReason
{
public:
    explicit HasReason(const std::string& reason) : m_reason(reason) {}
    bool operator()(const std::exception& e) const
    {
        return std::string(e.what()).find(m_reason) != std::string::npos;
    };

private:
    const std::string m_reason;
};

#endif // BITCOIN_TEST_UTIL_SETUP_COMMON_H<|MERGE_RESOLUTION|>--- conflicted
+++ resolved
@@ -71,15 +71,6 @@
     }
 }
 
-<<<<<<< HEAD
-static inline uint32_t InsecureRand32() { return g_insecure_rand_ctx.rand32(); }
-static inline uint256 InsecureRand256() { return g_insecure_rand_ctx.rand256(); }
-static inline uint64_t InsecureRandBits(int bits) { return g_insecure_rand_ctx.randbits(bits); }
-static inline uint64_t InsecureRandRange(uint64_t range) { return g_insecure_rand_ctx.randrange(range); }
-static inline bool InsecureRandBool() { return g_insecure_rand_ctx.randbool(); }
-
-=======
->>>>>>> 4985b774
 /** Basic testing setup.
  * This just configures logging, data dir and chain parameters.
  */
@@ -133,16 +124,11 @@
  * Testing fixture that pre-creates a 100-block REGTEST-mode block chain
  */
 struct TestChain100Setup : public TestingSetup {
-<<<<<<< HEAD
-    TestChain100Setup(const std::string& chain_name = CBaseChainParams::UNITTEST,
-                      const std::vector<const char*>& extra_args = {});
-=======
     TestChain100Setup(
         const std::string& chain_name = CBaseChainParams::UNITTEST,
         const std::vector<const char*>& extra_args = {},
         const bool coins_db_in_memory = true,
         const bool block_tree_db_in_memory = true);
->>>>>>> 4985b774
 
     /**
      * Create a new block with just given transactions, coinbase paying to
