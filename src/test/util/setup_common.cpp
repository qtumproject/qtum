// Copyright (c) 2011-2021 The Bitcoin Core developers
// Distributed under the MIT software license, see the accompanying
// file COPYING or http://www.opensource.org/licenses/mit-license.php.

#include <test/util/setup_common.h>

#include <addrman.h>
#include <banman.h>
#include <chainparams.h>
#include <consensus/consensus.h>
#include <consensus/params.h>
#include <consensus/validation.h>
#include <crypto/sha256.h>
#include <init.h>
#include <interfaces/chain.h>
#include <net.h>
#include <net_processing.h>
#include <node/miner.h>
#include <noui.h>
#include <node/blockstorage.h>
#include <node/chainstate.h>
#include <policy/fees.h>
#include <pow.h>
#include <rpc/blockchain.h>
#include <rpc/register.h>
#include <rpc/server.h>
#include <scheduler.h>
#include <script/sigcache.h>
#include <shutdown.h>
#include <streams.h>
#include <txdb.h>
#include <util/strencodings.h>
#include <util/string.h>
#include <util/thread.h>
#include <util/threadnames.h>
#include <util/time.h>
#include <util/translation.h>
#include <util/url.h>
#include <util/vector.h>
#include <validation.h>
#include <validationinterface.h>
#include <walletinitinterface.h>
#include <util/convert.h>

#include <functional>
#include <stdexcept>

using node::BlockAssembler;
using node::CalculateCacheSizes;
using node::LoadChainstate;
using node::RegenerateCommitments;
using node::VerifyLoadedChainstate;
using node::fPruneMode;
using node::fReindex;

const std::function<std::string(const char*)> G_TRANSLATION_FUN = nullptr;
UrlDecodeFn* const URL_DECODE = nullptr;

FastRandomContext g_insecure_rand_ctx;
/** Random context to get unique temp data dirs. Separate from g_insecure_rand_ctx, which can be seeded from a const env var */
static FastRandomContext g_insecure_rand_ctx_temp_path;

/** Return the unsigned from the environment var if available, otherwise 0 */
static uint256 GetUintFromEnv(const std::string& env_name)
{
    const char* num = std::getenv(env_name.c_str());
    if (!num) return {};
    return uint256S(num);
}

void Seed(FastRandomContext& ctx)
{
    // Should be enough to get the seed once for the process
    static uint256 seed{};
    static const std::string RANDOM_CTX_SEED{"RANDOM_CTX_SEED"};
    if (seed.IsNull()) seed = GetUintFromEnv(RANDOM_CTX_SEED);
    if (seed.IsNull()) seed = GetRandHash();
    LogPrintf("%s: Setting random seed for current tests to %s=%s\n", __func__, RANDOM_CTX_SEED, seed.GetHex());
    ctx = FastRandomContext(seed);
}

std::ostream& operator<<(std::ostream& os, const uint256& num)
{
    os << num.ToString();
    return os;
}

BasicTestingSetup::BasicTestingSetup(const std::string& chainName, const std::vector<const char*>& extra_args)
    : m_path_root{fs::temp_directory_path() / "test_common_" PACKAGE_NAME / g_insecure_rand_ctx_temp_path.rand256().ToString()},
      m_args{}
{
    m_node.args = &gArgs;
    std::vector<const char*> arguments = Cat(
        {
            "dummy",
            "-printtoconsole=0",
            "-logsourcelocations",
            "-logtimemicros",
            "-logthreadnames",
            "-debug",
            "-debugexclude=libevent",
            "-debugexclude=leveldb",
        },
        extra_args);
    if (G_TEST_COMMAND_LINE_ARGUMENTS) {
        arguments = Cat(arguments, G_TEST_COMMAND_LINE_ARGUMENTS());
    }
    util::ThreadRename("test");
    fs::create_directories(m_path_root);
    m_args.ForceSetArg("-datadir", fs::PathToString(m_path_root));
    gArgs.ForceSetArg("-datadir", fs::PathToString(m_path_root));
    gArgs.ClearPathCache();
    {
        SetupServerArgs(*m_node.args);
        std::string error;
        if (!m_node.args->ParseParameters(arguments.size(), arguments.data(), error)) {
            m_node.args->ClearArgs();
            throw std::runtime_error{error};
        }
    }
    m_args.SoftSetBoolArg("-staking", false);
    gArgs.SoftSetBoolArg("-staking", false);
    SelectParams(chainName);
    SeedInsecureRand();
    if (G_TEST_LOG_FUN) LogInstance().PushBackCallback(G_TEST_LOG_FUN);
    InitLogging(*m_node.args);
    AppInitParameterInteraction(*m_node.args);
    LogInstance().StartLogging();
    SHA256AutoDetect();
    ECC_Start();
    SetupEnvironment();
    SetupNetworking();
    InitSignatureCache();
    InitScriptExecutionCache();
    m_node.chain = interfaces::MakeChain(m_node);
    fCheckBlockIndex = true;
    static bool noui_connected = false;
    if (!noui_connected) {
        noui_connect();
        noui_connected = true;
    }
}

BasicTestingSetup::~BasicTestingSetup()
{
    SetMockTime(0s); // Reset mocktime for following tests
    LogInstance().DisconnectTestLogger();
    fs::remove_all(m_path_root);
    gArgs.ClearArgs();
    ECC_Stop();
}

ChainTestingSetup::ChainTestingSetup(const std::string& chainName, const std::vector<const char*>& extra_args)
    : BasicTestingSetup(chainName, extra_args)
{
    // We have to run a scheduler thread to prevent ActivateBestChain
    // from blocking due to queue overrun.
    m_node.scheduler = std::make_unique<CScheduler>();
    m_node.scheduler->m_service_thread = std::thread(util::TraceThread, "scheduler", [&] { m_node.scheduler->serviceQueue(); });
    GetMainSignals().RegisterBackgroundSignalScheduler(*m_node.scheduler);

////////////////////////////////////////////////////////////// qtum
    const CChainParams& chainparams = Params();
    fRequireStandard = !gArgs.GetBoolArg("-acceptnonstdtxn", !chainparams.RequireStandard());
    dev::eth::NoProof::init();		
<<<<<<< HEAD
    boost::filesystem::path pathTemp = fs::temp_directory_path() / strprintf("test_qtum_%lu_%i", (unsigned long)GetTime(), (int)(GetRand(100000)));
    boost::filesystem::create_directories(pathTemp);
=======
    std::filesystem::path pathTemp = fs::temp_directory_path() / strprintf("test_qtum_%lu_%i", (unsigned long)GetTime(), (int)(GetRand(100000)));
    std::filesystem::create_directories(pathTemp);
>>>>>>> ec86f1e9
    const dev::h256 hashDB(dev::sha3(dev::rlp("")));
    globalState = std::unique_ptr<QtumState>(new QtumState(dev::u256(0), QtumState::openDB(pathTemp.string(), hashDB, dev::WithExisting::Trust), pathTemp.string(), dev::eth::BaseState::Empty));
    dev::eth::ChainParams cp(chainparams.EVMGenesisInfo());
    cp.EIP150ForkBlock = 0xffffffffffffffff;
    cp.EIP158ForkBlock = 0xffffffffffffffff;
    cp.byzantiumForkBlock = 0xffffffffffffffff;
    cp.constantinopleForkBlock = 0xffffffffffffffff;
    cp.constantinopleFixForkBlock = 0xffffffffffffffff;
    globalSealEngine = std::unique_ptr<dev::eth::SealEngineFace>(cp.createSealEngine());
    globalState->populateFrom(cp.genesisState);
    globalState->setRootUTXO(uintToh256(chainparams.GenesisBlock().hashUTXORoot));
    globalState->db().commit();
    globalState->dbUtxo().commit();
    pstorageresult.reset(new StorageResults(pathTemp.string()));
//////////////////////////////////////////////////////////////
<<<<<<< HEAD

    pblocktree.reset(new CBlockTreeDB(1 << 20, true));
=======
>>>>>>> ec86f1e9

    m_node.fee_estimator = std::make_unique<CBlockPolicyEstimator>();
    m_node.mempool = std::make_unique<CTxMemPool>(m_node.fee_estimator.get(), 1);

    m_cache_sizes = CalculateCacheSizes(m_args);

    m_node.chainman = std::make_unique<ChainstateManager>();
    m_node.chainman->m_blockman.m_block_tree_db = std::make_unique<CBlockTreeDB>(m_cache_sizes.block_tree_db, true);

    // Start script-checking threads. Set g_parallel_script_checks to true so they are used.
    constexpr int script_check_threads = 2;
    StartScriptCheckWorkerThreads(script_check_threads);
    g_parallel_script_checks = true;
}

ChainTestingSetup::~ChainTestingSetup()
{
    if (m_node.scheduler) m_node.scheduler->stop();
    StopScriptCheckWorkerThreads();
    GetMainSignals().FlushBackgroundCallbacks();
    GetMainSignals().UnregisterBackgroundSignalScheduler();
    m_node.connman.reset();
    m_node.banman.reset();
    m_node.addrman.reset();
    m_node.args = nullptr;
    UnloadBlockIndex(m_node.mempool.get(), *m_node.chainman);
    m_node.mempool.reset();
    m_node.scheduler.reset();
    m_node.chainman->Reset();
    m_node.chainman.reset();
<<<<<<< HEAD
    pblocktree.reset();
=======
>>>>>>> ec86f1e9

/////////////////////////////////////////////// // qtum
    delete globalState.release();
    globalSealEngine.reset();
///////////////////////////////////////////////
}

TestingSetup::TestingSetup(const std::string& chainName, const std::vector<const char*>& extra_args)
    : ChainTestingSetup(chainName, extra_args)
{
    const CChainParams& chainparams = Params();
    // Ideally we'd move all the RPC tests to the functional testing framework
    // instead of unit tests, but for now we need these here.
    RegisterAllCoreRPCCommands(tableRPC);

    auto maybe_load_error = LoadChainstate(fReindex.load(),
                                           *Assert(m_node.chainman.get()),
                                           Assert(m_node.mempool.get()),
                                           fPruneMode,
                                           chainparams.GetConsensus(),
                                           m_args.GetBoolArg("-reindex-chainstate", false),
                                           m_cache_sizes.block_tree_db,
                                           m_cache_sizes.coins_db,
                                           m_cache_sizes.coins,
                                           /*block_tree_db_in_memory=*/true,
                                           /*coins_db_in_memory=*/true,
                                           m_args);
    assert(!maybe_load_error.has_value());

    auto maybe_verify_error = VerifyLoadedChainstate(
        *Assert(m_node.chainman),
        fReindex.load(),
        m_args.GetBoolArg("-reindex-chainstate", false),
        chainparams.GetConsensus(),
        m_args.GetIntArg("-checkblocks", DEFAULT_CHECKBLOCKS),
        m_args.GetIntArg("-checklevel", DEFAULT_CHECKLEVEL),
        /*get_unix_time_seconds=*/static_cast<int64_t(*)()>(GetTime));
    assert(!maybe_verify_error.has_value());

    BlockValidationState state;
    if (!m_node.chainman->ActiveChainstate().ActivateBestChain(state)) {
        throw std::runtime_error(strprintf("ActivateBestChain failed. (%s)", state.ToString()));
    }

    m_node.addrman = std::make_unique<AddrMan>(/*asmap=*/std::vector<bool>(),
                                               /*deterministic=*/false,
                                               m_node.args->GetIntArg("-checkaddrman", 0));
    m_node.banman = std::make_unique<BanMan>(m_args.GetDataDirBase() / "banlist", nullptr, DEFAULT_MISBEHAVING_BANTIME);
    m_node.connman = std::make_unique<CConnman>(0x1337, 0x1337, *m_node.addrman); // Deterministic randomness for tests.
    m_node.peerman = PeerManager::make(chainparams, *m_node.connman, *m_node.addrman,
                                       m_node.banman.get(), *m_node.chainman,
                                       *m_node.mempool, false);
    {
        CConnman::Options options;
        options.m_msgproc = m_node.peerman.get();
        m_node.connman->Init(options);
    }
}

TestChain100Setup::TestChain100Setup(const std::vector<const char*>& extra_args)
    : TestingSetup{CBaseChainParams::UNITTEST, extra_args}
{
    SetMockTime(1598887952);
    constexpr std::array<unsigned char, 32> vchKey = {
        {0, 0, 0, 0, 0, 0, 0, 0, 0, 0, 0, 0, 0, 0, 0, 0, 0, 0, 0, 0, 0, 0, 0, 0, 0, 0, 0, 0, 0, 0, 0, 1}};
    coinbaseKey.Set(vchKey.begin(), vchKey.end(), true);

    // Generate a 100-block chain:
    int coinbaseMaturity = Params().GetConsensus().CoinbaseMaturity(0);
    this->mineBlocks(coinbaseMaturity);

    {
        LOCK(::cs_main);
        assert(
            m_node.chainman->ActiveChain().Tip()->GetBlockHash().ToString() ==
            "5ce9c22662191ba24b8d930e606446fce116a4c022e2660c846ae1a7d70708ec");
    }
}

void TestChain100Setup::mineBlocks(int num_blocks)
{
    CScript scriptPubKey = CScript() << ToByteVector(coinbaseKey.GetPubKey()) << OP_CHECKSIG;
    for (int i = 0; i < num_blocks; i++) {
        std::vector<CMutableTransaction> noTxns;
        CBlock b = CreateAndProcessBlock(noTxns, scriptPubKey);
        SetMockTime(GetTime() + 1);
        m_coinbase_txns.push_back(b.vtx[0]);
    }
}

CBlock TestChain100Setup::CreateBlock(
    const std::vector<CMutableTransaction>& txns,
    const CScript& scriptPubKey,
    CChainState& chainstate)
{
    const CChainParams& chainparams = Params();
    CTxMemPool empty_pool;
    CBlock block = BlockAssembler(chainstate, empty_pool, chainparams).CreateNewBlock(scriptPubKey)->block;

    Assert(block.vtx.size() == 1);
    for (const CMutableTransaction& tx : txns) {
        block.vtx.push_back(MakeTransactionRef(tx));
    }
    RegenerateCommitments(block, *Assert(m_node.chainman));

    while (!CheckProofOfWork(block.GetHash(), block.nBits, chainparams.GetConsensus())) ++block.nNonce;

    return block;
}

CBlock TestChain100Setup::CreateAndProcessBlock(
    const std::vector<CMutableTransaction>& txns,
    const CScript& scriptPubKey,
    CChainState* chainstate)
{
    if (!chainstate) {
        chainstate = &Assert(m_node.chainman)->ActiveChainstate();
    }

    const CChainParams& chainparams = Params();
    const CBlock block = this->CreateBlock(txns, scriptPubKey, *chainstate);
    std::shared_ptr<const CBlock> shared_pblock = std::make_shared<const CBlock>(block);
    Assert(m_node.chainman)->ProcessNewBlock(chainparams, shared_pblock, true, nullptr);

    return block;
}


CMutableTransaction TestChain100Setup::CreateValidMempoolTransaction(CTransactionRef input_transaction,
                                                                     int input_vout,
                                                                     int input_height,
                                                                     CKey input_signing_key,
                                                                     CScript output_destination,
                                                                     CAmount output_amount,
                                                                     bool submit)
{
    // Transaction we will submit to the mempool
    CMutableTransaction mempool_txn;

    // Create an input
    COutPoint outpoint_to_spend(input_transaction->GetHash(), input_vout);
    CTxIn input(outpoint_to_spend);
    mempool_txn.vin.push_back(input);

    // Create an output
    CTxOut output(output_amount, output_destination);
    mempool_txn.vout.push_back(output);

    // Sign the transaction
    // - Add the signing key to a keystore
    FillableSigningProvider keystore;
    keystore.AddKey(input_signing_key);
    // - Populate a CoinsViewCache with the unspent output
    CCoinsView coins_view;
    CCoinsViewCache coins_cache(&coins_view);
    AddCoins(coins_cache, *input_transaction.get(), input_height);
    // - Use GetCoin to properly populate utxo_to_spend,
    Coin utxo_to_spend;
    assert(coins_cache.GetCoin(outpoint_to_spend, utxo_to_spend));
    // - Then add it to a map to pass in to SignTransaction
    std::map<COutPoint, Coin> input_coins;
    input_coins.insert({outpoint_to_spend, utxo_to_spend});
    // - Default signature hashing type
    int nHashType = SIGHASH_ALL;
    std::map<int, bilingual_str> input_errors;
    assert(SignTransaction(mempool_txn, &keystore, input_coins, nHashType, input_errors));

    // If submit=true, add transaction to the mempool.
    if (submit) {
        LOCK(cs_main);
        const MempoolAcceptResult result = m_node.chainman->ProcessTransaction(MakeTransactionRef(mempool_txn));
        assert(result.m_result_type == MempoolAcceptResult::ResultType::VALID);
    }

    return mempool_txn;
}

CTxMemPoolEntry TestMemPoolEntryHelper::FromTx(const CMutableTransaction& tx) const
{
    return FromTx(MakeTransactionRef(tx));
}

CTxMemPoolEntry TestMemPoolEntryHelper::FromTx(const CTransactionRef& tx) const
{
    return CTxMemPoolEntry(tx, nFee, nTime, nHeight,
                           spendsCoinbase, sigOpCost, lp);
}

/**
 * @returns a real block (0000000000013b8ab2cd513b0261a14096412195a72a0c4827d229dcc7e0f7af)
 *      with 9 txs.
 */
CBlock getBlock13b8a()
{
    CBlock block;
    CDataStream stream(ParseHex("0100000090f0a9f110702f808219ebea1173056042a714bad51b916cb6800000000000005275289558f51c9966699404ae2294730c3c9f9bda53523ce50e9b95e558da2fdb261b4d4c86041b1ab1bf9321b463e3b52f6201c0ad6c991be0485b6ef8c092e64583ffa655cc1b171fe85621b463e3b52f6201c0ad6c991be0485b6ef8c092e64583ffa655cc1b171fe8560000000000000000000000000000000000000000000000000000000000000000ffffffff000901000000010000000000000000000000000000000000000000000000000000000000000000ffffffff07044c86041b0146ffffffff0100f2052a01000000434104e18f7afbe4721580e81e8414fc8c24d7cfacf254bb5c7b949450c3e997c2dc1242487a8169507b631eb3771f2b425483fb13102c4eb5d858eef260fe70fbfae0ac00000000010000000196608ccbafa16abada902780da4dc35dafd7af05fa0da08cf833575f8cf9e836000000004a493046022100dab24889213caf43ae6adc41cf1c9396c08240c199f5225acf45416330fd7dbd022100fe37900e0644bf574493a07fc5edba06dbc07c311b947520c2d514bc5725dcb401ffffffff0100f2052a010000001976a914f15d1921f52e4007b146dfa60f369ed2fc393ce288ac000000000100000001fb766c1288458c2bafcfec81e48b24d98ec706de6b8af7c4e3c29419bfacb56d000000008c493046022100f268ba165ce0ad2e6d93f089cfcd3785de5c963bb5ea6b8c1b23f1ce3e517b9f022100da7c0f21adc6c401887f2bfd1922f11d76159cbc597fbd756a23dcbb00f4d7290141042b4e8625a96127826915a5b109852636ad0da753c9e1d5606a50480cd0c40f1f8b8d898235e571fe9357d9ec842bc4bba1827daaf4de06d71844d0057707966affffffff0280969800000000001976a9146963907531db72d0ed1a0cfb471ccb63923446f388ac80d6e34c000000001976a914f0688ba1c0d1ce182c7af6741e02658c7d4dfcd388ac000000000100000002c40297f730dd7b5a99567eb8d27b78758f607507c52292d02d4031895b52f2ff010000008b483045022100f7edfd4b0aac404e5bab4fd3889e0c6c41aa8d0e6fa122316f68eddd0a65013902205b09cc8b2d56e1cd1f7f2fafd60a129ed94504c4ac7bdc67b56fe67512658b3e014104732012cb962afa90d31b25d8fb0e32c94e513ab7a17805c14ca4c3423e18b4fb5d0e676841733cb83abaf975845c9f6f2a8097b7d04f4908b18368d6fc2d68ecffffffffca5065ff9617cbcba45eb23726df6498a9b9cafed4f54cbab9d227b0035ddefb000000008a473044022068010362a13c7f9919fa832b2dee4e788f61f6f5d344a7c2a0da6ae740605658022006d1af525b9a14a35c003b78b72bd59738cd676f845d1ff3fc25049e01003614014104732012cb962afa90d31b25d8fb0e32c94e513ab7a17805c14ca4c3423e18b4fb5d0e676841733cb83abaf975845c9f6f2a8097b7d04f4908b18368d6fc2d68ecffffffff01001ec4110200000043410469ab4181eceb28985b9b4e895c13fa5e68d85761b7eee311db5addef76fa8621865134a221bd01f28ec9999ee3e021e60766e9d1f3458c115fb28650605f11c9ac000000000100000001cdaf2f758e91c514655e2dc50633d1e4c84989f8aa90a0dbc883f0d23ed5c2fa010000008b48304502207ab51be6f12a1962ba0aaaf24a20e0b69b27a94fac5adf45aa7d2d18ffd9236102210086ae728b370e5329eead9accd880d0cb070aea0c96255fae6c4f1ddcce1fd56e014104462e76fd4067b3a0aa42070082dcb0bf2f388b6495cf33d789904f07d0f55c40fbd4b82963c69b3dc31895d0c772c812b1d5fbcade15312ef1c0e8ebbb12dcd4ffffffff02404b4c00000000001976a9142b6ba7c9d796b75eef7942fc9288edd37c32f5c388ac002d3101000000001976a9141befba0cdc1ad56529371864d9f6cb042faa06b588ac000000000100000001b4a47603e71b61bc3326efd90111bf02d2f549b067f4c4a8fa183b57a0f800cb010000008a4730440220177c37f9a505c3f1a1f0ce2da777c339bd8339ffa02c7cb41f0a5804f473c9230220585b25a2ee80eb59292e52b987dad92acb0c64eced92ed9ee105ad153cdb12d001410443bd44f683467e549dae7d20d1d79cbdb6df985c6e9c029c8d0c6cb46cc1a4d3cf7923c5021b27f7a0b562ada113bc85d5fda5a1b41e87fe6e8802817cf69996ffffffff0280651406000000001976a9145505614859643ab7b547cd7f1f5e7e2a12322d3788ac00aa0271000000001976a914ea4720a7a52fc166c55ff2298e07baf70ae67e1b88ac00000000010000000586c62cd602d219bb60edb14a3e204de0705176f9022fe49a538054fb14abb49e010000008c493046022100f2bc2aba2534becbdf062eb993853a42bbbc282083d0daf9b4b585bd401aa8c9022100b1d7fd7ee0b95600db8535bbf331b19eed8d961f7a8e54159c53675d5f69df8c014104462e76fd4067b3a0aa42070082dcb0bf2f388b6495cf33d789904f07d0f55c40fbd4b82963c69b3dc31895d0c772c812b1d5fbcade15312ef1c0e8ebbb12dcd4ffffffff03ad0e58ccdac3df9dc28a218bcf6f1997b0a93306faaa4b3a28ae83447b2179010000008b483045022100be12b2937179da88599e27bb31c3525097a07cdb52422d165b3ca2f2020ffcf702200971b51f853a53d644ebae9ec8f3512e442b1bcb6c315a5b491d119d10624c83014104462e76fd4067b3a0aa42070082dcb0bf2f388b6495cf33d789904f07d0f55c40fbd4b82963c69b3dc31895d0c772c812b1d5fbcade15312ef1c0e8ebbb12dcd4ffffffff2acfcab629bbc8685792603762c921580030ba144af553d271716a95089e107b010000008b483045022100fa579a840ac258871365dd48cd7552f96c8eea69bd00d84f05b283a0dab311e102207e3c0ee9234814cfbb1b659b83671618f45abc1326b9edcc77d552a4f2a805c0014104462e76fd4067b3a0aa42070082dcb0bf2f388b6495cf33d789904f07d0f55c40fbd4b82963c69b3dc31895d0c772c812b1d5fbcade15312ef1c0e8ebbb12dcd4ffffffffdcdc6023bbc9944a658ddc588e61eacb737ddf0a3cd24f113b5a8634c517fcd2000000008b4830450221008d6df731df5d32267954bd7d2dda2302b74c6c2a6aa5c0ca64ecbabc1af03c75022010e55c571d65da7701ae2da1956c442df81bbf076cdbac25133f99d98a9ed34c014104462e76fd4067b3a0aa42070082dcb0bf2f388b6495cf33d789904f07d0f55c40fbd4b82963c69b3dc31895d0c772c812b1d5fbcade15312ef1c0e8ebbb12dcd4ffffffffe15557cd5ce258f479dfd6dc6514edf6d7ed5b21fcfa4a038fd69f06b83ac76e010000008b483045022023b3e0ab071eb11de2eb1cc3a67261b866f86bf6867d4558165f7c8c8aca2d86022100dc6e1f53a91de3efe8f63512850811f26284b62f850c70ca73ed5de8771fb451014104462e76fd4067b3a0aa42070082dcb0bf2f388b6495cf33d789904f07d0f55c40fbd4b82963c69b3dc31895d0c772c812b1d5fbcade15312ef1c0e8ebbb12dcd4ffffffff01404b4c00000000001976a9142b6ba7c9d796b75eef7942fc9288edd37c32f5c388ac00000000010000000166d7577163c932b4f9690ca6a80b6e4eb001f0a2fa9023df5595602aae96ed8d000000008a4730440220262b42546302dfb654a229cefc86432b89628ff259dc87edd1154535b16a67e102207b4634c020a97c3e7bbd0d4d19da6aa2269ad9dded4026e896b213d73ca4b63f014104979b82d02226b3a4597523845754d44f13639e3bf2df5e82c6aab2bdc79687368b01b1ab8b19875ae3c90d661a3d0a33161dab29934edeb36aa01976be3baf8affffffff02404b4c00000000001976a9144854e695a02af0aeacb823ccbc272134561e0a1688ac40420f00000000001976a914abee93376d6b37b5c2940655a6fcaf1c8e74237988ac0000000001000000014e3f8ef2e91349a9059cb4f01e54ab2597c1387161d3da89919f7ea6acdbb371010000008c49304602210081f3183471a5ca22307c0800226f3ef9c353069e0773ac76bb580654d56aa523022100d4c56465bdc069060846f4fbf2f6b20520b2a80b08b168b31e66ddb9c694e240014104976c79848e18251612f8940875b2b08d06e6dc73b9840e8860c066b7e87432c477e9a59a453e71e6d76d5fe34058b800a098fc1740ce3012e8fc8a00c96af966ffffffff02c0e1e400000000001976a9144134e75a6fcb6042034aab5e18570cf1f844f54788ac404b4c00000000001976a9142b6ba7c9d796b75eef7942fc9288edd37c32f5c388ac00000000"), SER_NETWORK, PROTOCOL_VERSION);
    stream >> block;
    return block;
}<|MERGE_RESOLUTION|>--- conflicted
+++ resolved
@@ -163,13 +163,8 @@
     const CChainParams& chainparams = Params();
     fRequireStandard = !gArgs.GetBoolArg("-acceptnonstdtxn", !chainparams.RequireStandard());
     dev::eth::NoProof::init();		
-<<<<<<< HEAD
-    boost::filesystem::path pathTemp = fs::temp_directory_path() / strprintf("test_qtum_%lu_%i", (unsigned long)GetTime(), (int)(GetRand(100000)));
-    boost::filesystem::create_directories(pathTemp);
-=======
     std::filesystem::path pathTemp = fs::temp_directory_path() / strprintf("test_qtum_%lu_%i", (unsigned long)GetTime(), (int)(GetRand(100000)));
     std::filesystem::create_directories(pathTemp);
->>>>>>> ec86f1e9
     const dev::h256 hashDB(dev::sha3(dev::rlp("")));
     globalState = std::unique_ptr<QtumState>(new QtumState(dev::u256(0), QtumState::openDB(pathTemp.string(), hashDB, dev::WithExisting::Trust), pathTemp.string(), dev::eth::BaseState::Empty));
     dev::eth::ChainParams cp(chainparams.EVMGenesisInfo());
@@ -185,11 +180,6 @@
     globalState->dbUtxo().commit();
     pstorageresult.reset(new StorageResults(pathTemp.string()));
 //////////////////////////////////////////////////////////////
-<<<<<<< HEAD
-
-    pblocktree.reset(new CBlockTreeDB(1 << 20, true));
-=======
->>>>>>> ec86f1e9
 
     m_node.fee_estimator = std::make_unique<CBlockPolicyEstimator>();
     m_node.mempool = std::make_unique<CTxMemPool>(m_node.fee_estimator.get(), 1);
@@ -220,10 +210,6 @@
     m_node.scheduler.reset();
     m_node.chainman->Reset();
     m_node.chainman.reset();
-<<<<<<< HEAD
-    pblocktree.reset();
-=======
->>>>>>> ec86f1e9
 
 /////////////////////////////////////////////// // qtum
     delete globalState.release();
