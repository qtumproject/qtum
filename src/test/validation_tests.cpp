// Copyright (c) 2014-2021 The Bitcoin Core developers
// Distributed under the MIT software license, see the accompanying
// file COPYING or http://www.opensource.org/licenses/mit-license.php.

#include <chainparams.h>
#include <consensus/amount.h>
#include <net.h>
#include <signet.h>
#include <uint256.h>
#include <validation.h>

#include <test/util/setup_common.h>

#include <boost/test/unit_test.hpp>

BOOST_FIXTURE_TEST_SUITE(validation_tests, TestingSetup)

static void TestBlockSubsidyHalvings(const Consensus::Params& consensusParams)
{
    int maxHalvings = 7;
    CAmount nInitialSubsidy = 4 * COIN;

    CAmount nPreviousSubsidy = nInitialSubsidy * 2; // for height == LastPoWBlock + 1
    BOOST_CHECK_EQUAL(nPreviousSubsidy, nInitialSubsidy * 2);
    for (int nHalvings = 0; nHalvings < maxHalvings; nHalvings++) {
        int nHeight = nHalvings * consensusParams.nSubsidyHalvingInterval + consensusParams.nLastBigReward + 1;
        CAmount nSubsidy = GetBlockSubsidy(nHeight, consensusParams);
        BOOST_CHECK(nSubsidy <= nInitialSubsidy);
        BOOST_CHECK_EQUAL(nSubsidy, nPreviousSubsidy / 2);
        nPreviousSubsidy = nSubsidy;
    }
    BOOST_CHECK_EQUAL(GetBlockSubsidy(maxHalvings * consensusParams.nSubsidyHalvingInterval + consensusParams.nLastBigReward + 1, consensusParams), 0);
}

static void TestBlockSubsidyHalvings(int nSubsidyHalvingInterval)
{
    Consensus::Params consensusParams;
    consensusParams.nSubsidyHalvingInterval = nSubsidyHalvingInterval;
    consensusParams.nReduceBlocktimeHeight = 0x7fffffff;
    TestBlockSubsidyHalvings(consensusParams);
}

BOOST_AUTO_TEST_CASE(block_subsidy_test)
{
    const auto chainParams = CreateChainParams(*m_node.args, CBaseChainParams::MAIN);
    Consensus::Params consensusParams = chainParams->GetConsensus();
    consensusParams.nReduceBlocktimeHeight = 0x7fffffff; // Check for the halving before fork for target spacing
    TestBlockSubsidyHalvings(consensusParams); // As in main
    TestBlockSubsidyHalvings(150); // As in regtest
    TestBlockSubsidyHalvings(1000); // Just another interval
}

BOOST_AUTO_TEST_CASE(subsidy_limit_test)
{
    const auto chainParams = CreateChainParams(*m_node.args, CBaseChainParams::MAIN);
    Consensus::Params consensusParams = chainParams->GetConsensus();
    consensusParams.nReduceBlocktimeHeight = 800000; // Check for the halving after fork for target spacing
    int nMaxHeight = 14000000 * consensusParams.nBlocktimeDownscaleFactor;
    CAmount nSum = 0;
    for (int nHeight = 1; nHeight < nMaxHeight; nHeight++) {
        CAmount nSubsidy = GetBlockSubsidy(nHeight, consensusParams);
        int nSubsidyHalvingWeight = consensusParams.SubsidyHalvingWeight(nHeight);
        int nSubsidyHalvingInterval = consensusParams.SubsidyHalvingInterval(nHeight);
        int nBlocktimeDownscaleFactor = consensusParams.BlocktimeDownscaleFactor(nHeight);

        if(nSubsidyHalvingWeight <= 0){
            BOOST_CHECK_EQUAL(nSubsidy, (20000 * COIN));
        }
        else if(nSubsidyHalvingWeight <= nSubsidyHalvingInterval){
            BOOST_CHECK_EQUAL(nSubsidy, 4 * COIN / nBlocktimeDownscaleFactor);
        }
        else if(nSubsidyHalvingWeight <= nSubsidyHalvingInterval*2){
            BOOST_CHECK_EQUAL(nSubsidy, 2 * COIN / nBlocktimeDownscaleFactor);
        }
        else if(nSubsidyHalvingWeight <= nSubsidyHalvingInterval*3){
            BOOST_CHECK_EQUAL(nSubsidy, 1 * COIN / nBlocktimeDownscaleFactor);
        }
        else if(nSubsidyHalvingWeight <= nSubsidyHalvingInterval*4){
            BOOST_CHECK_EQUAL(nSubsidy, 0.5 * COIN / nBlocktimeDownscaleFactor);
        }
        else if(nSubsidyHalvingWeight <= nSubsidyHalvingInterval*5){
            BOOST_CHECK_EQUAL(nSubsidy, 0.25 * COIN / nBlocktimeDownscaleFactor);
        }
        else if(nSubsidyHalvingWeight <= nSubsidyHalvingInterval*6){
            BOOST_CHECK_EQUAL(nSubsidy, 0.125 * COIN / nBlocktimeDownscaleFactor);
        }
        else if(nSubsidyHalvingWeight <= nSubsidyHalvingInterval*7){
            BOOST_CHECK_EQUAL(nSubsidy, 0.0625 * COIN / nBlocktimeDownscaleFactor);
        }
        else{
            BOOST_CHECK_EQUAL(nSubsidy, 0);
        }
        nSum += nSubsidy;
        BOOST_CHECK(MoneyRange(nSum));
    }
<<<<<<< HEAD
    BOOST_CHECK_EQUAL(nSum, 10782240625000000ULL);
=======
    BOOST_CHECK_EQUAL(nSum, CAmount{10782240625000000});
>>>>>>> ec86f1e9
}

BOOST_AUTO_TEST_CASE(signet_parse_tests)
{
    ArgsManager signet_argsman;
    signet_argsman.ForceSetArg("-signetchallenge", "51"); // set challenge to OP_TRUE
    const auto signet_params = CreateChainParams(signet_argsman, CBaseChainParams::SIGNET);
    CBlock block;
    BOOST_CHECK(signet_params->GetConsensus().signet_challenge == std::vector<uint8_t>{OP_TRUE});
    CScript challenge{OP_TRUE};

    // empty block is invalid
    BOOST_CHECK(!SignetTxs::Create(block, challenge));
    BOOST_CHECK(!CheckSignetBlockSolution(block, signet_params->GetConsensus()));

    // no witness commitment
    CMutableTransaction cb;
    cb.vout.emplace_back(0, CScript{});
    block.vtx.push_back(MakeTransactionRef(cb));
    block.vtx.push_back(MakeTransactionRef(cb)); // Add dummy tx to exercise merkle root code
    BOOST_CHECK(!SignetTxs::Create(block, challenge));
    BOOST_CHECK(!CheckSignetBlockSolution(block, signet_params->GetConsensus()));

    // no header is treated valid
    std::vector<uint8_t> witness_commitment_section_141{0xaa, 0x21, 0xa9, 0xed};
    for (int i = 0; i < 32; ++i) {
        witness_commitment_section_141.push_back(0xff);
    }
    cb.vout.at(0).scriptPubKey = CScript{} << OP_RETURN << witness_commitment_section_141;
    block.vtx.at(0) = MakeTransactionRef(cb);
    BOOST_CHECK(SignetTxs::Create(block, challenge));
    BOOST_CHECK(CheckSignetBlockSolution(block, signet_params->GetConsensus()));

    // no data after header, valid
    std::vector<uint8_t> witness_commitment_section_325{0xec, 0xc7, 0xda, 0xa2};
    cb.vout.at(0).scriptPubKey = CScript{} << OP_RETURN << witness_commitment_section_141 << witness_commitment_section_325;
    block.vtx.at(0) = MakeTransactionRef(cb);
    BOOST_CHECK(SignetTxs::Create(block, challenge));
    BOOST_CHECK(CheckSignetBlockSolution(block, signet_params->GetConsensus()));

    // Premature end of data, invalid
    witness_commitment_section_325.push_back(0x01);
    witness_commitment_section_325.push_back(0x51);
    cb.vout.at(0).scriptPubKey = CScript{} << OP_RETURN << witness_commitment_section_141 << witness_commitment_section_325;
    block.vtx.at(0) = MakeTransactionRef(cb);
    BOOST_CHECK(!SignetTxs::Create(block, challenge));
    BOOST_CHECK(!CheckSignetBlockSolution(block, signet_params->GetConsensus()));

    // has data, valid
    witness_commitment_section_325.push_back(0x00);
    cb.vout.at(0).scriptPubKey = CScript{} << OP_RETURN << witness_commitment_section_141 << witness_commitment_section_325;
    block.vtx.at(0) = MakeTransactionRef(cb);
    BOOST_CHECK(SignetTxs::Create(block, challenge));
    BOOST_CHECK(CheckSignetBlockSolution(block, signet_params->GetConsensus()));

    // Extraneous data, invalid
    witness_commitment_section_325.push_back(0x00);
    cb.vout.at(0).scriptPubKey = CScript{} << OP_RETURN << witness_commitment_section_141 << witness_commitment_section_325;
    block.vtx.at(0) = MakeTransactionRef(cb);
    BOOST_CHECK(!SignetTxs::Create(block, challenge));
    BOOST_CHECK(!CheckSignetBlockSolution(block, signet_params->GetConsensus()));
}

//! Test retrieval of valid assumeutxo values.
BOOST_AUTO_TEST_CASE(test_assumeutxo)
{
    const auto params = CreateChainParams(*m_node.args, CBaseChainParams::UNITTEST);

    // These heights don't have assumeutxo configurations associated, per the contents
    // of chainparams.cpp.
    std::vector<int> bad_heights{0, 2000, 2011, 2015, 2109, 2111};

    for (auto empty : bad_heights) {
        const auto out = ExpectedAssumeutxo(empty, *params);
        BOOST_CHECK(!out);
    }

    const auto out110 = *ExpectedAssumeutxo(2010, *params);
    BOOST_CHECK_EQUAL(out110.hash_serialized.ToString(), "f3ad83776715ee9b09a7a43421b6fe17701fb2247370a4ea9fcf0b073639cac9");
    BOOST_CHECK_EQUAL(out110.nChainTx, 2010U);

    const auto out210 = *ExpectedAssumeutxo(2100, *params);
    BOOST_CHECK_EQUAL(out210.hash_serialized.ToString(), "677f8902ca481677862d19fbe8c6214f596c8b475aabfe4273361485fc4e6fb4");
    BOOST_CHECK_EQUAL(out210.nChainTx, 2100U);
}

BOOST_AUTO_TEST_SUITE_END()<|MERGE_RESOLUTION|>--- conflicted
+++ resolved
@@ -93,11 +93,7 @@
         nSum += nSubsidy;
         BOOST_CHECK(MoneyRange(nSum));
     }
-<<<<<<< HEAD
-    BOOST_CHECK_EQUAL(nSum, 10782240625000000ULL);
-=======
     BOOST_CHECK_EQUAL(nSum, CAmount{10782240625000000});
->>>>>>> ec86f1e9
 }
 
 BOOST_AUTO_TEST_CASE(signet_parse_tests)
