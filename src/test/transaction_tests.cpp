// Copyright (c) 2011-2021 The Bitcoin Core developers
// Distributed under the MIT software license, see the accompanying
// file COPYING or http://www.opensource.org/licenses/mit-license.php.

#include <test/data/tx_invalid.json.h>
#include <test/data/tx_valid.json.h>
#include <test/util/setup_common.h>

#include <checkqueue.h>
#include <clientversion.h>
#include <consensus/amount.h>
#include <consensus/tx_check.h>
#include <consensus/validation.h>
#include <core_io.h>
#include <key.h>
#include <policy/policy.h>
#include <policy/settings.h>
#include <script/script.h>
#include <script/script_error.h>
#include <script/sign.h>
#include <script/signingprovider.h>
#include <script/standard.h>
#include <streams.h>
#include <test/util/script.h>
#include <test/util/transaction_utils.h>
#include <util/strencodings.h>
#include <util/string.h>
#include <validation.h>

#include <functional>
#include <map>
#include <string>

#include <boost/algorithm/string/classification.hpp>
#include <boost/algorithm/string/split.hpp>
#include <boost/test/unit_test.hpp>

#include <univalue.h>

typedef std::vector<unsigned char> valtype;

// In script_tests.cpp
UniValue read_json(const std::string& jsondata);

static std::map<std::string, unsigned int> mapFlagNames = {
    {std::string("P2SH"), (unsigned int)SCRIPT_VERIFY_P2SH},
    {std::string("STRICTENC"), (unsigned int)SCRIPT_VERIFY_STRICTENC},
    {std::string("DERSIG"), (unsigned int)SCRIPT_VERIFY_DERSIG},
    {std::string("LOW_S"), (unsigned int)SCRIPT_VERIFY_LOW_S},
    {std::string("SIGPUSHONLY"), (unsigned int)SCRIPT_VERIFY_SIGPUSHONLY},
    {std::string("MINIMALDATA"), (unsigned int)SCRIPT_VERIFY_MINIMALDATA},
    {std::string("NULLDUMMY"), (unsigned int)SCRIPT_VERIFY_NULLDUMMY},
    {std::string("DISCOURAGE_UPGRADABLE_NOPS"), (unsigned int)SCRIPT_VERIFY_DISCOURAGE_UPGRADABLE_NOPS},
    {std::string("CLEANSTACK"), (unsigned int)SCRIPT_VERIFY_CLEANSTACK},
    {std::string("MINIMALIF"), (unsigned int)SCRIPT_VERIFY_MINIMALIF},
    {std::string("NULLFAIL"), (unsigned int)SCRIPT_VERIFY_NULLFAIL},
    {std::string("CHECKLOCKTIMEVERIFY"), (unsigned int)SCRIPT_VERIFY_CHECKLOCKTIMEVERIFY},
    {std::string("CHECKSEQUENCEVERIFY"), (unsigned int)SCRIPT_VERIFY_CHECKSEQUENCEVERIFY},
    {std::string("WITNESS"), (unsigned int)SCRIPT_VERIFY_WITNESS},
    {std::string("DISCOURAGE_UPGRADABLE_WITNESS_PROGRAM"), (unsigned int)SCRIPT_VERIFY_DISCOURAGE_UPGRADABLE_WITNESS_PROGRAM},
    {std::string("WITNESS_PUBKEYTYPE"), (unsigned int)SCRIPT_VERIFY_WITNESS_PUBKEYTYPE},
    {std::string("CONST_SCRIPTCODE"), (unsigned int)SCRIPT_VERIFY_CONST_SCRIPTCODE},
    {std::string("TAPROOT"), (unsigned int)SCRIPT_VERIFY_TAPROOT},
    {std::string("DISCOURAGE_UPGRADABLE_PUBKEYTYPE"), (unsigned int)SCRIPT_VERIFY_DISCOURAGE_UPGRADABLE_PUBKEYTYPE},
    {std::string("DISCOURAGE_OP_SUCCESS"), (unsigned int)SCRIPT_VERIFY_DISCOURAGE_OP_SUCCESS},
    {std::string("DISCOURAGE_UPGRADABLE_TAPROOT_VERSION"), (unsigned int)SCRIPT_VERIFY_DISCOURAGE_UPGRADABLE_TAPROOT_VERSION},
};

unsigned int ParseScriptFlags(std::string strFlags)
{
    if (strFlags.empty() || strFlags == "NONE") return 0;
    unsigned int flags = 0;
    std::vector<std::string> words;
    boost::algorithm::split(words, strFlags, boost::algorithm::is_any_of(","));

    for (const std::string& word : words)
    {
        if (!mapFlagNames.count(word))
            BOOST_ERROR("Bad test: unknown verification flag '" << word << "'");
        flags |= mapFlagNames[word];
    }

    return flags;
}

// Check that all flags in STANDARD_SCRIPT_VERIFY_FLAGS are present in mapFlagNames.
bool CheckMapFlagNames()
{
    unsigned int standard_flags_missing{STANDARD_SCRIPT_VERIFY_FLAGS};
    for (const auto& pair : mapFlagNames) {
        standard_flags_missing &= ~(pair.second);
    }
    return standard_flags_missing == 0;
}

std::string FormatScriptFlags(unsigned int flags)
{
    if (flags == 0) {
        return "";
    }
    std::string ret;
    std::map<std::string, unsigned int>::const_iterator it = mapFlagNames.begin();
    while (it != mapFlagNames.end()) {
        if (flags & it->second) {
            ret += it->first + ",";
        }
        it++;
    }
    return ret.substr(0, ret.size() - 1);
}

/*
* Check that the input scripts of a transaction are valid/invalid as expected.
*/
bool CheckTxScripts(const CTransaction& tx, const std::map<COutPoint, CScript>& map_prevout_scriptPubKeys,
    const std::map<COutPoint, int64_t>& map_prevout_values, unsigned int flags,
    const PrecomputedTransactionData& txdata, const std::string& strTest, bool expect_valid)
{
    bool tx_valid = true;
    ScriptError err = expect_valid ? SCRIPT_ERR_UNKNOWN_ERROR : SCRIPT_ERR_OK;
    for (unsigned int i = 0; i < tx.vin.size() && tx_valid; ++i) {
        const CTxIn input = tx.vin[i];
        const CAmount amount = map_prevout_values.count(input.prevout) ? map_prevout_values.at(input.prevout) : 0;
        try {
            tx_valid = VerifyScript(input.scriptSig, map_prevout_scriptPubKeys.at(input.prevout),
                &input.scriptWitness, flags, TransactionSignatureChecker(&tx, i, amount, txdata, MissingDataBehavior::ASSERT_FAIL), &err);
        } catch (...) {
            BOOST_ERROR("Bad test: " << strTest);
            return true; // The test format is bad and an error is thrown. Return true to silence further error.
        }
        if (expect_valid) {
            BOOST_CHECK_MESSAGE(tx_valid, strTest);
            BOOST_CHECK_MESSAGE((err == SCRIPT_ERR_OK), ScriptErrorString(err));
            err = SCRIPT_ERR_UNKNOWN_ERROR;
        }
    }
    if (!expect_valid) {
        BOOST_CHECK_MESSAGE(!tx_valid, strTest);
        BOOST_CHECK_MESSAGE((err != SCRIPT_ERR_OK), ScriptErrorString(err));
    }
    return (tx_valid == expect_valid);
}

/*
 * Trim or fill flags to make the combination valid:
 * WITNESS must be used with P2SH
 * CLEANSTACK must be used WITNESS and P2SH
 */

unsigned int TrimFlags(unsigned int flags)
{
    // WITNESS requires P2SH
    if (!(flags & SCRIPT_VERIFY_P2SH)) flags &= ~(unsigned int)SCRIPT_VERIFY_WITNESS;

    // CLEANSTACK requires WITNESS (and transitively CLEANSTACK requires P2SH)
    if (!(flags & SCRIPT_VERIFY_WITNESS)) flags &= ~(unsigned int)SCRIPT_VERIFY_CLEANSTACK;
    Assert(IsValidFlagCombination(flags));
    return flags;
}

unsigned int FillFlags(unsigned int flags)
{
    // CLEANSTACK implies WITNESS
    if (flags & SCRIPT_VERIFY_CLEANSTACK) flags |= SCRIPT_VERIFY_WITNESS;

    // WITNESS implies P2SH (and transitively CLEANSTACK implies P2SH)
    if (flags & SCRIPT_VERIFY_WITNESS) flags |= SCRIPT_VERIFY_P2SH;
    Assert(IsValidFlagCombination(flags));
    return flags;
}

// Exclude each possible script verify flag from flags. Returns a set of these flag combinations
// that are valid and without duplicates. For example: if flags=1111 and the 4 possible flags are
// 0001, 0010, 0100, and 1000, this should return the set {0111, 1011, 1101, 1110}.
// Assumes that mapFlagNames contains all script verify flags.
std::set<unsigned int> ExcludeIndividualFlags(unsigned int flags)
{
    std::set<unsigned int> flags_combos;
    for (const auto& pair : mapFlagNames) {
        const unsigned int flags_excluding_one = TrimFlags(flags & ~(pair.second));
        if (flags != flags_excluding_one) {
            flags_combos.insert(flags_excluding_one);
        }
    }
    return flags_combos;
}

BOOST_FIXTURE_TEST_SUITE(transaction_tests, BasicTestingSetup)

BOOST_AUTO_TEST_CASE(tx_valid)
{
    BOOST_CHECK_MESSAGE(CheckMapFlagNames(), "mapFlagNames is missing a script verification flag");
    // Read tests from test/data/tx_valid.json
    UniValue tests = read_json(std::string(json_tests::tx_valid, json_tests::tx_valid + sizeof(json_tests::tx_valid)));

    for (unsigned int idx = 0; idx < tests.size(); idx++) {
        UniValue test = tests[idx];
        std::string strTest = test.write();
        if (test[0].isArray())
        {
            if (test.size() != 3 || !test[1].isStr() || !test[2].isStr())
            {
                BOOST_ERROR("Bad test: " << strTest);
                continue;
            }

            std::map<COutPoint, CScript> mapprevOutScriptPubKeys;
            std::map<COutPoint, int64_t> mapprevOutValues;
            UniValue inputs = test[0].get_array();
            bool fValid = true;
            for (unsigned int inpIdx = 0; inpIdx < inputs.size(); inpIdx++) {
                const UniValue& input = inputs[inpIdx];
                if (!input.isArray()) {
                    fValid = false;
                    break;
                }
                UniValue vinput = input.get_array();
                if (vinput.size() < 3 || vinput.size() > 4)
                {
                    fValid = false;
                    break;
                }
                COutPoint outpoint{uint256S(vinput[0].get_str()), uint32_t(vinput[1].get_int())};
                mapprevOutScriptPubKeys[outpoint] = ParseScript(vinput[2].get_str());
                if (vinput.size() >= 4)
                {
                    mapprevOutValues[outpoint] = vinput[3].get_int64();
                }
            }
            if (!fValid)
            {
                BOOST_ERROR("Bad test: " << strTest);
                continue;
            }

            std::string transaction = test[1].get_str();
            CDataStream stream(ParseHex(transaction), SER_NETWORK, PROTOCOL_VERSION);
            CTransaction tx(deserialize, stream);

            TxValidationState state;
            BOOST_CHECK_MESSAGE(CheckTransaction(tx, state), strTest);
            BOOST_CHECK(state.IsValid());

            PrecomputedTransactionData txdata(tx);
            unsigned int verify_flags = ParseScriptFlags(test[2].get_str());

            // Check that the test gives a valid combination of flags (otherwise VerifyScript will throw). Don't edit the flags.
            if (~verify_flags != FillFlags(~verify_flags)) {
                BOOST_ERROR("Bad test flags: " << strTest);
            }

            BOOST_CHECK_MESSAGE(CheckTxScripts(tx, mapprevOutScriptPubKeys, mapprevOutValues, ~verify_flags, txdata, strTest, /*expect_valid=*/true),
                                "Tx unexpectedly failed: " << strTest);

            // Backwards compatibility of script verification flags: Removing any flag(s) should not invalidate a valid transaction
            for (const auto& [name, flag] : mapFlagNames) {
                // Removing individual flags
                unsigned int flags = TrimFlags(~(verify_flags | flag));
                if (!CheckTxScripts(tx, mapprevOutScriptPubKeys, mapprevOutValues, flags, txdata, strTest, /*expect_valid=*/true)) {
                    BOOST_ERROR("Tx unexpectedly failed with flag " << name << " unset: " << strTest);
                }
                // Removing random combinations of flags
                flags = TrimFlags(~(verify_flags | (unsigned int)InsecureRandBits(mapFlagNames.size())));
                if (!CheckTxScripts(tx, mapprevOutScriptPubKeys, mapprevOutValues, flags, txdata, strTest, /*expect_valid=*/true)) {
                    BOOST_ERROR("Tx unexpectedly failed with random flags " << ToString(flags) << ": " << strTest);
                }
            }

            // Check that flags are maximal: transaction should fail if any unset flags are set.
            for (auto flags_excluding_one : ExcludeIndividualFlags(verify_flags)) {
                if (!CheckTxScripts(tx, mapprevOutScriptPubKeys, mapprevOutValues, ~flags_excluding_one, txdata, strTest, /*expect_valid=*/false)) {
                    BOOST_ERROR("Too many flags unset: " << strTest);
                }
            }
        }
    }
}

BOOST_AUTO_TEST_CASE(tx_invalid)
{
    // Read tests from test/data/tx_invalid.json
    UniValue tests = read_json(std::string(json_tests::tx_invalid, json_tests::tx_invalid + sizeof(json_tests::tx_invalid)));

    for (unsigned int idx = 0; idx < tests.size(); idx++) {
        UniValue test = tests[idx];
        std::string strTest = test.write();
        if (test[0].isArray())
        {
            if (test.size() != 3 || !test[1].isStr() || !test[2].isStr())
            {
                BOOST_ERROR("Bad test: " << strTest);
                continue;
            }

            std::map<COutPoint, CScript> mapprevOutScriptPubKeys;
            std::map<COutPoint, int64_t> mapprevOutValues;
            UniValue inputs = test[0].get_array();
            bool fValid = true;
            for (unsigned int inpIdx = 0; inpIdx < inputs.size(); inpIdx++) {
                const UniValue& input = inputs[inpIdx];
                if (!input.isArray()) {
                    fValid = false;
                    break;
                }
                UniValue vinput = input.get_array();
                if (vinput.size() < 3 || vinput.size() > 4)
                {
                    fValid = false;
                    break;
                }
                COutPoint outpoint{uint256S(vinput[0].get_str()), uint32_t(vinput[1].get_int())};
                mapprevOutScriptPubKeys[outpoint] = ParseScript(vinput[2].get_str());
                if (vinput.size() >= 4)
                {
                    mapprevOutValues[outpoint] = vinput[3].get_int64();
                }
            }
            if (!fValid)
            {
                BOOST_ERROR("Bad test: " << strTest);
                continue;
            }

            std::string transaction = test[1].get_str();
            CDataStream stream(ParseHex(transaction), SER_NETWORK, PROTOCOL_VERSION );
            CTransaction tx(deserialize, stream);

            TxValidationState state;
            if (!CheckTransaction(tx, state) || state.IsInvalid()) {
                BOOST_CHECK_MESSAGE(test[2].get_str() == "BADTX", strTest);
                continue;
            }

            PrecomputedTransactionData txdata(tx);
            unsigned int verify_flags = ParseScriptFlags(test[2].get_str());

            // Check that the test gives a valid combination of flags (otherwise VerifyScript will throw). Don't edit the flags.
            if (verify_flags != FillFlags(verify_flags)) {
                BOOST_ERROR("Bad test flags: " << strTest);
            }

            // Not using FillFlags() in the main test, in order to detect invalid verifyFlags combination
            BOOST_CHECK_MESSAGE(CheckTxScripts(tx, mapprevOutScriptPubKeys, mapprevOutValues, verify_flags, txdata, strTest, /*expect_valid=*/false),
                                "Tx unexpectedly passed: " << strTest);

            // Backwards compatibility of script verification flags: Adding any flag(s) should not validate an invalid transaction
            for (const auto& [name, flag] : mapFlagNames) {
                unsigned int flags = FillFlags(verify_flags | flag);
                // Adding individual flags
                if (!CheckTxScripts(tx, mapprevOutScriptPubKeys, mapprevOutValues, flags, txdata, strTest, /*expect_valid=*/false)) {
                    BOOST_ERROR("Tx unexpectedly passed with flag " << name << " set: " << strTest);
                }
                // Adding random combinations of flags
                flags = FillFlags(verify_flags | (unsigned int)InsecureRandBits(mapFlagNames.size()));
                if (!CheckTxScripts(tx, mapprevOutScriptPubKeys, mapprevOutValues, flags, txdata, strTest, /*expect_valid=*/false)) {
                    BOOST_ERROR("Tx unexpectedly passed with random flags " << name << ": " << strTest);
                }
            }

            // Check that flags are minimal: transaction should succeed if any set flags are unset.
            for (auto flags_excluding_one : ExcludeIndividualFlags(verify_flags)) {
                if (!CheckTxScripts(tx, mapprevOutScriptPubKeys, mapprevOutValues, flags_excluding_one, txdata, strTest, /*expect_valid=*/true)) {
                    BOOST_ERROR("Too many flags set: " << strTest);
                }
            }
        }
    }
}

BOOST_AUTO_TEST_CASE(basic_transaction_tests)
{
    // Random real transaction (e2769b09e784f32f62ef849763d4f45b98e07ba658647343b915ff832b110436)
    unsigned char ch[] = {0x01, 0x00, 0x00, 0x00, 0x01, 0x6b, 0xff, 0x7f, 0xcd, 0x4f, 0x85, 0x65, 0xef, 0x40, 0x6d, 0xd5, 0xd6, 0x3d, 0x4f, 0xf9, 0x4f, 0x31, 0x8f, 0xe8, 0x20, 0x27, 0xfd, 0x4d, 0xc4, 0x51, 0xb0, 0x44, 0x74, 0x01, 0x9f, 0x74, 0xb4, 0x00, 0x00, 0x00, 0x00, 0x8c, 0x49, 0x30, 0x46, 0x02, 0x21, 0x00, 0xda, 0x0d, 0xc6, 0xae, 0xce, 0xfe, 0x1e, 0x06, 0xef, 0xdf, 0x05, 0x77, 0x37, 0x57, 0xde, 0xb1, 0x68, 0x82, 0x09, 0x30, 0xe3, 0xb0, 0xd0, 0x3f, 0x46, 0xf5, 0xfc, 0xf1, 0x50, 0xbf, 0x99, 0x0c, 0x02, 0x21, 0x00, 0xd2, 0x5b, 0x5c, 0x87, 0x04, 0x00, 0x76, 0xe4, 0xf2, 0x53, 0xf8, 0x26, 0x2e, 0x76, 0x3e, 0x2d, 0xd5, 0x1e, 0x7f, 0xf0, 0xbe, 0x15, 0x77, 0x27, 0xc4, 0xbc, 0x42, 0x80, 0x7f, 0x17, 0xbd, 0x39, 0x01, 0x41, 0x04, 0xe6, 0xc2, 0x6e, 0xf6, 0x7d, 0xc6, 0x10, 0xd2, 0xcd, 0x19, 0x24, 0x84, 0x78, 0x9a, 0x6c, 0xf9, 0xae, 0xa9, 0x93, 0x0b, 0x94, 0x4b, 0x7e, 0x2d, 0xb5, 0x34, 0x2b, 0x9d, 0x9e, 0x5b, 0x9f, 0xf7, 0x9a, 0xff, 0x9a, 0x2e, 0xe1, 0x97, 0x8d, 0xd7, 0xfd, 0x01, 0xdf, 0xc5, 0x22, 0xee, 0x02, 0x28, 0x3d, 0x3b, 0x06, 0xa9, 0xd0, 0x3a, 0xcf, 0x80, 0x96, 0x96, 0x8d, 0x7d, 0xbb, 0x0f, 0x91, 0x78, 0xff, 0xff, 0xff, 0xff, 0x02, 0x8b, 0xa7, 0x94, 0x0e, 0x00, 0x00, 0x00, 0x00, 0x19, 0x76, 0xa9, 0x14, 0xba, 0xde, 0xec, 0xfd, 0xef, 0x05, 0x07, 0x24, 0x7f, 0xc8, 0xf7, 0x42, 0x41, 0xd7, 0x3b, 0xc0, 0x39, 0x97, 0x2d, 0x7b, 0x88, 0xac, 0x40, 0x94, 0xa8, 0x02, 0x00, 0x00, 0x00, 0x00, 0x19, 0x76, 0xa9, 0x14, 0xc1, 0x09, 0x32, 0x48, 0x3f, 0xec, 0x93, 0xed, 0x51, 0xf5, 0xfe, 0x95, 0xe7, 0x25, 0x59, 0xf2, 0xcc, 0x70, 0x43, 0xf9, 0x88, 0xac, 0x00, 0x00, 0x00, 0x00, 0x00};
    std::vector<unsigned char> vch(ch, ch + sizeof(ch) -1);
    CDataStream stream(vch, SER_DISK, CLIENT_VERSION);
    CMutableTransaction tx;
    stream >> tx;
    TxValidationState state;
    BOOST_CHECK_MESSAGE(CheckTransaction(CTransaction(tx), state) && state.IsValid(), "Simple deserialized transaction should be valid.");

    // Check that duplicate txins fail
    tx.vin.push_back(tx.vin[0]);
    BOOST_CHECK_MESSAGE(!CheckTransaction(CTransaction(tx), state) || !state.IsValid(), "Transaction with duplicate txins should be invalid.");
}

BOOST_AUTO_TEST_CASE(test_Get)
{
    FillableSigningProvider keystore;
    CCoinsView coinsDummy;
    CCoinsViewCache coins(&coinsDummy);
    std::vector<CMutableTransaction> dummyTransactions =
        SetupDummyInputs(keystore, coins, {11*CENT, 50*CENT, 21*CENT, 22*CENT});

    CMutableTransaction t1;
    t1.vin.resize(3);
    t1.vin[0].prevout.hash = dummyTransactions[0].GetHash();
    t1.vin[0].prevout.n = 1;
    t1.vin[0].scriptSig << std::vector<unsigned char>(65, 0);
    t1.vin[1].prevout.hash = dummyTransactions[1].GetHash();
    t1.vin[1].prevout.n = 0;
    t1.vin[1].scriptSig << std::vector<unsigned char>(65, 0) << std::vector<unsigned char>(33, 4);
    t1.vin[2].prevout.hash = dummyTransactions[1].GetHash();
    t1.vin[2].prevout.n = 1;
    t1.vin[2].scriptSig << std::vector<unsigned char>(65, 0) << std::vector<unsigned char>(33, 4);
    t1.vout.resize(2);
    t1.vout[0].nValue = 90*CENT;
    t1.vout[0].scriptPubKey << OP_1;

    BOOST_CHECK(AreInputsStandard(CTransaction(t1), coins));
}

static void CreateCreditAndSpend(const FillableSigningProvider& keystore, const CScript& outscript, CTransactionRef& output, CMutableTransaction& input, bool success = true)
{
    CMutableTransaction outputm;
    outputm.nVersion = 1;
    outputm.vin.resize(1);
    outputm.vin[0].prevout.SetNull();
    outputm.vin[0].scriptSig = CScript();
    outputm.vout.resize(1);
    outputm.vout[0].nValue = 1;
    outputm.vout[0].scriptPubKey = outscript;
    CDataStream ssout(SER_NETWORK, PROTOCOL_VERSION);
    ssout << outputm;
    ssout >> output;
    assert(output->vin.size() == 1);
    assert(output->vin[0] == outputm.vin[0]);
    assert(output->vout.size() == 1);
    assert(output->vout[0] == outputm.vout[0]);

    CMutableTransaction inputm;
    inputm.nVersion = 1;
    inputm.vin.resize(1);
    inputm.vin[0].prevout.hash = output->GetHash();
    inputm.vin[0].prevout.n = 0;
    inputm.vout.resize(1);
    inputm.vout[0].nValue = 1;
    inputm.vout[0].scriptPubKey = CScript();
    bool ret = SignSignature(keystore, *output, inputm, 0, SIGHASH_ALL);
    assert(ret == success);
    CDataStream ssin(SER_NETWORK, PROTOCOL_VERSION);
    ssin << inputm;
    ssin >> input;
    assert(input.vin.size() == 1);
    assert(input.vin[0] == inputm.vin[0]);
    assert(input.vout.size() == 1);
    assert(input.vout[0] == inputm.vout[0]);
    assert(input.vin[0].scriptWitness.stack == inputm.vin[0].scriptWitness.stack);
}

static void CheckWithFlag(const CTransactionRef& output, const CMutableTransaction& input, uint32_t flags, bool success)
{
    ScriptError error;
    CTransaction inputi(input);
    bool ret = VerifyScript(inputi.vin[0].scriptSig, output->vout[0].scriptPubKey, &inputi.vin[0].scriptWitness, flags, TransactionSignatureChecker(&inputi, 0, output->vout[0].nValue, MissingDataBehavior::ASSERT_FAIL), &error);
    assert(ret == success);
}

static CScript PushAll(const std::vector<valtype>& values)
{
    CScript result;
    for (const valtype& v : values) {
        if (v.size() == 0) {
            result << OP_0;
        } else if (v.size() == 1 && v[0] >= 1 && v[0] <= 16) {
            result << CScript::EncodeOP_N(v[0]);
        } else if (v.size() == 1 && v[0] == 0x81) {
            result << OP_1NEGATE;
        } else {
            result << v;
        }
    }
    return result;
}

static void ReplaceRedeemScript(CScript& script, const CScript& redeemScript)
{
    std::vector<valtype> stack;
    EvalScript(stack, script, SCRIPT_VERIFY_STRICTENC, BaseSignatureChecker(), SigVersion::BASE);
    assert(stack.size() > 0);
    stack.back() = std::vector<unsigned char>(redeemScript.begin(), redeemScript.end());
    script = PushAll(stack);
}

BOOST_AUTO_TEST_CASE(test_big_witness_transaction)
{
    CMutableTransaction mtx;
    mtx.nVersion = 1;

    CKey key;
    key.MakeNewKey(true); // Need to use compressed keys in segwit or the signing will fail
    FillableSigningProvider keystore;
    BOOST_CHECK(keystore.AddKeyPubKey(key, key.GetPubKey()));
    CKeyID hash = key.GetPubKey().GetID();
    CScript scriptPubKey = CScript() << OP_0 << std::vector<unsigned char>(hash.begin(), hash.end());

    std::vector<int> sigHashes;
    sigHashes.push_back(SIGHASH_NONE | SIGHASH_ANYONECANPAY);
    sigHashes.push_back(SIGHASH_SINGLE | SIGHASH_ANYONECANPAY);
    sigHashes.push_back(SIGHASH_ALL | SIGHASH_ANYONECANPAY);
    sigHashes.push_back(SIGHASH_NONE);
    sigHashes.push_back(SIGHASH_SINGLE);
    sigHashes.push_back(SIGHASH_ALL);

    // create a big transaction of 4500 inputs signed by the same key
    for(uint32_t ij = 0; ij < 4500; ij++) {
        uint32_t i = mtx.vin.size();
        uint256 prevId;
        prevId.SetHex("0000000000000000000000000000000000000000000000000000000000000100");
        COutPoint outpoint(prevId, i);

        mtx.vin.resize(mtx.vin.size() + 1);
        mtx.vin[i].prevout = outpoint;
        mtx.vin[i].scriptSig = CScript();

        mtx.vout.resize(mtx.vout.size() + 1);
        mtx.vout[i].nValue = 1000;
        mtx.vout[i].scriptPubKey = CScript() << OP_1;
    }

    // sign all inputs
    for(uint32_t i = 0; i < mtx.vin.size(); i++) {
        bool hashSigned = SignSignature(keystore, scriptPubKey, mtx, i, 1000, sigHashes.at(i % sigHashes.size()));
        assert(hashSigned);
    }

    CDataStream ssout(SER_NETWORK, PROTOCOL_VERSION);
    ssout << mtx;
    CTransaction tx(deserialize, ssout);

    // check all inputs concurrently, with the cache
    PrecomputedTransactionData txdata(tx);
    CCheckQueue<CScriptCheck> scriptcheckqueue(128);
    CCheckQueueControl<CScriptCheck> control(&scriptcheckqueue);

    scriptcheckqueue.StartWorkerThreads(20);

    std::vector<Coin> coins;
    for(uint32_t i = 0; i < mtx.vin.size(); i++) {
        Coin coin;
        coin.nHeight = 1;
        coin.fCoinBase = false;
        coin.out.nValue = 1000;
        coin.out.scriptPubKey = scriptPubKey;
        coins.emplace_back(std::move(coin));
    }

    for(uint32_t i = 0; i < mtx.vin.size(); i++) {
        std::vector<CScriptCheck> vChecks;
        CScriptCheck check(coins[tx.vin[i].prevout.n].out, tx, i, SCRIPT_VERIFY_P2SH | SCRIPT_VERIFY_WITNESS, false, &txdata);
        vChecks.push_back(CScriptCheck());
        check.swap(vChecks.back());
        control.Add(vChecks);
    }

    bool controlCheck = control.Wait();
    assert(controlCheck);
    scriptcheckqueue.StopWorkerThreads();
}

SignatureData CombineSignatures(const CMutableTransaction& input1, const CMutableTransaction& input2, const CTransactionRef tx)
{
    SignatureData sigdata;
    sigdata = DataFromTransaction(input1, 0, tx->vout[0]);
    sigdata.MergeSignatureData(DataFromTransaction(input2, 0, tx->vout[0]));
    ProduceSignature(DUMMY_SIGNING_PROVIDER, MutableTransactionSignatureCreator(&input1, 0, tx->vout[0].nValue, SIGHASH_ALL), tx->vout[0].scriptPubKey, sigdata);
    return sigdata;
}

BOOST_AUTO_TEST_CASE(test_witness)
{
    FillableSigningProvider keystore, keystore2;
    CKey key1, key2, key3, key1L, key2L;
    CPubKey pubkey1, pubkey2, pubkey3, pubkey1L, pubkey2L;
    key1.MakeNewKey(true);
    key2.MakeNewKey(true);
    key3.MakeNewKey(true);
    key1L.MakeNewKey(false);
    key2L.MakeNewKey(false);
    pubkey1 = key1.GetPubKey();
    pubkey2 = key2.GetPubKey();
    pubkey3 = key3.GetPubKey();
    pubkey1L = key1L.GetPubKey();
    pubkey2L = key2L.GetPubKey();
    BOOST_CHECK(keystore.AddKeyPubKey(key1, pubkey1));
    BOOST_CHECK(keystore.AddKeyPubKey(key2, pubkey2));
    BOOST_CHECK(keystore.AddKeyPubKey(key1L, pubkey1L));
    BOOST_CHECK(keystore.AddKeyPubKey(key2L, pubkey2L));
    CScript scriptPubkey1, scriptPubkey2, scriptPubkey1L, scriptPubkey2L, scriptMulti;
    scriptPubkey1 << ToByteVector(pubkey1) << OP_CHECKSIG;
    scriptPubkey2 << ToByteVector(pubkey2) << OP_CHECKSIG;
    scriptPubkey1L << ToByteVector(pubkey1L) << OP_CHECKSIG;
    scriptPubkey2L << ToByteVector(pubkey2L) << OP_CHECKSIG;
    std::vector<CPubKey> oneandthree;
    oneandthree.push_back(pubkey1);
    oneandthree.push_back(pubkey3);
    scriptMulti = GetScriptForMultisig(2, oneandthree);
    BOOST_CHECK(keystore.AddCScript(scriptPubkey1));
    BOOST_CHECK(keystore.AddCScript(scriptPubkey2));
    BOOST_CHECK(keystore.AddCScript(scriptPubkey1L));
    BOOST_CHECK(keystore.AddCScript(scriptPubkey2L));
    BOOST_CHECK(keystore.AddCScript(scriptMulti));
    CScript destination_script_1, destination_script_2, destination_script_1L, destination_script_2L, destination_script_multi;
    destination_script_1 = GetScriptForDestination(WitnessV0KeyHash(pubkey1));
    destination_script_2 = GetScriptForDestination(WitnessV0KeyHash(pubkey2));
    destination_script_1L = GetScriptForDestination(WitnessV0KeyHash(pubkey1L));
    destination_script_2L = GetScriptForDestination(WitnessV0KeyHash(pubkey2L));
    destination_script_multi = GetScriptForDestination(WitnessV0ScriptHash(scriptMulti));
    BOOST_CHECK(keystore.AddCScript(destination_script_1));
    BOOST_CHECK(keystore.AddCScript(destination_script_2));
    BOOST_CHECK(keystore.AddCScript(destination_script_1L));
    BOOST_CHECK(keystore.AddCScript(destination_script_2L));
    BOOST_CHECK(keystore.AddCScript(destination_script_multi));
    BOOST_CHECK(keystore2.AddCScript(scriptMulti));
    BOOST_CHECK(keystore2.AddCScript(destination_script_multi));
    BOOST_CHECK(keystore2.AddKeyPubKey(key3, pubkey3));

    CTransactionRef output1, output2;
    CMutableTransaction input1, input2;

    // Normal pay-to-compressed-pubkey.
    CreateCreditAndSpend(keystore, scriptPubkey1, output1, input1);
    CreateCreditAndSpend(keystore, scriptPubkey2, output2, input2);
    CheckWithFlag(output1, input1, 0, true);
    CheckWithFlag(output1, input1, SCRIPT_VERIFY_P2SH, true);
    CheckWithFlag(output1, input1, SCRIPT_VERIFY_WITNESS | SCRIPT_VERIFY_P2SH, true);
    CheckWithFlag(output1, input1, STANDARD_SCRIPT_VERIFY_FLAGS, true);
    CheckWithFlag(output1, input2, 0, false);
    CheckWithFlag(output1, input2, SCRIPT_VERIFY_P2SH, false);
    CheckWithFlag(output1, input2, SCRIPT_VERIFY_WITNESS | SCRIPT_VERIFY_P2SH, false);
    CheckWithFlag(output1, input2, STANDARD_SCRIPT_VERIFY_FLAGS, false);

    // P2SH pay-to-compressed-pubkey.
    CreateCreditAndSpend(keystore, GetScriptForDestination(ScriptHash(scriptPubkey1)), output1, input1);
    CreateCreditAndSpend(keystore, GetScriptForDestination(ScriptHash(scriptPubkey2)), output2, input2);
    ReplaceRedeemScript(input2.vin[0].scriptSig, scriptPubkey1);
    CheckWithFlag(output1, input1, 0, true);
    CheckWithFlag(output1, input1, SCRIPT_VERIFY_P2SH, true);
    CheckWithFlag(output1, input1, SCRIPT_VERIFY_WITNESS | SCRIPT_VERIFY_P2SH, true);
    CheckWithFlag(output1, input1, STANDARD_SCRIPT_VERIFY_FLAGS, true);
    CheckWithFlag(output1, input2, 0, true);
    CheckWithFlag(output1, input2, SCRIPT_VERIFY_P2SH, false);
    CheckWithFlag(output1, input2, SCRIPT_VERIFY_WITNESS | SCRIPT_VERIFY_P2SH, false);
    CheckWithFlag(output1, input2, STANDARD_SCRIPT_VERIFY_FLAGS, false);

    // Witness pay-to-compressed-pubkey (v0).
    CreateCreditAndSpend(keystore, destination_script_1, output1, input1);
    CreateCreditAndSpend(keystore, destination_script_2, output2, input2);
    CheckWithFlag(output1, input1, 0, true);
    CheckWithFlag(output1, input1, SCRIPT_VERIFY_P2SH, true);
    CheckWithFlag(output1, input1, SCRIPT_VERIFY_WITNESS | SCRIPT_VERIFY_P2SH, true);
    CheckWithFlag(output1, input1, STANDARD_SCRIPT_VERIFY_FLAGS, true);
    CheckWithFlag(output1, input2, 0, true);
    CheckWithFlag(output1, input2, SCRIPT_VERIFY_P2SH, true);
    CheckWithFlag(output1, input2, SCRIPT_VERIFY_WITNESS | SCRIPT_VERIFY_P2SH, false);
    CheckWithFlag(output1, input2, STANDARD_SCRIPT_VERIFY_FLAGS, false);

    // P2SH witness pay-to-compressed-pubkey (v0).
    CreateCreditAndSpend(keystore, GetScriptForDestination(ScriptHash(destination_script_1)), output1, input1);
    CreateCreditAndSpend(keystore, GetScriptForDestination(ScriptHash(destination_script_2)), output2, input2);
    ReplaceRedeemScript(input2.vin[0].scriptSig, destination_script_1);
    CheckWithFlag(output1, input1, 0, true);
    CheckWithFlag(output1, input1, SCRIPT_VERIFY_P2SH, true);
    CheckWithFlag(output1, input1, SCRIPT_VERIFY_WITNESS | SCRIPT_VERIFY_P2SH, true);
    CheckWithFlag(output1, input1, STANDARD_SCRIPT_VERIFY_FLAGS, true);
    CheckWithFlag(output1, input2, 0, true);
    CheckWithFlag(output1, input2, SCRIPT_VERIFY_P2SH, true);
    CheckWithFlag(output1, input2, SCRIPT_VERIFY_WITNESS | SCRIPT_VERIFY_P2SH, false);
    CheckWithFlag(output1, input2, STANDARD_SCRIPT_VERIFY_FLAGS, false);

    // Normal pay-to-uncompressed-pubkey.
    CreateCreditAndSpend(keystore, scriptPubkey1L, output1, input1);
    CreateCreditAndSpend(keystore, scriptPubkey2L, output2, input2);
    CheckWithFlag(output1, input1, 0, true);
    CheckWithFlag(output1, input1, SCRIPT_VERIFY_P2SH, true);
    CheckWithFlag(output1, input1, SCRIPT_VERIFY_WITNESS | SCRIPT_VERIFY_P2SH, true);
    CheckWithFlag(output1, input1, STANDARD_SCRIPT_VERIFY_FLAGS, true);
    CheckWithFlag(output1, input2, 0, false);
    CheckWithFlag(output1, input2, SCRIPT_VERIFY_P2SH, false);
    CheckWithFlag(output1, input2, SCRIPT_VERIFY_WITNESS | SCRIPT_VERIFY_P2SH, false);
    CheckWithFlag(output1, input2, STANDARD_SCRIPT_VERIFY_FLAGS, false);

    // P2SH pay-to-uncompressed-pubkey.
    CreateCreditAndSpend(keystore, GetScriptForDestination(ScriptHash(scriptPubkey1L)), output1, input1);
    CreateCreditAndSpend(keystore, GetScriptForDestination(ScriptHash(scriptPubkey2L)), output2, input2);
    ReplaceRedeemScript(input2.vin[0].scriptSig, scriptPubkey1L);
    CheckWithFlag(output1, input1, 0, true);
    CheckWithFlag(output1, input1, SCRIPT_VERIFY_P2SH, true);
    CheckWithFlag(output1, input1, SCRIPT_VERIFY_WITNESS | SCRIPT_VERIFY_P2SH, true);
    CheckWithFlag(output1, input1, STANDARD_SCRIPT_VERIFY_FLAGS, true);
    CheckWithFlag(output1, input2, 0, true);
    CheckWithFlag(output1, input2, SCRIPT_VERIFY_P2SH, false);
    CheckWithFlag(output1, input2, SCRIPT_VERIFY_WITNESS | SCRIPT_VERIFY_P2SH, false);
    CheckWithFlag(output1, input2, STANDARD_SCRIPT_VERIFY_FLAGS, false);

    // Signing disabled for witness pay-to-uncompressed-pubkey (v1).
    CreateCreditAndSpend(keystore, destination_script_1L, output1, input1, false);
    CreateCreditAndSpend(keystore, destination_script_2L, output2, input2, false);

    // Signing disabled for P2SH witness pay-to-uncompressed-pubkey (v1).
    CreateCreditAndSpend(keystore, GetScriptForDestination(ScriptHash(destination_script_1L)), output1, input1, false);
    CreateCreditAndSpend(keystore, GetScriptForDestination(ScriptHash(destination_script_2L)), output2, input2, false);

    // Normal 2-of-2 multisig
    CreateCreditAndSpend(keystore, scriptMulti, output1, input1, false);
    CheckWithFlag(output1, input1, 0, false);
    CreateCreditAndSpend(keystore2, scriptMulti, output2, input2, false);
    CheckWithFlag(output2, input2, 0, false);
    BOOST_CHECK(*output1 == *output2);
    UpdateInput(input1.vin[0], CombineSignatures(input1, input2, output1));
    CheckWithFlag(output1, input1, STANDARD_SCRIPT_VERIFY_FLAGS, true);

    // P2SH 2-of-2 multisig
    CreateCreditAndSpend(keystore, GetScriptForDestination(ScriptHash(scriptMulti)), output1, input1, false);
    CheckWithFlag(output1, input1, 0, true);
    CheckWithFlag(output1, input1, SCRIPT_VERIFY_P2SH, false);
    CreateCreditAndSpend(keystore2, GetScriptForDestination(ScriptHash(scriptMulti)), output2, input2, false);
    CheckWithFlag(output2, input2, 0, true);
    CheckWithFlag(output2, input2, SCRIPT_VERIFY_P2SH, false);
    BOOST_CHECK(*output1 == *output2);
    UpdateInput(input1.vin[0], CombineSignatures(input1, input2, output1));
    CheckWithFlag(output1, input1, SCRIPT_VERIFY_P2SH, true);
    CheckWithFlag(output1, input1, STANDARD_SCRIPT_VERIFY_FLAGS, true);

    // Witness 2-of-2 multisig
    CreateCreditAndSpend(keystore, destination_script_multi, output1, input1, false);
    CheckWithFlag(output1, input1, 0, true);
    CheckWithFlag(output1, input1, SCRIPT_VERIFY_P2SH | SCRIPT_VERIFY_WITNESS, false);
    CreateCreditAndSpend(keystore2, destination_script_multi, output2, input2, false);
    CheckWithFlag(output2, input2, 0, true);
    CheckWithFlag(output2, input2, SCRIPT_VERIFY_P2SH | SCRIPT_VERIFY_WITNESS, false);
    BOOST_CHECK(*output1 == *output2);
    UpdateInput(input1.vin[0], CombineSignatures(input1, input2, output1));
    CheckWithFlag(output1, input1, SCRIPT_VERIFY_P2SH | SCRIPT_VERIFY_WITNESS, true);
    CheckWithFlag(output1, input1, STANDARD_SCRIPT_VERIFY_FLAGS, true);

    // P2SH witness 2-of-2 multisig
    CreateCreditAndSpend(keystore, GetScriptForDestination(ScriptHash(destination_script_multi)), output1, input1, false);
    CheckWithFlag(output1, input1, SCRIPT_VERIFY_P2SH, true);
    CheckWithFlag(output1, input1, SCRIPT_VERIFY_P2SH | SCRIPT_VERIFY_WITNESS, false);
    CreateCreditAndSpend(keystore2, GetScriptForDestination(ScriptHash(destination_script_multi)), output2, input2, false);
    CheckWithFlag(output2, input2, SCRIPT_VERIFY_P2SH, true);
    CheckWithFlag(output2, input2, SCRIPT_VERIFY_P2SH | SCRIPT_VERIFY_WITNESS, false);
    BOOST_CHECK(*output1 == *output2);
    UpdateInput(input1.vin[0], CombineSignatures(input1, input2, output1));
    CheckWithFlag(output1, input1, SCRIPT_VERIFY_P2SH | SCRIPT_VERIFY_WITNESS, true);
    CheckWithFlag(output1, input1, STANDARD_SCRIPT_VERIFY_FLAGS, true);
}

BOOST_AUTO_TEST_CASE(test_IsStandard)
{
    LOCK(cs_main);
    FillableSigningProvider keystore;
    CCoinsView coinsDummy;
    CCoinsViewCache coins(&coinsDummy);
    std::vector<CMutableTransaction> dummyTransactions =
        SetupDummyInputs(keystore, coins, {11*CENT, 50*CENT, 21*CENT, 22*CENT});

    CMutableTransaction t;
    t.vin.resize(1);
    t.vin[0].prevout.hash = dummyTransactions[0].GetHash();
    t.vin[0].prevout.n = 1;
    t.vin[0].scriptSig << std::vector<unsigned char>(65, 0);
    t.vout.resize(1);
    t.vout[0].nValue = 90*CENT;
    CKey key;
    key.MakeNewKey(true);
    t.vout[0].scriptPubKey = GetScriptForDestination(PKHash(key.GetPubKey()));

    constexpr auto CheckIsStandard = [](const auto& t) {
        std::string reason;
        BOOST_CHECK(IsStandardTx(CTransaction(t), reason));
        BOOST_CHECK(reason.empty());
    };
    constexpr auto CheckIsNotStandard = [](const auto& t, const std::string& reason_in) {
        std::string reason;
        BOOST_CHECK(!IsStandardTx(CTransaction(t), reason));
        BOOST_CHECK_EQUAL(reason_in, reason);
    };

    CheckIsStandard(t);

    // Check dust with default relay fee:
<<<<<<< HEAD
    CAmount nDustThreshold = 182 * dustRelayFee.GetFeePerK()/1000;
=======
    CAmount nDustThreshold = 182 * dustRelayFee.GetFeePerK() / 1000;
>>>>>>> ec86f1e9
    BOOST_CHECK_EQUAL(nDustThreshold, 72800);
    // dust:
    t.vout[0].nValue = nDustThreshold - 1;
    CheckIsNotStandard(t, "dust");
    // not dust:
    t.vout[0].nValue = nDustThreshold;
    CheckIsStandard(t);

    // Disallowed nVersion
    t.nVersion = -1;
    CheckIsNotStandard(t, "version");

    t.nVersion = 0;
    CheckIsNotStandard(t, "version");

    t.nVersion = 3;
    CheckIsNotStandard(t, "version");

    // Allowed nVersion
    t.nVersion = 1;
    CheckIsStandard(t);

    t.nVersion = 2;
    CheckIsStandard(t);

    // Check dust with odd relay fee to verify rounding:
    // nDustThreshold = 182 * 3702 / 1000
    dustRelayFee = CFeeRate(3702);
    // dust:
    t.vout[0].nValue = 674 - 1;
    CheckIsNotStandard(t, "dust");
    // not dust:
    t.vout[0].nValue = 674;
    CheckIsStandard(t);
    dustRelayFee = CFeeRate(DUST_RELAY_TX_FEE);

    t.vout[0].scriptPubKey = CScript() << OP_1;
    CheckIsNotStandard(t, "scriptpubkey");

    // MAX_OP_RETURN_RELAY-byte TxoutType::NULL_DATA (standard)
    t.vout[0].scriptPubKey = CScript() << OP_RETURN << ParseHex("04678afdb0fe5548271967f1a67130b7105cd6a828e03909a67962e0ea1f61deb649f6bc3f4cef3804678afdb0fe5548271967f1a67130b7105cd6a828e03909a67962e0ea1f61deb649f6bc3f4cef38");
    BOOST_CHECK_EQUAL(MAX_OP_RETURN_RELAY, t.vout[0].scriptPubKey.size());
    CheckIsStandard(t);

    // MAX_OP_RETURN_RELAY+1-byte TxoutType::NULL_DATA (non-standard)
    t.vout[0].scriptPubKey = CScript() << OP_RETURN << ParseHex("04678afdb0fe5548271967f1a67130b7105cd6a828e03909a67962e0ea1f61deb649f6bc3f4cef3804678afdb0fe5548271967f1a67130b7105cd6a828e03909a67962e0ea1f61deb649f6bc3f4cef3800");
    BOOST_CHECK_EQUAL(MAX_OP_RETURN_RELAY + 1, t.vout[0].scriptPubKey.size());
    CheckIsNotStandard(t, "scriptpubkey");

    // Data payload can be encoded in any way...
    t.vout[0].scriptPubKey = CScript() << OP_RETURN << ParseHex("");
    CheckIsStandard(t);
    t.vout[0].scriptPubKey = CScript() << OP_RETURN << ParseHex("00") << ParseHex("01");
    CheckIsStandard(t);
    // OP_RESERVED *is* considered to be a PUSHDATA type opcode by IsPushOnly()!
    t.vout[0].scriptPubKey = CScript() << OP_RETURN << OP_RESERVED << -1 << 0 << ParseHex("01") << 2 << 3 << 4 << 5 << 6 << 7 << 8 << 9 << 10 << 11 << 12 << 13 << 14 << 15 << 16;
    CheckIsStandard(t);
    t.vout[0].scriptPubKey = CScript() << OP_RETURN << 0 << ParseHex("01") << 2 << ParseHex("ffffffffffffffffffffffffffffffffffffffffffffffffffffffffffffffffffffffff");
    CheckIsStandard(t);

    // ...so long as it only contains PUSHDATA's
    t.vout[0].scriptPubKey = CScript() << OP_RETURN << OP_RETURN;
    CheckIsNotStandard(t, "scriptpubkey");

    // TxoutType::NULL_DATA w/o PUSHDATA
    t.vout.resize(1);
    t.vout[0].scriptPubKey = CScript() << OP_RETURN;
    CheckIsStandard(t);

    // Only one TxoutType::NULL_DATA permitted in all cases
    t.vout.resize(2);
    t.vout[0].scriptPubKey = CScript() << OP_RETURN << ParseHex("04678afdb0fe5548271967f1a67130b7105cd6a828e03909a67962e0ea1f61deb649f6bc3f4cef38");
    t.vout[0].nValue = 0;
    t.vout[1].scriptPubKey = CScript() << OP_RETURN << ParseHex("04678afdb0fe5548271967f1a67130b7105cd6a828e03909a67962e0ea1f61deb649f6bc3f4cef38");
    t.vout[1].nValue = 0;
    CheckIsNotStandard(t, "multi-op-return");

    t.vout[0].scriptPubKey = CScript() << OP_RETURN << ParseHex("04678afdb0fe5548271967f1a67130b7105cd6a828e03909a67962e0ea1f61deb649f6bc3f4cef38");
    t.vout[1].scriptPubKey = CScript() << OP_RETURN;
    CheckIsNotStandard(t, "multi-op-return");

    t.vout[0].scriptPubKey = CScript() << OP_RETURN;
    t.vout[1].scriptPubKey = CScript() << OP_RETURN;
    CheckIsNotStandard(t, "multi-op-return");

    // Check large scriptSig (non-standard if size is >1650 bytes)
    t.vout.resize(1);
    t.vout[0].nValue = MAX_MONEY;
    t.vout[0].scriptPubKey = GetScriptForDestination(PKHash(key.GetPubKey()));
    // OP_PUSHDATA2 with len (3 bytes) + data (1647 bytes) = 1650 bytes
    t.vin[0].scriptSig = CScript() << std::vector<unsigned char>(1647, 0); // 1650
    CheckIsStandard(t);

    t.vin[0].scriptSig = CScript() << std::vector<unsigned char>(1648, 0); // 1651
    CheckIsNotStandard(t, "scriptsig-size");

    // Check scriptSig format (non-standard if there are any other ops than just PUSHs)
    t.vin[0].scriptSig = CScript()
        << OP_TRUE << OP_0 << OP_1NEGATE << OP_16 // OP_n (single byte pushes: n = 1, 0, -1, 16)
        << std::vector<unsigned char>(75, 0)      // OP_PUSHx [...x bytes...]
        << std::vector<unsigned char>(235, 0)     // OP_PUSHDATA1 x [...x bytes...]
        << std::vector<unsigned char>(1234, 0)    // OP_PUSHDATA2 x [...x bytes...]
        << OP_9;
    CheckIsStandard(t);

    const std::vector<unsigned char> non_push_ops = { // arbitrary set of non-push operations
        OP_NOP, OP_VERIFY, OP_IF, OP_ROT, OP_3DUP, OP_SIZE, OP_EQUAL, OP_ADD, OP_SUB,
        OP_HASH256, OP_CODESEPARATOR, OP_CHECKSIG, OP_CHECKLOCKTIMEVERIFY };

    CScript::const_iterator pc = t.vin[0].scriptSig.begin();
    while (pc < t.vin[0].scriptSig.end()) {
        opcodetype opcode;
        CScript::const_iterator prev_pc = pc;
        t.vin[0].scriptSig.GetOp(pc, opcode); // advance to next op
        // for the sake of simplicity, we only replace single-byte push operations
        if (opcode >= 1 && opcode <= OP_PUSHDATA4)
            continue;

        int index = prev_pc - t.vin[0].scriptSig.begin();
        unsigned char orig_op = *prev_pc; // save op
        // replace current push-op with each non-push-op
        for (auto op : non_push_ops) {
            t.vin[0].scriptSig[index] = op;
            CheckIsNotStandard(t, "scriptsig-not-pushonly");
        }
        t.vin[0].scriptSig[index] = orig_op; // restore op
        CheckIsStandard(t);
    }

    // Check tx-size (non-standard if transaction weight is > MAX_STANDARD_TX_WEIGHT)
    t.vin.clear();
    t.vin.resize(2438); // size per input (empty scriptSig): 41 bytes
    t.vout[0].scriptPubKey = CScript() << OP_RETURN << std::vector<unsigned char>(19, 0); // output size: 30 bytes
    // tx header:                12 bytes =>     48 vbytes
    // 2438 inputs: 2438*41 = 99958 bytes => 399832 vbytes
    //    1 output:              30 bytes =>    120 vbytes
    //                      ===============================
    //                                total: 400000 vbytes
    BOOST_CHECK_EQUAL(GetTransactionWeight(CTransaction(t)), 400000);
    CheckIsStandard(t);

    // increase output size by one byte, so we end up with 400004 vbytes
    t.vout[0].scriptPubKey = CScript() << OP_RETURN << std::vector<unsigned char>(20, 0); // output size: 31 bytes
    BOOST_CHECK_EQUAL(GetTransactionWeight(CTransaction(t)), 400004);
    CheckIsNotStandard(t, "tx-size");

    // Check bare multisig (standard if policy flag fIsBareMultisigStd is set)
    fIsBareMultisigStd = true;
    t.vout[0].scriptPubKey = GetScriptForMultisig(1, {key.GetPubKey()}); // simple 1-of-1
    t.vin.resize(1);
    t.vin[0].scriptSig = CScript() << std::vector<unsigned char>(65, 0);
    CheckIsStandard(t);

    fIsBareMultisigStd = false;
    CheckIsNotStandard(t, "bare-multisig");
    fIsBareMultisigStd = DEFAULT_PERMIT_BAREMULTISIG;

    // Check P2WPKH outputs dust threshold
    t.vout[0].scriptPubKey = CScript() << OP_0 << ParseHex("ffffffffffffffffffffffffffffffffffffffff");
    t.vout[0].nValue = 39200;
    CheckIsStandard(t);
    t.vout[0].nValue = 39199;
    CheckIsNotStandard(t, "dust");

    // Check P2WSH outputs dust threshold
    t.vout[0].scriptPubKey = CScript() << OP_0 << ParseHex("ffffffffffffffffffffffffffffffffffffffffffffffffffffffffffffffff");
    t.vout[0].nValue = 44000;
    CheckIsStandard(t);
    t.vout[0].nValue = 43999;
    CheckIsNotStandard(t, "dust");

    // Check future Witness Program versions dust threshold
    for (int op = OP_2; op <= OP_16; op += 1) {
        t.vout[0].scriptPubKey = CScript() << (opcodetype)op << ParseHex("ffff");
        t.vout[0].nValue = 32000;
        CheckIsStandard(t);

        t.vout[0].nValue = 31999;
        CheckIsNotStandard(t, "dust");
    }
}

BOOST_AUTO_TEST_SUITE_END()<|MERGE_RESOLUTION|>--- conflicted
+++ resolved
@@ -780,11 +780,7 @@
     CheckIsStandard(t);
 
     // Check dust with default relay fee:
-<<<<<<< HEAD
-    CAmount nDustThreshold = 182 * dustRelayFee.GetFeePerK()/1000;
-=======
     CAmount nDustThreshold = 182 * dustRelayFee.GetFeePerK() / 1000;
->>>>>>> ec86f1e9
     BOOST_CHECK_EQUAL(nDustThreshold, 72800);
     // dust:
     t.vout[0].nValue = nDustThreshold - 1;
