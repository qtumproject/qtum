// Copyright (c) 2020-2022 The Bitcoin Core developers
// Distributed under the MIT software license, see the accompanying
// file COPYING or http://www.opensource.org/licenses/mit-license.php.
//
#include <chainparams.h>
#include <consensus/validation.h>
#include <random.h>
#include <rpc/blockchain.h>
#include <sync.h>
#include <test/util/chainstate.h>
#include <test/util/coins.h>
#include <test/util/random.h>
#include <test/util/setup_common.h>
#include <uint256.h>
#include <validation.h>

#include <vector>

#include <boost/test/unit_test.hpp>

BOOST_FIXTURE_TEST_SUITE(validation_chainstate_tests, ChainTestingSetup)

//! Test resizing coins-related Chainstate caches during runtime.
//!
BOOST_AUTO_TEST_CASE(validation_chainstate_resize_caches)
{
    ChainstateManager& manager = *Assert(m_node.chainman);
    CTxMemPool& mempool = *Assert(m_node.mempool);
    Chainstate& c1 = WITH_LOCK(cs_main, return manager.InitializeChainstate(&mempool));
    c1.InitCoinsDB(
        /*cache_size_bytes=*/1 << 23, /*in_memory=*/true, /*should_wipe=*/false);
    WITH_LOCK(::cs_main, c1.InitCoinsCache(1 << 23));
    BOOST_REQUIRE(c1.LoadGenesisBlock()); // Need at least one block loaded to be able to flush caches

    // Add a coin to the in-memory cache, upsize once, then downsize.
    {
        LOCK(::cs_main);
        const auto outpoint = AddTestCoin(c1.CoinsTip());

        // Set a meaningless bestblock value in the coinsview cache - otherwise we won't
        // flush during ResizecoinsCaches() and will subsequently hit an assertion.
        c1.CoinsTip().SetBestBlock(InsecureRand256());

        BOOST_CHECK(c1.CoinsTip().HaveCoinInCache(outpoint));

        c1.ResizeCoinsCaches(
            1 << 24,  // upsizing the coinsview cache
            1 << 22  // downsizing the coinsdb cache
        );

        // View should still have the coin cached, since we haven't destructed the cache on upsize.
        BOOST_CHECK(c1.CoinsTip().HaveCoinInCache(outpoint));

        c1.ResizeCoinsCaches(
            1 << 22,  // downsizing the coinsview cache
            1 << 23  // upsizing the coinsdb cache
        );

        // The view cache should be empty since we had to destruct to downsize.
        BOOST_CHECK(!c1.CoinsTip().HaveCoinInCache(outpoint));
    }
}

//! Test UpdateTip behavior for both active and background chainstates.
//!
//! When run on the background chainstate, UpdateTip should do a subset
//! of what it does for the active chainstate.
BOOST_FIXTURE_TEST_CASE(chainstate_update_tip, TestChain100Setup)
{
    ChainstateManager& chainman = *Assert(m_node.chainman);
    uint256 curr_tip = ::g_best_block;

    // Mine 10 more blocks, putting at us height 110 where a valid assumeutxo value can
    // be found.
    mineBlocks(10);

    // After adding some blocks to the tip, best block should have changed.
    BOOST_CHECK(::g_best_block != curr_tip);

    // Grab block 1 from disk; we'll add it to the background chain later.
    std::shared_ptr<CBlock> pblockone = std::make_shared<CBlock>();
    {
        LOCK(::cs_main);
        chainman.m_blockman.ReadBlockFromDisk(*pblockone, *chainman.ActiveChain()[1]);
    }

    BOOST_REQUIRE(CreateAndActivateUTXOSnapshot(
        this, NoMalleation, /*reset_chainstate=*/ true));

    // Ensure our active chain is the snapshot chainstate.
    BOOST_CHECK(WITH_LOCK(::cs_main, return chainman.IsSnapshotActive()));

    curr_tip = ::g_best_block;

    // Mine a new block on top of the activated snapshot chainstate.
    mineBlocks(1);  // Defined in TestChain100Setup.

    // After adding some blocks to the snapshot tip, best block should have changed.
    BOOST_CHECK(::g_best_block != curr_tip);

    curr_tip = ::g_best_block;

    BOOST_CHECK_EQUAL(chainman.GetAll().size(), 2);

    Chainstate& background_cs{*[&] {
        for (Chainstate* cs : chainman.GetAll()) {
            if (cs != &chainman.ActiveChainstate()) {
                return cs;
            }
        }
        assert(false);
    }()};

    // Append the first block to the background chain.
    BlockValidationState state;
    CBlockIndex* pindex = nullptr;
    const CChainParams& chainparams = Params();
    bool newblock = false;

    // TODO: much of this is inlined from ProcessNewBlock(); just reuse PNB()
    // once it is changed to support multiple chainstates.
    {
        LOCK(::cs_main);
<<<<<<< HEAD
        bool checked = CheckBlock(*pblock, state, chainparams.GetConsensus(), chainman.ActiveChainstate());
=======
        bool checked = CheckBlock(*pblockone, state, chainparams.GetConsensus(), chainman.ActiveChainstate());
>>>>>>> 86d0551a
        BOOST_CHECK(checked);
        bool accepted = chainman.AcceptBlock(
            pblockone, state, &pindex, true, nullptr, &newblock, true);
        BOOST_CHECK(accepted);
    }

    // UpdateTip is called here
    bool block_added = background_cs.ActivateBestChain(state, pblockone);

    // Ensure tip is as expected
    BOOST_CHECK_EQUAL(background_cs.m_chain.Tip()->GetBlockHash(), pblockone->GetHash());

    // g_best_block should be unchanged after adding a block to the background
    // validation chain.
    BOOST_CHECK(block_added);
    BOOST_CHECK_EQUAL(curr_tip, ::g_best_block);
}

BOOST_AUTO_TEST_SUITE_END()<|MERGE_RESOLUTION|>--- conflicted
+++ resolved
@@ -121,11 +121,7 @@
     // once it is changed to support multiple chainstates.
     {
         LOCK(::cs_main);
-<<<<<<< HEAD
-        bool checked = CheckBlock(*pblock, state, chainparams.GetConsensus(), chainman.ActiveChainstate());
-=======
         bool checked = CheckBlock(*pblockone, state, chainparams.GetConsensus(), chainman.ActiveChainstate());
->>>>>>> 86d0551a
         BOOST_CHECK(checked);
         bool accepted = chainman.AcceptBlock(
             pblockone, state, &pindex, true, nullptr, &newblock, true);
