// Copyright (c) 2015-2020 The Bitcoin Core developers
// Distributed under the MIT software license, see the accompanying
// file COPYING or http://www.opensource.org/licenses/mit-license.php.

#include <chain.h>
#include <chainparams.h>
#include <pow.h>
#include <test/util/setup_common.h>

#include <boost/test/unit_test.hpp>

BOOST_FIXTURE_TEST_SUITE(pow_tests, BasicTestingSetup)

/* Test calculation of next difficulty target with no constraints applying */
BOOST_AUTO_TEST_CASE(get_next_work)
{
    const auto chainParams = CreateChainParams(*m_node.args, CBaseChainParams::MAIN);
    int64_t nLastRetargetTime = 1261130161; // Block #30240
    CBlockIndex pindexLast;
    pindexLast.nHeight = 32255;
    pindexLast.nTime = 1262152739;  // Block #32255
    pindexLast.nBits = 0x1f00ffff;
<<<<<<< HEAD
    BOOST_CHECK_EQUAL(CalculateNextWorkRequired(&pindexLast, nLastRetargetTime, chainParams->GetConsensus()), 0x1f00ffff);
=======

    // Here (and below): expected_nbits is calculated in
    // CalculateNextWorkRequired(); redoing the calculation here would be just
    // reimplementing the same code that is written in pow.cpp. Rather than
    // copy that code, we just hardcode the expected result.
    unsigned int expected_nbits = 0x1f00ffff;
    BOOST_CHECK_EQUAL(CalculateNextWorkRequired(&pindexLast, nLastRetargetTime, chainParams->GetConsensus()), expected_nbits);
    BOOST_CHECK(PermittedDifficultyTransition(chainParams->GetConsensus(), pindexLast.nHeight+1, pindexLast.nBits, expected_nbits));
>>>>>>> d82fec21
}

/* Test the constraint on the upper bound for next work */
BOOST_AUTO_TEST_CASE(get_next_work_pow_limit)
{
    const auto chainParams = CreateChainParams(*m_node.args, CBaseChainParams::MAIN);
    int64_t nLastRetargetTime = 1231006505; // Block #0
    CBlockIndex pindexLast;
    pindexLast.nHeight = 2015;
    pindexLast.nTime = 1233061996;  // Block #2015
    pindexLast.nBits = 0x1f00ffff;
<<<<<<< HEAD
    BOOST_CHECK_EQUAL(CalculateNextWorkRequired(&pindexLast, nLastRetargetTime, chainParams->GetConsensus()), 0x1f00ffff);
=======
    unsigned int expected_nbits = 0x1f00ffff;
    BOOST_CHECK_EQUAL(CalculateNextWorkRequired(&pindexLast, nLastRetargetTime, chainParams->GetConsensus()), expected_nbits);
    BOOST_CHECK(PermittedDifficultyTransition(chainParams->GetConsensus(), pindexLast.nHeight+1, pindexLast.nBits, expected_nbits));
>>>>>>> d82fec21
}

/* Test the constraint on the lower bound for actual time taken */
BOOST_AUTO_TEST_CASE(get_next_work_lower_limit_actual)
{
    const auto chainParams = CreateChainParams(*m_node.args, CBaseChainParams::MAIN);
    int64_t nLastRetargetTime = 1279008237; // Block #66528
    CBlockIndex pindexLast;
    pindexLast.nHeight = 68543;
    pindexLast.nTime = 1279297671;  // Block #68543
    pindexLast.nBits = 0x1f00ffff;
<<<<<<< HEAD
    BOOST_CHECK_EQUAL(CalculateNextWorkRequired(&pindexLast, nLastRetargetTime, chainParams->GetConsensus()), 0x1f00ffff);
=======
    unsigned int expected_nbits = 0x1f00ffff;
    BOOST_CHECK_EQUAL(CalculateNextWorkRequired(&pindexLast, nLastRetargetTime, chainParams->GetConsensus()), expected_nbits);
    BOOST_CHECK(PermittedDifficultyTransition(chainParams->GetConsensus(), pindexLast.nHeight+1, pindexLast.nBits, expected_nbits));
    // Test that reducing nbits further would not be a PermittedDifficultyTransition.
    // unsigned int invalid_nbits = expected_nbits-1;
    // BOOST_CHECK(!PermittedDifficultyTransition(chainParams->GetConsensus(), pindexLast.nHeight+1, pindexLast.nBits, invalid_nbits));
>>>>>>> d82fec21
}

/* Test the constraint on the upper bound for actual time taken */
BOOST_AUTO_TEST_CASE(get_next_work_upper_limit_actual)
{
    const auto chainParams = CreateChainParams(*m_node.args, CBaseChainParams::MAIN);
    int64_t nLastRetargetTime = 1263163443; // NOTE: Not an actual block time
    CBlockIndex pindexLast;
    pindexLast.nHeight = 46367;
    pindexLast.nTime = 1269211443;  // Block #46367
    pindexLast.nBits = 0x1f00ffff;
<<<<<<< HEAD
    BOOST_CHECK_EQUAL(CalculateNextWorkRequired(&pindexLast, nLastRetargetTime, chainParams->GetConsensus()), 0x1f00ffff);
=======
    unsigned int expected_nbits = 0x1f00ffff;
    BOOST_CHECK_EQUAL(CalculateNextWorkRequired(&pindexLast, nLastRetargetTime, chainParams->GetConsensus()), expected_nbits);
    BOOST_CHECK(PermittedDifficultyTransition(chainParams->GetConsensus(), pindexLast.nHeight+1, pindexLast.nBits, expected_nbits));
    // Test that increasing nbits further would not be a PermittedDifficultyTransition.
    // unsigned int invalid_nbits = expected_nbits+1;
    // BOOST_CHECK(!PermittedDifficultyTransition(chainParams->GetConsensus(), pindexLast.nHeight+1, pindexLast.nBits, invalid_nbits));
>>>>>>> d82fec21
}

BOOST_AUTO_TEST_CASE(CheckProofOfWork_test_negative_target)
{
    const auto consensus = CreateChainParams(*m_node.args, CBaseChainParams::MAIN)->GetConsensus();
    uint256 hash;
    unsigned int nBits;
    nBits = UintToArith256(consensus.powLimit).GetCompact(true);
    hash.SetHex("0x1");
    BOOST_CHECK(!CheckProofOfWork(hash, nBits, consensus));
}

BOOST_AUTO_TEST_CASE(CheckProofOfWork_test_overflow_target)
{
    const auto consensus = CreateChainParams(*m_node.args, CBaseChainParams::MAIN)->GetConsensus();
    uint256 hash;
    unsigned int nBits{~0x00800000U};
    hash.SetHex("0x1");
    BOOST_CHECK(!CheckProofOfWork(hash, nBits, consensus));
}

BOOST_AUTO_TEST_CASE(CheckProofOfWork_test_too_easy_target)
{
    const auto consensus = CreateChainParams(*m_node.args, CBaseChainParams::MAIN)->GetConsensus();
    uint256 hash;
    unsigned int nBits;
    arith_uint256 nBits_arith = UintToArith256(consensus.powLimit);
    nBits_arith *= 2;
    nBits = nBits_arith.GetCompact();
    hash.SetHex("0x1");
    BOOST_CHECK(!CheckProofOfWork(hash, nBits, consensus));
}

BOOST_AUTO_TEST_CASE(CheckProofOfWork_test_biger_hash_than_target)
{
    const auto consensus = CreateChainParams(*m_node.args, CBaseChainParams::MAIN)->GetConsensus();
    uint256 hash;
    unsigned int nBits;
    arith_uint256 hash_arith = UintToArith256(consensus.powLimit);
    nBits = hash_arith.GetCompact();
    hash_arith *= 2; // hash > nBits
    hash = ArithToUint256(hash_arith);
    BOOST_CHECK(!CheckProofOfWork(hash, nBits, consensus));
}

BOOST_AUTO_TEST_CASE(CheckProofOfWork_test_zero_target)
{
    const auto consensus = CreateChainParams(*m_node.args, CBaseChainParams::MAIN)->GetConsensus();
    uint256 hash;
    unsigned int nBits;
    arith_uint256 hash_arith{0};
    nBits = hash_arith.GetCompact();
    hash = ArithToUint256(hash_arith);
    BOOST_CHECK(!CheckProofOfWork(hash, nBits, consensus));
}

BOOST_AUTO_TEST_CASE(GetBlockProofEquivalentTime_test)
{
    const auto chainParams = CreateChainParams(*m_node.args, CBaseChainParams::MAIN);
    std::vector<CBlockIndex> blocks(10000);
    for (int i = 0; i < 10000; i++) {
        blocks[i].pprev = i ? &blocks[i - 1] : nullptr;
        blocks[i].nHeight = i;
        blocks[i].nTime = 1269211443 + i * chainParams->GetConsensus().TargetSpacing(i);
        blocks[i].nBits = 0x207fffff; /* target 0x7fffff000... */
        blocks[i].nChainWork = i ? blocks[i - 1].nChainWork + GetBlockProof(blocks[i - 1]) : arith_uint256(0);
    }

    for (int j = 0; j < 1000; j++) {
        CBlockIndex *p1 = &blocks[InsecureRandRange(10000)];
        CBlockIndex *p2 = &blocks[InsecureRandRange(10000)];
        CBlockIndex *p3 = &blocks[InsecureRandRange(10000)];

        int64_t tdiff = GetBlockProofEquivalentTime(*p1, *p2, *p3, chainParams->GetConsensus());
        BOOST_CHECK_EQUAL(tdiff, p1->GetBlockTime() - p2->GetBlockTime());
    }
}

void sanity_check_chainparams(const ArgsManager& args, std::string chainName)
{
    const auto chainParams = CreateChainParams(args, chainName);
    const auto consensus = chainParams->GetConsensus();

    // hash genesis is correct
    BOOST_CHECK_EQUAL(consensus.hashGenesisBlock, chainParams->GenesisBlock().GetHash());

    // target timespan is an even multiple of spacing
    BOOST_CHECK_EQUAL(consensus.nPowTargetTimespan % consensus.nPowTargetSpacing, 64);

    // genesis nBits is positive, doesn't overflow and is lower than powLimit
    arith_uint256 pow_compact;
    bool neg, over;
    pow_compact.SetCompact(chainParams->GenesisBlock().nBits, &neg, &over);
    BOOST_CHECK(!neg && pow_compact != 0);
    BOOST_CHECK(!over);
    BOOST_CHECK(UintToArith256(consensus.powLimit) >= pow_compact);

    // check max target * 4*nPowTargetTimespan doesn't overflow -- see pow.cpp:CalculateNextWorkRequired()
    if (!consensus.fPowNoRetargeting) {
        arith_uint256 targ_max("0xFFFFFFFFFFFFFFFFFFFFFFFFFFFFFFFFFFFFFFFFFFFFFFFFFFFFFFFFFFFFFFFF");
        targ_max /= consensus.nPowTargetTimespan*4;
        BOOST_CHECK(UintToArith256(consensus.powLimit) < targ_max);
    }
}

BOOST_AUTO_TEST_CASE(ChainParams_MAIN_sanity)
{
    sanity_check_chainparams(*m_node.args, CBaseChainParams::MAIN);
}

BOOST_AUTO_TEST_CASE(ChainParams_REGTEST_sanity)
{
    sanity_check_chainparams(*m_node.args, CBaseChainParams::UNITTEST);
}

BOOST_AUTO_TEST_CASE(ChainParams_TESTNET_sanity)
{
    sanity_check_chainparams(*m_node.args, CBaseChainParams::TESTNET);
}

BOOST_AUTO_TEST_CASE(ChainParams_SIGNET_sanity)
{
    sanity_check_chainparams(*m_node.args, CBaseChainParams::SIGNET);
}

BOOST_AUTO_TEST_SUITE_END()<|MERGE_RESOLUTION|>--- conflicted
+++ resolved
@@ -20,9 +20,6 @@
     pindexLast.nHeight = 32255;
     pindexLast.nTime = 1262152739;  // Block #32255
     pindexLast.nBits = 0x1f00ffff;
-<<<<<<< HEAD
-    BOOST_CHECK_EQUAL(CalculateNextWorkRequired(&pindexLast, nLastRetargetTime, chainParams->GetConsensus()), 0x1f00ffff);
-=======
 
     // Here (and below): expected_nbits is calculated in
     // CalculateNextWorkRequired(); redoing the calculation here would be just
@@ -31,7 +28,6 @@
     unsigned int expected_nbits = 0x1f00ffff;
     BOOST_CHECK_EQUAL(CalculateNextWorkRequired(&pindexLast, nLastRetargetTime, chainParams->GetConsensus()), expected_nbits);
     BOOST_CHECK(PermittedDifficultyTransition(chainParams->GetConsensus(), pindexLast.nHeight+1, pindexLast.nBits, expected_nbits));
->>>>>>> d82fec21
 }
 
 /* Test the constraint on the upper bound for next work */
@@ -43,13 +39,9 @@
     pindexLast.nHeight = 2015;
     pindexLast.nTime = 1233061996;  // Block #2015
     pindexLast.nBits = 0x1f00ffff;
-<<<<<<< HEAD
-    BOOST_CHECK_EQUAL(CalculateNextWorkRequired(&pindexLast, nLastRetargetTime, chainParams->GetConsensus()), 0x1f00ffff);
-=======
-    unsigned int expected_nbits = 0x1f00ffff;
-    BOOST_CHECK_EQUAL(CalculateNextWorkRequired(&pindexLast, nLastRetargetTime, chainParams->GetConsensus()), expected_nbits);
-    BOOST_CHECK(PermittedDifficultyTransition(chainParams->GetConsensus(), pindexLast.nHeight+1, pindexLast.nBits, expected_nbits));
->>>>>>> d82fec21
+    unsigned int expected_nbits = 0x1f00ffff;
+    BOOST_CHECK_EQUAL(CalculateNextWorkRequired(&pindexLast, nLastRetargetTime, chainParams->GetConsensus()), expected_nbits);
+    BOOST_CHECK(PermittedDifficultyTransition(chainParams->GetConsensus(), pindexLast.nHeight+1, pindexLast.nBits, expected_nbits));
 }
 
 /* Test the constraint on the lower bound for actual time taken */
@@ -61,16 +53,12 @@
     pindexLast.nHeight = 68543;
     pindexLast.nTime = 1279297671;  // Block #68543
     pindexLast.nBits = 0x1f00ffff;
-<<<<<<< HEAD
-    BOOST_CHECK_EQUAL(CalculateNextWorkRequired(&pindexLast, nLastRetargetTime, chainParams->GetConsensus()), 0x1f00ffff);
-=======
     unsigned int expected_nbits = 0x1f00ffff;
     BOOST_CHECK_EQUAL(CalculateNextWorkRequired(&pindexLast, nLastRetargetTime, chainParams->GetConsensus()), expected_nbits);
     BOOST_CHECK(PermittedDifficultyTransition(chainParams->GetConsensus(), pindexLast.nHeight+1, pindexLast.nBits, expected_nbits));
     // Test that reducing nbits further would not be a PermittedDifficultyTransition.
     // unsigned int invalid_nbits = expected_nbits-1;
     // BOOST_CHECK(!PermittedDifficultyTransition(chainParams->GetConsensus(), pindexLast.nHeight+1, pindexLast.nBits, invalid_nbits));
->>>>>>> d82fec21
 }
 
 /* Test the constraint on the upper bound for actual time taken */
@@ -82,16 +70,12 @@
     pindexLast.nHeight = 46367;
     pindexLast.nTime = 1269211443;  // Block #46367
     pindexLast.nBits = 0x1f00ffff;
-<<<<<<< HEAD
-    BOOST_CHECK_EQUAL(CalculateNextWorkRequired(&pindexLast, nLastRetargetTime, chainParams->GetConsensus()), 0x1f00ffff);
-=======
     unsigned int expected_nbits = 0x1f00ffff;
     BOOST_CHECK_EQUAL(CalculateNextWorkRequired(&pindexLast, nLastRetargetTime, chainParams->GetConsensus()), expected_nbits);
     BOOST_CHECK(PermittedDifficultyTransition(chainParams->GetConsensus(), pindexLast.nHeight+1, pindexLast.nBits, expected_nbits));
     // Test that increasing nbits further would not be a PermittedDifficultyTransition.
     // unsigned int invalid_nbits = expected_nbits+1;
     // BOOST_CHECK(!PermittedDifficultyTransition(chainParams->GetConsensus(), pindexLast.nHeight+1, pindexLast.nBits, invalid_nbits));
->>>>>>> d82fec21
 }
 
 BOOST_AUTO_TEST_CASE(CheckProofOfWork_test_negative_target)
