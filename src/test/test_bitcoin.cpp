--- conflicted
+++ resolved
@@ -71,7 +71,6 @@
         pcoinsTip = new CCoinsViewCache(pcoinsdbview);
 
 ////////////////////////////////////////////////////////////// qtum
-<<<<<<< HEAD
         dev::eth::Ethash::init();		
         boost::filesystem::path pathTemp = GetTempPath() / strprintf("test_bitcoin_%lu_%i", (unsigned long)GetTime(), (int)(GetRand(100000)));
         boost::filesystem::create_directories(pathTemp);
@@ -83,15 +82,15 @@
         globalState->setRootUTXO(uintToh256(chainparams.GenesisBlock().hashUTXORoot));
         globalState->db().commit();
         globalState->dbUtxo().commit();
-=======
-        dev::eth::Ethash::init();
-        globalState = std::unique_ptr<QtumState>(new QtumState);
-        dev::eth::ChainParams cp((dev::eth::genesisInfo(dev::eth::Network::HomesteadTest)));
-        globalSealEngine = std::unique_ptr<dev::eth::SealEngineFace>(cp.createSealEngine());
-
-        globalState->setRoot(dev::sha3(dev::rlp("")));
-        globalState->setRootUTXO(dev::sha3(dev::rlp("")));
->>>>>>> 0809d46f
+// =======
+//         dev::eth::Ethash::init();
+//         globalState = std::unique_ptr<QtumState>(new QtumState);
+//         dev::eth::ChainParams cp((dev::eth::genesisInfo(dev::eth::Network::HomesteadTest)));
+//         globalSealEngine = std::unique_ptr<dev::eth::SealEngineFace>(cp.createSealEngine());
+
+//         globalState->setRoot(dev::sha3(dev::rlp("")));
+//         globalState->setRootUTXO(dev::sha3(dev::rlp("")));
+// >>>>>>> master
 //////////////////////////////////////////////////////////////
 
         InitBlockIndex(chainparams);
@@ -118,15 +117,10 @@
         delete pcoinsdbview;
         delete pblocktree;
 
-<<<<<<< HEAD
 /////////////////////////////////////////////// // qtum
         delete globalState.release();
         globalSealEngine.reset();
 ///////////////////////////////////////////////
-=======
-        delete globalState.release();
-        globalSealEngine.reset();
->>>>>>> 0809d46f
 
         boost::filesystem::remove_all(pathTemp);
 }
