// Copyright (c) 2011-2018 The Bitcoin Core developers
// Distributed under the MIT software license, see the accompanying
// file COPYING or http://www.opensource.org/licenses/mit-license.php.

#include <test/test_bitcoin.h>

#include <banman.h>
#include <chainparams.h>
#include <consensus/consensus.h>
#include <consensus/params.h>
#include <consensus/validation.h>
#include <crypto/sha256.h>
#include <miner.h>
#include <net_processing.h>
#include <noui.h>
#include <pow.h>
#include <rpc/register.h>
#include <rpc/server.h>
#include <script/sigcache.h>
#include <streams.h>
#include <util/convert.h>
#include <ui_interface.h>
#include <validation.h>

const std::function<std::string(const char*)> G_TRANSLATION_FUN = nullptr;

FastRandomContext g_insecure_rand_ctx;

std::ostream& operator<<(std::ostream& os, const uint256& num)
{
    os << num.ToString();
    return os;
}

BasicTestingSetup::BasicTestingSetup(const std::string& chainName)
    : m_path_root(fs::temp_directory_path() / "test_qtum" / strprintf("%lu_%i", (unsigned long)GetTime(), (int)(InsecureRandRange(1 << 30))))
{
    SHA256AutoDetect();
    ECC_Start();
    SetupEnvironment();
    SetupNetworking();
    InitSignatureCache();
    InitScriptExecutionCache();
    fCheckBlockIndex = true;
    // CreateAndProcessBlock() does not support building SegWit blocks, so don't activate in these tests.
    // TODO: fix the code to support SegWit blocks.
    gArgs.ForceSetArg("-vbparams", strprintf("segwit:0:%d", (int64_t)Consensus::BIP9Deployment::NO_TIMEOUT));
    SelectParams(chainName);
    noui_connect();
}

BasicTestingSetup::~BasicTestingSetup()
{
    fs::remove_all(m_path_root);
    ECC_Stop();
}

fs::path BasicTestingSetup::SetDataDir(const std::string& name)
{
    fs::path ret = m_path_root / name;
    fs::create_directories(ret);
    gArgs.ForceSetArg("-datadir", ret.string());
    return ret;
}

TestingSetup::TestingSetup(const std::string& chainName) : BasicTestingSetup(chainName)
{
    SetDataDir("tempdir");
    const CChainParams& chainparams = Params();
        // Ideally we'd move all the RPC tests to the functional testing framework
        // instead of unit tests, but for now we need these here.

        RegisterAllCoreRPCCommands(tableRPC);
        ClearDatadirCache();

        // We have to run a scheduler thread to prevent ActivateBestChain
        // from blocking due to queue overrun.
        threadGroup.create_thread(std::bind(&CScheduler::serviceQueue, &scheduler));
        GetMainSignals().RegisterBackgroundSignalScheduler(scheduler);

        mempool.setSanityCheck(1.0);
        pblocktree.reset(new CBlockTreeDB(1 << 20, true));
        pcoinsdbview.reset(new CCoinsViewDB(1 << 23, true));
        pcoinsTip.reset(new CCoinsViewCache(pcoinsdbview.get()));

////////////////////////////////////////////////////////////// qtum
        dev::eth::Ethash::init();		
<<<<<<< HEAD
        boost::filesystem::path pathTemp = fs::temp_directory_path() / strprintf("test_bitcoin_%lu_%i", (unsigned long)GetTime(), (int)(GetRand(100000)));
=======
        boost::filesystem::path pathTemp = fs::temp_directory_path() / strprintf("test_qtum_%lu_%i", (unsigned long)GetTime(), (int)(GetRand(100000)));
>>>>>>> 9e306671
        boost::filesystem::create_directories(pathTemp);
        const dev::h256 hashDB(dev::sha3(dev::rlp("")));
        globalState = std::unique_ptr<QtumState>(new QtumState(dev::u256(0), QtumState::openDB(pathTemp.string(), hashDB, dev::WithExisting::Trust), pathTemp.string(), dev::eth::BaseState::Empty));
        dev::eth::ChainParams cp((dev::eth::genesisInfo(dev::eth::Network::qtumTestNetwork)));
        globalSealEngine = std::unique_ptr<dev::eth::SealEngineFace>(cp.createSealEngine());
        globalState->populateFrom(cp.genesisState);
        globalState->setRootUTXO(uintToh256(chainparams.GenesisBlock().hashUTXORoot));
        globalState->db().commit();
        globalState->dbUtxo().commit();
        pstorageresult.reset(new StorageResults(pathTemp.string()));
//////////////////////////////////////////////////////////////

        if (!LoadGenesisBlock(chainparams)) {
            throw std::runtime_error("LoadGenesisBlock failed.");
        }
        {
            CValidationState state;
            if (!ActivateBestChain(state, chainparams)) {
                throw std::runtime_error(strprintf("ActivateBestChain failed. (%s)", FormatStateMessage(state)));
            }
        }
        nScriptCheckThreads = 3;
        for (int i=0; i < nScriptCheckThreads-1; i++)
            threadGroup.create_thread(&ThreadScriptCheck);

        g_banman = MakeUnique<BanMan>(GetDataDir() / "banlist.dat", nullptr, DEFAULT_MISBEHAVING_BANTIME);
        g_connman = MakeUnique<CConnman>(0x1337, 0x1337); // Deterministic randomness for tests.
}

TestingSetup::~TestingSetup()
{
<<<<<<< HEAD
        threadGroup.interrupt_all();
        threadGroup.join_all();
        GetMainSignals().FlushBackgroundCallbacks();
        GetMainSignals().UnregisterBackgroundSignalScheduler();
        g_connman.reset();
        peerLogic.reset();
        UnloadBlockIndex();
        pcoinsTip.reset();
        pcoinsdbview.reset();
        pblocktree.reset();
=======
    threadGroup.interrupt_all();
    threadGroup.join_all();
    GetMainSignals().FlushBackgroundCallbacks();
    GetMainSignals().UnregisterBackgroundSignalScheduler();
    g_connman.reset();
    g_banman.reset();
    UnloadBlockIndex();
    pcoinsTip.reset();
    pcoinsdbview.reset();
    pblocktree.reset();
>>>>>>> 9e306671

/////////////////////////////////////////////// // qtum
        delete globalState.release();
        globalSealEngine.reset();
///////////////////////////////////////////////
<<<<<<< HEAD

=======
>>>>>>> 9e306671
}

TestChain100Setup::TestChain100Setup() : TestingSetup(CBaseChainParams::UNITTEST)
{
    // Generate a 100-block chain:
    coinbaseKey.MakeNewKey(true);
    CScript scriptPubKey = CScript() <<  ToByteVector(coinbaseKey.GetPubKey()) << OP_CHECKSIG;
    for (int i = 0; i < COINBASE_MATURITY; i++)
    {
        std::vector<CMutableTransaction> noTxns;
        CBlock b = CreateAndProcessBlock(noTxns, scriptPubKey);
        m_coinbase_txns.push_back(b.vtx[0]);
    }
}

//
// Create a new block with just given transactions, coinbase paying to
// scriptPubKey, and try to add it to the current chain.
//
CBlock
TestChain100Setup::CreateAndProcessBlock(const std::vector<CMutableTransaction>& txns, const CScript& scriptPubKey)
{
    const CChainParams& chainparams = Params();
    std::unique_ptr<CBlockTemplate> pblocktemplate = BlockAssembler(chainparams).CreateNewBlock(scriptPubKey);
    CBlock& block = pblocktemplate->block;

    // Replace mempool-selected txns with just coinbase plus passed-in txns:
    block.vtx.resize(1);
    for (const CMutableTransaction& tx : txns)
        block.vtx.push_back(MakeTransactionRef(tx));
    // IncrementExtraNonce creates a valid coinbase and merkleRoot
    {
        LOCK(cs_main);
        unsigned int extraNonce = 0;
        IncrementExtraNonce(&block, chainActive.Tip(), extraNonce);
    }

    while (!CheckProofOfWork(block.GetHash(), block.nBits, chainparams.GetConsensus())) ++block.nNonce;

    std::shared_ptr<const CBlock> shared_pblock = std::make_shared<const CBlock>(block);
    ProcessNewBlock(chainparams, shared_pblock, true, nullptr);

    CBlock result = block;
    return result;
}

TestChain100Setup::~TestChain100Setup()
{
}


CTxMemPoolEntry TestMemPoolEntryHelper::FromTx(const CMutableTransaction &tx) {
    return FromTx(MakeTransactionRef(tx));
}

CTxMemPoolEntry TestMemPoolEntryHelper::FromTx(const CTransactionRef& tx)
{
    return CTxMemPoolEntry(tx, nFee, nTime, nHeight,
                           spendsCoinbase, sigOpCost, lp);
}

/**
 * @returns a real block (0000000000013b8ab2cd513b0261a14096412195a72a0c4827d229dcc7e0f7af)
 *      with 9 txs.
 */
CBlock getBlock13b8a()
{
    CBlock block;
    CDataStream stream(ParseHex("0100000090f0a9f110702f808219ebea1173056042a714bad51b916cb6800000000000005275289558f51c9966699404ae2294730c3c9f9bda53523ce50e9b95e558da2fdb261b4d4c86041b1ab1bf9321b463e3b52f6201c0ad6c991be0485b6ef8c092e64583ffa655cc1b171fe85621b463e3b52f6201c0ad6c991be0485b6ef8c092e64583ffa655cc1b171fe8560000000000000000000000000000000000000000000000000000000000000000ffffffff000901000000010000000000000000000000000000000000000000000000000000000000000000ffffffff07044c86041b0146ffffffff0100f2052a01000000434104e18f7afbe4721580e81e8414fc8c24d7cfacf254bb5c7b949450c3e997c2dc1242487a8169507b631eb3771f2b425483fb13102c4eb5d858eef260fe70fbfae0ac00000000010000000196608ccbafa16abada902780da4dc35dafd7af05fa0da08cf833575f8cf9e836000000004a493046022100dab24889213caf43ae6adc41cf1c9396c08240c199f5225acf45416330fd7dbd022100fe37900e0644bf574493a07fc5edba06dbc07c311b947520c2d514bc5725dcb401ffffffff0100f2052a010000001976a914f15d1921f52e4007b146dfa60f369ed2fc393ce288ac000000000100000001fb766c1288458c2bafcfec81e48b24d98ec706de6b8af7c4e3c29419bfacb56d000000008c493046022100f268ba165ce0ad2e6d93f089cfcd3785de5c963bb5ea6b8c1b23f1ce3e517b9f022100da7c0f21adc6c401887f2bfd1922f11d76159cbc597fbd756a23dcbb00f4d7290141042b4e8625a96127826915a5b109852636ad0da753c9e1d5606a50480cd0c40f1f8b8d898235e571fe9357d9ec842bc4bba1827daaf4de06d71844d0057707966affffffff0280969800000000001976a9146963907531db72d0ed1a0cfb471ccb63923446f388ac80d6e34c000000001976a914f0688ba1c0d1ce182c7af6741e02658c7d4dfcd388ac000000000100000002c40297f730dd7b5a99567eb8d27b78758f607507c52292d02d4031895b52f2ff010000008b483045022100f7edfd4b0aac404e5bab4fd3889e0c6c41aa8d0e6fa122316f68eddd0a65013902205b09cc8b2d56e1cd1f7f2fafd60a129ed94504c4ac7bdc67b56fe67512658b3e014104732012cb962afa90d31b25d8fb0e32c94e513ab7a17805c14ca4c3423e18b4fb5d0e676841733cb83abaf975845c9f6f2a8097b7d04f4908b18368d6fc2d68ecffffffffca5065ff9617cbcba45eb23726df6498a9b9cafed4f54cbab9d227b0035ddefb000000008a473044022068010362a13c7f9919fa832b2dee4e788f61f6f5d344a7c2a0da6ae740605658022006d1af525b9a14a35c003b78b72bd59738cd676f845d1ff3fc25049e01003614014104732012cb962afa90d31b25d8fb0e32c94e513ab7a17805c14ca4c3423e18b4fb5d0e676841733cb83abaf975845c9f6f2a8097b7d04f4908b18368d6fc2d68ecffffffff01001ec4110200000043410469ab4181eceb28985b9b4e895c13fa5e68d85761b7eee311db5addef76fa8621865134a221bd01f28ec9999ee3e021e60766e9d1f3458c115fb28650605f11c9ac000000000100000001cdaf2f758e91c514655e2dc50633d1e4c84989f8aa90a0dbc883f0d23ed5c2fa010000008b48304502207ab51be6f12a1962ba0aaaf24a20e0b69b27a94fac5adf45aa7d2d18ffd9236102210086ae728b370e5329eead9accd880d0cb070aea0c96255fae6c4f1ddcce1fd56e014104462e76fd4067b3a0aa42070082dcb0bf2f388b6495cf33d789904f07d0f55c40fbd4b82963c69b3dc31895d0c772c812b1d5fbcade15312ef1c0e8ebbb12dcd4ffffffff02404b4c00000000001976a9142b6ba7c9d796b75eef7942fc9288edd37c32f5c388ac002d3101000000001976a9141befba0cdc1ad56529371864d9f6cb042faa06b588ac000000000100000001b4a47603e71b61bc3326efd90111bf02d2f549b067f4c4a8fa183b57a0f800cb010000008a4730440220177c37f9a505c3f1a1f0ce2da777c339bd8339ffa02c7cb41f0a5804f473c9230220585b25a2ee80eb59292e52b987dad92acb0c64eced92ed9ee105ad153cdb12d001410443bd44f683467e549dae7d20d1d79cbdb6df985c6e9c029c8d0c6cb46cc1a4d3cf7923c5021b27f7a0b562ada113bc85d5fda5a1b41e87fe6e8802817cf69996ffffffff0280651406000000001976a9145505614859643ab7b547cd7f1f5e7e2a12322d3788ac00aa0271000000001976a914ea4720a7a52fc166c55ff2298e07baf70ae67e1b88ac00000000010000000586c62cd602d219bb60edb14a3e204de0705176f9022fe49a538054fb14abb49e010000008c493046022100f2bc2aba2534becbdf062eb993853a42bbbc282083d0daf9b4b585bd401aa8c9022100b1d7fd7ee0b95600db8535bbf331b19eed8d961f7a8e54159c53675d5f69df8c014104462e76fd4067b3a0aa42070082dcb0bf2f388b6495cf33d789904f07d0f55c40fbd4b82963c69b3dc31895d0c772c812b1d5fbcade15312ef1c0e8ebbb12dcd4ffffffff03ad0e58ccdac3df9dc28a218bcf6f1997b0a93306faaa4b3a28ae83447b2179010000008b483045022100be12b2937179da88599e27bb31c3525097a07cdb52422d165b3ca2f2020ffcf702200971b51f853a53d644ebae9ec8f3512e442b1bcb6c315a5b491d119d10624c83014104462e76fd4067b3a0aa42070082dcb0bf2f388b6495cf33d789904f07d0f55c40fbd4b82963c69b3dc31895d0c772c812b1d5fbcade15312ef1c0e8ebbb12dcd4ffffffff2acfcab629bbc8685792603762c921580030ba144af553d271716a95089e107b010000008b483045022100fa579a840ac258871365dd48cd7552f96c8eea69bd00d84f05b283a0dab311e102207e3c0ee9234814cfbb1b659b83671618f45abc1326b9edcc77d552a4f2a805c0014104462e76fd4067b3a0aa42070082dcb0bf2f388b6495cf33d789904f07d0f55c40fbd4b82963c69b3dc31895d0c772c812b1d5fbcade15312ef1c0e8ebbb12dcd4ffffffffdcdc6023bbc9944a658ddc588e61eacb737ddf0a3cd24f113b5a8634c517fcd2000000008b4830450221008d6df731df5d32267954bd7d2dda2302b74c6c2a6aa5c0ca64ecbabc1af03c75022010e55c571d65da7701ae2da1956c442df81bbf076cdbac25133f99d98a9ed34c014104462e76fd4067b3a0aa42070082dcb0bf2f388b6495cf33d789904f07d0f55c40fbd4b82963c69b3dc31895d0c772c812b1d5fbcade15312ef1c0e8ebbb12dcd4ffffffffe15557cd5ce258f479dfd6dc6514edf6d7ed5b21fcfa4a038fd69f06b83ac76e010000008b483045022023b3e0ab071eb11de2eb1cc3a67261b866f86bf6867d4558165f7c8c8aca2d86022100dc6e1f53a91de3efe8f63512850811f26284b62f850c70ca73ed5de8771fb451014104462e76fd4067b3a0aa42070082dcb0bf2f388b6495cf33d789904f07d0f55c40fbd4b82963c69b3dc31895d0c772c812b1d5fbcade15312ef1c0e8ebbb12dcd4ffffffff01404b4c00000000001976a9142b6ba7c9d796b75eef7942fc9288edd37c32f5c388ac00000000010000000166d7577163c932b4f9690ca6a80b6e4eb001f0a2fa9023df5595602aae96ed8d000000008a4730440220262b42546302dfb654a229cefc86432b89628ff259dc87edd1154535b16a67e102207b4634c020a97c3e7bbd0d4d19da6aa2269ad9dded4026e896b213d73ca4b63f014104979b82d02226b3a4597523845754d44f13639e3bf2df5e82c6aab2bdc79687368b01b1ab8b19875ae3c90d661a3d0a33161dab29934edeb36aa01976be3baf8affffffff02404b4c00000000001976a9144854e695a02af0aeacb823ccbc272134561e0a1688ac40420f00000000001976a914abee93376d6b37b5c2940655a6fcaf1c8e74237988ac0000000001000000014e3f8ef2e91349a9059cb4f01e54ab2597c1387161d3da89919f7ea6acdbb371010000008c49304602210081f3183471a5ca22307c0800226f3ef9c353069e0773ac76bb580654d56aa523022100d4c56465bdc069060846f4fbf2f6b20520b2a80b08b168b31e66ddb9c694e240014104976c79848e18251612f8940875b2b08d06e6dc73b9840e8860c066b7e87432c477e9a59a453e71e6d76d5fe34058b800a098fc1740ce3012e8fc8a00c96af966ffffffff02c0e1e400000000001976a9144134e75a6fcb6042034aab5e18570cf1f844f54788ac404b4c00000000001976a9142b6ba7c9d796b75eef7942fc9288edd37c32f5c388ac00000000"), SER_NETWORK, PROTOCOL_VERSION);
    stream >> block;
    return block;
}<|MERGE_RESOLUTION|>--- conflicted
+++ resolved
@@ -85,11 +85,7 @@
 
 ////////////////////////////////////////////////////////////// qtum
         dev::eth::Ethash::init();		
-<<<<<<< HEAD
-        boost::filesystem::path pathTemp = fs::temp_directory_path() / strprintf("test_bitcoin_%lu_%i", (unsigned long)GetTime(), (int)(GetRand(100000)));
-=======
         boost::filesystem::path pathTemp = fs::temp_directory_path() / strprintf("test_qtum_%lu_%i", (unsigned long)GetTime(), (int)(GetRand(100000)));
->>>>>>> 9e306671
         boost::filesystem::create_directories(pathTemp);
         const dev::h256 hashDB(dev::sha3(dev::rlp("")));
         globalState = std::unique_ptr<QtumState>(new QtumState(dev::u256(0), QtumState::openDB(pathTemp.string(), hashDB, dev::WithExisting::Trust), pathTemp.string(), dev::eth::BaseState::Empty));
@@ -121,18 +117,6 @@
 
 TestingSetup::~TestingSetup()
 {
-<<<<<<< HEAD
-        threadGroup.interrupt_all();
-        threadGroup.join_all();
-        GetMainSignals().FlushBackgroundCallbacks();
-        GetMainSignals().UnregisterBackgroundSignalScheduler();
-        g_connman.reset();
-        peerLogic.reset();
-        UnloadBlockIndex();
-        pcoinsTip.reset();
-        pcoinsdbview.reset();
-        pblocktree.reset();
-=======
     threadGroup.interrupt_all();
     threadGroup.join_all();
     GetMainSignals().FlushBackgroundCallbacks();
@@ -143,16 +127,11 @@
     pcoinsTip.reset();
     pcoinsdbview.reset();
     pblocktree.reset();
->>>>>>> 9e306671
 
 /////////////////////////////////////////////// // qtum
         delete globalState.release();
         globalSealEngine.reset();
 ///////////////////////////////////////////////
-<<<<<<< HEAD
-
-=======
->>>>>>> 9e306671
 }
 
 TestChain100Setup::TestChain100Setup() : TestingSetup(CBaseChainParams::UNITTEST)
