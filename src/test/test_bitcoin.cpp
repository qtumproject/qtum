<<<<<<< HEAD
// Copyright (c) 2011-2017 The Bitcoin Core developers
=======
// Copyright (c) 2011-2018 The Bitcoin Core developers
>>>>>>> 228c1378
// Distributed under the MIT software license, see the accompanying
// file COPYING or http://www.opensource.org/licenses/mit-license.php.

#include <test/test_bitcoin.h>

#include <chainparams.h>
#include <consensus/consensus.h>
#include <consensus/validation.h>
#include <crypto/sha256.h>
#include <validation.h>
#include <miner.h>
#include <net_processing.h>
<<<<<<< HEAD
=======
#include <pow.h>
>>>>>>> 228c1378
#include <ui_interface.h>
#include <streams.h>
#include <rpc/server.h>
#include <rpc/register.h>
#include <script/sigcache.h>

void CConnmanTest::AddNode(CNode& node)
{
    LOCK(g_connman->cs_vNodes);
    g_connman->vNodes.push_back(&node);
}

void CConnmanTest::ClearNodes()
{
    LOCK(g_connman->cs_vNodes);
    for (CNode* node : g_connman->vNodes) {
        delete node;
    }
    g_connman->vNodes.clear();
}

uint256 insecure_rand_seed = GetRandHash();
FastRandomContext insecure_rand_ctx(insecure_rand_seed);

extern bool fPrintToConsole;
extern void noui_connect();

std::ostream& operator<<(std::ostream& os, const uint256& num)
{
    os << num.ToString();
    return os;
}

BasicTestingSetup::BasicTestingSetup(const std::string& chainName)
    : m_path_root(fs::temp_directory_path() / "test_bitcoin" / strprintf("%lu_%i", (unsigned long)GetTime(), (int)(InsecureRandRange(1 << 30))))
{
    SHA256AutoDetect();
    RandomInit();
    ECC_Start();
    SetupEnvironment();
    SetupNetworking();
    InitSignatureCache();
    InitScriptExecutionCache();
    fCheckBlockIndex = true;
    SelectParams(chainName);
    noui_connect();
}

BasicTestingSetup::~BasicTestingSetup()
{
    fs::remove_all(m_path_root);
    ECC_Stop();
}

fs::path BasicTestingSetup::SetDataDir(const std::string& name)
{
    fs::path ret = m_path_root / name;
    fs::create_directories(ret);
    gArgs.ForceSetArg("-datadir", ret.string());
    return ret;
}

TestingSetup::TestingSetup(const std::string& chainName) : BasicTestingSetup(chainName)
{
    SetDataDir("tempdir");
    const CChainParams& chainparams = Params();
        // Ideally we'd move all the RPC tests to the functional testing framework
        // instead of unit tests, but for now we need these here.

        RegisterAllCoreRPCCommands(tableRPC);
        ClearDatadirCache();

        // We have to run a scheduler thread to prevent ActivateBestChain
        // from blocking due to queue overrun.
        threadGroup.create_thread(boost::bind(&CScheduler::serviceQueue, &scheduler));
        GetMainSignals().RegisterBackgroundSignalScheduler(scheduler);

        mempool.setSanityCheck(1.0);
        pblocktree.reset(new CBlockTreeDB(1 << 20, true));
        pcoinsdbview.reset(new CCoinsViewDB(1 << 23, true));
        pcoinsTip.reset(new CCoinsViewCache(pcoinsdbview.get()));

////////////////////////////////////////////////////////////// qtum
        dev::eth::Ethash::init();		
        boost::filesystem::path pathTemp = fs::temp_directory_path() / strprintf("test_bitcoin_%lu_%i", (unsigned long)GetTime(), (int)(GetRand(100000)));
        boost::filesystem::create_directories(pathTemp);
        const dev::h256 hashDB(dev::sha3(dev::rlp("")));
        globalState = std::unique_ptr<QtumState>(new QtumState(dev::u256(0), QtumState::openDB(pathTemp.string(), hashDB, dev::WithExisting::Trust), pathTemp.string(), dev::eth::BaseState::Empty));
        dev::eth::ChainParams cp((dev::eth::genesisInfo(dev::eth::Network::qtumTestNetwork)));
        globalSealEngine = std::unique_ptr<dev::eth::SealEngineFace>(cp.createSealEngine());
        globalState->populateFrom(cp.genesisState);
        globalState->setRootUTXO(uintToh256(chainparams.GenesisBlock().hashUTXORoot));
        globalState->db().commit();
        globalState->dbUtxo().commit();
        pstorageresult.reset(new StorageResults(pathTemp.string()));
//////////////////////////////////////////////////////////////

        if (!LoadGenesisBlock(chainparams)) {
            throw std::runtime_error("LoadGenesisBlock failed.");
        }
        {
            CValidationState state;
            if (!ActivateBestChain(state, chainparams)) {
                throw std::runtime_error(strprintf("ActivateBestChain failed. (%s)", FormatStateMessage(state)));
            }
        }
        nScriptCheckThreads = 3;
        for (int i=0; i < nScriptCheckThreads-1; i++)
            threadGroup.create_thread(&ThreadScriptCheck);
        g_connman = std::unique_ptr<CConnman>(new CConnman(0x1337, 0x1337)); // Deterministic randomness for tests.
        connman = g_connman.get();
        peerLogic.reset(new PeerLogicValidation(connman, scheduler, /*enable_bip61=*/true));
}

TestingSetup::~TestingSetup()
{
        threadGroup.interrupt_all();
        threadGroup.join_all();
        GetMainSignals().FlushBackgroundCallbacks();
        GetMainSignals().UnregisterBackgroundSignalScheduler();
        g_connman.reset();
        peerLogic.reset();
        UnloadBlockIndex();
        pcoinsTip.reset();
        pcoinsdbview.reset();
        pblocktree.reset();

/////////////////////////////////////////////// // qtum
        delete globalState.release();
        globalSealEngine.reset();
///////////////////////////////////////////////

<<<<<<< HEAD
        fs::remove_all(pathTemp);
=======
>>>>>>> 228c1378
}

TestChain100Setup::TestChain100Setup() : TestingSetup(CBaseChainParams::UNITTEST)
{
    // CreateAndProcessBlock() does not support building SegWit blocks, so don't activate in these tests.
    // TODO: fix the code to support SegWit blocks.
    UpdateVersionBitsParameters(Consensus::DEPLOYMENT_SEGWIT, 0, Consensus::BIP9Deployment::NO_TIMEOUT);
    // Generate a 100-block chain:
    coinbaseKey.MakeNewKey(true);
    CScript scriptPubKey = CScript() <<  ToByteVector(coinbaseKey.GetPubKey()) << OP_CHECKSIG;
    for (int i = 0; i < COINBASE_MATURITY; i++)
    {
        std::vector<CMutableTransaction> noTxns;
        CBlock b = CreateAndProcessBlock(noTxns, scriptPubKey);
        m_coinbase_txns.push_back(b.vtx[0]);
    }
}

//
// Create a new block with just given transactions, coinbase paying to
// scriptPubKey, and try to add it to the current chain.
//
CBlock
TestChain100Setup::CreateAndProcessBlock(const std::vector<CMutableTransaction>& txns, const CScript& scriptPubKey)
{
    const CChainParams& chainparams = Params();
    std::unique_ptr<CBlockTemplate> pblocktemplate = BlockAssembler(chainparams).CreateNewBlock(scriptPubKey);
    CBlock& block = pblocktemplate->block;

    // Replace mempool-selected txns with just coinbase plus passed-in txns:
    block.vtx.resize(1);
    for (const CMutableTransaction& tx : txns)
        block.vtx.push_back(MakeTransactionRef(tx));
    // IncrementExtraNonce creates a valid coinbase and merkleRoot
    {
        LOCK(cs_main);
        unsigned int extraNonce = 0;
        IncrementExtraNonce(&block, chainActive.Tip(), extraNonce);
    }

    while (!CheckProofOfWork(block.GetHash(), block.nBits, chainparams.GetConsensus())) ++block.nNonce;

    std::shared_ptr<const CBlock> shared_pblock = std::make_shared<const CBlock>(block);
    ProcessNewBlock(chainparams, shared_pblock, true, nullptr);

    CBlock result = block;
    return result;
}

TestChain100Setup::~TestChain100Setup()
{
}


CTxMemPoolEntry TestMemPoolEntryHelper::FromTx(const CMutableTransaction &tx) {
    return FromTx(MakeTransactionRef(tx));
}

CTxMemPoolEntry TestMemPoolEntryHelper::FromTx(const CTransactionRef& tx)
{
    return CTxMemPoolEntry(tx, nFee, nTime, nHeight,
                           spendsCoinbase, sigOpCost, lp);
}

/**
 * @returns a real block (0000000000013b8ab2cd513b0261a14096412195a72a0c4827d229dcc7e0f7af)
 *      with 9 txs.
 */
CBlock getBlock13b8a()
{
    CBlock block;
    CDataStream stream(ParseHex("0100000090f0a9f110702f808219ebea1173056042a714bad51b916cb6800000000000005275289558f51c9966699404ae2294730c3c9f9bda53523ce50e9b95e558da2fdb261b4d4c86041b1ab1bf9321b463e3b52f6201c0ad6c991be0485b6ef8c092e64583ffa655cc1b171fe85621b463e3b52f6201c0ad6c991be0485b6ef8c092e64583ffa655cc1b171fe8560000000000000000000000000000000000000000000000000000000000000000ffffffff000901000000010000000000000000000000000000000000000000000000000000000000000000ffffffff07044c86041b0146ffffffff0100f2052a01000000434104e18f7afbe4721580e81e8414fc8c24d7cfacf254bb5c7b949450c3e997c2dc1242487a8169507b631eb3771f2b425483fb13102c4eb5d858eef260fe70fbfae0ac00000000010000000196608ccbafa16abada902780da4dc35dafd7af05fa0da08cf833575f8cf9e836000000004a493046022100dab24889213caf43ae6adc41cf1c9396c08240c199f5225acf45416330fd7dbd022100fe37900e0644bf574493a07fc5edba06dbc07c311b947520c2d514bc5725dcb401ffffffff0100f2052a010000001976a914f15d1921f52e4007b146dfa60f369ed2fc393ce288ac000000000100000001fb766c1288458c2bafcfec81e48b24d98ec706de6b8af7c4e3c29419bfacb56d000000008c493046022100f268ba165ce0ad2e6d93f089cfcd3785de5c963bb5ea6b8c1b23f1ce3e517b9f022100da7c0f21adc6c401887f2bfd1922f11d76159cbc597fbd756a23dcbb00f4d7290141042b4e8625a96127826915a5b109852636ad0da753c9e1d5606a50480cd0c40f1f8b8d898235e571fe9357d9ec842bc4bba1827daaf4de06d71844d0057707966affffffff0280969800000000001976a9146963907531db72d0ed1a0cfb471ccb63923446f388ac80d6e34c000000001976a914f0688ba1c0d1ce182c7af6741e02658c7d4dfcd388ac000000000100000002c40297f730dd7b5a99567eb8d27b78758f607507c52292d02d4031895b52f2ff010000008b483045022100f7edfd4b0aac404e5bab4fd3889e0c6c41aa8d0e6fa122316f68eddd0a65013902205b09cc8b2d56e1cd1f7f2fafd60a129ed94504c4ac7bdc67b56fe67512658b3e014104732012cb962afa90d31b25d8fb0e32c94e513ab7a17805c14ca4c3423e18b4fb5d0e676841733cb83abaf975845c9f6f2a8097b7d04f4908b18368d6fc2d68ecffffffffca5065ff9617cbcba45eb23726df6498a9b9cafed4f54cbab9d227b0035ddefb000000008a473044022068010362a13c7f9919fa832b2dee4e788f61f6f5d344a7c2a0da6ae740605658022006d1af525b9a14a35c003b78b72bd59738cd676f845d1ff3fc25049e01003614014104732012cb962afa90d31b25d8fb0e32c94e513ab7a17805c14ca4c3423e18b4fb5d0e676841733cb83abaf975845c9f6f2a8097b7d04f4908b18368d6fc2d68ecffffffff01001ec4110200000043410469ab4181eceb28985b9b4e895c13fa5e68d85761b7eee311db5addef76fa8621865134a221bd01f28ec9999ee3e021e60766e9d1f3458c115fb28650605f11c9ac000000000100000001cdaf2f758e91c514655e2dc50633d1e4c84989f8aa90a0dbc883f0d23ed5c2fa010000008b48304502207ab51be6f12a1962ba0aaaf24a20e0b69b27a94fac5adf45aa7d2d18ffd9236102210086ae728b370e5329eead9accd880d0cb070aea0c96255fae6c4f1ddcce1fd56e014104462e76fd4067b3a0aa42070082dcb0bf2f388b6495cf33d789904f07d0f55c40fbd4b82963c69b3dc31895d0c772c812b1d5fbcade15312ef1c0e8ebbb12dcd4ffffffff02404b4c00000000001976a9142b6ba7c9d796b75eef7942fc9288edd37c32f5c388ac002d3101000000001976a9141befba0cdc1ad56529371864d9f6cb042faa06b588ac000000000100000001b4a47603e71b61bc3326efd90111bf02d2f549b067f4c4a8fa183b57a0f800cb010000008a4730440220177c37f9a505c3f1a1f0ce2da777c339bd8339ffa02c7cb41f0a5804f473c9230220585b25a2ee80eb59292e52b987dad92acb0c64eced92ed9ee105ad153cdb12d001410443bd44f683467e549dae7d20d1d79cbdb6df985c6e9c029c8d0c6cb46cc1a4d3cf7923c5021b27f7a0b562ada113bc85d5fda5a1b41e87fe6e8802817cf69996ffffffff0280651406000000001976a9145505614859643ab7b547cd7f1f5e7e2a12322d3788ac00aa0271000000001976a914ea4720a7a52fc166c55ff2298e07baf70ae67e1b88ac00000000010000000586c62cd602d219bb60edb14a3e204de0705176f9022fe49a538054fb14abb49e010000008c493046022100f2bc2aba2534becbdf062eb993853a42bbbc282083d0daf9b4b585bd401aa8c9022100b1d7fd7ee0b95600db8535bbf331b19eed8d961f7a8e54159c53675d5f69df8c014104462e76fd4067b3a0aa42070082dcb0bf2f388b6495cf33d789904f07d0f55c40fbd4b82963c69b3dc31895d0c772c812b1d5fbcade15312ef1c0e8ebbb12dcd4ffffffff03ad0e58ccdac3df9dc28a218bcf6f1997b0a93306faaa4b3a28ae83447b2179010000008b483045022100be12b2937179da88599e27bb31c3525097a07cdb52422d165b3ca2f2020ffcf702200971b51f853a53d644ebae9ec8f3512e442b1bcb6c315a5b491d119d10624c83014104462e76fd4067b3a0aa42070082dcb0bf2f388b6495cf33d789904f07d0f55c40fbd4b82963c69b3dc31895d0c772c812b1d5fbcade15312ef1c0e8ebbb12dcd4ffffffff2acfcab629bbc8685792603762c921580030ba144af553d271716a95089e107b010000008b483045022100fa579a840ac258871365dd48cd7552f96c8eea69bd00d84f05b283a0dab311e102207e3c0ee9234814cfbb1b659b83671618f45abc1326b9edcc77d552a4f2a805c0014104462e76fd4067b3a0aa42070082dcb0bf2f388b6495cf33d789904f07d0f55c40fbd4b82963c69b3dc31895d0c772c812b1d5fbcade15312ef1c0e8ebbb12dcd4ffffffffdcdc6023bbc9944a658ddc588e61eacb737ddf0a3cd24f113b5a8634c517fcd2000000008b4830450221008d6df731df5d32267954bd7d2dda2302b74c6c2a6aa5c0ca64ecbabc1af03c75022010e55c571d65da7701ae2da1956c442df81bbf076cdbac25133f99d98a9ed34c014104462e76fd4067b3a0aa42070082dcb0bf2f388b6495cf33d789904f07d0f55c40fbd4b82963c69b3dc31895d0c772c812b1d5fbcade15312ef1c0e8ebbb12dcd4ffffffffe15557cd5ce258f479dfd6dc6514edf6d7ed5b21fcfa4a038fd69f06b83ac76e010000008b483045022023b3e0ab071eb11de2eb1cc3a67261b866f86bf6867d4558165f7c8c8aca2d86022100dc6e1f53a91de3efe8f63512850811f26284b62f850c70ca73ed5de8771fb451014104462e76fd4067b3a0aa42070082dcb0bf2f388b6495cf33d789904f07d0f55c40fbd4b82963c69b3dc31895d0c772c812b1d5fbcade15312ef1c0e8ebbb12dcd4ffffffff01404b4c00000000001976a9142b6ba7c9d796b75eef7942fc9288edd37c32f5c388ac00000000010000000166d7577163c932b4f9690ca6a80b6e4eb001f0a2fa9023df5595602aae96ed8d000000008a4730440220262b42546302dfb654a229cefc86432b89628ff259dc87edd1154535b16a67e102207b4634c020a97c3e7bbd0d4d19da6aa2269ad9dded4026e896b213d73ca4b63f014104979b82d02226b3a4597523845754d44f13639e3bf2df5e82c6aab2bdc79687368b01b1ab8b19875ae3c90d661a3d0a33161dab29934edeb36aa01976be3baf8affffffff02404b4c00000000001976a9144854e695a02af0aeacb823ccbc272134561e0a1688ac40420f00000000001976a914abee93376d6b37b5c2940655a6fcaf1c8e74237988ac0000000001000000014e3f8ef2e91349a9059cb4f01e54ab2597c1387161d3da89919f7ea6acdbb371010000008c49304602210081f3183471a5ca22307c0800226f3ef9c353069e0773ac76bb580654d56aa523022100d4c56465bdc069060846f4fbf2f6b20520b2a80b08b168b31e66ddb9c694e240014104976c79848e18251612f8940875b2b08d06e6dc73b9840e8860c066b7e87432c477e9a59a453e71e6d76d5fe34058b800a098fc1740ce3012e8fc8a00c96af966ffffffff02c0e1e400000000001976a9144134e75a6fcb6042034aab5e18570cf1f844f54788ac404b4c00000000001976a9142b6ba7c9d796b75eef7942fc9288edd37c32f5c388ac00000000"), SER_NETWORK, PROTOCOL_VERSION);
    stream >> block;
    return block;
}<|MERGE_RESOLUTION|>--- conflicted
+++ resolved
@@ -1,8 +1,4 @@
-<<<<<<< HEAD
-// Copyright (c) 2011-2017 The Bitcoin Core developers
-=======
 // Copyright (c) 2011-2018 The Bitcoin Core developers
->>>>>>> 228c1378
 // Distributed under the MIT software license, see the accompanying
 // file COPYING or http://www.opensource.org/licenses/mit-license.php.
 
@@ -15,10 +11,7 @@
 #include <validation.h>
 #include <miner.h>
 #include <net_processing.h>
-<<<<<<< HEAD
-=======
 #include <pow.h>
->>>>>>> 228c1378
 #include <ui_interface.h>
 #include <streams.h>
 #include <rpc/server.h>
@@ -151,10 +144,6 @@
         globalSealEngine.reset();
 ///////////////////////////////////////////////
 
-<<<<<<< HEAD
-        fs::remove_all(pathTemp);
-=======
->>>>>>> 228c1378
 }
 
 TestChain100Setup::TestChain100Setup() : TestingSetup(CBaseChainParams::UNITTEST)
