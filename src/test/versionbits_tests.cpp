// Copyright (c) 2014-2021 The Bitcoin Core developers
// Distributed under the MIT software license, see the accompanying
// file COPYING or http://www.opensource.org/licenses/mit-license.php.

#include <chain.h>
#include <chainparams.h>
#include <consensus/params.h>
#include <test/util/setup_common.h>
#include <versionbits.h>

#include <boost/test/unit_test.hpp>

/* Define a virtual block time, one block per 10 minutes after Nov 14 2014, 0:55:36am */
static int32_t TestTime(int nHeight) { return 1415926536 + 600 * nHeight; }

static const std::string StateName(ThresholdState state)
{
    switch (state) {
    case ThresholdState::DEFINED:   return "DEFINED";
    case ThresholdState::STARTED:   return "STARTED";
    case ThresholdState::LOCKED_IN: return "LOCKED_IN";
    case ThresholdState::ACTIVE:    return "ACTIVE";
    case ThresholdState::FAILED:    return "FAILED";
    } // no default case, so the compiler can warn about missing cases
    return "";
}

static const Consensus::Params paramsDummy = Consensus::Params();

class TestConditionChecker : public AbstractThresholdConditionChecker
{
private:
    mutable ThresholdConditionCache cache;

public:
    int64_t BeginTime(const Consensus::Params& params) const override { return TestTime(10000); }
    int64_t EndTime(const Consensus::Params& params) const override { return TestTime(20000); }
    int Period(const Consensus::Params& params) const override { return 1000; }
    int Threshold(const Consensus::Params& params) const override { return 900; }
    bool Condition(const CBlockIndex* pindex, const Consensus::Params& params) const override { return (pindex->nVersion & 0x100); }

    ThresholdState GetStateFor(const CBlockIndex* pindexPrev) const { return AbstractThresholdConditionChecker::GetStateFor(pindexPrev, paramsDummy, cache); }
    int GetStateSinceHeightFor(const CBlockIndex* pindexPrev) const { return AbstractThresholdConditionChecker::GetStateSinceHeightFor(pindexPrev, paramsDummy, cache); }
};

class TestDelayedActivationConditionChecker : public TestConditionChecker
{
public:
    int MinActivationHeight(const Consensus::Params& params) const override { return 15000; }
};

class TestAlwaysActiveConditionChecker : public TestConditionChecker
{
public:
    int64_t BeginTime(const Consensus::Params& params) const override { return Consensus::BIP9Deployment::ALWAYS_ACTIVE; }
};

class TestNeverActiveConditionChecker : public TestConditionChecker
{
public:
    int64_t BeginTime(const Consensus::Params& params) const override { return Consensus::BIP9Deployment::NEVER_ACTIVE; }
};

#define CHECKERS 6

class VersionBitsTester
{
    // A fake blockchain
    std::vector<CBlockIndex*> vpblock;

    // 6 independent checkers for the same bit.
    // The first one performs all checks, the second only 50%, the third only 25%, etc...
    // This is to test whether lack of cached information leads to the same results.
    TestConditionChecker checker[CHECKERS];
    // Another 6 that assume delayed activation
    TestDelayedActivationConditionChecker checker_delayed[CHECKERS];
    // Another 6 that assume always active activation
    TestAlwaysActiveConditionChecker checker_always[CHECKERS];
    // Another 6 that assume never active activation
    TestNeverActiveConditionChecker checker_never[CHECKERS];

    // Test counter (to identify failures)
    int num{1000};

public:
    VersionBitsTester& Reset() {
        // Have each group of tests be counted by the 1000s part, starting at 1000
        num = num - (num % 1000) + 1000;

        for (unsigned int i = 0; i < vpblock.size(); i++) {
            delete vpblock[i];
        }
        for (unsigned int  i = 0; i < CHECKERS; i++) {
            checker[i] = TestConditionChecker();
            checker_delayed[i] = TestDelayedActivationConditionChecker();
            checker_always[i] = TestAlwaysActiveConditionChecker();
            checker_never[i] = TestNeverActiveConditionChecker();
        }
        vpblock.clear();
        return *this;
    }

    ~VersionBitsTester() {
         Reset();
    }

    VersionBitsTester& Mine(unsigned int height, int32_t nTime, int32_t nVersion) {
        while (vpblock.size() < height) {
            CBlockIndex* pindex = new CBlockIndex();
            pindex->nHeight = vpblock.size();
            pindex->pprev = Tip();
            pindex->nTime = nTime;
            pindex->nVersion = nVersion;
            pindex->BuildSkip();
            vpblock.push_back(pindex);
        }
        return *this;
    }

    VersionBitsTester& TestStateSinceHeight(int height)
    {
        return TestStateSinceHeight(height, height);
    }

    VersionBitsTester& TestStateSinceHeight(int height, int height_delayed)
    {
        const CBlockIndex* tip = Tip();
        for (int i = 0; i < CHECKERS; i++) {
            if (InsecureRandBits(i) == 0) {
                BOOST_CHECK_MESSAGE(checker[i].GetStateSinceHeightFor(tip) == height, strprintf("Test %i for StateSinceHeight", num));
                BOOST_CHECK_MESSAGE(checker_delayed[i].GetStateSinceHeightFor(tip) == height_delayed, strprintf("Test %i for StateSinceHeight (delayed)", num));
                BOOST_CHECK_MESSAGE(checker_always[i].GetStateSinceHeightFor(tip) == 0, strprintf("Test %i for StateSinceHeight (always active)", num));
                BOOST_CHECK_MESSAGE(checker_never[i].GetStateSinceHeightFor(tip) == 0, strprintf("Test %i for StateSinceHeight (never active)", num));
            }
        }
        num++;
        return *this;
    }

    VersionBitsTester& TestState(ThresholdState exp)
    {
        return TestState(exp, exp);
    }

    VersionBitsTester& TestState(ThresholdState exp, ThresholdState exp_delayed)
    {
        if (exp != exp_delayed) {
            // only expected differences are that delayed stays in locked_in longer
            BOOST_CHECK_EQUAL(exp, ThresholdState::ACTIVE);
            BOOST_CHECK_EQUAL(exp_delayed, ThresholdState::LOCKED_IN);
        }

        const CBlockIndex* pindex = Tip();
        for (int i = 0; i < CHECKERS; i++) {
            if (InsecureRandBits(i) == 0) {
                ThresholdState got = checker[i].GetStateFor(pindex);
                ThresholdState got_delayed = checker_delayed[i].GetStateFor(pindex);
                ThresholdState got_always = checker_always[i].GetStateFor(pindex);
                ThresholdState got_never = checker_never[i].GetStateFor(pindex);
                // nHeight of the next block. If vpblock is empty, the next (ie first)
                // block should be the genesis block with nHeight == 0.
                int height = pindex == nullptr ? 0 : pindex->nHeight + 1;
                BOOST_CHECK_MESSAGE(got == exp, strprintf("Test %i for %s height %d (got %s)", num, StateName(exp), height, StateName(got)));
                BOOST_CHECK_MESSAGE(got_delayed == exp_delayed, strprintf("Test %i for %s height %d (got %s; delayed case)", num, StateName(exp_delayed), height, StateName(got_delayed)));
                BOOST_CHECK_MESSAGE(got_always == ThresholdState::ACTIVE, strprintf("Test %i for ACTIVE height %d (got %s; always active case)", num, height, StateName(got_always)));
                BOOST_CHECK_MESSAGE(got_never == ThresholdState::FAILED, strprintf("Test %i for FAILED height %d (got %s; never active case)", num, height, StateName(got_never)));
            }
        }
        num++;
        return *this;
    }

    VersionBitsTester& TestDefined() { return TestState(ThresholdState::DEFINED); }
    VersionBitsTester& TestStarted() { return TestState(ThresholdState::STARTED); }
    VersionBitsTester& TestLockedIn() { return TestState(ThresholdState::LOCKED_IN); }
    VersionBitsTester& TestActive() { return TestState(ThresholdState::ACTIVE); }
    VersionBitsTester& TestFailed() { return TestState(ThresholdState::FAILED); }

    // non-delayed should be active; delayed should still be locked in
    VersionBitsTester& TestActiveDelayed() { return TestState(ThresholdState::ACTIVE, ThresholdState::LOCKED_IN); }

    CBlockIndex* Tip() { return vpblock.empty() ? nullptr : vpblock.back(); }
};

BOOST_FIXTURE_TEST_SUITE(versionbits_tests, BasicTestingSetup)

BOOST_AUTO_TEST_CASE(versionbits_test)
{
    for (int i = 0; i < 64; i++) {
        // DEFINED -> STARTED after timeout reached -> FAILED
        VersionBitsTester().TestDefined().TestStateSinceHeight(0)
                           .Mine(1, TestTime(1), 0x100).TestDefined().TestStateSinceHeight(0)
                           .Mine(11, TestTime(11), 0x100).TestDefined().TestStateSinceHeight(0)
                           .Mine(989, TestTime(989), 0x100).TestDefined().TestStateSinceHeight(0)
                           .Mine(999, TestTime(20000), 0x100).TestDefined().TestStateSinceHeight(0) // Timeout and start time reached simultaneously
                           .Mine(1000, TestTime(20000), 0).TestStarted().TestStateSinceHeight(1000) // Hit started, stop signalling
                           .Mine(1999, TestTime(30001), 0).TestStarted().TestStateSinceHeight(1000)
                           .Mine(2000, TestTime(30002), 0x100).TestFailed().TestStateSinceHeight(2000) // Hit failed, start signalling again
                           .Mine(2001, TestTime(30003), 0x100).TestFailed().TestStateSinceHeight(2000)
                           .Mine(2999, TestTime(30004), 0x100).TestFailed().TestStateSinceHeight(2000)
                           .Mine(3000, TestTime(30005), 0x100).TestFailed().TestStateSinceHeight(2000)
                           .Mine(4000, TestTime(30006), 0x100).TestFailed().TestStateSinceHeight(2000)

        // DEFINED -> STARTED -> FAILED
                           .Reset().TestDefined().TestStateSinceHeight(0)
                           .Mine(1, TestTime(1), 0).TestDefined().TestStateSinceHeight(0)
                           .Mine(1000, TestTime(10000) - 1, 0x100).TestDefined().TestStateSinceHeight(0) // One second more and it would be defined
                           .Mine(2000, TestTime(10000), 0x100).TestStarted().TestStateSinceHeight(2000) // So that's what happens the next period
                           .Mine(2051, TestTime(10010), 0).TestStarted().TestStateSinceHeight(2000) // 51 old blocks
                           .Mine(2950, TestTime(10020), 0x100).TestStarted().TestStateSinceHeight(2000) // 899 new blocks
                           .Mine(3000, TestTime(20000), 0).TestFailed().TestStateSinceHeight(3000) // 50 old blocks (so 899 out of the past 1000)
                           .Mine(4000, TestTime(20010), 0x100).TestFailed().TestStateSinceHeight(3000)

        // DEFINED -> STARTED -> LOCKEDIN after timeout reached -> ACTIVE
                           .Reset().TestDefined().TestStateSinceHeight(0)
                           .Mine(1, TestTime(1), 0).TestDefined().TestStateSinceHeight(0)
                           .Mine(1000, TestTime(10000) - 1, 0x101).TestDefined().TestStateSinceHeight(0) // One second more and it would be defined
                           .Mine(2000, TestTime(10000), 0x101).TestStarted().TestStateSinceHeight(2000) // So that's what happens the next period
                           .Mine(2999, TestTime(30000), 0x100).TestStarted().TestStateSinceHeight(2000) // 999 new blocks
                           .Mine(3000, TestTime(30000), 0x100).TestLockedIn().TestStateSinceHeight(3000) // 1 new block (so 1000 out of the past 1000 are new)
                           .Mine(3999, TestTime(30001), 0).TestLockedIn().TestStateSinceHeight(3000)
                           .Mine(4000, TestTime(30002), 0).TestActiveDelayed().TestStateSinceHeight(4000, 3000)
                           .Mine(14333, TestTime(30003), 0).TestActiveDelayed().TestStateSinceHeight(4000, 3000)
                           .Mine(24000, TestTime(40000), 0).TestActive().TestStateSinceHeight(4000, 15000)

        // DEFINED -> STARTED -> LOCKEDIN before timeout -> ACTIVE
                           .Reset().TestDefined()
                           .Mine(1, TestTime(1), 0).TestDefined().TestStateSinceHeight(0)
                           .Mine(1000, TestTime(10000) - 1, 0x101).TestDefined().TestStateSinceHeight(0) // One second more and it would be defined
                           .Mine(2000, TestTime(10000), 0x101).TestStarted().TestStateSinceHeight(2000) // So that's what happens the next period
                           .Mine(2050, TestTime(10010), 0x200).TestStarted().TestStateSinceHeight(2000) // 50 old blocks
                           .Mine(2950, TestTime(10020), 0x100).TestStarted().TestStateSinceHeight(2000) // 900 new blocks
                           .Mine(2999, TestTime(19999), 0x200).TestStarted().TestStateSinceHeight(2000) // 49 old blocks
                           .Mine(3000, TestTime(29999), 0x200).TestLockedIn().TestStateSinceHeight(3000) // 1 old block (so 900 out of the past 1000)
                           .Mine(3999, TestTime(30001), 0).TestLockedIn().TestStateSinceHeight(3000)
                           .Mine(4000, TestTime(30002), 0).TestActiveDelayed().TestStateSinceHeight(4000, 3000) // delayed will not become active until height=15000
                           .Mine(14333, TestTime(30003), 0).TestActiveDelayed().TestStateSinceHeight(4000, 3000)
                           .Mine(15000, TestTime(40000), 0).TestActive().TestStateSinceHeight(4000, 15000)
                           .Mine(24000, TestTime(40000), 0).TestActive().TestStateSinceHeight(4000, 15000)

        // DEFINED multiple periods -> STARTED multiple periods -> FAILED
                           .Reset().TestDefined().TestStateSinceHeight(0)
                           .Mine(999, TestTime(999), 0).TestDefined().TestStateSinceHeight(0)
                           .Mine(1000, TestTime(1000), 0).TestDefined().TestStateSinceHeight(0)
                           .Mine(2000, TestTime(2000), 0).TestDefined().TestStateSinceHeight(0)
                           .Mine(3000, TestTime(10000), 0).TestStarted().TestStateSinceHeight(3000)
                           .Mine(4000, TestTime(10000), 0).TestStarted().TestStateSinceHeight(3000)
                           .Mine(5000, TestTime(10000), 0).TestStarted().TestStateSinceHeight(3000)
                           .Mine(5999, TestTime(20000), 0).TestStarted().TestStateSinceHeight(3000)
                           .Mine(6000, TestTime(20000), 0).TestFailed().TestStateSinceHeight(6000)
                           .Mine(7000, TestTime(20000), 0x100).TestFailed().TestStateSinceHeight(6000)
                           .Mine(24000, TestTime(20000), 0x100).TestFailed().TestStateSinceHeight(6000) // stay in FAILED no matter how much we signal
        ;
    }
}

/** Check that ComputeBlockVersion will set the appropriate bit correctly */
static void check_computeblockversion(VersionBitsCache& versionbitscache, const Consensus::Params& params, Consensus::DeploymentPos dep)
{
    // Clear the cache every time
    versionbitscache.Clear();

    int64_t bit = params.vDeployments[dep].bit;
    int64_t nStartTime = params.vDeployments[dep].nStartTime;
    int64_t nTimeout = params.vDeployments[dep].nTimeout;
    int min_activation_height = params.vDeployments[dep].min_activation_height;

    // should not be any signalling for first block
    BOOST_CHECK_EQUAL(versionbitscache.ComputeBlockVersion(nullptr, params), VERSIONBITS_TOP_BITS);

    // always/never active deployments shouldn't need to be tested further
    if (nStartTime == Consensus::BIP9Deployment::ALWAYS_ACTIVE ||
        nStartTime == Consensus::BIP9Deployment::NEVER_ACTIVE)
    {
        BOOST_CHECK_EQUAL(min_activation_height, 0);
        BOOST_CHECK_EQUAL(nTimeout, Consensus::BIP9Deployment::NO_TIMEOUT);
        return;
    }

    BOOST_REQUIRE(nStartTime < nTimeout);
    BOOST_REQUIRE(nStartTime >= 0);
    BOOST_REQUIRE(nTimeout <= std::numeric_limits<uint32_t>::max() || nTimeout == Consensus::BIP9Deployment::NO_TIMEOUT);
    BOOST_REQUIRE(0 <= bit && bit < 32);
    // Make sure that no deployment tries to set an invalid bit.
    BOOST_REQUIRE(((1 << bit) & VERSIONBITS_TOP_MASK) == 0);
    BOOST_REQUIRE(min_activation_height >= 0);
    // Check min_activation_height is on a retarget boundary
    BOOST_REQUIRE_EQUAL(min_activation_height % params.nMinerConfirmationWindow, 0U);

    const uint32_t bitmask{versionbitscache.Mask(params, dep)};
    BOOST_CHECK_EQUAL(bitmask, uint32_t{1} << bit);

    // In the first chain, test that the bit is set by CBV until it has failed.
    // In the second chain, test the bit is set by CBV while STARTED and
    // LOCKED-IN, and then no longer set while ACTIVE.
    VersionBitsTester firstChain, secondChain;

    int64_t nTime = nStartTime;

    const CBlockIndex *lastBlock = nullptr;

    // Before MedianTimePast of the chain has crossed nStartTime, the bit
    // should not be set.
    if (nTime == 0) {
        // since CBlockIndex::nTime is uint32_t we can't represent any
        // earlier time, so will transition from DEFINED to STARTED at the
        // end of the first period by mining blocks at nTime == 0
        lastBlock = firstChain.Mine(params.nMinerConfirmationWindow - 1, nTime, VERSIONBITS_LAST_OLD_BLOCK_VERSION).Tip();
        BOOST_CHECK_EQUAL(versionbitscache.ComputeBlockVersion(lastBlock, params) & (1 << bit), 0);
        lastBlock = firstChain.Mine(params.nMinerConfirmationWindow, nTime, VERSIONBITS_LAST_OLD_BLOCK_VERSION).Tip();
        BOOST_CHECK((versionbitscache.ComputeBlockVersion(lastBlock, params) & (1 << bit)) != 0);
        // then we'll keep mining at nStartTime...
    } else {
        // use a time 1s earlier than start time to check we stay DEFINED
        --nTime;

        // Start generating blocks before nStartTime
        lastBlock = firstChain.Mine(params.nMinerConfirmationWindow, nTime, VERSIONBITS_LAST_OLD_BLOCK_VERSION).Tip();
        BOOST_CHECK_EQUAL(versionbitscache.ComputeBlockVersion(lastBlock, params) & (1 << bit), 0);

        // Mine more blocks (4 less than the adjustment period) at the old time, and check that CBV isn't setting the bit yet.
        for (uint32_t i = 1; i < params.nMinerConfirmationWindow - 4; i++) {
            lastBlock = firstChain.Mine(params.nMinerConfirmationWindow + i, nTime, VERSIONBITS_LAST_OLD_BLOCK_VERSION).Tip();
            BOOST_CHECK_EQUAL(versionbitscache.ComputeBlockVersion(lastBlock, params) & (1 << bit), 0);
        }
        // Now mine 5 more blocks at the start time -- MTP should not have passed yet, so
        // CBV should still not yet set the bit.
        nTime = nStartTime;
        for (uint32_t i = params.nMinerConfirmationWindow - 4; i <= params.nMinerConfirmationWindow; i++) {
            lastBlock = firstChain.Mine(params.nMinerConfirmationWindow + i, nTime, VERSIONBITS_LAST_OLD_BLOCK_VERSION).Tip();
            BOOST_CHECK_EQUAL(versionbitscache.ComputeBlockVersion(lastBlock, params) & (1 << bit), 0);
        }
        // Next we will advance to the next period and transition to STARTED,
    }

    lastBlock = firstChain.Mine(params.nMinerConfirmationWindow * 3, nTime, VERSIONBITS_LAST_OLD_BLOCK_VERSION).Tip();
    // so ComputeBlockVersion should now set the bit,
    BOOST_CHECK((versionbitscache.ComputeBlockVersion(lastBlock, params) & (1 << bit)) != 0);
    // and should also be using the VERSIONBITS_TOP_BITS.
    BOOST_CHECK_EQUAL(versionbitscache.ComputeBlockVersion(lastBlock, params) & VERSIONBITS_TOP_MASK, VERSIONBITS_TOP_BITS);

    // Check that ComputeBlockVersion will set the bit until nTimeout
    nTime += 600;
    uint32_t blocksToMine = params.nMinerConfirmationWindow * 2; // test blocks for up to 2 time periods
    uint32_t nHeight = params.nMinerConfirmationWindow * 3;
    // These blocks are all before nTimeout is reached.
    while (nTime < nTimeout && blocksToMine > 0) {
        lastBlock = firstChain.Mine(nHeight+1, nTime, VERSIONBITS_LAST_OLD_BLOCK_VERSION).Tip();
        BOOST_CHECK((versionbitscache.ComputeBlockVersion(lastBlock, params) & (1 << bit)) != 0);
        BOOST_CHECK_EQUAL(versionbitscache.ComputeBlockVersion(lastBlock, params) & VERSIONBITS_TOP_MASK, VERSIONBITS_TOP_BITS);
        blocksToMine--;
        nTime += 600;
        nHeight += 1;
    }

    if (nTimeout != Consensus::BIP9Deployment::NO_TIMEOUT) {
        // can reach any nTimeout other than NO_TIMEOUT due to earlier BOOST_REQUIRE

        nTime = nTimeout;

        // finish the last period before we start timing out
        while (nHeight % params.nMinerConfirmationWindow != 0) {
            lastBlock = firstChain.Mine(nHeight+1, nTime - 1, VERSIONBITS_LAST_OLD_BLOCK_VERSION).Tip();
            BOOST_CHECK((versionbitscache.ComputeBlockVersion(lastBlock, params) & (1 << bit)) != 0);
            nHeight += 1;
        }

        // FAILED is only triggered at the end of a period, so CBV should be setting
        // the bit until the period transition.
        for (uint32_t i = 0; i < params.nMinerConfirmationWindow - 1; i++) {
            lastBlock = firstChain.Mine(nHeight+1, nTime, VERSIONBITS_LAST_OLD_BLOCK_VERSION).Tip();
            BOOST_CHECK((versionbitscache.ComputeBlockVersion(lastBlock, params) & (1 << bit)) != 0);
            nHeight += 1;
        }
        // The next block should trigger no longer setting the bit.
        lastBlock = firstChain.Mine(nHeight+1, nTime, VERSIONBITS_LAST_OLD_BLOCK_VERSION).Tip();
        BOOST_CHECK_EQUAL(versionbitscache.ComputeBlockVersion(lastBlock, params) & (1 << bit), 0);
    }

    // On a new chain:
    // verify that the bit will be set after lock-in, and then stop being set
    // after activation.
    nTime = nStartTime;

    // Mine one period worth of blocks, and check that the bit will be on for the
    // next period.
    lastBlock = secondChain.Mine(params.nMinerConfirmationWindow, nTime, VERSIONBITS_LAST_OLD_BLOCK_VERSION).Tip();
    BOOST_CHECK((versionbitscache.ComputeBlockVersion(lastBlock, params) & (1 << bit)) != 0);

    // Mine another period worth of blocks, signaling the new bit.
    lastBlock = secondChain.Mine(params.nMinerConfirmationWindow * 2, nTime, VERSIONBITS_TOP_BITS | (1<<bit)).Tip();
    // After one period of setting the bit on each block, it should have locked in.
    // We keep setting the bit for one more period though, until activation.
    BOOST_CHECK((versionbitscache.ComputeBlockVersion(lastBlock, params) & (1 << bit)) != 0);

    // Now check that we keep mining the block until the end of this period, and
    // then stop at the beginning of the next period.
    lastBlock = secondChain.Mine((params.nMinerConfirmationWindow * 3) - 1, nTime, VERSIONBITS_LAST_OLD_BLOCK_VERSION).Tip();
    BOOST_CHECK((versionbitscache.ComputeBlockVersion(lastBlock, params) & (1 << bit)) != 0);
    lastBlock = secondChain.Mine(params.nMinerConfirmationWindow * 3, nTime, VERSIONBITS_LAST_OLD_BLOCK_VERSION).Tip();

    if (lastBlock->nHeight + 1 < min_activation_height) {
        // check signalling continues while min_activation_height is not reached
        lastBlock = secondChain.Mine(min_activation_height - 1, nTime, VERSIONBITS_LAST_OLD_BLOCK_VERSION).Tip();
        BOOST_CHECK((versionbitscache.ComputeBlockVersion(lastBlock, params) & (1 << bit)) != 0);
        // then reach min_activation_height, which was already REQUIRE'd to start a new period
        lastBlock = secondChain.Mine(min_activation_height, nTime, VERSIONBITS_LAST_OLD_BLOCK_VERSION).Tip();
    }

    // Check that we don't signal after activation
    BOOST_CHECK_EQUAL(versionbitscache.ComputeBlockVersion(lastBlock, params) & (1 << bit), 0);
}

BOOST_AUTO_TEST_CASE(versionbits_computeblockversion)
{
    VersionBitsCache vbcache;

    // check that any deployment on any chain can conceivably reach both
    // ACTIVE and FAILED states in roughly the way we expect
    for (const auto& chain_name : {CBaseChainParams::MAIN, CBaseChainParams::TESTNET, CBaseChainParams::SIGNET, CBaseChainParams::UNITTEST}) {
        const auto chainParams = CreateChainParams(*m_node.args, chain_name);
        uint32_t chain_all_vbits{0};
        for (int i = 0; i < (int)Consensus::MAX_VERSION_BITS_DEPLOYMENTS; ++i) {
            const auto dep = static_cast<Consensus::DeploymentPos>(i);
            // Check that no bits are re-used (within the same chain). This is
            // disallowed because the transition to FAILED (on timeout) does
            // not take precedence over STARTED/LOCKED_IN. So all softforks on
            // the same bit might overlap, even when non-overlapping start-end
            // times are picked.
            const uint32_t dep_mask{vbcache.Mask(chainParams->GetConsensus(), dep)};
            BOOST_CHECK(!(chain_all_vbits & dep_mask));
            chain_all_vbits |= dep_mask;
            check_computeblockversion(vbcache, chainParams->GetConsensus(), dep);
        }
    }

    {
        // Use regtest/testdummy to ensure we always exercise some
        // deployment that's not always/never active
        ArgsManager args;
        args.ForceSetArg("-vbparams", "testdummy:1199145601:1230767999"); // January 1, 2008 - December 31, 2008
        const auto chainParams = CreateChainParams(args, CBaseChainParams::UNITTEST);
<<<<<<< HEAD
        check_computeblockversion(chainParams->GetConsensus(), Consensus::DEPLOYMENT_TESTDUMMY);
=======
        check_computeblockversion(vbcache, chainParams->GetConsensus(), Consensus::DEPLOYMENT_TESTDUMMY);
>>>>>>> d82fec21
    }

    {
        // Use regtest/testdummy to ensure we always exercise the
        // min_activation_height test, even if we're not using that in a
        // live deployment
        ArgsManager args;
        args.ForceSetArg("-vbparams", "testdummy:1199145601:1230767999:401760"); // January 1, 2008 - December 31, 2008, min act height 401760
        const auto chainParams = CreateChainParams(args, CBaseChainParams::UNITTEST);
<<<<<<< HEAD
        check_computeblockversion(chainParams->GetConsensus(), Consensus::DEPLOYMENT_TESTDUMMY);
=======
        check_computeblockversion(vbcache, chainParams->GetConsensus(), Consensus::DEPLOYMENT_TESTDUMMY);
>>>>>>> d82fec21
    }
}

BOOST_AUTO_TEST_SUITE_END()<|MERGE_RESOLUTION|>--- conflicted
+++ resolved
@@ -440,11 +440,7 @@
         ArgsManager args;
         args.ForceSetArg("-vbparams", "testdummy:1199145601:1230767999"); // January 1, 2008 - December 31, 2008
         const auto chainParams = CreateChainParams(args, CBaseChainParams::UNITTEST);
-<<<<<<< HEAD
-        check_computeblockversion(chainParams->GetConsensus(), Consensus::DEPLOYMENT_TESTDUMMY);
-=======
         check_computeblockversion(vbcache, chainParams->GetConsensus(), Consensus::DEPLOYMENT_TESTDUMMY);
->>>>>>> d82fec21
     }
 
     {
@@ -454,11 +450,7 @@
         ArgsManager args;
         args.ForceSetArg("-vbparams", "testdummy:1199145601:1230767999:401760"); // January 1, 2008 - December 31, 2008, min act height 401760
         const auto chainParams = CreateChainParams(args, CBaseChainParams::UNITTEST);
-<<<<<<< HEAD
-        check_computeblockversion(chainParams->GetConsensus(), Consensus::DEPLOYMENT_TESTDUMMY);
-=======
         check_computeblockversion(vbcache, chainParams->GetConsensus(), Consensus::DEPLOYMENT_TESTDUMMY);
->>>>>>> d82fec21
     }
 }
 
