// Copyright (c) 2019-2020 The Bitcoin Core developers
// Distributed under the MIT software license, see the accompanying
// file COPYING or http://www.opensource.org/licenses/mit-license.php.
//
#include <sync.h>
#include <test/util/setup_common.h>
#include <txmempool.h>
#include <validation.h>

#include <boost/test/unit_test.hpp>

BOOST_FIXTURE_TEST_SUITE(validation_flush_tests, BasicTestingSetup)

//! Test utilities for detecting when we need to flush the coins cache based
//! on estimated memory usage.
//!
//! @sa CChainState::GetCoinsCacheSizeState()
//!
BOOST_AUTO_TEST_CASE(getcoinscachesizestate)
{
    CTxMemPool mempool;
    BlockManager blockman{};
<<<<<<< HEAD
    CChainState chainstate{mempool, blockman};
    constexpr int CACHE_SIZE_BYTES = 1664;
    chainstate.InitCoinsDB(/*cache_size_bytes*/ CACHE_SIZE_BYTES, /*in_memory*/ true, /*should_wipe*/ false);
    WITH_LOCK(::cs_main, chainstate.InitCoinsCache(CACHE_SIZE_BYTES));
    CTxMemPool tx_pool{};
=======
    CChainState chainstate{&mempool, blockman};
    constexpr int CACHE_SIZE_BYTES = 1664;
    chainstate.InitCoinsDB(/*cache_size_bytes*/ CACHE_SIZE_BYTES, /*in_memory*/ true, /*should_wipe*/ false);
    WITH_LOCK(::cs_main, chainstate.InitCoinsCache(CACHE_SIZE_BYTES));
>>>>>>> 5ed36332

    constexpr bool is_64_bit = sizeof(void*) == 8;

    LOCK(::cs_main);
    auto& view = chainstate.CoinsTip();

    //! Create and add a Coin with DynamicMemoryUsage of 80 bytes to the given view.
    auto add_coin = [](CCoinsViewCache& coins_view) -> COutPoint {
        Coin newcoin;
        uint256 txid = InsecureRand256();
        COutPoint outp{txid, 0};
        newcoin.nHeight = 1;
        newcoin.out.nValue = InsecureRand32();
        newcoin.out.scriptPubKey.assign((uint32_t)56, 1);
        coins_view.AddCoin(outp, std::move(newcoin), false);

        return outp;
    };

    // The number of bytes consumed by coin's heap data, i.e. CScript
    // (prevector<28, unsigned char>) when assigned 56 bytes of data per above.
    //
    // See also: Coin::DynamicMemoryUsage().
    constexpr unsigned int COIN_SIZE = is_64_bit ? 80 : 64;

    auto print_view_mem_usage = [](CCoinsViewCache& view) {
        BOOST_TEST_MESSAGE("CCoinsViewCache memory usage: " << view.DynamicMemoryUsage());
    };

    constexpr size_t MAX_COINS_CACHE_BYTES = 1672;

    // Without any coins in the cache, we shouldn't need to flush.
    BOOST_CHECK_EQUAL(
        chainstate.GetCoinsCacheSizeState(MAX_COINS_CACHE_BYTES, /*max_mempool_size_bytes*/ 0),
        CoinsCacheSizeState::OK);

    // If the initial memory allocations of cacheCoins don't match these common
    // cases, we can't really continue to make assertions about memory usage.
    // End the test early.
    if (view.DynamicMemoryUsage() != 32 && view.DynamicMemoryUsage() != 16) {
        // Add a bunch of coins to see that we at least flip over to CRITICAL.

        for (int i{0}; i < 1000; ++i) {
            COutPoint res = add_coin(view);
            BOOST_CHECK_EQUAL(view.AccessCoin(res).DynamicMemoryUsage(), COIN_SIZE);
        }

        BOOST_CHECK_EQUAL(
            chainstate.GetCoinsCacheSizeState(MAX_COINS_CACHE_BYTES, /*max_mempool_size_bytes*/ 0),
            CoinsCacheSizeState::CRITICAL);

        BOOST_TEST_MESSAGE("Exiting cache flush tests early due to unsupported arch");
        return;
    }

    print_view_mem_usage(view);
    BOOST_CHECK_EQUAL(view.DynamicMemoryUsage(), is_64_bit ? 32U : 16U);

    // We should be able to add COINS_UNTIL_CRITICAL coins to the cache before going CRITICAL.
    // This is contingent not only on the dynamic memory usage of the Coins
    // that we're adding (COIN_SIZE bytes per), but also on how much memory the
    // cacheCoins (unordered_map) preallocates.
    constexpr int COINS_UNTIL_CRITICAL{3};

    for (int i{0}; i < COINS_UNTIL_CRITICAL; ++i) {
        COutPoint res = add_coin(view);
        print_view_mem_usage(view);
        BOOST_CHECK_EQUAL(view.AccessCoin(res).DynamicMemoryUsage(), COIN_SIZE);
        BOOST_CHECK_EQUAL(
            chainstate.GetCoinsCacheSizeState(MAX_COINS_CACHE_BYTES, /*max_mempool_size_bytes*/ 0),
            CoinsCacheSizeState::OK);
    }

    // Adding some additional coins will push us over the edge to CRITICAL.
    for (int i{0}; i < 4; ++i) {
        add_coin(view);
        print_view_mem_usage(view);
        if (chainstate.GetCoinsCacheSizeState(MAX_COINS_CACHE_BYTES, /*max_mempool_size_bytes*/ 0) ==
            CoinsCacheSizeState::CRITICAL) {
            break;
        }
    }

    BOOST_CHECK_EQUAL(
        chainstate.GetCoinsCacheSizeState(MAX_COINS_CACHE_BYTES, /*max_mempool_size_bytes*/ 0),
        CoinsCacheSizeState::CRITICAL);

    // Passing non-zero max mempool usage should allow us more headroom.
    BOOST_CHECK_EQUAL(
<<<<<<< HEAD
        chainstate.GetCoinsCacheSizeState(&tx_pool, MAX_COINS_CACHE_BYTES, /*max_mempool_size_bytes*/ CACHE_SIZE_BYTES),
=======
        chainstate.GetCoinsCacheSizeState(MAX_COINS_CACHE_BYTES, /*max_mempool_size_bytes*/ CACHE_SIZE_BYTES),
>>>>>>> 5ed36332
        CoinsCacheSizeState::OK);

    for (int i{0}; i < 2; ++i) {
        add_coin(view);
        print_view_mem_usage(view);
        BOOST_CHECK_EQUAL(
<<<<<<< HEAD
            chainstate.GetCoinsCacheSizeState(&tx_pool, MAX_COINS_CACHE_BYTES, /*max_mempool_size_bytes*/ CACHE_SIZE_BYTES),
=======
            chainstate.GetCoinsCacheSizeState(MAX_COINS_CACHE_BYTES, /*max_mempool_size_bytes*/ CACHE_SIZE_BYTES),
>>>>>>> 5ed36332
            CoinsCacheSizeState::OK);
    }

    // Adding another coin with the additional mempool room will put us >90%
    // but not yet critical.
    add_coin(view);
    print_view_mem_usage(view);

    // Only perform these checks on 64 bit hosts; I haven't done the math for 32.
    if (is_64_bit) {
<<<<<<< HEAD
        float usage_percentage = (float)view.DynamicMemoryUsage() / (MAX_COINS_CACHE_BYTES + CACHE_SIZE_BYTES);
=======
        float usage_percentage = (float)view.DynamicMemoryUsage() / (MAX_COINS_CACHE_BYTES + (CACHE_SIZE_BYTES));
>>>>>>> 5ed36332
        BOOST_TEST_MESSAGE("CoinsTip usage percentage: " << usage_percentage);
        BOOST_CHECK(usage_percentage >= 0.45);
        BOOST_CHECK(usage_percentage < 1);
        BOOST_CHECK_EQUAL(
<<<<<<< HEAD
            chainstate.GetCoinsCacheSizeState(&tx_pool, MAX_COINS_CACHE_BYTES, CACHE_SIZE_BYTES),
=======
            chainstate.GetCoinsCacheSizeState(MAX_COINS_CACHE_BYTES, CACHE_SIZE_BYTES),
>>>>>>> 5ed36332
            CoinsCacheSizeState::LARGE);
    }

    // Using the default max_* values permits way more coins to be added.
    for (int i{0}; i < 1000; ++i) {
        add_coin(view);
        BOOST_CHECK_EQUAL(
            chainstate.GetCoinsCacheSizeState(),
            CoinsCacheSizeState::OK);
    }

    // Flushing the view doesn't take us back to OK because cacheCoins has
    // preallocated memory that doesn't get reclaimed even after flush.

    BOOST_CHECK_EQUAL(
        chainstate.GetCoinsCacheSizeState(MAX_COINS_CACHE_BYTES, 0),
        CoinsCacheSizeState::CRITICAL);

    view.SetBestBlock(InsecureRand256());
    BOOST_CHECK(view.Flush());
    print_view_mem_usage(view);

    BOOST_CHECK_EQUAL(
        chainstate.GetCoinsCacheSizeState(MAX_COINS_CACHE_BYTES, 0),
        CoinsCacheSizeState::CRITICAL);
}

BOOST_AUTO_TEST_SUITE_END()<|MERGE_RESOLUTION|>--- conflicted
+++ resolved
@@ -20,18 +20,10 @@
 {
     CTxMemPool mempool;
     BlockManager blockman{};
-<<<<<<< HEAD
-    CChainState chainstate{mempool, blockman};
-    constexpr int CACHE_SIZE_BYTES = 1664;
-    chainstate.InitCoinsDB(/*cache_size_bytes*/ CACHE_SIZE_BYTES, /*in_memory*/ true, /*should_wipe*/ false);
-    WITH_LOCK(::cs_main, chainstate.InitCoinsCache(CACHE_SIZE_BYTES));
-    CTxMemPool tx_pool{};
-=======
     CChainState chainstate{&mempool, blockman};
     constexpr int CACHE_SIZE_BYTES = 1664;
     chainstate.InitCoinsDB(/*cache_size_bytes*/ CACHE_SIZE_BYTES, /*in_memory*/ true, /*should_wipe*/ false);
     WITH_LOCK(::cs_main, chainstate.InitCoinsCache(CACHE_SIZE_BYTES));
->>>>>>> 5ed36332
 
     constexpr bool is_64_bit = sizeof(void*) == 8;
 
@@ -121,22 +113,14 @@
 
     // Passing non-zero max mempool usage should allow us more headroom.
     BOOST_CHECK_EQUAL(
-<<<<<<< HEAD
-        chainstate.GetCoinsCacheSizeState(&tx_pool, MAX_COINS_CACHE_BYTES, /*max_mempool_size_bytes*/ CACHE_SIZE_BYTES),
-=======
         chainstate.GetCoinsCacheSizeState(MAX_COINS_CACHE_BYTES, /*max_mempool_size_bytes*/ CACHE_SIZE_BYTES),
->>>>>>> 5ed36332
         CoinsCacheSizeState::OK);
 
     for (int i{0}; i < 2; ++i) {
         add_coin(view);
         print_view_mem_usage(view);
         BOOST_CHECK_EQUAL(
-<<<<<<< HEAD
-            chainstate.GetCoinsCacheSizeState(&tx_pool, MAX_COINS_CACHE_BYTES, /*max_mempool_size_bytes*/ CACHE_SIZE_BYTES),
-=======
             chainstate.GetCoinsCacheSizeState(MAX_COINS_CACHE_BYTES, /*max_mempool_size_bytes*/ CACHE_SIZE_BYTES),
->>>>>>> 5ed36332
             CoinsCacheSizeState::OK);
     }
 
@@ -147,20 +131,12 @@
 
     // Only perform these checks on 64 bit hosts; I haven't done the math for 32.
     if (is_64_bit) {
-<<<<<<< HEAD
-        float usage_percentage = (float)view.DynamicMemoryUsage() / (MAX_COINS_CACHE_BYTES + CACHE_SIZE_BYTES);
-=======
         float usage_percentage = (float)view.DynamicMemoryUsage() / (MAX_COINS_CACHE_BYTES + (CACHE_SIZE_BYTES));
->>>>>>> 5ed36332
         BOOST_TEST_MESSAGE("CoinsTip usage percentage: " << usage_percentage);
         BOOST_CHECK(usage_percentage >= 0.45);
         BOOST_CHECK(usage_percentage < 1);
         BOOST_CHECK_EQUAL(
-<<<<<<< HEAD
-            chainstate.GetCoinsCacheSizeState(&tx_pool, MAX_COINS_CACHE_BYTES, CACHE_SIZE_BYTES),
-=======
             chainstate.GetCoinsCacheSizeState(MAX_COINS_CACHE_BYTES, CACHE_SIZE_BYTES),
->>>>>>> 5ed36332
             CoinsCacheSizeState::LARGE);
     }
 
