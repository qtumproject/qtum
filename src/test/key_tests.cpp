--- conflicted
+++ resolved
@@ -133,11 +133,7 @@
 
     std::vector<unsigned char> detsig, detsigc;
     std::string strMsg = "Very deterministic message";
-<<<<<<< HEAD
-    uint256 hashMsg = Hash(strMsg.begin(), strMsg.end());
-=======
     uint256 hashMsg = Hash(strMsg);
->>>>>>> da23532c
     BOOST_CHECK(key1.Sign(hashMsg, detsig, false));
     BOOST_CHECK(key1C.Sign(hashMsg, detsigc, false));
     BOOST_CHECK(detsig == detsigc);
