// Copyright (c) 2018-2019 The Bitcoin Core developers
// Distributed under the MIT software license, see the accompanying
// file COPYING or http://www.opensource.org/licenses/mit-license.php.

#include <boost/test/unit_test.hpp>

#include <chainparams.h>
#include <consensus/merkle.h>
#include <consensus/validation.h>
#include <miner.h>
#include <pow.h>
#include <random.h>
#include <script/standard.h>
#include <test/util/setup_common.h>
#include <util/time.h>
#include <validation.h>
#include <validationinterface.h>

#include <thread>

<<<<<<< HEAD
struct RegtestingSetup : public TestingSetup {
    RegtestingSetup() : TestingSetup(CBaseChainParams::UNITTEST) {}
};

=======
>>>>>>> ee8ca219
static const std::vector<unsigned char> V_OP_TRUE{OP_TRUE};

namespace validation_block_tests {
struct MinerTestingSetup : public RegTestingSetup {
    std::shared_ptr<CBlock> Block(const uint256& prev_hash);
    std::shared_ptr<const CBlock> GoodBlock(const uint256& prev_hash);
    std::shared_ptr<const CBlock> BadBlock(const uint256& prev_hash);
    std::shared_ptr<CBlock> FinalizeBlock(std::shared_ptr<CBlock> pblock);
    void BuildChain(const uint256& root, int height, const unsigned int invalid_rate, const unsigned int branch_rate, const unsigned int max_size, std::vector<std::shared_ptr<const CBlock>>& blocks);
};
} // namespace validation_block_tests

BOOST_FIXTURE_TEST_SUITE(validation_block_tests, MinerTestingSetup)

struct TestSubscriber final : public CValidationInterface {
    uint256 m_expected_tip;

    explicit TestSubscriber(uint256 tip) : m_expected_tip(tip) {}

    void UpdatedBlockTip(const CBlockIndex* pindexNew, const CBlockIndex* pindexFork, bool fInitialDownload) override
    {
        BOOST_CHECK_EQUAL(m_expected_tip, pindexNew->GetBlockHash());
    }

    void BlockConnected(const std::shared_ptr<const CBlock>& block, const CBlockIndex* pindex) override
    {
        BOOST_CHECK_EQUAL(m_expected_tip, block->hashPrevBlock);
        BOOST_CHECK_EQUAL(m_expected_tip, pindex->pprev->GetBlockHash());

        m_expected_tip = block->GetHash();
    }

    void BlockDisconnected(const std::shared_ptr<const CBlock>& block, const CBlockIndex* pindex) override
    {
        BOOST_CHECK_EQUAL(m_expected_tip, block->GetHash());
        BOOST_CHECK_EQUAL(m_expected_tip, pindex->GetBlockHash());

        m_expected_tip = block->hashPrevBlock;
    }
};

std::shared_ptr<CBlock> MinerTestingSetup::Block(const uint256& prev_hash)
{
    static int i = 0;
    static uint64_t time = Params().GenesisBlock().nTime;

    CScript pubKey;
    pubKey << i++ << OP_TRUE;

    auto ptemplate = BlockAssembler(*m_node.mempool, Params()).CreateNewBlock(pubKey);
    auto pblock = std::make_shared<CBlock>(ptemplate->block);
    pblock->hashPrevBlock = prev_hash;
    pblock->nTime = ++time;

    pubKey.clear();
    {
        WitnessV0ScriptHash witness_program;
        CSHA256().Write(&V_OP_TRUE[0], V_OP_TRUE.size()).Finalize(witness_program.begin());
        pubKey << OP_0 << ToByteVector(witness_program);
    }

    // Make the coinbase transaction with two outputs:
    // One zero-value one that has a unique pubkey to make sure that blocks at the same height can have a different hash
    // Another one that has the coinbase reward in a P2WSH with OP_TRUE as witness program to make it easy to spend
    CMutableTransaction txCoinbase(*pblock->vtx[0]);
    txCoinbase.vout.resize(2);
    txCoinbase.vout[1].scriptPubKey = pubKey;
    txCoinbase.vout[1].nValue = txCoinbase.vout[0].nValue;
    txCoinbase.vout[0].nValue = 0;
    txCoinbase.vin[0].scriptWitness.SetNull();
    pblock->vtx[0] = MakeTransactionRef(std::move(txCoinbase));

    return pblock;
}

std::shared_ptr<CBlock> MinerTestingSetup::FinalizeBlock(std::shared_ptr<CBlock> pblock)
{
    LOCK(cs_main); // For LookupBlockIndex
    GenerateCoinbaseCommitment(*pblock, LookupBlockIndex(pblock->hashPrevBlock), Params().GetConsensus());

    pblock->hashMerkleRoot = BlockMerkleRoot(*pblock);

    while (!CheckProofOfWork(pblock->GetHash(), pblock->nBits, Params().GetConsensus())) {
        ++(pblock->nNonce);
    }

    return pblock;
}

// construct a valid block
std::shared_ptr<const CBlock> MinerTestingSetup::GoodBlock(const uint256& prev_hash)
{
    return FinalizeBlock(Block(prev_hash));
}

// construct an invalid block (but with a valid header)
std::shared_ptr<const CBlock> MinerTestingSetup::BadBlock(const uint256& prev_hash)
{
    auto pblock = Block(prev_hash);

    CMutableTransaction coinbase_spend;
    coinbase_spend.vin.push_back(CTxIn(COutPoint(pblock->vtx[0]->GetHash(), 0), CScript(), 0));
    coinbase_spend.vout.push_back(pblock->vtx[0]->vout[0]);

    CTransactionRef tx = MakeTransactionRef(coinbase_spend);
    pblock->vtx.push_back(tx);

    auto ret = FinalizeBlock(pblock);
    return ret;
}

void MinerTestingSetup::BuildChain(const uint256& root, int height, const unsigned int invalid_rate, const unsigned int branch_rate, const unsigned int max_size, std::vector<std::shared_ptr<const CBlock>>& blocks)
{
    if (height <= 0 || blocks.size() >= max_size) return;

    bool gen_invalid = InsecureRandRange(100) < invalid_rate;
    bool gen_fork = InsecureRandRange(100) < branch_rate;

    const std::shared_ptr<const CBlock> pblock = gen_invalid ? BadBlock(root) : GoodBlock(root);
    blocks.push_back(pblock);
    if (!gen_invalid) {
        BuildChain(pblock->GetHash(), height - 1, invalid_rate, branch_rate, max_size, blocks);
    }

    if (gen_fork) {
        blocks.push_back(GoodBlock(root));
        BuildChain(blocks.back()->GetHash(), height - 1, invalid_rate, branch_rate, max_size, blocks);
    }
}

BOOST_AUTO_TEST_CASE(processnewblock_signals_ordering)
{
    // build a large-ish chain that's likely to have some forks
    std::vector<std::shared_ptr<const CBlock>> blocks;
    while (blocks.size() < 50) {
        blocks.clear();
        BuildChain(Params().GenesisBlock().GetHash(), 100, 15, 10, 500, blocks);
    }

    bool ignored;
    BlockValidationState state;
    std::vector<CBlockHeader> headers;
    std::transform(blocks.begin(), blocks.end(), std::back_inserter(headers), [](std::shared_ptr<const CBlock> b) { return b->GetBlockHeader(); });

    // Process all the headers so we understand the toplogy of the chain
    BOOST_CHECK(ProcessNewBlockHeaders(headers, state, Params()));

    // Connect the genesis block and drain any outstanding events
    BOOST_CHECK(ProcessNewBlock(Params(), std::make_shared<CBlock>(Params().GenesisBlock()), true, &ignored));
    SyncWithValidationInterfaceQueue();

    // subscribe to events (this subscriber will validate event ordering)
    const CBlockIndex* initial_tip = nullptr;
    {
        LOCK(cs_main);
        initial_tip = ::ChainActive().Tip();
    }
    auto sub = std::make_shared<TestSubscriber>(initial_tip->GetBlockHash());
    RegisterSharedValidationInterface(sub);

    // create a bunch of threads that repeatedly process a block generated above at random
    // this will create parallelism and randomness inside validation - the ValidationInterface
    // will subscribe to events generated during block validation and assert on ordering invariance
    std::vector<std::thread> threads;
    for (int i = 0; i < 10; i++) {
        threads.emplace_back([&blocks]() {
            bool ignored;
            FastRandomContext insecure;
            for (int i = 0; i < 1000; i++) {
                auto block = blocks[insecure.randrange(blocks.size() - 1)];
                ProcessNewBlock(Params(), block, true, &ignored);
            }

            // to make sure that eventually we process the full chain - do it here
            for (auto block : blocks) {
                if (block->vtx.size() == 1) {
                    bool processed = ProcessNewBlock(Params(), block, true, &ignored);
                    assert(processed);
                }
            }
        });
    }

    for (auto& t : threads) {
        t.join();
    }
    while (GetMainSignals().CallbacksPending() > 0) {
        UninterruptibleSleep(std::chrono::milliseconds{100});
    }

    UnregisterSharedValidationInterface(sub);

    LOCK(cs_main);
    BOOST_CHECK_EQUAL(sub->m_expected_tip, ::ChainActive().Tip()->GetBlockHash());
}

/**
 * Test that mempool updates happen atomically with reorgs.
 *
 * This prevents RPC clients, among others, from retrieving immediately-out-of-date mempool data
 * during large reorgs.
 *
 * The test verifies this by creating a chain of `num_txs` blocks, matures their coinbases, and then
 * submits txns spending from their coinbase to the mempool. A fork chain is then processed,
 * invalidating the txns and evicting them from the mempool.
 *
 * We verify that the mempool updates atomically by polling it continuously
 * from another thread during the reorg and checking that its size only changes
 * once. The size changing exactly once indicates that the polling thread's
 * view of the mempool is either consistent with the chain state before reorg,
 * or consistent with the chain state after the reorg, and not just consistent
 * with some intermediate state during the reorg.
 */
BOOST_AUTO_TEST_CASE(mempool_locks_reorg)
{
    bool ignored;
    auto ProcessBlock = [&ignored](std::shared_ptr<const CBlock> block) -> bool {
        return ProcessNewBlock(Params(), block, /* fForceProcessing */ true, /* fNewBlock */ &ignored);
    };

    // Process all mined blocks
    BOOST_REQUIRE(ProcessBlock(std::make_shared<CBlock>(Params().GenesisBlock())));
    auto last_mined = GoodBlock(Params().GenesisBlock().GetHash());
    BOOST_REQUIRE(ProcessBlock(last_mined));

    // Run the test multiple times
    for (int test_runs = 3; test_runs > 0; --test_runs) {
        BOOST_CHECK_EQUAL(last_mined->GetHash(), ::ChainActive().Tip()->GetBlockHash());

        // Later on split from here
        const uint256 split_hash{last_mined->hashPrevBlock};

        // Create a bunch of transactions to spend the miner rewards of the
        // most recent blocks
        std::vector<CTransactionRef> txs;
        for (int num_txs = 22; num_txs > 0; --num_txs) {
            CMutableTransaction mtx;
            mtx.vin.push_back(CTxIn{COutPoint{last_mined->vtx[0]->GetHash(), 1}, CScript{}});
            mtx.vin[0].scriptWitness.stack.push_back(V_OP_TRUE);
            mtx.vout.push_back(last_mined->vtx[0]->vout[1]);
            mtx.vout[0].nValue -= 40000;
            txs.push_back(MakeTransactionRef(mtx));

            last_mined = GoodBlock(last_mined->GetHash());
            BOOST_REQUIRE(ProcessBlock(last_mined));
        }

        // Mature the inputs of the txs
        for (int j = COINBASE_MATURITY; j > 0; --j) {
            last_mined = GoodBlock(last_mined->GetHash());
            BOOST_REQUIRE(ProcessBlock(last_mined));
        }

        // Mine a reorg (and hold it back) before adding the txs to the mempool
        const uint256 tip_init{last_mined->GetHash()};

        std::vector<std::shared_ptr<const CBlock>> reorg;
        last_mined = GoodBlock(split_hash);
        reorg.push_back(last_mined);
        for (size_t j = COINBASE_MATURITY + txs.size() + 1; j > 0; --j) {
            last_mined = GoodBlock(last_mined->GetHash());
            reorg.push_back(last_mined);
        }

        // Add the txs to the tx pool
        {
            LOCK(cs_main);
            TxValidationState state;
            std::list<CTransactionRef> plTxnReplaced;
            for (const auto& tx : txs) {
                BOOST_REQUIRE(AcceptToMemoryPool(
                    *m_node.mempool,
                    state,
                    tx,
                    &plTxnReplaced,
                    /* bypass_limits */ false,
                    /* nAbsurdFee */ 0));
            }
        }

        // Check that all txs are in the pool
        {
            LOCK(m_node.mempool->cs);
            BOOST_CHECK_EQUAL(m_node.mempool->mapTx.size(), txs.size());
        }

        // Run a thread that simulates an RPC caller that is polling while
        // validation is doing a reorg
        std::thread rpc_thread{[&]() {
            // This thread is checking that the mempool either contains all of
            // the transactions invalidated by the reorg, or none of them, and
            // not some intermediate amount.
            while (true) {
                LOCK(m_node.mempool->cs);
                if (m_node.mempool->mapTx.size() == 0) {
                    // We are done with the reorg
                    break;
                }
                // Internally, we might be in the middle of the reorg, but
                // externally the reorg to the most-proof-of-work chain should
                // be atomic. So the caller assumes that the returned mempool
                // is consistent. That is, it has all txs that were there
                // before the reorg.
                assert(m_node.mempool->mapTx.size() == txs.size());
                continue;
            }
            LOCK(cs_main);
            // We are done with the reorg, so the tip must have changed
            assert(tip_init != ::ChainActive().Tip()->GetBlockHash());
        }};

        // Submit the reorg in this thread to invalidate and remove the txs from the tx pool
        for (const auto& b : reorg) {
            ProcessBlock(b);
        }
        // Check that the reorg was eventually successful
        BOOST_CHECK_EQUAL(last_mined->GetHash(), ::ChainActive().Tip()->GetBlockHash());

        // We can join the other thread, which returns when the reorg was successful
        rpc_thread.join();
    }
}
BOOST_AUTO_TEST_SUITE_END()<|MERGE_RESOLUTION|>--- conflicted
+++ resolved
@@ -18,13 +18,6 @@
 
 #include <thread>
 
-<<<<<<< HEAD
-struct RegtestingSetup : public TestingSetup {
-    RegtestingSetup() : TestingSetup(CBaseChainParams::UNITTEST) {}
-};
-
-=======
->>>>>>> ee8ca219
 static const std::vector<unsigned char> V_OP_TRUE{OP_TRUE};
 
 namespace validation_block_tests {
