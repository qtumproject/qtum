// Copyright (c) 2011-2022 The Bitcoin Core developers
// Distributed under the MIT software license, see the accompanying
// file COPYING or http://www.opensource.org/licenses/mit-license.php.

#include <consensus/validation.h>
#include <key.h>
#include <random.h>
#include <script/sign.h>
#include <script/signingprovider.h>
#include <test/util/setup_common.h>
#include <txmempool.h>
#include <util/chaintype.h>
#include <validation.h>

#include <boost/test/unit_test.hpp>

struct Dersig100Setup : public TestChain100Setup {
    Dersig100Setup()
<<<<<<< HEAD
        : TestChain100Setup{CBaseChainParams::UNITTEST, {"-testactivationheight=dersig@2002"}} {}
=======
        : TestChain100Setup{ChainType::UNITTEST, {"-testactivationheight=dersig@102"}} {}
>>>>>>> 86d0551a
};

bool CheckInputScripts(const CTransaction& tx, TxValidationState& state,
                       const CCoinsViewCache& inputs, unsigned int flags, bool cacheSigStore,
                       bool cacheFullScriptStore, PrecomputedTransactionData& txdata,
                       std::vector<CScriptCheck>* pvChecks) EXCLUSIVE_LOCKS_REQUIRED(cs_main);

BOOST_AUTO_TEST_SUITE(txvalidationcache_tests)

BOOST_FIXTURE_TEST_CASE(tx_mempool_block_doublespend, Dersig100Setup)
{
    // Make sure skipping validation of transactions that were
    // validated going into the memory pool does not allow
    // double-spends in blocks to pass validation when they should not.

    CScript scriptPubKey = CScript() <<  ToByteVector(coinbaseKey.GetPubKey()) << OP_CHECKSIG;

    const auto ToMemPool = [this](const CMutableTransaction& tx) {
        LOCK(cs_main);

        const MempoolAcceptResult result = m_node.chainman->ProcessTransaction(MakeTransactionRef(tx));
        return result.m_result_type == MempoolAcceptResult::ResultType::VALID;
    };

    // Create a double-spend of mature coinbase txn:
    std::vector<CMutableTransaction> spends;
    spends.resize(2);
    for (int i = 0; i < 2; i++)
    {
        spends[i].nVersion = 1;
        spends[i].vin.resize(1);
        spends[i].vin[0].prevout.hash = m_coinbase_txns[0]->GetHash();
        spends[i].vin[0].prevout.n = 0;
        spends[i].vout.resize(1);
        spends[i].vout[0].nValue = 11*CENT;
        spends[i].vout[0].scriptPubKey = scriptPubKey;

        // Sign:
        std::vector<unsigned char> vchSig;
        uint256 hash = SignatureHash(scriptPubKey, spends[i], 0, SIGHASH_ALL, 0, SigVersion::BASE);
        BOOST_CHECK(coinbaseKey.Sign(hash, vchSig));
        vchSig.push_back((unsigned char)SIGHASH_ALL);
        spends[i].vin[0].scriptSig << vchSig;
    }

    CBlock block;

    // Test 1: block with both of those transactions should be rejected.
    block = CreateAndProcessBlock(spends, scriptPubKey);
    {
        LOCK(cs_main);
        BOOST_CHECK(m_node.chainman->ActiveChain().Tip()->GetBlockHash() != block.GetHash());
    }

    // Test 2: ... and should be rejected if spend1 is in the memory pool
    BOOST_CHECK(ToMemPool(spends[0]));
    block = CreateAndProcessBlock(spends, scriptPubKey);
    {
        LOCK(cs_main);
        BOOST_CHECK(m_node.chainman->ActiveChain().Tip()->GetBlockHash() != block.GetHash());
    }
    BOOST_CHECK_EQUAL(m_node.mempool->size(), 1U);
    WITH_LOCK(m_node.mempool->cs, m_node.mempool->removeRecursive(CTransaction{spends[0]}, MemPoolRemovalReason::CONFLICT));
    BOOST_CHECK_EQUAL(m_node.mempool->size(), 0U);

    // Test 3: ... and should be rejected if spend2 is in the memory pool
    BOOST_CHECK(ToMemPool(spends[1]));
    block = CreateAndProcessBlock(spends, scriptPubKey);
    {
        LOCK(cs_main);
        BOOST_CHECK(m_node.chainman->ActiveChain().Tip()->GetBlockHash() != block.GetHash());
    }
    BOOST_CHECK_EQUAL(m_node.mempool->size(), 1U);
    WITH_LOCK(m_node.mempool->cs, m_node.mempool->removeRecursive(CTransaction{spends[1]}, MemPoolRemovalReason::CONFLICT));
    BOOST_CHECK_EQUAL(m_node.mempool->size(), 0U);

    // Final sanity test: first spend in *m_node.mempool, second in block, that's OK:
    std::vector<CMutableTransaction> oneSpend;
    oneSpend.push_back(spends[0]);
    BOOST_CHECK(ToMemPool(spends[1]));
    block = CreateAndProcessBlock(oneSpend, scriptPubKey);
    {
        LOCK(cs_main);
        BOOST_CHECK(m_node.chainman->ActiveChain().Tip()->GetBlockHash() == block.GetHash());
    }
    // spends[1] should have been removed from the mempool when the
    // block with spends[0] is accepted:
    BOOST_CHECK_EQUAL(m_node.mempool->size(), 0U);
}

// Run CheckInputScripts (using CoinsTip()) on the given transaction, for all script
// flags.  Test that CheckInputScripts passes for all flags that don't overlap with
// the failing_flags argument, but otherwise fails.
// CHECKLOCKTIMEVERIFY and CHECKSEQUENCEVERIFY (and future NOP codes that may
// get reassigned) have an interaction with DISCOURAGE_UPGRADABLE_NOPS: if
// the script flags used contain DISCOURAGE_UPGRADABLE_NOPS but don't contain
// CHECKLOCKTIMEVERIFY (or CHECKSEQUENCEVERIFY), but the script does contain
// OP_CHECKLOCKTIMEVERIFY (or OP_CHECKSEQUENCEVERIFY), then script execution
// should fail.
// Capture this interaction with the upgraded_nop argument: set it when evaluating
// any script flag that is implemented as an upgraded NOP code.
static void ValidateCheckInputsForAllFlags(const CTransaction &tx, uint32_t failing_flags, bool add_to_cache, CCoinsViewCache& active_coins_tip) EXCLUSIVE_LOCKS_REQUIRED(::cs_main)
{
    PrecomputedTransactionData txdata;

    FastRandomContext insecure_rand(true);

    for (int count = 0; count < 10000; ++count) {
        TxValidationState state;

        // Randomly selects flag combinations
        uint32_t test_flags = (uint32_t) insecure_rand.randrange((SCRIPT_VERIFY_END_MARKER - 1) << 1);

        // Filter out incompatible flag choices
        if ((test_flags & SCRIPT_VERIFY_CLEANSTACK)) {
            // CLEANSTACK requires P2SH and WITNESS, see VerifyScript() in
            // script/interpreter.cpp
            test_flags |= SCRIPT_VERIFY_P2SH | SCRIPT_VERIFY_WITNESS;
        }
        if ((test_flags & SCRIPT_VERIFY_WITNESS)) {
            // WITNESS requires P2SH
            test_flags |= SCRIPT_VERIFY_P2SH;
        }
        bool ret = CheckInputScripts(tx, state, &active_coins_tip, test_flags, true, add_to_cache, txdata, nullptr);
        // CheckInputScripts should succeed iff test_flags doesn't intersect with
        // failing_flags
        bool expected_return_value = !(test_flags & failing_flags);
        BOOST_CHECK_EQUAL(ret, expected_return_value);

        // Test the caching
        if (ret && add_to_cache) {
            // Check that we get a cache hit if the tx was valid
            std::vector<CScriptCheck> scriptchecks;
            BOOST_CHECK(CheckInputScripts(tx, state, &active_coins_tip, test_flags, true, add_to_cache, txdata, &scriptchecks));
            BOOST_CHECK(scriptchecks.empty());
        } else {
            // Check that we get script executions to check, if the transaction
            // was invalid, or we didn't add to cache.
            std::vector<CScriptCheck> scriptchecks;
            BOOST_CHECK(CheckInputScripts(tx, state, &active_coins_tip, test_flags, true, add_to_cache, txdata, &scriptchecks));
            BOOST_CHECK_EQUAL(scriptchecks.size(), tx.vin.size());
        }
    }
}

BOOST_FIXTURE_TEST_CASE(checkinputs_test, Dersig100Setup)
{
    // Test that passing CheckInputScripts with one set of script flags doesn't imply
    // that we would pass again with a different set of flags.
    CScript p2pk_scriptPubKey = CScript() << ToByteVector(coinbaseKey.GetPubKey()) << OP_CHECKSIG;
    CScript p2sh_scriptPubKey = GetScriptForDestination(ScriptHash(p2pk_scriptPubKey));
    CScript p2pkh_scriptPubKey = GetScriptForDestination(PKHash(coinbaseKey.GetPubKey()));
    CScript p2wpkh_scriptPubKey = GetScriptForDestination(WitnessV0KeyHash(coinbaseKey.GetPubKey()));

    FillableSigningProvider keystore;
    BOOST_CHECK(keystore.AddKey(coinbaseKey));
    BOOST_CHECK(keystore.AddCScript(p2pk_scriptPubKey));

    // flags to test: SCRIPT_VERIFY_CHECKLOCKTIMEVERIFY, SCRIPT_VERIFY_CHECKSEQUENCE_VERIFY, SCRIPT_VERIFY_NULLDUMMY, uncompressed pubkey thing

    // Create 2 outputs that match the three scripts above, spending the first
    // coinbase tx.
    CMutableTransaction spend_tx;

    spend_tx.nVersion = 1;
    spend_tx.vin.resize(1);
    spend_tx.vin[0].prevout.hash = m_coinbase_txns[0]->GetHash();
    spend_tx.vin[0].prevout.n = 0;
    spend_tx.vout.resize(4);
    spend_tx.vout[0].nValue = 11*CENT;
    spend_tx.vout[0].scriptPubKey = p2sh_scriptPubKey;
    spend_tx.vout[1].nValue = 11*CENT;
    spend_tx.vout[1].scriptPubKey = p2wpkh_scriptPubKey;
    spend_tx.vout[2].nValue = 11*CENT;
    spend_tx.vout[2].scriptPubKey = CScript() << OP_CHECKLOCKTIMEVERIFY << OP_DROP << ToByteVector(coinbaseKey.GetPubKey()) << OP_CHECKSIG;
    spend_tx.vout[3].nValue = 11*CENT;
    spend_tx.vout[3].scriptPubKey = CScript() << OP_CHECKSEQUENCEVERIFY << OP_DROP << ToByteVector(coinbaseKey.GetPubKey()) << OP_CHECKSIG;

    // Sign, with a non-DER signature
    {
        std::vector<unsigned char> vchSig;
        uint256 hash = SignatureHash(p2pk_scriptPubKey, spend_tx, 0, SIGHASH_ALL, 0, SigVersion::BASE);
        BOOST_CHECK(coinbaseKey.Sign(hash, vchSig));
        vchSig.push_back((unsigned char) 0); // padding byte makes this non-DER
        vchSig.push_back((unsigned char)SIGHASH_ALL);
        spend_tx.vin[0].scriptSig << vchSig;
    }

    // Test that invalidity under a set of flags doesn't preclude validity
    // under other (eg consensus) flags.
    // spend_tx is invalid according to DERSIG
    {
        LOCK(cs_main);

        TxValidationState state;
        PrecomputedTransactionData ptd_spend_tx;

        BOOST_CHECK(!CheckInputScripts(CTransaction(spend_tx), state, &m_node.chainman->ActiveChainstate().CoinsTip(), SCRIPT_VERIFY_P2SH | SCRIPT_VERIFY_DERSIG, true, true, ptd_spend_tx, nullptr));

        // If we call again asking for scriptchecks (as happens in
        // ConnectBlock), we should add a script check object for this -- we're
        // not caching invalidity (if that changes, delete this test case).
        std::vector<CScriptCheck> scriptchecks;
        BOOST_CHECK(CheckInputScripts(CTransaction(spend_tx), state, &m_node.chainman->ActiveChainstate().CoinsTip(), SCRIPT_VERIFY_P2SH | SCRIPT_VERIFY_DERSIG, true, true, ptd_spend_tx, &scriptchecks));
        BOOST_CHECK_EQUAL(scriptchecks.size(), 1U);

        // Test that CheckInputScripts returns true iff DERSIG-enforcing flags are
        // not present.  Don't add these checks to the cache, so that we can
        // test later that block validation works fine in the absence of cached
        // successes.
        ValidateCheckInputsForAllFlags(CTransaction(spend_tx), SCRIPT_VERIFY_DERSIG | SCRIPT_VERIFY_LOW_S | SCRIPT_VERIFY_STRICTENC, false, m_node.chainman->ActiveChainstate().CoinsTip());
    }

    // And if we produce a block with this tx, it should be valid (DERSIG not
    // enabled yet), even though there's no cache entry.
    CBlock block;

    block = CreateAndProcessBlock({spend_tx}, p2pk_scriptPubKey);
    LOCK(cs_main);
    BOOST_CHECK(m_node.chainman->ActiveChain().Tip()->GetBlockHash() == block.GetHash());
    BOOST_CHECK(m_node.chainman->ActiveChainstate().CoinsTip().GetBestBlock() == block.GetHash());

    // Test P2SH: construct a transaction that is valid without P2SH, and
    // then test validity with P2SH.
    {
        CMutableTransaction invalid_under_p2sh_tx;
        invalid_under_p2sh_tx.nVersion = 1;
        invalid_under_p2sh_tx.vin.resize(1);
        invalid_under_p2sh_tx.vin[0].prevout.hash = spend_tx.GetHash();
        invalid_under_p2sh_tx.vin[0].prevout.n = 0;
        invalid_under_p2sh_tx.vout.resize(1);
        invalid_under_p2sh_tx.vout[0].nValue = 11*CENT;
        invalid_under_p2sh_tx.vout[0].scriptPubKey = p2pk_scriptPubKey;
        std::vector<unsigned char> vchSig2(p2pk_scriptPubKey.begin(), p2pk_scriptPubKey.end());
        invalid_under_p2sh_tx.vin[0].scriptSig << vchSig2;

        ValidateCheckInputsForAllFlags(CTransaction(invalid_under_p2sh_tx), SCRIPT_VERIFY_P2SH, true, m_node.chainman->ActiveChainstate().CoinsTip());
    }

    // Test CHECKLOCKTIMEVERIFY
    {
        CMutableTransaction invalid_with_cltv_tx;
        invalid_with_cltv_tx.nVersion = 1;
        invalid_with_cltv_tx.nLockTime = 100;
        invalid_with_cltv_tx.vin.resize(1);
        invalid_with_cltv_tx.vin[0].prevout.hash = spend_tx.GetHash();
        invalid_with_cltv_tx.vin[0].prevout.n = 2;
        invalid_with_cltv_tx.vin[0].nSequence = 0;
        invalid_with_cltv_tx.vout.resize(1);
        invalid_with_cltv_tx.vout[0].nValue = 11*CENT;
        invalid_with_cltv_tx.vout[0].scriptPubKey = p2pk_scriptPubKey;

        // Sign
        std::vector<unsigned char> vchSig;
        uint256 hash = SignatureHash(spend_tx.vout[2].scriptPubKey, invalid_with_cltv_tx, 0, SIGHASH_ALL, 0, SigVersion::BASE);
        BOOST_CHECK(coinbaseKey.Sign(hash, vchSig));
        vchSig.push_back((unsigned char)SIGHASH_ALL);
        invalid_with_cltv_tx.vin[0].scriptSig = CScript() << vchSig << 101;

        ValidateCheckInputsForAllFlags(CTransaction(invalid_with_cltv_tx), SCRIPT_VERIFY_CHECKLOCKTIMEVERIFY, true, m_node.chainman->ActiveChainstate().CoinsTip());

        // Make it valid, and check again
        invalid_with_cltv_tx.vin[0].scriptSig = CScript() << vchSig << 100;
        TxValidationState state;
        PrecomputedTransactionData txdata;
        BOOST_CHECK(CheckInputScripts(CTransaction(invalid_with_cltv_tx), state, m_node.chainman->ActiveChainstate().CoinsTip(), SCRIPT_VERIFY_CHECKLOCKTIMEVERIFY, true, true, txdata, nullptr));
    }

    // TEST CHECKSEQUENCEVERIFY
    {
        CMutableTransaction invalid_with_csv_tx;
        invalid_with_csv_tx.nVersion = 2;
        invalid_with_csv_tx.vin.resize(1);
        invalid_with_csv_tx.vin[0].prevout.hash = spend_tx.GetHash();
        invalid_with_csv_tx.vin[0].prevout.n = 3;
        invalid_with_csv_tx.vin[0].nSequence = 100;
        invalid_with_csv_tx.vout.resize(1);
        invalid_with_csv_tx.vout[0].nValue = 11*CENT;
        invalid_with_csv_tx.vout[0].scriptPubKey = p2pk_scriptPubKey;

        // Sign
        std::vector<unsigned char> vchSig;
        uint256 hash = SignatureHash(spend_tx.vout[3].scriptPubKey, invalid_with_csv_tx, 0, SIGHASH_ALL, 0, SigVersion::BASE);
        BOOST_CHECK(coinbaseKey.Sign(hash, vchSig));
        vchSig.push_back((unsigned char)SIGHASH_ALL);
        invalid_with_csv_tx.vin[0].scriptSig = CScript() << vchSig << 101;

        ValidateCheckInputsForAllFlags(CTransaction(invalid_with_csv_tx), SCRIPT_VERIFY_CHECKSEQUENCEVERIFY, true, m_node.chainman->ActiveChainstate().CoinsTip());

        // Make it valid, and check again
        invalid_with_csv_tx.vin[0].scriptSig = CScript() << vchSig << 100;
        TxValidationState state;
        PrecomputedTransactionData txdata;
        BOOST_CHECK(CheckInputScripts(CTransaction(invalid_with_csv_tx), state, &m_node.chainman->ActiveChainstate().CoinsTip(), SCRIPT_VERIFY_CHECKSEQUENCEVERIFY, true, true, txdata, nullptr));
    }

    // TODO: add tests for remaining script flags

    // Test that passing CheckInputScripts with a valid witness doesn't imply success
    // for the same tx with a different witness.
    {
        CMutableTransaction valid_with_witness_tx;
        valid_with_witness_tx.nVersion = 1;
        valid_with_witness_tx.vin.resize(1);
        valid_with_witness_tx.vin[0].prevout.hash = spend_tx.GetHash();
        valid_with_witness_tx.vin[0].prevout.n = 1;
        valid_with_witness_tx.vout.resize(1);
        valid_with_witness_tx.vout[0].nValue = 11*CENT;
        valid_with_witness_tx.vout[0].scriptPubKey = p2pk_scriptPubKey;

        // Sign
        SignatureData sigdata;
        BOOST_CHECK(ProduceSignature(keystore, MutableTransactionSignatureCreator(valid_with_witness_tx, 0, 11 * CENT, SIGHASH_ALL), spend_tx.vout[1].scriptPubKey, sigdata));
        UpdateInput(valid_with_witness_tx.vin[0], sigdata);

        // This should be valid under all script flags.
        ValidateCheckInputsForAllFlags(CTransaction(valid_with_witness_tx), 0, true, m_node.chainman->ActiveChainstate().CoinsTip());

        // Remove the witness, and check that it is now invalid.
        valid_with_witness_tx.vin[0].scriptWitness.SetNull();
        ValidateCheckInputsForAllFlags(CTransaction(valid_with_witness_tx), SCRIPT_VERIFY_WITNESS, true, m_node.chainman->ActiveChainstate().CoinsTip());
    }

    {
        // Test a transaction with multiple inputs.
        CMutableTransaction tx;

        tx.nVersion = 1;
        tx.vin.resize(2);
        tx.vin[0].prevout.hash = spend_tx.GetHash();
        tx.vin[0].prevout.n = 0;
        tx.vin[1].prevout.hash = spend_tx.GetHash();
        tx.vin[1].prevout.n = 1;
        tx.vout.resize(1);
        tx.vout[0].nValue = 22*CENT;
        tx.vout[0].scriptPubKey = p2pk_scriptPubKey;

        // Sign
        for (int i = 0; i < 2; ++i) {
            SignatureData sigdata;
            BOOST_CHECK(ProduceSignature(keystore, MutableTransactionSignatureCreator(tx, i, 11 * CENT, SIGHASH_ALL), spend_tx.vout[i].scriptPubKey, sigdata));
            UpdateInput(tx.vin[i], sigdata);
        }

        // This should be valid under all script flags
        ValidateCheckInputsForAllFlags(CTransaction(tx), 0, true, m_node.chainman->ActiveChainstate().CoinsTip());

        // Check that if the second input is invalid, but the first input is
        // valid, the transaction is not cached.
        // Invalidate vin[1]
        tx.vin[1].scriptWitness.SetNull();

        TxValidationState state;
        PrecomputedTransactionData txdata;
        // This transaction is now invalid under segwit, because of the second input.
        BOOST_CHECK(!CheckInputScripts(CTransaction(tx), state, &m_node.chainman->ActiveChainstate().CoinsTip(), SCRIPT_VERIFY_P2SH | SCRIPT_VERIFY_WITNESS, true, true, txdata, nullptr));

        std::vector<CScriptCheck> scriptchecks;
        // Make sure this transaction was not cached (ie because the first
        // input was valid)
        BOOST_CHECK(CheckInputScripts(CTransaction(tx), state, &m_node.chainman->ActiveChainstate().CoinsTip(), SCRIPT_VERIFY_P2SH | SCRIPT_VERIFY_WITNESS, true, true, txdata, &scriptchecks));
        // Should get 2 script checks back -- caching is on a whole-transaction basis.
        BOOST_CHECK_EQUAL(scriptchecks.size(), 2U);
    }
}

BOOST_AUTO_TEST_SUITE_END()<|MERGE_RESOLUTION|>--- conflicted
+++ resolved
@@ -16,11 +16,7 @@
 
 struct Dersig100Setup : public TestChain100Setup {
     Dersig100Setup()
-<<<<<<< HEAD
-        : TestChain100Setup{CBaseChainParams::UNITTEST, {"-testactivationheight=dersig@2002"}} {}
-=======
         : TestChain100Setup{ChainType::UNITTEST, {"-testactivationheight=dersig@102"}} {}
->>>>>>> 86d0551a
 };
 
 bool CheckInputScripts(const CTransaction& tx, TxValidationState& state,
