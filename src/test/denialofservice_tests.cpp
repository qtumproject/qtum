--- conflicted
+++ resolved
@@ -167,11 +167,7 @@
         BOOST_CHECK(node->fDisconnect == false);
     }
 
-<<<<<<< HEAD
-    SetMockTime(GetTime() + 5 * chainparams.GetConsensus().nPowTargetSpacing + 1);
-=======
     SetMockTime(time_later);
->>>>>>> ec86f1e9
 
     // Now tip should definitely be stale, and we should look for an extra
     // outbound peer
