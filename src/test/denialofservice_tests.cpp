--- conflicted
+++ resolved
@@ -148,11 +148,7 @@
 
     const auto time_init{GetTime<std::chrono::seconds>()};
     SetMockTime(time_init);
-<<<<<<< HEAD
-    const auto time_later{time_init + 5 * std::chrono::seconds{chainparams.GetConsensus().nPowTargetSpacing} + 1s};
-=======
     const auto time_later{time_init + 5 * std::chrono::seconds{m_node.chainman->GetConsensus().nPowTargetSpacing} + 1s};
->>>>>>> d82fec21
     connman->Init(options);
     std::vector<CNode *> vNodes;
 
