// Copyright (c) 2019-2021 The Bitcoin Core developers
// Distributed under the MIT software license, see the accompanying
// file COPYING or http://www.opensource.org/licenses/mit-license.php.

#include <chainparams.h>
#include <consensus/merkle.h>
#include <consensus/validation.h>
#include <core_io.h>
#include <core_memusage.h>
#include <primitives/block.h>
#include <pubkey.h>
#include <streams.h>
#include <test/fuzz/fuzz.h>
#include <util/chaintype.h>
#include <validation.h>
#include <version.h>
#include <test/util/setup_common.h>

#include <cassert>
#include <string>

namespace {
const TestingSetup* g_setup;

void initialize_block()
{
<<<<<<< HEAD
    SelectParams(CBaseChainParams::UNITTEST);
=======
    SelectParams(ChainType::UNITTEST);
>>>>>>> 86d0551a

    static const auto testing_setup = MakeNoLogFileContext<const TestingSetup>();
    g_setup = testing_setup.get();
}

FUZZ_TARGET(block, .init = initialize_block)
{
    CDataStream ds(buffer, SER_NETWORK, INIT_PROTO_VERSION);
    CBlock block;
    try {
        int nVersion;
        ds >> nVersion;
        ds.SetVersion(nVersion);
        ds >> block;
    } catch (const std::ios_base::failure&) {
        return;
    }
    const Consensus::Params& consensus_params = Params().GetConsensus();
    BlockValidationState validation_state_pow_and_merkle;
    auto& chainstate = g_setup->m_node.chainman->ActiveChainstate();
    const bool valid_incl_pow_and_merkle = CheckBlock(block, validation_state_pow_and_merkle, consensus_params, chainstate, /* fCheckPOW= */ true, /* fCheckMerkleRoot= */ true);
    assert(validation_state_pow_and_merkle.IsValid() || validation_state_pow_and_merkle.IsInvalid() || validation_state_pow_and_merkle.IsError());
    (void)validation_state_pow_and_merkle.Error("");
    BlockValidationState validation_state_pow;
    const bool valid_incl_pow = CheckBlock(block, validation_state_pow, consensus_params, chainstate, /* fCheckPOW= */ true, /* fCheckMerkleRoot= */ false);
    assert(validation_state_pow.IsValid() || validation_state_pow.IsInvalid() || validation_state_pow.IsError());
    BlockValidationState validation_state_merkle;
    const bool valid_incl_merkle = CheckBlock(block, validation_state_merkle, consensus_params, chainstate, /* fCheckPOW= */ false, /* fCheckMerkleRoot= */ true);
    assert(validation_state_merkle.IsValid() || validation_state_merkle.IsInvalid() || validation_state_merkle.IsError());
    BlockValidationState validation_state_none;
    const bool valid_incl_none = CheckBlock(block, validation_state_none, consensus_params, chainstate, /* fCheckPOW= */ false, /* fCheckMerkleRoot= */ false);
    assert(validation_state_none.IsValid() || validation_state_none.IsInvalid() || validation_state_none.IsError());
    if (valid_incl_pow_and_merkle) {
        assert(valid_incl_pow && valid_incl_merkle && valid_incl_none);
    } else if (valid_incl_merkle || valid_incl_pow) {
        assert(valid_incl_none);
    }
    (void)block.GetHash();
    (void)block.ToString();
    (void)BlockMerkleRoot(block);
    if (!block.vtx.empty()) {
        (void)BlockWitnessMerkleRoot(block);
    }
    (void)GetBlockWeight(block);
    (void)GetWitnessCommitmentIndex(block);
    const size_t raw_memory_size = RecursiveDynamicUsage(block);
    const size_t raw_memory_size_as_shared_ptr = RecursiveDynamicUsage(std::make_shared<CBlock>(block));
    assert(raw_memory_size_as_shared_ptr > raw_memory_size);
    CBlock block_copy = block;
    block_copy.SetNull();
    const bool is_null = block_copy.IsNull();
    assert(is_null);
}
} // namespace<|MERGE_RESOLUTION|>--- conflicted
+++ resolved
@@ -24,11 +24,7 @@
 
 void initialize_block()
 {
-<<<<<<< HEAD
-    SelectParams(CBaseChainParams::UNITTEST);
-=======
     SelectParams(ChainType::UNITTEST);
->>>>>>> 86d0551a
 
     static const auto testing_setup = MakeNoLogFileContext<const TestingSetup>();
     g_setup = testing_setup.get();
