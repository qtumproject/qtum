// Copyright (c) 2021-2022 The Bitcoin Core developers
// Distributed under the MIT software license, see the accompanying
// file COPYING or http://www.opensource.org/licenses/mit-license.php.

#include <consensus/validation.h>
#include <node/context.h>
#include <node/mempool_args.h>
#include <node/miner.h>
#include <test/fuzz/FuzzedDataProvider.h>
#include <test/fuzz/fuzz.h>
#include <test/fuzz/util.h>
#include <test/fuzz/util/mempool.h>
#include <test/util/mining.h>
#include <test/util/script.h>
#include <test/util/setup_common.h>
#include <test/util/txmempool.h>
#include <util/rbf.h>
#include <validation.h>
#include <validationinterface.h>
#include <chainparams.h>

using node::BlockAssembler;
using node::NodeContext;

namespace {

const TestingSetup* g_setup;
std::vector<COutPoint> g_outpoints_coinbase_init_mature;
std::vector<COutPoint> g_outpoints_coinbase_init_immature;

struct MockedTxPool : public CTxMemPool {
    void RollingFeeUpdate() EXCLUSIVE_LOCKS_REQUIRED(!cs)
    {
        LOCK(cs);
        lastRollingFeeUpdate = GetTime();
        blockSinceLastRollingFeeBump = true;
    }
};

void initialize_tx_pool()
{
    static const auto testing_setup = MakeNoLogFileContext<const TestingSetup>();
    g_setup = testing_setup.get();

    int coinbaseMaturity = Params().GetConsensus().CoinbaseMaturity(0);
    for (int i = 0; i < 2 * coinbaseMaturity; ++i) {
<<<<<<< HEAD
        CTxIn in = MineBlock(g_setup->m_node, P2WSH_OP_TRUE);
=======
        COutPoint prevout{MineBlock(g_setup->m_node, P2WSH_OP_TRUE)};
>>>>>>> 86d0551a
        // Remember the txids to avoid expensive disk access later on
        auto& outpoints = i < coinbaseMaturity ?
                              g_outpoints_coinbase_init_mature :
                              g_outpoints_coinbase_init_immature;
        outpoints.push_back(prevout);
    }
    SyncWithValidationInterfaceQueue();
}

struct TransactionsDelta final : public CValidationInterface {
    std::set<CTransactionRef>& m_removed;
    std::set<CTransactionRef>& m_added;

    explicit TransactionsDelta(std::set<CTransactionRef>& r, std::set<CTransactionRef>& a)
        : m_removed{r}, m_added{a} {}

    void TransactionAddedToMempool(const CTransactionRef& tx, uint64_t /* mempool_sequence */) override
    {
        Assert(m_added.insert(tx).second);
    }

    void TransactionRemovedFromMempool(const CTransactionRef& tx, MemPoolRemovalReason reason, uint64_t /* mempool_sequence */) override
    {
        Assert(m_removed.insert(tx).second);
    }
};

void SetMempoolConstraints(ArgsManager& args, FuzzedDataProvider& fuzzed_data_provider)
{
    args.ForceSetArg("-limitancestorcount",
                     ToString(fuzzed_data_provider.ConsumeIntegralInRange<unsigned>(0, 50)));
    args.ForceSetArg("-limitancestorsize",
                     ToString(fuzzed_data_provider.ConsumeIntegralInRange<unsigned>(0, 202)));
    args.ForceSetArg("-limitdescendantcount",
                     ToString(fuzzed_data_provider.ConsumeIntegralInRange<unsigned>(0, 50)));
    args.ForceSetArg("-limitdescendantsize",
                     ToString(fuzzed_data_provider.ConsumeIntegralInRange<unsigned>(0, 202)));
    args.ForceSetArg("-maxmempool",
                     ToString(fuzzed_data_provider.ConsumeIntegralInRange<unsigned>(0, 200)));
    args.ForceSetArg("-mempoolexpiry",
                     ToString(fuzzed_data_provider.ConsumeIntegralInRange<unsigned>(0, 999)));
}

void Finish(FuzzedDataProvider& fuzzed_data_provider, MockedTxPool& tx_pool, Chainstate& chainstate)
{
    WITH_LOCK(::cs_main, tx_pool.check(chainstate.CoinsTip(), chainstate.m_chain.Height() + 1));
    {
        BlockAssembler::Options options;
        options.nBlockMaxWeight = fuzzed_data_provider.ConsumeIntegralInRange(0U, dgpMaxBlockWeight);
        options.blockMinFeeRate = CFeeRate{ConsumeMoney(fuzzed_data_provider, /*max=*/COIN)};
        auto assembler = BlockAssembler{chainstate, &tx_pool, options};
        auto block_template = assembler.CreateNewBlock(CScript{} << OP_TRUE);
        Assert(block_template->block.vtx.size() >= 1);
    }
    const auto info_all = tx_pool.infoAll();
    if (!info_all.empty()) {
        const auto& tx_to_remove = *PickValue(fuzzed_data_provider, info_all).tx;
        WITH_LOCK(tx_pool.cs, tx_pool.removeRecursive(tx_to_remove, MemPoolRemovalReason::BLOCK /* dummy */));
        std::vector<uint256> all_txids;
        tx_pool.queryHashes(all_txids);
        assert(all_txids.size() < info_all.size());
        WITH_LOCK(::cs_main, tx_pool.check(chainstate.CoinsTip(), chainstate.m_chain.Height() + 1));
    }
    SyncWithValidationInterfaceQueue();
}

void MockTime(FuzzedDataProvider& fuzzed_data_provider, const Chainstate& chainstate)
{
    const auto time = ConsumeTime(fuzzed_data_provider,
                                  chainstate.m_chain.Tip()->GetMedianTimePast() + 1,
                                  std::numeric_limits<decltype(chainstate.m_chain.Tip()->nTime)>::max());
    SetMockTime(time);
}

CTxMemPool MakeMempool(FuzzedDataProvider& fuzzed_data_provider, const NodeContext& node)
{
    // Take the default options for tests...
    CTxMemPool::Options mempool_opts{MemPoolOptionsForTest(node)};

    // ...override specific options for this specific fuzz suite
    mempool_opts.estimator = nullptr;
    mempool_opts.check_ratio = 1;
    mempool_opts.require_standard = fuzzed_data_provider.ConsumeBool();

    // ...and construct a CTxMemPool from it
    return CTxMemPool{mempool_opts};
}

FUZZ_TARGET(tx_pool_standard, .init = initialize_tx_pool)
{
    FuzzedDataProvider fuzzed_data_provider(buffer.data(), buffer.size());
    const auto& node = g_setup->m_node;
    auto& chainstate{static_cast<DummyChainState&>(node.chainman->ActiveChainstate())};

    MockTime(fuzzed_data_provider, chainstate);

    // All RBF-spendable outpoints
    std::set<COutPoint> outpoints_rbf;
    // All outpoints counting toward the total supply (subset of outpoints_rbf)
    std::set<COutPoint> outpoints_supply;
    for (const auto& outpoint : g_outpoints_coinbase_init_mature) {
        Assert(outpoints_supply.insert(outpoint).second);
    }
    outpoints_rbf = outpoints_supply;

    // The sum of the values of all spendable outpoints
    int coinbaseMaturity = Params().GetConsensus().CoinbaseMaturity(0);
    const CAmount SUPPLY_TOTAL{coinbaseMaturity * 50 * COIN};

    SetMempoolConstraints(*node.args, fuzzed_data_provider);
    CTxMemPool tx_pool_{MakeMempool(fuzzed_data_provider, node)};
    MockedTxPool& tx_pool = *static_cast<MockedTxPool*>(&tx_pool_);

    chainstate.SetMempool(&tx_pool);

    // Helper to query an amount
    const CCoinsViewMemPool amount_view{WITH_LOCK(::cs_main, return &chainstate.CoinsTip()), tx_pool};
    const auto GetAmount = [&](const COutPoint& outpoint) {
        Coin c;
        Assert(amount_view.GetCoin(outpoint, c));
        return c.out.nValue;
    };

    LIMITED_WHILE(fuzzed_data_provider.ConsumeBool(), 300)
    {
        {
            // Total supply is the mempool fee + all outpoints
            CAmount supply_now{WITH_LOCK(tx_pool.cs, return tx_pool.GetTotalFee())};
            for (const auto& op : outpoints_supply) {
                supply_now += GetAmount(op);
            }
            Assert(supply_now == SUPPLY_TOTAL);
        }
        Assert(!outpoints_supply.empty());

        // Create transaction to add to the mempool
        const CTransactionRef tx = [&] {
            CMutableTransaction tx_mut;
            tx_mut.nVersion = CTransaction::CURRENT_VERSION;
            tx_mut.nLockTime = fuzzed_data_provider.ConsumeBool() ? 0 : fuzzed_data_provider.ConsumeIntegral<uint32_t>();
            const auto num_in = fuzzed_data_provider.ConsumeIntegralInRange<int>(1, outpoints_rbf.size());
            const auto num_out = fuzzed_data_provider.ConsumeIntegralInRange<int>(1, outpoints_rbf.size() * 2);

            CAmount amount_in{0};
            for (int i = 0; i < num_in; ++i) {
                // Pop random outpoint
                auto pop = outpoints_rbf.begin();
                std::advance(pop, fuzzed_data_provider.ConsumeIntegralInRange<size_t>(0, outpoints_rbf.size() - 1));
                const auto outpoint = *pop;
                outpoints_rbf.erase(pop);
                amount_in += GetAmount(outpoint);

                // Create input
                const auto sequence = ConsumeSequence(fuzzed_data_provider);
                const auto script_sig = CScript{};
                const auto script_wit_stack = std::vector<std::vector<uint8_t>>{WITNESS_STACK_ELEM_OP_TRUE};
                CTxIn in;
                in.prevout = outpoint;
                in.nSequence = sequence;
                in.scriptSig = script_sig;
                in.scriptWitness.stack = script_wit_stack;

                tx_mut.vin.push_back(in);
            }
            const auto amount_fee = fuzzed_data_provider.ConsumeIntegralInRange<CAmount>(-1000, amount_in);
            const auto amount_out = (amount_in - amount_fee) / num_out;
            for (int i = 0; i < num_out; ++i) {
                tx_mut.vout.emplace_back(amount_out, P2WSH_OP_TRUE);
            }
            auto tx = MakeTransactionRef(tx_mut);
            // Restore previously removed outpoints
            for (const auto& in : tx->vin) {
                Assert(outpoints_rbf.insert(in.prevout).second);
            }
            return tx;
        }();

        if (fuzzed_data_provider.ConsumeBool()) {
            MockTime(fuzzed_data_provider, chainstate);
        }
        if (fuzzed_data_provider.ConsumeBool()) {
            tx_pool.RollingFeeUpdate();
        }
        if (fuzzed_data_provider.ConsumeBool()) {
            const auto& txid = fuzzed_data_provider.ConsumeBool() ?
                                   tx->GetHash() :
                                   PickValue(fuzzed_data_provider, outpoints_rbf).hash;
            const auto delta = fuzzed_data_provider.ConsumeIntegralInRange<CAmount>(-50 * COIN, +50 * COIN);
            tx_pool.PrioritiseTransaction(txid, delta);
        }

        // Remember all removed and added transactions
        std::set<CTransactionRef> removed;
        std::set<CTransactionRef> added;
        auto txr = std::make_shared<TransactionsDelta>(removed, added);
        RegisterSharedValidationInterface(txr);
        const bool bypass_limits = fuzzed_data_provider.ConsumeBool();

        // Make sure ProcessNewPackage on one transaction works.
        // The result is not guaranteed to be the same as what is returned by ATMP.
        const auto result_package = WITH_LOCK(::cs_main,
                                    return ProcessNewPackage(chainstate, tx_pool, {tx}, true));
        // If something went wrong due to a package-specific policy, it might not return a
        // validation result for the transaction.
        if (result_package.m_state.GetResult() != PackageValidationResult::PCKG_POLICY) {
            auto it = result_package.m_tx_results.find(tx->GetWitnessHash());
            Assert(it != result_package.m_tx_results.end());
            Assert(it->second.m_result_type == MempoolAcceptResult::ResultType::VALID ||
                   it->second.m_result_type == MempoolAcceptResult::ResultType::INVALID);
        }

        const auto res = WITH_LOCK(::cs_main, return AcceptToMemoryPool(chainstate, tx, GetTime(), bypass_limits, /*test_accept=*/false));
        const bool accepted = res.m_result_type == MempoolAcceptResult::ResultType::VALID;
        SyncWithValidationInterfaceQueue();
        UnregisterSharedValidationInterface(txr);

        Assert(accepted != added.empty());
        Assert(accepted == res.m_state.IsValid());
        Assert(accepted != res.m_state.IsInvalid());
        if (accepted) {
            Assert(added.size() == 1); // For now, no package acceptance
            Assert(tx == *added.begin());
        } else {
            // Do not consider rejected transaction removed
            removed.erase(tx);
        }

        // Helper to insert spent and created outpoints of a tx into collections
        using Sets = std::vector<std::reference_wrapper<std::set<COutPoint>>>;
        const auto insert_tx = [](Sets created_by_tx, Sets consumed_by_tx, const auto& tx) {
            for (size_t i{0}; i < tx.vout.size(); ++i) {
                for (auto& set : created_by_tx) {
                    Assert(set.get().emplace(tx.GetHash(), i).second);
                }
            }
            for (const auto& in : tx.vin) {
                for (auto& set : consumed_by_tx) {
                    Assert(set.get().insert(in.prevout).second);
                }
            }
        };
        // Add created outpoints, remove spent outpoints
        {
            // Outpoints that no longer exist at all
            std::set<COutPoint> consumed_erased;
            // Outpoints that no longer count toward the total supply
            std::set<COutPoint> consumed_supply;
            for (const auto& removed_tx : removed) {
                insert_tx(/*created_by_tx=*/{consumed_erased}, /*consumed_by_tx=*/{outpoints_supply}, /*tx=*/*removed_tx);
            }
            for (const auto& added_tx : added) {
                insert_tx(/*created_by_tx=*/{outpoints_supply, outpoints_rbf}, /*consumed_by_tx=*/{consumed_supply}, /*tx=*/*added_tx);
            }
            for (const auto& p : consumed_erased) {
                Assert(outpoints_supply.erase(p) == 1);
                Assert(outpoints_rbf.erase(p) == 1);
            }
            for (const auto& p : consumed_supply) {
                Assert(outpoints_supply.erase(p) == 1);
            }
        }
    }
    Finish(fuzzed_data_provider, tx_pool, chainstate);
}

FUZZ_TARGET(tx_pool, .init = initialize_tx_pool)
{
    FuzzedDataProvider fuzzed_data_provider(buffer.data(), buffer.size());
    const auto& node = g_setup->m_node;
    auto& chainstate{static_cast<DummyChainState&>(node.chainman->ActiveChainstate())};

    MockTime(fuzzed_data_provider, chainstate);

    std::vector<uint256> txids;
    txids.reserve(g_outpoints_coinbase_init_mature.size());
    for (const auto& outpoint : g_outpoints_coinbase_init_mature) {
        txids.push_back(outpoint.hash);
    }
    for (int i{0}; i <= 3; ++i) {
        // Add some immature and non-existent outpoints
        txids.push_back(g_outpoints_coinbase_init_immature.at(i).hash);
        txids.push_back(ConsumeUInt256(fuzzed_data_provider));
    }

    SetMempoolConstraints(*node.args, fuzzed_data_provider);
    CTxMemPool tx_pool_{MakeMempool(fuzzed_data_provider, node)};
    MockedTxPool& tx_pool = *static_cast<MockedTxPool*>(&tx_pool_);

    chainstate.SetMempool(&tx_pool);

    LIMITED_WHILE(fuzzed_data_provider.ConsumeBool(), 300)
    {
        const auto mut_tx = ConsumeTransaction(fuzzed_data_provider, txids);

        if (fuzzed_data_provider.ConsumeBool()) {
            MockTime(fuzzed_data_provider, chainstate);
        }
        if (fuzzed_data_provider.ConsumeBool()) {
            tx_pool.RollingFeeUpdate();
        }
        if (fuzzed_data_provider.ConsumeBool()) {
            const auto& txid = fuzzed_data_provider.ConsumeBool() ?
                                   mut_tx.GetHash() :
                                   PickValue(fuzzed_data_provider, txids);
            const auto delta = fuzzed_data_provider.ConsumeIntegralInRange<CAmount>(-50 * COIN, +50 * COIN);
            tx_pool.PrioritiseTransaction(txid, delta);
        }

        const auto tx = MakeTransactionRef(mut_tx);
        const bool bypass_limits = fuzzed_data_provider.ConsumeBool();
        const auto res = WITH_LOCK(::cs_main, return AcceptToMemoryPool(chainstate, tx, GetTime(), bypass_limits, /*test_accept=*/false));
        const bool accepted = res.m_result_type == MempoolAcceptResult::ResultType::VALID;
        if (accepted) {
            txids.push_back(tx->GetHash());
        }
    }
    Finish(fuzzed_data_provider, tx_pool, chainstate);
}
} // namespace<|MERGE_RESOLUTION|>--- conflicted
+++ resolved
@@ -44,11 +44,7 @@
 
     int coinbaseMaturity = Params().GetConsensus().CoinbaseMaturity(0);
     for (int i = 0; i < 2 * coinbaseMaturity; ++i) {
-<<<<<<< HEAD
-        CTxIn in = MineBlock(g_setup->m_node, P2WSH_OP_TRUE);
-=======
         COutPoint prevout{MineBlock(g_setup->m_node, P2WSH_OP_TRUE)};
->>>>>>> 86d0551a
         // Remember the txids to avoid expensive disk access later on
         auto& outpoints = i < coinbaseMaturity ?
                               g_outpoints_coinbase_init_mature :
