--- conflicted
+++ resolved
@@ -43,14 +43,10 @@
                 current_block.nHeight = current_height;
             }
             if (fuzzed_data_provider.ConsumeBool()) {
-<<<<<<< HEAD
-                current_block.nTime = fixed_time + current_height * consensus_params.TargetSpacing(current_height);
-=======
                 const uint32_t seconds = current_height * consensus_params.TargetSpacing(current_height);
                 if (!AdditionOverflow(fixed_time, seconds)) {
                     current_block.nTime = fixed_time + seconds;
                 }
->>>>>>> 5ed36332
             }
             if (fuzzed_data_provider.ConsumeBool()) {
                 current_block.nBits = fixed_bits;
