// Copyright (c) 2021-2022 The Bitcoin Core developers
// Distributed under the MIT software license, see the accompanying
// file COPYING or http://www.opensource.org/licenses/mit-license.php.

#include <chainparams.h>
#include <consensus/validation.h>
#include <node/utxo_snapshot.h>
#include <test/fuzz/FuzzedDataProvider.h>
#include <test/fuzz/fuzz.h>
#include <test/fuzz/util.h>
#include <test/util/mining.h>
#include <test/util/setup_common.h>
#include <util/chaintype.h>
#include <util/fs.h>
#include <validation.h>
#include <validationinterface.h>

using node::SnapshotMetadata;

namespace {

const std::vector<std::shared_ptr<CBlock>>* g_chain;

void initialize_chain()
{
<<<<<<< HEAD
    const auto params{CreateChainParams(ArgsManager{}, CBaseChainParams::UNITTEST)};
=======
    const auto params{CreateChainParams(ArgsManager{}, ChainType::UNITTEST)};
>>>>>>> 86d0551a
    int coinbaseMaturity = params->GetConsensus().CoinbaseMaturity(0);
    static const auto chain{CreateBlockChain(2 * coinbaseMaturity, *params)};
    g_chain = &chain;
}

FUZZ_TARGET(utxo_snapshot, .init = initialize_chain)
{
    FuzzedDataProvider fuzzed_data_provider(buffer.data(), buffer.size());
    std::unique_ptr<const TestingSetup> setup{MakeNoLogFileContext<const TestingSetup>()};
    const auto& node = setup->m_node;
    auto& chainman{*node.chainman};

    const auto snapshot_path = gArgs.GetDataDirNet() / "fuzzed_snapshot.dat";

    Assert(!chainman.SnapshotBlockhash());

    {
        AutoFile outfile{fsbridge::fopen(snapshot_path, "wb")};
        const auto file_data{ConsumeRandomLengthByteVector(fuzzed_data_provider)};
        outfile << Span{file_data};
    }

    const auto ActivateFuzzedSnapshot{[&] {
        AutoFile infile{fsbridge::fopen(snapshot_path, "rb")};
        SnapshotMetadata metadata;
        try {
            infile >> metadata;
        } catch (const std::ios_base::failure&) {
            return false;
        }
        return chainman.ActivateSnapshot(infile, metadata, /*in_memory=*/true);
    }};

    if (fuzzed_data_provider.ConsumeBool()) {
        for (const auto& block : *g_chain) {
            BlockValidationState dummy;
            bool processed{chainman.ProcessNewBlockHeaders({*block}, true, dummy)};
            Assert(processed);
            const auto* index{WITH_LOCK(::cs_main, return chainman.m_blockman.LookupBlockIndex(block->GetHash()))};
            Assert(index);
        }
    }

    if (ActivateFuzzedSnapshot()) {
        LOCK(::cs_main);
        Assert(!chainman.ActiveChainstate().m_from_snapshot_blockhash->IsNull());
        Assert(*chainman.ActiveChainstate().m_from_snapshot_blockhash ==
               *chainman.SnapshotBlockhash());
        const auto& coinscache{chainman.ActiveChainstate().CoinsTip()};
        int64_t chain_tx{};
        for (const auto& block : *g_chain) {
            Assert(coinscache.HaveCoin(COutPoint{block->vtx.at(0)->GetHash(), 0}));
            const auto* index{chainman.m_blockman.LookupBlockIndex(block->GetHash())};
            const auto num_tx{Assert(index)->nTx};
            Assert(num_tx == 1);
            chain_tx += num_tx;
        }
        Assert(g_chain->size() == coinscache.GetCacheSize());
        Assert(chain_tx == chainman.ActiveTip()->nChainTx);
    } else {
        Assert(!chainman.SnapshotBlockhash());
        Assert(!chainman.ActiveChainstate().m_from_snapshot_blockhash);
    }
    // Snapshot should refuse to load a second time regardless of validity
    Assert(!ActivateFuzzedSnapshot());
}
} // namespace<|MERGE_RESOLUTION|>--- conflicted
+++ resolved
@@ -23,11 +23,7 @@
 
 void initialize_chain()
 {
-<<<<<<< HEAD
-    const auto params{CreateChainParams(ArgsManager{}, CBaseChainParams::UNITTEST)};
-=======
     const auto params{CreateChainParams(ArgsManager{}, ChainType::UNITTEST)};
->>>>>>> 86d0551a
     int coinbaseMaturity = params->GetConsensus().CoinbaseMaturity(0);
     static const auto chain{CreateBlockChain(2 * coinbaseMaturity, *params)};
     g_chain = &chain;
