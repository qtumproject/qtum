// Copyright (c) 2009-2022 The Bitcoin Core developers
// Distributed under the MIT software license, see the accompanying
// file COPYING or http://www.opensource.org/licenses/mit-license.php.

#include <chainparams.h>
#include <core_io.h>
#include <rpc/client.h>
#include <rpc/util.h>
#include <test/fuzz/fuzz.h>

#include <limits>
#include <string>

void initialize_parse_univalue()
{
<<<<<<< HEAD
    static const ECCVerifyHandle verify_handle;
=======
>>>>>>> 4985b774
    SelectParams(CBaseChainParams::UNITTEST);
}

FUZZ_TARGET_INIT(parse_univalue, initialize_parse_univalue)
{
    const std::string random_string(buffer.begin(), buffer.end());
    bool valid = true;
    const UniValue univalue = [&] {
        try {
            return ParseNonRFCJSONValue(random_string);
        } catch (const std::runtime_error&) {
            valid = false;
            return UniValue{};
        }
    }();
    if (!valid) {
        return;
    }
    try {
        (void)ParseHashO(univalue, "A");
    } catch (const UniValue&) {
    } catch (const std::runtime_error&) {
    }
    try {
        (void)ParseHashO(univalue, random_string);
    } catch (const UniValue&) {
    } catch (const std::runtime_error&) {
    }
    try {
        (void)ParseHashV(univalue, "A");
    } catch (const UniValue&) {
    } catch (const std::runtime_error&) {
    }
    try {
        (void)ParseHashV(univalue, random_string);
    } catch (const UniValue&) {
    } catch (const std::runtime_error&) {
    }
    try {
        (void)ParseHexO(univalue, "A");
    } catch (const UniValue&) {
    }
    try {
        (void)ParseHexO(univalue, random_string);
    } catch (const UniValue&) {
    }
    try {
        (void)ParseHexUV(univalue, "A");
        (void)ParseHexUV(univalue, random_string);
    } catch (const UniValue&) {
    } catch (const std::runtime_error&) {
    }
    try {
        (void)ParseHexV(univalue, "A");
    } catch (const UniValue&) {
    } catch (const std::runtime_error&) {
    }
    try {
        (void)ParseHexV(univalue, random_string);
    } catch (const UniValue&) {
    } catch (const std::runtime_error&) {
    }
    try {
        (void)ParseSighashString(univalue);
    } catch (const std::runtime_error&) {
    }
    try {
        (void)AmountFromValue(univalue);
    } catch (const UniValue&) {
    } catch (const std::runtime_error&) {
    }
    try {
        FlatSigningProvider provider;
        (void)EvalDescriptorStringOrObject(univalue, provider);
    } catch (const UniValue&) {
    } catch (const std::runtime_error&) {
    }
    try {
        (void)ParseConfirmTarget(univalue, std::numeric_limits<unsigned int>::max());
    } catch (const UniValue&) {
    } catch (const std::runtime_error&) {
    }
    try {
        (void)ParseDescriptorRange(univalue);
    } catch (const UniValue&) {
    } catch (const std::runtime_error&) {
    }
}<|MERGE_RESOLUTION|>--- conflicted
+++ resolved
@@ -13,10 +13,6 @@
 
 void initialize_parse_univalue()
 {
-<<<<<<< HEAD
-    static const ECCVerifyHandle verify_handle;
-=======
->>>>>>> 4985b774
     SelectParams(CBaseChainParams::UNITTEST);
 }
 
