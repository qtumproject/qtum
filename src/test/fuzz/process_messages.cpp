// Copyright (c) 2020-2022 The Bitcoin Core developers
// Distributed under the MIT software license, see the accompanying
// file COPYING or http://www.opensource.org/licenses/mit-license.php.

#include <consensus/consensus.h>
#include <net.h>
#include <net_processing.h>
#include <protocol.h>
#include <test/fuzz/FuzzedDataProvider.h>
#include <test/fuzz/fuzz.h>
#include <test/fuzz/util.h>
#include <test/fuzz/util/net.h>
#include <test/util/mining.h>
#include <test/util/net.h>
#include <test/util/setup_common.h>
#include <test/util/validation.h>
#include <validation.h>
#include <validationinterface.h>

namespace {
const TestingSetup* g_setup;
} // namespace

void initialize_process_messages()
{
    static const auto testing_setup = MakeNoLogFileContext<const TestingSetup>(
<<<<<<< HEAD
            /*chain_name=*/CBaseChainParams::UNITTEST,
=======
            /*chain_type=*/ChainType::UNITTEST,
>>>>>>> 86d0551a
            /*extra_args=*/{"-txreconciliation"});
    g_setup = testing_setup.get();
    int coinbaseMaturity = Params().GetConsensus().CoinbaseMaturity(0);
    for (int i = 0; i < 2 * coinbaseMaturity; i++) {
        MineBlock(g_setup->m_node, CScript() << OP_TRUE);
    }
    SyncWithValidationInterfaceQueue();
}

FUZZ_TARGET(process_messages, .init = initialize_process_messages)
{
    FuzzedDataProvider fuzzed_data_provider(buffer.data(), buffer.size());

    ConnmanTestMsg& connman = *static_cast<ConnmanTestMsg*>(g_setup->m_node.connman.get());
    auto& chainman = static_cast<TestChainstateManager&>(*g_setup->m_node.chainman);
    SetMockTime(1610000000); // any time to successfully reset ibd
    chainman.ResetIbd();

    LOCK(NetEventsInterface::g_msgproc_mutex);

    std::vector<CNode*> peers;
    const auto num_peers_to_add = fuzzed_data_provider.ConsumeIntegralInRange(1, 3);
    for (int i = 0; i < num_peers_to_add; ++i) {
        peers.push_back(ConsumeNodeAsUniquePtr(fuzzed_data_provider, i).release());
        CNode& p2p_node = *peers.back();

        FillNode(fuzzed_data_provider, connman, p2p_node);

        connman.AddTestNode(p2p_node);
    }

    LIMITED_WHILE(fuzzed_data_provider.ConsumeBool(), 10000) {
        const std::string random_message_type{fuzzed_data_provider.ConsumeBytesAsString(CMessageHeader::COMMAND_SIZE).c_str()};

        const auto mock_time = ConsumeTime(fuzzed_data_provider);
        SetMockTime(mock_time);

        CSerializedNetMsg net_msg;
        net_msg.m_type = random_message_type;
        net_msg.data = ConsumeRandomLengthByteVector(fuzzed_data_provider);

        CNode& random_node = *PickValue(fuzzed_data_provider, peers);

        connman.FlushSendBuffer(random_node);
        (void)connman.ReceiveMsgFrom(random_node, std::move(net_msg));
        random_node.fPauseSend = false;

        try {
            connman.ProcessMessagesOnce(random_node);
        } catch (const std::ios_base::failure&) {
        }
        g_setup->m_node.peerman->SendMessages(&random_node);
    }
    SyncWithValidationInterfaceQueue();
    g_setup->m_node.connman->StopNodes();
}<|MERGE_RESOLUTION|>--- conflicted
+++ resolved
@@ -24,11 +24,7 @@
 void initialize_process_messages()
 {
     static const auto testing_setup = MakeNoLogFileContext<const TestingSetup>(
-<<<<<<< HEAD
-            /*chain_name=*/CBaseChainParams::UNITTEST,
-=======
             /*chain_type=*/ChainType::UNITTEST,
->>>>>>> 86d0551a
             /*extra_args=*/{"-txreconciliation"});
     g_setup = testing_setup.get();
     int coinbaseMaturity = Params().GetConsensus().CoinbaseMaturity(0);
