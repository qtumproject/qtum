// Copyright (c) 2019-2022 The Bitcoin Core developers
// Distributed under the MIT software license, see the accompanying
// file COPYING or http://www.opensource.org/licenses/mit-license.php.

#include <chainparams.h>
#include <consensus/consensus.h>
#include <core_io.h>
#include <policy/policy.h>
#include <script/script.h>
#include <test/fuzz/FuzzedDataProvider.h>
#include <test/fuzz/fuzz.h>
#include <test/fuzz/util.h>
#include <univalue.h>
#include <util/chaintype.h>

void initialize_script_format()
{
<<<<<<< HEAD
    SelectParams(CBaseChainParams::UNITTEST);
=======
    SelectParams(ChainType::UNITTEST);
>>>>>>> 86d0551a
}

FUZZ_TARGET(script_format, .init = initialize_script_format)
{
    FuzzedDataProvider fuzzed_data_provider(buffer.data(), buffer.size());
    const CScript script{ConsumeScript(fuzzed_data_provider)};
    if (script.size() > MAX_STANDARD_TX_WEIGHT / WITNESS_SCALE_FACTOR) {
        return;
    }

    (void)FormatScript(script);
    (void)ScriptToAsmStr(script, /*fAttemptSighashDecode=*/fuzzed_data_provider.ConsumeBool());

    UniValue o1(UniValue::VOBJ);
    ScriptToUniv(script, /*out=*/o1, /*include_hex=*/fuzzed_data_provider.ConsumeBool(), /*include_address=*/fuzzed_data_provider.ConsumeBool());
}<|MERGE_RESOLUTION|>--- conflicted
+++ resolved
@@ -15,11 +15,7 @@
 
 void initialize_script_format()
 {
-<<<<<<< HEAD
-    SelectParams(CBaseChainParams::UNITTEST);
-=======
     SelectParams(ChainType::UNITTEST);
->>>>>>> 86d0551a
 }
 
 FUZZ_TARGET(script_format, .init = initialize_script_format)
