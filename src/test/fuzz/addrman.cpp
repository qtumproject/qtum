--- conflicted
+++ resolved
@@ -33,12 +33,8 @@
 
 void initialize_addrman()
 {
-<<<<<<< HEAD
-    SelectParams(CBaseChainParams::UNITTEST);
-=======
     static const auto testing_setup = MakeNoLogFileContext<>(CBaseChainParams::UNITTEST);
     g_setup = testing_setup.get();
->>>>>>> ec86f1e9
 }
 
 FUZZ_TARGET_INIT(data_stream_addr_man, initialize_addrman)
