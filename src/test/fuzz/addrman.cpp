--- conflicted
+++ resolved
@@ -35,11 +35,7 @@
 
 void initialize_addrman()
 {
-<<<<<<< HEAD
-    static const auto testing_setup = MakeNoLogFileContext<>(CBaseChainParams::UNITTEST);
-=======
     static const auto testing_setup = MakeNoLogFileContext<>(ChainType::UNITTEST);
->>>>>>> 86d0551a
     g_setup = testing_setup.get();
 }
 
