--- conflicted
+++ resolved
@@ -33,11 +33,7 @@
 
 void initialize_script()
 {
-<<<<<<< HEAD
-    SelectParams(CBaseChainParams::UNITTEST);
-=======
     SelectParams(ChainType::UNITTEST);
->>>>>>> 86d0551a
 }
 
 FUZZ_TARGET(script, .init = initialize_script)
