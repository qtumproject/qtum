// Copyright (c) 2020-2022 The Bitcoin Core developers
// Distributed under the MIT software license, see the accompanying
// file COPYING or http://www.opensource.org/licenses/mit-license.php.

#include <chainparams.h>
#include <index/coinstatsindex.h>
#include <interfaces/chain.h>
#include <kernel/coinstats.h>
#include <test/util/index.h>
#include <test/util/setup_common.h>
#include <test/util/validation.h>
#include <validation.h>

#include <boost/test/unit_test.hpp>

BOOST_AUTO_TEST_SUITE(coinstatsindex_tests)

BOOST_FIXTURE_TEST_CASE(coinstatsindex_initial_sync, TestChain100Setup)
{
    CoinStatsIndex coin_stats_index{interfaces::MakeChain(m_node), 1 << 20, true};
    BOOST_REQUIRE(coin_stats_index.Init());

    const CBlockIndex* block_index;
    {
        LOCK(cs_main);
        block_index = m_node.chainman->ActiveChain().Tip();
    }

    // CoinStatsIndex should not be found before it is started.
    BOOST_CHECK(!coin_stats_index.LookUpStats(*block_index));

    // BlockUntilSyncedToCurrentChain should return false before CoinStatsIndex
    // is started.
    BOOST_CHECK(!coin_stats_index.BlockUntilSyncedToCurrentChain());

    BOOST_REQUIRE(coin_stats_index.StartBackgroundSync());

    IndexWaitSynced(coin_stats_index);

    // Check that CoinStatsIndex works for genesis block.
    const CBlockIndex* genesis_block_index;
    {
        LOCK(cs_main);
        genesis_block_index = m_node.chainman->ActiveChain().Genesis();
    }
    BOOST_CHECK(coin_stats_index.LookUpStats(*genesis_block_index));

    // Check that CoinStatsIndex updates with new blocks.
    BOOST_CHECK(coin_stats_index.LookUpStats(*block_index));

    const CScript script_pub_key{CScript() << ToByteVector(coinbaseKey.GetPubKey()) << OP_CHECKSIG};
    std::vector<CMutableTransaction> noTxns;
    CreateAndProcessBlock(noTxns, script_pub_key);

    // Let the CoinStatsIndex to catch up again.
    BOOST_CHECK(coin_stats_index.BlockUntilSyncedToCurrentChain());

    const CBlockIndex* new_block_index;
    {
        LOCK(cs_main);
        new_block_index = m_node.chainman->ActiveChain().Tip();
    }
    BOOST_CHECK(coin_stats_index.LookUpStats(*new_block_index));

    BOOST_CHECK(block_index != new_block_index);

    // It is not safe to stop and destroy the index until it finishes handling
    // the last BlockConnected notification. The BlockUntilSyncedToCurrentChain()
    // call above is sufficient to ensure this, but the
    // SyncWithValidationInterfaceQueue() call below is also needed to ensure
    // TSAN always sees the test thread waiting for the notification thread, and
    // avoid potential false positive reports.
    SyncWithValidationInterfaceQueue();

    // Shutdown sequence (c.f. Shutdown() in init.cpp)
    coin_stats_index.Stop();
}

// Test shutdown between BlockConnected and ChainStateFlushed notifications,
// make sure index is not corrupted and is able to reload.
BOOST_FIXTURE_TEST_CASE(coinstatsindex_unclean_shutdown, TestChain100Setup)
{
    Chainstate& chainstate = Assert(m_node.chainman)->ActiveChainstate();
    const CChainParams& params = Params();
    {
        CoinStatsIndex index{interfaces::MakeChain(m_node), 1 << 20};
        BOOST_REQUIRE(index.Init());
        BOOST_REQUIRE(index.StartBackgroundSync());
        IndexWaitSynced(index);
        std::shared_ptr<const CBlock> new_block;
        CBlockIndex* new_block_index = nullptr;
        {
            const CScript script_pub_key{CScript() << ToByteVector(coinbaseKey.GetPubKey()) << OP_CHECKSIG};
            const CBlock block = this->CreateBlock({}, script_pub_key, chainstate);

            new_block = std::make_shared<CBlock>(block);

            LOCK(cs_main);
            BlockValidationState state;
            BOOST_CHECK(CheckBlock(block, state, params.GetConsensus(), chainstate));
<<<<<<< HEAD
            BOOST_CHECK(chainstate.AcceptBlock(new_block, state, &new_block_index, true, nullptr, nullptr, true));
=======
            BOOST_CHECK(m_node.chainman->AcceptBlock(new_block, state, &new_block_index, true, nullptr, nullptr, true));
>>>>>>> 86d0551a
            CCoinsViewCache view(&chainstate.CoinsTip());
            BOOST_CHECK(chainstate.ConnectBlock(block, state, new_block_index, view));
        }
        // Send block connected notification, then stop the index without
        // sending a chainstate flushed notification. Prior to #24138, this
        // would cause the index to be corrupted and fail to reload.
        ValidationInterfaceTest::BlockConnected(ChainstateRole::NORMAL, index, new_block, new_block_index);
        index.Stop();
    }

    {
        CoinStatsIndex index{interfaces::MakeChain(m_node), 1 << 20};
        BOOST_REQUIRE(index.Init());
        // Make sure the index can be loaded.
        BOOST_REQUIRE(index.StartBackgroundSync());
        index.Stop();
    }
}

BOOST_AUTO_TEST_SUITE_END()<|MERGE_RESOLUTION|>--- conflicted
+++ resolved
@@ -98,11 +98,7 @@
             LOCK(cs_main);
             BlockValidationState state;
             BOOST_CHECK(CheckBlock(block, state, params.GetConsensus(), chainstate));
-<<<<<<< HEAD
-            BOOST_CHECK(chainstate.AcceptBlock(new_block, state, &new_block_index, true, nullptr, nullptr, true));
-=======
             BOOST_CHECK(m_node.chainman->AcceptBlock(new_block, state, &new_block_index, true, nullptr, nullptr, true));
->>>>>>> 86d0551a
             CCoinsViewCache view(&chainstate.CoinsTip());
             BOOST_CHECK(chainstate.ConnectBlock(block, state, new_block_index, view));
         }
