--- conflicted
+++ resolved
@@ -61,16 +61,10 @@
     MultiAddTimeData(3, DEFAULT_MAX_TIME_ADJUSTMENT + 17);
     // Filter size is 1 + 3 = 4: It is always initialized with a single element (offset 0)
 
-<<<<<<< HEAD
-    noui_suppress();
-    MultiAddTimeData(1, DEFAULT_MAX_TIME_ADJUSTMENT + 17); //filter size 5
-    noui_reconnect();
-=======
     {
         ASSERT_DEBUG_LOG("Please check that your computer's date and time are correct!");
         MultiAddTimeData(1, DEFAULT_MAX_TIME_ADJUSTMENT + 17); //filter size 5
     }
->>>>>>> ee8ca219
 
     BOOST_CHECK(GetWarnings(true).find("clock is wrong") != std::string::npos);
 
