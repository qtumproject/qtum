// Copyright (c) 2021-2022 The Bitcoin Core developers
// Distributed under the MIT software license, see the accompanying
// file COPYING or http://www.opensource.org/licenses/mit-license.php.

#if defined(HAVE_CONFIG_H)
#include <config/bitcoin-config.h>
#endif

#include <clientversion.h>
#include <common/args.h>
#include <logging.h>
#include <node/interface_ui.h>
#include <tinyformat.h>
#include <util/fs.h>
#include <util/fs_helpers.h>
#include <util/result.h>
#include <util/string.h>
#include <util/time.h>
#include <util/translation.h>
#include <libdevcore/Log.h>

#include <algorithm>
#include <string>
#include <vector>

namespace init {
void AddLoggingArgs(ArgsManager& argsman)
{
    argsman.AddArg("-debuglogfile=<file>", strprintf("Specify location of debug log file (default: %s). Relative paths will be prefixed by a net-specific datadir location. Pass -nodebuglogfile to disable writing the log to a file.", DEFAULT_DEBUGLOGFILE), ArgsManager::ALLOW_ANY, OptionsCategory::OPTIONS);
    argsman.AddArg("-debug=<category>", "Output debug and trace logging (default: -nodebug, supplying <category> is optional). "
        "If <category> is not supplied or if <category> = 1, output all debug and trace logging. <category> can be: " + LogInstance().LogCategoriesString() + ". This option can be specified multiple times to output multiple categories.",
        ArgsManager::ALLOW_ANY, OptionsCategory::DEBUG_TEST);
    argsman.AddArg("-debugexclude=<category>", "Exclude debug and trace logging for a category. Can be used in conjunction with -debug=1 to output debug and trace logging for all categories except the specified category. This option can be specified multiple times to exclude multiple categories.", ArgsManager::ALLOW_ANY, OptionsCategory::DEBUG_TEST);
    argsman.AddArg("-logips", strprintf("Include IP addresses in debug output (default: %u)", DEFAULT_LOGIPS), ArgsManager::ALLOW_ANY, OptionsCategory::DEBUG_TEST);
    argsman.AddArg("-loglevel=<level>|<category>:<level>", strprintf("Set the global or per-category severity level for logging categories enabled with the -debug configuration option or the logging RPC. Possible values are %s (default=%s). The following levels are always logged: error, warning, info. If <category>:<level> is supplied, the setting will override the global one and may be specified multiple times to set multiple category-specific levels. <category> can be: %s.", LogInstance().LogLevelsString(), LogInstance().LogLevelToStr(BCLog::DEFAULT_LOG_LEVEL), LogInstance().LogCategoriesString()), ArgsManager::DISALLOW_NEGATION | ArgsManager::DISALLOW_ELISION | ArgsManager::DEBUG_ONLY, OptionsCategory::DEBUG_TEST);
    argsman.AddArg("-logtimestamps", strprintf("Prepend debug output with timestamp (default: %u)", DEFAULT_LOGTIMESTAMPS), ArgsManager::ALLOW_ANY, OptionsCategory::DEBUG_TEST);
#ifdef HAVE_THREAD_LOCAL
    argsman.AddArg("-logthreadnames", strprintf("Prepend debug output with name of the originating thread (only available on platforms supporting thread_local) (default: %u)", DEFAULT_LOGTHREADNAMES), ArgsManager::ALLOW_ANY, OptionsCategory::DEBUG_TEST);
#else
    argsman.AddHiddenArgs({"-logthreadnames"});
#endif
    argsman.AddArg("-logsourcelocations", strprintf("Prepend debug output with name of the originating source location (source file, line number and function name) (default: %u)", DEFAULT_LOGSOURCELOCATIONS), ArgsManager::ALLOW_ANY, OptionsCategory::DEBUG_TEST);
    argsman.AddArg("-logtimemicros", strprintf("Add microsecond precision to debug timestamps (default: %u)", DEFAULT_LOGTIMEMICROS), ArgsManager::ALLOW_ANY | ArgsManager::DEBUG_ONLY, OptionsCategory::DEBUG_TEST);
    argsman.AddArg("-loglevelalways", strprintf("Always prepend a category and level (default: %u)", DEFAULT_LOGLEVELALWAYS), ArgsManager::ALLOW_ANY, OptionsCategory::DEBUG_TEST);
    argsman.AddArg("-printtoconsole", "Send trace/debug info to console (default: 1 when no -daemon. To disable logging to file, set -nodebuglogfile)", ArgsManager::ALLOW_ANY, OptionsCategory::DEBUG_TEST);
    argsman.AddArg("-shrinkdebugfile", "Shrink debug.log file on client startup (default: 1 when no -debug)", ArgsManager::ALLOW_ANY, OptionsCategory::DEBUG_TEST);
}

void SetLoggingOptions(const ArgsManager& args)
{
    LogInstance().m_print_to_file = !args.IsArgNegated("-debuglogfile");
    LogInstance().m_file_pathVM = AbsPathForConfigVal(args, args.GetPathArg("-debugvmlogfile", DEFAULT_DEBUGVMLOGFILE));
    LogInstance().m_file_path = AbsPathForConfigVal(args, args.GetPathArg("-debuglogfile", DEFAULT_DEBUGLOGFILE));
    LogInstance().m_print_to_console = args.GetBoolArg("-printtoconsole", !args.GetBoolArg("-daemon", false));
    LogInstance().m_log_timestamps = args.GetBoolArg("-logtimestamps", DEFAULT_LOGTIMESTAMPS);
    LogInstance().m_log_time_micros = args.GetBoolArg("-logtimemicros", DEFAULT_LOGTIMEMICROS);
#ifdef HAVE_THREAD_LOCAL
    LogInstance().m_log_threadnames = args.GetBoolArg("-logthreadnames", DEFAULT_LOGTHREADNAMES);
#endif
    LogInstance().m_log_sourcelocations = args.GetBoolArg("-logsourcelocations", DEFAULT_LOGSOURCELOCATIONS);
<<<<<<< HEAD
=======
    LogInstance().m_always_print_category_level = args.GetBoolArg("-loglevelalways", DEFAULT_LOGLEVELALWAYS);
>>>>>>> 258457a4
    LogInstance().m_show_evm_logs = args.GetBoolArg("-showevmlogs", DEFAULT_SHOWEVMLOGS);
    dev::g_logPost = [&](std::string const& s, char const* c){ LogInstance().LogPrintStr(s + '\n', c ? c : "", "", 0, BCLog::ALL, BCLog::Level::Debug, true); };

    fLogIPs = args.GetBoolArg("-logips", DEFAULT_LOGIPS);
}

util::Result<void> SetLoggingLevel(const ArgsManager& args)
{
    if (args.IsArgSet("-loglevel")) {
        for (const std::string& level_str : args.GetArgs("-loglevel")) {
            if (level_str.find_first_of(':', 3) == std::string::npos) {
                // user passed a global log level, i.e. -loglevel=<level>
                if (!LogInstance().SetLogLevel(level_str)) {
                    return util::Error{strprintf(_("Unsupported global logging level %s=%s. Valid values: %s."), "-loglevel", level_str, LogInstance().LogLevelsString())};
                }
            } else {
                // user passed a category-specific log level, i.e. -loglevel=<category>:<level>
                const auto& toks = SplitString(level_str, ':');
                if (!(toks.size() == 2 && LogInstance().SetCategoryLogLevel(toks[0], toks[1]))) {
                    return util::Error{strprintf(_("Unsupported category-specific logging level %1$s=%2$s. Expected %1$s=<category>:<loglevel>. Valid categories: %3$s. Valid loglevels: %4$s."), "-loglevel", level_str, LogInstance().LogCategoriesString(), LogInstance().LogLevelsString())};
                }
            }
        }
    }
    return {};
}

util::Result<void> SetLoggingCategories(const ArgsManager& args)
{
    if (args.IsArgSet("-debug")) {
        // Special-case: if -debug=0/-nodebug is set, turn off debugging messages
        const std::vector<std::string> categories = args.GetArgs("-debug");

        if (std::none_of(categories.begin(), categories.end(),
            [](std::string cat){return cat == "0" || cat == "none";})) {
            for (const auto& cat : categories) {
                if (!LogInstance().EnableCategory(cat)) {
                    return util::Error{strprintf(_("Unsupported logging category %s=%s."), "-debug", cat)};
                }
            }
        }
    }

    // Now remove the logging categories which were explicitly excluded
    for (const std::string& cat : args.GetArgs("-debugexclude")) {
        if (!LogInstance().DisableCategory(cat)) {
            return util::Error{strprintf(_("Unsupported logging category %s=%s."), "-debugexclude", cat)};
        }
    }
    return {};
}

bool StartLogging(const ArgsManager& args)
{
    if (LogInstance().m_print_to_file) {
        if (args.GetBoolArg("-shrinkdebugfile", LogInstance().DefaultShrinkDebugFile())) {
            // Do this first since it both loads a bunch of debug.log into memory,
            // and because this needs to happen before any other debug.log printing
            LogInstance().ShrinkDebugFile();
        }
    }
    if (!LogInstance().StartLogging()) {
            return InitError(strprintf(Untranslated("Could not open debug log file %s"),
                fs::PathToString(LogInstance().m_file_path)));
    }

////////////////////////////////////////////////////////////////////// // qtum
    dev::g_logPost(std::string("\n\n\n\n\n\n\n\n\n\n"), NULL);
//////////////////////////////////////////////////////////////////////

    if (!LogInstance().m_log_timestamps)
        LogPrintf("Startup time: %s\n", FormatISO8601DateTime(GetTime()));
    LogPrintf("Default data directory %s\n", fs::PathToString(GetDefaultDataDir()));
    LogPrintf("Using data directory %s\n", fs::PathToString(gArgs.GetDataDirNet()));

    // Only log conf file usage message if conf file actually exists.
    fs::path config_file_path = args.GetConfigFilePath();
    if (fs::exists(config_file_path)) {
        LogPrintf("Config file: %s\n", fs::PathToString(config_file_path));
    } else if (args.IsArgSet("-conf")) {
        // Warn if no conf file exists at path provided by user
        InitWarning(strprintf(_("The specified config file %s does not exist"), fs::PathToString(config_file_path)));
    } else {
        // Not categorizing as "Warning" because it's the default behavior
        LogPrintf("Config file: %s (not found, skipping)\n", fs::PathToString(config_file_path));
    }

    // Log the config arguments to debug.log
    args.LogArgs();

    return true;
}

void LogPackageVersion()
{
    std::string version_string = FormatFullVersion();
#ifdef DEBUG
    version_string += " (debug build)";
#else
    version_string += " (release build)";
#endif
    LogPrintf(PACKAGE_NAME " version %s\n", version_string);
}
} // namespace init<|MERGE_RESOLUTION|>--- conflicted
+++ resolved
@@ -58,10 +58,7 @@
     LogInstance().m_log_threadnames = args.GetBoolArg("-logthreadnames", DEFAULT_LOGTHREADNAMES);
 #endif
     LogInstance().m_log_sourcelocations = args.GetBoolArg("-logsourcelocations", DEFAULT_LOGSOURCELOCATIONS);
-<<<<<<< HEAD
-=======
     LogInstance().m_always_print_category_level = args.GetBoolArg("-loglevelalways", DEFAULT_LOGLEVELALWAYS);
->>>>>>> 258457a4
     LogInstance().m_show_evm_logs = args.GetBoolArg("-showevmlogs", DEFAULT_SHOWEVMLOGS);
     dev::g_logPost = [&](std::string const& s, char const* c){ LogInstance().LogPrintStr(s + '\n', c ? c : "", "", 0, BCLog::ALL, BCLog::Level::Debug, true); };
 
