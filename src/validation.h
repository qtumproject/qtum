// Copyright (c) 2009-2010 Satoshi Nakamoto
// Copyright (c) 2009-2016 The Bitcoin Core developers
// Distributed under the MIT software license, see the accompanying
// file COPYING or http://www.opensource.org/licenses/mit-license.php.

#ifndef BITCOIN_VALIDATION_H
#define BITCOIN_VALIDATION_H

#if defined(HAVE_CONFIG_H)
#include "config/bitcoin-config.h"
#endif

#include "amount.h"
#include "chain.h"
#include "coins.h"
#include "protocol.h" // For CMessageHeader::MessageStartChars
#include "script/script_error.h"
#include "sync.h"
#include "versionbits.h"

#include <algorithm>
#include <exception>
#include <map>
#include <set>
#include <stdint.h>
#include <string>
#include <utility>
#include <vector>

#include <atomic>

#include <boost/unordered_map.hpp>
#include <boost/filesystem/path.hpp>
#include "consensus/consensus.h"

/////////////////////////////////////////// qtum
#include <qtum/qtumstate.h>
#include <qtum/qtumDGP.h>
#include <libethereum/ChainParams.h>
#include <libethashseal/Ethash.h>
#include <libethashseal/GenesisInfo.h>
#include <script/standard.h>
#include <qtum/storageresults.h>


extern std::unique_ptr<QtumState> globalState;
extern std::shared_ptr<dev::eth::SealEngineFace> globalSealEngine;
extern bool fRecordLogOpcodes;
extern bool fIsVMlogFile;
extern bool fGettingValuesDGP;

struct EthTransactionParams;
using valtype = std::vector<unsigned char>;
using ExtractQtumTX = std::pair<std::vector<QtumTransaction>, std::vector<EthTransactionParams>>;
///////////////////////////////////////////

class CBlockIndex;
class CBlockTreeDB;
class CBloomFilter;
class CChainParams;
class CInv;
class CConnman;
class CScriptCheck;
class CTxMemPool;
class CValidationInterface;
class CValidationState;
class CWallet;
struct CDiskTxPos;
struct ChainTxData;

struct PrecomputedTransactionData;
struct LockPoints;

<<<<<<< HEAD
/** Default block gas limit (might be changed by DGP later), 40M for now **/
static const uint64_t DEFAULT_BLOCK_GASLIMIT = 40e8;

/** Minimum gas limit that is allowed in a transaction within a block - prevent various types of tx and mempool spam **/
static const uint64_t MINIMUM_GAS_LIMIT = 10000;
=======
/** Default block gas limit (might be changed by DGP later) **/
// static const uint64_t DEFAULT_BLOCK_GASLIMIT = 5e8;
>>>>>>> 9119339b

/** Default for DEFAULT_WHITELISTRELAY. */
static const bool DEFAULT_WHITELISTRELAY = true;
/** Default for DEFAULT_WHITELISTFORCERELAY. */
static const bool DEFAULT_WHITELISTFORCERELAY = true;
/** Default for -minrelaytxfee, minimum relay fee for transactions */
static const unsigned int DEFAULT_MIN_RELAY_TX_FEE = 1000;
//! -maxtxfee default
static const CAmount DEFAULT_TRANSACTION_MAXFEE = 0.1 * COIN;
//! Discourage users to set fees higher than this amount (in satoshis) per kB
static const CAmount HIGH_TX_FEE_PER_KB = 0.01 * COIN;
//! -maxtxfee will warn if called with a higher fee than this amount (in satoshis)
static const CAmount HIGH_MAX_TX_FEE = 100 * HIGH_TX_FEE_PER_KB;
/** Default for -limitancestorcount, max number of in-mempool ancestors */
static const unsigned int DEFAULT_ANCESTOR_LIMIT = 25;
/** Default for -limitancestorsize, maximum kilobytes of tx + all in-mempool ancestors */
static const unsigned int DEFAULT_ANCESTOR_SIZE_LIMIT = 101;
/** Default for -limitdescendantcount, max number of in-mempool descendants */
static const unsigned int DEFAULT_DESCENDANT_LIMIT = 25;
/** Default for -limitdescendantsize, maximum kilobytes of in-mempool descendants */
static const unsigned int DEFAULT_DESCENDANT_SIZE_LIMIT = 101;
/** Default for -mempoolexpiry, expiration time for mempool transactions in hours */
static const unsigned int DEFAULT_MEMPOOL_EXPIRY = 336;
/** The maximum size of a blk?????.dat file (since 0.8) */
static const unsigned int MAX_BLOCKFILE_SIZE = 0x8000000; // 128 MiB
/** The pre-allocation chunk size for blk?????.dat files (since 0.8) */
static const unsigned int BLOCKFILE_CHUNK_SIZE = 0x1000000; // 16 MiB
/** The pre-allocation chunk size for rev?????.dat files (since 0.8) */
static const unsigned int UNDOFILE_CHUNK_SIZE = 0x100000; // 1 MiB

/** Maximum number of script-checking threads allowed */
static const int MAX_SCRIPTCHECK_THREADS = 16;
/** -par default (number of script-checking threads, 0 = auto) */
static const int DEFAULT_SCRIPTCHECK_THREADS = 0;
/** Number of blocks that can be requested at any given time from a single peer. */
static const int MAX_BLOCKS_IN_TRANSIT_PER_PEER = 16;
/** Timeout in seconds during which a peer must stall block download progress before being disconnected. */
static const unsigned int BLOCK_STALLING_TIMEOUT = 2;
/** Number of headers sent in one getheaders result. We rely on the assumption that if a peer sends
 *  less than this number, we reached its tip. Changing this value is a protocol upgrade. */
static const unsigned int MAX_HEADERS_RESULTS = 2000; //limit to COINBASE_MATURITY-1
/** Maximum depth of blocks we're willing to serve as compact blocks to peers
 *  when requested. For older blocks, a regular BLOCK response will be sent. */
static const int MAX_CMPCTBLOCK_DEPTH = 5;
/** Maximum depth of blocks we're willing to respond to GETBLOCKTXN requests for. */
static const int MAX_BLOCKTXN_DEPTH = 10;
/** Size of the "block download window": how far ahead of our current height do we fetch?
 *  Larger windows tolerate larger download speed differences between peer, but increase the potential
 *  degree of disordering of blocks on disk (which make reindexing and in the future perhaps pruning
 *  harder). We'll probably want to make this a per-peer adaptive value at some point. */
static const unsigned int BLOCK_DOWNLOAD_WINDOW = 1024;
/** Time to wait (in seconds) between writing blocks/block index to disk. */
static const unsigned int DATABASE_WRITE_INTERVAL = 60 * 60;
/** Time to wait (in seconds) between flushing chainstate to disk. */
static const unsigned int DATABASE_FLUSH_INTERVAL = 24 * 60 * 60;
/** Maximum length of reject messages. */
static const unsigned int MAX_REJECT_MESSAGE_LENGTH = 111;
/** Average delay between local address broadcasts in seconds. */
static const unsigned int AVG_LOCAL_ADDRESS_BROADCAST_INTERVAL = 24 * 24 * 60;
/** Average delay between peer address broadcasts in seconds. */
static const unsigned int AVG_ADDRESS_BROADCAST_INTERVAL = 30;
/** Average delay between trickled inventory transmissions in seconds.
 *  Blocks and whitelisted receivers bypass this, outbound peers get half this delay. */
static const unsigned int INVENTORY_BROADCAST_INTERVAL = 5;
/** Maximum number of inventory items to send per transmission.
 *  Limits the impact of low-fee transaction floods. */
static const unsigned int INVENTORY_BROADCAST_MAX = 7 * INVENTORY_BROADCAST_INTERVAL;
/** Average delay between feefilter broadcasts in seconds. */
static const unsigned int AVG_FEEFILTER_BROADCAST_INTERVAL = 10 * 60;
/** Maximum feefilter broadcast delay after significant change. */
static const unsigned int MAX_FEEFILTER_CHANGE_DELAY = 5 * 60;
/** Block download timeout base, expressed in millionths of the block interval (i.e. 10 min) */
static const int64_t BLOCK_DOWNLOAD_TIMEOUT_BASE = 1000000;
/** Additional block download timeout per parallel downloading peer (i.e. 5 min) */
static const int64_t BLOCK_DOWNLOAD_TIMEOUT_PER_PEER = 500000;

static const unsigned int DEFAULT_LIMITFREERELAY = 0;
static const bool DEFAULT_RELAYPRIORITY = true;
static const int64_t DEFAULT_MAX_TIP_AGE = 30 * 24 * 60 * 60; //bitcoin value is 24 hours. Ours is 30 days in case something causes the chain to get stuck in testnet
/** Maximum age of our tip in seconds for us to be considered current for fee estimation */
static const int64_t MAX_FEE_ESTIMATION_TIP_AGE = 3 * 60 * 60;

/** Default for -permitbaremultisig */
static const bool DEFAULT_PERMIT_BAREMULTISIG = true;
static const bool DEFAULT_CHECKPOINTS_ENABLED = true;
static const bool DEFAULT_TXINDEX = true;
static const unsigned int DEFAULT_BANSCORE_THRESHOLD = 100;

/** Default for -mempoolreplacement */
static const bool DEFAULT_ENABLE_REPLACEMENT = true;
/** Default for using fee filter */
static const bool DEFAULT_FEEFILTER = true;

/** Maximum number of headers to announce when relaying blocks with headers message.*/
static const unsigned int MAX_BLOCKS_TO_ANNOUNCE = 8;

/** Maximum number of unconnecting headers announcements before DoS score */
static const int MAX_UNCONNECTING_HEADERS = 10;

static const bool DEFAULT_PEERBLOOMFILTERS = true;

static const uint64_t DEFAULT_GAS_LIMIT=190000;
static const CAmount DEFAULT_GAS_PRICE=0.0000001*COIN;

static const size_t MAX_CONTRACT_VOUTS = 1000; // qtum

struct BlockHasher
{
    size_t operator()(const uint256& hash) const { return hash.GetCheapHash(); }
};

extern CScript COINBASE_FLAGS;
extern CCriticalSection cs_main;
extern CTxMemPool mempool;
typedef boost::unordered_map<uint256, CBlockIndex*, BlockHasher> BlockMap;
extern BlockMap mapBlockIndex;
extern std::set<std::pair<COutPoint, unsigned int>> setStakeSeen;
extern int64_t nLastCoinStakeSearchInterval;
extern uint64_t nLastBlockTx;
extern uint64_t nLastBlockSize;
extern uint64_t nLastBlockWeight;
extern const std::string strMessageMagic;
extern CWaitableCriticalSection csBestBlock;
extern CConditionVariable cvBlockChange;
extern std::atomic_bool fImporting;
extern bool fReindex;
extern int nScriptCheckThreads;
extern bool fTxIndex;
extern bool fIsBareMultisigStd;
extern bool fRequireStandard;
extern bool fCheckBlockIndex;
extern bool fCheckpointsEnabled;
extern size_t nCoinCacheUsage;
/** A fee rate smaller than this is considered zero fee (for relaying, mining and transaction creation) */
extern CFeeRate minRelayTxFee;
/** Absolute maximum transaction fee (in satoshis) used by wallet and mempool (rejects high fee in sendrawtransaction) */
extern CAmount maxTxFee;
/** If the tip is older than this (in seconds), the node is considered to be in initial block download. */
extern int64_t nMaxTipAge;
extern bool fEnableReplacement;

/** Block hash whose ancestors we will assume to have valid scripts without checking them. */
extern uint256 hashAssumeValid;

/** Best header we've seen so far (used for getheaders queries' starting points). */
extern CBlockIndex *pindexBestHeader;

/** Minimum disk space required - used in CheckDiskSpace() */
static const uint64_t nMinDiskSpace = 52428800;

/** Pruning-related variables and constants */
/** True if any block files have ever been pruned. */
extern bool fHavePruned;
/** True if we're running in -prune mode. */
extern bool fPruneMode;
/** Number of MiB of block files that we're trying to stay below. */
extern uint64_t nPruneTarget;
/** Block files containing a block-height within MIN_BLOCKS_TO_KEEP of chainActive.Tip() will not be pruned. */
static const unsigned int MIN_BLOCKS_TO_KEEP = 288;

static const signed int DEFAULT_CHECKBLOCKS = 6;
static const unsigned int DEFAULT_CHECKLEVEL = 3;

// Require that user allocate at least 550MB for block & undo files (blk???.dat and rev???.dat)
// At 1MB per block, 288 blocks = 288MB.
// Add 15% for Undo data = 331MB
// Add 20% for Orphan block rate = 397MB
// We want the low water mark after pruning to be at least 397 MB and since we prune in
// full block file chunks, we need the high water mark which triggers the prune to be
// one 128MB block file + added 15% undo data = 147MB greater for a total of 545MB
// Setting the target to > than 550MB will make it likely we can respect the target.
static const uint64_t MIN_DISK_SPACE_FOR_BLOCK_FILES = 550 * 1024 * 1024;

inline int64_t FutureDrift(uint32_t nTime) { return nTime + 15; }

/** 
 * Process an incoming block. This only returns after the best known valid
 * block is made active. Note that it does not, however, guarantee that the
 * specific block passed to it has been checked for validity!
 *
 * If you want to *possibly* get feedback on whether pblock is valid, you must
 * install a CValidationInterface (see validationinterface.h) - this will have
 * its BlockChecked method called whenever *any* block completes validation.
 *
 * Note that we guarantee that either the proof-of-work is valid on pblock, or
 * (and possibly also) BlockChecked will have been called.
 * 
 * Call without cs_main held.
 *
 * @param[in]   pblock  The block we want to process.
 * @param[in]   fForceProcessing Process this block even if unrequested; used for non-network block sources and whitelisted peers.
 * @param[out]  fNewBlock A boolean which is set to indicate if the block was first received via this call
 * @return True if state.IsValid()
 */
bool ProcessNewBlock(const CChainParams& chainparams, const std::shared_ptr<const CBlock> pblock, bool fForceProcessing, bool* fNewBlock);

/**
 * Process incoming block headers.
 *
 * Call without cs_main held.
 *
 * @param[in]  block The block headers themselves
 * @param[out] state This may be set to an Error state if any error occurred processing them
 * @param[in]  chainparams The params for the chain we want to connect to
 * @param[out] ppindex If set, the pointer will be set to point to the last new block index object for the given headers
 */
bool ProcessNewBlockHeaders(const std::vector<CBlockHeader>& block, CValidationState& state, const CChainParams& chainparams, const CBlockIndex** ppindex=NULL);

/** Check whether enough disk space is available for an incoming block */
bool CheckDiskSpace(uint64_t nAdditionalBytes = 0);
/** Open a block file (blk?????.dat) */
FILE* OpenBlockFile(const CDiskBlockPos &pos, bool fReadOnly = false);
/** Open an undo file (rev?????.dat) */
FILE* OpenUndoFile(const CDiskBlockPos &pos, bool fReadOnly = false);
/** Translation to a filesystem path */
boost::filesystem::path GetBlockPosFilename(const CDiskBlockPos &pos, const char *prefix);
/** Import blocks from an external file */
bool LoadExternalBlockFile(const CChainParams& chainparams, FILE* fileIn, CDiskBlockPos *dbp = NULL);
/** Initialize a new block tree database + block data on disk */
bool InitBlockIndex(const CChainParams& chainparams);
/** Load the block tree and coins database from disk */
bool LoadBlockIndex(const CChainParams& chainparams);
/** Unload database information */
void UnloadBlockIndex();
/** Run an instance of the script checking thread */
void ThreadScriptCheck();
/** Check whether we are doing an initial block download (synchronizing from disk or network) */
bool IsInitialBlockDownload();
/** Format a string that describes several potential problems detected by the core.
 * strFor can have three values:
 * - "rpc": get critical warnings, which should put the client in safe mode if non-empty
 * - "statusbar": get all warnings
 * - "gui": get all warnings, translated (where possible) for GUI
 * This function only returns the highest priority warning of the set selected by strFor.
 */
std::string GetWarnings(const std::string& strFor);
/** Retrieve a transaction (from memory pool, or from disk, if possible) */
bool GetTransaction(const uint256 &hash, CTransactionRef &tx, const Consensus::Params& params, uint256 &hashBlock, bool fAllowSlow = false);
/** Find the best known block, and make it the tip of the block chain */
bool ActivateBestChain(CValidationState& state, const CChainParams& chainparams, std::shared_ptr<const CBlock> pblock = std::shared_ptr<const CBlock>());
CAmount GetBlockSubsidy(int nHeight, const Consensus::Params& consensusParams);

/** Guess verification progress (as a fraction between 0.0=genesis and 1.0=current tip). */
double GuessVerificationProgress(const ChainTxData& data, CBlockIndex* pindex);

/**
 * Prune block and undo files (blk???.dat and undo???.dat) so that the disk space used is less than a user-defined target.
 * The user sets the target (in MB) on the command line or in config file.  This will be run on startup and whenever new
 * space is allocated in a block or undo file, staying below the target. Changing back to unpruned requires a reindex
 * (which in this case means the blockchain must be re-downloaded.)
 *
 * Pruning functions are called from FlushStateToDisk when the global fCheckForPruning flag has been set.
 * Block and undo files are deleted in lock-step (when blk00003.dat is deleted, so is rev00003.dat.)
 * Pruning cannot take place until the longest chain is at least a certain length (100000 on mainnet, 1000 on testnet, 1000 on regtest).
 * Pruning will never delete a block within a defined distance (currently 288) from the active chain's tip.
 * The block index is updated by unsetting HAVE_DATA and HAVE_UNDO for any blocks that were stored in the deleted files.
 * A db flag records the fact that at least some block files have been pruned.
 *
 * @param[out]   setFilesToPrune   The set of file indices that can be unlinked will be returned
 */
void FindFilesToPrune(std::set<int>& setFilesToPrune, uint64_t nPruneAfterHeight);

/**
 *  Mark one block file as pruned.
 */
void PruneOneBlockFile(const int fileNumber);

/**
 *  Actually unlink the specified files
 */
void UnlinkPrunedFiles(const std::set<int>& setFilesToPrune);

/** Create a new block index entry for a given block hash */
CBlockIndex * InsertBlockIndex(uint256 hash);
/** Flush all state, indexes and buffers to disk. */
void FlushStateToDisk();
/** Prune block files and flush state to disk. */
void PruneAndFlush();
/** Prune block files up to a given height */
void PruneBlockFilesManual(int nPruneUpToHeight);
/** Check if the transaction is confirmed in N previous blocks */
bool IsConfirmedInNPrevBlocks(const CDiskTxPos& txindex, const CBlockIndex* pindexFrom, int nMaxDepth, int& nActualDepth);

/** (try to) add transaction to memory pool
 * plTxnReplaced will be appended to with all transactions replaced from mempool **/
bool AcceptToMemoryPool(CTxMemPool& pool, CValidationState &state, const CTransactionRef &tx, bool fLimitFree,
                        bool* pfMissingInputs, std::list<CTransactionRef>* plTxnReplaced = NULL,
                        bool fOverrideMempoolLimit=false, const CAmount nAbsurdFee=0);

/** (try to) add transaction to memory pool with a specified acceptance time **/
bool AcceptToMemoryPoolWithTime(CTxMemPool& pool, CValidationState &state, const CTransactionRef &tx, bool fLimitFree,
                        bool* pfMissingInputs, int64_t nAcceptTime, std::list<CTransactionRef>* plTxnReplaced = NULL,
                        bool fOverrideMempoolLimit=false, const CAmount nAbsurdFee=0);

/** Convert CValidationState to a human-readable message for logging */
std::string FormatStateMessage(const CValidationState &state);

/** Get the BIP9 state for a given deployment at the current tip. */
ThresholdState VersionBitsTipState(const Consensus::Params& params, Consensus::DeploymentPos pos);

/** Get the block height at which the BIP9 deployment switched into the state for the block building on the current tip. */
int VersionBitsTipStateSinceHeight(const Consensus::Params& params, Consensus::DeploymentPos pos);

/** 
 * Count ECDSA signature operations the old-fashioned (pre-0.6) way
 * @return number of sigops this transaction's outputs will produce when spent
 * @see CTransaction::FetchInputs
 */
unsigned int GetLegacySigOpCount(const CTransaction& tx);

/**
 * Count ECDSA signature operations in pay-to-script-hash inputs.
 * 
 * @param[in] mapInputs Map of previous transactions that have outputs we're spending
 * @return maximum number of sigops required to validate this transaction's inputs
 * @see CTransaction::FetchInputs
 */
unsigned int GetP2SHSigOpCount(const CTransaction& tx, const CCoinsViewCache& mapInputs);

/**
 * Compute total signature operation cost of a transaction.
 * @param[in] tx     Transaction for which we are computing the cost
 * @param[in] inputs Map of previous transactions that have outputs we're spending
 * @param[out] flags Script verification flags
 * @return Total signature operation cost of tx
 */
int64_t GetTransactionSigOpCost(const CTransaction& tx, const CCoinsViewCache& inputs, int flags);

/**
 * Check whether all inputs of this transaction are valid (no double spends, scripts & sigs, amounts)
 * This does not modify the UTXO set. If pvChecks is not NULL, script checks are pushed onto it
 * instead of being performed inline.
 */
bool CheckInputs(const CTransaction& tx, CValidationState &state, const CCoinsViewCache &view, bool fScriptChecks,
                 unsigned int flags, bool cacheStore, PrecomputedTransactionData& txdata, std::vector<CScriptCheck> *pvChecks = NULL);

/** Apply the effects of this transaction on the UTXO set represented by view */
void UpdateCoins(const CTransaction& tx, CCoinsViewCache& inputs, int nHeight);

/** Transaction validation functions */

/** Context-independent validity checks */
bool CheckTransaction(const CTransaction& tx, CValidationState& state, bool fCheckDuplicateInputs=true);

namespace Consensus {

/**
 * Check whether all inputs of this transaction are valid (no double spends and amounts)
 * This does not modify the UTXO set. This does not check scripts and sigs.
 * Preconditions: tx.IsCoinBase() is false.
 */
bool CheckTxInputs(const CTransaction& tx, CValidationState& state, const CCoinsViewCache& inputs, int nSpendHeight);

} // namespace Consensus

/**
 * Check if coinstake transaction timestamp is bigger than the previous
 */
bool CheckTransactionTimestamp(const CTransaction& tx, const uint32_t& nTimeBlock, CBlockTreeDB& txdb);

/**
 * Check if transaction is final and can be included in a block with the
 * specified height and time. Consensus critical.
 */
bool IsFinalTx(const CTransaction &tx, int nBlockHeight, int64_t nBlockTime);

/**
 * Check if transaction will be final in the next block to be created.
 *
 * Calls IsFinalTx() with current block height and appropriate block time.
 *
 * See consensus/consensus.h for flag definitions.
 */
bool CheckFinalTx(const CTransaction &tx, int flags = -1);

/**
 * Test whether the LockPoints height and time are still valid on the current chain
 */
bool TestLockPointValidity(const LockPoints* lp);

/**
 * Check if transaction is final per BIP 68 sequence numbers and can be included in a block.
 * Consensus critical. Takes as input a list of heights at which tx's inputs (in order) confirmed.
 */
bool SequenceLocks(const CTransaction &tx, int flags, std::vector<int>* prevHeights, const CBlockIndex& block);

/**
 * Check if transaction will be BIP 68 final in the next block to be created.
 *
 * Simulates calling SequenceLocks() with data from the tip of the current active chain.
 * Optionally stores in LockPoints the resulting height and time calculated and the hash
 * of the block needed for calculation or skips the calculation and uses the LockPoints
 * passed in for evaluation.
 * The LockPoints should not be considered valid if CheckSequenceLocks returns false.
 *
 * See consensus/consensus.h for flag definitions.
 */
bool CheckSequenceLocks(const CTransaction &tx, int flags, LockPoints* lp = NULL, bool useExistingLockPoints = false);

/**
 * Closure representing one script verification
 * Note that this stores references to the spending transaction 
 */
class CScriptCheck
{
private:
    CScript scriptPubKey;
    CAmount amount;
    const CTransaction *ptxTo;
    unsigned int nIn;
    unsigned int nFlags;
    bool cacheStore;
    ScriptError error;
    PrecomputedTransactionData *txdata;

public:
    CScriptCheck(): amount(0), ptxTo(0), nIn(0), nFlags(0), cacheStore(false), error(SCRIPT_ERR_UNKNOWN_ERROR) {}
    CScriptCheck(const CCoins& txFromIn, const CTransaction& txToIn, unsigned int nInIn, unsigned int nFlagsIn, bool cacheIn, PrecomputedTransactionData* txdataIn) :
        scriptPubKey(txFromIn.vout[txToIn.vin[nInIn].prevout.n].scriptPubKey), amount(txFromIn.vout[txToIn.vin[nInIn].prevout.n].nValue),
        ptxTo(&txToIn), nIn(nInIn), nFlags(nFlagsIn), cacheStore(cacheIn), error(SCRIPT_ERR_UNKNOWN_ERROR), txdata(txdataIn) { }

    bool operator()();

    void swap(CScriptCheck &check) {
        scriptPubKey.swap(check.scriptPubKey);
        std::swap(ptxTo, check.ptxTo);
        std::swap(amount, check.amount);
        std::swap(nIn, check.nIn);
        std::swap(nFlags, check.nFlags);
        std::swap(cacheStore, check.cacheStore);
        std::swap(error, check.error);
        std::swap(txdata, check.txdata);
    }

    ScriptError GetScriptError() const { return error; }
};


/** Functions for disk access for blocks */
bool WriteBlockToDisk(const CBlock& block, CDiskBlockPos& pos, const CMessageHeader::MessageStartChars& messageStart);
//Template function that read the whole block or the header only depending on the type (CBlock or CBlockHeader)
template <typename Block>
bool ReadBlockFromDisk(Block& block, const CDiskBlockPos& pos, const Consensus::Params& consensusParams);
bool ReadBlockFromDisk(CBlock& block, const CBlockIndex* pindex, const Consensus::Params& consensusParams);
bool ReadFromDisk(CBlockHeader& block, unsigned int nFile, unsigned int nBlockPos);
bool ReadFromDisk(CMutableTransaction& tx, CDiskTxPos& txindex, CBlockTreeDB& txdb, COutPoint prevout);

/** Functions for validating blocks and updating the block tree */

/** Context-independent validity checks */
bool CheckBlockHeader(const CBlockHeader& block, CValidationState& state, const Consensus::Params& consensusParams, bool fCheckPOW = true);
bool CheckBlock(const CBlock& block, CValidationState& state, const Consensus::Params& consensusParams, bool fCheckPOW = true, bool fCheckMerkleRoot = true, bool fCheckSig=true);
bool GetBlockPublicKey(const CBlock& block, std::vector<unsigned char>& vchPubKey);
bool SignBlock(std::shared_ptr<CBlock> pblock, CWallet& wallet, const CAmount& nTotalFees, uint32_t nTime);
bool CheckCanonicalBlockSignature(const std::shared_ptr<const CBlock> pblock);
bool CheckIndexProof(const CBlockIndex& block, const Consensus::Params& consensusParams);

/** Context-dependent validity checks.
 *  By "context", we mean only the previous block headers, but not the UTXO
 *  set; UTXO-related validity checks are done in ConnectBlock(). */
bool ContextualCheckBlockHeader(const CBlockHeader& block, CValidationState& state, const Consensus::Params& consensusParams, const CBlockIndex* pindexPrev, int64_t nAdjustedTime);
bool ContextualCheckBlock(const CBlock& block, CValidationState& state, const Consensus::Params& consensusParams, const CBlockIndex* pindexPrev);

/** Apply the effects of this block (with given index) on the UTXO set represented by coins.
 *  Validity checks that depend on the UTXO set are also done; ConnectBlock()
 *  can fail if those validity checks fail (among other reasons). */
bool ConnectBlock(const CBlock& block, CValidationState& state, CBlockIndex* pindex, CCoinsViewCache& coins,
                  const CChainParams& chainparams, bool fJustCheck = false);

/** Undo the effects of this block (with given index) on the UTXO set represented by coins.
 *  In case pfClean is provided, operation will try to be tolerant about errors, and *pfClean
 *  will be true if no problems were found. Otherwise, the return value will be false in case
 *  of problems. Note that in any case, coins may be modified. */
bool DisconnectBlock(const CBlock& block, CValidationState& state, const CBlockIndex* pindex, CCoinsViewCache& coins, bool* pfClean = NULL);

/** Check a block is completely valid from start to finish (only works on top of our current best block, with cs_main held) */
bool TestBlockValidity(CValidationState& state, const CChainParams& chainparams, const CBlock& block, CBlockIndex* pindexPrev, bool fCheckPOW = true, bool fCheckMerkleRoot = true);

/** Check whether witness commitments are required for block. */
bool IsWitnessEnabled(const CBlockIndex* pindexPrev, const Consensus::Params& params);

/** When there are blocks in the active chain with missing data, rewind the chainstate and remove them from the block index */
bool RewindBlockIndex(const CChainParams& params);

/** Update uncommitted block structures (currently: only the witness nonce). This is safe for submitted blocks. */
void UpdateUncommittedBlockStructures(CBlock& block, const CBlockIndex* pindexPrev, const Consensus::Params& consensusParams);

/** Produce the necessary coinbase commitment for a block (modifies the hash, don't call for mined blocks). */
std::vector<unsigned char> GenerateCoinbaseCommitment(CBlock& block, const CBlockIndex* pindexPrev, const Consensus::Params& consensusParams, bool fProofOfStake=false);

/** RAII wrapper for VerifyDB: Verify consistency of the block and coin databases */
class CVerifyDB {
public:
    CVerifyDB();
    ~CVerifyDB();
    bool VerifyDB(const CChainParams& chainparams, CCoinsView *coinsview, int nCheckLevel, int nCheckDepth);
};

/** Find the last common block between the parameter chain and a locator. */
CBlockIndex* FindForkInGlobalIndex(const CChain& chain, const CBlockLocator& locator);

/** Mark a block as precious and reorganize. */
bool PreciousBlock(CValidationState& state, const CChainParams& params, CBlockIndex *pindex);

/** Mark a block as invalid. */
bool InvalidateBlock(CValidationState& state, const CChainParams& chainparams, CBlockIndex *pindex);

/** Remove invalidity status from a block and its descendants. */
bool ResetBlockFailureFlags(CBlockIndex *pindex);

/** The currently-connected chain of blocks (protected by cs_main). */
extern CChain chainActive;

/** Global variable that points to the active CCoinsView (protected by cs_main) */
extern CCoinsViewCache *pcoinsTip;

/** Global variable that points to the active block tree (protected by cs_main) */
extern CBlockTreeDB *pblocktree;

/**
 * Return the spend height, which is one more than the inputs.GetBestBlock().
 * While checking, GetBestBlock() refers to the parent block. (protected by cs_main)
 * This is also true for mempool checks.
 */
int GetSpendHeight(const CCoinsViewCache& inputs);

extern VersionBitsCache versionbitscache;

/**
 * Determine what nVersion a new block should use.
 */
int32_t ComputeBlockVersion(const CBlockIndex* pindexPrev, const Consensus::Params& params);

/** Reject codes greater or equal to this can be returned by AcceptToMemPool
 * for transactions, to signal internal conditions. They cannot and should not
 * be sent over the P2P network.
 */
static const unsigned int REJECT_INTERNAL = 0x100;
/** Too high fee. Can not be triggered by P2P transactions */
static const unsigned int REJECT_HIGHFEE = 0x100;
/** Transaction is already known (either in mempool or blockchain) */
static const unsigned int REJECT_ALREADY_KNOWN = 0x101;
/** Transaction conflicts with a transaction already known */
static const unsigned int REJECT_CONFLICT = 0x102;

/** Get block file info entry for one block file */
CBlockFileInfo* GetBlockFileInfo(size_t n);

/** Dump the mempool to disk. */
void DumpMempool();

/** Load the mempool from disk. */
bool LoadMempool();

//////////////////////////////////////////////////////// qtum
std::vector<ResultExecute> callContract(const dev::Address& addrContract, std::vector<unsigned char> opcode, const dev::Address& sender = dev::Address());

bool CheckMinGasPrice(std::vector<EthTransactionParams>& etps, const uint64_t& minGasPrice);

struct ByteCodeExecResult;

void EnforceContractVoutLimit(ByteCodeExecResult& bcer, ByteCodeExecResult& bcerOut, const dev::h256& oldHashQtumRoot,
    const dev::h256& oldHashStateRoot, const std::vector<QtumTransaction>& transactions);

void writeVMlog(const std::vector<ResultExecute>& res, const CTransaction& tx = CTransaction(), const CBlock& block = CBlock());

struct EthTransactionParams{
    VersionVM version;
    dev::u256 gasLimit;
    dev::u256 gasPrice;
    valtype code;
    dev::Address receiveAddress;

    bool operator!=(EthTransactionParams etp){
        if(this->version.toRaw() != etp.version.toRaw() || this->gasLimit != etp.gasLimit ||
        this->gasPrice != etp.gasPrice || this->code != etp.code ||
        this->receiveAddress != etp.receiveAddress)
            return true;
        return false;
    }
};

struct ByteCodeExecResult{
    uint64_t usedGas = 0;
    CAmount refundSender = 0;
    std::vector<CTxOut> refundOutputs;
    std::vector<CTransaction> valueTransfers;
};

class QtumTxConverter{

public:

    QtumTxConverter(CTransaction tx, CCoinsViewCache* v = NULL, const std::vector<CTransactionRef>* blockTxs = NULL) : txBit(tx), view(v), blockTransactions(blockTxs){}

    ExtractQtumTX extractionQtumTransactions();

private:

    bool receiveStack(const CScript& scriptPubKey);

    EthTransactionParams parseEthTXParams();

    QtumTransaction createEthTX(const EthTransactionParams& etp, const uint32_t nOut);

    const CTransaction txBit;
    const CCoinsViewCache* view;
    std::vector<valtype> stack;
    opcodetype opcode;
    const std::vector<CTransactionRef> *blockTransactions;

};

class ByteCodeExec {

public:

    ByteCodeExec(const CBlock& _block, std::vector<QtumTransaction> _txs, const uint64_t _blockGasLimit) : txs(_txs), block(_block), blockGasLimit(_blockGasLimit) {}

    bool performByteCode(dev::eth::Permanence type = dev::eth::Permanence::Committed);

    ByteCodeExecResult processingResults();

    std::vector<ResultExecute>& getResult(){ return result; }

private:

    dev::eth::EnvInfo BuildEVMEnvironment();

    dev::Address EthAddrFromScript(const CScript& scriptIn);

    std::vector<QtumTransaction> txs;

    std::vector<ResultExecute> result;

    const CBlock& block;

    const uint64_t blockGasLimit;

};
////////////////////////////////////////////////////////

#endif // BITCOIN_VALIDATION_H<|MERGE_RESOLUTION|>--- conflicted
+++ resolved
@@ -71,16 +71,11 @@
 struct PrecomputedTransactionData;
 struct LockPoints;
 
-<<<<<<< HEAD
 /** Default block gas limit (might be changed by DGP later), 40M for now **/
 static const uint64_t DEFAULT_BLOCK_GASLIMIT = 40e8;
 
 /** Minimum gas limit that is allowed in a transaction within a block - prevent various types of tx and mempool spam **/
 static const uint64_t MINIMUM_GAS_LIMIT = 10000;
-=======
-/** Default block gas limit (might be changed by DGP later) **/
-// static const uint64_t DEFAULT_BLOCK_GASLIMIT = 5e8;
->>>>>>> 9119339b
 
 /** Default for DEFAULT_WHITELISTRELAY. */
 static const bool DEFAULT_WHITELISTRELAY = true;
