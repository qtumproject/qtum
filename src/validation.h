// Copyright (c) 2009-2010 Satoshi Nakamoto
// Copyright (c) 2009-2016 The Bitcoin Core developers
// Distributed under the MIT software license, see the accompanying
// file COPYING or http://www.opensource.org/licenses/mit-license.php.

#ifndef BITCOIN_VALIDATION_H
#define BITCOIN_VALIDATION_H

#if defined(HAVE_CONFIG_H)
#include "config/bitcoin-config.h"
#endif

#include "amount.h"
#include "coins.h"
#include "fs.h"
#include "protocol.h" // For CMessageHeader::MessageStartChars
#include "policy/feerate.h"
#include "script/script_error.h"
#include "sync.h"
#include "versionbits.h"

#include <algorithm>
#include <exception>
#include <map>
#include <set>
#include <stdint.h>
#include <string>
#include <utility>
#include <vector>

#include <atomic>

#include "consensus/consensus.h"

/////////////////////////////////////////// qtum
#include <qtum/qtumstate.h>
#include <qtum/qtumDGP.h>
#include <libethereum/ChainParams.h>
#include <libethashseal/Ethash.h>
#include <libethashseal/GenesisInfo.h>
#include <script/standard.h>
#include <qtum/storageresults.h>


extern std::unique_ptr<QtumState> globalState;
extern std::shared_ptr<dev::eth::SealEngineFace> globalSealEngine;
extern bool fRecordLogOpcodes;
extern bool fIsVMlogFile;
extern bool fGettingValuesDGP;

struct EthTransactionParams;
using valtype = std::vector<unsigned char>;
using ExtractQtumTX = std::pair<std::vector<QtumTransaction>, std::vector<EthTransactionParams>>;
///////////////////////////////////////////

class CBlockIndex;
class CBlockTreeDB;
class CChainParams;
class CCoinsViewDB;
class CInv;
class CConnman;
class CScriptCheck;
class CBlockPolicyEstimator;
class CTxMemPool;
class CValidationState;
class CWallet;
struct CDiskTxPos;
struct ChainTxData;

struct PrecomputedTransactionData;
struct LockPoints;

/** Minimum gas limit that is allowed in a transaction within a block - prevent various types of tx and mempool spam **/
static const uint64_t MINIMUM_GAS_LIMIT = 10000;

static const uint64_t MEMPOOL_MIN_GAS_LIMIT = 22000;

/** Default for DEFAULT_WHITELISTRELAY. */
static const bool DEFAULT_WHITELISTRELAY = true;
/** Default for DEFAULT_WHITELISTFORCERELAY. */
static const bool DEFAULT_WHITELISTFORCERELAY = true;
/** Default for -minrelaytxfee, minimum relay fee for transactions */
static const unsigned int DEFAULT_MIN_RELAY_TX_FEE = 400000;
//! -maxtxfee default
static const CAmount DEFAULT_TRANSACTION_MAXFEE = 1 * COIN;
//! Discourage users to set fees higher than this amount (in satoshis) per kB
static const CAmount HIGH_TX_FEE_PER_KB = 1 * COIN;
//! -maxtxfee will warn if called with a higher fee than this amount (in satoshis)
static const CAmount HIGH_MAX_TX_FEE = 100 * HIGH_TX_FEE_PER_KB;
/** Default for -limitancestorcount, max number of in-mempool ancestors */
static const unsigned int DEFAULT_ANCESTOR_LIMIT = 25;
/** Default for -limitancestorsize, maximum kilobytes of tx + all in-mempool ancestors */
static const unsigned int DEFAULT_ANCESTOR_SIZE_LIMIT = 101;
/** Default for -limitdescendantcount, max number of in-mempool descendants */
static const unsigned int DEFAULT_DESCENDANT_LIMIT = 25;
/** Default for -limitdescendantsize, maximum kilobytes of in-mempool descendants */
static const unsigned int DEFAULT_DESCENDANT_SIZE_LIMIT = 101;
/** Default for -mempoolexpiry, expiration time for mempool transactions in hours */
static const unsigned int DEFAULT_MEMPOOL_EXPIRY = 336;
/** Maximum kilobytes for transactions to store for processing during reorg */
static const unsigned int MAX_DISCONNECTED_TX_POOL_SIZE = 20000;
/** The maximum size of a blk?????.dat file (since 0.8) */
static const unsigned int MAX_BLOCKFILE_SIZE = 0x8000000; // 128 MiB
/** The pre-allocation chunk size for blk?????.dat files (since 0.8) */
static const unsigned int BLOCKFILE_CHUNK_SIZE = 0x1000000; // 16 MiB
/** The pre-allocation chunk size for rev?????.dat files (since 0.8) */
static const unsigned int UNDOFILE_CHUNK_SIZE = 0x100000; // 1 MiB

/** Maximum number of script-checking threads allowed */
static const int MAX_SCRIPTCHECK_THREADS = 16;
/** -par default (number of script-checking threads, 0 = auto) */
static const int DEFAULT_SCRIPTCHECK_THREADS = 0;
/** Number of blocks that can be requested at any given time from a single peer. */
static const int MAX_BLOCKS_IN_TRANSIT_PER_PEER = 16;
/** Timeout in seconds during which a peer must stall block download progress before being disconnected. */
static const unsigned int BLOCK_STALLING_TIMEOUT = 2;
/** Number of headers sent in one getheaders result. We rely on the assumption that if a peer sends
 *  less than this number, we reached its tip. Changing this value is a protocol upgrade. */
static const unsigned int MAX_HEADERS_RESULTS = 2000; //limit to COINBASE_MATURITY-1
/** Maximum depth of blocks we're willing to serve as compact blocks to peers
 *  when requested. For older blocks, a regular BLOCK response will be sent. */
static const int MAX_CMPCTBLOCK_DEPTH = 5;
/** Maximum depth of blocks we're willing to respond to GETBLOCKTXN requests for. */
static const int MAX_BLOCKTXN_DEPTH = 10;
/** Size of the "block download window": how far ahead of our current height do we fetch?
 *  Larger windows tolerate larger download speed differences between peer, but increase the potential
 *  degree of disordering of blocks on disk (which make reindexing and in the future perhaps pruning
 *  harder). We'll probably want to make this a per-peer adaptive value at some point. */
static const unsigned int BLOCK_DOWNLOAD_WINDOW = 1024;
/** Time to wait (in seconds) between writing blocks/block index to disk. */
static const unsigned int DATABASE_WRITE_INTERVAL = 60 * 60;
/** Time to wait (in seconds) between flushing chainstate to disk. */
static const unsigned int DATABASE_FLUSH_INTERVAL = 24 * 60 * 60;
/** Maximum length of reject messages. */
static const unsigned int MAX_REJECT_MESSAGE_LENGTH = 111;
/** Average delay between local address broadcasts in seconds. */
static const unsigned int AVG_LOCAL_ADDRESS_BROADCAST_INTERVAL = 24 * 60 * 60;
/** Average delay between peer address broadcasts in seconds. */
static const unsigned int AVG_ADDRESS_BROADCAST_INTERVAL = 30;
/** Average delay between trickled inventory transmissions in seconds.
 *  Blocks and whitelisted receivers bypass this, outbound peers get half this delay. */
static const unsigned int INVENTORY_BROADCAST_INTERVAL = 5;
/** Maximum number of inventory items to send per transmission.
 *  Limits the impact of low-fee transaction floods. */
static const unsigned int INVENTORY_BROADCAST_MAX = 7 * INVENTORY_BROADCAST_INTERVAL;
/** Average delay between feefilter broadcasts in seconds. */
static const unsigned int AVG_FEEFILTER_BROADCAST_INTERVAL = 10 * 60;
/** Maximum feefilter broadcast delay after significant change. */
static const unsigned int MAX_FEEFILTER_CHANGE_DELAY = 5 * 60;
/** Block download timeout base, expressed in millionths of the block interval (i.e. 10 min) */
static const int64_t BLOCK_DOWNLOAD_TIMEOUT_BASE = 1000000;
/** Additional block download timeout per parallel downloading peer (i.e. 5 min) */
static const int64_t BLOCK_DOWNLOAD_TIMEOUT_PER_PEER = 500000;

static const int64_t DEFAULT_MAX_TIP_AGE = 30 * 24 * 60 * 60; //bitcoin value is 24 hours. Ours is 30 days in case something causes the chain to get stuck in testnet
/** Maximum age of our tip in seconds for us to be considered current for fee estimation */
static const int64_t MAX_FEE_ESTIMATION_TIP_AGE = 3 * 60 * 60;

/** Default for -permitbaremultisig */
static const bool DEFAULT_PERMIT_BAREMULTISIG = true;
static const bool DEFAULT_CHECKPOINTS_ENABLED = true;
static const bool DEFAULT_TXINDEX = false;
static const bool DEFAULT_LOGEVENTS = false;
static const unsigned int DEFAULT_BANSCORE_THRESHOLD = 100;
/** Default for -persistmempool */
static const bool DEFAULT_PERSIST_MEMPOOL = true;
/** Default for -mempoolreplacement */
static const bool DEFAULT_ENABLE_REPLACEMENT = true;
/** Default for using fee filter */
static const bool DEFAULT_FEEFILTER = true;

/** Maximum number of headers to announce when relaying blocks with headers message.*/
static const unsigned int MAX_BLOCKS_TO_ANNOUNCE = 8;

/** Maximum number of unconnecting headers announcements before DoS score */
static const int MAX_UNCONNECTING_HEADERS = 10;

static const bool DEFAULT_PEERBLOOMFILTERS = true;

/** Default for -stopatheight */
static const int DEFAULT_STOPATHEIGHT = 0;

static const uint64_t DEFAULT_GAS_LIMIT_OP_CREATE=2500000;
static const uint64_t DEFAULT_GAS_LIMIT_OP_SEND=250000;
static const CAmount DEFAULT_GAS_PRICE=0.00000040*COIN;
static const CAmount MAX_RPC_GAS_PRICE=0.00000100*COIN;

static const size_t MAX_CONTRACT_VOUTS = 1000; // qtum

struct BlockHasher
{
    size_t operator()(const uint256& hash) const { return hash.GetCheapHash(); }
};

extern CScript COINBASE_FLAGS;
extern CCriticalSection cs_main;
extern CBlockPolicyEstimator feeEstimator;
extern CTxMemPool mempool;
typedef std::unordered_map<uint256, CBlockIndex*, BlockHasher> BlockMap;
extern BlockMap mapBlockIndex;
extern std::set<std::pair<COutPoint, unsigned int>> setStakeSeen;
extern int64_t nLastCoinStakeSearchInterval;
extern uint64_t nLastBlockTx;
extern uint64_t nLastBlockWeight;
extern const std::string strMessageMagic;
extern CWaitableCriticalSection csBestBlock;
extern CConditionVariable cvBlockChange;
extern std::atomic_bool fImporting;
extern bool fReindex;
extern int nScriptCheckThreads;
extern bool fTxIndex;
extern bool fLogEvents;
extern bool fIsBareMultisigStd;
extern bool fRequireStandard;
extern bool fCheckBlockIndex;
extern bool fCheckpointsEnabled;
extern size_t nCoinCacheUsage;
/** A fee rate smaller than this is considered zero fee (for relaying, mining and transaction creation) */
extern CFeeRate minRelayTxFee;
/** Absolute maximum transaction fee (in satoshis) used by wallet and mempool (rejects high fee in sendrawtransaction) */
extern CAmount maxTxFee;
/** If the tip is older than this (in seconds), the node is considered to be in initial block download. */
extern int64_t nMaxTipAge;
extern bool fEnableReplacement;

/** Block hash whose ancestors we will assume to have valid scripts without checking them. */
extern uint256 hashAssumeValid;

/** Minimum work we will assume exists on some valid chain. */
extern arith_uint256 nMinimumChainWork;

/** Best header we've seen so far (used for getheaders queries' starting points). */
extern CBlockIndex *pindexBestHeader;

/** Minimum disk space required - used in CheckDiskSpace() */
static const uint64_t nMinDiskSpace = 52428800;

/** Pruning-related variables and constants */
/** True if any block files have ever been pruned. */
extern bool fHavePruned;
/** True if we're running in -prune mode. */
extern bool fPruneMode;
/** Number of MiB of block files that we're trying to stay below. */
extern uint64_t nPruneTarget;
/** Block files containing a block-height within MIN_BLOCKS_TO_KEEP of chainActive.Tip() will not be pruned. */
static const unsigned int MIN_BLOCKS_TO_KEEP = 288;

static const signed int DEFAULT_CHECKBLOCKS = 6;
static const unsigned int DEFAULT_CHECKLEVEL = 3;

// Require that user allocate at least 550MB for block & undo files (blk???.dat and rev???.dat)
// At 1MB per block, 288 blocks = 288MB.
// Add 15% for Undo data = 331MB
// Add 20% for Orphan block rate = 397MB
// We want the low water mark after pruning to be at least 397 MB and since we prune in
// full block file chunks, we need the high water mark which triggers the prune to be
// one 128MB block file + added 15% undo data = 147MB greater for a total of 545MB
// Setting the target to > than 550MB will make it likely we can respect the target.
static const uint64_t MIN_DISK_SPACE_FOR_BLOCK_FILES = 550 * 1024 * 1024;

inline int64_t FutureDrift(uint32_t nTime) { return nTime + 15; }

/** 
 * Process an incoming block. This only returns after the best known valid
 * block is made active. Note that it does not, however, guarantee that the
 * specific block passed to it has been checked for validity!
 *
 * If you want to *possibly* get feedback on whether pblock is valid, you must
 * install a CValidationInterface (see validationinterface.h) - this will have
 * its BlockChecked method called whenever *any* block completes validation.
 *
 * Note that we guarantee that either the proof-of-work is valid on pblock, or
 * (and possibly also) BlockChecked will have been called.
 * 
 * Call without cs_main held.
 *
 * @param[in]   pblock  The block we want to process.
 * @param[in]   fForceProcessing Process this block even if unrequested; used for non-network block sources and whitelisted peers.
 * @param[out]  fNewBlock A boolean which is set to indicate if the block was first received via this call
 * @return True if state.IsValid()
 */
bool ProcessNewBlock(const CChainParams& chainparams, const std::shared_ptr<const CBlock> pblock, bool fForceProcessing, bool* fNewBlock);

/**
 * Process incoming block headers.
 *
 * Call without cs_main held.
 *
 * @param[in]  block The block headers themselves
 * @param[out] state This may be set to an Error state if any error occurred processing them
 * @param[in]  chainparams The params for the chain we want to connect to
 * @param[out] ppindex If set, the pointer will be set to point to the last new block index object for the given headers
 * @param[out] first_invalid First header that fails validation, if one exists
 */
bool ProcessNewBlockHeaders(const std::vector<CBlockHeader>& block, CValidationState& state, const CChainParams& chainparams, const CBlockIndex** ppindex=nullptr, CBlockHeader *first_invalid=nullptr);

/** Check whether enough disk space is available for an incoming block */
bool CheckDiskSpace(uint64_t nAdditionalBytes = 0);
/** Open a block file (blk?????.dat) */
FILE* OpenBlockFile(const CDiskBlockPos &pos, bool fReadOnly = false);
/** Translation to a filesystem path */
fs::path GetBlockPosFilename(const CDiskBlockPos &pos, const char *prefix);
/** Import blocks from an external file */
bool LoadExternalBlockFile(const CChainParams& chainparams, FILE* fileIn, CDiskBlockPos *dbp = nullptr);
/** Ensures we have a genesis block in the block tree, possibly writing one to disk. */
bool LoadGenesisBlock(const CChainParams& chainparams);
/** Load the block tree and coins database from disk,
 * initializing state if we're running with -reindex. */
bool LoadBlockIndex(const CChainParams& chainparams);
/** Update the chain tip based on database information. */
bool LoadChainTip(const CChainParams& chainparams);
/** Unload database information */
void UnloadBlockIndex();
/** Run an instance of the script checking thread */
void ThreadScriptCheck();
/** Check whether we are doing an initial block download (synchronizing from disk or network) */
bool IsInitialBlockDownload();
/** Retrieve a transaction (from memory pool, or from disk, if possible) */
bool GetTransaction(const uint256 &hash, CTransactionRef &tx, const Consensus::Params& params, uint256 &hashBlock, bool fAllowSlow = false);
/** Find the best known block, and make it the tip of the block chain */
bool ActivateBestChain(CValidationState& state, const CChainParams& chainparams, std::shared_ptr<const CBlock> pblock = std::shared_ptr<const CBlock>());
CAmount GetBlockSubsidy(int nHeight, const Consensus::Params& consensusParams);

/** Guess verification progress (as a fraction between 0.0=genesis and 1.0=current tip). */
double GuessVerificationProgress(const ChainTxData& data, CBlockIndex* pindex);

/**
 *  Mark one block file as pruned.
 */
void PruneOneBlockFile(const int fileNumber);

/**
 *  Actually unlink the specified files
 */
void UnlinkPrunedFiles(const std::set<int>& setFilesToPrune);

/** Create a new block index entry for a given block hash */
CBlockIndex * InsertBlockIndex(uint256 hash);
/** Flush all state, indexes and buffers to disk. */
void FlushStateToDisk();
/** Prune block files and flush state to disk. */
void PruneAndFlush();
/** Prune block files up to a given height */
void PruneBlockFilesManual(int nManualPruneHeight);
/** Check if the transaction is confirmed in N previous blocks */
bool IsConfirmedInNPrevBlocks(const CDiskTxPos& txindex, const CBlockIndex* pindexFrom, int nMaxDepth, int& nActualDepth);


/** (try to) add transaction to memory pool
 * plTxnReplaced will be appended to with all transactions replaced from mempool **/
bool AcceptToMemoryPool(CTxMemPool& pool, CValidationState &state, const CTransactionRef &tx, bool fLimitFree,
<<<<<<< HEAD
                        bool* pfMissingInputs, std::list<CTransactionRef>* plTxnReplaced = NULL,
                        bool fOverrideMempoolLimit=false, const CAmount nAbsurdFee=0, bool rawTx = false);

/** (try to) add transaction to memory pool with a specified acceptance time **/
bool AcceptToMemoryPoolWithTime(CTxMemPool& pool, CValidationState &state, const CTransactionRef &tx, bool fLimitFree,
                        bool* pfMissingInputs, int64_t nAcceptTime, std::list<CTransactionRef>* plTxnReplaced = NULL,
                        bool fOverrideMempoolLimit=false, const CAmount nAbsurdFee=0, bool rawTx = false);
=======
                        bool* pfMissingInputs, std::list<CTransactionRef>* plTxnReplaced = nullptr,
                        bool fOverrideMempoolLimit=false, const CAmount nAbsurdFee=0);
>>>>>>> e141898d

/** Convert CValidationState to a human-readable message for logging */
std::string FormatStateMessage(const CValidationState &state);

/** Get the BIP9 state for a given deployment at the current tip. */
ThresholdState VersionBitsTipState(const Consensus::Params& params, Consensus::DeploymentPos pos);

//////////////////////////////////////////////////////////// // qtum
struct CHeightTxIndexIteratorKey {
    unsigned int height;

    size_t GetSerializeSize(int nType, int nVersion) const {
        return 4;
    }
    template<typename Stream>
    void Serialize(Stream& s) const {
        ser_writedata32be(s, height);
    }
    template<typename Stream>
    void Unserialize(Stream& s) {
        height = ser_readdata32be(s);
    }

    CHeightTxIndexIteratorKey(unsigned int _height) {
        height = _height;
    }

    CHeightTxIndexIteratorKey() {
        SetNull();
    }

    void SetNull() {
        height = 0;
    }
};

struct CHeightTxIndexKey {
    unsigned int height;
    dev::h160 address;

    size_t GetSerializeSize(int nType, int nVersion) const {
        return 24;
    }
    template<typename Stream>
    void Serialize(Stream& s) const {
        ser_writedata32be(s, height);
        s << address.asBytes();
    }
    template<typename Stream>
    void Unserialize(Stream& s) {
        height = ser_readdata32be(s);
        valtype tmp;
        s >> tmp;
        address = dev::h160(tmp);
    }

    CHeightTxIndexKey(unsigned int _height, dev::h160 _address) {
        height = _height;
        address = _address;
    }

    CHeightTxIndexKey() {
        SetNull();
    }

    void SetNull() {
        height = 0;
        address.clear();
    }
};

////////////////////////////////////////////////////////////

/** Get the numerical statistics for the BIP9 state for a given deployment at the current tip. */
BIP9Stats VersionBitsTipStatistics(const Consensus::Params& params, Consensus::DeploymentPos pos);

/** Get the block height at which the BIP9 deployment switched into the state for the block building on the current tip. */
int VersionBitsTipStateSinceHeight(const Consensus::Params& params, Consensus::DeploymentPos pos);


/** Apply the effects of this transaction on the UTXO set represented by view */
void UpdateCoins(const CTransaction& tx, CCoinsViewCache& inputs, int nHeight);

/** Transaction validation functions */

/**
 * Check if transaction will be final in the next block to be created.
 *
 * Calls IsFinalTx() with current block height and appropriate block time.
 *
 * See consensus/consensus.h for flag definitions.
 */
bool CheckFinalTx(const CTransaction &tx, int flags = -1);

/**
 * Test whether the LockPoints height and time are still valid on the current chain
 */
bool TestLockPointValidity(const LockPoints* lp);

/**
 * Check if transaction will be BIP 68 final in the next block to be created.
 *
 * Simulates calling SequenceLocks() with data from the tip of the current active chain.
 * Optionally stores in LockPoints the resulting height and time calculated and the hash
 * of the block needed for calculation or skips the calculation and uses the LockPoints
 * passed in for evaluation.
 * The LockPoints should not be considered valid if CheckSequenceLocks returns false.
 *
 * See consensus/consensus.h for flag definitions.
 */
bool CheckSequenceLocks(const CTransaction &tx, int flags, LockPoints* lp = nullptr, bool useExistingLockPoints = false);

/**
 * Closure representing one script verification
 * Note that this stores references to the spending transaction 
 */
class CScriptCheck
{
private:
    CScript scriptPubKey;
    CAmount amount;
    const CTransaction *ptxTo;
    unsigned int nIn;
    unsigned int nFlags;
    bool cacheStore;
    ScriptError error;
    PrecomputedTransactionData *txdata;

public:
    CScriptCheck(): amount(0), ptxTo(0), nIn(0), nFlags(0), cacheStore(false), error(SCRIPT_ERR_UNKNOWN_ERROR) {}
    CScriptCheck(const CScript& scriptPubKeyIn, const CAmount amountIn, const CTransaction& txToIn, unsigned int nInIn, unsigned int nFlagsIn, bool cacheIn, PrecomputedTransactionData* txdataIn) :
        scriptPubKey(scriptPubKeyIn), amount(amountIn),
        ptxTo(&txToIn), nIn(nInIn), nFlags(nFlagsIn), cacheStore(cacheIn), error(SCRIPT_ERR_UNKNOWN_ERROR), txdata(txdataIn) { }

    bool operator()();

    void swap(CScriptCheck &check) {
        scriptPubKey.swap(check.scriptPubKey);
        std::swap(ptxTo, check.ptxTo);
        std::swap(amount, check.amount);
        std::swap(nIn, check.nIn);
        std::swap(nFlags, check.nFlags);
        std::swap(cacheStore, check.cacheStore);
        std::swap(error, check.error);
        std::swap(txdata, check.txdata);
    }

    ScriptError GetScriptError() const { return error; }
};

/** Initializes the script-execution cache */
void InitScriptExecutionCache();


/** Functions for disk access for blocks */
//Template function that read the whole block or the header only depending on the type (CBlock or CBlockHeader)
template <typename Block>
bool ReadBlockFromDisk(Block& block, const CDiskBlockPos& pos, const Consensus::Params& consensusParams);
bool ReadBlockFromDisk(CBlock& block, const CBlockIndex* pindex, const Consensus::Params& consensusParams);
bool ReadFromDisk(CBlockHeader& block, unsigned int nFile, unsigned int nBlockPos);
bool ReadFromDisk(CMutableTransaction& tx, CDiskTxPos& txindex, CBlockTreeDB& txdb, COutPoint prevout);
bool CheckIndexProof(const CBlockIndex& block, const Consensus::Params& consensusParams);

/** Functions for validating blocks and updating the block tree */

/** Context-independent validity checks */
bool CheckBlock(const CBlock& block, CValidationState& state, const Consensus::Params& consensusParams, bool fCheckPOW = true, bool fCheckMerkleRoot = true, bool fCheckSig=true);
bool GetBlockPublicKey(const CBlock& block, std::vector<unsigned char>& vchPubKey);
bool SignBlock(std::shared_ptr<CBlock> pblock, CWallet& wallet, const CAmount& nTotalFees, uint32_t nTime);
bool CheckCanonicalBlockSignature(const std::shared_ptr<const CBlock> pblock);
/** Check a block is completely valid from start to finish (only works on top of our current best block, with cs_main held) */
bool TestBlockValidity(CValidationState& state, const CChainParams& chainparams, const CBlock& block, CBlockIndex* pindexPrev, bool fCheckPOW = true, bool fCheckMerkleRoot = true);

/** Check whether witness commitments are required for block. */
bool IsWitnessEnabled(const CBlockIndex* pindexPrev, const Consensus::Params& params);

/** When there are blocks in the active chain with missing data, rewind the chainstate and remove them from the block index */
bool RewindBlockIndex(const CChainParams& params);

/** Update uncommitted block structures (currently: only the witness nonce). This is safe for submitted blocks. */
void UpdateUncommittedBlockStructures(CBlock& block, const CBlockIndex* pindexPrev, const Consensus::Params& consensusParams);

/** Produce the necessary coinbase commitment for a block (modifies the hash, don't call for mined blocks). */
std::vector<unsigned char> GenerateCoinbaseCommitment(CBlock& block, const CBlockIndex* pindexPrev, const Consensus::Params& consensusParams, bool fProofOfStake=false);

/** RAII wrapper for VerifyDB: Verify consistency of the block and coin databases */
class CVerifyDB {
public:
    CVerifyDB();
    ~CVerifyDB();
    bool VerifyDB(const CChainParams& chainparams, CCoinsView *coinsview, int nCheckLevel, int nCheckDepth);
};

/** Replay blocks that aren't fully applied to the database. */
bool ReplayBlocks(const CChainParams& params, CCoinsView* view);

/** Find the last common block between the parameter chain and a locator. */
CBlockIndex* FindForkInGlobalIndex(const CChain& chain, const CBlockLocator& locator);

/** Mark a block as precious and reorganize. */
bool PreciousBlock(CValidationState& state, const CChainParams& params, CBlockIndex *pindex);

/** Mark a block as invalid. */
bool InvalidateBlock(CValidationState& state, const CChainParams& chainparams, CBlockIndex *pindex);

/** Remove invalidity status from a block and its descendants. */
bool ResetBlockFailureFlags(CBlockIndex *pindex);

/** The currently-connected chain of blocks (protected by cs_main). */
extern CChain chainActive;

/** Global variable that points to the coins database (protected by cs_main) */
extern CCoinsViewDB *pcoinsdbview;

/** Global variable that points to the active CCoinsView (protected by cs_main) */
extern CCoinsViewCache *pcoinsTip;

/** Global variable that points to the active block tree (protected by cs_main) */
extern CBlockTreeDB *pblocktree;

extern StorageResults *pstorageresult;

/**
 * Return the spend height, which is one more than the inputs.GetBestBlock().
 * While checking, GetBestBlock() refers to the parent block. (protected by cs_main)
 * This is also true for mempool checks.
 */
int GetSpendHeight(const CCoinsViewCache& inputs);

extern VersionBitsCache versionbitscache;

/**
 * Determine what nVersion a new block should use.
 */
int32_t ComputeBlockVersion(const CBlockIndex* pindexPrev, const Consensus::Params& params);

/** Reject codes greater or equal to this can be returned by AcceptToMemPool
 * for transactions, to signal internal conditions. They cannot and should not
 * be sent over the P2P network.
 */
static const unsigned int REJECT_INTERNAL = 0x100;
/** Too high fee. Can not be triggered by P2P transactions */
static const unsigned int REJECT_HIGHFEE = 0x100;

/** Get block file info entry for one block file */
CBlockFileInfo* GetBlockFileInfo(size_t n);

/** Dump the mempool to disk. */
void DumpMempool();

/** Load the mempool from disk. */
bool LoadMempool();


bool CheckReward(const CBlock& block, CValidationState& state, int nHeight, const Consensus::Params& consensusParams, CAmount nFees, CAmount gasRefunds, CAmount nActualStakeReward, const std::vector<CTxOut>& vouts);

//////////////////////////////////////////////////////// qtum
std::vector<ResultExecute> CallContract(const dev::Address& addrContract, std::vector<unsigned char> opcode, const dev::Address& sender = dev::Address(), uint64_t gasLimit=0);

bool CheckSenderScript(const CCoinsViewCache& view, const CTransaction& tx);

bool CheckMinGasPrice(std::vector<EthTransactionParams>& etps, const uint64_t& minGasPrice);

struct ByteCodeExecResult;

void EnforceContractVoutLimit(ByteCodeExecResult& bcer, ByteCodeExecResult& bcerOut, const dev::h256& oldHashQtumRoot,
    const dev::h256& oldHashStateRoot, const std::vector<QtumTransaction>& transactions);

void writeVMlog(const std::vector<ResultExecute>& res, const CTransaction& tx = CTransaction(), const CBlock& block = CBlock());

struct EthTransactionParams{
    VersionVM version;
    dev::u256 gasLimit;
    dev::u256 gasPrice;
    valtype code;
    dev::Address receiveAddress;

    bool operator!=(EthTransactionParams etp){
        if(this->version.toRaw() != etp.version.toRaw() || this->gasLimit != etp.gasLimit ||
        this->gasPrice != etp.gasPrice || this->code != etp.code ||
        this->receiveAddress != etp.receiveAddress)
            return true;
        return false;
    }
};

struct ByteCodeExecResult{
    uint64_t usedGas = 0;
    CAmount refundSender = 0;
    std::vector<CTxOut> refundOutputs;
    std::vector<CTransaction> valueTransfers;
};

class QtumTxConverter{

public:

    QtumTxConverter(CTransaction tx, CCoinsViewCache* v = NULL, const std::vector<CTransactionRef>* blockTxs = NULL) : txBit(tx), view(v), blockTransactions(blockTxs){}

    bool extractionQtumTransactions(ExtractQtumTX& qtumTx);

private:

    bool receiveStack(const CScript& scriptPubKey);

    bool parseEthTXParams(EthTransactionParams& params);

    QtumTransaction createEthTX(const EthTransactionParams& etp, const uint32_t nOut);

    const CTransaction txBit;
    const CCoinsViewCache* view;
    std::vector<valtype> stack;
    opcodetype opcode;
    const std::vector<CTransactionRef> *blockTransactions;

};

class ByteCodeExec {

public:

    ByteCodeExec(const CBlock& _block, std::vector<QtumTransaction> _txs, const uint64_t _blockGasLimit) : txs(_txs), block(_block), blockGasLimit(_blockGasLimit) {}

    bool performByteCode(dev::eth::Permanence type = dev::eth::Permanence::Committed);

    bool processingResults(ByteCodeExecResult& result);

    std::vector<ResultExecute>& getResult(){ return result; }

private:

    dev::eth::EnvInfo BuildEVMEnvironment();

    dev::Address EthAddrFromScript(const CScript& scriptIn);

    std::vector<QtumTransaction> txs;

    std::vector<ResultExecute> result;

    const CBlock& block;

    const uint64_t blockGasLimit;

};
////////////////////////////////////////////////////////

#endif // BITCOIN_VALIDATION_H<|MERGE_RESOLUTION|>--- conflicted
+++ resolved
@@ -349,18 +349,8 @@
 /** (try to) add transaction to memory pool
  * plTxnReplaced will be appended to with all transactions replaced from mempool **/
 bool AcceptToMemoryPool(CTxMemPool& pool, CValidationState &state, const CTransactionRef &tx, bool fLimitFree,
-<<<<<<< HEAD
-                        bool* pfMissingInputs, std::list<CTransactionRef>* plTxnReplaced = NULL,
+                        bool* pfMissingInputs, std::list<CTransactionRef>* plTxnReplaced = nullptr,
                         bool fOverrideMempoolLimit=false, const CAmount nAbsurdFee=0, bool rawTx = false);
-
-/** (try to) add transaction to memory pool with a specified acceptance time **/
-bool AcceptToMemoryPoolWithTime(CTxMemPool& pool, CValidationState &state, const CTransactionRef &tx, bool fLimitFree,
-                        bool* pfMissingInputs, int64_t nAcceptTime, std::list<CTransactionRef>* plTxnReplaced = NULL,
-                        bool fOverrideMempoolLimit=false, const CAmount nAbsurdFee=0, bool rawTx = false);
-=======
-                        bool* pfMissingInputs, std::list<CTransactionRef>* plTxnReplaced = nullptr,
-                        bool fOverrideMempoolLimit=false, const CAmount nAbsurdFee=0);
->>>>>>> e141898d
 
 /** Convert CValidationState to a human-readable message for logging */
 std::string FormatStateMessage(const CValidationState &state);
