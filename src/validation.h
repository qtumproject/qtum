// Copyright (c) 2009-2010 Satoshi Nakamoto
<<<<<<< HEAD
// Copyright (c) 2009-2017 The Bitcoin Core developers
=======
// Copyright (c) 2009-2018 The Bitcoin Core developers
>>>>>>> 228c1378
// Distributed under the MIT software license, see the accompanying
// file COPYING or http://www.opensource.org/licenses/mit-license.php.

#ifndef BITCOIN_VALIDATION_H
#define BITCOIN_VALIDATION_H

#if defined(HAVE_CONFIG_H)
#include <config/bitcoin-config.h>
#endif

#include <amount.h>
#include <coins.h>
#include <fs.h>
#include <protocol.h> // For CMessageHeader::MessageStartChars
#include <policy/feerate.h>
#include <script/script_error.h>
#include <sync.h>
#include <versionbits.h>

#include <algorithm>
#include <exception>
#include <map>
#include <memory>
#include <set>
#include <stdint.h>
#include <string>
#include <utility>
#include <vector>

#include <atomic>

#include <consensus/consensus.h>

/////////////////////////////////////////// qtum
#include <qtum/qtumstate.h>
#include <qtum/qtumDGP.h>
#include <libethereum/ChainParams.h>
#include <libethashseal/Ethash.h>
#include <libethashseal/GenesisInfo.h>
#include <script/standard.h>
#include <qtum/storageresults.h>


extern std::unique_ptr<QtumState> globalState;
extern std::shared_ptr<dev::eth::SealEngineFace> globalSealEngine;
extern bool fRecordLogOpcodes;
extern bool fIsVMlogFile;
extern bool fGettingValuesDGP;

struct EthTransactionParams;
using valtype = std::vector<unsigned char>;
using ExtractQtumTX = std::pair<std::vector<QtumTransaction>, std::vector<EthTransactionParams>>;
///////////////////////////////////////////

class CBlockIndex;
class CBlockTreeDB;
class CChainParams;
class CCoinsViewDB;
class CInv;
class CConnman;
class CScriptCheck;
class CBlockPolicyEstimator;
class CTxMemPool;
class CValidationState;
class CWallet;
struct CDiskTxPos;
struct ChainTxData;

struct PrecomputedTransactionData;
struct LockPoints;

/** Minimum gas limit that is allowed in a transaction within a block - prevent various types of tx and mempool spam **/
static const uint64_t MINIMUM_GAS_LIMIT = 10000;

static const uint64_t MEMPOOL_MIN_GAS_LIMIT = 22000;

/** Default for -whitelistrelay. */
static const bool DEFAULT_WHITELISTRELAY = true;
/** Default for -whitelistforcerelay. */
static const bool DEFAULT_WHITELISTFORCERELAY = true;
/** Default for -minrelaytxfee, minimum relay fee for transactions */
static const unsigned int DEFAULT_MIN_RELAY_TX_FEE = 400000;
//! -maxtxfee default
static const CAmount DEFAULT_TRANSACTION_MAXFEE = 1 * COIN;
//! Discourage users to set fees higher than this amount (in satoshis) per kB
static const CAmount HIGH_TX_FEE_PER_KB = 1 * COIN;
//! -maxtxfee will warn if called with a higher fee than this amount (in satoshis)
static const CAmount HIGH_MAX_TX_FEE = 100 * HIGH_TX_FEE_PER_KB;
/** Default for -limitancestorcount, max number of in-mempool ancestors */
static const unsigned int DEFAULT_ANCESTOR_LIMIT = 25;
/** Default for -limitancestorsize, maximum kilobytes of tx + all in-mempool ancestors */
static const unsigned int DEFAULT_ANCESTOR_SIZE_LIMIT = 101;
/** Default for -limitdescendantcount, max number of in-mempool descendants */
static const unsigned int DEFAULT_DESCENDANT_LIMIT = 25;
/** Default for -limitdescendantsize, maximum kilobytes of in-mempool descendants */
static const unsigned int DEFAULT_DESCENDANT_SIZE_LIMIT = 101;
/** Default for -mempoolexpiry, expiration time for mempool transactions in hours */
static const unsigned int DEFAULT_MEMPOOL_EXPIRY = 336;
/** Maximum kilobytes for transactions to store for processing during reorg */
static const unsigned int MAX_DISCONNECTED_TX_POOL_SIZE = 20000;
/** The maximum size of a blk?????.dat file (since 0.8) */
static const unsigned int MAX_BLOCKFILE_SIZE = 0x8000000; // 128 MiB
/** The pre-allocation chunk size for blk?????.dat files (since 0.8) */
static const unsigned int BLOCKFILE_CHUNK_SIZE = 0x1000000; // 16 MiB
/** The pre-allocation chunk size for rev?????.dat files (since 0.8) */
static const unsigned int UNDOFILE_CHUNK_SIZE = 0x100000; // 1 MiB

/** Maximum number of script-checking threads allowed */
static const int MAX_SCRIPTCHECK_THREADS = 16;
/** -par default (number of script-checking threads, 0 = auto) */
static const int DEFAULT_SCRIPTCHECK_THREADS = 0;
/** Number of blocks that can be requested at any given time from a single peer. */
static const int MAX_BLOCKS_IN_TRANSIT_PER_PEER = 16;
/** Timeout in seconds during which a peer must stall block download progress before being disconnected. */
static const unsigned int BLOCK_STALLING_TIMEOUT = 2;
/** Number of headers sent in one getheaders result. We rely on the assumption that if a peer sends
 *  less than this number, we reached its tip. Changing this value is a protocol upgrade. */
static const unsigned int MAX_HEADERS_RESULTS = 2000; //limit to COINBASE_MATURITY-1
/** Maximum depth of blocks we're willing to serve as compact blocks to peers
 *  when requested. For older blocks, a regular BLOCK response will be sent. */
static const int MAX_CMPCTBLOCK_DEPTH = 5;
/** Maximum depth of blocks we're willing to respond to GETBLOCKTXN requests for. */
static const int MAX_BLOCKTXN_DEPTH = 10;
/** Size of the "block download window": how far ahead of our current height do we fetch?
 *  Larger windows tolerate larger download speed differences between peer, but increase the potential
 *  degree of disordering of blocks on disk (which make reindexing and pruning harder). We'll probably
 *  want to make this a per-peer adaptive value at some point. */
static const unsigned int BLOCK_DOWNLOAD_WINDOW = 1024;
/** Time to wait (in seconds) between writing blocks/block index to disk. */
static const unsigned int DATABASE_WRITE_INTERVAL = 60 * 60;
/** Time to wait (in seconds) between flushing chainstate to disk. */
static const unsigned int DATABASE_FLUSH_INTERVAL = 24 * 60 * 60;
/** Maximum length of reject messages. */
static const unsigned int MAX_REJECT_MESSAGE_LENGTH = 111;
/** Block download timeout base, expressed in millionths of the block interval (i.e. 10 min) */
static const int64_t BLOCK_DOWNLOAD_TIMEOUT_BASE = 1000000;
/** Additional block download timeout per parallel downloading peer (i.e. 5 min) */
static const int64_t BLOCK_DOWNLOAD_TIMEOUT_PER_PEER = 500000;

static const int64_t DEFAULT_MAX_TIP_AGE = 30 * 24 * 60 * 60; //bitcoin value is 24 hours. Ours is 30 days in case something causes the chain to get stuck in testnet
/** Maximum age of our tip in seconds for us to be considered current for fee estimation */
static const int64_t MAX_FEE_ESTIMATION_TIP_AGE = 3 * 60 * 60;

/** Default for -permitbaremultisig */
static const bool DEFAULT_PERMIT_BAREMULTISIG = true;
static const bool DEFAULT_CHECKPOINTS_ENABLED = true;
static const bool DEFAULT_TXINDEX = false;
static const bool DEFAULT_LOGEVENTS = false;
static const unsigned int DEFAULT_BANSCORE_THRESHOLD = 100;
/** Default for -persistmempool */
static const bool DEFAULT_PERSIST_MEMPOOL = true;
/** Default for -mempoolreplacement */
static const bool DEFAULT_ENABLE_REPLACEMENT = true;
/** Default for using fee filter */
static const bool DEFAULT_FEEFILTER = true;

/** Maximum number of headers to announce when relaying blocks with headers message.*/
static const unsigned int MAX_BLOCKS_TO_ANNOUNCE = 8;

/** Maximum number of unconnecting headers announcements before DoS score */
static const int MAX_UNCONNECTING_HEADERS = 10;

static const bool DEFAULT_PEERBLOOMFILTERS = true;

/** Default for -stopatheight */
static const int DEFAULT_STOPATHEIGHT = 0;

static const uint64_t DEFAULT_GAS_LIMIT_OP_CREATE=2500000;
static const uint64_t DEFAULT_GAS_LIMIT_OP_SEND=250000;
static const CAmount DEFAULT_GAS_PRICE=0.00000040*COIN;
static const CAmount MAX_RPC_GAS_PRICE=0.00000100*COIN;

static const size_t MAX_CONTRACT_VOUTS = 1000; // qtum

struct BlockHasher
{
    size_t operator()(const uint256& hash) const { return hash.GetCheapHash(); }
};

extern CScript COINBASE_FLAGS;
extern CCriticalSection cs_main;
extern CBlockPolicyEstimator feeEstimator;
extern CTxMemPool mempool;
extern std::atomic_bool g_is_mempool_loaded;
typedef std::unordered_map<uint256, CBlockIndex*, BlockHasher> BlockMap;
extern BlockMap& mapBlockIndex;
extern std::set<std::pair<COutPoint, unsigned int>>& setStakeSeen;
<<<<<<< HEAD
extern int64_t nLastCoinStakeSearchInterval;
=======
>>>>>>> 228c1378
extern uint64_t nLastBlockTx;
extern uint64_t nLastBlockWeight;
extern const std::string strMessageMagic;
extern CWaitableCriticalSection g_best_block_mutex;
extern CConditionVariable g_best_block_cv;
extern uint256 g_best_block;
extern std::atomic_bool fImporting;
extern std::atomic_bool fReindex;
extern int nScriptCheckThreads;
<<<<<<< HEAD
extern bool fTxIndex;
=======
>>>>>>> 228c1378
extern bool fLogEvents;
extern bool fIsBareMultisigStd;
extern bool fRequireStandard;
extern bool fCheckBlockIndex;
extern bool fCheckpointsEnabled;
extern size_t nCoinCacheUsage;
/** A fee rate smaller than this is considered zero fee (for relaying, mining and transaction creation) */
extern CFeeRate minRelayTxFee;
/** Absolute maximum transaction fee (in satoshis) used by wallet and mempool (rejects high fee in sendrawtransaction) */
extern CAmount maxTxFee;
/** If the tip is older than this (in seconds), the node is considered to be in initial block download. */
extern int64_t nMaxTipAge;
extern bool fEnableReplacement;

/** Block hash whose ancestors we will assume to have valid scripts without checking them. */
extern uint256 hashAssumeValid;

/** Minimum work we will assume exists on some valid chain. */
extern arith_uint256 nMinimumChainWork;

/** Best header we've seen so far (used for getheaders queries' starting points). */
extern CBlockIndex *pindexBestHeader;

/** Minimum disk space required - used in CheckDiskSpace() */
static const uint64_t nMinDiskSpace = 52428800;

/** Pruning-related variables and constants */
/** True if any block files have ever been pruned. */
extern bool fHavePruned;
/** True if we're running in -prune mode. */
extern bool fPruneMode;
/** Number of MiB of block files that we're trying to stay below. */
extern uint64_t nPruneTarget;
/** Block files containing a block-height within MIN_BLOCKS_TO_KEEP of chainActive.Tip() will not be pruned. */
static const unsigned int MIN_BLOCKS_TO_KEEP = 288;
/** Minimum blocks required to signal NODE_NETWORK_LIMITED */
static const unsigned int NODE_NETWORK_LIMITED_MIN_BLOCKS = 288;

static const signed int DEFAULT_CHECKBLOCKS = 6;
static const unsigned int DEFAULT_CHECKLEVEL = 3;

// Require that user allocate at least 550MB for block & undo files (blk???.dat and rev???.dat)
// At 1MB per block, 288 blocks = 288MB.
// Add 15% for Undo data = 331MB
// Add 20% for Orphan block rate = 397MB
// We want the low water mark after pruning to be at least 397 MB and since we prune in
// full block file chunks, we need the high water mark which triggers the prune to be
// one 128MB block file + added 15% undo data = 147MB greater for a total of 545MB
// Setting the target to > than 550MB will make it likely we can respect the target.
static const uint64_t MIN_DISK_SPACE_FOR_BLOCK_FILES = 550 * 1024 * 1024;

inline int64_t FutureDrift(uint32_t nTime) { return nTime + 15; }

/** 
 * Process an incoming block. This only returns after the best known valid
 * block is made active. Note that it does not, however, guarantee that the
 * specific block passed to it has been checked for validity!
 *
 * If you want to *possibly* get feedback on whether pblock is valid, you must
 * install a CValidationInterface (see validationinterface.h) - this will have
 * its BlockChecked method called whenever *any* block completes validation.
 *
 * Note that we guarantee that either the proof-of-work is valid on pblock, or
 * (and possibly also) BlockChecked will have been called.
 *
 * May not be called in a
 * validationinterface callback.
 *
 * @param[in]   pblock  The block we want to process.
 * @param[in]   fForceProcessing Process this block even if unrequested; used for non-network block sources and whitelisted peers.
 * @param[out]  fNewBlock A boolean which is set to indicate if the block was first received via this call
 * @return True if state.IsValid()
 */
bool ProcessNewBlock(const CChainParams& chainparams, const std::shared_ptr<const CBlock> pblock, bool fForceProcessing, bool* fNewBlock) LOCKS_EXCLUDED(cs_main);

/**
 * Process incoming block headers.
 *
 * May not be called in a
 * validationinterface callback.
 *
 * @param[in]  block The block headers themselves
 * @param[out] state This may be set to an Error state if any error occurred processing them
 * @param[in]  chainparams The params for the chain we want to connect to
 * @param[out] ppindex If set, the pointer will be set to point to the last new block index object for the given headers
 * @param[out] first_invalid First header that fails validation, if one exists
 */
bool ProcessNewBlockHeaders(const std::vector<CBlockHeader>& block, CValidationState& state, const CChainParams& chainparams, const CBlockIndex** ppindex = nullptr, CBlockHeader* first_invalid = nullptr) LOCKS_EXCLUDED(cs_main);

/** Check whether enough disk space is available for an incoming block */
bool CheckDiskSpace(uint64_t nAdditionalBytes = 0, bool blocks_dir = false);
/** Open a block file (blk?????.dat) */
FILE* OpenBlockFile(const CDiskBlockPos &pos, bool fReadOnly = false);
/** Translation to a filesystem path */
fs::path GetBlockPosFilename(const CDiskBlockPos &pos, const char *prefix);
/** Import blocks from an external file */
bool LoadExternalBlockFile(const CChainParams& chainparams, FILE* fileIn, CDiskBlockPos *dbp = nullptr);
/** Ensures we have a genesis block in the block tree, possibly writing one to disk. */
bool LoadGenesisBlock(const CChainParams& chainparams);
/** Load the block tree and coins database from disk,
 * initializing state if we're running with -reindex. */
bool LoadBlockIndex(const CChainParams& chainparams) EXCLUSIVE_LOCKS_REQUIRED(cs_main);
/** Update the chain tip based on database information. */
bool LoadChainTip(const CChainParams& chainparams);
/** Unload database information */
void UnloadBlockIndex();
/** Run an instance of the script checking thread */
void ThreadScriptCheck();
/** Check whether we are doing an initial block download (synchronizing from disk or network) */
bool IsInitialBlockDownload();
/** Retrieve a transaction (from memory pool, or from disk, if possible) */
bool GetTransaction(const uint256& hash, CTransactionRef& tx, const Consensus::Params& params, uint256& hashBlock, bool fAllowSlow = false, CBlockIndex* blockIndex = nullptr);
<<<<<<< HEAD
/** Find the best known block, and make it the tip of the block chain */
=======
/**
 * Find the best known block, and make it the tip of the block chain
 *
 * May not be called with cs_main held. May not be called in a
 * validationinterface callback.
 */
>>>>>>> 228c1378
bool ActivateBestChain(CValidationState& state, const CChainParams& chainparams, std::shared_ptr<const CBlock> pblock = std::shared_ptr<const CBlock>());
CAmount GetBlockSubsidy(int nHeight, const Consensus::Params& consensusParams);

/** Guess verification progress (as a fraction between 0.0=genesis and 1.0=current tip). */
double GuessVerificationProgress(const ChainTxData& data, const CBlockIndex* pindex);

/** Calculate the amount of disk space the block & undo files currently use */
uint64_t CalculateCurrentUsage();

/**
 *  Mark one block file as pruned.
 */
void PruneOneBlockFile(const int fileNumber);

/**
 *  Actually unlink the specified files
 */
void UnlinkPrunedFiles(const std::set<int>& setFilesToPrune);

/** Flush all state, indexes and buffers to disk. */
void FlushStateToDisk();
/** Prune block files and flush state to disk. */
void PruneAndFlush();
/** Prune block files up to a given height */
void PruneBlockFilesManual(int nManualPruneHeight);
/** Check if the transaction is confirmed in N previous blocks */
bool IsConfirmedInNPrevBlocks(const CDiskTxPos& txindex, const CBlockIndex* pindexFrom, int nMaxDepth, int& nActualDepth);


/** (try to) add transaction to memory pool
 * plTxnReplaced will be appended to with all transactions replaced from mempool **/
bool AcceptToMemoryPool(CTxMemPool& pool, CValidationState &state, const CTransactionRef &tx,
                        bool* pfMissingInputs, std::list<CTransactionRef>* plTxnReplaced,
<<<<<<< HEAD
                        bool bypass_limits, const CAmount nAbsurdFee, bool rawTx = false);
=======
                        bool bypass_limits, const CAmount nAbsurdFee, bool test_accept=false, bool rawTx = false);
>>>>>>> 228c1378

/** Convert CValidationState to a human-readable message for logging */
std::string FormatStateMessage(const CValidationState &state);

/** Get the BIP9 state for a given deployment at the current tip. */
ThresholdState VersionBitsTipState(const Consensus::Params& params, Consensus::DeploymentPos pos);

//////////////////////////////////////////////////////////// // qtum
struct CHeightTxIndexIteratorKey {
    unsigned int height;

    size_t GetSerializeSize(int nType, int nVersion) const {
        return 4;
    }
    template<typename Stream>
    void Serialize(Stream& s) const {
        ser_writedata32be(s, height);
    }
    template<typename Stream>
    void Unserialize(Stream& s) {
        height = ser_readdata32be(s);
    }

    CHeightTxIndexIteratorKey(unsigned int _height) {
        height = _height;
    }

    CHeightTxIndexIteratorKey() {
        SetNull();
    }

    void SetNull() {
        height = 0;
    }
};

struct CHeightTxIndexKey {
    unsigned int height;
    dev::h160 address;

    size_t GetSerializeSize(int nType, int nVersion) const {
        return 24;
    }
    template<typename Stream>
    void Serialize(Stream& s) const {
        ser_writedata32be(s, height);
        s << address.asBytes();
    }
    template<typename Stream>
    void Unserialize(Stream& s) {
        height = ser_readdata32be(s);
        valtype tmp;
        s >> tmp;
        address = dev::h160(tmp);
    }

    CHeightTxIndexKey(unsigned int _height, dev::h160 _address) {
        height = _height;
        address = _address;
    }

    CHeightTxIndexKey() {
        SetNull();
    }

    void SetNull() {
        height = 0;
        address.clear();
    }
};

////////////////////////////////////////////////////////////

/** Get the numerical statistics for the BIP9 state for a given deployment at the current tip. */
BIP9Stats VersionBitsTipStatistics(const Consensus::Params& params, Consensus::DeploymentPos pos);

/** Get the block height at which the BIP9 deployment switched into the state for the block building on the current tip. */
int VersionBitsTipStateSinceHeight(const Consensus::Params& params, Consensus::DeploymentPos pos);


/** Apply the effects of this transaction on the UTXO set represented by view */
void UpdateCoins(const CTransaction& tx, CCoinsViewCache& inputs, int nHeight);

/** Transaction validation functions */

/**
 * Check if transaction will be final in the next block to be created.
 *
 * Calls IsFinalTx() with current block height and appropriate block time.
 *
 * See consensus/consensus.h for flag definitions.
 */
bool CheckFinalTx(const CTransaction &tx, int flags = -1);

/**
 * Test whether the LockPoints height and time are still valid on the current chain
 */
bool TestLockPointValidity(const LockPoints* lp);

/**
 * Check if transaction will be BIP 68 final in the next block to be created.
 *
 * Simulates calling SequenceLocks() with data from the tip of the current active chain.
 * Optionally stores in LockPoints the resulting height and time calculated and the hash
 * of the block needed for calculation or skips the calculation and uses the LockPoints
 * passed in for evaluation.
 * The LockPoints should not be considered valid if CheckSequenceLocks returns false.
 *
 * See consensus/consensus.h for flag definitions.
 */
bool CheckSequenceLocks(const CTransaction &tx, int flags, LockPoints* lp = nullptr, bool useExistingLockPoints = false);

/**
 * Closure representing one script verification
 * Note that this stores references to the spending transaction
 */
class CScriptCheck
{
private:
    CTxOut m_tx_out;
    const CTransaction *ptxTo;
    unsigned int nIn;
    unsigned int nFlags;
    bool cacheStore;
    ScriptError error;
    PrecomputedTransactionData *txdata;

public:
    CScriptCheck(): ptxTo(nullptr), nIn(0), nFlags(0), cacheStore(false), error(SCRIPT_ERR_UNKNOWN_ERROR) {}
    CScriptCheck(const CTxOut& outIn, const CTransaction& txToIn, unsigned int nInIn, unsigned int nFlagsIn, bool cacheIn, PrecomputedTransactionData* txdataIn) :
        m_tx_out(outIn), ptxTo(&txToIn), nIn(nInIn), nFlags(nFlagsIn), cacheStore(cacheIn), error(SCRIPT_ERR_UNKNOWN_ERROR), txdata(txdataIn) { }

    bool operator()();

    void swap(CScriptCheck &check) {
        std::swap(ptxTo, check.ptxTo);
        std::swap(m_tx_out, check.m_tx_out);
        std::swap(nIn, check.nIn);
        std::swap(nFlags, check.nFlags);
        std::swap(cacheStore, check.cacheStore);
        std::swap(error, check.error);
        std::swap(txdata, check.txdata);
    }

    ScriptError GetScriptError() const { return error; }
};

/** Initializes the script-execution cache */
void InitScriptExecutionCache();


/** Functions for disk access for blocks */
//Template function that read the whole block or the header only depending on the type (CBlock or CBlockHeader)
template <typename Block>
bool ReadBlockFromDisk(Block& block, const CDiskBlockPos& pos, const Consensus::Params& consensusParams);
bool ReadBlockFromDisk(CBlock& block, const CBlockIndex* pindex, const Consensus::Params& consensusParams);
<<<<<<< HEAD
bool ReadFromDisk(CBlockHeader& block, unsigned int nFile, unsigned int nBlockPos);
bool ReadFromDisk(CMutableTransaction& tx, CDiskTxPos& txindex, CBlockTreeDB& txdb, COutPoint prevout);
=======
bool ReadRawBlockFromDisk(std::vector<uint8_t>& block, const CDiskBlockPos& pos, const CMessageHeader::MessageStartChars& message_start);
bool ReadRawBlockFromDisk(std::vector<uint8_t>& block, const CBlockIndex* pindex, const CMessageHeader::MessageStartChars& message_start);
>>>>>>> 228c1378
bool CheckIndexProof(const CBlockIndex& block, const Consensus::Params& consensusParams);

/** Functions for validating blocks and updating the block tree */

/** Context-independent validity checks */
bool CheckBlock(const CBlock& block, CValidationState& state, const Consensus::Params& consensusParams, bool fCheckPOW = true, bool fCheckMerkleRoot = true, bool fCheckSig=true);
bool GetBlockPublicKey(const CBlock& block, std::vector<unsigned char>& vchPubKey);
bool SignBlock(std::shared_ptr<CBlock> pblock, CWallet& wallet, const CAmount& nTotalFees, uint32_t nTime);
bool CheckCanonicalBlockSignature(const std::shared_ptr<const CBlock> pblock);

/** Check a block is completely valid from start to finish (only works on top of our current best block) */
bool TestBlockValidity(CValidationState& state, const CChainParams& chainparams, const CBlock& block, CBlockIndex* pindexPrev, bool fCheckPOW = true, bool fCheckMerkleRoot = true) EXCLUSIVE_LOCKS_REQUIRED(cs_main);

/** Check whether witness commitments are required for block. */
bool IsWitnessEnabled(const CBlockIndex* pindexPrev, const Consensus::Params& params);

/** Check whether NULLDUMMY (BIP 147) has activated. */
bool IsNullDummyEnabled(const CBlockIndex* pindexPrev, const Consensus::Params& params);

/** When there are blocks in the active chain with missing data, rewind the chainstate and remove them from the block index */
bool RewindBlockIndex(const CChainParams& params);

/** Update uncommitted block structures (currently: only the witness reserved value). This is safe for submitted blocks. */
void UpdateUncommittedBlockStructures(CBlock& block, const CBlockIndex* pindexPrev, const Consensus::Params& consensusParams);

/** Produce the necessary coinbase commitment for a block (modifies the hash, don't call for mined blocks). */
std::vector<unsigned char> GenerateCoinbaseCommitment(CBlock& block, const CBlockIndex* pindexPrev, const Consensus::Params& consensusParams, bool fProofOfStake=false);

/** RAII wrapper for VerifyDB: Verify consistency of the block and coin databases */
class CVerifyDB {
public:
    CVerifyDB();
    ~CVerifyDB();
    bool VerifyDB(const CChainParams& chainparams, CCoinsView *coinsview, int nCheckLevel, int nCheckDepth);
};

/** Replay blocks that aren't fully applied to the database. */
bool ReplayBlocks(const CChainParams& params, CCoinsView* view);

inline CBlockIndex* LookupBlockIndex(const uint256& hash)
{
    AssertLockHeld(cs_main);
    BlockMap::const_iterator it = mapBlockIndex.find(hash);
    return it == mapBlockIndex.end() ? nullptr : it->second;
}

/** Find the last common block between the parameter chain and a locator. */
CBlockIndex* FindForkInGlobalIndex(const CChain& chain, const CBlockLocator& locator);

/** Mark a block as precious and reorganize.
 *
 * May not be called in a
 * validationinterface callback.
 */
bool PreciousBlock(CValidationState& state, const CChainParams& params, CBlockIndex *pindex) LOCKS_EXCLUDED(cs_main);

/** Mark a block as invalid. */
bool InvalidateBlock(CValidationState& state, const CChainParams& chainparams, CBlockIndex* pindex) EXCLUSIVE_LOCKS_REQUIRED(cs_main);

/** Remove invalidity status from a block and its descendants. */
void ResetBlockFailureFlags(CBlockIndex* pindex) EXCLUSIVE_LOCKS_REQUIRED(cs_main);

/** The currently-connected chain of blocks (protected by cs_main). */
extern CChain& chainActive;

/** Global variable that points to the coins database (protected by cs_main) */
extern std::unique_ptr<CCoinsViewDB> pcoinsdbview;

/** Global variable that points to the active CCoinsView (protected by cs_main) */
extern std::unique_ptr<CCoinsViewCache> pcoinsTip;

/** Global variable that points to the active block tree (protected by cs_main) */
extern std::unique_ptr<CBlockTreeDB> pblocktree;

extern std::unique_ptr<StorageResults> pstorageresult;
/**
 * Return the spend height, which is one more than the inputs.GetBestBlock().
 * While checking, GetBestBlock() refers to the parent block. (protected by cs_main)
 * This is also true for mempool checks.
 */
int GetSpendHeight(const CCoinsViewCache& inputs);

extern VersionBitsCache versionbitscache;

/**
 * Determine what nVersion a new block should use.
 */
int32_t ComputeBlockVersion(const CBlockIndex* pindexPrev, const Consensus::Params& params);

/** Reject codes greater or equal to this can be returned by AcceptToMemPool
 * for transactions, to signal internal conditions. They cannot and should not
 * be sent over the P2P network.
 */
static const unsigned int REJECT_INTERNAL = 0x100;
/** Too high fee. Can not be triggered by P2P transactions */
static const unsigned int REJECT_HIGHFEE = 0x100;

/** Get block file info entry for one block file */
CBlockFileInfo* GetBlockFileInfo(size_t n);

/** Dump the mempool to disk. */
bool DumpMempool();

/** Load the mempool from disk. */
bool LoadMempool();

<<<<<<< HEAD
=======
//! Check whether the block associated with this index entry is pruned or not.
inline bool IsBlockPruned(const CBlockIndex* pblockindex)
{
    return (fHavePruned && !(pblockindex->nStatus & BLOCK_HAVE_DATA) && pblockindex->nTx > 0);
}

>>>>>>> 228c1378
bool CheckReward(const CBlock& block, CValidationState& state, int nHeight, const Consensus::Params& consensusParams, CAmount nFees, CAmount gasRefunds, CAmount nActualStakeReward, const std::vector<CTxOut>& vouts);

//////////////////////////////////////////////////////// qtum
std::vector<ResultExecute> CallContract(const dev::Address& addrContract, std::vector<unsigned char> opcode, const dev::Address& sender = dev::Address(), uint64_t gasLimit=0);

bool CheckSenderScript(const CCoinsViewCache& view, const CTransaction& tx);

bool CheckMinGasPrice(std::vector<EthTransactionParams>& etps, const uint64_t& minGasPrice);

struct ByteCodeExecResult;

void EnforceContractVoutLimit(ByteCodeExecResult& bcer, ByteCodeExecResult& bcerOut, const dev::h256& oldHashQtumRoot,
    const dev::h256& oldHashStateRoot, const std::vector<QtumTransaction>& transactions);

void writeVMlog(const std::vector<ResultExecute>& res, const CTransaction& tx = CTransaction(), const CBlock& block = CBlock());

struct EthTransactionParams{
    VersionVM version;
    dev::u256 gasLimit;
    dev::u256 gasPrice;
    valtype code;
    dev::Address receiveAddress;

    bool operator!=(EthTransactionParams etp){
        if(this->version.toRaw() != etp.version.toRaw() || this->gasLimit != etp.gasLimit ||
        this->gasPrice != etp.gasPrice || this->code != etp.code ||
        this->receiveAddress != etp.receiveAddress)
            return true;
        return false;
    }
};

struct ByteCodeExecResult{
    uint64_t usedGas = 0;
    CAmount refundSender = 0;
    std::vector<CTxOut> refundOutputs;
    std::vector<CTransaction> valueTransfers;
};

class QtumTxConverter{

public:

    QtumTxConverter(CTransaction tx, CCoinsViewCache* v = NULL, const std::vector<CTransactionRef>* blockTxs = NULL) : txBit(tx), view(v), blockTransactions(blockTxs){}

    bool extractionQtumTransactions(ExtractQtumTX& qtumTx);

private:

    bool receiveStack(const CScript& scriptPubKey);

    bool parseEthTXParams(EthTransactionParams& params);

    QtumTransaction createEthTX(const EthTransactionParams& etp, const uint32_t nOut);

    const CTransaction txBit;
    const CCoinsViewCache* view;
    std::vector<valtype> stack;
    opcodetype opcode;
    const std::vector<CTransactionRef> *blockTransactions;

};

class ByteCodeExec {

public:

    ByteCodeExec(const CBlock& _block, std::vector<QtumTransaction> _txs, const uint64_t _blockGasLimit) : txs(_txs), block(_block), blockGasLimit(_blockGasLimit) {}

    bool performByteCode(dev::eth::Permanence type = dev::eth::Permanence::Committed);

    bool processingResults(ByteCodeExecResult& result);

    std::vector<ResultExecute>& getResult(){ return result; }

private:

    dev::eth::EnvInfo BuildEVMEnvironment();

    dev::Address EthAddrFromScript(const CScript& scriptIn);

    std::vector<QtumTransaction> txs;

    std::vector<ResultExecute> result;

    const CBlock& block;

    const uint64_t blockGasLimit;

};
////////////////////////////////////////////////////////

#endif // BITCOIN_VALIDATION_H<|MERGE_RESOLUTION|>--- conflicted
+++ resolved
@@ -1,9 +1,5 @@
 // Copyright (c) 2009-2010 Satoshi Nakamoto
-<<<<<<< HEAD
-// Copyright (c) 2009-2017 The Bitcoin Core developers
-=======
 // Copyright (c) 2009-2018 The Bitcoin Core developers
->>>>>>> 228c1378
 // Distributed under the MIT software license, see the accompanying
 // file COPYING or http://www.opensource.org/licenses/mit-license.php.
 
@@ -191,10 +187,6 @@
 typedef std::unordered_map<uint256, CBlockIndex*, BlockHasher> BlockMap;
 extern BlockMap& mapBlockIndex;
 extern std::set<std::pair<COutPoint, unsigned int>>& setStakeSeen;
-<<<<<<< HEAD
-extern int64_t nLastCoinStakeSearchInterval;
-=======
->>>>>>> 228c1378
 extern uint64_t nLastBlockTx;
 extern uint64_t nLastBlockWeight;
 extern const std::string strMessageMagic;
@@ -204,10 +196,6 @@
 extern std::atomic_bool fImporting;
 extern std::atomic_bool fReindex;
 extern int nScriptCheckThreads;
-<<<<<<< HEAD
-extern bool fTxIndex;
-=======
->>>>>>> 228c1378
 extern bool fLogEvents;
 extern bool fIsBareMultisigStd;
 extern bool fRequireStandard;
@@ -320,16 +308,12 @@
 bool IsInitialBlockDownload();
 /** Retrieve a transaction (from memory pool, or from disk, if possible) */
 bool GetTransaction(const uint256& hash, CTransactionRef& tx, const Consensus::Params& params, uint256& hashBlock, bool fAllowSlow = false, CBlockIndex* blockIndex = nullptr);
-<<<<<<< HEAD
-/** Find the best known block, and make it the tip of the block chain */
-=======
 /**
  * Find the best known block, and make it the tip of the block chain
  *
  * May not be called with cs_main held. May not be called in a
  * validationinterface callback.
  */
->>>>>>> 228c1378
 bool ActivateBestChain(CValidationState& state, const CChainParams& chainparams, std::shared_ptr<const CBlock> pblock = std::shared_ptr<const CBlock>());
 CAmount GetBlockSubsidy(int nHeight, const Consensus::Params& consensusParams);
 
@@ -363,11 +347,7 @@
  * plTxnReplaced will be appended to with all transactions replaced from mempool **/
 bool AcceptToMemoryPool(CTxMemPool& pool, CValidationState &state, const CTransactionRef &tx,
                         bool* pfMissingInputs, std::list<CTransactionRef>* plTxnReplaced,
-<<<<<<< HEAD
-                        bool bypass_limits, const CAmount nAbsurdFee, bool rawTx = false);
-=======
                         bool bypass_limits, const CAmount nAbsurdFee, bool test_accept=false, bool rawTx = false);
->>>>>>> 228c1378
 
 /** Convert CValidationState to a human-readable message for logging */
 std::string FormatStateMessage(const CValidationState &state);
@@ -524,13 +504,8 @@
 template <typename Block>
 bool ReadBlockFromDisk(Block& block, const CDiskBlockPos& pos, const Consensus::Params& consensusParams);
 bool ReadBlockFromDisk(CBlock& block, const CBlockIndex* pindex, const Consensus::Params& consensusParams);
-<<<<<<< HEAD
-bool ReadFromDisk(CBlockHeader& block, unsigned int nFile, unsigned int nBlockPos);
-bool ReadFromDisk(CMutableTransaction& tx, CDiskTxPos& txindex, CBlockTreeDB& txdb, COutPoint prevout);
-=======
 bool ReadRawBlockFromDisk(std::vector<uint8_t>& block, const CDiskBlockPos& pos, const CMessageHeader::MessageStartChars& message_start);
 bool ReadRawBlockFromDisk(std::vector<uint8_t>& block, const CBlockIndex* pindex, const CMessageHeader::MessageStartChars& message_start);
->>>>>>> 228c1378
 bool CheckIndexProof(const CBlockIndex& block, const Consensus::Params& consensusParams);
 
 /** Functions for validating blocks and updating the block tree */
@@ -637,15 +612,12 @@
 /** Load the mempool from disk. */
 bool LoadMempool();
 
-<<<<<<< HEAD
-=======
 //! Check whether the block associated with this index entry is pruned or not.
 inline bool IsBlockPruned(const CBlockIndex* pblockindex)
 {
     return (fHavePruned && !(pblockindex->nStatus & BLOCK_HAVE_DATA) && pblockindex->nTx > 0);
 }
 
->>>>>>> 228c1378
 bool CheckReward(const CBlock& block, CValidationState& state, int nHeight, const Consensus::Params& consensusParams, CAmount nFees, CAmount gasRefunds, CAmount nActualStakeReward, const std::vector<CTxOut>& vouts);
 
 //////////////////////////////////////////////////////// qtum
