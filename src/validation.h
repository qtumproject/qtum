--- conflicted
+++ resolved
@@ -59,10 +59,7 @@
 
 extern std::unique_ptr<QtumState> globalState;
 extern std::shared_ptr<dev::eth::SealEngineFace> globalSealEngine;
-<<<<<<< HEAD
-=======
 extern std::unique_ptr<StorageResults> pstorageresult;
->>>>>>> 4985b774
 extern bool fRecordLogOpcodes;
 extern bool fIsVMlogFile;
 extern bool fGettingValuesDGP;
@@ -99,18 +96,8 @@
 static const int MAX_SCRIPTCHECK_THREADS = 15;
 /** -par default (number of script-checking threads, 0 = auto) */
 static const int DEFAULT_SCRIPTCHECK_THREADS = 0;
-<<<<<<< HEAD
-static const int64_t DEFAULT_MAX_TIP_AGE = 12 * 60 * 60; //Changed to 12 hours so that isInitialBlockDownload() is more accurate
-static const bool DEFAULT_CHECKPOINTS_ENABLED = true;
-static const bool DEFAULT_TXINDEX = false;
-static constexpr bool DEFAULT_COINSTATSINDEX{false};
 static const bool DEFAULT_ADDRINDEX = false;
 static const bool DEFAULT_LOGEVENTS = false;
-static const char* const DEFAULT_BLOCKFILTERINDEX = "0";
-=======
-static const bool DEFAULT_ADDRINDEX = false;
-static const bool DEFAULT_LOGEVENTS = false;
->>>>>>> 4985b774
 /** Default for -stopatheight */
 static const int DEFAULT_STOPATHEIGHT = 0;
 /** Block files containing a block-height within MIN_BLOCKS_TO_KEEP of ActiveChain().Tip() will not be pruned. */
@@ -151,27 +138,8 @@
 extern std::condition_variable g_best_block_cv;
 /** Used to notify getblocktemplate RPC of new tips. */
 extern uint256 g_best_block;
-<<<<<<< HEAD
-/** Whether there are dedicated script-checking threads running.
- * False indicates all script checking is done on the main threadMessageHandler thread.
- */
-extern bool g_parallel_script_checks;
 extern bool fAddressIndex;
 extern bool fLogEvents;
-extern bool fCheckBlockIndex;
-extern bool fCheckpointsEnabled;
-/** If the tip is older than this (in seconds), the node is considered to be in initial block download. */
-extern int64_t nMaxTipAge;
-
-/** Block hash whose ancestors we will assume to have valid scripts without checking them. */
-extern uint256 hashAssumeValid;
-
-/** Minimum work we will assume exists on some valid chain. */
-extern arith_uint256 nMinimumChainWork;
-=======
-extern bool fAddressIndex;
-extern bool fLogEvents;
->>>>>>> 4985b774
 
 /** Documentation for argument 'checklevel'. */
 extern const std::vector<std::string> CHECKLEVEL_DOC;
@@ -410,39 +378,17 @@
     int nOut;
 
 public:
-<<<<<<< HEAD
-    CScriptCheck(): ptxTo(nullptr), nIn(0), nFlags(0), cacheStore(false), error(SCRIPT_ERR_UNKNOWN_ERROR), nOut(-1) {}
-    CScriptCheck(const CTxOut& outIn, const CTransaction& txToIn, unsigned int nInIn, unsigned int nFlagsIn, bool cacheIn, PrecomputedTransactionData* txdataIn) :
-        m_tx_out(outIn), ptxTo(&txToIn), nIn(nInIn), nFlags(nFlagsIn), cacheStore(cacheIn), error(SCRIPT_ERR_UNKNOWN_ERROR), txdata(txdataIn), nOut(-1) { }
-    CScriptCheck(const CTransaction& txToIn, int nOutIn, unsigned int nFlagsIn, bool cacheIn, PrecomputedTransactionData* txdataIn) :
-        ptxTo(&txToIn), nIn(0), nFlags(nFlagsIn), cacheStore(cacheIn), error(SCRIPT_ERR_UNKNOWN_ERROR), txdata(txdataIn), nOut(nOutIn){ }
-=======
     CScriptCheck(const CTxOut& outIn, const CTransaction& txToIn, unsigned int nInIn, unsigned int nFlagsIn, bool cacheIn, PrecomputedTransactionData* txdataIn) :
         m_tx_out(outIn), ptxTo(&txToIn), nIn(nInIn), nFlags(nFlagsIn), cacheStore(cacheIn), txdata(txdataIn), nOut(-1) { }
     CScriptCheck(const CTransaction& txToIn, int nOutIn, unsigned int nFlagsIn, bool cacheIn, PrecomputedTransactionData* txdataIn) :
         ptxTo(&txToIn), nIn(0), nFlags(nFlagsIn), cacheStore(cacheIn), txdata(txdataIn), nOut(nOutIn){ }
->>>>>>> 4985b774
 
     CScriptCheck(const CScriptCheck&) = delete;
     CScriptCheck& operator=(const CScriptCheck&) = delete;
     CScriptCheck(CScriptCheck&&) = default;
     CScriptCheck& operator=(CScriptCheck&&) = default;
 
-<<<<<<< HEAD
-    void swap(CScriptCheck& check) noexcept
-    {
-        std::swap(ptxTo, check.ptxTo);
-        std::swap(m_tx_out, check.m_tx_out);
-        std::swap(nIn, check.nIn);
-        std::swap(nFlags, check.nFlags);
-        std::swap(cacheStore, check.cacheStore);
-        std::swap(error, check.error);
-        std::swap(txdata, check.txdata);
-        std::swap(nOut, check.nOut);
-    }
-=======
     bool operator()();
->>>>>>> 4985b774
 
     ScriptError GetScriptError() const { return error; }
 
@@ -517,11 +463,6 @@
         int nCheckDepth) EXCLUSIVE_LOCKS_REQUIRED(cs_main);
 };
 
-<<<<<<< HEAD
-extern std::unique_ptr<StorageResults> pstorageresult;
-
-=======
->>>>>>> 4985b774
 bool CheckReward(const CBlock& block, BlockValidationState& state, int nHeight, const Consensus::Params& consensusParams, CAmount nFees, CAmount gasRefunds, CAmount nActualStakeReward, const std::vector<CTxOut>& vouts, CAmount nValueCoinPrev, bool delegateOutputExist, CChain& chain, node::BlockManager& blockman);
 
 //////////////////////////////////////////////////////// qtum
