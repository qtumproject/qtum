// Copyright (c) 2014-2020 The Bitcoin Core developers
// Distributed under the MIT software license, see the accompanying
// file COPYING or http://www.opensource.org/licenses/mit-license.php.

#if defined(HAVE_CONFIG_H)
#include <config/bitcoin-config.h>
#endif

#include <timedata.h>

#include <netaddress.h>
#include <node/ui_interface.h>
#include <sync.h>
#include <util/system.h>
#include <util/translation.h>
#include <warnings.h>

static Mutex g_timeoffset_mutex;
static int64_t nTimeOffset GUARDED_BY(g_timeoffset_mutex) = 0;

/**
 * "Never go to sea with two chronometers; take one or three."
 * Our three time sources are:
 *  - System clock
 *  - Median of other nodes clocks
 *  - The user (asking the user to fix the system clock if the first two disagree)
 */
int64_t GetTimeOffset()
{
    LOCK(g_timeoffset_mutex);
    return nTimeOffset;
}

int64_t GetAdjustedTime()
{
    return GetTime() + GetTimeOffset();
}

#define BITCOIN_TIMEDATA_MAX_SAMPLES 200

void AddTimeData(const CNetAddr& ip, int64_t nOffsetSample)
{
    LOCK(g_timeoffset_mutex);
    // Ignore duplicates
    static std::set<CNetAddr> setKnown;
    if (setKnown.size() == BITCOIN_TIMEDATA_MAX_SAMPLES)
        return;
    if (!setKnown.insert(ip).second)
        return;

    // Add data
    static CMedianFilter<int64_t> vTimeOffsets(BITCOIN_TIMEDATA_MAX_SAMPLES, 0);
    vTimeOffsets.input(nOffsetSample);
    LogPrint(BCLog::NET, "added time data, samples %d, offset %+d (%+d minutes)\n", vTimeOffsets.size(), nOffsetSample, nOffsetSample / 60);

    // There is a known issue here (see issue #4521):
    //
    // - The structure vTimeOffsets contains up to 200 elements, after which
    // any new element added to it will not increase its size, replacing the
    // oldest element.
    //
    // - The condition to update nTimeOffset includes checking whether the
    // number of elements in vTimeOffsets is odd, which will never happen after
    // there are 200 elements.
    //
    // But in this case the 'bug' is protective against some attacks, and may
    // actually explain why we've never seen attacks which manipulate the
    // clock offset.
    //
    // So we should hold off on fixing this and clean it up as part of
    // a timing cleanup that strengthens it in a number of other ways.
    //
    if (vTimeOffsets.size() >= 5 && vTimeOffsets.size() % 2 == 1) {
        int64_t nMedian = vTimeOffsets.median();
        std::vector<int64_t> vSorted = vTimeOffsets.sorted();
        // Only let other nodes change our time by so much
        int64_t max_adjustment = std::max<int64_t>(0, gArgs.GetArg("-maxtimeadjustment", DEFAULT_MAX_TIME_ADJUSTMENT));
        if (nMedian >= -max_adjustment && nMedian <= max_adjustment) {
            nTimeOffset = nMedian;
        } else {
            nTimeOffset = 0;

            static bool fDone;
<<<<<<< HEAD
            if (!fDone)
            {
                // If nobody has a time different than ours but within 16 seconds of ours, give a warning
                bool fMatch = false;
                for (const int64_t nOffset : vSorted)
                    if (nOffset != 0 && abs64(nOffset) < 16)
                        fMatch = true;
=======
            if (!fDone) {
                // If nobody has a time different than ours but within 16 seconds of ours, give a warning
                bool fMatch = false;
                for (const int64_t nOffset : vSorted) {
                    if (nOffset != 0 && nOffset > -16 && nOffset < 16) fMatch = true;
                }
>>>>>>> da23532c

                if (!fMatch) {
                    fDone = true;
                    bilingual_str strMessage = strprintf(_("Please check that your computer's date and time are correct! If your clock is wrong, %s will not work properly."), PACKAGE_NAME);
                    SetMiscWarning(strMessage);
                    uiInterface.ThreadSafeMessageBox(strMessage, "", CClientUIInterface::ICON_WARNING);
                }
            }
        }

        if (LogAcceptCategory(BCLog::NET)) {
            for (const int64_t n : vSorted) {
                LogPrint(BCLog::NET, "%+d  ", n); /* Continued */
            }
            LogPrint(BCLog::NET, "|  "); /* Continued */
            LogPrint(BCLog::NET, "nTimeOffset = %+d  (%+d minutes)\n", nTimeOffset, nTimeOffset / 60);
        }
    }
}<|MERGE_RESOLUTION|>--- conflicted
+++ resolved
@@ -81,22 +81,12 @@
             nTimeOffset = 0;
 
             static bool fDone;
-<<<<<<< HEAD
-            if (!fDone)
-            {
-                // If nobody has a time different than ours but within 16 seconds of ours, give a warning
-                bool fMatch = false;
-                for (const int64_t nOffset : vSorted)
-                    if (nOffset != 0 && abs64(nOffset) < 16)
-                        fMatch = true;
-=======
             if (!fDone) {
                 // If nobody has a time different than ours but within 16 seconds of ours, give a warning
                 bool fMatch = false;
                 for (const int64_t nOffset : vSorted) {
                     if (nOffset != 0 && nOffset > -16 && nOffset < 16) fMatch = true;
                 }
->>>>>>> da23532c
 
                 if (!fMatch) {
                     fDone = true;
