--- conflicted
+++ resolved
@@ -36,18 +36,6 @@
         j++;
     }
     return std::string(psz, psz + sizeof(m_data) * 2);
-}
-
-template <unsigned int BITS>
-std::string base_blob<BITS>::GetReverseHex() const
-{
-    char psz[sizeof(data) * 2 + 1];
-    int j=0;
-    for (int i = sizeof(data)-1; i >= 0; i--) {
-        sprintf(psz + j * 2, "%02x", data[sizeof(data) - i - 1]);
-        j++;
-    }
-    return std::string(psz, psz + sizeof(data) * 2);
 }
 
 template <unsigned int BITS>
@@ -91,11 +79,7 @@
     //reverse in-place
     int left = 0;
     int right = size()-1;
-<<<<<<< HEAD
-    unsigned char* p1 = (unsigned char*)data;
-=======
     unsigned char* p1 = (unsigned char*)m_data;
->>>>>>> da23532c
     while(left < right){
         int temp=p1[left];
         p1[left++] = p1[right];
