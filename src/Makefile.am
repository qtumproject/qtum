--- conflicted
+++ resolved
@@ -24,11 +24,7 @@
 LIBUNIVALUE = $(UNIVALUE_LIBS)
 endif
 
-<<<<<<< HEAD
-BITCOIN_INCLUDES=-I$(builddir) -I$(srcdir)/secp256k1/include -I$(srcdir)/eth_client/utils $(BDB_CPPFLAGS) $(BOOST_CPPFLAGS) $(LEVELDB_CPPFLAGS) $(CRYPTO_CFLAGS) $(SSL_CFLAGS)
-=======
 BITCOIN_INCLUDES=-I$(builddir) -I$(srcdir)/secp256k1/include -I$(srcdir)/eth_client/utils $(BDB_CPPFLAGS) $(BOOST_CPPFLAGS) $(LEVELDB_CPPFLAGS) $(SSL_CFLAGS)
->>>>>>> 5ed36332
 
 BITCOIN_INCLUDES += -I$(srcdir)/libff/libff
 BITCOIN_INCLUDES += -I$(srcdir)/libff
@@ -143,7 +139,6 @@
   chainparams.h \
   chainparamsbase.h \
   chainparamsseeds.h \
-  checkpoints.h \
   checkqueue.h \
   clientversion.h \
   coins.h \
@@ -355,7 +350,6 @@
   blockencodings.cpp \
   blockfilter.cpp \
   chain.cpp \
-  checkpoints.cpp \
   consensus/tx_verify.cpp \
   dbwrapper.cpp \
   deploymentstatus.cpp \
@@ -386,7 +380,6 @@
   policy/rbf.cpp \
   policy/settings.cpp \
   pow.cpp \
-  pos.cpp \
   rest.cpp \
   rpc/blockchain.cpp \
   rpc/mining.cpp \
@@ -407,14 +400,7 @@
   validationinterface.cpp \
   versionbits.cpp \
   qtum/qtumstate.cpp \
-<<<<<<< HEAD
-  consensus/consensus.cpp \
   qtum/storageresults.cpp \
-  qtum/qtumdelegation.cpp \
-  qtum/qtumtoken.cpp \
-=======
-  qtum/storageresults.cpp \
->>>>>>> 5ed36332
   $(BITCOIN_CORE_H)
 
 if ENABLE_WALLET
@@ -626,11 +612,8 @@
   warnings.cpp \
   qtum/qtumutils.cpp \
   qtum/qtumDGP.cpp \
-<<<<<<< HEAD
-=======
   qtum/qtumtoken.cpp \
   qtum/qtumdelegation.cpp \
->>>>>>> 5ed36332
   util/contractabi.cpp \
   libff/libff/algebra/curves/public_params.hpp \
   libff/libff/algebra/curves/curve_utils.hpp \
@@ -846,10 +829,7 @@
   util/strencodings.cpp \
   util/string.cpp \
   util/time.cpp \
-<<<<<<< HEAD
-=======
   util/tokenpipe.cpp \
->>>>>>> 5ed36332
   util/tokenstr.cpp \
   $(BITCOIN_CORE_H)
 
@@ -901,33 +881,19 @@
   $(LIBFF) \
   $(LIBSECP256K1)
 
-<<<<<<< HEAD
-qtum_bin_ldadd += $(BOOST_LIBS) $(BDB_LIBS) $(SSL_LIBS) $(CRYPTO_LIBS) $(MINIUPNPC_LIBS) $(EVENT_PTHREADS_LIBS) $(EVENT_LIBS) $(ZMQ_LIBS) $(SQLITE_LIBS) $(GMP_LIBS) $(GMPXX_LIBS)
-
-qtumd_SOURCES = $(qtum_daemon_sources)
-=======
 qtum_bin_ldadd += $(BOOST_LIBS) $(BDB_LIBS) $(SSL_LIBS) $(CRYPTO_LIBS) $(MINIUPNPC_LIBS) $(NATPMP_LIBS) $(EVENT_PTHREADS_LIBS) $(EVENT_LIBS) $(ZMQ_LIBS) $(SQLITE_LIBS) $(GMP_LIBS) $(GMPXX_LIBS)
 
 qtumd_SOURCES = $(qtum_daemon_sources) init/bitcoind.cpp
->>>>>>> 5ed36332
 qtumd_CPPFLAGS = $(qtum_bin_cppflags)
 qtumd_CXXFLAGS = $(qtum_bin_cxxflags)
 qtumd_LDFLAGS = $(qtum_bin_ldflags)
 qtumd_LDADD = $(LIBBITCOIN_SERVER) $(qtum_bin_ldadd)
 
-<<<<<<< HEAD
-qtum_node_SOURCES = $(qtum_daemon_sources)
-qtum_node_CPPFLAGS = $(qtum_bin_cppflags)
-qtum_node_CXXFLAGS = $(qtum_bin_cxxflags)
-qtum_node_LDFLAGS = $(qtum_bin_ldflags)
-qtum_node_LDADD = $(LIBBITCOIN_SERVER) $(qtum_bin_ldadd)
-=======
 qtum_node_SOURCES = $(qtum_daemon_sources) init/bitcoin-node.cpp
 qtum_node_CPPFLAGS = $(qtum_bin_cppflags)
 qtum_node_CXXFLAGS = $(qtum_bin_cxxflags)
 qtum_node_LDFLAGS = $(qtum_bin_ldflags)
 qtum_node_LDADD = $(LIBBITCOIN_SERVER) $(qtum_bin_ldadd) $(LIBBITCOIN_IPC) $(LIBMULTIPROCESS_LIBS)
->>>>>>> 5ed36332
 
 # bitcoin-cli binary #
 qtum_cli_SOURCES = bitcoin-cli.cpp
@@ -954,11 +920,7 @@
 #
 
 # bitcoin-tx binary #
-<<<<<<< HEAD
-qtum_tx_SOURCES = bitcoin-tx.cpp consensus/consensus.cpp
-=======
 qtum_tx_SOURCES = bitcoin-tx.cpp
->>>>>>> 5ed36332
 qtum_tx_CPPFLAGS = $(AM_CPPFLAGS) $(BITCOIN_INCLUDES)
 qtum_tx_CXXFLAGS = $(AM_CXXFLAGS) $(PIE_FLAGS)
 qtum_tx_LDFLAGS = $(RELDFLAGS) $(AM_LDFLAGS) $(LIBTOOL_APP_LDFLAGS) $(PTHREAD_FLAGS)
@@ -983,11 +945,7 @@
 #
 
 # bitcoin-wallet binary #
-<<<<<<< HEAD
-qtum_wallet_SOURCES = bitcoin-wallet.cpp validation.cpp
-=======
 qtum_wallet_SOURCES = bitcoin-wallet.cpp validation.cpp rpc/server.cpp
->>>>>>> 5ed36332
 qtum_wallet_CPPFLAGS = $(qtum_bin_cppflags)
 qtum_wallet_CXXFLAGS = $(qtum_bin_cxxflags)
 qtum_wallet_LDFLAGS = $(qtum_bin_ldflags)
@@ -1023,10 +981,6 @@
 if BUILD_BITCOIN_LIBS
 include_HEADERS = script/bitcoinconsensus.h
 libbitcoinconsensus_la_SOURCES = support/cleanse.cpp $(crypto_libbitcoin_crypto_base_a_SOURCES) $(libbitcoin_consensus_a_SOURCES) \
-<<<<<<< HEAD
-  consensus/consensus.cpp \
-=======
->>>>>>> 5ed36332
   script/standard.cpp \
   eth_client/libdevcore/CommonData.cpp
 
@@ -1034,13 +988,8 @@
   libbitcoinconsensus_la_SOURCES += compat/glibc_compat.cpp
 endif
 
-<<<<<<< HEAD
-libbitcoinconsensus_la_LDFLAGS = $(AM_LDFLAGS) -no-undefined $(RELDFLAGS)
-libbitcoinconsensus_la_LIBADD = $(LIBSECP256K1)
-=======
 libbitcoinconsensus_la_LDFLAGS = $(AM_LDFLAGS) -no-undefined $(RELDFLAGS) $(LIBTOOL_APP_LDFLAGS) $(PTHREAD_FLAGS)
 libbitcoinconsensus_la_LIBADD = $(LIBSECP256K1) $(BOOST_LIBS)
->>>>>>> 5ed36332
 libbitcoinconsensus_la_CPPFLAGS = $(AM_CPPFLAGS) -I$(builddir)/obj -I$(srcdir)/secp256k1/include $(BITCOIN_INCLUDES) -DBUILD_BITCOIN_INTERNAL
 libbitcoinconsensus_la_CXXFLAGS = $(AM_CXXFLAGS) $(PIE_FLAGS)
 
