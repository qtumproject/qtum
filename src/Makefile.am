# Copyright (c) 2013-2016 The Bitcoin Core developers
# Distributed under the MIT software license, see the accompanying
# file COPYING or http://www.opensource.org/licenses/mit-license.php.

DIST_SUBDIRS = secp256k1 univalue

<<<<<<< HEAD
AM_LDFLAGS = $(PTHREAD_CFLAGS) $(LIBTOOL_LDFLAGS) $(HARDENED_LDFLAGS) $(GPROF_LDFLAGS) $(SANITIZER_LDFLAGS)
=======
AM_LDFLAGS = $(LIBTOOL_LDFLAGS) $(HARDENED_LDFLAGS) $(GPROF_LDFLAGS) $(SANITIZER_LDFLAGS)
>>>>>>> da23532c
AM_CXXFLAGS = $(DEBUG_CXXFLAGS) $(HARDENED_CXXFLAGS) $(WARN_CXXFLAGS) $(NOWARN_CXXFLAGS) $(ERROR_CXXFLAGS) $(GPROF_CXXFLAGS) $(SANITIZER_CXXFLAGS) -DETH_FATDB=1
AM_CPPFLAGS = $(DEBUG_CPPFLAGS) $(HARDENED_CPPFLAGS) -DQTUM_BUILD
AM_LIBTOOLFLAGS = --preserve-dup-deps
PTHREAD_FLAGS = $(PTHREAD_CFLAGS) $(PTHREAD_LIBS)
EXTRA_LIBRARIES =

if EMBEDDED_UNIVALUE
LIBUNIVALUE = univalue/libunivalue.la

$(LIBUNIVALUE): $(wildcard univalue/lib/*) $(wildcard univalue/include/*)
	$(AM_V_at)$(MAKE) $(AM_MAKEFLAGS) -C $(@D) $(@F)
else
LIBUNIVALUE = $(UNIVALUE_LIBS)
endif

<<<<<<< HEAD
BITCOIN_INCLUDES=-I$(builddir) $(BDB_CPPFLAGS) $(BOOST_CPPFLAGS) $(LEVELDB_CPPFLAGS) $(CRYPTO_CFLAGS) $(SSL_CFLAGS) -I$(srcdir)/cpp-ethereum/utils

BITCOIN_INCLUDES += -I$(srcdir)/secp256k1/include
=======
BITCOIN_INCLUDES=-I$(builddir) -I$(srcdir)/secp256k1/include -I$(srcdir)/cpp-ethereum/utils $(BDB_CPPFLAGS) $(BOOST_CPPFLAGS) $(LEVELDB_CPPFLAGS) $(CRYPTO_CFLAGS) $(SSL_CFLAGS)

>>>>>>> da23532c
BITCOIN_INCLUDES += -I$(srcdir)/libff/libff
BITCOIN_INCLUDES += -I$(srcdir)/libff
BITCOIN_INCLUDES += $(UNIVALUE_CFLAGS)

BITCOIN_INCLUDES += -I$(srcdir)/cpp-ethereum
BITCOIN_INCLUDES += -I$(srcdir)/cpp-ethereum/evmc/include
BITCOIN_INCLUDES += -I$(srcdir)/cpp-ethereum/ethash/include
BITCOIN_INCLUDES += -I$(srcdir)/cpp-ethereum/utils/libscrypt

LIBBITCOIN_SERVER=libbitcoin_server.a
LIBBITCOIN_COMMON=libbitcoin_common.a
LIBBITCOIN_CONSENSUS=libbitcoin_consensus.a
LIBBITCOIN_CLI=libbitcoin_cli.a
LIBBITCOIN_UTIL=libbitcoin_util.a
LIBBITCOIN_CRYPTO_BASE=crypto/libbitcoin_crypto_base.a
LIBBITCOINQT=qt/libbitcoinqt.a
LIBSECP256K1=secp256k1/libsecp256k1.la
LIBCRYPTOPP=cryptopp/libcryptopp.a
LIBFF=libff/libff.a


if ENABLE_ZMQ
LIBBITCOIN_ZMQ=libbitcoin_zmq.a
endif
if BUILD_BITCOIN_LIBS
LIBBITCOINCONSENSUS=libbitcoinconsensus.la
endif
if ENABLE_WALLET
LIBBITCOIN_WALLET=libbitcoin_wallet.a
LIBBITCOIN_WALLET_TOOL=libbitcoin_wallet_tool.a
endif

LIBBITCOIN_CRYPTO= $(LIBBITCOIN_CRYPTO_BASE)
if ENABLE_SSE41
LIBBITCOIN_CRYPTO_SSE41 = crypto/libbitcoin_crypto_sse41.a
LIBBITCOIN_CRYPTO += $(LIBBITCOIN_CRYPTO_SSE41)
endif
if ENABLE_AVX2
LIBBITCOIN_CRYPTO_AVX2 = crypto/libbitcoin_crypto_avx2.a
LIBBITCOIN_CRYPTO += $(LIBBITCOIN_CRYPTO_AVX2)
endif
if ENABLE_SHANI
LIBBITCOIN_CRYPTO_SHANI = crypto/libbitcoin_crypto_shani.a
LIBBITCOIN_CRYPTO += $(LIBBITCOIN_CRYPTO_SHANI)
endif

$(LIBSECP256K1): $(wildcard secp256k1/src/*.h) $(wildcard secp256k1/src/*.c) $(wildcard secp256k1/include/*)
	$(AM_V_at)$(MAKE) $(AM_MAKEFLAGS) -C $(@D) $(@F)

# Make is not made aware of per-object dependencies to avoid limiting building parallelization
# But to build the less dependent modules first, we manually select their order here:
EXTRA_LIBRARIES += \
  $(LIBBITCOIN_CRYPTO) \
  $(LIBBITCOIN_UTIL) \
  $(LIBBITCOIN_COMMON) \
  $(LIBBITCOIN_CONSENSUS) \
  $(LIBBITCOIN_SERVER) \
  $(LIBBITCOIN_CLI) \
  $(LIBBITCOIN_WALLET) \
  $(LIBBITCOIN_WALLET_TOOL) \
  $(LIBBITCOIN_ZMQ)

lib_LTLIBRARIES = $(LIBBITCOINCONSENSUS)

bin_PROGRAMS =
noinst_PROGRAMS =
TESTS =
BENCHMARKS =

if BUILD_BITCOIND
  bin_PROGRAMS += qtumd
<<<<<<< HEAD
=======
endif

if BUILD_BITCOIN_NODE
  bin_PROGRAMS += qtum-node
>>>>>>> da23532c
endif

if BUILD_BITCOIN_CLI
  bin_PROGRAMS += qtum-cli
endif
if BUILD_BITCOIN_TX
  bin_PROGRAMS += qtum-tx
endif
if ENABLE_WALLET
if BUILD_BITCOIN_WALLET
  bin_PROGRAMS += qtum-wallet
endif
endif

.PHONY: FORCE check-symbols check-security
# bitcoin core #
BITCOIN_CORE_H = \
  addrdb.h \
  addrman.h \
  attributes.h \
  banman.h \
  base58.h \
  bech32.h \
  blockencodings.h \
  blockfilter.h \
  bloom.h \
  chain.h \
  chainparams.h \
  chainparamsbase.h \
  chainparamsseeds.h \
  checkpoints.h \
  checkqueue.h \
  clientversion.h \
  coins.h \
  compat.h \
  compat/assumptions.h \
  compat/byteswap.h \
  compat/cpuid.h \
  compat/endian.h \
  compat/sanity.h \
  compressor.h \
  consensus/consensus.h \
  consensus/tx_check.h \
  consensus/tx_verify.h \
  core_io.h \
  core_memusage.h \
  cuckoocache.h \
  dbwrapper.h \
  flatfile.h \
  fs.h \
  httprpc.h \
  httpserver.h \
  index/base.h \
  index/blockfilterindex.h \
  index/disktxpos.h \
  index/txindex.h \
  indirectmap.h \
  init.h \
  interfaces/chain.h \
  interfaces/handler.h \
  interfaces/node.h \
  interfaces/wallet.h \
  key.h \
  key_io.h \
  logging.h \
  logging/timer.h \
  memusage.h \
  merkleblock.h \
  miner.h \
  net.h \
  net_permissions.h \
  net_processing.h \
  net_types.h \
  netaddress.h \
  netbase.h \
  netmessagemaker.h \
  node/coin.h \
  node/coinstats.h \
  node/context.h \
  node/psbt.h \
  node/transaction.h \
  node/ui_interface.h \
  node/utxo_snapshot.h \
  noui.h \
  optional.h \
  outputtype.h \
  policy/feerate.h \
  policy/fees.h \
  policy/policy.h \
  policy/rbf.h \
  policy/settings.h \
  pow.h \
  pos.h \
  protocol.h \
  psbt.h \
  random.h \
  randomenv.h \
  reverse_iterator.h \
  rpc/blockchain.h \
  rpc/client.h \
  rpc/mining.h \
  rpc/protocol.h \
  rpc/rawtransaction_util.h \
  rpc/register.h \
  rpc/request.h \
  rpc/server.h \
  rpc/util.h \
  scheduler.h \
  script/descriptor.h \
  script/keyorigin.h \
  script/sigcache.h \
  script/sign.h \
  script/signingprovider.h \
  script/standard.h \
  shutdown.h \
  signet.h \
  streams.h \
  support/allocators/secure.h \
  support/allocators/zeroafterfree.h \
  support/cleanse.h \
  support/events.h \
  support/lockedpool.h \
  sync.h \
  threadinterrupt.h \
  threadsafety.h \
  timedata.h \
  torcontrol.h \
  txdb.h \
  txrequest.h \
  txmempool.h \
  undo.h \
  util/asmap.h \
  util/bip32.h \
  util/bytevectorhash.h \
  util/check.h \
  util/error.h \
  util/fees.h \
  util/golombrice.h \
  util/macros.h \
  util/memory.h \
  util/message.h \
  util/moneystr.h \
  util/rbf.h \
  util/ref.h \
  util/settings.h \
  util/spanparsing.h \
  util/string.h \
  util/system.h \
  util/threadnames.h \
  util/time.h \
  util/translation.h \
  util/ui_change_type.h \
  util/url.h \
  util/vector.h \
  util/convert.h \
  util/signstr.h \
  util/contractabi.h \
  validation.h \
  validationinterface.h \
  versionbits.h \
  versionbitsinfo.h \
  wallet/bdb.h \
  wallet/coincontrol.h \
  wallet/coinselection.h \
  wallet/context.h \
  wallet/crypter.h \
  wallet/db.h \
  wallet/feebumper.h \
  wallet/fees.h \
  wallet/ismine.h \
  wallet/load.h \
  wallet/rpcwallet.h \
  wallet/salvage.h \
  wallet/scriptpubkeyman.h \
  wallet/sqlite.h \
  wallet/wallet.h \
  wallet/walletdb.h \
  wallet/wallettool.h \
  wallet/walletutil.h \
  walletinitinterface.h \
  warnings.h \
  zmq/zmqabstractnotifier.h \
  zmq/zmqnotificationinterface.h \
  zmq/zmqpublishnotifier.h \
  zmq/zmqrpc.h \
<<<<<<< HEAD
=======
  zmq/zmqutil.h \
>>>>>>> da23532c
  qtum/qtumstate.h \
  qtum/qtumtransaction.h \
  qtum/qtumDGP.h \
  qtum/storageresults.h \
  qtum/qtumutils.h \
  qtum/qtumdelegation.h

obj/build.h: FORCE
	@$(MKDIR_P) $(builddir)/obj
	@$(top_srcdir)/share/genbuild.sh "$(abs_top_builddir)/src/obj/build.h" \
	  "$(abs_top_srcdir)"
libbitcoin_util_a-clientversion.$(OBJEXT): obj/build.h

# server: shared between bitcoind and bitcoin-qt
# Contains code accessing mempool and chain state that is meant to be separated
# from wallet and gui code (see node/README.md). Shared code should go in
# libbitcoin_common or libbitcoin_util libraries, instead.
libbitcoin_server_a_CPPFLAGS = $(AM_CPPFLAGS) $(BITCOIN_INCLUDES) $(MINIUPNPC_CPPFLAGS) $(EVENT_CFLAGS) $(EVENT_PTHREADS_CFLAGS)
libbitcoin_server_a_CXXFLAGS = $(AM_CXXFLAGS) $(PIE_FLAGS)
libbitcoin_server_a_SOURCES = \
  addrdb.cpp \
  addrman.cpp \
  banman.cpp \
  blockencodings.cpp \
  blockfilter.cpp \
  chain.cpp \
  checkpoints.cpp \
  consensus/tx_verify.cpp \
  dbwrapper.cpp \
  flatfile.cpp \
  httprpc.cpp \
  httpserver.cpp \
  index/base.cpp \
  index/blockfilterindex.cpp \
  index/txindex.cpp \
  init.cpp \
  interfaces/chain.cpp \
  interfaces/node.cpp \
  miner.cpp \
  net.cpp \
  net_processing.cpp \
  node/coin.cpp \
  node/coinstats.cpp \
  node/context.cpp \
  node/psbt.cpp \
  node/transaction.cpp \
  node/ui_interface.cpp \
  noui.cpp \
  policy/fees.cpp \
  policy/rbf.cpp \
  policy/settings.cpp \
  pow.cpp \
  pos.cpp \
  rest.cpp \
  rpc/blockchain.cpp \
  rpc/mining.cpp \
  rpc/misc.cpp \
  rpc/net.cpp \
  rpc/rawtransaction.cpp \
  rpc/server.cpp \
  script/sigcache.cpp \
  shutdown.cpp \
  signet.cpp \
  timedata.cpp \
  torcontrol.cpp \
  txdb.cpp \
  txrequest.cpp \
  txmempool.cpp \
  validation.cpp \
  validationinterface.cpp \
  versionbits.cpp \
  qtum/qtumstate.cpp \
<<<<<<< HEAD
  qtum/qtumtransaction.cpp \
=======
>>>>>>> da23532c
  consensus/consensus.cpp \
  qtum/storageresults.cpp \
  qtum/qtumdelegation.cpp \
  $(BITCOIN_CORE_H)

if ENABLE_WALLET
libbitcoin_server_a_SOURCES += wallet/init.cpp
endif
if !ENABLE_WALLET
libbitcoin_server_a_SOURCES += dummywallet.cpp
endif

if ENABLE_ZMQ
libbitcoin_zmq_a_CPPFLAGS = $(AM_CPPFLAGS) $(BITCOIN_INCLUDES) $(ZMQ_CFLAGS)
libbitcoin_zmq_a_CXXFLAGS = $(AM_CXXFLAGS) $(PIE_FLAGS)
libbitcoin_zmq_a_SOURCES = \
  zmq/zmqabstractnotifier.cpp \
  zmq/zmqnotificationinterface.cpp \
  zmq/zmqpublishnotifier.cpp \
  zmq/zmqrpc.cpp \
  zmq/zmqutil.cpp
endif


# wallet: shared between bitcoind and bitcoin-qt, but only linked
# when wallet enabled
libbitcoin_wallet_a_CPPFLAGS = $(AM_CPPFLAGS) $(BITCOIN_INCLUDES) $(SQLITE_CFLAGS)
libbitcoin_wallet_a_CXXFLAGS = $(AM_CXXFLAGS) $(PIE_FLAGS)
libbitcoin_wallet_a_SOURCES = \
  interfaces/wallet.cpp \
  wallet/bdb.cpp \
  wallet/coincontrol.cpp \
  wallet/context.cpp \
  wallet/crypter.cpp \
  wallet/db.cpp \
  wallet/feebumper.cpp \
  wallet/fees.cpp \
  wallet/load.cpp \
  wallet/rpcdump.cpp \
  wallet/rpcwallet.cpp \
  wallet/salvage.cpp \
  wallet/scriptpubkeyman.cpp \
  wallet/wallet.cpp \
  wallet/walletdb.cpp \
  wallet/walletutil.cpp \
  wallet/coinselection.cpp \
  $(BITCOIN_CORE_H)

if USE_SQLITE
libbitcoin_wallet_a_SOURCES += wallet/sqlite.cpp
endif

libbitcoin_wallet_tool_a_CPPFLAGS = $(AM_CPPFLAGS) $(BITCOIN_INCLUDES)
libbitcoin_wallet_tool_a_CXXFLAGS = $(AM_CXXFLAGS) $(PIE_FLAGS)
libbitcoin_wallet_tool_a_SOURCES = \
  wallet/wallettool.cpp \
  $(BITCOIN_CORE_H)

# crypto primitives library
crypto_libbitcoin_crypto_base_a_CPPFLAGS = $(AM_CPPFLAGS)
crypto_libbitcoin_crypto_base_a_CXXFLAGS = $(AM_CXXFLAGS) $(PIE_FLAGS) -fPIC
crypto_libbitcoin_crypto_base_a_CFLAGS = $(AM_CXXFLAGS) -fPIC
crypto_libbitcoin_crypto_base_a_SOURCES = \
  crypto/aes.cpp \
  crypto/aes.h \
  crypto/chacha_poly_aead.h \
  crypto/chacha_poly_aead.cpp \
  crypto/chacha20.h \
  crypto/chacha20.cpp \
  crypto/common.h \
  crypto/hkdf_sha256_32.cpp \
  crypto/hkdf_sha256_32.h \
  crypto/hmac_sha256.cpp \
  crypto/hmac_sha256.h \
  crypto/hmac_sha512.cpp \
  crypto/hmac_sha512.h \
  crypto/poly1305.h \
  crypto/poly1305.cpp \
  crypto/ripemd160.cpp \
  crypto/ripemd160.h \
  crypto/sha1.cpp \
  crypto/sha1.h \
  crypto/sha256.cpp \
  crypto/sha256.h \
  crypto/sha3.cpp \
  crypto/sha3.h \
  crypto/sha512.cpp \
  crypto/sha512.h \
  crypto/siphash.cpp \
  crypto/siphash.h \
  cpp-ethereum/utils/libscrypt/b64.c \
  cpp-ethereum/utils/libscrypt/b64.h \
  cpp-ethereum/utils/libscrypt/crypto-mcf.c \
  cpp-ethereum/utils/libscrypt/crypto_scrypt-check.c \
  cpp-ethereum/utils/libscrypt/crypto_scrypt-hash.c \
  cpp-ethereum/utils/libscrypt/crypto_scrypt-hexconvert.c \
  cpp-ethereum/utils/libscrypt/crypto_scrypt-hexconvert.h \
  cpp-ethereum/utils/libscrypt/crypto_scrypt-nosse.c \
  cpp-ethereum/utils/libscrypt/crypto-scrypt-saltgen.c \
  cpp-ethereum/utils/libscrypt/libscrypt.h \
  cpp-ethereum/utils/libscrypt/sha256.c \
  cpp-ethereum/utils/libscrypt/sha256.h \
  cpp-ethereum/utils/libscrypt/slowequals.c \
  cpp-ethereum/utils/libscrypt/slowequals.h \
  cpp-ethereum/utils/libscrypt/sysendian.h

if USE_ASM
crypto_libbitcoin_crypto_base_a_SOURCES += crypto/sha256_sse4.cpp
endif

crypto_libbitcoin_crypto_sse41_a_CXXFLAGS = $(AM_CXXFLAGS) $(PIE_FLAGS)
crypto_libbitcoin_crypto_sse41_a_CPPFLAGS = $(AM_CPPFLAGS)
crypto_libbitcoin_crypto_sse41_a_CXXFLAGS += $(SSE41_CXXFLAGS)
crypto_libbitcoin_crypto_sse41_a_CPPFLAGS += -DENABLE_SSE41
crypto_libbitcoin_crypto_sse41_a_SOURCES = crypto/sha256_sse41.cpp

crypto_libbitcoin_crypto_avx2_a_CXXFLAGS = $(AM_CXXFLAGS) $(PIE_FLAGS)
crypto_libbitcoin_crypto_avx2_a_CPPFLAGS = $(AM_CPPFLAGS)
crypto_libbitcoin_crypto_avx2_a_CXXFLAGS += $(AVX2_CXXFLAGS)
crypto_libbitcoin_crypto_avx2_a_CPPFLAGS += -DENABLE_AVX2
crypto_libbitcoin_crypto_avx2_a_SOURCES = crypto/sha256_avx2.cpp

crypto_libbitcoin_crypto_shani_a_CXXFLAGS = $(AM_CXXFLAGS) $(PIE_FLAGS)
crypto_libbitcoin_crypto_shani_a_CPPFLAGS = $(AM_CPPFLAGS)
crypto_libbitcoin_crypto_shani_a_CXXFLAGS += $(SHANI_CXXFLAGS)
crypto_libbitcoin_crypto_shani_a_CPPFLAGS += -DENABLE_SHANI
crypto_libbitcoin_crypto_shani_a_SOURCES = crypto/sha256_shani.cpp

# consensus: shared between all executables that validate any consensus rules.
libbitcoin_consensus_a_CPPFLAGS = $(AM_CPPFLAGS) $(BITCOIN_INCLUDES)
libbitcoin_consensus_a_CXXFLAGS = $(AM_CXXFLAGS) $(PIE_FLAGS) -fPIC
libbitcoin_consensus_a_SOURCES = \
  amount.h \
  arith_uint256.cpp \
  arith_uint256.h \
  consensus/merkle.cpp \
  consensus/merkle.h \
  consensus/params.h \
  consensus/tx_check.cpp \
  consensus/validation.h \
  hash.cpp \
  hash.h \
  prevector.h \
  primitives/block.cpp \
  primitives/block.h \
  primitives/transaction.cpp \
  primitives/transaction.h \
  pubkey.cpp \
  pubkey.h \
  script/bitcoinconsensus.cpp \
  script/interpreter.cpp \
  script/interpreter.h \
  script/script.cpp \
  script/script.h \
  script/script_error.cpp \
  script/script_error.h \
  serialize.h \
  span.h \
  tinyformat.h \
  uint256.cpp \
  uint256.h \
  util/strencodings.cpp \
  util/strencodings.h \
  version.h

# common: shared between bitcoind, and bitcoin-qt and non-server tools
libbitcoin_common_a_CPPFLAGS = $(AM_CPPFLAGS) $(BITCOIN_INCLUDES) -DQTUM_BUILD
libbitcoin_common_a_CXXFLAGS = $(AM_CXXFLAGS) $(PIE_FLAGS)
libbitcoin_common_a_CFLAGS = $(AM_CXXFLAGS) $(PIE_FLAGS) -std=c99
libbitcoin_common_a_SOURCES = \
  base58.cpp \
  bech32.cpp \
  bloom.cpp \
  chainparams.cpp \
  coins.cpp \
  compressor.cpp \
  core_read.cpp \
  core_write.cpp \
  key.cpp \
  key_io.cpp \
  merkleblock.cpp \
  netaddress.cpp \
  netbase.cpp \
  net_permissions.cpp \
  outputtype.cpp \
  policy/feerate.cpp \
  policy/policy.cpp \
  protocol.cpp \
  psbt.cpp \
  rpc/rawtransaction_util.cpp \
  rpc/util.cpp \
  scheduler.cpp \
  script/descriptor.cpp \
  script/sign.cpp \
  script/signingprovider.cpp \
  script/standard.cpp \
  versionbitsinfo.cpp \
  warnings.cpp \
  qtum/qtumutils.cpp \
  qtum/qtumDGP.cpp \
  util/contractabi.cpp \
  cpp-ethereum/aleth/buildinfo.c \
  cpp-ethereum/aleth/buildinfo.h \
  cpp-ethereum/aleth/version.h \
  cpp-ethereum/utils/json_spirit/JsonSpiritHeaders.h \
  cpp-ethereum/utils/json_spirit/json_spirit.h \
  cpp-ethereum/utils/json_spirit/json_spirit_error_position.h \
  cpp-ethereum/utils/json_spirit/json_spirit_reader.h \
  cpp-ethereum/utils/json_spirit/json_spirit_reader_template.h \
  cpp-ethereum/utils/json_spirit/json_spirit_stream_reader.h \
  cpp-ethereum/utils/json_spirit/json_spirit_utils.h \
  cpp-ethereum/utils/json_spirit/json_spirit_value.h \
  cpp-ethereum/utils/json_spirit/json_spirit_writer.h \
  cpp-ethereum/utils/json_spirit/json_spirit_writer_template.h \
  cpp-ethereum/evmc/lib/instructions/instruction_metrics.c \
  cpp-ethereum/evmc/lib/instructions/instruction_names.c \
  cpp-ethereum/evmc/include/evmc/evmc.h \
  cpp-ethereum/evmc/include/evmc/evmc.hpp \
  cpp-ethereum/evmc/include/evmc/helpers.h \
  cpp-ethereum/evmc/include/evmc/instructions.h \
  cpp-ethereum/evmc/include/evmc/loader.h \
  cpp-ethereum/evmc/include/evmc/utils.h \
  cpp-ethereum/intx/int128.hpp \
  cpp-ethereum/intx/intx.hpp \
  libff/libff/algebra/curves/public_params.hpp \
  libff/libff/algebra/curves/curve_utils.hpp \
  cpp-ethereum/ethash/include/ethash/ethash.h \
  cpp-ethereum/ethash/include/ethash/ethash.hpp \
  cpp-ethereum/ethash/include/ethash/hash_types.h \
  cpp-ethereum/ethash/include/ethash/hash_types.hpp \
  cpp-ethereum/ethash/include/ethash/keccak.h \
  cpp-ethereum/ethash/include/ethash/keccak.hpp \
  cpp-ethereum/ethash/include/ethash/progpow.hpp \
  cpp-ethereum/ethash/lib/ethash/support/attributes.h \
  cpp-ethereum/ethash/lib/ethash/bit_manipulation.h \
  cpp-ethereum/ethash/lib/ethash/builtins.h \
  cpp-ethereum/ethash/lib/ethash/endianness.hpp \
  cpp-ethereum/ethash/lib/ethash/ethash.cpp \
  cpp-ethereum/ethash/lib/ethash/ethash-internal.hpp \
  cpp-ethereum/ethash/lib/ethash/keccak.c \
  cpp-ethereum/ethash/lib/ethash/keccakf800.c \
  cpp-ethereum/ethash/lib/ethash/keccakf1600.c \
  cpp-ethereum/ethash/lib/ethash/kiss99.hpp \
  cpp-ethereum/ethash/lib/ethash/managed.cpp \
  cpp-ethereum/ethash/lib/ethash/primes.c \
  cpp-ethereum/ethash/lib/ethash/primes.h \
  cpp-ethereum/ethash/lib/ethash/progpow.cpp \
  cpp-ethereum/libaleth-interpreter/interpreter.h \
  cpp-ethereum/libaleth-interpreter/VMConfig.h \
  cpp-ethereum/libaleth-interpreter/VM.cpp \
  cpp-ethereum/libaleth-interpreter/VM.h \
  cpp-ethereum/libaleth-interpreter/VMOpt.cpp \
  cpp-ethereum/libaleth-interpreter/VMCalls.cpp \
  cpp-ethereum/libdevcore/Address.cpp \
  cpp-ethereum/libdevcore/Address.h \
  cpp-ethereum/libdevcore/Base64.cpp \
  cpp-ethereum/libdevcore/Base64.h \
  cpp-ethereum/libdevcore/Common.cpp \
  cpp-ethereum/libdevcore/Common.h \
  cpp-ethereum/libdevcore/CommonData.cpp \
  cpp-ethereum/libdevcore/CommonData.h \
  cpp-ethereum/libdevcore/CommonIO.cpp \
  cpp-ethereum/libdevcore/CommonIO.h \
  cpp-ethereum/libdevcore/CommonJS.cpp \
  cpp-ethereum/libdevcore/CommonJS.h \
  cpp-ethereum/libdevcore/FileSystem.cpp \
  cpp-ethereum/libdevcore/FileSystem.h \
  cpp-ethereum/libdevcore/FixedHash.cpp \
  cpp-ethereum/libdevcore/FixedHash.h \
  cpp-ethereum/libdevcore/Guards.cpp \
  cpp-ethereum/libdevcore/Guards.h \
  cpp-ethereum/libdevcore/Log.cpp \
  cpp-ethereum/libdevcore/Log.h \
  cpp-ethereum/libdevcore/LevelDB.cpp \
  cpp-ethereum/libdevcore/LevelDB.h \
  cpp-ethereum/libdevcore/MemoryDB.cpp \
  cpp-ethereum/libdevcore/MemoryDB.h \
  cpp-ethereum/libdevcore/OverlayDB.cpp \
  cpp-ethereum/libdevcore/OverlayDB.h \
  cpp-ethereum/libdevcore/StateCacheDB.cpp \
  cpp-ethereum/libdevcore/StateCacheDB.h \
  cpp-ethereum/libdevcore/RLP.cpp \
  cpp-ethereum/libdevcore/RLP.h \
  cpp-ethereum/libdevcore/SHA3.cpp \
  cpp-ethereum/libdevcore/SHA3.h \
  cpp-ethereum/libdevcore/TransientDirectory.cpp \
  cpp-ethereum/libdevcore/TransientDirectory.h \
  cpp-ethereum/libdevcore/TrieCommon.cpp \
  cpp-ethereum/libdevcore/TrieCommon.h \
  cpp-ethereum/libdevcore/Worker.cpp \
  cpp-ethereum/libdevcore/Worker.h \
  cpp-ethereum/libdevcore/DBFactory.h \
  cpp-ethereum/libdevcore/DBFactory.cpp \
  cpp-ethereum/libdevcore/JsonUtils.h \
  cpp-ethereum/libdevcore/JsonUtils.cpp \
  cpp-ethereum/libdevcore/dbfwd.h \
  cpp-ethereum/libdevcore/RLP.cpp \
  cpp-ethereum/libdevcore/TrieHash.cpp \
  cpp-ethereum/libdevcore/TrieDB.h \
  cpp-ethereum/libdevcore/RLP.h \
  cpp-ethereum/libdevcore/TrieHash.h \
  cpp-ethereum/libdevcore/vector_ref.h \
  cpp-ethereum/libdevcore/Exceptions.h \
  cpp-ethereum/libdevcore/db.h \
  cpp-ethereum/libdevcore/concurrent_queue.h \
  cpp-ethereum/libdevcore/Terminal.h \
  cpp-ethereum/libdevcore/Assertions.h \
  cpp-ethereum/libdevcore/LruCache.h \
  cpp-ethereum/libdevcore/UndefMacros.h \
  cpp-ethereum/libdevcrypto/Hash.cpp \
  cpp-ethereum/libdevcrypto/Hash.h \
  cpp-ethereum/libdevcrypto/Common.cpp \
  cpp-ethereum/libdevcrypto/CryptoPP.cpp \
  cpp-ethereum/libdevcrypto/AES.cpp \
  cpp-ethereum/libdevcrypto/LibSnark.cpp \
  cpp-ethereum/libdevcrypto/Common.h \
  cpp-ethereum/libdevcrypto/CryptoPP.h \
  cpp-ethereum/libdevcrypto/AES.h \
  cpp-ethereum/libdevcrypto/LibSnark.h \
  cpp-ethereum/libdevcrypto/Exceptions.h \
  cpp-ethereum/libdevcrypto/Blake2.cpp \
  cpp-ethereum/libdevcrypto/Blake2.h \
  cpp-ethereum/libp2p/All.h \
  cpp-ethereum/libp2p/Capability.h \
  cpp-ethereum/libp2p/CapabilityHost.h \
  cpp-ethereum/libp2p/Common.h \
  cpp-ethereum/libp2p/Host.h \
  cpp-ethereum/libp2p/Network.h \
  cpp-ethereum/libp2p/NodeTable.h \
  cpp-ethereum/libp2p/Peer.h \
  cpp-ethereum/libp2p/RLPXFrameCoder.h \
  cpp-ethereum/libp2p/RLPXPacket.h \
  cpp-ethereum/libp2p/RLPXSocket.h \
  cpp-ethereum/libp2p/RLPxHandshake.h \
  cpp-ethereum/libp2p/Session.h \
  cpp-ethereum/libp2p/UDP.h \
  cpp-ethereum/libp2p/UPnP.h \
  cpp-ethereum/libethcore/EVMSchedule.h \
  cpp-ethereum/libethcore/EVMSchedule.cpp \
  cpp-ethereum/libethcore/ABI.cpp \
  cpp-ethereum/libethcore/ChainOperationParams.cpp \
  cpp-ethereum/libethcore/Common.cpp \
  cpp-ethereum/libethcore/Precompiled.cpp \
  cpp-ethereum/libethcore/TransactionBase.cpp \
  cpp-ethereum/libethcore/BlockHeader.cpp \
  cpp-ethereum/libethcore/SealEngine.cpp \
  cpp-ethereum/libethcore/ABI.h \
  cpp-ethereum/libethcore/ChainOperationParams.h \
  cpp-ethereum/libethcore/Common.h \
  cpp-ethereum/libethcore/Precompiled.h \
  cpp-ethereum/libethcore/LogEntry.h \
  cpp-ethereum/libethcore/LogEntry.cpp \
  cpp-ethereum/libethcore/Exceptions.h \
  cpp-ethereum/libethcore/TransactionBase.h \
  cpp-ethereum/libethcore/BlockHeader.h \
  cpp-ethereum/libethcore/SealEngine.h \
  cpp-ethereum/libethcore/CommonJS.h \
  cpp-ethereum/libevm/EVMC.cpp \
  cpp-ethereum/libevm/EVMC.h \
  cpp-ethereum/libevm/ExtVMFace.cpp \
  cpp-ethereum/libevm/ExtVMFace.h \
  cpp-ethereum/libevm/VMFactory.cpp \
  cpp-ethereum/libevm/VMFactory.h \
  cpp-ethereum/libevm/Instruction.cpp \
  cpp-ethereum/libevm/Instruction.h \
  cpp-ethereum/libevm/LegacyVM.h \
  cpp-ethereum/libevm/LegacyVM.cpp \
  cpp-ethereum/libevm/LegacyVMCalls.cpp \
  cpp-ethereum/libevm/LegacyVMConfig.h \
  cpp-ethereum/libevm/LegacyVMOpt.cpp \
  cpp-ethereum/libevm/VMFace.h \
  cpp-ethereum/libethereum/ImportPerformanceLogger.cpp \
  cpp-ethereum/libethereum/ImportPerformanceLogger.h \
  cpp-ethereum/libethereum/Account.cpp \
  cpp-ethereum/libethereum/GasPricer.cpp \
  cpp-ethereum/libethereum/ChainParams.cpp \
  cpp-ethereum/libethereum/Transaction.cpp \
  cpp-ethereum/libethereum/ExtVM.cpp \
  cpp-ethereum/libethereum/BlockDetails.cpp \
  cpp-ethereum/libethereum/TransactionQueue.cpp \
  cpp-ethereum/libethereum/TransactionReceipt.cpp \
  cpp-ethereum/libethereum/GenesisInfo.cpp \
  cpp-ethereum/libethereum/ValidationSchemes.h \
  cpp-ethereum/libethereum/ValidationSchemes.cpp \
  cpp-ethereum/libethereum/DatabasePaths.h \
  cpp-ethereum/libethereum/DatabasePaths.cpp \
  cpp-ethereum/libethereum/State.cpp \
  cpp-ethereum/libethereum/Executive.cpp \
  cpp-ethereum/libethereum/Account.h \
  cpp-ethereum/libethereum/GasPricer.h \
  cpp-ethereum/libethereum/SecureTrieDB.h \
  cpp-ethereum/libethereum/State.h \
  cpp-ethereum/libethereum/ChainParams.h \
  cpp-ethereum/libethereum/Transaction.h \
  cpp-ethereum/libethereum/Executive.h \
  cpp-ethereum/libethereum/ExtVM.h \
  cpp-ethereum/libethereum/Block.h \
  cpp-ethereum/libethereum/BlockChain.h \
  cpp-ethereum/libethereum/BlockDetails.h \
  cpp-ethereum/libethereum/TransactionQueue.h \
  cpp-ethereum/libethereum/BlockQueue.h \
  cpp-ethereum/libethereum/TransactionReceipt.h \
  cpp-ethereum/libethereum/GenesisInfo.h \
  cpp-ethereum/libethereum/CodeSizeCache.h \
  cpp-ethereum/libethereum/VerifiedBlock.h \
  cpp-ethereum/libethereum/GenericMiner.h \
  cpp-ethereum/libethereum/GenericFarm.h \
  cpp-ethereum/libethereum/LastBlockHashesFace.h \
  cpp-ethereum/libethereum/Interface.h \
  cpp-ethereum/libethereum/Client.h \
  cpp-ethereum/libethereum/BlockChainImporter.h \
  cpp-ethereum/libethereum/EthereumCapability.h \
  cpp-ethereum/libethereum/ImportPerformanceLogger.h \
  cpp-ethereum/libethereum/SnapshotImporter.h \
  cpp-ethereum/libethereum/SnapshotStorage.h \
  cpp-ethereum/libethereum/StateImporter.h \
  cpp-ethereum/libethereum/ValidationSchemes.h \
  cpp-ethereum/libethereum/WarpCapability.h \
  cpp-ethereum/libethereum/ClientBase.h \
  cpp-ethereum/libethereum/ClientTest.h \
  cpp-ethereum/libethereum/LogFilter.h \
  cpp-ethereum/libethereum/CommonNet.h \
  cpp-ethereum/libethereum/StandardTrace.h \
  cpp-ethereum/libethashseal/GenesisInfo.cpp \
  cpp-ethereum/libethashseal/GenesisInfo.h \
  cpp-ethereum/libethashseal/Ethash.h \
  cpp-ethereum/libethashseal/EthashCPUMiner.h \
  cpp-ethereum/libethashseal/EthashProofOfWork.h \
  cpp-ethereum/libethashseal/genesis/mainNetwork.cpp \
  cpp-ethereum/libethashseal/genesis/qtumMainNetwork.cpp \
  cpp-ethereum/libethashseal/genesis/ropsten.cpp \
  cpp-ethereum/libethashseal/genesis/test/berlinTest.cpp \
  cpp-ethereum/libethashseal/genesis/test/byzantiumNoProofTest.cpp \
  cpp-ethereum/libethashseal/genesis/test/byzantiumTest.cpp \
  cpp-ethereum/libethashseal/genesis/test/byzantiumTransitionTest.cpp \
  cpp-ethereum/libethashseal/genesis/test/constantinopleFixTest.cpp \
  cpp-ethereum/libethashseal/genesis/test/constantinopleNoProofTest.cpp \
  cpp-ethereum/libethashseal/genesis/test/constantinopleTest.cpp \
  cpp-ethereum/libethashseal/genesis/test/eip150Test.cpp \
  cpp-ethereum/libethashseal/genesis/test/eip158Test.cpp \
  cpp-ethereum/libethashseal/genesis/test/experimentalTransitionTest.cpp \
  cpp-ethereum/libethashseal/genesis/test/frontierNoProofTest.cpp \
  cpp-ethereum/libethashseal/genesis/test/frontierTest.cpp \
  cpp-ethereum/libethashseal/genesis/test/homesteadTest.cpp \
  cpp-ethereum/libethashseal/genesis/test/istanbulTest.cpp \
  cpp-ethereum/libethashseal/genesis/test/istanbulTransitionTest.cpp \
  cpp-ethereum/libethashseal/genesis/test/mainNetworkNoProofTest.cpp \
  cpp-ethereum/libethashseal/genesis/test/mainNetworkTest.cpp \
  cpp-ethereum/libethashseal/genesis/test/muirGlacierTest.cpp \
  cpp-ethereum/libethashseal/genesis/test/qtumTestNetwork.cpp \
  cpp-ethereum/libethashseal/genesis/test/ByzantiumToConstantinopleFixAt5Test.cpp \
  cpp-ethereum/libethashseal/genesis/test/EIP158ToByzantiumAt5Test.cpp \
  cpp-ethereum/libethashseal/genesis/test/frontierToHomesteadAt5Test.cpp \
  cpp-ethereum/libethashseal/genesis/test/homesteadToDaoAt5Test.cpp \
  cpp-ethereum/libethashseal/genesis/test/homesteadToEIP150At5Test.cpp \
  cpp-ethereum/libethashseal/genesis/test/transitionnetTest.cpp \
  $(BITCOIN_CORE_H)

#only added json_spirit so that `make dist` works properly

# util: shared between all executables.
# This library *must* be included to make sure that the glibc
# backward-compatibility objects and their sanity checks are linked.
libbitcoin_util_a_CPPFLAGS = $(AM_CPPFLAGS) $(BITCOIN_INCLUDES)
libbitcoin_util_a_CXXFLAGS = $(AM_CXXFLAGS) $(PIE_FLAGS)
libbitcoin_util_a_SOURCES = \
  support/lockedpool.cpp \
  chainparamsbase.cpp \
  clientversion.cpp \
  compat/glibc_sanity.cpp \
  compat/glibcxx_sanity.cpp \
  compat/strnlen.cpp \
  fs.cpp \
  interfaces/handler.cpp \
  logging.cpp \
  random.cpp \
  randomenv.cpp \
  rpc/request.cpp \
  support/cleanse.cpp \
  sync.cpp \
  threadinterrupt.cpp \
  util/asmap.cpp \
  util/bip32.cpp \
  util/bytevectorhash.cpp \
  util/error.cpp \
  util/fees.cpp \
  util/system.cpp \
  util/message.cpp \
  util/moneystr.cpp \
  util/rbf.cpp \
  util/settings.cpp \
  util/threadnames.cpp \
  util/spanparsing.cpp \
  util/strencodings.cpp \
  util/string.cpp \
  util/time.cpp \
  $(BITCOIN_CORE_H)

if USE_LIBEVENT
libbitcoin_util_a_SOURCES += util/url.cpp
endif

if GLIBC_BACK_COMPAT
libbitcoin_util_a_SOURCES += compat/glibc_compat.cpp
AM_LDFLAGS += $(COMPAT_LDFLAGS)
endif

# cli: shared between bitcoin-cli and bitcoin-qt
libbitcoin_cli_a_CPPFLAGS = $(AM_CPPFLAGS) $(BITCOIN_INCLUDES)
libbitcoin_cli_a_CXXFLAGS = $(AM_CXXFLAGS) $(PIE_FLAGS)
libbitcoin_cli_a_SOURCES = \
  compat/stdin.h \
  compat/stdin.cpp \
  rpc/client.cpp \
  $(BITCOIN_CORE_H)

nodist_libbitcoin_util_a_SOURCES = $(srcdir)/obj/build.h
#

<<<<<<< HEAD
# bitcoind binary #
qtumd_SOURCES = bitcoind.cpp
qtumd_CPPFLAGS = $(AM_CPPFLAGS) $(BITCOIN_INCLUDES)
qtumd_CXXFLAGS = $(AM_CXXFLAGS) $(PIE_FLAGS)
qtumd_LDFLAGS = $(RELDFLAGS) $(AM_LDFLAGS) $(LIBTOOL_APP_LDFLAGS)

if TARGET_WINDOWS
qtumd_SOURCES += bitcoind-res.rc
endif

qtumd_LDADD = \
=======
# bitcoind & bitcoin-node binaries #
qtum_daemon_sources = bitcoind.cpp
qtum_bin_cppflags = $(AM_CPPFLAGS) $(BITCOIN_INCLUDES)
qtum_bin_cxxflags = $(AM_CXXFLAGS) $(PIE_FLAGS)
qtum_bin_ldflags = $(RELDFLAGS) $(AM_LDFLAGS) $(LIBTOOL_APP_LDFLAGS) $(PTHREAD_FLAGS)

if TARGET_WINDOWS
qtum_daemon_sources += bitcoind-res.rc
endif

qtum_bin_ldadd = \
>>>>>>> da23532c
  $(LIBBITCOIN_SERVER) \
  $(LIBBITCOIN_WALLET) \
  $(LIBBITCOIN_SERVER) \
  $(LIBBITCOIN_COMMON) \
  $(LIBBITCOIN_UTIL) \
  $(LIBUNIVALUE) \
  $(LIBBITCOIN_ZMQ) \
  $(LIBBITCOIN_CONSENSUS) \
  $(LIBBITCOIN_CRYPTO) \
  $(LIBLEVELDB) \
  $(LIBLEVELDB_SSE42) \
  $(LIBMEMENV) \
  $(LIBCRYPTOPP) \
  $(LIBFF) \
  $(LIBSECP256K1)

<<<<<<< HEAD
qtumd_LDADD += $(BOOST_LIBS) $(BDB_LIBS) $(SSL_LIBS) $(CRYPTO_LIBS) $(MINIUPNPC_LIBS) $(EVENT_PTHREADS_LIBS) $(EVENT_LIBS) $(ZMQ_LIBS) $(GMP_LIBS) $(GMPXX_LIBS)
=======
qtum_bin_ldadd += $(BOOST_LIBS) $(BDB_LIBS) $(SSL_LIBS) $(CRYPTO_LIBS) $(MINIUPNPC_LIBS) $(EVENT_PTHREADS_LIBS) $(EVENT_LIBS) $(ZMQ_LIBS) $(SQLITE_LIBS) $(GMP_LIBS) $(GMPXX_LIBS)

qtumd_SOURCES = $(qtum_daemon_sources)
qtumd_CPPFLAGS = $(qtum_bin_cppflags)
qtumd_CXXFLAGS = $(qtum_bin_cxxflags)
qtumd_LDFLAGS = $(qtum_bin_ldflags)
qtumd_LDADD = $(LIBBITCOIN_SERVER) $(qtum_bin_ldadd)

qtum_node_SOURCES = $(qtum_daemon_sources)
qtum_node_CPPFLAGS = $(qtum_bin_cppflags)
qtum_node_CXXFLAGS = $(qtum_bin_cxxflags)
qtum_node_LDFLAGS = $(qtum_bin_ldflags)
qtum_node_LDADD = $(LIBBITCOIN_SERVER) $(qtum_bin_ldadd)
>>>>>>> da23532c

# bitcoin-cli binary #
qtum_cli_SOURCES = bitcoin-cli.cpp
qtum_cli_CPPFLAGS = $(AM_CPPFLAGS) $(BITCOIN_INCLUDES) $(EVENT_CFLAGS)
qtum_cli_CXXFLAGS = $(AM_CXXFLAGS) $(PIE_FLAGS)
<<<<<<< HEAD
qtum_cli_LDFLAGS = $(RELDFLAGS) $(AM_LDFLAGS) $(LIBTOOL_APP_LDFLAGS)
=======
qtum_cli_LDFLAGS = $(RELDFLAGS) $(AM_LDFLAGS) $(LIBTOOL_APP_LDFLAGS) $(PTHREAD_FLAGS)
>>>>>>> da23532c

if TARGET_WINDOWS
qtum_cli_SOURCES += bitcoin-cli-res.rc
endif

qtum_cli_LDADD = \
  $(LIBBITCOIN_CLI) \
  $(LIBUNIVALUE) \
  $(LIBBITCOIN_UTIL) \
  $(LIBBITCOIN_CRYPTO) \
  $(LIBLEVELDB) \
  $(LIBLEVELDB_SSE42) \
  $(LIBMEMENV) \
  $(LIBCRYPTOPP) \
  $(LIBSECP256K1)

qtum_cli_LDADD += $(BOOST_LIBS) $(SSL_LIBS) $(CRYPTO_LIBS) $(EVENT_LIBS)
#

# bitcoin-tx binary #
qtum_tx_SOURCES = bitcoin-tx.cpp consensus/consensus.cpp
qtum_tx_CPPFLAGS = $(AM_CPPFLAGS) $(BITCOIN_INCLUDES)
qtum_tx_CXXFLAGS = $(AM_CXXFLAGS) $(PIE_FLAGS)
<<<<<<< HEAD
qtum_tx_LDFLAGS = $(RELDFLAGS) $(AM_LDFLAGS) $(LIBTOOL_APP_LDFLAGS)
=======
qtum_tx_LDFLAGS = $(RELDFLAGS) $(AM_LDFLAGS) $(LIBTOOL_APP_LDFLAGS) $(PTHREAD_FLAGS)
>>>>>>> da23532c

if TARGET_WINDOWS
qtum_tx_SOURCES += bitcoin-tx-res.rc
endif

qtum_tx_LDADD = \
  $(LIBUNIVALUE) \
  $(LIBBITCOIN_COMMON) \
  $(LIBBITCOIN_UTIL) \
  $(LIBBITCOIN_CONSENSUS) \
  $(LIBBITCOIN_CRYPTO) \
  $(LIBLEVELDB) \
  $(LIBLEVELDB_SSE42) \
  $(LIBMEMENV) \
  $(LIBCRYPTOPP) \
  $(LIBSECP256K1)

qtum_tx_LDADD += $(BOOST_LIBS) $(CRYPTO_LIBS)
#

# bitcoin-wallet binary #
<<<<<<< HEAD
qtum_wallet_SOURCES = bitcoin-wallet.cpp
qtum_wallet_CPPFLAGS = $(AM_CPPFLAGS) $(BITCOIN_INCLUDES)
qtum_wallet_CXXFLAGS = $(AM_CXXFLAGS) $(PIE_FLAGS)
qtum_wallet_LDFLAGS = $(RELDFLAGS) $(AM_LDFLAGS) $(LIBTOOL_APP_LDFLAGS)
=======
qtum_wallet_SOURCES = bitcoin-wallet.cpp validation.cpp
qtum_wallet_CPPFLAGS = $(qtum_bin_cppflags)
qtum_wallet_CXXFLAGS = $(qtum_bin_cxxflags)
qtum_wallet_LDFLAGS = $(qtum_bin_ldflags)
qtum_wallet_LDADD = $(LIBBITCOIN_WALLET_TOOL) $(qtum_bin_ldadd)
>>>>>>> da23532c

if TARGET_WINDOWS
qtum_wallet_SOURCES += bitcoin-wallet-res.rc
endif
<<<<<<< HEAD

qtum_wallet_LDADD = \
  $(LIBBITCOIN_WALLET_TOOL) \
  $(LIBBITCOIN_WALLET) \
  $(LIBBITCOIN_SERVER) \
  $(LIBBITCOIN_COMMON) \
  $(LIBBITCOIN_CONSENSUS) \
  $(LIBBITCOIN_UTIL) \
  $(LIBBITCOIN_CRYPTO) \
  $(LIBBITCOIN_ZMQ) \
  $(LIBLEVELDB) \
  $(LIBLEVELDB_SSE42) \
  $(LIBMEMENV) \
  $(LIBSECP256K1) \
  $(LIBCRYPTOPP) \
  $(LIBFF) \
  $(LIBUNIVALUE)

qtum_wallet_LDADD += $(BOOST_LIBS) $(BDB_LIBS) $(CRYPTO_LIBS) $(EVENT_PTHREADS_LIBS) $(EVENT_LIBS) $(MINIUPNPC_LIBS) $(ZMQ_LIBS) $(GMP_LIBS) $(GMPXX_LIBS)
=======
>>>>>>> da23532c
#

# bitcoinconsensus library #
if BUILD_BITCOIN_LIBS
include_HEADERS = script/bitcoinconsensus.h
libbitcoinconsensus_la_SOURCES = support/cleanse.cpp $(crypto_libbitcoin_crypto_base_a_SOURCES) $(libbitcoin_consensus_a_SOURCES) \
  consensus/consensus.cpp \
  script/standard.cpp \
  cpp-ethereum/libdevcore/CommonData.cpp

if GLIBC_BACK_COMPAT
  libbitcoinconsensus_la_SOURCES += compat/glibc_compat.cpp
endif

libbitcoinconsensus_la_LDFLAGS = $(AM_LDFLAGS) -no-undefined $(RELDFLAGS)
libbitcoinconsensus_la_LIBADD = $(LIBSECP256K1)
libbitcoinconsensus_la_CPPFLAGS = $(AM_CPPFLAGS) -I$(builddir)/obj -I$(srcdir)/secp256k1/include $(BITCOIN_INCLUDES) -DBUILD_BITCOIN_INTERNAL
libbitcoinconsensus_la_CXXFLAGS = $(AM_CXXFLAGS) $(PIE_FLAGS)

endif
#

CTAES_DIST =  crypto/ctaes/bench.c
CTAES_DIST += crypto/ctaes/ctaes.c
CTAES_DIST += crypto/ctaes/ctaes.h
CTAES_DIST += crypto/ctaes/README.md
CTAES_DIST += crypto/ctaes/test.c

CLEANFILES = $(EXTRA_LIBRARIES)

CLEANFILES += *.gcda *.gcno
CLEANFILES += compat/*.gcda compat/*.gcno
CLEANFILES += consensus/*.gcda consensus/*.gcno
CLEANFILES += crc32c/src/*.gcda crc32c/src/*.gcno
CLEANFILES += crypto/*.gcda crypto/*.gcno
CLEANFILES += index/*.gcda index/*.gcno
CLEANFILES += interfaces/*.gcda interfaces/*.gcno
CLEANFILES += node/*.gcda node/*.gcno
CLEANFILES += policy/*.gcda policy/*.gcno
CLEANFILES += primitives/*.gcda primitives/*.gcno
CLEANFILES += rpc/*.gcda rpc/*.gcno
CLEANFILES += script/*.gcda script/*.gcno
CLEANFILES += support/*.gcda support/*.gcno
CLEANFILES += univalue/*.gcda univalue/*.gcno
CLEANFILES += util/*.gcda util/*.gcno
CLEANFILES += wallet/*.gcda wallet/*.gcno
CLEANFILES += wallet/test/*.gcda wallet/test/*.gcno
CLEANFILES += zmq/*.gcda zmq/*.gcno
CLEANFILES += obj/build.h

EXTRA_DIST = $(CTAES_DIST)


config/bitcoin-config.h: config/stamp-h1
	@$(MAKE) -C $(top_builddir) $(subdir)/$(@)
config/stamp-h1: $(top_srcdir)/$(subdir)/config/bitcoin-config.h.in $(top_builddir)/config.status
	$(AM_V_at)$(MAKE) -C $(top_builddir) $(subdir)/$(@)
$(top_srcdir)/$(subdir)/config/bitcoin-config.h.in:  $(am__configure_deps)
	$(AM_V_at)$(MAKE) -C $(top_srcdir) $(subdir)/config/bitcoin-config.h.in

clean-local:
	-$(MAKE) -C secp256k1 clean
	-$(MAKE) -C univalue clean
	-rm -f leveldb/*/*.gcda leveldb/*/*.gcno leveldb/helpers/memenv/*.gcda leveldb/helpers/memenv/*.gcno
	-rm -f cryptopp/*.o libff/*.o
	-rm -f config.h
	-rm -rf test/__pycache__

.rc.o:
	@test -f $(WINDRES)
	## FIXME: How to get the appropriate modulename_CPPFLAGS in here?
	$(AM_V_GEN) $(WINDRES) $(DEFS) $(DEFAULT_INCLUDES) $(INCLUDES) $(CPPFLAGS) -DWINDRES_PREPROC -i $< -o $@

check-symbols: $(bin_PROGRAMS)
if TARGET_DARWIN
	@echo "Checking macOS dynamic libraries..."
	$(AM_V_at) OTOOL=$(OTOOL) $(PYTHON) $(top_srcdir)/contrib/devtools/symbol-check.py $(bin_PROGRAMS)
endif

if TARGET_WINDOWS
	@echo "Checking Windows dynamic libraries..."
	$(AM_V_at) OBJDUMP=$(OBJDUMP) $(PYTHON) $(top_srcdir)/contrib/devtools/symbol-check.py $(bin_PROGRAMS)
endif

if GLIBC_BACK_COMPAT
	@echo "Checking glibc back compat..."
	$(AM_V_at) READELF=$(READELF) CPPFILT=$(CPPFILT) $(PYTHON) $(top_srcdir)/contrib/devtools/symbol-check.py $(bin_PROGRAMS)
endif

check-security: $(bin_PROGRAMS)
if HARDEN
	@echo "Checking binary security..."
	$(AM_V_at) READELF=$(READELF) OBJDUMP=$(OBJDUMP) OTOOL=$(OTOOL) $(PYTHON) $(top_srcdir)/contrib/devtools/security-check.py $(bin_PROGRAMS)
endif

if EMBEDDED_LEVELDB
include Makefile.crc32c.include
include Makefile.leveldb.include
endif

include Makefile.cryptopp.include
include Makefile.libff.include
include Makefile.test_util.include
include Makefile.test_fuzz.include

if ENABLE_TESTS
include Makefile.test.include
endif

if ENABLE_BENCH
include Makefile.bench.include
endif

if ENABLE_QT
include Makefile.qt.include
endif

if ENABLE_QT_TESTS
include Makefile.qttest.include
endif<|MERGE_RESOLUTION|>--- conflicted
+++ resolved
@@ -4,11 +4,7 @@
 
 DIST_SUBDIRS = secp256k1 univalue
 
-<<<<<<< HEAD
-AM_LDFLAGS = $(PTHREAD_CFLAGS) $(LIBTOOL_LDFLAGS) $(HARDENED_LDFLAGS) $(GPROF_LDFLAGS) $(SANITIZER_LDFLAGS)
-=======
 AM_LDFLAGS = $(LIBTOOL_LDFLAGS) $(HARDENED_LDFLAGS) $(GPROF_LDFLAGS) $(SANITIZER_LDFLAGS)
->>>>>>> da23532c
 AM_CXXFLAGS = $(DEBUG_CXXFLAGS) $(HARDENED_CXXFLAGS) $(WARN_CXXFLAGS) $(NOWARN_CXXFLAGS) $(ERROR_CXXFLAGS) $(GPROF_CXXFLAGS) $(SANITIZER_CXXFLAGS) -DETH_FATDB=1
 AM_CPPFLAGS = $(DEBUG_CPPFLAGS) $(HARDENED_CPPFLAGS) -DQTUM_BUILD
 AM_LIBTOOLFLAGS = --preserve-dup-deps
@@ -24,14 +20,8 @@
 LIBUNIVALUE = $(UNIVALUE_LIBS)
 endif
 
-<<<<<<< HEAD
-BITCOIN_INCLUDES=-I$(builddir) $(BDB_CPPFLAGS) $(BOOST_CPPFLAGS) $(LEVELDB_CPPFLAGS) $(CRYPTO_CFLAGS) $(SSL_CFLAGS) -I$(srcdir)/cpp-ethereum/utils
-
-BITCOIN_INCLUDES += -I$(srcdir)/secp256k1/include
-=======
 BITCOIN_INCLUDES=-I$(builddir) -I$(srcdir)/secp256k1/include -I$(srcdir)/cpp-ethereum/utils $(BDB_CPPFLAGS) $(BOOST_CPPFLAGS) $(LEVELDB_CPPFLAGS) $(CRYPTO_CFLAGS) $(SSL_CFLAGS)
 
->>>>>>> da23532c
 BITCOIN_INCLUDES += -I$(srcdir)/libff/libff
 BITCOIN_INCLUDES += -I$(srcdir)/libff
 BITCOIN_INCLUDES += $(UNIVALUE_CFLAGS)
@@ -103,13 +93,10 @@
 
 if BUILD_BITCOIND
   bin_PROGRAMS += qtumd
-<<<<<<< HEAD
-=======
 endif
 
 if BUILD_BITCOIN_NODE
   bin_PROGRAMS += qtum-node
->>>>>>> da23532c
 endif
 
 if BUILD_BITCOIN_CLI
@@ -295,10 +282,7 @@
   zmq/zmqnotificationinterface.h \
   zmq/zmqpublishnotifier.h \
   zmq/zmqrpc.h \
-<<<<<<< HEAD
-=======
   zmq/zmqutil.h \
->>>>>>> da23532c
   qtum/qtumstate.h \
   qtum/qtumtransaction.h \
   qtum/qtumDGP.h \
@@ -371,10 +355,6 @@
   validationinterface.cpp \
   versionbits.cpp \
   qtum/qtumstate.cpp \
-<<<<<<< HEAD
-  qtum/qtumtransaction.cpp \
-=======
->>>>>>> da23532c
   consensus/consensus.cpp \
   qtum/storageresults.cpp \
   qtum/qtumdelegation.cpp \
@@ -894,19 +874,6 @@
 nodist_libbitcoin_util_a_SOURCES = $(srcdir)/obj/build.h
 #
 
-<<<<<<< HEAD
-# bitcoind binary #
-qtumd_SOURCES = bitcoind.cpp
-qtumd_CPPFLAGS = $(AM_CPPFLAGS) $(BITCOIN_INCLUDES)
-qtumd_CXXFLAGS = $(AM_CXXFLAGS) $(PIE_FLAGS)
-qtumd_LDFLAGS = $(RELDFLAGS) $(AM_LDFLAGS) $(LIBTOOL_APP_LDFLAGS)
-
-if TARGET_WINDOWS
-qtumd_SOURCES += bitcoind-res.rc
-endif
-
-qtumd_LDADD = \
-=======
 # bitcoind & bitcoin-node binaries #
 qtum_daemon_sources = bitcoind.cpp
 qtum_bin_cppflags = $(AM_CPPFLAGS) $(BITCOIN_INCLUDES)
@@ -918,7 +885,6 @@
 endif
 
 qtum_bin_ldadd = \
->>>>>>> da23532c
   $(LIBBITCOIN_SERVER) \
   $(LIBBITCOIN_WALLET) \
   $(LIBBITCOIN_SERVER) \
@@ -935,9 +901,6 @@
   $(LIBFF) \
   $(LIBSECP256K1)
 
-<<<<<<< HEAD
-qtumd_LDADD += $(BOOST_LIBS) $(BDB_LIBS) $(SSL_LIBS) $(CRYPTO_LIBS) $(MINIUPNPC_LIBS) $(EVENT_PTHREADS_LIBS) $(EVENT_LIBS) $(ZMQ_LIBS) $(GMP_LIBS) $(GMPXX_LIBS)
-=======
 qtum_bin_ldadd += $(BOOST_LIBS) $(BDB_LIBS) $(SSL_LIBS) $(CRYPTO_LIBS) $(MINIUPNPC_LIBS) $(EVENT_PTHREADS_LIBS) $(EVENT_LIBS) $(ZMQ_LIBS) $(SQLITE_LIBS) $(GMP_LIBS) $(GMPXX_LIBS)
 
 qtumd_SOURCES = $(qtum_daemon_sources)
@@ -951,17 +914,12 @@
 qtum_node_CXXFLAGS = $(qtum_bin_cxxflags)
 qtum_node_LDFLAGS = $(qtum_bin_ldflags)
 qtum_node_LDADD = $(LIBBITCOIN_SERVER) $(qtum_bin_ldadd)
->>>>>>> da23532c
 
 # bitcoin-cli binary #
 qtum_cli_SOURCES = bitcoin-cli.cpp
 qtum_cli_CPPFLAGS = $(AM_CPPFLAGS) $(BITCOIN_INCLUDES) $(EVENT_CFLAGS)
 qtum_cli_CXXFLAGS = $(AM_CXXFLAGS) $(PIE_FLAGS)
-<<<<<<< HEAD
-qtum_cli_LDFLAGS = $(RELDFLAGS) $(AM_LDFLAGS) $(LIBTOOL_APP_LDFLAGS)
-=======
 qtum_cli_LDFLAGS = $(RELDFLAGS) $(AM_LDFLAGS) $(LIBTOOL_APP_LDFLAGS) $(PTHREAD_FLAGS)
->>>>>>> da23532c
 
 if TARGET_WINDOWS
 qtum_cli_SOURCES += bitcoin-cli-res.rc
@@ -985,11 +943,7 @@
 qtum_tx_SOURCES = bitcoin-tx.cpp consensus/consensus.cpp
 qtum_tx_CPPFLAGS = $(AM_CPPFLAGS) $(BITCOIN_INCLUDES)
 qtum_tx_CXXFLAGS = $(AM_CXXFLAGS) $(PIE_FLAGS)
-<<<<<<< HEAD
-qtum_tx_LDFLAGS = $(RELDFLAGS) $(AM_LDFLAGS) $(LIBTOOL_APP_LDFLAGS)
-=======
 qtum_tx_LDFLAGS = $(RELDFLAGS) $(AM_LDFLAGS) $(LIBTOOL_APP_LDFLAGS) $(PTHREAD_FLAGS)
->>>>>>> da23532c
 
 if TARGET_WINDOWS
 qtum_tx_SOURCES += bitcoin-tx-res.rc
@@ -1011,44 +965,15 @@
 #
 
 # bitcoin-wallet binary #
-<<<<<<< HEAD
-qtum_wallet_SOURCES = bitcoin-wallet.cpp
-qtum_wallet_CPPFLAGS = $(AM_CPPFLAGS) $(BITCOIN_INCLUDES)
-qtum_wallet_CXXFLAGS = $(AM_CXXFLAGS) $(PIE_FLAGS)
-qtum_wallet_LDFLAGS = $(RELDFLAGS) $(AM_LDFLAGS) $(LIBTOOL_APP_LDFLAGS)
-=======
 qtum_wallet_SOURCES = bitcoin-wallet.cpp validation.cpp
 qtum_wallet_CPPFLAGS = $(qtum_bin_cppflags)
 qtum_wallet_CXXFLAGS = $(qtum_bin_cxxflags)
 qtum_wallet_LDFLAGS = $(qtum_bin_ldflags)
 qtum_wallet_LDADD = $(LIBBITCOIN_WALLET_TOOL) $(qtum_bin_ldadd)
->>>>>>> da23532c
 
 if TARGET_WINDOWS
 qtum_wallet_SOURCES += bitcoin-wallet-res.rc
 endif
-<<<<<<< HEAD
-
-qtum_wallet_LDADD = \
-  $(LIBBITCOIN_WALLET_TOOL) \
-  $(LIBBITCOIN_WALLET) \
-  $(LIBBITCOIN_SERVER) \
-  $(LIBBITCOIN_COMMON) \
-  $(LIBBITCOIN_CONSENSUS) \
-  $(LIBBITCOIN_UTIL) \
-  $(LIBBITCOIN_CRYPTO) \
-  $(LIBBITCOIN_ZMQ) \
-  $(LIBLEVELDB) \
-  $(LIBLEVELDB_SSE42) \
-  $(LIBMEMENV) \
-  $(LIBSECP256K1) \
-  $(LIBCRYPTOPP) \
-  $(LIBFF) \
-  $(LIBUNIVALUE)
-
-qtum_wallet_LDADD += $(BOOST_LIBS) $(BDB_LIBS) $(CRYPTO_LIBS) $(EVENT_PTHREADS_LIBS) $(EVENT_LIBS) $(MINIUPNPC_LIBS) $(ZMQ_LIBS) $(GMP_LIBS) $(GMPXX_LIBS)
-=======
->>>>>>> da23532c
 #
 
 # bitcoinconsensus library #
