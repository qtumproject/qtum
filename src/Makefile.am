--- conflicted
+++ resolved
@@ -19,14 +19,9 @@
 LIBUNIVALUE = $(UNIVALUE_LIBS)
 endif
 
-<<<<<<< HEAD
-BITCOIN_INCLUDES = -I$(srcdir)/secp256k1/include
-
-BITCOIN_INCLUDES += -I$(builddir) $(BDB_CPPFLAGS) $(BOOST_CPPFLAGS) $(LEVELDB_CPPFLAGS) $(CRYPTO_CFLAGS) $(SSL_CFLAGS) -I$(srcdir)/cpp-ethereum/utils
-=======
 BITCOIN_INCLUDES=-I$(builddir) $(BDB_CPPFLAGS) $(BOOST_CPPFLAGS) $(LEVELDB_CPPFLAGS) $(CRYPTO_CFLAGS) $(SSL_CFLAGS) -I$(srcdir)/cpp-ethereum/utils
->>>>>>> 9e306671
-
+
+BITCOIN_INCLUDES += -I$(srcdir)/secp256k1/include
 BITCOIN_INCLUDES += $(UNIVALUE_CFLAGS)
 
 BITCOIN_INCLUDES += -I$(srcdir)/cpp-ethereum
@@ -94,10 +89,6 @@
   bin_PROGRAMS += qtumd
 endif
 
-<<<<<<< HEAD
-if BUILD_BITCOIN_UTILS
-  bin_PROGRAMS += qtum-cli qtum-tx
-=======
 if BUILD_BITCOIN_CLI
   bin_PROGRAMS += qtum-cli
 endif
@@ -108,7 +99,6 @@
 if BUILD_BITCOIN_WALLET
   bin_PROGRAMS += qtum-wallet
 endif
->>>>>>> 9e306671
 endif
 
 .PHONY: FORCE check-symbols check-security
@@ -347,15 +337,12 @@
   wallet/walletutil.cpp \
   wallet/coinselection.cpp \
   pos.cpp \
-<<<<<<< HEAD
-=======
   $(BITCOIN_CORE_H)
 
 libbitcoin_wallet_tool_a_CPPFLAGS = $(AM_CPPFLAGS) $(BITCOIN_INCLUDES)
 libbitcoin_wallet_tool_a_CXXFLAGS = $(AM_CXXFLAGS) $(PIE_FLAGS)
 libbitcoin_wallet_tool_a_SOURCES = \
   wallet/wallettool.cpp \
->>>>>>> 9e306671
   $(BITCOIN_CORE_H)
 
 # crypto primitives library
@@ -380,11 +367,8 @@
   crypto/sha256.h \
   crypto/sha512.cpp \
   crypto/sha512.h \
-<<<<<<< HEAD
-=======
   crypto/siphash.cpp \
   crypto/siphash.h \
->>>>>>> 9e306671
   cpp-ethereum/utils/libscrypt/b64.c \
   cpp-ethereum/utils/libscrypt/b64.h \
   cpp-ethereum/utils/libscrypt/crypto-mcf.c \
@@ -784,11 +768,6 @@
   $(LIBLEVELDB_SSE42) \
   $(LIBMEMENV) \
   $(LIBCRYPTOPP) \
-<<<<<<< HEAD
-  $(LIBSECP256K1)
-
-qtum_tx_LDADD += $(BOOST_LIBS) $(CRYPTO_LIBS)
-=======
   $(LIBSECP256K1)
 
 qtum_tx_LDADD += $(BOOST_LIBS) $(CRYPTO_LIBS)
@@ -820,7 +799,6 @@
   $(LIBSECP256K1)
 
 qtum_wallet_LDADD += $(BOOST_LIBS) $(BDB_LIBS) $(CRYPTO_LIBS) $(MINIUPNPC_LIBS)
->>>>>>> 9e306671
 #
 
 # bitcoinconsensus library #
