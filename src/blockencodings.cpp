--- conflicted
+++ resolved
@@ -202,12 +202,8 @@
         return READ_STATUS_INVALID;
 
     BlockValidationState state;
-<<<<<<< HEAD
-    if (!CheckBlock(block, state, Params().GetConsensus(), chainman->ActiveChainstate())) {
-=======
     CheckBlockFn check_block = m_check_block_mock ? m_check_block_mock : CheckBlock;
     if (!check_block(block, state, Params().GetConsensus(), chainman->ActiveChainstate(), /*fCheckPoW=*/true, /*fCheckMerkleRoot=*/true, /*fCheckSig=*/true)) {
->>>>>>> 4985b774
         // TODO: We really want to just check merkle tree manually here,
         // but that is expensive, and CheckBlock caches a block's
         // "checked-status" (in the CBlock?). CBlock should be able to
