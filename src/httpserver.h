--- conflicted
+++ resolved
@@ -6,11 +6,8 @@
 #define BITCOIN_HTTPSERVER_H
 
 #include <functional>
-<<<<<<< HEAD
-=======
 #include <optional>
 #include <string>
->>>>>>> d82fec21
 #include <mutex>
 #include <condition_variable>
 
