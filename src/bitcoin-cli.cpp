--- conflicted
+++ resolved
@@ -60,12 +60,8 @@
     argsman.AddArg("-version", "Print version and exit", ArgsManager::ALLOW_ANY, OptionsCategory::OPTIONS);
     argsman.AddArg("-conf=<file>", strprintf("Specify configuration file. Relative paths will be prefixed by datadir location. (default: %s)", BITCOIN_CONF_FILENAME), ArgsManager::ALLOW_ANY, OptionsCategory::OPTIONS);
     argsman.AddArg("-datadir=<dir>", "Specify data directory", ArgsManager::ALLOW_ANY, OptionsCategory::OPTIONS);
-<<<<<<< HEAD
-    argsman.AddArg("-generate", strprintf("Generate blocks immediately, equivalent to RPC generatenewaddress followed by RPC generatetoaddress. Optional positional integer arguments are number of blocks to generate (default: %s) and maximum iterations to try (default: %s), equivalent to RPC generatetoaddress nblocks and maxtries arguments. Example: qtum-cli -generate 4 1000", DEFAULT_NBLOCKS, DEFAULT_MAX_TRIES), ArgsManager::ALLOW_ANY, OptionsCategory::OPTIONS);
-=======
     argsman.AddArg("-generate", strprintf("Generate blocks immediately, equivalent to RPC getnewaddress followed by RPC generatetoaddress. Optional positional integer arguments are number of blocks to generate (default: %s) and maximum iterations to try (default: %s), equivalent to RPC generatetoaddress nblocks and maxtries arguments. Example: qtum-cli -generate 4 1000", DEFAULT_NBLOCKS, DEFAULT_MAX_TRIES), ArgsManager::ALLOW_ANY, OptionsCategory::OPTIONS);
     argsman.AddArg("-addrinfo", "Get the number of addresses known to the node, per network and total.", ArgsManager::ALLOW_ANY, OptionsCategory::OPTIONS);
->>>>>>> 5ed36332
     argsman.AddArg("-getinfo", "Get general information from the remote server. Note that unlike server-side RPC calls, the results of -getinfo is the result of multiple non-atomic requests. Some entries in the result may represent results from different states (e.g. wallet balance may be as of a different block from the chain state reported)", ArgsManager::ALLOW_ANY, OptionsCategory::OPTIONS);
     argsman.AddArg("-netinfo", "Get network peer connection information from the remote server. An optional integer argument from 0 to 4 can be passed for different peers listings (default: 0). Pass \"help\" for detailed help documentation.", ArgsManager::ALLOW_ANY, OptionsCategory::OPTIONS);
 
@@ -78,10 +74,7 @@
     argsman.AddArg("-rpcport=<port>", strprintf("Connect to JSON-RPC on <port> (default: %u, testnet: %u, signet: %u, regtest: %u)", defaultBaseParams->RPCPort(), testnetBaseParams->RPCPort(), signetBaseParams->RPCPort(), regtestBaseParams->RPCPort()), ArgsManager::ALLOW_ANY | ArgsManager::NETWORK_ONLY, OptionsCategory::OPTIONS);
     argsman.AddArg("-rpcuser=<user>", "Username for JSON-RPC connections", ArgsManager::ALLOW_ANY, OptionsCategory::OPTIONS);
     argsman.AddArg("-rpcwait", "Wait for RPC server to start", ArgsManager::ALLOW_ANY, OptionsCategory::OPTIONS);
-<<<<<<< HEAD
-=======
     argsman.AddArg("-rpcwaittimeout=<n>", strprintf("Timeout in seconds to wait for the RPC server to start, or 0 for no timeout. (default: %d)", DEFAULT_WAIT_CLIENT_TIMEOUT), ArgsManager::ALLOW_INT, OptionsCategory::OPTIONS);
->>>>>>> 5ed36332
     argsman.AddArg("-rpcwallet=<walletname>", "Send RPC for non-default wallet on RPC server (needs to exactly match corresponding -wallet option passed to qtumd). This changes the RPC endpoint used, e.g. http://127.0.0.1:8332/wallet/<walletname>", ArgsManager::ALLOW_ANY, OptionsCategory::OPTIONS);
     argsman.AddArg("-stdin", "Read extra arguments from standard input, one per line until EOF/Ctrl-D (recommended for sensitive information such as passphrases). When combined with -stdinrpcpass, the first line from standard input is used for the RPC password.", ArgsManager::ALLOW_ANY, OptionsCategory::OPTIONS);
     argsman.AddArg("-stdinrpcpass", "Read RPC password from standard input as a single line. When combined with -stdin, the first line from standard input is used for the RPC password. When combined with -stdinwalletpassphrase, -stdinrpcpass consumes the first line, and -stdinwalletpassphrase consumes the second.", ArgsManager::ALLOW_ANY, OptionsCategory::OPTIONS);
