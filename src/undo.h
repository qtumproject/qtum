// Copyright (c) 2009-2010 Satoshi Nakamoto
// Copyright (c) 2009-2018 The Bitcoin Core developers
// Distributed under the MIT software license, see the accompanying
// file COPYING or http://www.opensource.org/licenses/mit-license.php.

#ifndef BITCOIN_UNDO_H
#define BITCOIN_UNDO_H

#include <coins.h>
#include <compressor.h>
#include <consensus/consensus.h>
#include <primitives/transaction.h>
#include <serialize.h>
#include <version.h>

/** Formatter for undo information for a CTxIn
 *
 *  Contains the prevout's CTxOut being spent, and its metadata as well
 *  (coinbase or not, height). The serialization contains a dummy value of
 *  zero. This is compatible with older versions which expect to see
 *  the transaction version there.
 */
struct TxInUndoFormatter
{
    template<typename Stream>
<<<<<<< HEAD
    void Serialize(Stream &s) const {
        ::Serialize(s, VARINT((txout->nHeight << 2) + (txout->fCoinStake ? 2u : 0u) + (txout->fCoinBase ? 1u : 0u)));
        if (txout->nHeight > 0) {
=======
    void Ser(Stream &s, const Coin& txout) {
        ::Serialize(s, VARINT((txout.nHeight << 2) + (txout.fCoinStake ? 2u : 0u) + (txout.fCoinBase ? 1u : 0u)));        
        if (txout.nHeight > 0) {
>>>>>>> ee8ca219
            // Required to maintain compatibility with older undo format.
            ::Serialize(s, (unsigned char)0);
        }
        ::Serialize(s, Using<TxOutCompression>(txout.out));
    }

    template<typename Stream>
    void Unser(Stream &s, Coin& txout) {
        uint32_t nCode = 0;
        ::Unserialize(s, VARINT(nCode));
<<<<<<< HEAD
        txout->nHeight = nCode >> 2;
        txout->fCoinBase = nCode & 1;
        txout->fCoinStake = (nCode >> 1) & 1;
        if (txout->nHeight > 0) {
=======
        txout.nHeight = nCode >> 2;
        txout.fCoinBase = nCode & 1;
        txout.fCoinStake = (nCode >> 1) & 1;
        if (txout.nHeight > 0) {
>>>>>>> ee8ca219
            // Old versions stored the version number for the last spend of
            // a transaction's outputs. Non-final spends were indicated with
            // height = 0.
            unsigned int nVersionDummy;
            ::Unserialize(s, VARINT(nVersionDummy));
        }
        ::Unserialize(s, Using<TxOutCompression>(txout.out));
    }
};

<<<<<<< HEAD
static const size_t MIN_TRANSACTION_INPUT_WEIGHT = WITNESS_SCALE_FACTOR * ::GetSerializeSize(CTxIn(), PROTOCOL_VERSION);
static const size_t MAX_INPUTS_PER_BLOCK = dgpMaxBlockWeight / MIN_TRANSACTION_INPUT_WEIGHT;

=======
>>>>>>> ee8ca219
/** Undo information for a CTransaction */
class CTxUndo
{
public:
    // undo information for all txins
    std::vector<Coin> vprevout;

    SERIALIZE_METHODS(CTxUndo, obj) { READWRITE(Using<VectorFormatter<TxInUndoFormatter>>(obj.vprevout)); }
};

/** Undo information for a CBlock */
class CBlockUndo
{
public:
    std::vector<CTxUndo> vtxundo; // for all but the coinbase

    SERIALIZE_METHODS(CBlockUndo, obj) { READWRITE(obj.vtxundo); }
};

#endif // BITCOIN_UNDO_H<|MERGE_RESOLUTION|>--- conflicted
+++ resolved
@@ -23,15 +23,9 @@
 struct TxInUndoFormatter
 {
     template<typename Stream>
-<<<<<<< HEAD
-    void Serialize(Stream &s) const {
-        ::Serialize(s, VARINT((txout->nHeight << 2) + (txout->fCoinStake ? 2u : 0u) + (txout->fCoinBase ? 1u : 0u)));
-        if (txout->nHeight > 0) {
-=======
     void Ser(Stream &s, const Coin& txout) {
         ::Serialize(s, VARINT((txout.nHeight << 2) + (txout.fCoinStake ? 2u : 0u) + (txout.fCoinBase ? 1u : 0u)));        
         if (txout.nHeight > 0) {
->>>>>>> ee8ca219
             // Required to maintain compatibility with older undo format.
             ::Serialize(s, (unsigned char)0);
         }
@@ -42,17 +36,10 @@
     void Unser(Stream &s, Coin& txout) {
         uint32_t nCode = 0;
         ::Unserialize(s, VARINT(nCode));
-<<<<<<< HEAD
-        txout->nHeight = nCode >> 2;
-        txout->fCoinBase = nCode & 1;
-        txout->fCoinStake = (nCode >> 1) & 1;
-        if (txout->nHeight > 0) {
-=======
         txout.nHeight = nCode >> 2;
         txout.fCoinBase = nCode & 1;
         txout.fCoinStake = (nCode >> 1) & 1;
         if (txout.nHeight > 0) {
->>>>>>> ee8ca219
             // Old versions stored the version number for the last spend of
             // a transaction's outputs. Non-final spends were indicated with
             // height = 0.
@@ -63,12 +50,6 @@
     }
 };
 
-<<<<<<< HEAD
-static const size_t MIN_TRANSACTION_INPUT_WEIGHT = WITNESS_SCALE_FACTOR * ::GetSerializeSize(CTxIn(), PROTOCOL_VERSION);
-static const size_t MAX_INPUTS_PER_BLOCK = dgpMaxBlockWeight / MIN_TRANSACTION_INPUT_WEIGHT;
-
-=======
->>>>>>> ee8ca219
 /** Undo information for a CTransaction */
 class CTxUndo
 {
