--- conflicted
+++ resolved
@@ -47,23 +47,6 @@
     assert(m_buffering);
     assert(m_fileout == nullptr);
     assert(m_fileoutVM == nullptr); // qtum
-<<<<<<< HEAD
-    assert(!m_file_path.empty());
-    assert(!m_file_pathVM.empty()); // qtum
-
-    m_fileout = fsbridge::fopen(m_file_path, "a");
-    m_fileoutVM = fsbridge::fopen(m_file_pathVM, "a");
-
-    if (!m_fileout || !m_fileoutVM) {
-        return false;
-    }
-
-    if (m_fileout) {
-        setbuf(m_fileout, nullptr); // unbuffered
-        // dump buffered messages from before we opened the log
-        while (!m_msgs_before_open.empty()) {
-            FileWriteStr(m_msgs_before_open.front(), m_fileout);
-=======
 
     if (m_print_to_file) {
         assert(!m_file_path.empty());
@@ -90,7 +73,6 @@
             if (m_print_to_file) FileWriteStr(s, m_fileout);
             if (m_print_to_console) fwrite(s.data(), 1, s.size(), stdout);
 
->>>>>>> 451880b9
             m_msgs_before_open.pop_front();
         }
     }
@@ -98,10 +80,6 @@
     if (m_fileoutVM) {
         setbuf(m_fileoutVM, nullptr); // unbuffered
         // dump buffered messages from before we opened the log
-<<<<<<< HEAD
-        while (!m_msgs_before_open.empty()) {
-            FileWriteStr(m_msgs_before_open.front(), m_fileoutVM);
-=======
         m_buffering = false;
         while (!m_msgs_before_open.empty()) {
             const std::string& s = m_msgs_before_open.front();
@@ -109,16 +87,12 @@
             if (m_print_to_file) FileWriteStr(s, m_fileoutVM);
             if (m_print_to_console) fwrite(s.data(), 1, s.size(), stdout);
 
->>>>>>> 451880b9
             m_msgs_before_open.pop_front();
         }
     }
     /////////////////////////////////////////////
-<<<<<<< HEAD
-=======
 
     if (m_print_to_console) fflush(stdout);
->>>>>>> 451880b9
 
     return true;
 }
@@ -276,10 +250,6 @@
     return strStamped;
 }
 
-<<<<<<< HEAD
-void BCLog::Logger::LogPrintStr(const std::string &str, bool useVMLog)
-{
-=======
 namespace BCLog {
     /** Belts and suspenders: make sure outgoing log messages don't contain
      * potentially suspicious characters, such as terminal control codes.
@@ -311,7 +281,6 @@
         str_prefixed.insert(0, "[" + util::ThreadGetInternalName() + "] ");
     }
 
->>>>>>> 451880b9
     //////////////////////////////// // qtum
     FILE* file = m_fileout;
     if(useVMLog){
@@ -319,9 +288,6 @@
     }
     ////////////////////////////////
 
-<<<<<<< HEAD
-    std::string strTimestamped = LogTimestampStr(str);
-=======
     str_prefixed = LogTimestampStr(str_prefixed);
 
     m_started_new_line = !str.empty() && str[str.size()-1] == '\n';
@@ -331,7 +297,6 @@
         m_msgs_before_open.push_back(str_prefixed);
         return;
     }
->>>>>>> 451880b9
 
     if (m_print_to_console) {
         // print to console
@@ -339,26 +304,6 @@
         fflush(stdout);
     }
     if (m_print_to_file) {
-<<<<<<< HEAD
-        std::lock_guard<std::mutex> scoped_lock(m_file_mutex);
-
-        // buffer if we haven't opened the log yet
-        if (file == nullptr) {
-            m_msgs_before_open.push_back(strTimestamped);
-        }
-        else
-        {
-            // reopen the log file, if requested
-            if (m_reopen_file) {
-                m_reopen_file = false;
-                fs::path file_path = m_file_path;
-                if(useVMLog)
-                    file_path = m_file_pathVM;
-                FILE* new_fileout = fsbridge::fopen(file_path, "a");
-                if (!new_fileout) {
-                    return;
-                }
-=======
         assert(m_fileout != nullptr);
 
         // reopen the log file, if requested
@@ -369,16 +314,10 @@
                     file_path = m_file_pathVM;
             FILE* new_fileout = fsbridge::fopen(file_path, "a");
             if (new_fileout) {
->>>>>>> 451880b9
                 setbuf(new_fileout, nullptr); // unbuffered
                 fclose(file);
                 file = new_fileout;
             }
-<<<<<<< HEAD
-
-            FileWriteStr(strTimestamped, file);
-=======
->>>>>>> 451880b9
         }
         FileWriteStr(str_prefixed, file);
     }
