--- conflicted
+++ resolved
@@ -192,10 +192,7 @@
     {BCLog::BLOCKSTORAGE, "blockstorage"},
     {BCLog::TXRECONCILIATION, "txreconciliation"},
     {BCLog::SCAN, "scan"},
-<<<<<<< HEAD
-=======
     {BCLog::TXPACKAGES, "txpackages"},
->>>>>>> 86d0551a
     {BCLog::COINSTAKE, "coinstake"},
     {BCLog::HTTPPOLL, "http-poll"},
     {BCLog::INDEX, "index"},
@@ -303,11 +300,8 @@
         return "txreconciliation";
     case BCLog::LogFlags::SCAN:
         return "scan";
-<<<<<<< HEAD
-=======
     case BCLog::LogFlags::TXPACKAGES:
         return "txpackages";
->>>>>>> 86d0551a
     case BCLog::LogFlags::COINSTAKE:
         return "coinstake";
     case BCLog::LogFlags::HTTPPOLL:
