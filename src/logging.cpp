// Copyright (c) 2009-2010 Satoshi Nakamoto
// Copyright (c) 2009-2018 The Bitcoin Core developers
// Distributed under the MIT software license, see the accompanying
// file COPYING or http://www.opensource.org/licenses/mit-license.php.

#include <logging.h>
#include <util/time.h>

const char * const DEFAULT_DEBUGLOGFILE = "debug.log";
const char * const DEFAULT_DEBUGVMLOGFILE = "vm.log";

BCLog::Logger& LogInstance()
{
/**
 * NOTE: the logger instances is leaked on exit. This is ugly, but will be
 * cleaned up by the OS/libc. Defining a logger as a global object doesn't work
 * since the order of destruction of static/global objects is undefined.
 * Consider if the logger gets destroyed, and then some later destructor calls
 * LogPrintf, maybe indirectly, and you get a core dump at shutdown trying to
 * access the logger. When the shutdown sequence is fully audited and tested,
 * explicit destruction of these objects can be implemented by changing this
 * from a raw pointer to a std::unique_ptr.
 * Since the destructor is never called, the logger and all its members must
 * have a trivial destructor.
 *
 * This method of initialization was originally introduced in
 * ee3374234c60aba2cc4c5cd5cac1c0aefc2d817c.
 */
    static BCLog::Logger* g_logger{new BCLog::Logger()};
    return *g_logger;
}

bool fLogIPs = DEFAULT_LOGIPS;

static int FileWriteStr(const std::string &str, FILE *fp)
{
    return fwrite(str.data(), 1, str.size(), fp);
}

bool BCLog::Logger::OpenDebugLog()
{
    std::lock_guard<std::mutex> scoped_lock(m_file_mutex);

    assert(m_fileout == nullptr);
    assert(m_fileoutVM == nullptr); // qtum
    assert(!m_file_path.empty());
    assert(!m_file_pathVM.empty()); // qtum

    m_fileout = fsbridge::fopen(m_file_path, "a");
    m_fileoutVM = fsbridge::fopen(m_file_pathVM, "a");

    if (!m_fileout || !m_fileoutVM) {
        return false;
    }

    if (m_fileout) {
        setbuf(m_fileout, nullptr); // unbuffered
        // dump buffered messages from before we opened the log
        while (!m_msgs_before_open.empty()) {
            FileWriteStr(m_msgs_before_open.front(), m_fileout);
            m_msgs_before_open.pop_front();
        }
<<<<<<< HEAD
    }
    ///////////////////////////////////////////// // qtum
    if (m_fileoutVM) {
        setbuf(m_fileoutVM, nullptr); // unbuffered
        // dump buffered messages from before we opened the log
        while (!m_msgs_before_open.empty()) {
            FileWriteStr(m_msgs_before_open.front(), m_fileoutVM);
            m_msgs_before_open.pop_front();
        }
    }
=======
    }
    ///////////////////////////////////////////// // qtum
    if (m_fileoutVM) {
        setbuf(m_fileoutVM, nullptr); // unbuffered
        // dump buffered messages from before we opened the log
        while (!m_msgs_before_open.empty()) {
            FileWriteStr(m_msgs_before_open.front(), m_fileoutVM);
            m_msgs_before_open.pop_front();
        }
    }
>>>>>>> 9e306671
    /////////////////////////////////////////////

    return true;
}

void BCLog::Logger::EnableCategory(BCLog::LogFlags flag)
{
    m_categories |= flag;
}

bool BCLog::Logger::EnableCategory(const std::string& str)
{
    BCLog::LogFlags flag;
    if (!GetLogCategory(flag, str)) return false;
    EnableCategory(flag);
    return true;
}

void BCLog::Logger::DisableCategory(BCLog::LogFlags flag)
{
    m_categories &= ~flag;
}

bool BCLog::Logger::DisableCategory(const std::string& str)
{
    BCLog::LogFlags flag;
    if (!GetLogCategory(flag, str)) return false;
    DisableCategory(flag);
    return true;
}

bool BCLog::Logger::WillLogCategory(BCLog::LogFlags category) const
{
    return (m_categories.load(std::memory_order_relaxed) & category) != 0;
}

bool BCLog::Logger::DefaultShrinkDebugFile() const
{
    return m_categories == BCLog::NONE;
}

struct CLogCategoryDesc
{
    BCLog::LogFlags flag;
    std::string category;
};

const CLogCategoryDesc LogCategories[] =
{
    {BCLog::NONE, "0"},
    {BCLog::NONE, "none"},
    {BCLog::NET, "net"},
    {BCLog::TOR, "tor"},
    {BCLog::MEMPOOL, "mempool"},
    {BCLog::HTTP, "http"},
    {BCLog::BENCH, "bench"},
    {BCLog::ZMQ, "zmq"},
    {BCLog::DB, "db"},
    {BCLog::RPC, "rpc"},
    {BCLog::ESTIMATEFEE, "estimatefee"},
    {BCLog::ADDRMAN, "addrman"},
    {BCLog::SELECTCOINS, "selectcoins"},
    {BCLog::REINDEX, "reindex"},
    {BCLog::CMPCTBLOCK, "cmpctblock"},
    {BCLog::RAND, "rand"},
    {BCLog::PRUNE, "prune"},
    {BCLog::PROXY, "proxy"},
    {BCLog::MEMPOOLREJ, "mempoolrej"},
    {BCLog::LIBEVENT, "libevent"},
    {BCLog::COINDB, "coindb"},
    {BCLog::QT, "qt"},
    {BCLog::LEVELDB, "leveldb"},
    {BCLog::COINSTAKE, "coinstake"},
    {BCLog::HTTPPOLL, "http-poll"},
    {BCLog::ALL, "1"},
    {BCLog::ALL, "all"},
};

bool GetLogCategory(BCLog::LogFlags& flag, const std::string& str)
{
    if (str == "") {
        flag = BCLog::ALL;
        return true;
    }
    for (const CLogCategoryDesc& category_desc : LogCategories) {
        if (category_desc.category == str) {
            flag = category_desc.flag;
            return true;
        }
    }
    return false;
}

std::string ListLogCategories()
{
    std::string ret;
    int outcount = 0;
    for (const CLogCategoryDesc& category_desc : LogCategories) {
        // Omit the special cases.
        if (category_desc.flag != BCLog::NONE && category_desc.flag != BCLog::ALL) {
            if (outcount != 0) ret += ", ";
            ret += category_desc.category;
            outcount++;
        }
    }
    return ret;
}

std::vector<CLogCategoryActive> ListActiveLogCategories()
{
    std::vector<CLogCategoryActive> ret;
    for (const CLogCategoryDesc& category_desc : LogCategories) {
        // Omit the special cases.
        if (category_desc.flag != BCLog::NONE && category_desc.flag != BCLog::ALL) {
            CLogCategoryActive catActive;
            catActive.category = category_desc.category;
            catActive.active = LogAcceptCategory(category_desc.flag);
            ret.push_back(catActive);
        }
    }
    return ret;
}

std::string BCLog::Logger::LogTimestampStr(const std::string &str)
{
    std::string strStamped;

    if (!m_log_timestamps)
        return str;

    if (m_started_new_line) {
        int64_t nTimeMicros = GetTimeMicros();
        strStamped = FormatISO8601DateTime(nTimeMicros/1000000);
        if (m_log_time_micros) {
            strStamped.pop_back();
            strStamped += strprintf(".%06dZ", nTimeMicros%1000000);
        }
        int64_t mocktime = GetMockTime();
        if (mocktime) {
            strStamped += " (mocktime: " + FormatISO8601DateTime(mocktime) + ")";
        }
        strStamped += ' ' + str;
    } else
        strStamped = str;

    if (!str.empty() && str[str.size()-1] == '\n')
        m_started_new_line = true;
    else
        m_started_new_line = false;

    return strStamped;
}

void BCLog::Logger::LogPrintStr(const std::string &str, bool useVMLog)
{
    //////////////////////////////// // qtum
    FILE* file = m_fileout;
    if(useVMLog){
        file = m_fileoutVM;
    }
    ////////////////////////////////

    std::string strTimestamped = LogTimestampStr(str);

    if (m_print_to_console) {
        // print to console
        fwrite(strTimestamped.data(), 1, strTimestamped.size(), stdout);
        fflush(stdout);
    }
    if (m_print_to_file) {
        std::lock_guard<std::mutex> scoped_lock(m_file_mutex);

        // buffer if we haven't opened the log yet
        if (file == nullptr) {
            m_msgs_before_open.push_back(strTimestamped);
        }
        else
        {
            // reopen the log file, if requested
            if (m_reopen_file) {
                m_reopen_file = false;
                fs::path file_path = m_file_path;
                if(useVMLog)
                    file_path = m_file_pathVM;
<<<<<<< HEAD
                file = fsbridge::freopen(file_path, "a", file);
                if (!file) {
                    return;
                }
                setbuf(file, nullptr); // unbuffered
=======
                FILE* new_fileout = fsbridge::fopen(file_path, "a");
                if (!new_fileout) {
                    return;
                }
                setbuf(new_fileout, nullptr); // unbuffered
                fclose(file);
                file = new_fileout;
>>>>>>> 9e306671
            }

            FileWriteStr(strTimestamped, file);
        }
    }
}

void BCLog::Logger::ShrinkDebugFile()
{
    // Amount of debug.log to save at end when shrinking (must fit in memory)
    constexpr size_t RECENT_DEBUG_HISTORY_SIZE = 10 * 1000000;

    assert(!m_file_path.empty());

    // Scroll debug.log if it's getting too big
    FILE* file = fsbridge::fopen(m_file_path, "r");

    // Special files (e.g. device nodes) may not have a size.
    size_t log_size = 0;
    try {
        log_size = fs::file_size(m_file_path);
    } catch (const fs::filesystem_error&) {}

    // If debug.log file is more than 10% bigger the RECENT_DEBUG_HISTORY_SIZE
    // trim it down by saving only the last RECENT_DEBUG_HISTORY_SIZE bytes
    if (file && log_size > 11 * (RECENT_DEBUG_HISTORY_SIZE / 10))
    {
        // Restart the file with some of the end
        std::vector<char> vch(RECENT_DEBUG_HISTORY_SIZE, 0);
        if (fseek(file, -((long)vch.size()), SEEK_END)) {
            LogPrintf("Failed to shrink debug log file: fseek(...) failed\n");
            fclose(file);
            return;
        }
        int nBytes = fread(vch.data(), 1, vch.size(), file);
        fclose(file);

        file = fsbridge::fopen(m_file_path, "w");
        if (file)
        {
            fwrite(vch.data(), 1, nBytes, file);
            fclose(file);
        }
    }
    else if (file != nullptr)
        fclose(file);
}<|MERGE_RESOLUTION|>--- conflicted
+++ resolved
@@ -60,7 +60,6 @@
             FileWriteStr(m_msgs_before_open.front(), m_fileout);
             m_msgs_before_open.pop_front();
         }
-<<<<<<< HEAD
     }
     ///////////////////////////////////////////// // qtum
     if (m_fileoutVM) {
@@ -71,18 +70,6 @@
             m_msgs_before_open.pop_front();
         }
     }
-=======
-    }
-    ///////////////////////////////////////////// // qtum
-    if (m_fileoutVM) {
-        setbuf(m_fileoutVM, nullptr); // unbuffered
-        // dump buffered messages from before we opened the log
-        while (!m_msgs_before_open.empty()) {
-            FileWriteStr(m_msgs_before_open.front(), m_fileoutVM);
-            m_msgs_before_open.pop_front();
-        }
-    }
->>>>>>> 9e306671
     /////////////////////////////////////////////
 
     return true;
@@ -267,13 +254,6 @@
                 fs::path file_path = m_file_path;
                 if(useVMLog)
                     file_path = m_file_pathVM;
-<<<<<<< HEAD
-                file = fsbridge::freopen(file_path, "a", file);
-                if (!file) {
-                    return;
-                }
-                setbuf(file, nullptr); // unbuffered
-=======
                 FILE* new_fileout = fsbridge::fopen(file_path, "a");
                 if (!new_fileout) {
                     return;
@@ -281,7 +261,6 @@
                 setbuf(new_fileout, nullptr); // unbuffered
                 fclose(file);
                 file = new_fileout;
->>>>>>> 9e306671
             }
 
             FileWriteStr(strTimestamped, file);
