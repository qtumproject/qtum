--- conflicted
+++ resolved
@@ -89,11 +89,7 @@
 
         m_msgs_before_open.pop_front();
     }
-<<<<<<< HEAD
-    /////////////////////////////////////////////
-=======
     //////////////////////////////////////////////
->>>>>>> da23532c
     if (m_print_to_console) fflush(stdout);
 
     return true;
@@ -305,15 +301,9 @@
         // reopen the log file, if requested
         if (m_reopen_file) {
             m_reopen_file = false;
-<<<<<<< HEAD
-                fs::path file_path = m_file_path;
-                if(useVMLog)
-                    file_path = m_file_pathVM;
-=======
             fs::path file_path = m_file_path;
             if(useVMLog)
                 file_path = m_file_pathVM;
->>>>>>> da23532c
             FILE* new_fileout = fsbridge::fopen(file_path, "a");
             if (new_fileout) {
                 setbuf(new_fileout, nullptr); // unbuffered
