// Copyright (c) 2016-2021 The Bitcoin Core developers
// Distributed under the MIT software license, see the accompanying
// file COPYING or http://www.opensource.org/licenses/mit-license.php.

#ifndef BITCOIN_VERSIONBITS_H
#define BITCOIN_VERSIONBITS_H

#include <chain.h>
#include <sync.h>

#include <map>

/** What block version to use for new blocks (pre versionbits) */
static const int32_t VERSIONBITS_LAST_OLD_BLOCK_VERSION = 4;
/** What bits to set in version for versionbits blocks */
static const int32_t VERSIONBITS_TOP_BITS = 0x20000000UL;
/** What bitmask determines whether versionbits is in use */
static const int32_t VERSIONBITS_TOP_MASK = 0xE0000000UL;
/** Total bits available for versionbits */
static const int32_t VERSIONBITS_NUM_BITS = 29;

/** BIP 9 defines a finite-state-machine to deploy a softfork in multiple stages.
 *  State transitions happen during retarget period if conditions are met
 *  In case of reorg, transitions can go backward. Without transition, state is
 *  inherited between periods. All blocks of a period share the same state.
 */
enum class ThresholdState {
    DEFINED,   // First state that each softfork starts out as. The genesis block is by definition in this state for each deployment.
    STARTED,   // For blocks past the starttime.
    LOCKED_IN, // For at least one retarget period after the first retarget period with STARTED blocks of which at least threshold have the associated bit set in nVersion, until min_activation_height is reached.
    ACTIVE,    // For all blocks after the LOCKED_IN retarget period (final state)
    FAILED,    // For all blocks once the first retarget period after the timeout time is hit, if LOCKED_IN wasn't already reached (final state)
};

// A map that gives the state for blocks whose height is a multiple of Period().
// The map is indexed by the block's parent, however, so all keys in the map
// will either be nullptr or a block with (height + 1) % Period() == 0.
typedef std::map<const CBlockIndex*, ThresholdState> ThresholdConditionCache;

/** Display status of an in-progress BIP9 softfork */
struct BIP9Stats {
    /** Length of blocks of the BIP9 signalling period */
    int period;
    /** Number of blocks with the version bit set required to activate the softfork */
    int threshold;
    /** Number of blocks elapsed since the beginning of the current period */
    int elapsed;
    /** Number of blocks with the version bit set since the beginning of the current period */
    int count;
    /** False if there are not enough blocks left in this period to pass activation threshold */
    bool possible;
};

/**
 * Abstract class that implements BIP9-style threshold logic, and caches results.
 */
class AbstractThresholdConditionChecker {
protected:
    virtual bool Condition(const CBlockIndex* pindex, const Consensus::Params& params) const =0;
    virtual int64_t BeginTime(const Consensus::Params& params) const =0;
    virtual int64_t EndTime(const Consensus::Params& params) const =0;
    virtual int MinActivationHeight(const Consensus::Params& params) const { return 0; }
    virtual int Period(const Consensus::Params& params) const =0;
    virtual int Threshold(const Consensus::Params& params) const =0;

public:
    /** Returns the numerical statistics of an in-progress BIP9 softfork in the period including pindex
     * If provided, signalling_blocks is set to true/false based on whether each block in the period signalled
     */
    BIP9Stats GetStateStatisticsFor(const CBlockIndex* pindex, const Consensus::Params& params, std::vector<bool>* signalling_blocks = nullptr) const;
    /** Returns the state for pindex A based on parent pindexPrev B. Applies any state transition if conditions are present.
     *  Caches state from first block of period. */
    ThresholdState GetStateFor(const CBlockIndex* pindexPrev, const Consensus::Params& params, ThresholdConditionCache& cache) const;
    /** Returns the height since when the ThresholdState has started for pindex A based on parent pindexPrev B, all blocks of a period share the same */
    int GetStateSinceHeightFor(const CBlockIndex* pindexPrev, const Consensus::Params& params, ThresholdConditionCache& cache) const;
};

/** BIP 9 allows multiple softforks to be deployed in parallel. We cache
 *  per-period state for every one of them. */
class VersionBitsCache
{
private:
    Mutex m_mutex;
    ThresholdConditionCache m_caches[Consensus::MAX_VERSION_BITS_DEPLOYMENTS] GUARDED_BY(m_mutex);

public:
    /** Get the numerical statistics for a given deployment for the signalling period that includes pindex.
     * If provided, signalling_blocks is set to true/false based on whether each block in the period signalled
     */
    static BIP9Stats Statistics(const CBlockIndex* pindex, const Consensus::Params& params, Consensus::DeploymentPos pos, std::vector<bool>* signalling_blocks = nullptr);

    static uint32_t Mask(const Consensus::Params& params, Consensus::DeploymentPos pos);

    /** Get the BIP9 state for a given deployment for the block after pindexPrev. */
    ThresholdState State(const CBlockIndex* pindexPrev, const Consensus::Params& params, Consensus::DeploymentPos pos) EXCLUSIVE_LOCKS_REQUIRED(!m_mutex);

    /** Get the block height at which the BIP9 deployment switched into the state for the block after pindexPrev. */
    int StateSinceHeight(const CBlockIndex* pindexPrev, const Consensus::Params& params, Consensus::DeploymentPos pos) EXCLUSIVE_LOCKS_REQUIRED(!m_mutex);

    /** Determine what nVersion a new block should use
     */
    int32_t ComputeBlockVersion(const CBlockIndex* pindexPrev, const Consensus::Params& params) EXCLUSIVE_LOCKS_REQUIRED(!m_mutex);

<<<<<<< HEAD
    void Erase(CBlockIndex *pindex);

    void Clear();
=======
    void Erase(CBlockIndex *pindex) EXCLUSIVE_LOCKS_REQUIRED(!m_mutex);

    void Clear() EXCLUSIVE_LOCKS_REQUIRED(!m_mutex);
>>>>>>> d82fec21
};

#endif // BITCOIN_VERSIONBITS_H<|MERGE_RESOLUTION|>--- conflicted
+++ resolved
@@ -101,15 +101,9 @@
      */
     int32_t ComputeBlockVersion(const CBlockIndex* pindexPrev, const Consensus::Params& params) EXCLUSIVE_LOCKS_REQUIRED(!m_mutex);
 
-<<<<<<< HEAD
-    void Erase(CBlockIndex *pindex);
-
-    void Clear();
-=======
     void Erase(CBlockIndex *pindex) EXCLUSIVE_LOCKS_REQUIRED(!m_mutex);
 
     void Clear() EXCLUSIVE_LOCKS_REQUIRED(!m_mutex);
->>>>>>> d82fec21
 };
 
 #endif // BITCOIN_VERSIONBITS_H