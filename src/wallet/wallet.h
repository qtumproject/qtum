--- conflicted
+++ resolved
@@ -6,21 +6,6 @@
 #ifndef BITCOIN_WALLET_WALLET_H
 #define BITCOIN_WALLET_WALLET_H
 
-<<<<<<< HEAD
-#include "amount.h"
-#include "policy/feerate.h"
-#include "streams.h"
-#include "tinyformat.h"
-#include "ui_interface.h"
-#include "utilstrencodings.h"
-#include "validationinterface.h"
-#include "script/ismine.h"
-#include "script/sign.h"
-#include "wallet/crypter.h"
-#include "wallet/walletdb.h"
-#include "wallet/rpcwallet.h"
-#include "consensus/params.h"
-=======
 #include <amount.h>
 #include <policy/feerate.h>
 #include <streams.h>
@@ -34,7 +19,6 @@
 #include <wallet/walletdb.h>
 #include <wallet/rpcwallet.h>
 #include <consensus/params.h>
->>>>>>> a68962c4
 
 #include <algorithm>
 #include <atomic>
@@ -878,11 +862,6 @@
     std::map<CTxDestination, CAddressBookData> mapAddressBook;
 
     std::map<std::string, CContractBookData> mapContractBook;
-<<<<<<< HEAD
-
-    CPubKey vchDefaultKey;
-=======
->>>>>>> a68962c4
 
     std::set<COutPoint> setLockedCoins;
 
@@ -902,11 +881,7 @@
      * populate vCoins with vector of available COutputs.
      */
     void AvailableCoinsForStaking(std::vector<COutput>& vCoins) const;
-<<<<<<< HEAD
-    void AvailableCoins(std::vector<COutput>& vCoins, bool fOnlySafe=true, const CCoinControl *coinControl = nullptr, const CAmount& nMinimumAmount = 1, const CAmount& nMaximumAmount = MAX_MONEY, const CAmount& nMinimumSumAmount = MAX_MONEY, const uint64_t& nMaximumCount = 0, const int& nMinDepth = 0, const int& nMaxDepth = 9999999) const;
-=======
     void AvailableCoins(std::vector<COutput>& vCoins, bool fOnlySafe=true, const CCoinControl *coinControl = nullptr, const CAmount& nMinimumAmount = 1, const CAmount& nMaximumAmount = MAX_MONEY, const CAmount& nMinimumSumAmount = MAX_MONEY, const uint64_t nMaximumCount = 0, const int nMinDepth = 0, const int nMaxDepth = 9999999) const;
->>>>>>> a68962c4
     bool HaveAvailableCoinsForStaking() const;
 
     /**
@@ -1033,11 +1008,8 @@
     CAmount GetAvailableBalance(const CCoinControl* coinControl = nullptr) const;
     CAmount GetStake() const;
     CAmount GetWatchOnlyStake() const;
-<<<<<<< HEAD
-=======
 
     OutputType TransactionChangeType(OutputType change_type, const std::vector<CRecipient>& vecSend);
->>>>>>> a68962c4
 
     /**
      * Insert additional inputs into the transaction by
@@ -1148,13 +1120,8 @@
     int GetVersion() { LOCK(cs_wallet); return nWalletVersion; }
   
     //! disable transaction for coinstake
-<<<<<<< HEAD
-    void DisableTransaction(const CTransaction &tx);
-    
-=======
     void DisableTransaction(const CTransaction &tx);   
 
->>>>>>> a68962c4
     //! Get wallet transactions that conflict with given transaction (spend same outputs)
     std::set<uint256> GetConflicts(const uint256& txid) const;
 
@@ -1243,8 +1210,6 @@
        this function). */
     bool SetHDMasterKey(const CPubKey& key);
 
-<<<<<<< HEAD
-=======
     /**
      * Blocks until the wallet state is up-to-date to /at least/ the current
      * chain at the time this function is entered
@@ -1273,7 +1238,6 @@
      */
     CTxDestination AddAndGetDestinationForScript(const CScript& script, OutputType);
 
->>>>>>> a68962c4
     /* Add token entry into the wallet */
     bool AddTokenEntry(const CTokenInfo& token, bool fFlushOnClose=true);
 
@@ -1377,8 +1341,6 @@
     return true;
 }
 
-<<<<<<< HEAD
-=======
 OutputType ParseOutputType(const std::string& str, OutputType default_type = OUTPUT_TYPE_DEFAULT);
 const std::string& FormatOutputType(OutputType type);
 
@@ -1426,7 +1388,6 @@
     }
 };
 
->>>>>>> a68962c4
 class CTokenInfo
 {
 public:
