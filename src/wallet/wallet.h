// Copyright (c) 2009-2010 Satoshi Nakamoto
// Copyright (c) 2009-2021 The Bitcoin Core developers
// Distributed under the MIT software license, see the accompanying
// file COPYING or http://www.opensource.org/licenses/mit-license.php.

#ifndef BITCOIN_WALLET_WALLET_H
#define BITCOIN_WALLET_WALLET_H

#include <consensus/amount.h>
#include <fs.h>
#include <interfaces/chain.h>
#include <interfaces/handler.h>
#include <outputtype.h>
#include <policy/feerate.h>
#include <psbt.h>
#include <tinyformat.h>
#include <util/hasher.h>
#include <util/message.h>
#include <util/result.h>
#include <util/strencodings.h>
#include <util/string.h>
#include <util/system.h>
#include <util/ui_change_type.h>
#include <validationinterface.h>
#include <wallet/crypter.h>
#include <wallet/scriptpubkeyman.h>
#include <wallet/transaction.h>
#include <wallet/walletdb.h>
#include <wallet/walletutil.h>
#include <validation.h>
#include <consensus/params.h>
#include <qtum/posutils.h>

#include <algorithm>
#include <atomic>
#include <map>
#include <memory>
#include <optional>
#include <set>
#include <stdexcept>
#include <stdint.h>
#include <string>
#include <utility>
#include <unordered_map>
#include <vector>

#include <boost/signals2/signal.hpp>


using LoadWalletFn = std::function<void(std::unique_ptr<interfaces::Wallet> wallet)>;

class CScript;
enum class FeeEstimateMode;
struct bilingual_str;
namespace boost { class thread_group; }

namespace wallet {
struct WalletContext;

//! Explicitly unload and delete the wallet.
//! Blocks the current thread after signaling the unload intent so that all
//! wallet pointer owners release the wallet.
//! Note that, when blocking is not required, the wallet is implicitly unloaded
//! by the shared pointer deleter.
void UnloadWallet(std::shared_ptr<CWallet>&& wallet);

bool AddWallet(WalletContext& context, const std::shared_ptr<CWallet>& wallet);
bool RemoveWallet(WalletContext& context, const std::shared_ptr<CWallet>& wallet, std::optional<bool> load_on_start, std::vector<bilingual_str>& warnings);
bool RemoveWallet(WalletContext& context, const std::shared_ptr<CWallet>& wallet, std::optional<bool> load_on_start);
std::vector<std::shared_ptr<CWallet>> GetWallets(WalletContext& context);
std::shared_ptr<CWallet> GetDefaultWallet(WalletContext& context, size_t& count);
std::shared_ptr<CWallet> GetWallet(WalletContext& context, const std::string& name);
std::shared_ptr<CWallet> LoadWallet(WalletContext& context, const std::string& name, std::optional<bool> load_on_start, const DatabaseOptions& options, DatabaseStatus& status, bilingual_str& error, std::vector<bilingual_str>& warnings);
std::shared_ptr<CWallet> CreateWallet(WalletContext& context, const std::string& name, std::optional<bool> load_on_start, DatabaseOptions& options, DatabaseStatus& status, bilingual_str& error, std::vector<bilingual_str>& warnings);
std::shared_ptr<CWallet> RestoreWallet(WalletContext& context, const fs::path& backup_file, const std::string& wallet_name, std::optional<bool> load_on_start, DatabaseStatus& status, bilingual_str& error, std::vector<bilingual_str>& warnings);
std::unique_ptr<interfaces::Handler> HandleLoadWallet(WalletContext& context, LoadWalletFn load_wallet);
void NotifyWalletLoaded(WalletContext& context, const std::shared_ptr<CWallet>& wallet);
std::unique_ptr<WalletDatabase> MakeWalletDatabase(const std::string& name, const DatabaseOptions& options, DatabaseStatus& status, bilingual_str& error);

//! -paytxfee default
constexpr CAmount DEFAULT_PAY_TX_FEE = 0;
//! -fallbackfee default
static const CAmount DEFAULT_FALLBACK_FEE = 20000;
//! -discardfee default
static const CAmount DEFAULT_DISCARD_FEE = 10000;
//! -mintxfee default
static const CAmount DEFAULT_TRANSACTION_MINFEE = 400000;
//! -consolidatefeerate default
static const CAmount DEFAULT_CONSOLIDATE_FEERATE{10000}; // 10 sat/vbyte
/**
 * maximum fee increase allowed to do partial spend avoidance, even for nodes with this feature disabled by default
 *
 * A value of -1 disables this feature completely.
 * A value of 0 (current default) means to attempt to do partial spend avoidance, and use its results if the fees remain *unchanged*
 * A value > 0 means to do partial spend avoidance if the fee difference against a regular coin selection instance is in the range [0..value].
 */
static const CAmount DEFAULT_MAX_AVOIDPARTIALSPEND_FEE = 0;
//! discourage APS fee higher than this amount
constexpr CAmount HIGH_APS_FEE{COIN / 10000};
//! minimum recommended increment for replacement txs
static const CAmount WALLET_INCREMENTAL_RELAY_FEE = 10000;
//! Default for -spendzeroconfchange
static const bool DEFAULT_SPEND_ZEROCONF_CHANGE = true;
//! Default for zero balance address token
static const bool DEFAULT_ZERO_BALANCE_ADDRESS_TOKEN = true;
//! Default for -walletrejectlongchains
static const bool DEFAULT_WALLET_REJECT_LONG_CHAINS{true};
//! -txconfirmtarget default
static const unsigned int DEFAULT_TX_CONFIRM_TARGET = 6;
//! -walletrbf default
static const bool DEFAULT_WALLET_RBF = true;
static const bool DEFAULT_WALLETBROADCAST = true;
static const bool DEFAULT_DISABLE_WALLET = false;
static const bool DEFAULT_WALLETCROSSCHAIN = false;
static const bool DEFAULT_USE_CHANGE_ADDRESS = true;
static const CAmount DEFAULT_RESERVE_BALANCE = 0;
//! -maxtxfee default
constexpr CAmount DEFAULT_TRANSACTION_MAXFEE{1 * COIN};
//! Discourage users to set fees higher than this amount (in satoshis) per kB
constexpr CAmount HIGH_TX_FEE_PER_KB{1 * COIN};
//! -maxtxfee will warn if called with a higher fee than this amount (in satoshis)
constexpr CAmount HIGH_MAX_TX_FEE{100 * HIGH_TX_FEE_PER_KB};
//! Pre-calculated constants for input size estimation in *virtual size*
static constexpr size_t DUMMY_NESTED_P2WPKH_INPUT_SIZE = 91;

//! -stakingminfee default
static const uint8_t DEFAULT_STAKING_MIN_FEE = 10;

//! -minstakerutxosize default
static const CAmount DEFAULT_STAKER_MIN_UTXO_SIZE{COIN/10};

//! -maxstakerutxoscriptcache default
static const int32_t DEFAULT_STAKER_MAX_UTXO_SCRIPT_CACHE = 200000;

//! -signpsbtwithhwitool default
static const bool DEFAULT_SIGN_PSBT_WITH_HWI_TOOL = true;

class CCoinControl;
class CWalletTx;
class ReserveDestination;
class CTokenTx;
class CContractBookData;
class CDelegationInfo;
class CSuperStakerInfo;
class CTokenInfo;

//! Default for -addresstype
constexpr OutputType DEFAULT_ADDRESS_TYPE{OutputType::LEGACY};

static constexpr uint64_t KNOWN_WALLET_FLAGS =
        WALLET_FLAG_AVOID_REUSE
    |   WALLET_FLAG_BLANK_WALLET
    |   WALLET_FLAG_KEY_ORIGIN_METADATA
    |   WALLET_FLAG_LAST_HARDENED_XPUB_CACHED
    |   WALLET_FLAG_DISABLE_PRIVATE_KEYS
    |   WALLET_FLAG_DESCRIPTORS
    |   WALLET_FLAG_EXTERNAL_SIGNER;

static constexpr uint64_t MUTABLE_WALLET_FLAGS =
        WALLET_FLAG_AVOID_REUSE;

static const std::map<std::string,WalletFlags> WALLET_FLAG_MAP{
    {"avoid_reuse", WALLET_FLAG_AVOID_REUSE},
    {"blank", WALLET_FLAG_BLANK_WALLET},
    {"key_origin_metadata", WALLET_FLAG_KEY_ORIGIN_METADATA},
    {"last_hardened_xpub_cached", WALLET_FLAG_LAST_HARDENED_XPUB_CACHED},
    {"disable_private_keys", WALLET_FLAG_DISABLE_PRIVATE_KEYS},
    {"descriptor_wallet", WALLET_FLAG_DESCRIPTORS},
    {"external_signer", WALLET_FLAG_EXTERNAL_SIGNER}
};

extern const std::map<uint64_t,std::string> WALLET_FLAG_CAVEATS;

/** A wrapper to reserve an address from a wallet
 *
 * ReserveDestination is used to reserve an address.
 * It is currently only used inside of CreateTransaction.
 *
 * Instantiating a ReserveDestination does not reserve an address. To do so,
 * GetReservedDestination() needs to be called on the object. Once an address has been
 * reserved, call KeepDestination() on the ReserveDestination object to make sure it is not
 * returned. Call ReturnDestination() to return the address so it can be re-used (for
 * example, if the address was used in a new transaction
 * and that transaction was not completed and needed to be aborted).
 *
 * If an address is reserved and KeepDestination() is not called, then the address will be
 * returned when the ReserveDestination goes out of scope.
 */
class ReserveDestination
{
protected:
    //! The wallet to reserve from
    const CWallet* const pwallet;
    //! The ScriptPubKeyMan to reserve from. Based on type when GetReservedDestination is called
    ScriptPubKeyMan* m_spk_man{nullptr};
    OutputType const type;
    //! The index of the address's key in the keypool
    int64_t nIndex{-1};
    //! The destination
    CTxDestination address;
    //! Whether this is from the internal (change output) keypool
    bool fInternal{false};

public:
    //! Construct a ReserveDestination object. This does NOT reserve an address yet
    explicit ReserveDestination(CWallet* pwallet, OutputType type)
      : pwallet(pwallet)
      , type(type) { }

    ReserveDestination(const ReserveDestination&) = delete;
    ReserveDestination& operator=(const ReserveDestination&) = delete;

    //! Destructor. If a key has been reserved and not KeepKey'ed, it will be returned to the keypool
    ~ReserveDestination()
    {
        ReturnDestination();
    }

    //! Reserve an address
    util::Result<CTxDestination> GetReservedDestination(bool internal);
    //! Return reserved address
    void ReturnDestination();
    //! Keep the address. Do not return it's key to the keypool when this object goes out of scope
    void KeepDestination();
};

/** Address book data */
class CAddressBookData
{
private:
    bool m_change{true};
    std::string m_label;
public:
    std::string purpose;

    CAddressBookData() : purpose("unknown") {}

    typedef std::map<std::string, std::string> StringMap;
    StringMap destdata;

    bool IsChange() const { return m_change; }
    const std::string& GetLabel() const { return m_label; }
    void SetLabel(const std::string& label) {
        m_change = false;
        m_label = label;
    }
};

struct CRecipient
{
    CScript scriptPubKey;
    CAmount nAmount;
    bool fSubtractFeeFromAmount;
};

struct CScriptCache{
    bool contract = false;
    bool keyIdOk = false;
    uint160 keyId;
    bool solvable = false;
};

class WalletRescanReserver; //forward declarations for ScanForWalletTransactions/RescanFromTime
/**
 * A CWallet maintains a set of transactions and balances, and provides the ability to create new transactions.
 */
class CWallet final : public WalletStorage, public interfaces::Chain::Notifications
{
private:
    CKeyingMaterial vMasterKey GUARDED_BY(cs_wallet);

    bool Unlock(const CKeyingMaterial& vMasterKeyIn, bool accept_no_keys = false);

    std::atomic<bool> fAbortRescan{false};
    std::atomic<bool> fScanningWallet{false}; // controlled by WalletRescanReserver
    std::atomic<bool> m_attaching_chain{false};
    std::atomic<int64_t> m_scanning_start{0};
    std::atomic<double> m_scanning_progress{0};
    friend class WalletRescanReserver;

    //! the current wallet version: clients below this version are not able to load the wallet
    int nWalletVersion GUARDED_BY(cs_wallet){FEATURE_BASE};

    /** The next scheduled rebroadcast of wallet transactions. */
    int64_t m_next_resend{GetDefaultNextResend()};
    /** Whether this wallet will submit newly created transactions to the node's mempool and
     * prompt rebroadcasts (see ResendWalletTransactions()). */
    bool fBroadcastTransactions = false;
    // Local time that the tip block was received. Used to schedule wallet rebroadcasts.
    std::atomic<int64_t> m_best_block_time {0};

    /**
     * Used to keep track of spent outpoints, and
     * detect and report conflicts (double-spends or
     * mutated transactions where the mutant gets mined).
     */
    typedef std::unordered_multimap<COutPoint, uint256, SaltedOutpointHasher> TxSpends;
    TxSpends mapTxSpends GUARDED_BY(cs_wallet);
    void AddToSpends(const COutPoint& outpoint, const uint256& wtxid, WalletBatch* batch = nullptr) EXCLUSIVE_LOCKS_REQUIRED(cs_wallet);
    void RemoveFromSpends(const COutPoint& outpoint, const uint256& wtxid) EXCLUSIVE_LOCKS_REQUIRED(cs_wallet);
    void AddToSpends(const CWalletTx& wtx, WalletBatch* batch = nullptr) EXCLUSIVE_LOCKS_REQUIRED(cs_wallet);
    void RemoveFromSpends(const CWalletTx& wtx) EXCLUSIVE_LOCKS_REQUIRED(cs_wallet);

    /**
     * Add a transaction to the wallet, or update it.  confirm.block_* should
     * be set when the transaction was known to be included in a block.  When
     * block_hash.IsNull(), then wallet state is not updated in AddToWallet, but
     * notifications happen and cached balances are marked dirty.
     *
     * If fUpdate is true, existing transactions will be updated.
     * TODO: One exception to this is that the abandoned state is cleared under the
     * assumption that any further notification of a transaction that was considered
     * abandoned is an indication that it is not safe to be considered abandoned.
     * Abandoned state should probably be more carefully tracked via different
     * chain notifications or by checking mempool presence when necessary.
     *
     * Should be called with rescanning_old_block set to true, if the transaction is
     * not discovered in real time, but during a rescan of old blocks.
     */
    bool AddToWalletIfInvolvingMe(const CTransactionRef& tx, const SyncTxState& state, bool fUpdate, bool rescanning_old_block) EXCLUSIVE_LOCKS_REQUIRED(cs_wallet);

    /** Mark a transaction (and its in-wallet descendants) as conflicting with a particular block. */
    void MarkConflicted(const uint256& hashBlock, int conflicting_height, const uint256& hashTx);

    /** Mark a transaction's inputs dirty, thus forcing the outputs to be recomputed */
    void MarkInputsDirty(const CTransactionRef& tx) EXCLUSIVE_LOCKS_REQUIRED(cs_wallet);

    void SyncMetaData(std::pair<TxSpends::iterator, TxSpends::iterator>) EXCLUSIVE_LOCKS_REQUIRED(cs_wallet);

    void SyncTransaction(const CTransactionRef& tx, const SyncTxState& state, bool update_tx = true, bool rescanning_old_block = false) EXCLUSIVE_LOCKS_REQUIRED(cs_wallet);

    /** WalletFlags set on this wallet. */
    std::atomic<uint64_t> m_wallet_flags{0};

    bool SetAddressBookWithDB(WalletBatch& batch, const CTxDestination& address, const std::string& strName, const std::string& strPurpose);

    //! Unsets a wallet flag and saves it to disk
    void UnsetWalletFlagWithDB(WalletBatch& batch, uint64_t flag);

    //! Unset the blank wallet flag and saves it to disk
    void UnsetBlankWalletFlag(WalletBatch& batch) override;

    /** Provider of aplication-wide arguments. */
    const ArgsManager& m_args;

    /** Interface for accessing chain state. */
    interfaces::Chain* m_chain;

    /** Wallet name: relative directory name or "" for default wallet. */
    std::string m_name;

    /** Internal database handle. */
    std::unique_ptr<WalletDatabase> m_database;

    /**
     * The following is used to keep track of how far behind the wallet is
     * from the chain sync, and to allow clients to block on us being caught up.
     *
     * Processed hash is a pointer on node's tip and doesn't imply that the wallet
     * has scanned sequentially all blocks up to this one.
     */
    uint256 m_last_block_processed GUARDED_BY(cs_wallet);

    /** Height of last block processed is used by wallet to know depth of transactions
     * without relying on Chain interface beyond asynchronous updates. For safety, we
     * initialize it to -1. Height is a pointer on node's tip and doesn't imply
     * that the wallet has scanned sequentially all blocks up to this one.
     */
    int m_last_block_processed_height GUARDED_BY(cs_wallet) = -1;

    std::map<OutputType, ScriptPubKeyMan*> m_external_spk_managers;
    std::map<OutputType, ScriptPubKeyMan*> m_internal_spk_managers;

    // Indexed by a unique identifier produced by each ScriptPubKeyMan using
    // ScriptPubKeyMan::GetID. In many cases it will be the hash of an internal structure
    std::map<uint256, std::unique_ptr<ScriptPubKeyMan>> m_spk_managers;

    /**
     * Catch wallet up to current chain, scanning new blocks, updating the best
     * block locator and m_last_block_processed, and registering for
     * notifications about new blocks and transactions.
     */
    static bool AttachChain(const std::shared_ptr<CWallet>& wallet, interfaces::Chain& chain, const bool rescan_required, bilingual_str& error, std::vector<bilingual_str>& warnings);

    static int64_t GetDefaultNextResend();

public:
    /**
     * Main wallet lock.
     * This lock protects all the fields added by CWallet.
     */
    mutable RecursiveMutex cs_wallet;
    mutable RecursiveMutex cs_worker;

    WalletDatabase& GetDatabase() const override
    {
        assert(static_cast<bool>(m_database));
        return *m_database;
    }

    /** Get a name for this wallet for logging/debugging purposes.
     */
    const std::string& GetName() const { return m_name; }

    typedef std::map<unsigned int, CMasterKey> MasterKeyMap;
    MasterKeyMap mapMasterKeys;
    unsigned int nMasterKeyMaxID = 0;

    /** Construct wallet with specified name and database implementation. */
    CWallet(interfaces::Chain* chain, const std::string& name, const ArgsManager& args, std::unique_ptr<WalletDatabase> database)
        : m_args(args),
          m_chain(chain),
          m_name(name),
          m_database(std::move(database))
    {
    }

    ~CWallet()
    {
        // Stop stake
        StopStake();

        // Should not have slots connected at this point.
        assert(NotifyUnload.empty());
    }

    bool IsCrypted() const;
    bool IsLocked() const override;
    bool Lock();

    /** Interface to assert chain access */
    bool HaveChain() const { return m_chain ? true : false; }

    /** Map from txid to CWalletTx for all transactions this wallet is
     * interested in, including received and sent transactions. */
    std::unordered_map<uint256, CWalletTx, SaltedTxidHasher> mapWallet GUARDED_BY(cs_wallet);

    typedef std::multimap<int64_t, CWalletTx*> TxItems;
    TxItems wtxOrdered;

    int64_t nOrderPosNext GUARDED_BY(cs_wallet) = 0;
    uint64_t nAccountingEntryNumber = 0;

    std::map<CTxDestination, CAddressBookData> m_address_book GUARDED_BY(cs_wallet);
    const CAddressBookData* FindAddressBookEntry(const CTxDestination&, bool allow_change = false) const EXCLUSIVE_LOCKS_REQUIRED(cs_wallet);

    /** Set of Coins owned by this wallet that we won't try to spend from. A
     * Coin may be locked if it has already been used to fund a transaction
     * that hasn't confirmed yet. We wouldn't consider the Coin spent already,
     * but also shouldn't try to use it again. */
    std::set<COutPoint> setLockedCoins GUARDED_BY(cs_wallet);

    std::map<std::string, CContractBookData> mapContractBook;

    std::map<uint256, CTokenInfo> mapToken;

    std::map<uint256, CTokenTx> mapTokenTx;

    std::map<uint256, CDelegationInfo> mapDelegation;

    std::map<uint256, CSuperStakerInfo> mapSuperStaker;

    bool fUpdatedSuperStaker = false;

    std::map<COutPoint, CStakeCache> minerStakeCache;

    std::map<uint160, bool> mapAddressUnspentCache;

    bool fUpdateAddressUnspentCache = false;

    /** Registered interfaces::Chain::Notifications handler. */
    std::unique_ptr<interfaces::Handler> m_chain_notifications_handler;

    /** Interface for accessing chain state. */
    interfaces::Chain& chain() const { assert(m_chain); return *m_chain; }

    const CWalletTx* GetWalletTx(const uint256& hash) const EXCLUSIVE_LOCKS_REQUIRED(cs_wallet);

    std::set<uint256> GetTxConflicts(const CWalletTx& wtx) const EXCLUSIVE_LOCKS_REQUIRED(cs_wallet);

    /**
     * Return depth of transaction in blockchain:
     * <0  : conflicts with a transaction this deep in the blockchain
     *  0  : in memory pool, waiting to be included in a block
     * >=1 : this many blocks deep in the main chain
     */
    int GetTxDepthInMainChain(const CWalletTx& wtx) const EXCLUSIVE_LOCKS_REQUIRED(cs_wallet);
    bool IsTxInMainChain(const CWalletTx& wtx) const EXCLUSIVE_LOCKS_REQUIRED(cs_wallet)
    {
        AssertLockHeld(cs_wallet);
        return GetTxDepthInMainChain(wtx) > 0;
    }

    /**
     * @return number of blocks to maturity for this transaction:
     *  0 : is not a coinbase transaction, or is a mature coinbase transaction
     * >0 : is a coinbase transaction which matures in this many blocks
     */
    int GetTxBlocksToMaturity(const CWalletTx& wtx) const EXCLUSIVE_LOCKS_REQUIRED(cs_wallet);
    bool IsTxImmature(const CWalletTx& wtx) const EXCLUSIVE_LOCKS_REQUIRED(cs_wallet);
    bool IsTxImmatureCoinBase(const CWalletTx& wtx) const EXCLUSIVE_LOCKS_REQUIRED(cs_wallet);
    bool IsTxImmatureCoinStake(const CWalletTx& wtx) const EXCLUSIVE_LOCKS_REQUIRED(cs_wallet);

    //! check whether we support the named feature
    bool CanSupportFeature(enum WalletFeature wf) const override EXCLUSIVE_LOCKS_REQUIRED(cs_wallet) { AssertLockHeld(cs_wallet); return IsFeatureSupported(nWalletVersion, wf); }

    bool IsSpent(const COutPoint& outpoint) const EXCLUSIVE_LOCKS_REQUIRED(cs_wallet);

    // Whether this or any known scriptPubKey with the same single key has been spent.
    bool IsSpentKey(const CScript& scriptPubKey) const EXCLUSIVE_LOCKS_REQUIRED(cs_wallet);
    void SetSpentKeyState(WalletBatch& batch, const uint256& hash, unsigned int n, bool used, std::set<CTxDestination>& tx_destinations) EXCLUSIVE_LOCKS_REQUIRED(cs_wallet);

    /** Display address on an external signer. Returns false if external signer support is not compiled */
    bool DisplayAddress(const CTxDestination& dest) EXCLUSIVE_LOCKS_REQUIRED(cs_wallet);

    bool IsLockedCoin(const COutPoint& output) const EXCLUSIVE_LOCKS_REQUIRED(cs_wallet);
    bool LockCoin(const COutPoint& output, WalletBatch* batch = nullptr) EXCLUSIVE_LOCKS_REQUIRED(cs_wallet);
    bool UnlockCoin(const COutPoint& output, WalletBatch* batch = nullptr) EXCLUSIVE_LOCKS_REQUIRED(cs_wallet);
    bool UnlockAllCoins() EXCLUSIVE_LOCKS_REQUIRED(cs_wallet);
    void ListLockedCoins(std::vector<COutPoint>& vOutpts) const EXCLUSIVE_LOCKS_REQUIRED(cs_wallet);

    /*
     * Rescan abort properties
     */
    void AbortRescan() { fAbortRescan = true; }
    bool IsAbortingRescan() const { return fAbortRescan; }
    bool IsScanning() const { return fScanningWallet; }
    int64_t ScanningDuration() const { return fScanningWallet ? GetTimeMillis() - m_scanning_start : 0; }
    double ScanningProgress() const { return fScanningWallet ? (double) m_scanning_progress : 0; }

    //! Upgrade stored CKeyMetadata objects to store key origin info as KeyOriginInfo
    void UpgradeKeyMetadata() EXCLUSIVE_LOCKS_REQUIRED(cs_wallet);

    //! Upgrade DescriptorCaches
    void UpgradeDescriptorCache() EXCLUSIVE_LOCKS_REQUIRED(cs_wallet);

    bool LoadMinVersion(int nVersion) EXCLUSIVE_LOCKS_REQUIRED(cs_wallet) { AssertLockHeld(cs_wallet); nWalletVersion = nVersion; return true; }

    //! Adds a destination data tuple to the store, without saving it to disk
    void LoadDestData(const CTxDestination& dest, const std::string& key, const std::string& value) EXCLUSIVE_LOCKS_REQUIRED(cs_wallet);

    //! Holds a timestamp at which point the wallet is scheduled (externally) to be relocked. Caller must arrange for actual relocking to occur via Lock().
    int64_t nRelockTime GUARDED_BY(cs_wallet){0};

    // Used to prevent concurrent calls to walletpassphrase RPC.
    Mutex m_unlock_mutex;
    bool Unlock(const SecureString& strWalletPassphrase, bool accept_no_keys = false);
    bool ChangeWalletPassphrase(const SecureString& strOldWalletPassphrase, const SecureString& strNewWalletPassphrase);
    bool EncryptWallet(const SecureString& strWalletPassphrase);

    void GetKeyBirthTimes(std::map<CKeyID, int64_t> &mapKeyBirth) const EXCLUSIVE_LOCKS_REQUIRED(cs_wallet);
    unsigned int ComputeTimeSmart(const CWalletTx& wtx, bool rescanning_old_block) const;

    bool LoadToken(const CTokenInfo &token);

    bool LoadTokenTx(const CTokenTx &tokenTx);

    //! Adds a contract data tuple to the store, without saving it to disk
    bool LoadContractData(const std::string &address, const std::string &key, const std::string &value);

    /**
     * Increment the next transaction order id
     * @return next transaction order id
     */
    int64_t IncOrderPosNext(WalletBatch *batch = nullptr) EXCLUSIVE_LOCKS_REQUIRED(cs_wallet);
    DBErrors ReorderTransactions();

    void MarkDirty();

    //! Callback for updating transaction metadata in mapWallet.
    //!
    //! @param wtx - reference to mapWallet transaction to update
    //! @param new_tx - true if wtx is newly inserted, false if it previously existed
    //!
    //! @return true if wtx is changed and needs to be saved to disk, otherwise false
    using UpdateWalletTxFn = std::function<bool(CWalletTx& wtx, bool new_tx)>;

    /**
     * Add the transaction to the wallet, wrapping it up inside a CWalletTx
     * @return the recently added wtx pointer or nullptr if there was a db write error.
     */
    CWalletTx* AddToWallet(CTransactionRef tx, const TxState& state, const UpdateWalletTxFn& update_wtx=nullptr, bool fFlushOnClose=true, bool rescanning_old_block = false);
    bool LoadToWallet(const uint256& hash, const UpdateWalletTxFn& fill_wtx) EXCLUSIVE_LOCKS_REQUIRED(cs_wallet);
    void transactionAddedToMempool(const CTransactionRef& tx, uint64_t mempool_sequence) override;
    void blockConnected(const interfaces::BlockInfo& block) override;
    void blockDisconnected(const interfaces::BlockInfo& block) override;
    void updatedBlockTip() override;
    int64_t RescanFromTime(int64_t startTime, const WalletRescanReserver& reserver, bool update);

    struct ScanResult {
        enum { SUCCESS, FAILURE, USER_ABORT } status = SUCCESS;

        //! Hash and height of most recent block that was successfully scanned.
        //! Unset if no blocks were scanned due to read errors or the chain
        //! being empty.
        uint256 last_scanned_block;
        std::optional<int> last_scanned_height;

        //! Height of the most recent block that could not be scanned due to
        //! read errors or pruning. Will be set if status is FAILURE, unset if
        //! status is SUCCESS, and may or may not be set if status is
        //! USER_ABORT.
        uint256 last_failed_block;
    };
    ScanResult ScanForWalletTransactions(const uint256& start_block, int start_height, std::optional<int> max_height, const WalletRescanReserver& reserver, bool fUpdate, const bool save_progress);
    void transactionRemovedFromMempool(const CTransactionRef& tx, MemPoolRemovalReason reason, uint64_t mempool_sequence) override;
    /** Set the next time this wallet should resend transactions to 12-36 hours from now, ~1 day on average. */
    void SetNextResend() { m_next_resend = GetDefaultNextResend(); }
    /** Return true if all conditions for periodically resending transactions are met. */
    bool ShouldResend() const;
    void ResubmitWalletTransactions(bool relay, bool force);

    OutputType TransactionChangeType(const std::optional<OutputType>& change_type, const std::vector<CRecipient>& vecSend) const;

    /** Fetch the inputs and sign with SIGHASH_ALL. */
    bool SignTransaction(CMutableTransaction& tx) const EXCLUSIVE_LOCKS_REQUIRED(cs_wallet);
    /** Sign the tx given the input coins and sighash. */
    bool SignTransaction(CMutableTransaction& tx, const std::map<COutPoint, Coin>& coins, int sighash, std::map<int, bilingual_str>& input_errors) const;
    SigningResult SignMessage(const std::string& message, const PKHash& pkhash, std::string& str_sig) const;
    bool SignTransactionOutput(CMutableTransaction& tx) const;
    bool SignTransactionOutput(CMutableTransaction& tx, int sighash, std::map<int, std::string>& output_errors) const;
    bool SignTransactionStake(CMutableTransaction& tx, const std::vector<std::pair<const CWalletTx*,unsigned int>>& vwtxPrev) const;
    bool SignBlockStake(CBlock& block, const PKHash& pkhash, bool compact) const;

    /**
     * Fills out a PSBT with information from the wallet. Fills in UTXOs if we have
     * them. Tries to sign if sign=true. Sets `complete` if the PSBT is now complete
     * (i.e. has all required signatures or signature-parts, and is ready to
     * finalize.) Sets `error` and returns false if something goes wrong.
     *
     * @param[in]  psbtx PartiallySignedTransaction to fill in
     * @param[out] complete indicates whether the PSBT is now complete
     * @param[in]  sighash_type the sighash type to use when signing (if PSBT does not specify)
     * @param[in]  sign whether to sign or not
     * @param[in]  bip32derivs whether to fill in bip32 derivation information if available
     * @param[out] n_signed the number of inputs signed by this wallet
     * @param[in] finalize whether to create the final scriptSig or scriptWitness if possible
     * return error
     */
    TransactionError FillPSBT(PartiallySignedTransaction& psbtx,
                  bool& complete,
                  int sighash_type = SIGHASH_DEFAULT,
                  bool sign = true,
                  bool bip32derivs = true,
                  size_t* n_signed = nullptr,
                  bool finalize = true) const;

    /**
     * Submit the transaction to the node's mempool and then relay to peers.
     * Should be called after CreateTransaction unless you want to abort
     * broadcasting the transaction.
     *
     * @param[in] tx The transaction to be broadcast.
     * @param[in] mapValue key-values to be set on the transaction.
     * @param[in] orderForm BIP 70 / BIP 21 order form details to be set on the transaction.
     */
    void CommitTransaction(CTransactionRef tx, mapValue_t mapValue, std::vector<std::pair<std::string, std::string>> orderForm);

    uint64_t GetStakeWeight(uint64_t* pStakerWeight = nullptr, uint64_t* pDelegateWeight = nullptr) const;
    uint64_t GetSuperStakerWeight(const uint160& staker) const;
    bool CanSuperStake(const std::set<std::pair<const CWalletTx*,unsigned int> >& setCoins, const std::vector<COutPoint>& setDelegateCoins) const;
    bool GetSenderDest(const CTransaction& tx, CTxDestination& txSenderDest, bool sign=true) const;
    bool GetHDKeyPath(const CTxDestination& dest, std::string& hdkeypath) const;
    bool GetDelegationStaker(const uint160& keyid, Delegation& delegation);
    const CWalletTx* GetCoinSuperStaker(const std::set<std::pair<const CWalletTx*,unsigned int> >& setCoins, const PKHash& superStaker, COutPoint& prevout, CAmount& nValueRet);
    const CScriptCache& GetScriptCache(const COutPoint& prevout, const CScript& scriptPubKey, std::map<COutPoint, CScriptCache>* insertScriptCache = nullptr) const;
    bool HasAddressStakeScripts(const uint160& keyId, std::map<uint160, bool>* insertAddressStake = nullptr) const;
    void RefreshAddressStakeCache();
    bool GetSuperStaker(CSuperStakerInfo &info, const uint160& stakerAddress) const;
    void GetStakerAddressBalance(const PKHash& staker, CAmount& balance, CAmount& stake, CAmount& weight) const;
    void RefreshDelegates(bool myDelegates, bool stakerDelegates);

    /** Pass this transaction to node for mempool insertion and relay to peers if flag set to true */
    bool SubmitTxMemoryPoolAndRelay(CWalletTx& wtx, std::string& err_string, bool relay) const
        EXCLUSIVE_LOCKS_REQUIRED(cs_wallet);

    bool DummySignTx(CMutableTransaction &txNew, const std::set<CTxOut> &txouts, const CCoinControl* coin_control = nullptr) const
    {
        std::vector<CTxOut> v_txouts(txouts.size());
        std::copy(txouts.begin(), txouts.end(), v_txouts.begin());
        return DummySignTx(txNew, v_txouts, coin_control);
    }
    bool DummySignTx(CMutableTransaction &txNew, const std::vector<CTxOut> &txouts, const CCoinControl* coin_control = nullptr) const;

    CAmount GetTxGasFee(const CMutableTransaction& tx);

    bool ImportScripts(const std::set<CScript> scripts, int64_t timestamp) EXCLUSIVE_LOCKS_REQUIRED(cs_wallet);
    bool ImportPrivKeys(const std::map<CKeyID, CKey>& privkey_map, const int64_t timestamp) EXCLUSIVE_LOCKS_REQUIRED(cs_wallet);
    bool ImportPubKeys(const std::vector<CKeyID>& ordered_pubkeys, const std::map<CKeyID, CPubKey>& pubkey_map, const std::map<CKeyID, std::pair<CPubKey, KeyOriginInfo>>& key_origins, const bool add_keypool, const bool internal, const int64_t timestamp) EXCLUSIVE_LOCKS_REQUIRED(cs_wallet);
    bool ImportScriptPubKeys(const std::string& label, const std::set<CScript>& script_pub_keys, const bool have_solving_data, const bool apply_label, const int64_t timestamp) EXCLUSIVE_LOCKS_REQUIRED(cs_wallet);

    CFeeRate m_pay_tx_fee{DEFAULT_PAY_TX_FEE};
    unsigned int m_confirm_target{DEFAULT_TX_CONFIRM_TARGET};
    /** Allow Coin Selection to pick unconfirmed UTXOs that were sent from our own wallet if it
     * cannot fund the transaction otherwise. */
    bool m_spend_zero_conf_change{DEFAULT_SPEND_ZEROCONF_CHANGE};
    bool m_signal_rbf{DEFAULT_WALLET_RBF};
    bool m_allow_fallback_fee{true}; //!< will be false if -fallbackfee=0
    CFeeRate m_min_fee{DEFAULT_TRANSACTION_MINFEE}; //!< Override with -mintxfee
    /**
     * If fee estimation does not have enough data to provide estimates, use this fee instead.
     * Has no effect if not using fee estimation
     * Override with -fallbackfee
     */
    CFeeRate m_fallback_fee{DEFAULT_FALLBACK_FEE};

     /** If the cost to spend a change output at this feerate is greater than the value of the
      * output itself, just drop it to fees. */
    CFeeRate m_discard_rate{DEFAULT_DISCARD_FEE};

    /** When the actual feerate is less than the consolidate feerate, we will tend to make transactions which
     * consolidate inputs. When the actual feerate is greater than the consolidate feerate, we will tend to make
     * transactions which have the lowest fees.
     */
    CFeeRate m_consolidate_feerate{DEFAULT_CONSOLIDATE_FEERATE};

    /** The maximum fee amount we're willing to pay to prioritize partial spend avoidance. */
    CAmount m_max_aps_fee{DEFAULT_MAX_AVOIDPARTIALSPEND_FEE}; //!< note: this is absolute fee, not fee rate
    OutputType m_default_address_type{DEFAULT_ADDRESS_TYPE};
    /**
     * Default output type for change outputs. When unset, automatically choose type
     * based on address type setting and the types other of non-change outputs
     * (see -changetype option documentation and implementation in
     * CWallet::TransactionChangeType for details).
     */
    std::optional<OutputType> m_default_change_type{};
    /** Absolute maximum transaction fee (in satoshis) used by default for the wallet */
    CAmount m_default_max_tx_fee{DEFAULT_TRANSACTION_MAXFEE};
    // optional setting to unlock wallet for staking only
    // serves to disable the trivial sendmoney when OS account compromised
    // provides no real security
    std::atomic<bool> m_wallet_unlock_staking_only{false};
    bool m_use_change_address{DEFAULT_USE_CHANGE_ADDRESS};
    CAmount m_reserve_balance{DEFAULT_RESERVE_BALANCE};
    int64_t m_last_coin_stake_search_time{0};
    int64_t m_last_coin_stake_search_interval{0};
    std::atomic<bool> m_enabled_staking{false};
    CAmount m_staking_min_utxo_value{DEFAULT_STAKING_MIN_UTXO_VALUE};
    CAmount m_staker_min_utxo_size{DEFAULT_STAKER_MIN_UTXO_SIZE};
    int32_t m_staker_max_utxo_script_cache{DEFAULT_STAKER_MAX_UTXO_SCRIPT_CACHE};
    uint8_t m_staking_min_fee{DEFAULT_STAKING_MIN_FEE};
    std::atomic<bool> m_stop_staking_thread{false};

    size_t KeypoolCountExternalKeys() const EXCLUSIVE_LOCKS_REQUIRED(cs_wallet);
    bool TopUpKeyPool(unsigned int kpSize = 0);

    std::optional<int64_t> GetOldestKeyPoolTime() const;

    // Filter struct for 'ListAddrBookAddresses'
    struct AddrBookFilter {
        // Fetch addresses with the provided label
        std::optional<std::string> m_op_label{std::nullopt};
        // Don't include change addresses by default
        bool ignore_change{true};
    };

    /**
     * Filter and retrieve destinations stored in the addressbook
     */
    std::vector<CTxDestination> ListAddrBookAddresses(const std::optional<AddrBookFilter>& filter) const EXCLUSIVE_LOCKS_REQUIRED(cs_wallet);

    /**
     * Retrieve all the known labels in the address book
     */
    std::set<std::string> ListAddrBookLabels(const std::string& purpose) const EXCLUSIVE_LOCKS_REQUIRED(cs_wallet);

    /**
     * Walk-through the address book entries.
     * Stops when the provided 'ListAddrBookFunc' returns false.
     */
    using ListAddrBookFunc = std::function<void(const CTxDestination& dest, const std::string& label, const std::string& purpose, bool is_change)>;
    void ForEachAddrBookEntry(const ListAddrBookFunc& func) const EXCLUSIVE_LOCKS_REQUIRED(cs_wallet);

    /**
     * Marks all outputs in each one of the destinations dirty, so their cache is
     * reset and does not return outdated information.
     */
    void MarkDestinationsDirty(const std::set<CTxDestination>& destinations) EXCLUSIVE_LOCKS_REQUIRED(cs_wallet);

    util::Result<CTxDestination> GetNewDestination(const OutputType type, const std::string label);
    util::Result<CTxDestination> GetNewChangeDestination(const OutputType type);

    isminetype IsMine(const CTxDestination& dest) const EXCLUSIVE_LOCKS_REQUIRED(cs_wallet);
    isminetype IsMine(const CScript& script) const EXCLUSIVE_LOCKS_REQUIRED(cs_wallet);
    bool HasPrivateKey(const CTxDestination& dest, const bool& fAllowWatchOnly) EXCLUSIVE_LOCKS_REQUIRED(cs_wallet);
    CKeyID GetKeyForDestination(const CTxDestination& dest);
    bool GetPubKey(const PKHash& pkhash, CPubKey& pubkey) const;
    bool GetKeyOrigin(const PKHash& pkhash, KeyOriginInfo& info) const;
    /**
     * Returns amount of debit if the input matches the
     * filter, otherwise returns 0
     */
    CAmount GetDebit(const CTxIn& txin, const isminefilter& filter) const;
    isminetype IsMine(const CTxOut& txout) const EXCLUSIVE_LOCKS_REQUIRED(cs_wallet);
    bool IsMine(const CTransaction& tx) const EXCLUSIVE_LOCKS_REQUIRED(cs_wallet);
    isminetype IsMine(const COutPoint& outpoint) const EXCLUSIVE_LOCKS_REQUIRED(cs_wallet);
    /** should probably be renamed to IsRelevantToMe */
    bool IsFromMe(const CTransaction& tx) const;
    CAmount GetDebit(const CTransaction& tx, const isminefilter& filter) const;
    void chainStateFlushed(const CBlockLocator& loc) override;

    DBErrors LoadWallet();
    DBErrors ZapSelectTx(std::vector<uint256>& vHashIn, std::vector<uint256>& vHashOut) EXCLUSIVE_LOCKS_REQUIRED(cs_wallet);

    bool SetAddressBook(const CTxDestination& address, const std::string& strName, const std::string& purpose);

    bool DelAddressBook(const CTxDestination& address);

    bool IsAddressUsed(const CTxDestination& dest) const EXCLUSIVE_LOCKS_REQUIRED(cs_wallet);
    bool SetAddressUsed(WalletBatch& batch, const CTxDestination& dest, bool used) EXCLUSIVE_LOCKS_REQUIRED(cs_wallet);

    std::vector<std::string> GetAddressReceiveRequests() const EXCLUSIVE_LOCKS_REQUIRED(cs_wallet);
    bool SetAddressReceiveRequest(WalletBatch& batch, const CTxDestination& dest, const std::string& id, const std::string& value) EXCLUSIVE_LOCKS_REQUIRED(cs_wallet);

    bool SetContractBook(const std::string& strAddress, const std::string& strName, const std::string& strAbi);

    bool DelContractBook(const std::string& strAddress);

    unsigned int GetKeyPoolSize() const EXCLUSIVE_LOCKS_REQUIRED(cs_wallet);

    //! signify that a particular wallet feature is now used.
    void SetMinVersion(enum WalletFeature, WalletBatch* batch_in = nullptr) override;

    //! get the current wallet format (the oldest client version guaranteed to understand this wallet)
    int GetVersion() const { LOCK(cs_wallet); return nWalletVersion; }

    //! disable transaction for coinstake
    void DisableTransaction(const CTransaction &tx);   

    //! Get wallet transactions that conflict with given transaction (spend same outputs)
    std::set<uint256> GetConflicts(const uint256& txid) const EXCLUSIVE_LOCKS_REQUIRED(cs_wallet);

    //! Check if a given transaction has any of its outputs spent by another transaction in the wallet
    bool HasWalletSpend(const CTransactionRef& tx) const EXCLUSIVE_LOCKS_REQUIRED(cs_wallet);

    //! Flush wallet (bitdb flush)
    void Flush();

    //! Close wallet database
    void Close();

    /** Wallet is about to be unloaded */
    boost::signals2::signal<void ()> NotifyUnload;

    /**
     * Address book entry changed.
     * @note called without lock cs_wallet held.
     */
    boost::signals2::signal<void(const CTxDestination& address,
                                 const std::string& label, bool isMine,
                                 const std::string& purpose, ChangeType status)>
        NotifyAddressBookChanged;

    /**
     * Wallet transaction added, removed or updated.
     * @note called with lock cs_wallet held.
     */
    boost::signals2::signal<void(const uint256& hashTx, ChangeType status)> NotifyTransactionChanged;

    /** 
     * Wallet token transaction added, removed or updated.
     * @note called with lock cs_wallet held.
     */
    boost::signals2::signal<void (CWallet *wallet, const uint256 &hashTx,
            ChangeType status)> NotifyTokenTransactionChanged;

    /** Show progress e.g. for rescan */
    boost::signals2::signal<void (const std::string &title, int nProgress)> ShowProgress;

    /** Watch-only address added */
    boost::signals2::signal<void (bool fHaveWatchOnly)> NotifyWatchonlyChanged;

    /** Keypool has new keys */
    boost::signals2::signal<void ()> NotifyCanGetAddressesChanged;

    /**
     * Wallet status (encrypted, locked) changed.
     * Note: Called without locks held.
     */
    boost::signals2::signal<void (CWallet* wallet)> NotifyStatusChanged;

    /** Wallet transaction added, removed or updated. */
    boost::signals2::signal<void (CWallet *wallet, const uint256 &hashToken,
            ChangeType status)> NotifyTokenChanged;

    /** Contract book entry changed. */
    boost::signals2::signal<void (CWallet *wallet, const std::string &address,
            const std::string &label, const std::string &abi,
            ChangeType status)> NotifyContractBookChanged;

    /** Wallet delegation added, removed or updated. */
    boost::signals2::signal<void (CWallet *wallet, const uint256 &hashDelegation,
            ChangeType status)> NotifyDelegationChanged;

    /** Wallet super staker added, removed or updated. */
    boost::signals2::signal<void (CWallet *wallet, const uint256 &hashSuperStaker,
            ChangeType status)> NotifySuperStakerChanged;

    /** Wallet delegations staker added, removed or updated. */
    boost::signals2::signal<void (CWallet *wallet, const uint160 &addressDelegate,
            ChangeType status)> NotifyDelegationsStakerChanged;

    /** Inquire whether this wallet broadcasts transactions. */
    bool GetBroadcastTransactions() const { return fBroadcastTransactions; }
    /** Set whether this wallet broadcasts transactions. */
    void SetBroadcastTransactions(bool broadcast) { fBroadcastTransactions = broadcast; }

    /** Return whether transaction can be abandoned */
    bool TransactionCanBeAbandoned(const uint256& hashTx) const;

    /* Mark a transaction (and it in-wallet descendants) as abandoned so its inputs may be respent. */
    bool AbandonTransaction(const uint256& hashTx);

    /** Mark a transaction as replaced by another transaction. */
    bool MarkReplaced(const uint256& originalHash, const uint256& newHash);

    /* Initializes the wallet, returns a new CWallet instance or a null pointer in case of an error */
    static std::shared_ptr<CWallet> Create(WalletContext& context, const std::string& name, std::unique_ptr<WalletDatabase> database, uint64_t wallet_creation_flags, bilingual_str& error, std::vector<bilingual_str>& warnings);

    /**
     * Wallet post-init setup
     * Gives the wallet a chance to register repetitive tasks and complete post-init tasks
     */
    void postInitProcess();

    bool BackupWallet(const std::string& strDest) const;

    /* Returns true if HD is enabled */
    bool IsHDEnabled() const;

    /* Returns true if the wallet can give out new addresses. This means it has keys in the keypool or can generate new keys */
    bool CanGetAddresses(bool internal = false) const;

    /**
     * Blocks until the wallet state is up-to-date to /at least/ the current
     * chain at the time this function is entered
     * Obviously holding cs_main/cs_wallet when going into this call may cause
     * deadlock
     */
    void BlockUntilSyncedToCurrentChain() const LOCKS_EXCLUDED(::cs_main) EXCLUSIVE_LOCKS_REQUIRED(!cs_wallet);

    /** set a single wallet flag */
    void SetWalletFlag(uint64_t flags);

    /** Unsets a single wallet flag */
    void UnsetWalletFlag(uint64_t flag);

    /** check if a certain wallet flag is set */
    bool IsWalletFlagSet(uint64_t flag) const override;

    /** overwrite all flags by the given uint64_t
       flags must be uninitialised (or 0)
       only known flags may be present */
    void InitWalletFlags(uint64_t flags);
    /** Loads the flags into the wallet. (used by LoadWallet) */
    bool LoadWalletFlags(uint64_t flags);

    /** Determine if we are a legacy wallet */
    bool IsLegacy() const;

    /** Returns a bracketed wallet name for displaying in logs, will return [default wallet] if the wallet has no name */
    const std::string GetDisplayName() const override {
        std::string wallet_name = GetName().length() == 0 ? "default wallet" : GetName();
        return strprintf("[%s]", wallet_name);
    };

    /** Prepends the wallet name in logging output to ease debugging in multi-wallet use cases */
    template<typename... Params>
    void WalletLogPrintf(std::string fmt, Params... parameters) const {
        LogPrintf(("%s " + fmt).c_str(), GetDisplayName(), parameters...);
    };

    /** Upgrade the wallet */
    bool UpgradeWallet(int version, bilingual_str& error);

    //! Returns all unique ScriptPubKeyMans in m_internal_spk_managers and m_external_spk_managers
    std::set<ScriptPubKeyMan*> GetActiveScriptPubKeyMans() const;

    //! Returns all unique ScriptPubKeyMans
    std::set<ScriptPubKeyMan*> GetAllScriptPubKeyMans() const;

    //! Get the ScriptPubKeyMan for the given OutputType and internal/external chain.
    ScriptPubKeyMan* GetScriptPubKeyMan(const OutputType& type, bool internal) const;

    //! Get all the ScriptPubKeyMans for a script
    std::set<ScriptPubKeyMan*> GetScriptPubKeyMans(const CScript& script) const;
    //! Get the ScriptPubKeyMan by id
    ScriptPubKeyMan* GetScriptPubKeyMan(const uint256& id) const;

    //! Get the SigningProvider for a script
    std::unique_ptr<SigningProvider> GetSolvingProvider(const CScript& script) const;
    std::unique_ptr<SigningProvider> GetSolvingProvider(const CScript& script, SignatureData& sigdata) const;

    //! Get the wallet descriptors for a script.
    std::vector<WalletDescriptor> GetWalletDescriptors(const CScript& script) const;

    //! Get the LegacyScriptPubKeyMan which is used for all types, internal, and external.
    LegacyScriptPubKeyMan* GetLegacyScriptPubKeyMan() const;
    LegacyScriptPubKeyMan* GetOrCreateLegacyScriptPubKeyMan();

    //! Make a LegacyScriptPubKeyMan and set it for all types, internal, and external.
    void SetupLegacyScriptPubKeyMan();

    const CKeyingMaterial& GetEncryptionKey() const override;
    bool HasEncryptionKeys() const override;

    /** Get last block processed height */
    int GetLastBlockHeight() const EXCLUSIVE_LOCKS_REQUIRED(cs_wallet)
    {
#ifndef DEBUG_LOCKORDER
        AssertLockHeld(cs_wallet);
#endif
        assert(m_last_block_processed_height >= 0);
        return m_last_block_processed_height;
    };
    uint256 GetLastBlockHash() const EXCLUSIVE_LOCKS_REQUIRED(cs_wallet)
    {
        AssertLockHeld(cs_wallet);
        assert(m_last_block_processed_height >= 0);
        return m_last_block_processed;
    }
    /** Set last block processed height, currently only use in unit test */
    void SetLastBlockProcessed(int block_height, uint256 block_hash) EXCLUSIVE_LOCKS_REQUIRED(cs_wallet)
    {
        AssertLockHeld(cs_wallet);
        m_last_block_processed_height = block_height;
        m_last_block_processed = block_hash;
    };

    //! Connect the signals from ScriptPubKeyMans to the signals in CWallet
    void ConnectScriptPubKeyManNotifiers();

    //! Instantiate a descriptor ScriptPubKeyMan from the WalletDescriptor and load it
    void LoadDescriptorScriptPubKeyMan(uint256 id, WalletDescriptor& desc);

    //! Adds the active ScriptPubKeyMan for the specified type and internal. Writes it to the wallet file
    //! @param[in] id The unique id for the ScriptPubKeyMan
    //! @param[in] type The OutputType this ScriptPubKeyMan provides addresses for
    //! @param[in] internal Whether this ScriptPubKeyMan provides change addresses
    void AddActiveScriptPubKeyMan(uint256 id, OutputType type, bool internal);

    //! Loads an active ScriptPubKeyMan for the specified type and internal. (used by LoadWallet)
    //! @param[in] id The unique id for the ScriptPubKeyMan
    //! @param[in] type The OutputType this ScriptPubKeyMan provides addresses for
    //! @param[in] internal Whether this ScriptPubKeyMan provides change addresses
    void LoadActiveScriptPubKeyMan(uint256 id, OutputType type, bool internal);

    //! Remove specified ScriptPubKeyMan from set of active SPK managers. Writes the change to the wallet file.
    //! @param[in] id The unique id for the ScriptPubKeyMan
    //! @param[in] type The OutputType this ScriptPubKeyMan provides addresses for
    //! @param[in] internal Whether this ScriptPubKeyMan provides change addresses
    void DeactivateScriptPubKeyMan(uint256 id, OutputType type, bool internal);

    //! Create new DescriptorScriptPubKeyMans and add them to the wallet
    void SetupDescriptorScriptPubKeyMans(const CExtKey& master_key) EXCLUSIVE_LOCKS_REQUIRED(cs_wallet);
    void SetupDescriptorScriptPubKeyMans() EXCLUSIVE_LOCKS_REQUIRED(cs_wallet);

    //! Return the DescriptorScriptPubKeyMan for a WalletDescriptor if it is already in the wallet
    DescriptorScriptPubKeyMan* GetDescriptorScriptPubKeyMan(const WalletDescriptor& desc) const;

    //! Returns whether the provided ScriptPubKeyMan is internal
    //! @param[in] spk_man The ScriptPubKeyMan to test
    //! @return contains value only for active DescriptorScriptPubKeyMan, otherwise undefined
    std::optional<bool> IsInternalScriptPubKeyMan(ScriptPubKeyMan* spk_man) const;

    //! Add a descriptor to the wallet, return a ScriptPubKeyMan & associated output type
    ScriptPubKeyMan* AddWalletDescriptor(WalletDescriptor& desc, const FlatSigningProvider& signing_provider, const std::string& label, bool internal) EXCLUSIVE_LOCKS_REQUIRED(cs_wallet);

    /** Move all records from the BDB database to a new SQLite database for storage.
     * The original BDB file will be deleted and replaced with a new SQLite file.
     * A backup is not created.
     * May crash if something unexpected happens in the filesystem.
     */
    bool MigrateToSQLite(bilingual_str& error) EXCLUSIVE_LOCKS_REQUIRED(cs_wallet);

    //! Get all of the descriptors from a legacy wallet
    std::optional<MigrationData> GetDescriptorsForLegacy(bilingual_str& error) const EXCLUSIVE_LOCKS_REQUIRED(cs_wallet);

    //! Adds the ScriptPubKeyMans given in MigrationData to this wallet, removes LegacyScriptPubKeyMan,
    //! and where needed, moves tx and address book entries to watchonly_wallet or solvable_wallet
    bool ApplyMigrationData(MigrationData& data, bilingual_str& error) EXCLUSIVE_LOCKS_REQUIRED(cs_wallet);

    /* Add token entry into the wallet */
    bool AddTokenEntry(const CTokenInfo& token, bool fFlushOnClose=true);

    /* Add token tx entry into the wallet */
    bool AddTokenTxEntry(const CTokenTx& tokenTx, bool fFlushOnClose=true);

    /* Get details token tx entry into the wallet */
    bool GetTokenTxDetails(const CTokenTx &wtx, uint256& credit, uint256& debit, std::string& tokenSymbol, uint8_t& decimals) const;

    /* Check if token transaction is mine */
    bool IsTokenTxMine(const CTokenTx &wtx) const;

    /* Remove token entry from the wallet */
    bool RemoveTokenEntry(const uint256& tokenHash, bool fFlushOnClose=true);

    /* Clean token transaction entries in the wallet */
    bool CleanTokenTxEntries(bool fFlushOnClose=true);

    /* Load delegation entry into the wallet */
    bool LoadDelegation(const CDelegationInfo &delegation);

    /* Add delegation entry into the wallet */
    bool AddDelegationEntry(const CDelegationInfo& delegation, bool fFlushOnClose=true);

    /* Remove delegation entry from the wallet */
    bool RemoveDelegationEntry(const uint256& delegationHash, bool fFlushOnClose=true);

    /* Load super staker entry into the wallet */
    bool LoadSuperStaker(const CSuperStakerInfo &superStaker);

    /* Add super staker entry into the wallet */
    bool AddSuperStakerEntry(const CSuperStakerInfo& superStaker, bool fFlushOnClose=true);

    /* Remove super staker entry from the wallet */
    bool RemoveSuperStakerEntry(const uint256& superStakerHash, bool fFlushOnClose=true);

    /* Start staking qtums */
    void StartStake();

    /* Stop staking qtums */
    void StopStake();

    /* Is staking closing */
    bool IsStakeClosing();

    /* Clean coinstake transactions */
    void CleanCoinStake();

    /* Clean coinstake transactions when not reindex and not importing */
    void TryCleanCoinStake();

    void updateDelegationsStaker(const std::map<uint160, Delegation>& delegations_staker);
    void updateDelegationsWeight(const std::map<uint160, CAmount>& delegations_weight);
    void updateHaveCoinSuperStaker(const std::set<std::pair<const CWalletTx*,unsigned int> >& setCoins);

    std::map<uint160, Delegation> m_delegations_staker;
    std::map<uint160, CAmount> m_delegations_weight;
    std::map<uint160, Delegation> m_my_delegations;
    std::map<uint160, bool> m_have_coin_superstaker;
    int m_num_threads = 1;
    mutable boost::thread_group threads;
    std::string m_ledger_id;
    boost::thread_group* stakeThread = nullptr;
    std::map<COutPoint, CStakeCache> stakeCache;
    std::map<COutPoint, CStakeCache> stakeDelegateCache;
    bool fHasMinerStakeCache = false;
    mutable std::map<COutPoint, CScriptCache> prevoutScriptCache;
    mutable std::map<uint160, bool> addressStakeCache;
    std::atomic<bool> fCleanCoinStake = true;
};

/**
 * Called periodically by the schedule thread. Prompts individual wallets to resend
 * their transactions. Actual rebroadcast schedule is managed by the wallets themselves.
 */
void MaybeResendWalletTxs(WalletContext& context);

/** RAII object to check and reserve a wallet rescan */
class WalletRescanReserver
{
private:
    using Clock = std::chrono::steady_clock;
    using NowFn = std::function<Clock::time_point()>;
    CWallet& m_wallet;
    bool m_could_reserve;
    NowFn m_now;
public:
    explicit WalletRescanReserver(CWallet& w) : m_wallet(w), m_could_reserve(false) {}

    bool reserve()
    {
        assert(!m_could_reserve);
        if (m_wallet.fScanningWallet.exchange(true)) {
            return false;
        }
        m_wallet.m_scanning_start = GetTimeMillis();
        m_wallet.m_scanning_progress = 0;
        m_could_reserve = true;
        return true;
    }

    bool isReserved() const
    {
        return (m_could_reserve && m_wallet.fScanningWallet);
    }

    Clock::time_point now() const { return m_now ? m_now() : Clock::now(); };

    void setNow(NowFn now) { m_now = std::move(now); }

    ~WalletRescanReserver()
    {
        if (m_could_reserve) {
            m_wallet.fScanningWallet = false;
        }
    }
};

//! Add wallet name to persistent configuration so it will be loaded on startup.
bool AddWalletSetting(interfaces::Chain& chain, const std::string& wallet_name);

//! Remove wallet name from persistent configuration so it will not be loaded on startup.
bool RemoveWalletSetting(interfaces::Chain& chain, const std::string& wallet_name);

bool DummySignInput(const SigningProvider& provider, CTxIn &tx_in, const CTxOut &txout, const CCoinControl* coin_control = nullptr);

bool FillInputToWeight(CTxIn& txin, int64_t target_weight);

struct MigrationResult {
    std::string wallet_name;
    std::shared_ptr<CWallet> watchonly_wallet;
    std::shared_ptr<CWallet> solvables_wallet;
    fs::path backup_path;
};

//! Do all steps to migrate a legacy wallet to a descriptor wallet
<<<<<<< HEAD
util::Result<MigrationResult> MigrateLegacyToDescriptor(std::shared_ptr<CWallet>&& wallet, WalletContext& context);

class CTokenInfo
{
public:
    static const int CURRENT_VERSION=1;
    int nVersion;
    std::string strContractAddress;
    std::string strTokenName;
    std::string strTokenSymbol;
    uint8_t nDecimals;
    std::string strSenderAddress;

    // Wallet data for token transaction
    int64_t nCreateTime;
    uint256 blockHash;
    int64_t blockNumber;

    CTokenInfo()
    {
        SetNull();
    }

    SERIALIZE_METHODS(CTokenInfo, obj) {
        if (!(s.GetType() & SER_GETHASH))
        {
            READWRITE(obj.nVersion, obj.nCreateTime, obj.strTokenName, obj.strTokenSymbol, obj.blockHash, obj.blockNumber);
        }
        READWRITE(obj.nDecimals, obj.strContractAddress, obj.strSenderAddress);
    }

    void SetNull()
    {
        nVersion = CTokenInfo::CURRENT_VERSION;
        nCreateTime = 0;
        strContractAddress = "";
        strTokenName = "";
        strTokenSymbol = "";
        nDecimals = 0;
        strSenderAddress = "";
        blockHash.SetNull();
        blockNumber = -1;
    }

    uint256 GetHash() const;
};

class CTokenTx
{
public:
    static const int CURRENT_VERSION=1;
    int nVersion;
    std::string strContractAddress;
    std::string strSenderAddress;
    std::string strReceiverAddress;
    uint256 nValue;
    uint256 transactionHash;

    // Wallet data for token transaction
    int64_t nCreateTime;
    uint256 blockHash;
    int64_t blockNumber;
    std::string strLabel;

    CTokenTx()
    {
        SetNull();
    }

    SERIALIZE_METHODS(CTokenTx, obj) {
        if (!(s.GetType() & SER_GETHASH))
        {
            READWRITE(obj.nVersion, obj.nCreateTime, obj.blockHash, obj.blockNumber, LIMITED_STRING(obj.strLabel, 65536));
        }
        READWRITE(obj.strContractAddress, obj.strSenderAddress, obj.strReceiverAddress, obj.nValue, obj.transactionHash);
    }

    void SetNull()
    {
        nVersion = CTokenTx::CURRENT_VERSION;
        nCreateTime = 0;
        strContractAddress = "";
        strSenderAddress = "";
        strReceiverAddress = "";
        nValue.SetNull();
        transactionHash.SetNull();
        blockHash.SetNull();
        blockNumber = -1;
        strLabel = "";
    }

    uint256 GetHash() const;
};

/** Contract book data */
class CContractBookData
{
public:
    std::string name;
    std::string abi;

    CContractBookData()
    {}
};

class CDelegationInfo
{
public:
    static const int CURRENT_VERSION=1;
    int nVersion;
    int64_t nCreateTime;
    uint8_t nFee;
    uint160 delegateAddress;
    uint160 stakerAddress;
    std::string strStakerName;
    int64_t blockNumber;
    uint256 createTxHash;
    uint256 removeTxHash;

    CDelegationInfo()
    {
        SetNull();
    }

    SERIALIZE_METHODS(CDelegationInfo, obj) {
        if (!(s.GetType() & SER_GETHASH))
        {
            READWRITE(obj.nVersion, obj.nCreateTime, obj.nFee, obj.blockNumber, obj.createTxHash, obj.removeTxHash);
        }
        READWRITE(obj.delegateAddress, obj.stakerAddress, obj.strStakerName);
    }

    void SetNull()
    {
        nVersion = CDelegationInfo::CURRENT_VERSION;
        nCreateTime = 0;
        nFee = 0;
        delegateAddress.SetNull();
        stakerAddress.SetNull();
        strStakerName = "";
        blockNumber = -1;
        createTxHash.SetNull();
        removeTxHash.SetNull();
    }

    uint256 GetHash() const;
};

class CSuperStakerInfo
{
public:
    static const int CURRENT_VERSION=1;
    int nVersion;
    int64_t nCreateTime;
    uint160 stakerAddress;
    std::string strStakerName;
    bool fCustomConfig;
    uint8_t nMinFee;
    CAmount nMinDelegateUtxo;
    std::vector<uint160> delegateAddressList;
    int nDelegateAddressType;

    CSuperStakerInfo()
    {
        SetNull();
    }

    SERIALIZE_METHODS(CSuperStakerInfo, obj) {
        if (!(s.GetType() & SER_GETHASH))
        {
            READWRITE(obj.nVersion, obj.nCreateTime, obj.nMinFee, obj.fCustomConfig, obj.nMinDelegateUtxo, obj.delegateAddressList, obj.nDelegateAddressType);
        }
        READWRITE(obj.stakerAddress, obj.strStakerName);
    }

    void SetNull()
    {
        nVersion = CSuperStakerInfo::CURRENT_VERSION;
        nCreateTime = 0;
        nMinFee = 0;
        stakerAddress.SetNull();
        strStakerName = "";
        fCustomConfig = 0;
        nMinDelegateUtxo = 0;
        delegateAddressList.clear();
        nDelegateAddressType = 0;
    }

    uint256 GetHash() const;
};
=======
util::Result<MigrationResult> MigrateLegacyToDescriptor(const std::string& wallet_name, const SecureString& passphrase, WalletContext& context);
>>>>>>> 3116ccd7
} // namespace wallet

#endif // BITCOIN_WALLET_WALLET_H<|MERGE_RESOLUTION|>--- conflicted
+++ resolved
@@ -1216,8 +1216,7 @@
 };
 
 //! Do all steps to migrate a legacy wallet to a descriptor wallet
-<<<<<<< HEAD
-util::Result<MigrationResult> MigrateLegacyToDescriptor(std::shared_ptr<CWallet>&& wallet, WalletContext& context);
+util::Result<MigrationResult> MigrateLegacyToDescriptor(const std::string& wallet_name, const SecureString& passphrase, WalletContext& context);
 
 class CTokenInfo
 {
@@ -1407,9 +1406,6 @@
 
     uint256 GetHash() const;
 };
-=======
-util::Result<MigrationResult> MigrateLegacyToDescriptor(const std::string& wallet_name, const SecureString& passphrase, WalletContext& context);
->>>>>>> 3116ccd7
 } // namespace wallet
 
 #endif // BITCOIN_WALLET_WALLET_H