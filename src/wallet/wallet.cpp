--- conflicted
+++ resolved
@@ -3641,23 +3641,6 @@
 {
     uint64_t nWeight = 0;
 
-<<<<<<< HEAD
-    // Get the weight of the delegated coins
-    std::vector<COutPoint> vDelegateCoins;
-    std::map<uint160, CAmount> mDelegateWeight;
-    SelectDelegateCoinsForStaking(locked_chain, vDelegateCoins, mDelegateWeight);
-    for(const COutPoint &prevout : vDelegateCoins)
-    {
-        Coin coinPrev;
-        if(!::ChainstateActive().CoinsTip().GetCoin(prevout, coinPrev)){
-            continue;
-        }
-
-        nWeight += coinPrev.out.nValue;
-    }
-
-=======
->>>>>>> 96e8e943
     // Choose coins to use
     CAmount nBalance = GetBalance().m_mine_trusted;
 
@@ -3693,7 +3676,8 @@
     {
         // Get the weight of the delegated coins
         std::vector<COutPoint> vDelegateCoins;
-        SelectDelegateCoinsForStaking(locked_chain, vDelegateCoins);
+        std::map<uint160, CAmount> mDelegateWeight;
+        SelectDelegateCoinsForStaking(locked_chain, vDelegateCoins, mDelegateWeight);
         for(const COutPoint &prevout : vDelegateCoins)
         {
             Coin coinPrev;
