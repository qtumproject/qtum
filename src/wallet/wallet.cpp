--- conflicted
+++ resolved
@@ -3441,11 +3441,7 @@
     return nWeight;
 }
 
-<<<<<<< HEAD
-bool CWallet::CreateCoinStakeFromMine(const FillableSigningProvider& keystore, unsigned int nBits, const CAmount& nTotalFees, uint32_t nTimeBlock, CMutableTransaction& tx, CKey& key, std::set<std::pair<const CWalletTx*,unsigned int> >& setCoins, std::vector<COutPoint>& setSelectedCoins, bool selectedOnly, COutPoint& headerPrevout)
-=======
-bool CWallet::CreateCoinStakeFromMine(interfaces::Chain::Lock& locked_chain, const FillableSigningProvider& keystore, unsigned int nBits, const CAmount& nTotalFees, uint32_t nTimeBlock, CMutableTransaction& tx, CKey& key, std::set<std::pair<const CWalletTx*,unsigned int> >& setCoins, std::vector<COutPoint>& setSelectedCoins, bool selectedOnly, bool sign, COutPoint& headerPrevout)
->>>>>>> 0fb0c87e
+bool CWallet::CreateCoinStakeFromMine(const FillableSigningProvider& keystore, unsigned int nBits, const CAmount& nTotalFees, uint32_t nTimeBlock, CMutableTransaction& tx, CKey& key, std::set<std::pair<const CWalletTx*,unsigned int> >& setCoins, std::vector<COutPoint>& setSelectedCoins, bool selectedOnly, bool sign, COutPoint& headerPrevout)
 {
     CBlockIndex* pindexPrev = ::ChainActive().Tip();
     arith_uint256 bnTargetPerCoinDay;
@@ -3678,11 +3674,7 @@
     return true;
 }
 
-<<<<<<< HEAD
-bool CWallet::CreateCoinStakeFromDelegate(const FillableSigningProvider &keystore, unsigned int nBits, const CAmount& nTotalFees, uint32_t nTimeBlock, CMutableTransaction& tx, CKey& key, std::set<std::pair<const CWalletTx*,unsigned int> >& setCoins, std::vector<COutPoint>& setDelegateCoins, std::vector<unsigned char>& vchPoD, COutPoint& headerPrevout)
-=======
-bool CWallet::CreateCoinStakeFromDelegate(interfaces::Chain::Lock& locked_chain, const FillableSigningProvider &keystore, unsigned int nBits, const CAmount& nTotalFees, uint32_t nTimeBlock, CMutableTransaction& tx, CKey& key, std::set<std::pair<const CWalletTx*,unsigned int> >& setCoins, std::vector<COutPoint>& setDelegateCoins, bool sign, std::vector<unsigned char>& vchPoD, COutPoint& headerPrevout)
->>>>>>> 0fb0c87e
+bool CWallet::CreateCoinStakeFromDelegate(const FillableSigningProvider &keystore, unsigned int nBits, const CAmount& nTotalFees, uint32_t nTimeBlock, CMutableTransaction& tx, CKey& key, std::set<std::pair<const CWalletTx*,unsigned int> >& setCoins, std::vector<COutPoint>& setDelegateCoins, bool sign, std::vector<unsigned char>& vchPoD, COutPoint& headerPrevout)
 {
     CBlockIndex* pindexPrev = ::ChainActive().Tip();
     arith_uint256 bnTargetPerCoinDay;
@@ -3942,29 +3934,17 @@
     return canSuperStake;
 }
 
-<<<<<<< HEAD
-bool CWallet::CreateCoinStake(const FillableSigningProvider& keystore, unsigned int nBits, const CAmount& nTotalFees, uint32_t nTimeBlock, CMutableTransaction& tx, CKey& key, std::set<std::pair<const CWalletTx*,unsigned int> >& setCoins, std::vector<COutPoint>& setSelectedCoins, std::vector<COutPoint>& setDelegateCoins, bool selectedOnly, std::vector<unsigned char>& vchPoD, COutPoint& headerPrevout)
-=======
-bool CWallet::CreateCoinStake(interfaces::Chain::Lock& locked_chain, const FillableSigningProvider& keystore, unsigned int nBits, const CAmount& nTotalFees, uint32_t nTimeBlock, CMutableTransaction& tx, CKey& key, std::set<std::pair<const CWalletTx*,unsigned int> >& setCoins, std::vector<COutPoint>& setSelectedCoins, std::vector<COutPoint>& setDelegateCoins, bool selectedOnly, bool sign, std::vector<unsigned char>& vchPoD, COutPoint& headerPrevout)
->>>>>>> 0fb0c87e
+bool CWallet::CreateCoinStake(const FillableSigningProvider& keystore, unsigned int nBits, const CAmount& nTotalFees, uint32_t nTimeBlock, CMutableTransaction& tx, CKey& key, std::set<std::pair<const CWalletTx*,unsigned int> >& setCoins, std::vector<COutPoint>& setSelectedCoins, std::vector<COutPoint>& setDelegateCoins, bool selectedOnly, bool sign, std::vector<unsigned char>& vchPoD, COutPoint& headerPrevout)
 {
     // Can super stake
     bool canSuperStake = CanSuperStake(setCoins, setDelegateCoins);
 
     // Create coinstake from coins that are delegated to me
-<<<<<<< HEAD
-    if(canSuperStake && CreateCoinStakeFromDelegate(keystore, nBits, nTotalFees, nTimeBlock, tx, key, setCoins, setDelegateCoins, vchPoD, headerPrevout))
+    if(canSuperStake && CreateCoinStakeFromDelegate(keystore, nBits, nTotalFees, nTimeBlock, tx, key, setCoins, setDelegateCoins, sign, vchPoD, headerPrevout))
         return true;
 
     // Create coinstake from coins that are mine
-    if(setCoins.size() > 0 && CreateCoinStakeFromMine(keystore, nBits, nTotalFees, nTimeBlock, tx, key, setCoins, setSelectedCoins, selectedOnly, headerPrevout))
-=======
-    if(canSuperStake && CreateCoinStakeFromDelegate(locked_chain, keystore, nBits, nTotalFees, nTimeBlock, tx, key, setCoins, setDelegateCoins, sign, vchPoD, headerPrevout))
-        return true;
-
-    // Create coinstake from coins that are mine
-    if(setCoins.size() > 0 && CreateCoinStakeFromMine(locked_chain, keystore, nBits, nTotalFees, nTimeBlock, tx, key, setCoins, setSelectedCoins, selectedOnly, sign, headerPrevout))
->>>>>>> 0fb0c87e
+    if(setCoins.size() > 0 && CreateCoinStakeFromMine(keystore, nBits, nTotalFees, nTimeBlock, tx, key, setCoins, setSelectedCoins, selectedOnly, sign, headerPrevout))
         return true;
 
     // Fail to create coinstake
@@ -6596,7 +6576,7 @@
     CScript scriptPubKey = GetScriptForDestination(dest);
     ScriptPubKeyMan* spk_man = GetScriptPubKeyMan(scriptPubKey);
     if (spk_man) {
-        if (const CKeyMetadata* meta = spk_man->GetMetadata(dest)) {
+        if (const std::unique_ptr<CKeyMetadata> meta = spk_man->GetMetadata(dest)) {
             if (meta->has_key_origin) {
                 hdkeypath = WriteHDKeypath(meta->key_origin.path);
                 return true;
