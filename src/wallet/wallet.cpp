// Copyright (c) 2009-2010 Satoshi Nakamoto
// Copyright (c) 2009-2018 The Bitcoin Core developers
// Distributed under the MIT software license, see the accompanying
// file COPYING or http://www.opensource.org/licenses/mit-license.php.

#include <wallet/wallet.h>

#include <checkpoints.h>
#include <chain.h>
#include <wallet/coincontrol.h>
#include <consensus/consensus.h>
#include <consensus/validation.h>
#include <fs.h>
#include <interfaces/chain.h>
#include <key.h>
#include <key_io.h>
#include <keystore.h>
#include <validation.h>
#include <net.h>
#include <policy/fees.h>
#include <policy/policy.h>
#include <policy/rbf.h>
#include <primitives/block.h>
#include <primitives/transaction.h>
#include <script/descriptor.h>
#include <script/script.h>
#include <shutdown.h>
#include <timedata.h>
#include <txmempool.h>
#include <util/bip32.h>
#include <util/moneystr.h>
#include <util/convert.h>
#include <txdb.h>
#include <wallet/fees.h>
#include <pos.h>
#include <miner.h>

#include <algorithm>
#include <assert.h>
#include <future>

#include <boost/algorithm/string/replace.hpp>

static const size_t OUTPUT_GROUP_MAX_ENTRIES = 10;

static CCriticalSection cs_wallets;
static std::vector<std::shared_ptr<CWallet>> vpwallets GUARDED_BY(cs_wallets);
CConnman* CWallet::defaultConnman = 0;

bool AddWallet(const std::shared_ptr<CWallet>& wallet)
{
    LOCK(cs_wallets);
    assert(wallet);
    std::vector<std::shared_ptr<CWallet>>::const_iterator i = std::find(vpwallets.begin(), vpwallets.end(), wallet);
    if (i != vpwallets.end()) return false;
    vpwallets.push_back(wallet);
    return true;
}

bool RemoveWallet(const std::shared_ptr<CWallet>& wallet)
{
    LOCK(cs_wallets);
    assert(wallet);
    std::vector<std::shared_ptr<CWallet>>::iterator i = std::find(vpwallets.begin(), vpwallets.end(), wallet);
    if (i == vpwallets.end()) return false;
    vpwallets.erase(i);
    return true;
}

bool HasWallets()
{
    LOCK(cs_wallets);
    return !vpwallets.empty();
}

std::vector<std::shared_ptr<CWallet>> GetWallets()
{
    LOCK(cs_wallets);
    return vpwallets;
}

std::shared_ptr<CWallet> GetWallet(const std::string& name)
{
    LOCK(cs_wallets);
    for (const std::shared_ptr<CWallet>& wallet : vpwallets) {
        if (wallet->GetName() == name) return wallet;
    }
    return nullptr;
}

static Mutex g_wallet_release_mutex;
static std::condition_variable g_wallet_release_cv;
static std::set<CWallet*> g_unloading_wallet_set;

// Custom deleter for shared_ptr<CWallet>.
static void ReleaseWallet(CWallet* wallet)
{
    // Unregister and delete the wallet right after BlockUntilSyncedToCurrentChain
    // so that it's in sync with the current chainstate.
    wallet->WalletLogPrintf("Releasing wallet\n");
    wallet->StopStake();
    wallet->BlockUntilSyncedToCurrentChain();
    wallet->Flush();
    UnregisterValidationInterface(wallet);
    delete wallet;
    // Wallet is now released, notify UnloadWallet, if any.
    {
        LOCK(g_wallet_release_mutex);
        if (g_unloading_wallet_set.erase(wallet) == 0) {
            // UnloadWallet was not called for this wallet, all done.
            return;
        }
    }
    g_wallet_release_cv.notify_all();
}

void UnloadWallet(std::shared_ptr<CWallet>&& wallet)
{
    // Mark wallet for unloading.
    CWallet* pwallet = wallet.get();
    {
        LOCK(g_wallet_release_mutex);
        auto it = g_unloading_wallet_set.insert(pwallet);
        assert(it.second);
    }
    // The wallet can be in use so it's not possible to explicitly unload here.
    // Notify the unload intent so that all remaining shared pointers are
    // released.
    pwallet->NotifyUnload();
    // Time to ditch our shared_ptr and wait for ReleaseWallet call.
    wallet.reset();
    {
        WAIT_LOCK(g_wallet_release_mutex, lock);
        while (g_unloading_wallet_set.count(pwallet) == 1) {
            g_wallet_release_cv.wait(lock);
        }
    }
}

std::shared_ptr<CWallet> LoadWallet(interfaces::Chain& chain, const WalletLocation& location, std::string& error, std::string& warning)
{
    if (!CWallet::Verify(chain, location, false, error, warning)) {
        error = "Wallet file verification failed: " + error;
        return nullptr;
    }

    std::shared_ptr<CWallet> wallet = CWallet::CreateWalletFromFile(chain, location);
    if (!wallet) {
        error = "Wallet loading failed.";
        return nullptr;
    }
    AddWallet(wallet);
    wallet->postInitProcess();
    return wallet;
}

std::shared_ptr<CWallet> LoadWallet(interfaces::Chain& chain, const std::string& name, std::string& error, std::string& warning)
{
    return LoadWallet(chain, WalletLocation(name), error, warning);
}

const uint32_t BIP32_HARDENED_KEY_LIMIT = 0x80000000;

const uint256 CMerkleTx::ABANDON_HASH(uint256S("0000000000000000000000000000000000000000000000000000000000000001"));

/**
 * Proof-of-stake functions needed in the wallet but wallet independent
 */
struct ScriptsElement{
    CScript script;
    uint256 hash;
};

/**
 * Cache of the recent mpos scripts for the block reward recipients
 * The max size of the map is 2 * nCacheScripts - nMPoSRewardRecipients, so in this case it is 20
 */
std::map<int, ScriptsElement> scriptsMap;

unsigned int GetStakeMaxCombineInputs() { return 100; }

int64_t GetStakeCombineThreshold() { return 100 * COIN; }

unsigned int GetStakeSplitOutputs() { return 2; }

int64_t GetStakeSplitThreshold() { return GetStakeSplitOutputs() * GetStakeCombineThreshold(); }

bool NeedToEraseScriptFromCache(int nBlockHeight, int nCacheScripts, int nScriptHeight, const ScriptsElement& scriptElement)
{
    // Erase element from cache if not in range [nBlockHeight - nCacheScripts, nBlockHeight + nCacheScripts]
    if(nScriptHeight < (nBlockHeight - nCacheScripts) ||
            nScriptHeight > (nBlockHeight + nCacheScripts))
        return true;

    // Erase element from cache if hash different
    CBlockIndex* pblockindex = chainActive[nScriptHeight];
    if(pblockindex && pblockindex->GetBlockHash() != scriptElement.hash)
        return true;

    return false;
}

void CleanScriptCache(int nHeight, const Consensus::Params& consensusParams)
{
    int nCacheScripts = consensusParams.nMPoSRewardRecipients * 1.5;

    // Remove the scripts from cache that are not used
    for (std::map<int, ScriptsElement>::iterator it=scriptsMap.begin(); it!=scriptsMap.end();){
        if(NeedToEraseScriptFromCache(nHeight, nCacheScripts, it->first, it->second))
        {
            it = scriptsMap.erase(it);
        }
        else{
            it++;
        }
    }
}

bool ReadFromScriptCache(CScript &script, CBlockIndex* pblockindex, int nHeight, const Consensus::Params& consensusParams)
{
    CleanScriptCache(nHeight, consensusParams);

    // Find the script in the cache
    std::map<int, ScriptsElement>::iterator it = scriptsMap.find(nHeight);
    if(it != scriptsMap.end())
    {
        if(it->second.hash == pblockindex->GetBlockHash())
        {
            script = it->second.script;
            return true;
        }
    }

    return false;
}

void AddToScriptCache(CScript script, CBlockIndex* pblockindex, int nHeight, const Consensus::Params& consensusParams)
{
    CleanScriptCache(nHeight, consensusParams);

    // Add the script into the cache
    ScriptsElement listElement;
    listElement.script = script;
    listElement.hash = pblockindex->GetBlockHash();
    scriptsMap.insert(std::pair<int, ScriptsElement>(nHeight, listElement));
}

bool AddMPoSScript(std::vector<CScript> &mposScriptList, int nHeight, const Consensus::Params& consensusParams)
{
    // Check if the block index exist into the active chain
    CBlockIndex* pblockindex = chainActive[nHeight];
    if(!pblockindex)
    {
        LogPrint(BCLog::COINSTAKE, "Block index not found\n");
        return false;
    }

    // Try find the script from the cache
    CScript script;
    if(ReadFromScriptCache(script, pblockindex, nHeight, consensusParams))
    {
        mposScriptList.push_back(script);
        return true;
    }

    // Read the block
    uint160 stakeAddress;
    if(!pblocktree->ReadStakeIndex(nHeight, stakeAddress)){
        return false;
    }

    // The block reward for PoS is in the second transaction (coinstake) and the second or third output
    if(pblockindex->IsProofOfStake())
    {
        if(stakeAddress == uint160())
        {
            LogPrint(BCLog::COINSTAKE, "Fail to solve script for mpos reward recipient\n");
            //This should never fail, but in case it somehow did we don't want it to bring the network to a halt
            //So, use an OP_RETURN script to burn the coins for the unknown staker
            script = CScript() << OP_RETURN;
        }else{
            // Make public key hash script
            script = CScript() << OP_DUP << OP_HASH160 << ToByteVector(stakeAddress) << OP_EQUALVERIFY << OP_CHECKSIG;
        }

        // Add the script into the list
        mposScriptList.push_back(script);

        // Update script cache
        AddToScriptCache(script, pblockindex, nHeight, consensusParams);
    }
    else
    {
        if(consensusParams.fPoSNoRetargeting){
            //this could happen in regtest. Just ignore and add an empty script
            script = CScript() << OP_RETURN;
            mposScriptList.push_back(script);
            return true;

        }
        LogPrint(BCLog::COINSTAKE, "The block is not proof-of-stake\n");
        return false;
    }

    return true;
}

bool GetMPoSOutputScripts(std::vector<CScript>& mposScriptList, int nHeight, const Consensus::Params& consensusParams)
{
    bool ret = true;
    nHeight -= COINBASE_MATURITY;

    // Populate the list of scripts for the reward recipients
    for(int i = 0; (i < consensusParams.nMPoSRewardRecipients - 1) && ret; i++)
    {
        ret &= AddMPoSScript(mposScriptList, nHeight - i, consensusParams);
    }

    return ret;
}

bool CreateMPoSOutputs(CMutableTransaction& txNew, int64_t nRewardPiece, int nHeight, const Consensus::Params& consensusParams)
{
    std::vector<CScript> mposScriptList;
    if(!GetMPoSOutputScripts(mposScriptList, nHeight, consensusParams))
    {
        LogPrint(BCLog::COINSTAKE, "Fail to get the list of recipients\n");
        return false;
    }

    // Split the block reward with the recipients
    for(unsigned int i = 0; i < mposScriptList.size(); i++)
    {
        CTxOut txOut(CTxOut(0, mposScriptList[i]));
        txOut.nValue = nRewardPiece;
        txNew.vout.push_back(txOut);
    }

    return true;
}

/** @defgroup mapWallet
 *
 * @{
 */

std::string COutput::ToString() const
{
    return strprintf("COutput(%s, %d, %d) [%s]", tx->GetHash().ToString(), i, nDepth, FormatMoney(tx->tx->vout[i].nValue));
}

std::vector<CKeyID> GetAffectedKeys(const CScript& spk, const SigningProvider& provider)
{
    std::vector<CScript> dummy;
    FlatSigningProvider out;
    InferDescriptor(spk, provider)->Expand(0, DUMMY_SIGNING_PROVIDER, dummy, out);
    std::vector<CKeyID> ret;
    for (const auto& entry : out.pubkeys) {
        ret.push_back(entry.first);
    }
    return ret;
}

const CWalletTx* CWallet::GetWalletTx(const uint256& hash) const
{
    LOCK(cs_wallet);
    std::map<uint256, CWalletTx>::const_iterator it = mapWallet.find(hash);
    if (it == mapWallet.end())
        return nullptr;
    return &(it->second);
}

CPubKey CWallet::GenerateNewKey(WalletBatch &batch, bool internal)
{
    assert(!IsWalletFlagSet(WALLET_FLAG_DISABLE_PRIVATE_KEYS));
    assert(!IsWalletFlagSet(WALLET_FLAG_BLANK_WALLET));
    AssertLockHeld(cs_wallet); // mapKeyMetadata
    bool fCompressed = CanSupportFeature(FEATURE_COMPRPUBKEY); // default to compressed public keys if we want 0.6.0 wallets

    CKey secret;

    // Create new metadata
    int64_t nCreationTime = GetTime();
    CKeyMetadata metadata(nCreationTime);

    // use HD key derivation if HD was enabled during wallet creation and a seed is present
    if (IsHDEnabled()) {
        DeriveNewChildKey(batch, metadata, secret, (CanSupportFeature(FEATURE_HD_SPLIT) ? internal : false));
    } else {
        secret.MakeNewKey(fCompressed);
    }

    // Compressed public keys were introduced in version 0.6.0
    if (fCompressed) {
        SetMinVersion(FEATURE_COMPRPUBKEY);
    }

    CPubKey pubkey = secret.GetPubKey();
    assert(secret.VerifyPubKey(pubkey));

    mapKeyMetadata[pubkey.GetID()] = metadata;
    UpdateTimeFirstKey(nCreationTime);

    if (!AddKeyPubKeyWithDB(batch, secret, pubkey)) {
        throw std::runtime_error(std::string(__func__) + ": AddKey failed");
    }
    return pubkey;
}

void CWallet::DeriveNewChildKey(WalletBatch &batch, CKeyMetadata& metadata, CKey& secret, bool internal)
{
    // for now we use a fixed keypath scheme of m/88'/0'/k
    CKey seed;                     //seed (256bit)
    CExtKey masterKey;             //hd master key
    CExtKey accountKey;            //key at m/88'
    CExtKey chainChildKey;         //key at m/88'/0' (external) or m/0'/1' (internal)
    CExtKey childKey;              //key at m/88'/0'/<n>'

    // try to get the seed
    if (!GetKey(hdChain.seed_id, seed))
        throw std::runtime_error(std::string(__func__) + ": seed not found");

    masterKey.SetSeed(seed.begin(), seed.size());

    // derive m/0'
    // use hardened derivation (child keys >= 0x80000000 are hardened after bip32)
    masterKey.Derive(accountKey, BIP32_HARDENED_KEY_LIMIT);

    // derive m/0'/0' (external chain) OR m/0'/1' (internal chain)
    assert(internal ? CanSupportFeature(FEATURE_HD_SPLIT) : true);
    accountKey.Derive(chainChildKey, BIP32_HARDENED_KEY_LIMIT+(internal ? 1 : 0));

    // derive child key at next index, skip keys already known to the wallet
    do {
        // always derive hardened keys
        // childIndex | BIP32_HARDENED_KEY_LIMIT = derive childIndex in hardened child-index-range
        // example: 1 | BIP32_HARDENED_KEY_LIMIT == 0x80000001 == 2147483649
        if (internal) {
            chainChildKey.Derive(childKey, hdChain.nInternalChainCounter | BIP32_HARDENED_KEY_LIMIT);
            metadata.hdKeypath = "m/88'/1'/" + std::to_string(hdChain.nInternalChainCounter) + "'";
            metadata.key_origin.path.push_back(88 | BIP32_HARDENED_KEY_LIMIT);
            metadata.key_origin.path.push_back(1 | BIP32_HARDENED_KEY_LIMIT);
            metadata.key_origin.path.push_back(hdChain.nInternalChainCounter | BIP32_HARDENED_KEY_LIMIT);
            hdChain.nInternalChainCounter++;
        }
        else {
            chainChildKey.Derive(childKey, hdChain.nExternalChainCounter | BIP32_HARDENED_KEY_LIMIT);
            metadata.hdKeypath = "m/88'/0'/" + std::to_string(hdChain.nExternalChainCounter) + "'";
            metadata.key_origin.path.push_back(88 | BIP32_HARDENED_KEY_LIMIT);
            metadata.key_origin.path.push_back(0 | BIP32_HARDENED_KEY_LIMIT);
            metadata.key_origin.path.push_back(hdChain.nExternalChainCounter | BIP32_HARDENED_KEY_LIMIT);
            hdChain.nExternalChainCounter++;
        }
    } while (HaveKey(childKey.key.GetPubKey().GetID()));
    secret = childKey.key;
    metadata.hd_seed_id = hdChain.seed_id;
    CKeyID master_id = masterKey.key.GetPubKey().GetID();
    std::copy(master_id.begin(), master_id.begin() + 4, metadata.key_origin.fingerprint);
    metadata.has_key_origin = true;
    // update the chain model in the database
    if (!batch.WriteHDChain(hdChain))
        throw std::runtime_error(std::string(__func__) + ": Writing HD chain model failed");
}

bool CWallet::AddKeyPubKeyWithDB(WalletBatch &batch, const CKey& secret, const CPubKey &pubkey)
{
    AssertLockHeld(cs_wallet); // mapKeyMetadata

    // Make sure we aren't adding private keys to private key disabled wallets
    assert(!IsWalletFlagSet(WALLET_FLAG_DISABLE_PRIVATE_KEYS));

    // CCryptoKeyStore has no concept of wallet databases, but calls AddCryptedKey
    // which is overridden below.  To avoid flushes, the database handle is
    // tunneled through to it.
    bool needsDB = !encrypted_batch;
    if (needsDB) {
        encrypted_batch = &batch;
    }
    if (!CCryptoKeyStore::AddKeyPubKey(secret, pubkey)) {
        if (needsDB) encrypted_batch = nullptr;
        return false;
    }
    if (needsDB) encrypted_batch = nullptr;

    // check if we need to remove from watch-only
    CScript script;
    script = GetScriptForDestination(pubkey.GetID());
    if (HaveWatchOnly(script)) {
        RemoveWatchOnly(script);
    }
    script = GetScriptForRawPubKey(pubkey);
    if (HaveWatchOnly(script)) {
        RemoveWatchOnly(script);
    }

    if (!IsCrypted()) {
        return batch.WriteKey(pubkey,
                                                 secret.GetPrivKey(),
                                                 mapKeyMetadata[pubkey.GetID()]);
    }
    UnsetWalletFlag(WALLET_FLAG_BLANK_WALLET);
    return true;
}

bool CWallet::AddKeyPubKey(const CKey& secret, const CPubKey &pubkey)
{
    WalletBatch batch(*database);
    return CWallet::AddKeyPubKeyWithDB(batch, secret, pubkey);
}

bool CWallet::AddCryptedKey(const CPubKey &vchPubKey,
                            const std::vector<unsigned char> &vchCryptedSecret)
{
    if (!CCryptoKeyStore::AddCryptedKey(vchPubKey, vchCryptedSecret))
        return false;
    {
        LOCK(cs_wallet);
        if (encrypted_batch)
            return encrypted_batch->WriteCryptedKey(vchPubKey,
                                                        vchCryptedSecret,
                                                        mapKeyMetadata[vchPubKey.GetID()]);
        else
            return WalletBatch(*database).WriteCryptedKey(vchPubKey,
                                                            vchCryptedSecret,
                                                            mapKeyMetadata[vchPubKey.GetID()]);
    }
}

void CWallet::LoadKeyMetadata(const CKeyID& keyID, const CKeyMetadata &meta)
{
    AssertLockHeld(cs_wallet); // mapKeyMetadata
    UpdateTimeFirstKey(meta.nCreateTime);
    mapKeyMetadata[keyID] = meta;
}

void CWallet::LoadScriptMetadata(const CScriptID& script_id, const CKeyMetadata &meta)
{
    AssertLockHeld(cs_wallet); // m_script_metadata
    UpdateTimeFirstKey(meta.nCreateTime);
    m_script_metadata[script_id] = meta;
}

// Writes a keymetadata for a public key. overwrite specifies whether to overwrite an existing metadata for that key if there exists one.
bool CWallet::WriteKeyMetadata(const CKeyMetadata& meta, const CPubKey& pubkey, const bool overwrite)
{
    return WalletBatch(*database).WriteKeyMetadata(meta, pubkey, overwrite);
}

void CWallet::UpgradeKeyMetadata()
{
    AssertLockHeld(cs_wallet); // mapKeyMetadata
    if (IsLocked() || IsWalletFlagSet(WALLET_FLAG_KEY_ORIGIN_METADATA)) {
        return;
    }

    std::unique_ptr<WalletBatch> batch = MakeUnique<WalletBatch>(*database);
    size_t cnt = 0;
    for (auto& meta_pair : mapKeyMetadata) {
        CKeyMetadata& meta = meta_pair.second;
        if (!meta.hd_seed_id.IsNull() && !meta.has_key_origin && meta.hdKeypath != "s") { // If the hdKeypath is "s", that's the seed and it doesn't have a key origin
            CKey key;
            GetKey(meta.hd_seed_id, key);
            CExtKey masterKey;
            masterKey.SetSeed(key.begin(), key.size());
            // Add to map
            CKeyID master_id = masterKey.key.GetPubKey().GetID();
            std::copy(master_id.begin(), master_id.begin() + 4, meta.key_origin.fingerprint);
            if (!ParseHDKeypath(meta.hdKeypath, meta.key_origin.path)) {
                throw std::runtime_error("Invalid stored hdKeypath");
            }
            meta.has_key_origin = true;
            if (meta.nVersion < CKeyMetadata::VERSION_WITH_KEY_ORIGIN) {
                meta.nVersion = CKeyMetadata::VERSION_WITH_KEY_ORIGIN;
            }

            // Write meta to wallet
            CPubKey pubkey;
            if (GetPubKey(meta_pair.first, pubkey)) {
                batch->WriteKeyMetadata(meta, pubkey, true);
                if (++cnt % 1000 == 0) {
                    // avoid creating overlarge in-memory batches in case the wallet contains large amounts of keys
                    batch.reset(new WalletBatch(*database));
                }
            }
        }
    }
    batch.reset(); //write before setting the flag
    SetWalletFlag(WALLET_FLAG_KEY_ORIGIN_METADATA);
}

bool CWallet::LoadCryptedKey(const CPubKey &vchPubKey, const std::vector<unsigned char> &vchCryptedSecret)
{
    return CCryptoKeyStore::AddCryptedKey(vchPubKey, vchCryptedSecret);
}

/**
 * Update wallet first key creation time. This should be called whenever keys
 * are added to the wallet, with the oldest key creation time.
 */
void CWallet::UpdateTimeFirstKey(int64_t nCreateTime)
{
    AssertLockHeld(cs_wallet);
    if (nCreateTime <= 1) {
        // Cannot determine birthday information, so set the wallet birthday to
        // the beginning of time.
        nTimeFirstKey = 1;
    } else if (!nTimeFirstKey || nCreateTime < nTimeFirstKey) {
        nTimeFirstKey = nCreateTime;
    }
}

bool CWallet::AddCScript(const CScript& redeemScript)
{
    if (!CCryptoKeyStore::AddCScript(redeemScript))
        return false;
    if (WalletBatch(*database).WriteCScript(Hash160(redeemScript), redeemScript)) {
        UnsetWalletFlag(WALLET_FLAG_BLANK_WALLET);
        return true;
    }
    return false;
}

bool CWallet::LoadCScript(const CScript& redeemScript)
{
    /* A sanity check was added in pull #3843 to avoid adding redeemScripts
     * that never can be redeemed. However, old wallets may still contain
     * these. Do not add them to the wallet and warn. */
    if (redeemScript.size() > MAX_SCRIPT_ELEMENT_SIZE)
    {
        std::string strAddr = EncodeDestination(CScriptID(redeemScript));
        WalletLogPrintf("%s: Warning: This wallet contains a redeemScript of size %i which exceeds maximum size %i thus can never be redeemed. Do not use address %s.\n", __func__, redeemScript.size(), MAX_SCRIPT_ELEMENT_SIZE, strAddr);
        return true;
    }

    return CCryptoKeyStore::AddCScript(redeemScript);
}

bool CWallet::AddWatchOnly(const CScript& dest)
{
    if (!CCryptoKeyStore::AddWatchOnly(dest))
        return false;
    const CKeyMetadata& meta = m_script_metadata[CScriptID(dest)];
    UpdateTimeFirstKey(meta.nCreateTime);
    NotifyWatchonlyChanged(true);
    if (WalletBatch(*database).WriteWatchOnly(dest, meta)) {
        UnsetWalletFlag(WALLET_FLAG_BLANK_WALLET);
        return true;
    }
    return false;
}

bool CWallet::AddWatchOnly(const CScript& dest, int64_t nCreateTime)
{
    m_script_metadata[CScriptID(dest)].nCreateTime = nCreateTime;
    return AddWatchOnly(dest);
}

bool CWallet::RemoveWatchOnly(const CScript &dest)
{
    AssertLockHeld(cs_wallet);
    if (!CCryptoKeyStore::RemoveWatchOnly(dest))
        return false;
    if (!HaveWatchOnly())
        NotifyWatchonlyChanged(false);
    if (!WalletBatch(*database).EraseWatchOnly(dest))
        return false;

    return true;
}

bool CWallet::LoadWatchOnly(const CScript &dest)
{
    return CCryptoKeyStore::AddWatchOnly(dest);
}

bool CWallet::Unlock(const SecureString& strWalletPassphrase, bool accept_no_keys)
{
    CCrypter crypter;
    CKeyingMaterial _vMasterKey;

    {
        LOCK(cs_wallet);
        for (const MasterKeyMap::value_type& pMasterKey : mapMasterKeys)
        {
            if(!crypter.SetKeyFromPassphrase(strWalletPassphrase, pMasterKey.second.vchSalt, pMasterKey.second.nDeriveIterations, pMasterKey.second.nDerivationMethod))
                return false;
            if (!crypter.Decrypt(pMasterKey.second.vchCryptedKey, _vMasterKey))
                continue; // try another master key
            if (CCryptoKeyStore::Unlock(_vMasterKey, accept_no_keys)) {
                // Now that we've unlocked, upgrade the key metadata
                UpgradeKeyMetadata();
                return true;
            }
        }
    }
    return false;
}

bool CWallet::ChangeWalletPassphrase(const SecureString& strOldWalletPassphrase, const SecureString& strNewWalletPassphrase)
{
    bool fWasLocked = IsLocked();

    {
        LOCK(cs_wallet);
        Lock();

        CCrypter crypter;
        CKeyingMaterial _vMasterKey;
        for (MasterKeyMap::value_type& pMasterKey : mapMasterKeys)
        {
            if(!crypter.SetKeyFromPassphrase(strOldWalletPassphrase, pMasterKey.second.vchSalt, pMasterKey.second.nDeriveIterations, pMasterKey.second.nDerivationMethod))
                return false;
            if (!crypter.Decrypt(pMasterKey.second.vchCryptedKey, _vMasterKey))
                return false;
            if (CCryptoKeyStore::Unlock(_vMasterKey))
            {
                int64_t nStartTime = GetTimeMillis();
                crypter.SetKeyFromPassphrase(strNewWalletPassphrase, pMasterKey.second.vchSalt, pMasterKey.second.nDeriveIterations, pMasterKey.second.nDerivationMethod);
                pMasterKey.second.nDeriveIterations = static_cast<unsigned int>(pMasterKey.second.nDeriveIterations * (100 / ((double)(GetTimeMillis() - nStartTime))));

                nStartTime = GetTimeMillis();
                crypter.SetKeyFromPassphrase(strNewWalletPassphrase, pMasterKey.second.vchSalt, pMasterKey.second.nDeriveIterations, pMasterKey.second.nDerivationMethod);
                pMasterKey.second.nDeriveIterations = (pMasterKey.second.nDeriveIterations + static_cast<unsigned int>(pMasterKey.second.nDeriveIterations * 100 / ((double)(GetTimeMillis() - nStartTime)))) / 2;

                if (pMasterKey.second.nDeriveIterations < 25000)
                    pMasterKey.second.nDeriveIterations = 25000;

                WalletLogPrintf("Wallet passphrase changed to an nDeriveIterations of %i\n", pMasterKey.second.nDeriveIterations);

                if (!crypter.SetKeyFromPassphrase(strNewWalletPassphrase, pMasterKey.second.vchSalt, pMasterKey.second.nDeriveIterations, pMasterKey.second.nDerivationMethod))
                    return false;
                if (!crypter.Encrypt(_vMasterKey, pMasterKey.second.vchCryptedKey))
                    return false;
                WalletBatch(*database).WriteMasterKey(pMasterKey.first, pMasterKey.second);
                if (fWasLocked)
                    Lock();
                return true;
            }
        }
    }

    return false;
}

void CWallet::ChainStateFlushed(const CBlockLocator& loc)
{
    WalletBatch batch(*database);
    batch.WriteBestBlock(loc);
}

void CWallet::SetMinVersion(enum WalletFeature nVersion, WalletBatch* batch_in, bool fExplicit)
{
    LOCK(cs_wallet); // nWalletVersion
    if (nWalletVersion >= nVersion)
        return;

    // when doing an explicit upgrade, if we pass the max version permitted, upgrade all the way
    if (fExplicit && nVersion > nWalletMaxVersion)
            nVersion = FEATURE_LATEST;

    nWalletVersion = nVersion;

    if (nVersion > nWalletMaxVersion)
        nWalletMaxVersion = nVersion;

    {
        WalletBatch* batch = batch_in ? batch_in : new WalletBatch(*database);
        if (nWalletVersion > 40000)
            batch->WriteMinVersion(nWalletVersion);
        if (!batch_in)
            delete batch;
    }
}

bool CWallet::SetMaxVersion(int nVersion)
{
    LOCK(cs_wallet); // nWalletVersion, nWalletMaxVersion
    // cannot downgrade below current version
    if (nWalletVersion > nVersion)
        return false;

    nWalletMaxVersion = nVersion;

    return true;
}

std::set<uint256> CWallet::GetConflicts(const uint256& txid) const
{
    std::set<uint256> result;
    AssertLockHeld(cs_wallet);

    std::map<uint256, CWalletTx>::const_iterator it = mapWallet.find(txid);
    if (it == mapWallet.end())
        return result;
    const CWalletTx& wtx = it->second;

    std::pair<TxSpends::const_iterator, TxSpends::const_iterator> range;

    for (const CTxIn& txin : wtx.tx->vin)
    {
        if (mapTxSpends.count(txin.prevout) <= 1)
            continue;  // No conflict if zero or one spends
        range = mapTxSpends.equal_range(txin.prevout);
        for (TxSpends::const_iterator _it = range.first; _it != range.second; ++_it)
            result.insert(_it->second);
    }
    return result;
}

bool CWallet::HasWalletSpend(const uint256& txid) const
{
    AssertLockHeld(cs_wallet);
    auto iter = mapTxSpends.lower_bound(COutPoint(txid, 0));
    return (iter != mapTxSpends.end() && iter->first.hash == txid);
}

void CWallet::Flush(bool shutdown)
{
    if(shutdown)
        StopStake();

    database->Flush(shutdown);
}

void CWallet::SyncMetaData(std::pair<TxSpends::iterator, TxSpends::iterator> range)
{
    // We want all the wallet transactions in range to have the same metadata as
    // the oldest (smallest nOrderPos).
    // So: find smallest nOrderPos:

    int nMinOrderPos = std::numeric_limits<int>::max();
    const CWalletTx* copyFrom = nullptr;
    for (TxSpends::iterator it = range.first; it != range.second; ++it) {
        const CWalletTx* wtx = &mapWallet.at(it->second);
        if (wtx->nOrderPos < nMinOrderPos) {
            nMinOrderPos = wtx->nOrderPos;
            copyFrom = wtx;
        }
    }

    if (!copyFrom) {
        return;
    }

    // Now copy data from copyFrom to rest:
    for (TxSpends::iterator it = range.first; it != range.second; ++it)
    {
        const uint256& hash = it->second;
        CWalletTx* copyTo = &mapWallet.at(hash);
        if (copyFrom == copyTo) continue;
        assert(copyFrom && "Oldest wallet transaction in range assumed to have been found.");
        if (!copyFrom->IsEquivalentTo(*copyTo)) continue;
        copyTo->mapValue = copyFrom->mapValue;
        copyTo->vOrderForm = copyFrom->vOrderForm;
        // fTimeReceivedIsTxTime not copied on purpose
        // nTimeReceived not copied on purpose
        copyTo->nTimeSmart = copyFrom->nTimeSmart;
        copyTo->fFromMe = copyFrom->fFromMe;
        // nOrderPos not copied on purpose
        // cached members not copied on purpose
    }
}

/**
 * Outpoint is spent if any non-conflicted transaction
 * spends it:
 */
bool CWallet::IsSpent(interfaces::Chain::Lock& locked_chain, const uint256& hash, unsigned int n) const
{
    const COutPoint outpoint(hash, n);
    std::pair<TxSpends::const_iterator, TxSpends::const_iterator> range;
    range = mapTxSpends.equal_range(outpoint);

    for (TxSpends::const_iterator it = range.first; it != range.second; ++it)
    {
        const uint256& wtxid = it->second;
        std::map<uint256, CWalletTx>::const_iterator mit = mapWallet.find(wtxid);
        if (mit != mapWallet.end()) {
            int depth = mit->second.GetDepthInMainChain(locked_chain);
            if (depth > 0  || (depth == 0 && !mit->second.isAbandoned()))
                return true; // Spent
        }
    }
    return false;
}

void CWallet::AddToSpends(const COutPoint& outpoint, const uint256& wtxid)
{
    mapTxSpends.insert(std::make_pair(outpoint, wtxid));

    setLockedCoins.erase(outpoint);

    std::pair<TxSpends::iterator, TxSpends::iterator> range;
    range = mapTxSpends.equal_range(outpoint);
    SyncMetaData(range);
}

void CWallet::RemoveFromSpends(const COutPoint& outpoint, const uint256& wtxid)
{
    std::pair<TxSpends::iterator, TxSpends::iterator> range;
    range = mapTxSpends.equal_range(outpoint);
    TxSpends::iterator it = range.first;
    for(; it != range.second; ++ it)
    {
        if(it->second == wtxid)
        {
            mapTxSpends.erase(it);
            break;
        }
    }
    range = mapTxSpends.equal_range(outpoint);
    if(range.first != range.second)
        SyncMetaData(range);
}

void CWallet::AddToSpends(const uint256& wtxid)
{
    auto it = mapWallet.find(wtxid);
    assert(it != mapWallet.end());
    CWalletTx& thisTx = it->second;
    if (thisTx.IsCoinBase()) // Coinbases don't spend anything!
        return;

    for (const CTxIn& txin : thisTx.tx->vin)
        AddToSpends(txin.prevout, wtxid);
}

void CWallet::RemoveFromSpends(const uint256& wtxid)
{
    assert(mapWallet.count(wtxid));
    CWalletTx& thisTx = mapWallet.at(wtxid);
	if (thisTx.IsCoinBase()) // Coinbases don't spend anything!
        return;

    for(const CTxIn& txin : thisTx.tx->vin)
        RemoveFromSpends(txin.prevout, wtxid);
}

bool CWallet::EncryptWallet(const SecureString& strWalletPassphrase)
{
    if (IsCrypted())
        return false;

    CKeyingMaterial _vMasterKey;

    _vMasterKey.resize(WALLET_CRYPTO_KEY_SIZE);
    GetStrongRandBytes(&_vMasterKey[0], WALLET_CRYPTO_KEY_SIZE);

    CMasterKey kMasterKey;

    kMasterKey.vchSalt.resize(WALLET_CRYPTO_SALT_SIZE);
    GetStrongRandBytes(&kMasterKey.vchSalt[0], WALLET_CRYPTO_SALT_SIZE);

    CCrypter crypter;
    int64_t nStartTime = GetTimeMillis();
    crypter.SetKeyFromPassphrase(strWalletPassphrase, kMasterKey.vchSalt, 25000, kMasterKey.nDerivationMethod);
    kMasterKey.nDeriveIterations = static_cast<unsigned int>(2500000 / ((double)(GetTimeMillis() - nStartTime)));

    nStartTime = GetTimeMillis();
    crypter.SetKeyFromPassphrase(strWalletPassphrase, kMasterKey.vchSalt, kMasterKey.nDeriveIterations, kMasterKey.nDerivationMethod);
    kMasterKey.nDeriveIterations = (kMasterKey.nDeriveIterations + static_cast<unsigned int>(kMasterKey.nDeriveIterations * 100 / ((double)(GetTimeMillis() - nStartTime)))) / 2;

    if (kMasterKey.nDeriveIterations < 25000)
        kMasterKey.nDeriveIterations = 25000;

    WalletLogPrintf("Encrypting Wallet with an nDeriveIterations of %i\n", kMasterKey.nDeriveIterations);

    if (!crypter.SetKeyFromPassphrase(strWalletPassphrase, kMasterKey.vchSalt, kMasterKey.nDeriveIterations, kMasterKey.nDerivationMethod))
        return false;
    if (!crypter.Encrypt(_vMasterKey, kMasterKey.vchCryptedKey))
        return false;

    {
        LOCK(cs_wallet);
        mapMasterKeys[++nMasterKeyMaxID] = kMasterKey;
        assert(!encrypted_batch);
        encrypted_batch = new WalletBatch(*database);
        if (!encrypted_batch->TxnBegin()) {
            delete encrypted_batch;
            encrypted_batch = nullptr;
            return false;
        }
        encrypted_batch->WriteMasterKey(nMasterKeyMaxID, kMasterKey);

        if (!EncryptKeys(_vMasterKey))
        {
            encrypted_batch->TxnAbort();
            delete encrypted_batch;
            encrypted_batch = nullptr;
            // We now probably have half of our keys encrypted in memory, and half not...
            // die and let the user reload the unencrypted wallet.
            assert(false);
        }

        // Encryption was introduced in version 0.4.0
        SetMinVersion(FEATURE_WALLETCRYPT, encrypted_batch, true);

        if (!encrypted_batch->TxnCommit()) {
            delete encrypted_batch;
            encrypted_batch = nullptr;
            // We now have keys encrypted in memory, but not on disk...
            // die to avoid confusion and let the user reload the unencrypted wallet.
            assert(false);
        }

        delete encrypted_batch;
        encrypted_batch = nullptr;

        Lock();
        Unlock(strWalletPassphrase);

        // if we are using HD, replace the HD seed with a new one
        if (IsHDEnabled()) {
            SetHDSeed(GenerateNewSeed());
        }

        NewKeyPool();
        Lock();

        // Need to completely rewrite the wallet file; if we don't, bdb might keep
        // bits of the unencrypted private key in slack space in the database file.
        database->Rewrite();

        // BDB seems to have a bad habit of writing old data into
        // slack space in .dat files; that is bad if the old data is
        // unencrypted private keys. So:
        database->ReloadDbEnv();

    }
    NotifyStatusChanged(this);

    return true;
}

DBErrors CWallet::ReorderTransactions()
{
    LOCK(cs_wallet);
    WalletBatch batch(*database);

    // Old wallets didn't have any defined order for transactions
    // Probably a bad idea to change the output of this

    // First: get all CWalletTx into a sorted-by-time multimap.
    typedef std::multimap<int64_t, CWalletTx*> TxItems;
    TxItems txByTime;

    for (auto& entry : mapWallet)
    {
        CWalletTx* wtx = &entry.second;
        txByTime.insert(std::make_pair(wtx->nTimeReceived, wtx));
    }

    nOrderPosNext = 0;
    std::vector<int64_t> nOrderPosOffsets;
    for (TxItems::iterator it = txByTime.begin(); it != txByTime.end(); ++it)
    {
        CWalletTx *const pwtx = (*it).second;
        int64_t& nOrderPos = pwtx->nOrderPos;

        if (nOrderPos == -1)
        {
            nOrderPos = nOrderPosNext++;
            nOrderPosOffsets.push_back(nOrderPos);

            if (!batch.WriteTx(*pwtx))
                return DBErrors::LOAD_FAIL;
        }
        else
        {
            int64_t nOrderPosOff = 0;
            for (const int64_t& nOffsetStart : nOrderPosOffsets)
            {
                if (nOrderPos >= nOffsetStart)
                    ++nOrderPosOff;
            }
            nOrderPos += nOrderPosOff;
            nOrderPosNext = std::max(nOrderPosNext, nOrderPos + 1);

            if (!nOrderPosOff)
                continue;

            // Since we're changing the order, write it back
            if (!batch.WriteTx(*pwtx))
                return DBErrors::LOAD_FAIL;
        }
    }
    batch.WriteOrderPosNext(nOrderPosNext);

    return DBErrors::LOAD_OK;
}

int64_t CWallet::IncOrderPosNext(WalletBatch *batch)
{
    AssertLockHeld(cs_wallet); // nOrderPosNext
    int64_t nRet = nOrderPosNext++;
    if (batch) {
        batch->WriteOrderPosNext(nOrderPosNext);
    } else {
        WalletBatch(*database).WriteOrderPosNext(nOrderPosNext);
    }
    return nRet;
}

void CWallet::MarkDirty()
{
    {
        LOCK(cs_wallet);
        for (std::pair<const uint256, CWalletTx>& item : mapWallet)
            item.second.MarkDirty();
    }
}

bool CWallet::MarkReplaced(const uint256& originalHash, const uint256& newHash)
{
    LOCK(cs_wallet);

    auto mi = mapWallet.find(originalHash);

    // There is a bug if MarkReplaced is not called on an existing wallet transaction.
    assert(mi != mapWallet.end());

    CWalletTx& wtx = (*mi).second;

    // Ensure for now that we're not overwriting data
    assert(wtx.mapValue.count("replaced_by_txid") == 0);

    wtx.mapValue["replaced_by_txid"] = newHash.ToString();

    WalletBatch batch(*database, "r+");

    bool success = true;
    if (!batch.WriteTx(wtx)) {
        WalletLogPrintf("%s: Updating batch tx %s failed\n", __func__, wtx.GetHash().ToString());
        success = false;
    }

    NotifyTransactionChanged(this, originalHash, CT_UPDATED);

    return success;
}

bool CWallet::AddToWallet(const CWalletTx& wtxIn, bool fFlushOnClose)
{
    LOCK(cs_wallet);

    WalletBatch batch(*database, "r+", fFlushOnClose);

    uint256 hash = wtxIn.GetHash();

    // Inserts only if not already there, returns tx inserted or tx found
    std::pair<std::map<uint256, CWalletTx>::iterator, bool> ret = mapWallet.insert(std::make_pair(hash, wtxIn));
    CWalletTx& wtx = (*ret.first).second;
    wtx.BindWallet(this);
    bool fInsertedNew = ret.second;
    if (fInsertedNew) {
        wtx.nTimeReceived = GetAdjustedTime();
        wtx.nOrderPos = IncOrderPosNext(&batch);
        wtx.m_it_wtxOrdered = wtxOrdered.insert(std::make_pair(wtx.nOrderPos, &wtx));
        wtx.nTimeSmart = ComputeTimeSmart(wtx);
        AddToSpends(hash);
    }

    bool fUpdated = false;
    if (!fInsertedNew)
    {
        // Merge
        if (!wtxIn.hashUnset() && wtxIn.hashBlock != wtx.hashBlock)
        {
            wtx.hashBlock = wtxIn.hashBlock;
            fUpdated = true;
        }
        // If no longer abandoned, update
        if (wtxIn.hashBlock.IsNull() && wtx.isAbandoned())
        {
            wtx.hashBlock = wtxIn.hashBlock;
            fUpdated = true;
        }
        if (wtxIn.nIndex != -1 && (wtxIn.nIndex != wtx.nIndex))
        {
            wtx.nIndex = wtxIn.nIndex;
            fUpdated = true;
        }
        if (wtxIn.fFromMe && wtxIn.fFromMe != wtx.fFromMe)
        {
            wtx.fFromMe = wtxIn.fFromMe;
            fUpdated = true;
        }
        // If we have a witness-stripped version of this transaction, and we
        // see a new version with a witness, then we must be upgrading a pre-segwit
        // wallet.  Store the new version of the transaction with the witness,
        // as the stripped-version must be invalid.
        // TODO: Store all versions of the transaction, instead of just one.
        if (wtxIn.tx->HasWitness() && !wtx.tx->HasWitness()) {
            wtx.SetTx(wtxIn.tx);
            fUpdated = true;
        }
        if(fUpdated && wtx.IsCoinStake())
        {
            AddToSpends(hash);
        }
    }

    //// debug print
    WalletLogPrintf("AddToWallet %s  %s%s\n", wtxIn.GetHash().ToString(), (fInsertedNew ? "new" : ""), (fUpdated ? "update" : ""));

    // Write to disk
    if (fInsertedNew || fUpdated)
        if (!batch.WriteTx(wtx))
            return false;

    // Break debit/credit balance caches:
    wtx.MarkDirty();

    // Notify UI of new or updated transaction
    NotifyTransactionChanged(this, hash, fInsertedNew ? CT_NEW : CT_UPDATED);

    // notify an external script when a wallet transaction comes in or is updated
    std::string strCmd = gArgs.GetArg("-walletnotify", "");

    if (!strCmd.empty())
    {
        boost::replace_all(strCmd, "%s", wtxIn.GetHash().GetHex());
        std::thread t(runCommand, strCmd);
        t.detach(); // thread runs free
    }

    return true;
}

void CWallet::LoadToWallet(const CWalletTx& wtxIn)
{
    uint256 hash = wtxIn.GetHash();
    const auto& ins = mapWallet.emplace(hash, wtxIn);
    CWalletTx& wtx = ins.first->second;
    wtx.BindWallet(this);
    if (/* insertion took place */ ins.second) {
        wtx.m_it_wtxOrdered = wtxOrdered.insert(std::make_pair(wtx.nOrderPos, &wtx));
    }
    AddToSpends(hash);
    for (const CTxIn& txin : wtx.tx->vin) {
        auto it = mapWallet.find(txin.prevout.hash);
        if (it != mapWallet.end()) {
            CWalletTx& prevtx = it->second;
            if (prevtx.nIndex == -1 && !prevtx.hashUnset()) {
                MarkConflicted(prevtx.hashBlock, wtx.GetHash());
            }
        }
    }
}

bool CWallet::AddToWalletIfInvolvingMe(const CTransactionRef& ptx, const uint256& block_hash, int posInBlock, bool fUpdate)
{
    const CTransaction& tx = *ptx;
    {
        AssertLockHeld(cs_wallet);

        if (!block_hash.IsNull()) {
            for (const CTxIn& txin : tx.vin) {
                std::pair<TxSpends::const_iterator, TxSpends::const_iterator> range = mapTxSpends.equal_range(txin.prevout);
                while (range.first != range.second) {
                    if (range.first->second != tx.GetHash()) {
                        WalletLogPrintf("Transaction %s (in block %s) conflicts with wallet transaction %s (both spend %s:%i)\n", tx.GetHash().ToString(), block_hash.ToString(), range.first->second.ToString(), range.first->first.hash.ToString(), range.first->first.n);
                        MarkConflicted(block_hash, range.first->second);
                    }
                    range.first++;
                }
            }
        }

        bool fExisted = mapWallet.count(tx.GetHash()) != 0;
        if (fExisted && !fUpdate) return false;
        if (fExisted || IsMine(tx) || IsFromMe(tx))
        {
            /* Check if any keys in the wallet keypool that were supposed to be unused
             * have appeared in a new transaction. If so, remove those keys from the keypool.
             * This can happen when restoring an old wallet backup that does not contain
             * the mostly recently created transactions from newer versions of the wallet.
             */

            // loop though all outputs
            for (const CTxOut& txout: tx.vout) {
                // extract addresses and check if they match with an unused keypool key
                for (const auto& keyid : GetAffectedKeys(txout.scriptPubKey, *this)) {
                    std::map<CKeyID, int64_t>::const_iterator mi = m_pool_key_to_index.find(keyid);
                    if (mi != m_pool_key_to_index.end()) {
                        WalletLogPrintf("%s: Detected a used keypool key, mark all keypool key up to this key as used\n", __func__);
                        MarkReserveKeysAsUsed(mi->second);

                        if (!TopUpKeyPool()) {
                            WalletLogPrintf("%s: Topping up keypool failed (locked wallet)\n", __func__);
                        }
                    }
                }
            }

            CWalletTx wtx(this, ptx);

            // Get merkle branch if transaction was found in a block
            if (!block_hash.IsNull())
                wtx.SetMerkleBranch(block_hash, posInBlock);

            return AddToWallet(wtx, false);
        }
    }
    return false;
}

bool CWallet::TransactionCanBeAbandoned(const uint256& hashTx) const
{
    auto locked_chain = chain().lock();
    LOCK(cs_wallet);
    const CWalletTx* wtx = GetWalletTx(hashTx);
    return wtx && !wtx->isAbandoned() && wtx->GetDepthInMainChain(*locked_chain) == 0 && !wtx->InMempool();
}

void CWallet::MarkInputsDirty(const CTransactionRef& tx)
{
    for (const CTxIn& txin : tx->vin) {
        auto it = mapWallet.find(txin.prevout.hash);
        if (it != mapWallet.end()) {
            it->second.MarkDirty();
        }
    }
}

bool CWallet::AbandonTransaction(interfaces::Chain::Lock& locked_chain, const uint256& hashTx)
{
    auto locked_chain_recursive = chain().lock();  // Temporary. Removed in upcoming lock cleanup
    LOCK(cs_wallet);

    WalletBatch batch(*database, "r+");

    std::set<uint256> todo;
    std::set<uint256> done;

    // Can't mark abandoned if confirmed or in mempool
    auto it = mapWallet.find(hashTx);
    assert(it != mapWallet.end());
    CWalletTx& origtx = it->second;
    if (origtx.GetDepthInMainChain(locked_chain) != 0 || origtx.InMempool()) {
        return false;
    }

    todo.insert(hashTx);

    while (!todo.empty()) {
        uint256 now = *todo.begin();
        todo.erase(now);
        done.insert(now);
        auto it = mapWallet.find(now);
        assert(it != mapWallet.end());
        CWalletTx& wtx = it->second;
        int currentconfirm = wtx.GetDepthInMainChain(locked_chain);
        // If the orig tx was not in block, none of its spends can be
        assert(currentconfirm <= 0);
        // if (currentconfirm < 0) {Tx and spends are already conflicted, no need to abandon}
        if (currentconfirm == 0 && !wtx.isAbandoned()) {
            // If the orig tx was not in block/mempool, none of its spends can be in mempool
            assert(!wtx.InMempool());
            wtx.nIndex = -1;
            wtx.setAbandoned();
            wtx.MarkDirty();
            batch.WriteTx(wtx);
            NotifyTransactionChanged(this, wtx.GetHash(), CT_UPDATED);
            // Iterate over all its outputs, and mark transactions in the wallet that spend them abandoned too
            TxSpends::const_iterator iter = mapTxSpends.lower_bound(COutPoint(now, 0));
            while (iter != mapTxSpends.end() && iter->first.hash == now) {
                if (!done.count(iter->second)) {
                    todo.insert(iter->second);
                }
                iter++;
            }
            // If a transaction changes 'conflicted' state, that changes the balance
            // available of the outputs it spends. So force those to be recomputed
            MarkInputsDirty(wtx.tx);
        }
    }

    return true;
}

void CWallet::MarkConflicted(const uint256& hashBlock, const uint256& hashTx)
{
    auto locked_chain = chain().lock();
    LOCK(cs_wallet);

    int conflictconfirms = -locked_chain->getBlockDepth(hashBlock);
    // If number of conflict confirms cannot be determined, this means
    // that the block is still unknown or not yet part of the main chain,
    // for example when loading the wallet during a reindex. Do nothing in that
    // case.
    if (conflictconfirms >= 0)
        return;

    // Do not flush the wallet here for performance reasons
    WalletBatch batch(*database, "r+", false);

    std::set<uint256> todo;
    std::set<uint256> done;

    todo.insert(hashTx);

    while (!todo.empty()) {
        uint256 now = *todo.begin();
        todo.erase(now);
        done.insert(now);
        auto it = mapWallet.find(now);
        assert(it != mapWallet.end());
        CWalletTx& wtx = it->second;
        int currentconfirm = wtx.GetDepthInMainChain(*locked_chain);
        if (conflictconfirms < currentconfirm) {
            // Block is 'more conflicted' than current confirm; update.
            // Mark transaction as conflicted with this block.
            wtx.nIndex = -1;
            wtx.hashBlock = hashBlock;
            wtx.MarkDirty();
            batch.WriteTx(wtx);
            // Iterate over all its outputs, and mark transactions in the wallet that spend them conflicted too
            TxSpends::const_iterator iter = mapTxSpends.lower_bound(COutPoint(now, 0));
            while (iter != mapTxSpends.end() && iter->first.hash == now) {
                 if (!done.count(iter->second)) {
                     todo.insert(iter->second);
                 }
                 iter++;
            }
            // If a transaction changes 'conflicted' state, that changes the balance
            // available of the outputs it spends. So force those to be recomputed
            MarkInputsDirty(wtx.tx);
        }
    }
}

void CWallet::SyncTransaction(const CTransactionRef& ptx, const uint256& block_hash, int posInBlock, bool update_tx) {

    if (block_hash.IsNull() && posInBlock == -1)
    {
        // wallets need to refund inputs when disconnecting coinstake
        const CTransaction& tx = *ptx;
        if (tx.IsCoinStake() && IsFromMe(tx))
        {
            auto locked_chain = chain().lock();
            DisableTransaction(*locked_chain, tx);
            return;
        }
    }

    if (!AddToWalletIfInvolvingMe(ptx, block_hash, posInBlock, update_tx))
        return; // Not one of ours

    // If a transaction changes 'conflicted' state, that changes the balance
    // available of the outputs it spends. So force those to be
    // recomputed, also:
    MarkInputsDirty(ptx);
}

void CWallet::TransactionAddedToMempool(const CTransactionRef& ptx) {
    auto locked_chain = chain().lock();
    LOCK(cs_wallet);
    SyncTransaction(ptx, {} /* block hash */, 0 /* position in block */);

    auto it = mapWallet.find(ptx->GetHash());
    if (it != mapWallet.end()) {
        it->second.fInMempool = true;
    }
}

void CWallet::TransactionRemovedFromMempool(const CTransactionRef &ptx) {
    LOCK(cs_wallet);
    auto it = mapWallet.find(ptx->GetHash());
    if (it != mapWallet.end()) {
        it->second.fInMempool = false;
    }
}

void CWallet::BlockConnected(const std::shared_ptr<const CBlock>& pblock, const CBlockIndex *pindex, const std::vector<CTransactionRef>& vtxConflicted) {
    auto locked_chain = chain().lock();
    LOCK(cs_wallet);
    // TODO: Temporarily ensure that mempool removals are notified before
    // connected transactions.  This shouldn't matter, but the abandoned
    // state of transactions in our wallet is currently cleared when we
    // receive another notification and there is a race condition where
    // notification of a connected conflict might cause an outside process
    // to abandon a transaction and then have it inadvertently cleared by
    // the notification that the conflicted transaction was evicted.

    for (const CTransactionRef& ptx : vtxConflicted) {
        SyncTransaction(ptx, {} /* block hash */, 0 /* position in block */);
        TransactionRemovedFromMempool(ptx);
    }
    for (size_t i = 0; i < pblock->vtx.size(); i++) {
        SyncTransaction(pblock->vtx[i], pindex->GetBlockHash(), i);
        TransactionRemovedFromMempool(pblock->vtx[i]);
    }

    m_last_block_processed = pindex->GetBlockHash();
}

void CWallet::BlockDisconnected(const std::shared_ptr<const CBlock>& pblock) {
    auto locked_chain = chain().lock();
    LOCK(cs_wallet);

    for (const CTransactionRef& ptx : pblock->vtx) {
        int posInBlock = ptx->IsCoinStake() ? -1 : 0;
        SyncTransaction(ptx, {} /* block hash */, posInBlock /* position in block */);
    }
}



void CWallet::BlockUntilSyncedToCurrentChain() {
    AssertLockNotHeld(cs_main);
    AssertLockNotHeld(cs_wallet);

    {
        // Skip the queue-draining stuff if we know we're caught up with
        // chainActive.Tip()...
        // We could also take cs_wallet here, and call m_last_block_processed
        // protected by cs_wallet instead of cs_main, but as long as we need
        // cs_main here anyway, it's easier to just call it cs_main-protected.
        auto locked_chain = chain().lock();

        if (!m_last_block_processed.IsNull() && locked_chain->isPotentialTip(m_last_block_processed)) {
            return;
        }
    }

    // ...otherwise put a callback in the validation interface queue and wait
    // for the queue to drain enough to execute it (indicating we are caught up
    // at least with the time we entered this function).
    SyncWithValidationInterfaceQueue();
}


isminetype CWallet::IsMine(const CTxIn &txin) const
{
    {
        LOCK(cs_wallet);
        std::map<uint256, CWalletTx>::const_iterator mi = mapWallet.find(txin.prevout.hash);
        if (mi != mapWallet.end())
        {
            const CWalletTx& prev = (*mi).second;
            if (txin.prevout.n < prev.tx->vout.size())
                return IsMine(prev.tx->vout[txin.prevout.n]);
        }
    }
    return ISMINE_NO;
}

// Note that this function doesn't distinguish between a 0-valued input,
// and a not-"is mine" (according to the filter) input.
CAmount CWallet::GetDebit(const CTxIn &txin, const isminefilter& filter) const
{
    {
        LOCK(cs_wallet);
        std::map<uint256, CWalletTx>::const_iterator mi = mapWallet.find(txin.prevout.hash);
        if (mi != mapWallet.end())
        {
            const CWalletTx& prev = (*mi).second;
            if (txin.prevout.n < prev.tx->vout.size())
                if (IsMine(prev.tx->vout[txin.prevout.n]) & filter)
                    return prev.tx->vout[txin.prevout.n].nValue;
        }
    }
    return 0;
}

isminetype CWallet::IsMine(const CTxOut& txout) const
{
    return ::IsMine(*this, txout.scriptPubKey);
}

CAmount CWallet::GetCredit(const CTxOut& txout, const isminefilter& filter) const
{
    if (!MoneyRange(txout.nValue))
        throw std::runtime_error(std::string(__func__) + ": value out of range");
    return ((IsMine(txout) & filter) ? txout.nValue : 0);
}

bool CWallet::IsChange(const CTxOut& txout) const
{
    return IsChange(txout.scriptPubKey);
}

bool CWallet::IsChange(const CScript& script) const
{
    // TODO: fix handling of 'change' outputs. The assumption is that any
    // payment to a script that is ours, but is not in the address book
    // is change. That assumption is likely to break when we implement multisignature
    // wallets that return change back into a multi-signature-protected address;
    // a better way of identifying which outputs are 'the send' and which are
    // 'the change' will need to be implemented (maybe extend CWalletTx to remember
    // which output, if any, was change).
    if (::IsMine(*this, script))
    {
        CTxDestination address;
        if (!ExtractDestination(script, address))
            return true;

        LOCK(cs_wallet);
        if (!mapAddressBook.count(address))
            return true;
    }
    return false;
}

CAmount CWallet::GetChange(const CTxOut& txout) const
{
    if (!MoneyRange(txout.nValue))
        throw std::runtime_error(std::string(__func__) + ": value out of range");
    return (IsChange(txout) ? txout.nValue : 0);
}

bool CWallet::IsMine(const CTransaction& tx) const
{
    for (const CTxOut& txout : tx.vout)
        if (IsMine(txout))
            return true;
    return false;
}

bool CWallet::IsFromMe(const CTransaction& tx) const
{
    return (GetDebit(tx, ISMINE_ALL) > 0);
}

CAmount CWallet::GetDebit(const CTransaction& tx, const isminefilter& filter) const
{
    CAmount nDebit = 0;
    for (const CTxIn& txin : tx.vin)
    {
        nDebit += GetDebit(txin, filter);
        if (!MoneyRange(nDebit))
            throw std::runtime_error(std::string(__func__) + ": value out of range");
    }
    return nDebit;
}

bool CWallet::IsAllFromMe(const CTransaction& tx, const isminefilter& filter) const
{
    LOCK(cs_wallet);

    for (const CTxIn& txin : tx.vin)
    {
        auto mi = mapWallet.find(txin.prevout.hash);
        if (mi == mapWallet.end())
            return false; // any unknown inputs can't be from us

        const CWalletTx& prev = (*mi).second;

        if (txin.prevout.n >= prev.tx->vout.size())
            return false; // invalid input!

        if (!(IsMine(prev.tx->vout[txin.prevout.n]) & filter))
            return false;
    }
    return true;
}

CAmount CWallet::GetCredit(const CTransaction& tx, const isminefilter& filter) const
{
    CAmount nCredit = 0;
    for (const CTxOut& txout : tx.vout)
    {
        nCredit += GetCredit(txout, filter);
        if (!MoneyRange(nCredit))
            throw std::runtime_error(std::string(__func__) + ": value out of range");
    }
    return nCredit;
}

CAmount CWallet::GetChange(const CTransaction& tx) const
{
    CAmount nChange = 0;
    for (const CTxOut& txout : tx.vout)
    {
        nChange += GetChange(txout);
        if (!MoneyRange(nChange))
            throw std::runtime_error(std::string(__func__) + ": value out of range");
    }
    return nChange;
}

CPubKey CWallet::GenerateNewSeed()
{
    assert(!IsWalletFlagSet(WALLET_FLAG_DISABLE_PRIVATE_KEYS));
    CKey key;
    key.MakeNewKey(true);
    return DeriveNewSeed(key);
}

CPubKey CWallet::DeriveNewSeed(const CKey& key)
{
    int64_t nCreationTime = GetTime();
    CKeyMetadata metadata(nCreationTime);

    // calculate the seed
    CPubKey seed = key.GetPubKey();
    assert(key.VerifyPubKey(seed));

    // set the hd keypath to "s" -> Seed, refers the seed to itself
    metadata.hdKeypath     = "s";
    metadata.has_key_origin = false;
    metadata.hd_seed_id = seed.GetID();

    {
        LOCK(cs_wallet);

        // mem store the metadata
        mapKeyMetadata[seed.GetID()] = metadata;

        // write the key&metadata to the database
        if (!AddKeyPubKey(key, seed))
            throw std::runtime_error(std::string(__func__) + ": AddKeyPubKey failed");
    }

    return seed;
}

void CWallet::SetHDSeed(const CPubKey& seed)
{
    LOCK(cs_wallet);
    // store the keyid (hash160) together with
    // the child index counter in the database
    // as a hdchain object
    CHDChain newHdChain;
    newHdChain.nVersion = CanSupportFeature(FEATURE_HD_SPLIT) ? CHDChain::VERSION_HD_CHAIN_SPLIT : CHDChain::VERSION_HD_BASE;
    newHdChain.seed_id = seed.GetID();
    SetHDChain(newHdChain, false);
    NotifyCanGetAddressesChanged();
    UnsetWalletFlag(WALLET_FLAG_BLANK_WALLET);
}

void CWallet::SetHDChain(const CHDChain& chain, bool memonly)
{
    LOCK(cs_wallet);
    if (!memonly && !WalletBatch(*database).WriteHDChain(chain))
        throw std::runtime_error(std::string(__func__) + ": writing chain failed");

    hdChain = chain;
}

bool CWallet::IsHDEnabled() const
{
    return !hdChain.seed_id.IsNull();
}

bool CWallet::CanGenerateKeys()
{
    // A wallet can generate keys if it has an HD seed (IsHDEnabled) or it is a non-HD wallet (pre FEATURE_HD)
    LOCK(cs_wallet);
    return IsHDEnabled() || !CanSupportFeature(FEATURE_HD);
}

bool CWallet::CanGetAddresses(bool internal)
{
    LOCK(cs_wallet);
    // Check if the keypool has keys
    bool keypool_has_keys;
    if (internal && CanSupportFeature(FEATURE_HD_SPLIT)) {
        keypool_has_keys = setInternalKeyPool.size() > 0;
    } else {
        keypool_has_keys = KeypoolCountExternalKeys() > 0;
    }
    // If the keypool doesn't have keys, check if we can generate them
    if (!keypool_has_keys) {
        return CanGenerateKeys();
    }
    return keypool_has_keys;
}

void CWallet::SetWalletFlag(uint64_t flags)
{
    LOCK(cs_wallet);
    m_wallet_flags |= flags;
    if (!WalletBatch(*database).WriteWalletFlags(m_wallet_flags))
        throw std::runtime_error(std::string(__func__) + ": writing wallet flags failed");
}

void CWallet::UnsetWalletFlag(uint64_t flag)
{
    LOCK(cs_wallet);
    m_wallet_flags &= ~flag;
    if (!WalletBatch(*database).WriteWalletFlags(m_wallet_flags))
        throw std::runtime_error(std::string(__func__) + ": writing wallet flags failed");
}

bool CWallet::IsWalletFlagSet(uint64_t flag)
{
    return (m_wallet_flags & flag);
}

bool CWallet::SetWalletFlags(uint64_t overwriteFlags, bool memonly)
{
    LOCK(cs_wallet);
    m_wallet_flags = overwriteFlags;
    if (((overwriteFlags & g_known_wallet_flags) >> 32) ^ (overwriteFlags >> 32)) {
        // contains unknown non-tolerable wallet flags
        return false;
    }
    if (!memonly && !WalletBatch(*database).WriteWalletFlags(m_wallet_flags)) {
        throw std::runtime_error(std::string(__func__) + ": writing wallet flags failed");
    }

    return true;
}

int64_t CWalletTx::GetTxTime() const
{
    int64_t n = nTimeSmart;
    return n ? n : nTimeReceived;
}

// Helper for producing a max-sized low-S low-R signature (eg 71 bytes)
// or a max-sized low-S signature (e.g. 72 bytes) if use_max_sig is true
bool CWallet::DummySignInput(CTxIn &tx_in, const CTxOut &txout, bool use_max_sig) const
{
    // Fill in dummy signatures for fee calculation.
    const CScript& scriptPubKey = txout.scriptPubKey;
    SignatureData sigdata;

    if (!ProduceSignature(*this, use_max_sig ? DUMMY_MAXIMUM_SIGNATURE_CREATOR : DUMMY_SIGNATURE_CREATOR, scriptPubKey, sigdata)) {
        return false;
    }
    UpdateInput(tx_in, sigdata);
    return true;
}

// Helper for producing a bunch of max-sized low-S low-R signatures (eg 71 bytes)
bool CWallet::DummySignTx(CMutableTransaction &txNew, const std::vector<CTxOut> &txouts, bool use_max_sig) const
{
    // Fill in dummy signatures for fee calculation.
    int nIn = 0;
    for (const auto& txout : txouts)
    {
        if (!DummySignInput(txNew.vin[nIn], txout, use_max_sig)) {
            return false;
        }

        nIn++;
    }
    return true;
}

int64_t CalculateMaximumSignedTxSize(const CTransaction &tx, const CWallet *wallet, bool use_max_sig)
{
    std::vector<CTxOut> txouts;
    // Look up the inputs.  We should have already checked that this transaction
    // IsAllFromMe(ISMINE_SPENDABLE), so every input should already be in our
    // wallet, with a valid index into the vout array, and the ability to sign.
    for (const CTxIn& input : tx.vin) {
        const auto mi = wallet->mapWallet.find(input.prevout.hash);
        if (mi == wallet->mapWallet.end()) {
            return -1;
        }
        assert(input.prevout.n < mi->second.tx->vout.size());
        txouts.emplace_back(mi->second.tx->vout[input.prevout.n]);
    }
    return CalculateMaximumSignedTxSize(tx, wallet, txouts, use_max_sig);
}

// txouts needs to be in the order of tx.vin
int64_t CalculateMaximumSignedTxSize(const CTransaction &tx, const CWallet *wallet, const std::vector<CTxOut>& txouts, bool use_max_sig)
{
    CMutableTransaction txNew(tx);
    if (!wallet->DummySignTx(txNew, txouts, use_max_sig)) {
        // This should never happen, because IsAllFromMe(ISMINE_SPENDABLE)
        // implies that we can sign for every input.
        return -1;
    }
    return GetVirtualTransactionSize(CTransaction(txNew));
}

int CalculateMaximumSignedInputSize(const CTxOut& txout, const CWallet* wallet, bool use_max_sig)
{
    CMutableTransaction txn;
    txn.vin.push_back(CTxIn(COutPoint()));
    if (!wallet->DummySignInput(txn.vin[0], txout, use_max_sig)) {
        return -1;
    }
    return GetVirtualTransactionInputSize(txn.vin[0]);
}

void CWalletTx::GetAmounts(std::list<COutputEntry>& listReceived,
                           std::list<COutputEntry>& listSent, CAmount& nFee, const isminefilter& filter) const
{
    nFee = 0;
    listReceived.clear();
    listSent.clear();

    // Compute fee:
    CAmount nDebit = GetDebit(filter);
    if (nDebit > 0) // debit>0 means we signed/sent this transaction
    {
        CAmount nValueOut = tx->GetValueOut();
        nFee = nDebit - nValueOut;
    }

    // Sent/received.
    for (unsigned int i = 0; i < tx->vout.size(); ++i)
    {
        const CTxOut& txout = tx->vout[i];
        isminetype fIsMine = pwallet->IsMine(txout);
        // Only need to handle txouts if AT LEAST one of these is true:
        //   1) they debit from us (sent)
        //   2) the output is to us (received)
        if (nDebit > 0)
        {
            // Don't report 'change' txouts
            if (pwallet->IsChange(txout))
                continue;
        }
        else if (!(fIsMine & filter))
            continue;

        // In either case, we need to get the destination address
        CTxDestination address;

        if (!ExtractDestination(txout.scriptPubKey, address) && !txout.scriptPubKey.IsUnspendable())
        {
            pwallet->WalletLogPrintf("CWalletTx::GetAmounts: Unknown transaction type found, txid %s\n",
                                    this->GetHash().ToString());
            address = CNoDestination();
        }

        COutputEntry output = {address, txout.nValue, (int)i};

        // If we are debited by the transaction, add the output as a "sent" entry
        if (nDebit > 0)
            listSent.push_back(output);

        // If we are receiving the output, add it as a "received" entry
        if (fIsMine & filter)
            listReceived.push_back(output);
    }

}

/**
 * Scan active chain for relevant transactions after importing keys. This should
 * be called whenever new keys are added to the wallet, with the oldest key
 * creation time.
 *
 * @return Earliest timestamp that could be successfully scanned from. Timestamp
 * returned will be higher than startTime if relevant blocks could not be read.
 */
int64_t CWallet::RescanFromTime(int64_t startTime, const WalletRescanReserver& reserver, bool update)
{
    // Find starting block. May be null if nCreateTime is greater than the
    // highest blockchain timestamp, in which case there is nothing that needs
    // to be scanned.
    uint256 start_block;
    {
        auto locked_chain = chain().lock();
        const Optional<int> start_height = locked_chain->findFirstBlockWithTime(startTime - TIMESTAMP_WINDOW, &start_block);
        const Optional<int> tip_height = locked_chain->getHeight();
        WalletLogPrintf("%s: Rescanning last %i blocks\n", __func__, tip_height && start_height ? *tip_height - *start_height + 1 : 0);
    }

    if (!start_block.IsNull()) {
        // TODO: this should take into account failure by ScanResult::USER_ABORT
        ScanResult result = ScanForWalletTransactions(start_block, {} /* stop_block */, reserver, update);
        if (result.status == ScanResult::FAILURE) {
            int64_t time_max;
            if (!chain().findBlock(result.last_failed_block, nullptr /* block */, nullptr /* time */, &time_max)) {
                throw std::logic_error("ScanForWalletTransactions returned invalid block hash");
            }
            return time_max + TIMESTAMP_WINDOW + 1;
        }
    }
    return startTime;
}

/**
 * Scan the block chain (starting in start_block) for transactions
 * from or to us. If fUpdate is true, found transactions that already
 * exist in the wallet will be updated.
 *
 * @param[in] start_block Scan starting block. If block is not on the active
 *                        chain, the scan will return SUCCESS immediately.
 * @param[in] stop_block  Scan ending block. If block is not on the active
 *                        chain, the scan will continue until it reaches the
 *                        chain tip.
 *
 * @return ScanResult returning scan information and indicating success or
 *         failure. Return status will be set to SUCCESS if scan was
 *         successful. FAILURE if a complete rescan was not possible (due to
 *         pruning or corruption). USER_ABORT if the rescan was aborted before
 *         it could complete.
 *
 * @pre Caller needs to make sure start_block (and the optional stop_block) are on
 * the main chain after to the addition of any new keys you want to detect
 * transactions for.
 */
CWallet::ScanResult CWallet::ScanForWalletTransactions(const uint256& start_block, const uint256& stop_block, const WalletRescanReserver& reserver, bool fUpdate)
{
    int64_t nNow = GetTime();

    assert(reserver.isReserved());

    uint256 block_hash = start_block;
    ScanResult result;

    WalletLogPrintf("Rescan started from block %s...\n", start_block.ToString());

    {
        fAbortRescan = false;
        ShowProgress(strprintf("%s " + _("Rescanning..."), GetDisplayName()), 0); // show rescan progress in GUI as dialog or on splashscreen, if -rescan on startup
        uint256 tip_hash;
        // The way the 'block_height' is initialized is just a workaround for the gcc bug #47679 since version 4.6.0.
        Optional<int> block_height = MakeOptional(false, int());
        double progress_begin;
        double progress_end;
        {
            auto locked_chain = chain().lock();
            if (Optional<int> tip_height = locked_chain->getHeight()) {
                tip_hash = locked_chain->getBlockHash(*tip_height);
            }
            block_height = locked_chain->getBlockHeight(block_hash);
            progress_begin = chain().guessVerificationProgress(block_hash);
            progress_end = chain().guessVerificationProgress(stop_block.IsNull() ? tip_hash : stop_block);
        }
        double progress_current = progress_begin;
        while (block_height && !fAbortRescan && !ShutdownRequested()) {
            if (*block_height % 100 == 0 && progress_end - progress_begin > 0.0) {
                ShowProgress(strprintf("%s " + _("Rescanning..."), GetDisplayName()), std::max(1, std::min(99, (int)((progress_current - progress_begin) / (progress_end - progress_begin) * 100))));
            }
            if (GetTime() >= nNow + 60) {
                nNow = GetTime();
                WalletLogPrintf("Still rescanning. At block %d. Progress=%f\n", *block_height, progress_current);
            }

            CBlock block;
            if (chain().findBlock(block_hash, &block) && !block.IsNull()) {
                auto locked_chain = chain().lock();
                LOCK(cs_wallet);
                if (!locked_chain->getBlockHeight(block_hash)) {
                    // Abort scan if current block is no longer active, to prevent
                    // marking transactions as coming from the wrong block.
                    // TODO: This should return success instead of failure, see
                    // https://github.com/bitcoin/bitcoin/pull/14711#issuecomment-458342518
                    result.last_failed_block = block_hash;
                    result.status = ScanResult::FAILURE;
                    break;
                }
                for (size_t posInBlock = 0; posInBlock < block.vtx.size(); ++posInBlock) {
                    SyncTransaction(block.vtx[posInBlock], block_hash, posInBlock, fUpdate);
                }
                // scan succeeded, record block as most recent successfully scanned
                result.last_scanned_block = block_hash;
                result.last_scanned_height = *block_height;
            } else {
                // could not scan block, keep scanning but record this block as the most recent failure
                result.last_failed_block = block_hash;
                result.status = ScanResult::FAILURE;
            }
            if (block_hash == stop_block) {
                break;
            }
            {
                auto locked_chain = chain().lock();
                Optional<int> tip_height = locked_chain->getHeight();
                if (!tip_height || *tip_height <= block_height || !locked_chain->getBlockHeight(block_hash)) {
                    // break successfully when rescan has reached the tip, or
                    // previous block is no longer on the chain due to a reorg
                    break;
                }

                // increment block and verification progress
                block_hash = locked_chain->getBlockHash(++*block_height);
                progress_current = chain().guessVerificationProgress(block_hash);

                // handle updated tip hash
                const uint256 prev_tip_hash = tip_hash;
                tip_hash = locked_chain->getBlockHash(*tip_height);
                if (stop_block.IsNull() && prev_tip_hash != tip_hash) {
                    // in case the tip has changed, update progress max
                    progress_end = chain().guessVerificationProgress(tip_hash);
                }
            }
        }
        ShowProgress(strprintf("%s " + _("Rescanning..."), GetDisplayName()), 100); // hide progress dialog in GUI
        if (block_height && fAbortRescan) {
            WalletLogPrintf("Rescan aborted at block %d. Progress=%f\n", *block_height, progress_current);
            result.status = ScanResult::USER_ABORT;
        } else if (block_height && ShutdownRequested()) {
            WalletLogPrintf("Rescan interrupted by shutdown request at block %d. Progress=%f\n", *block_height, progress_current);
            result.status = ScanResult::USER_ABORT;
        }
    }
    return result;
}

void CWallet::ReacceptWalletTransactions(interfaces::Chain::Lock& locked_chain)
{
    // If transactions aren't being broadcasted, don't let them into local mempool either
    if (!fBroadcastTransactions)
        return;
    std::map<int64_t, CWalletTx*> mapSorted;

    // Sort pending wallet transactions based on their initial wallet insertion order
    for (std::pair<const uint256, CWalletTx>& item : mapWallet)
    {
        const uint256& wtxid = item.first;
        CWalletTx& wtx = item.second;
        assert(wtx.GetHash() == wtxid);

        int nDepth = wtx.GetDepthInMainChain(locked_chain);

        if (!(wtx.IsCoinBase() || wtx.IsCoinStake()) && (nDepth == 0 && !wtx.isAbandoned())) {
            mapSorted.insert(std::make_pair(wtx.nOrderPos, &wtx));
        }
    }

    // Try to add wallet transactions to memory pool
    for (const std::pair<const int64_t, CWalletTx*>& item : mapSorted) {
        CWalletTx& wtx = *(item.second);
        CValidationState state;
        wtx.AcceptToMemoryPool(locked_chain, maxTxFee, state);
    }
}

bool CWalletTx::RelayWalletTransaction(interfaces::Chain::Lock& locked_chain, CConnman* connman)
{
    assert(pwallet->GetBroadcastTransactions());
    if (!(IsCoinBase() || IsCoinStake()) && !isAbandoned() && GetDepthInMainChain(locked_chain) == 0)
    {
        CValidationState state;
        /* GetDepthInMainChain already catches known conflicts. */
        if (InMempool() || AcceptToMemoryPool(locked_chain, maxTxFee, state)) {
            pwallet->WalletLogPrintf("Relaying wtx %s\n", GetHash().ToString());
            if (connman) {
                CInv inv(MSG_TX, GetHash());
                connman->ForEachNode([&inv](CNode* pnode)
                {
                    pnode->PushInventory(inv);
                });
                return true;
            }
        }
    }
    return false;
}

std::set<uint256> CWalletTx::GetConflicts() const
{
    std::set<uint256> result;
    if (pwallet != nullptr)
    {
        uint256 myHash = GetHash();
        result = pwallet->GetConflicts(myHash);
        result.erase(myHash);
    }
    return result;
}

CAmount CWalletTx::GetDebit(const isminefilter& filter) const
{
    if (tx->vin.empty())
        return 0;

    CAmount debit = 0;
    if(filter & ISMINE_SPENDABLE)
    {
        if (fDebitCached)
            debit += nDebitCached;
        else
        {
            nDebitCached = pwallet->GetDebit(*tx, ISMINE_SPENDABLE);
            fDebitCached = true;
            debit += nDebitCached;
        }
    }
    if(filter & ISMINE_WATCH_ONLY)
    {
        if(fWatchDebitCached)
            debit += nWatchDebitCached;
        else
        {
            nWatchDebitCached = pwallet->GetDebit(*tx, ISMINE_WATCH_ONLY);
            fWatchDebitCached = true;
            debit += nWatchDebitCached;
        }
    }
    return debit;
}

CAmount CWalletTx::GetCredit(interfaces::Chain::Lock& locked_chain, const isminefilter& filter) const
{
    // Must wait until coinbase is safely deep enough in the chain before valuing it
    if (IsImmatureCoinBase(locked_chain))
        return 0;

    CAmount credit = 0;
    if (filter & ISMINE_SPENDABLE)
    {
        // GetBalance can assume transactions in mapWallet won't change
        if (fCreditCached)
            credit += nCreditCached;
        else
        {
            nCreditCached = pwallet->GetCredit(*tx, ISMINE_SPENDABLE);
            fCreditCached = true;
            credit += nCreditCached;
        }
    }
    if (filter & ISMINE_WATCH_ONLY)
    {
        if (fWatchCreditCached)
            credit += nWatchCreditCached;
        else
        {
            nWatchCreditCached = pwallet->GetCredit(*tx, ISMINE_WATCH_ONLY);
            fWatchCreditCached = true;
            credit += nWatchCreditCached;
        }
    }
    return credit;
}

CAmount CWalletTx::GetImmatureCredit(interfaces::Chain::Lock& locked_chain, bool fUseCache) const
{
    if (IsImmatureCoinBase(locked_chain) && IsInMainChain(locked_chain)) {
        if (fUseCache && fImmatureCreditCached)
            return nImmatureCreditCached;
        nImmatureCreditCached = pwallet->GetCredit(*tx, ISMINE_SPENDABLE);
        fImmatureCreditCached = true;
        return nImmatureCreditCached;
    }

    return 0;
}

CAmount CWalletTx::GetAvailableCredit(interfaces::Chain::Lock& locked_chain, bool fUseCache, const isminefilter& filter) const
{
    if (pwallet == nullptr)
        return 0;

    // Must wait until coinbase is safely deep enough in the chain before valuing it
    if (IsImmature(locked_chain))
        return 0;

    CAmount* cache = nullptr;
    bool* cache_used = nullptr;

    if (filter == ISMINE_SPENDABLE) {
        cache = &nAvailableCreditCached;
        cache_used = &fAvailableCreditCached;
    } else if (filter == ISMINE_WATCH_ONLY) {
        cache = &nAvailableWatchCreditCached;
        cache_used = &fAvailableWatchCreditCached;
    }

    if (fUseCache && cache_used && *cache_used) {
        return *cache;
    }

    CAmount nCredit = 0;
    uint256 hashTx = GetHash();
    for (unsigned int i = 0; i < tx->vout.size(); i++)
    {
        if (!pwallet->IsSpent(locked_chain, hashTx, i))
        {
            const CTxOut &txout = tx->vout[i];
            nCredit += pwallet->GetCredit(txout, filter);
            if (!MoneyRange(nCredit))
                throw std::runtime_error(std::string(__func__) + " : value out of range");
        }
    }

    if (cache) {
        *cache = nCredit;
        assert(cache_used);
        *cache_used = true;
    }
    return nCredit;
}

CAmount CWalletTx::GetImmatureWatchOnlyCredit(interfaces::Chain::Lock& locked_chain, const bool fUseCache) const
{
    if (IsImmatureCoinBase(locked_chain) && IsInMainChain(locked_chain)) {
        if (fUseCache && fImmatureWatchCreditCached)
            return nImmatureWatchCreditCached;
        nImmatureWatchCreditCached = pwallet->GetCredit(*tx, ISMINE_WATCH_ONLY);
        fImmatureWatchCreditCached = true;
        return nImmatureWatchCreditCached;
    }

    return 0;
}

CAmount CWalletTx::GetChange() const
{
    if (fChangeCached)
        return nChangeCached;
    nChangeCached = pwallet->GetChange(*tx);
    fChangeCached = true;
    return nChangeCached;
}

bool CWalletTx::InMempool() const
{
    return fInMempool;
}

bool CWalletTx::IsTrusted(interfaces::Chain::Lock& locked_chain) const
{
    LockAnnotation lock(::cs_main); // Temporary, for CheckFinalTx below. Removed in upcoming commit.

    // Quick answer in most cases
    if (!CheckFinalTx(*tx))
        return false;
    int nDepth = GetDepthInMainChain(locked_chain);
    if (nDepth >= 1)
        return true;
    if (nDepth < 0)
        return false;
    if (!pwallet->m_spend_zero_conf_change || !IsFromMe(ISMINE_ALL)) // using wtx's cached debit
        return false;

    // Don't trust unconfirmed transactions from us unless they are in the mempool.
    if (!InMempool())
        return false;

    // Trusted if all inputs are from us and are in the mempool:
    for (const CTxIn& txin : tx->vin)
    {
        // Transactions not sent by us: not trusted
        const CWalletTx* parent = pwallet->GetWalletTx(txin.prevout.hash);
        if (parent == nullptr)
            return false;
        const CTxOut& parentOut = parent->tx->vout[txin.prevout.n];
        if (pwallet->IsMine(parentOut) != ISMINE_SPENDABLE)
            return false;
    }
    return true;
}

bool CWalletTx::IsEquivalentTo(const CWalletTx& _tx) const
{
        CMutableTransaction tx1 {*this->tx};
        CMutableTransaction tx2 {*_tx.tx};
        for (auto& txin : tx1.vin) txin.scriptSig = CScript();
        for (auto& txin : tx2.vin) txin.scriptSig = CScript();
        return CTransaction(tx1) == CTransaction(tx2);
}

std::vector<uint256> CWallet::ResendWalletTransactionsBefore(interfaces::Chain::Lock& locked_chain, int64_t nTime, CConnman* connman)
{
    std::vector<uint256> result;

    LOCK(cs_wallet);

    // Sort them in chronological order
    std::multimap<unsigned int, CWalletTx*> mapSorted;
    for (std::pair<const uint256, CWalletTx>& item : mapWallet)
    {
        CWalletTx& wtx = item.second;
        // Don't rebroadcast if newer than nTime:
        if (wtx.nTimeReceived > nTime)
            continue;
        mapSorted.insert(std::make_pair(wtx.nTimeReceived, &wtx));
    }
    for (const std::pair<const unsigned int, CWalletTx*>& item : mapSorted)
    {
        CWalletTx& wtx = *item.second;
        if (wtx.RelayWalletTransaction(locked_chain, connman))
            result.push_back(wtx.GetHash());
    }
    return result;
}

void CWallet::ResendWalletTransactions(int64_t nBestBlockTime, CConnman* connman)
{
    // Do this infrequently and randomly to avoid giving away
    // that these are our transactions.
    if (GetTime() < nNextResend || !fBroadcastTransactions)
        return;
    bool fFirst = (nNextResend == 0);
    nNextResend = GetTime() + GetRand(30 * 60);
    if (fFirst)
        return;

    // Only do it if there's been a new block since last time
    if (nBestBlockTime < nLastResend)
        return;
    nLastResend = GetTime();

    // Rebroadcast unconfirmed txes older than 5 minutes before the last
    // block was found:
    auto locked_chain = chain().assumeLocked();  // Temporary. Removed in upcoming lock cleanup
    std::vector<uint256> relayed = ResendWalletTransactionsBefore(*locked_chain, nBestBlockTime-5*60, connman);
    if (!relayed.empty())
        WalletLogPrintf("%s: rebroadcast %u unconfirmed transactions\n", __func__, relayed.size());
}

/** @} */ // end of mapWallet




/** @defgroup Actions
 *
 * @{
 */


CAmount CWallet::GetBalance(const isminefilter& filter, const int min_depth) const
{
    CAmount nTotal = 0;
    {
        auto locked_chain = chain().lock();
        LOCK(cs_wallet);
        for (const auto& entry : mapWallet)
        {
            const CWalletTx* pcoin = &entry.second;
            if (pcoin->IsTrusted(*locked_chain) && pcoin->GetDepthInMainChain(*locked_chain) >= min_depth) {
                nTotal += pcoin->GetAvailableCredit(*locked_chain, true, filter);
            }
        }
    }

    return nTotal;
}

CAmount CWallet::GetUnconfirmedBalance() const
{
    CAmount nTotal = 0;
    {
        auto locked_chain = chain().lock();
        LOCK(cs_wallet);
        for (const auto& entry : mapWallet)
        {
            const CWalletTx* pcoin = &entry.second;
            if (!pcoin->IsTrusted(*locked_chain) && pcoin->GetDepthInMainChain(*locked_chain) == 0 && pcoin->InMempool())
                nTotal += pcoin->GetAvailableCredit(*locked_chain);
        }
    }
    return nTotal;
}

CAmount CWallet::GetImmatureBalance() const
{
    CAmount nTotal = 0;
    {
        auto locked_chain = chain().lock();
        LOCK(cs_wallet);
        for (const auto& entry : mapWallet)
        {
            const CWalletTx* pcoin = &entry.second;
            nTotal += pcoin->GetImmatureCredit(*locked_chain);
        }
    }
    return nTotal;
}

CAmount CWallet::GetUnconfirmedWatchOnlyBalance() const
{
    CAmount nTotal = 0;
    {
        auto locked_chain = chain().lock();
        LOCK(cs_wallet);
        for (const auto& entry : mapWallet)
        {
            const CWalletTx* pcoin = &entry.second;
            if (!pcoin->IsTrusted(*locked_chain) && pcoin->GetDepthInMainChain(*locked_chain) == 0 && pcoin->InMempool())
                nTotal += pcoin->GetAvailableCredit(*locked_chain, true, ISMINE_WATCH_ONLY);
        }
    }
    return nTotal;
}

CAmount CWallet::GetImmatureWatchOnlyBalance() const
{
    CAmount nTotal = 0;
    {
        auto locked_chain = chain().lock();
        LOCK(cs_wallet);
        for (const auto& entry : mapWallet)
        {
            const CWalletTx* pcoin = &entry.second;
            nTotal += pcoin->GetImmatureWatchOnlyCredit(*locked_chain);
        }
    }
    return nTotal;
}

// Calculate total balance in a different way from GetBalance. The biggest
// difference is that GetBalance sums up all unspent TxOuts paying to the
// wallet, while this sums up both spent and unspent TxOuts paying to the
// wallet, and then subtracts the values of TxIns spending from the wallet. This
// also has fewer restrictions on which unconfirmed transactions are considered
// trusted.
CAmount CWallet::GetLegacyBalance(const isminefilter& filter, int minDepth) const
{
    LockAnnotation lock(::cs_main); // Temporary, for CheckFinalTx below. Removed in upcoming commit.
    auto locked_chain = chain().lock();
    LOCK(cs_wallet);

    CAmount balance = 0;
    for (const auto& entry : mapWallet) {
        const CWalletTx& wtx = entry.second;
        const int depth = wtx.GetDepthInMainChain(*locked_chain);
        if (depth < 0 || !CheckFinalTx(*wtx.tx) || wtx.IsImmature(*locked_chain)) {
            continue;
        }

        // Loop through tx outputs and add incoming payments. For outgoing txs,
        // treat change outputs specially, as part of the amount debited.
        CAmount debit = wtx.GetDebit(filter);
        const bool outgoing = debit > 0;
        for (const CTxOut& out : wtx.tx->vout) {
            if (outgoing && IsChange(out)) {
                debit -= out.nValue;
            } else if (IsMine(out) & filter && depth >= minDepth) {
                balance += out.nValue;
            }
        }

        // For outgoing txs, subtract amount debited.
        if (outgoing) {
            balance -= debit;
        }
    }

    return balance;
}

CAmount CWallet::GetAvailableBalance(const CCoinControl* coinControl) const
{
    auto locked_chain = chain().lock();
    LOCK(cs_wallet);

    CAmount balance = 0;
    std::vector<COutput> vCoins;
    AvailableCoins(*locked_chain, vCoins, true, coinControl);
    for (const COutput& out : vCoins) {
        if (out.fSpendable) {
            balance += out.tx->tx->vout[out.i].nValue;
        }
    }
    return balance;
}

void CWallet::AvailableCoins(interfaces::Chain::Lock& locked_chain, std::vector<COutput> &vCoins, bool fOnlySafe, const CCoinControl *coinControl, const CAmount &nMinimumAmount, const CAmount &nMaximumAmount, const CAmount &nMinimumSumAmount, const uint64_t nMaximumCount, const int nMinDepth, const int nMaxDepth) const
{
    AssertLockHeld(cs_main);
    AssertLockHeld(cs_wallet);

    vCoins.clear();
    CAmount nTotal = 0;

    for (const auto& entry : mapWallet)
    {
        const uint256& wtxid = entry.first;
        const CWalletTx* pcoin = &entry.second;

        if (!CheckFinalTx(*pcoin->tx))
            continue;

        if (pcoin->IsImmature(locked_chain))
            continue;

        int nDepth = pcoin->GetDepthInMainChain(locked_chain);
        if (nDepth < 0)
            continue;

        // We should not consider coins which aren't at least in our mempool
        // It's possible for these to be conflicted via ancestors which we may never be able to detect
        if (nDepth == 0 && !pcoin->InMempool())
            continue;

        bool safeTx = pcoin->IsTrusted(locked_chain);

        // We should not consider coins from transactions that are replacing
        // other transactions.
        //
        // Example: There is a transaction A which is replaced by bumpfee
        // transaction B. In this case, we want to prevent creation of
        // a transaction B' which spends an output of B.
        //
        // Reason: If transaction A were initially confirmed, transactions B
        // and B' would no longer be valid, so the user would have to create
        // a new transaction C to replace B'. However, in the case of a
        // one-block reorg, transactions B' and C might BOTH be accepted,
        // when the user only wanted one of them. Specifically, there could
        // be a 1-block reorg away from the chain where transactions A and C
        // were accepted to another chain where B, B', and C were all
        // accepted.
        if (nDepth == 0 && pcoin->mapValue.count("replaces_txid")) {
            safeTx = false;
        }

        // Similarly, we should not consider coins from transactions that
        // have been replaced. In the example above, we would want to prevent
        // creation of a transaction A' spending an output of A, because if
        // transaction B were initially confirmed, conflicting with A and
        // A', we wouldn't want to the user to create a transaction D
        // intending to replace A', but potentially resulting in a scenario
        // where A, A', and D could all be accepted (instead of just B and
        // D, or just A and A' like the user would want).
        if (nDepth == 0 && pcoin->mapValue.count("replaced_by_txid")) {
            safeTx = false;
        }

        if (fOnlySafe && !safeTx) {
            continue;
        }

        if (nDepth < nMinDepth || nDepth > nMaxDepth)
            continue;

        for (unsigned int i = 0; i < pcoin->tx->vout.size(); i++) {
            if (pcoin->tx->vout[i].nValue < nMinimumAmount || pcoin->tx->vout[i].nValue > nMaximumAmount)
                continue;

            if (coinControl && coinControl->HasSelected() && !coinControl->fAllowOtherInputs && !coinControl->IsSelected(COutPoint(entry.first, i)))
                continue;

            if (IsLockedCoin(entry.first, i))
                continue;

            if (IsSpent(locked_chain, wtxid, i))
                continue;

            isminetype mine = IsMine(pcoin->tx->vout[i]);

            if (mine == ISMINE_NO) {
                continue;
            }

            bool solvable = IsSolvable(*this, pcoin->tx->vout[i].scriptPubKey);
            bool spendable = ((mine & ISMINE_SPENDABLE) != ISMINE_NO) || (((mine & ISMINE_WATCH_ONLY) != ISMINE_NO) && (coinControl && coinControl->fAllowWatchOnly && solvable));

            vCoins.push_back(COutput(pcoin, i, nDepth, spendable, solvable, safeTx, (coinControl && coinControl->fAllowWatchOnly)));

            // Checks the sum amount of all UTXO's.
            if (nMinimumSumAmount != MAX_MONEY) {
                nTotal += pcoin->tx->vout[i].nValue;

                if (nTotal >= nMinimumSumAmount) {
                    return;
                }
            }

            // Checks the maximum number of UTXO's.
            if (nMaximumCount > 0 && vCoins.size() >= nMaximumCount) {
                return;
            }
        }
    }
}

void CWallet::AvailableCoinsForStaking(interfaces::Chain::Lock& locked_chain, std::vector<COutput>& vCoins) const
{
    AssertLockHeld(cs_main);
    AssertLockHeld(cs_wallet);

    vCoins.clear();

    for (std::map<uint256, CWalletTx>::const_iterator it = mapWallet.begin(); it != mapWallet.end(); ++it)
    {
        const uint256& wtxid = it->first;
        const CWalletTx* pcoin = &(*it).second;
        int nDepth = pcoin->GetDepthInMainChain(locked_chain);

        if (nDepth < 1)
            continue;

        if (nDepth < COINBASE_MATURITY)
            continue;

        if (pcoin->GetBlocksToMaturity(locked_chain) > 0)
            continue;

        for (unsigned int i = 0; i < pcoin->tx->vout.size(); i++) {
            isminetype mine = IsMine(pcoin->tx->vout[i]);
            bool solvable = IsSolvable(*this, pcoin->tx->vout[i].scriptPubKey);
            bool spendable = ((mine & ISMINE_SPENDABLE) != ISMINE_NO) || (((mine & ISMINE_WATCH_ONLY) != ISMINE_NO) && solvable);
            if (!(IsSpent(locked_chain, wtxid, i)) && mine != ISMINE_NO &&
                !IsLockedCoin((*it).first, i) && (pcoin->tx->vout[i].nValue > 0) &&
                !pcoin->tx->vout[i].scriptPubKey.HasOpCall() && !pcoin->tx->vout[i].scriptPubKey.HasOpCreate())
                    vCoins.push_back(COutput(pcoin, i, nDepth, spendable, solvable, pcoin->IsTrusted(locked_chain)));
        }
    }
}

bool CWallet::HaveAvailableCoinsForStaking() const
{
    auto locked_chain = chain().lock();
    LOCK(cs_wallet);

    std::vector<COutput> vCoins;
    AvailableCoinsForStaking(*locked_chain, vCoins);
    return vCoins.size() > 0;
}

std::map<CTxDestination, std::vector<COutput>> CWallet::ListCoins(interfaces::Chain::Lock& locked_chain) const
{
    AssertLockHeld(cs_main);
    AssertLockHeld(cs_wallet);

    std::map<CTxDestination, std::vector<COutput>> result;
    std::vector<COutput> availableCoins;

    AvailableCoins(locked_chain, availableCoins);

    for (const COutput& coin : availableCoins) {
        CTxDestination address;
        if (coin.fSpendable &&
            ExtractDestination(FindNonChangeParentOutput(*coin.tx->tx, coin.i).scriptPubKey, address)) {
            result[address].emplace_back(std::move(coin));
        }
    }

    std::vector<COutPoint> lockedCoins;
    ListLockedCoins(lockedCoins);
    for (const COutPoint& output : lockedCoins) {
        auto it = mapWallet.find(output.hash);
        if (it != mapWallet.end()) {
            int depth = it->second.GetDepthInMainChain(locked_chain);
            if (depth >= 0 && output.n < it->second.tx->vout.size() &&
                IsMine(it->second.tx->vout[output.n]) == ISMINE_SPENDABLE) {
                CTxDestination address;
                if (ExtractDestination(FindNonChangeParentOutput(*it->second.tx, output.n).scriptPubKey, address)) {
                    result[address].emplace_back(
                        &it->second, output.n, depth, true /* spendable */, true /* solvable */, false /* safe */);
                }
            }
        }
    }

    return result;
}

const CTxOut& CWallet::FindNonChangeParentOutput(const CTransaction& tx, int output) const
{
    const CTransaction* ptx = &tx;
    int n = output;
    while (IsChange(ptx->vout[n]) && ptx->vin.size() > 0) {
        const COutPoint& prevout = ptx->vin[0].prevout;
        auto it = mapWallet.find(prevout.hash);
        if (it == mapWallet.end() || it->second.tx->vout.size() <= prevout.n ||
            !IsMine(it->second.tx->vout[prevout.n])) {
            break;
        }
        ptx = it->second.tx.get();
        n = prevout.n;
    }
    return ptx->vout[n];
}

// ppcoin: total coins staked (non-spendable until maturity)
CAmount CWallet::GetStake() const
{
    CAmount nTotal = 0;
    auto locked_chain = chain().lock();
    LOCK(cs_wallet);
    for (std::map<uint256, CWalletTx>::const_iterator it = mapWallet.begin(); it != mapWallet.end(); ++it)
    {
        const CWalletTx* pcoin = &(*it).second;
        if (pcoin->IsImmatureCoinStake(*locked_chain) && pcoin->GetDepthInMainChain(*locked_chain) > 0)
            nTotal += CWallet::GetCredit(*(pcoin->tx), ISMINE_SPENDABLE);
    }
    return nTotal;
}

CAmount CWallet::GetWatchOnlyStake() const
{
    CAmount nTotal = 0;
    auto locked_chain = chain().lock();
    LOCK(cs_wallet);
    for (std::map<uint256, CWalletTx>::const_iterator it = mapWallet.begin(); it != mapWallet.end(); ++it)
    {
        const CWalletTx* pcoin = &(*it).second;
        if (pcoin->IsImmatureCoinStake(*locked_chain) && pcoin->GetDepthInMainChain(*locked_chain) > 0)
            nTotal += CWallet::GetCredit(*(pcoin->tx), ISMINE_WATCH_ONLY);
    }
    return nTotal;
}

bool CWallet::SelectCoinsMinConf(const CAmount& nTargetValue, const CoinEligibilityFilter& eligibility_filter, std::vector<OutputGroup> groups,
                                 std::set<CInputCoin>& setCoinsRet, CAmount& nValueRet, const CoinSelectionParams& coin_selection_params, bool& bnb_used) const
{
    setCoinsRet.clear();
    nValueRet = 0;

    std::vector<OutputGroup> utxo_pool;
    if (coin_selection_params.use_bnb) {
        // Get long term estimate
        FeeCalculation feeCalc;
        CCoinControl temp;
        temp.m_confirm_target = 1008;
        CFeeRate long_term_feerate = GetMinimumFeeRate(*this, temp, ::mempool, ::feeEstimator, &feeCalc);

        // Calculate cost of change
        CAmount cost_of_change = GetDiscardRate(*this, ::feeEstimator).GetFee(coin_selection_params.change_spend_size) + coin_selection_params.effective_fee.GetFee(coin_selection_params.change_output_size);

        // Filter by the min conf specs and add to utxo_pool and calculate effective value
        for (OutputGroup& group : groups) {
            if (!group.EligibleForSpending(eligibility_filter)) continue;

            group.fee = 0;
            group.long_term_fee = 0;
            group.effective_value = 0;
            for (auto it = group.m_outputs.begin(); it != group.m_outputs.end(); ) {
                const CInputCoin& coin = *it;
                CAmount effective_value = coin.txout.nValue - (coin.m_input_bytes < 0 ? 0 : coin_selection_params.effective_fee.GetFee(coin.m_input_bytes));
                // Only include outputs that are positive effective value (i.e. not dust)
                if (effective_value > 0) {
                    group.fee += coin.m_input_bytes < 0 ? 0 : coin_selection_params.effective_fee.GetFee(coin.m_input_bytes);
                    group.long_term_fee += coin.m_input_bytes < 0 ? 0 : long_term_feerate.GetFee(coin.m_input_bytes);
                    group.effective_value += effective_value;
                    ++it;
                } else {
                    it = group.Discard(coin);
                }
            }
            if (group.effective_value > 0) utxo_pool.push_back(group);
        }
        // Calculate the fees for things that aren't inputs
        CAmount not_input_fees = coin_selection_params.effective_fee.GetFee(coin_selection_params.tx_noinputs_size);
        bnb_used = true;
        return SelectCoinsBnB(utxo_pool, nTargetValue, cost_of_change, setCoinsRet, nValueRet, not_input_fees);
    } else {
        // Filter by the min conf specs and add to utxo_pool
        for (const OutputGroup& group : groups) {
            if (!group.EligibleForSpending(eligibility_filter)) continue;
            utxo_pool.push_back(group);
        }
        bnb_used = false;
        return KnapsackSolver(nTargetValue, utxo_pool, setCoinsRet, nValueRet);
    }
}

bool CWallet::SelectCoins(const std::vector<COutput>& vAvailableCoins, const CAmount& nTargetValue, std::set<CInputCoin>& setCoinsRet, CAmount& nValueRet, const CCoinControl& coin_control, CoinSelectionParams& coin_selection_params, bool& bnb_used) const
{
    std::vector<COutput> vCoins(vAvailableCoins);

    // coin control -> return all selected outputs (we want all selected to go into the transaction for sure)
    if (coin_control.HasSelected() && !coin_control.fAllowOtherInputs)
    {
        // We didn't use BnB here, so set it to false.
        bnb_used = false;

        for (const COutput& out : vCoins)
        {
            if (!out.fSpendable)
                 continue;
            nValueRet += out.tx->tx->vout[out.i].nValue;
            setCoinsRet.insert(out.GetInputCoin());
        }
        return (nValueRet >= nTargetValue);
    }

    // calculate value from preset inputs and store them
    std::set<CInputCoin> setPresetCoins;
    CAmount nValueFromPresetInputs = 0;

    std::vector<COutPoint> vPresetInputs;
    coin_control.ListSelected(vPresetInputs);
    for (const COutPoint& outpoint : vPresetInputs)
    {
        // For now, don't use BnB if preset inputs are selected. TODO: Enable this later
        bnb_used = false;
        coin_selection_params.use_bnb = false;

        std::map<uint256, CWalletTx>::const_iterator it = mapWallet.find(outpoint.hash);
        if (it != mapWallet.end())
        {
            const CWalletTx* pcoin = &it->second;
            // Clearly invalid input, fail
            if (pcoin->tx->vout.size() <= outpoint.n)
                return false;
            // Just to calculate the marginal byte size
            nValueFromPresetInputs += pcoin->tx->vout[outpoint.n].nValue;
            setPresetCoins.insert(CInputCoin(pcoin->tx, outpoint.n));
        } else
            return false; // TODO: Allow non-wallet inputs
    }

    // remove preset inputs from vCoins
    for (std::vector<COutput>::iterator it = vCoins.begin(); it != vCoins.end() && coin_control.HasSelected();)
    {
        if (setPresetCoins.count(it->GetInputCoin()))
            it = vCoins.erase(it);
        else
            ++it;
    }

    // form groups from remaining coins; note that preset coins will not
    // automatically have their associated (same address) coins included
    if (coin_control.m_avoid_partial_spends && vCoins.size() > OUTPUT_GROUP_MAX_ENTRIES) {
        // Cases where we have 11+ outputs all pointing to the same destination may result in
        // privacy leaks as they will potentially be deterministically sorted. We solve that by
        // explicitly shuffling the outputs before processing
        Shuffle(vCoins.begin(), vCoins.end(), FastRandomContext());
    }
    std::vector<OutputGroup> groups = GroupOutputs(vCoins, !coin_control.m_avoid_partial_spends);

    size_t max_ancestors = (size_t)std::max<int64_t>(1, gArgs.GetArg("-limitancestorcount", DEFAULT_ANCESTOR_LIMIT));
    size_t max_descendants = (size_t)std::max<int64_t>(1, gArgs.GetArg("-limitdescendantcount", DEFAULT_DESCENDANT_LIMIT));
    bool fRejectLongChains = gArgs.GetBoolArg("-walletrejectlongchains", DEFAULT_WALLET_REJECT_LONG_CHAINS);

    bool res = nTargetValue <= nValueFromPresetInputs ||
        SelectCoinsMinConf(nTargetValue - nValueFromPresetInputs, CoinEligibilityFilter(1, 6, 0), groups, setCoinsRet, nValueRet, coin_selection_params, bnb_used) ||
        SelectCoinsMinConf(nTargetValue - nValueFromPresetInputs, CoinEligibilityFilter(1, 1, 0), groups, setCoinsRet, nValueRet, coin_selection_params, bnb_used) ||
        (m_spend_zero_conf_change && SelectCoinsMinConf(nTargetValue - nValueFromPresetInputs, CoinEligibilityFilter(0, 1, 2), groups, setCoinsRet, nValueRet, coin_selection_params, bnb_used)) ||
        (m_spend_zero_conf_change && SelectCoinsMinConf(nTargetValue - nValueFromPresetInputs, CoinEligibilityFilter(0, 1, std::min((size_t)4, max_ancestors/3), std::min((size_t)4, max_descendants/3)), groups, setCoinsRet, nValueRet, coin_selection_params, bnb_used)) ||
        (m_spend_zero_conf_change && SelectCoinsMinConf(nTargetValue - nValueFromPresetInputs, CoinEligibilityFilter(0, 1, max_ancestors/2, max_descendants/2), groups, setCoinsRet, nValueRet, coin_selection_params, bnb_used)) ||
        (m_spend_zero_conf_change && SelectCoinsMinConf(nTargetValue - nValueFromPresetInputs, CoinEligibilityFilter(0, 1, max_ancestors-1, max_descendants-1), groups, setCoinsRet, nValueRet, coin_selection_params, bnb_used)) ||
        (m_spend_zero_conf_change && !fRejectLongChains && SelectCoinsMinConf(nTargetValue - nValueFromPresetInputs, CoinEligibilityFilter(0, 1, std::numeric_limits<uint64_t>::max()), groups, setCoinsRet, nValueRet, coin_selection_params, bnb_used));

    // because SelectCoinsMinConf clears the setCoinsRet, we now add the possible inputs to the coinset
    util::insert(setCoinsRet, setPresetCoins);

    // add preset inputs to the total value selected
    nValueRet += nValueFromPresetInputs;

    return res;
}

bool CWallet::SelectCoinsForStaking(interfaces::Chain::Lock& locked_chain, CAmount& nTargetValue, std::set<std::pair<const CWalletTx*,unsigned int> >& setCoinsRet, CAmount& nValueRet) const
{
    std::vector<COutput> vCoins;
    AvailableCoinsForStaking(locked_chain, vCoins);

    setCoinsRet.clear();
    nValueRet = 0;

    for(COutput output : vCoins)
    {
        const CWalletTx *pcoin = output.tx;
        int i = output.i;

        // Stop if we've chosen enough inputs
        if (nValueRet >= nTargetValue)
            break;

        int64_t n = pcoin->tx->vout[i].nValue;

        std::pair<int64_t,std::pair<const CWalletTx*,unsigned int> > coin = std::make_pair(n,std::make_pair(pcoin, i));

        if (n >= nTargetValue)
        {
            // If input value is greater or equal to target then simply insert
            // it into the current subset and exit
            setCoinsRet.insert(coin.second);
            nValueRet += coin.first;
            break;
        }
        else if (n < nTargetValue + CENT)
        {
            setCoinsRet.insert(coin.second);
            nValueRet += coin.first;
        }
    }

    return true;
}

bool CWallet::SignTransaction(CMutableTransaction &tx)
{
    AssertLockHeld(cs_wallet); // mapWallet

    // sign the new tx
    int nIn = 0;
    for (auto& input : tx.vin) {
        std::map<uint256, CWalletTx>::const_iterator mi = mapWallet.find(input.prevout.hash);
        if(mi == mapWallet.end() || input.prevout.n >= mi->second.tx->vout.size()) {
            return false;
        }
        const CScript& scriptPubKey = mi->second.tx->vout[input.prevout.n].scriptPubKey;
        const CAmount& amount = mi->second.tx->vout[input.prevout.n].nValue;
        SignatureData sigdata;
        if (!ProduceSignature(*this, MutableTransactionSignatureCreator(&tx, nIn, amount, SIGHASH_ALL), scriptPubKey, sigdata)) {
            return false;
        }
        UpdateInput(input, sigdata);
        nIn++;
    }
    return true;
}

bool CWallet::FundTransaction(CMutableTransaction& tx, CAmount& nFeeRet, int& nChangePosInOut, std::string& strFailReason, bool lockUnspents, const std::set<int>& setSubtractFeeFromOutputs, CCoinControl coinControl)
{
    std::vector<CRecipient> vecSend;

    // Turn the txout set into a CRecipient vector.
    for (size_t idx = 0; idx < tx.vout.size(); idx++) {
        const CTxOut& txOut = tx.vout[idx];
        CRecipient recipient = {txOut.scriptPubKey, txOut.nValue, setSubtractFeeFromOutputs.count(idx) == 1};
        vecSend.push_back(recipient);
    }

    coinControl.fAllowOtherInputs = true;

    for (const CTxIn& txin : tx.vin) {
        coinControl.Select(txin.prevout);
    }

    // Acquire the locks to prevent races to the new locked unspents between the
    // CreateTransaction call and LockCoin calls (when lockUnspents is true).
    auto locked_chain = chain().lock();
    LOCK(cs_wallet);

    CReserveKey reservekey(this);
    CTransactionRef tx_new;
    if (!CreateTransaction(*locked_chain, vecSend, tx_new, reservekey, nFeeRet, nChangePosInOut, strFailReason, coinControl, false)) {
        return false;
    }

    if (nChangePosInOut != -1) {
        tx.vout.insert(tx.vout.begin() + nChangePosInOut, tx_new->vout[nChangePosInOut]);
        // We don't have the normal Create/Commit cycle, and don't want to risk
        // reusing change, so just remove the key from the keypool here.
        reservekey.KeepKey();
    }

    // Copy output sizes from new transaction; they may have had the fee
    // subtracted from them.
    for (unsigned int idx = 0; idx < tx.vout.size(); idx++) {
        tx.vout[idx].nValue = tx_new->vout[idx].nValue;
    }

    // Add new txins while keeping original txin scriptSig/order.
    for (const CTxIn& txin : tx_new->vin) {
        if (!coinControl.IsSelected(txin.prevout)) {
            tx.vin.push_back(txin);

            if (lockUnspents) {
                LockCoin(txin.prevout);
            }
        }
    }

    return true;
}

static bool IsCurrentForAntiFeeSniping(interfaces::Chain::Lock& locked_chain)
{
    if (IsInitialBlockDownload()) {
        return false;
    }
    constexpr int64_t MAX_ANTI_FEE_SNIPING_TIP_AGE = 8 * 60 * 60; // in seconds
    if (chainActive.Tip()->GetBlockTime() < (GetTime() - MAX_ANTI_FEE_SNIPING_TIP_AGE)) {
        return false;
    }
    return true;
}

/**
 * Return a height-based locktime for new transactions (uses the height of the
 * current chain tip unless we are not synced with the current chain
 */
static uint32_t GetLocktimeForNewTransaction(interfaces::Chain::Lock& locked_chain)
{
    uint32_t const height = locked_chain.getHeight().get_value_or(-1);
    uint32_t locktime;
    // Discourage fee sniping.
    //
    // For a large miner the value of the transactions in the best block and
    // the mempool can exceed the cost of deliberately attempting to mine two
    // blocks to orphan the current best block. By setting nLockTime such that
    // only the next block can include the transaction, we discourage this
    // practice as the height restricted and limited blocksize gives miners
    // considering fee sniping fewer options for pulling off this attack.
    //
    // A simple way to think about this is from the wallet's point of view we
    // always want the blockchain to move forward. By setting nLockTime this
    // way we're basically making the statement that we only want this
    // transaction to appear in the next block; we don't want to potentially
    // encourage reorgs by allowing transactions to appear at lower heights
    // than the next block in forks of the best chain.
    //
    // Of course, the subsidy is high enough, and transaction volume low
    // enough, that fee sniping isn't a problem yet, but by implementing a fix
    // now we ensure code won't be written that makes assumptions about
    // nLockTime that preclude a fix later.
    if (IsCurrentForAntiFeeSniping(locked_chain)) {
        locktime = height;

        // Secondly occasionally randomly pick a nLockTime even further back, so
        // that transactions that are delayed after signing for whatever reason,
        // e.g. high-latency mix networks and some CoinJoin implementations, have
        // better privacy.
        if (GetRandInt(10) == 0)
            locktime = std::max(0, (int)locktime - GetRandInt(100));
    } else {
        // If our chain is lagging behind, we can't discourage fee sniping nor help
        // the privacy of high-latency transactions. To avoid leaking a potentially
        // unique "nLockTime fingerprint", set nLockTime to a constant.
        locktime = 0;
    }
    assert(locktime <= height);
    assert(locktime < LOCKTIME_THRESHOLD);
    return locktime;
}

OutputType CWallet::TransactionChangeType(OutputType change_type, const std::vector<CRecipient>& vecSend)
{
    // If -changetype is specified, always use that change type.
    if (change_type != OutputType::CHANGE_AUTO) {
        return change_type;
    }

    // if m_default_address_type is legacy, use legacy address as change (even
    // if some of the outputs are P2WPKH or P2WSH).
    if (m_default_address_type == OutputType::LEGACY) {
        return OutputType::LEGACY;
    }

    // if any destination is P2WPKH or P2WSH, use P2WPKH for the change
    // output.
    for (const auto& recipient : vecSend) {
        // Check if any destination contains a witness program:
        int witnessversion = 0;
        std::vector<unsigned char> witnessprogram;
        if (recipient.scriptPubKey.IsWitnessProgram(witnessversion, witnessprogram)) {
            return OutputType::BECH32;
        }
    }

    // else use m_default_address_type for change
    return m_default_address_type;
}

<<<<<<< HEAD
bool CWallet::CreateTransaction(const std::vector<CRecipient>& vecSend, CTransactionRef& tx, CReserveKey& reservekey, CAmount& nFeeRet,
                         int& nChangePosInOut, std::string& strFailReason, const CCoinControl& coin_control, bool sign, CAmount nGasFee, bool hasSender, const CTxDestination& signSenderAddress)
=======
bool CWallet::CreateTransaction(interfaces::Chain::Lock& locked_chain, const std::vector<CRecipient>& vecSend, CTransactionRef& tx, CReserveKey& reservekey, CAmount& nFeeRet,
                         int& nChangePosInOut, std::string& strFailReason, const CCoinControl& coin_control, bool sign, CAmount nGasFee, bool hasSender)
>>>>>>> eb77ce52
{
    CAmount nValue = 0;
    int nChangePosRequest = nChangePosInOut;
    unsigned int nSubtractFeeFromAmount = 0;
    COutPoint senderInput;
    if(hasSender && coin_control.HasSelected()){
    	std::vector<COutPoint> vSenderInputs;
    	coin_control.ListSelected(vSenderInputs);
    	senderInput=vSenderInputs[0];
    }
    for (const auto& recipient : vecSend)
    {
        if (nValue < 0 || recipient.nAmount < 0)
        {
            strFailReason = _("Transaction amounts must not be negative");
            return false;
        }
        nValue += recipient.nAmount;

        if (recipient.fSubtractFeeFromAmount)
            nSubtractFeeFromAmount++;
    }
    if (vecSend.empty())
    {
        strFailReason = _("Transaction must have at least one recipient");
        return false;
    }

    CMutableTransaction txNew;

    txNew.nLockTime = GetLocktimeForNewTransaction(locked_chain);

    FeeCalculation feeCalc;
    CAmount nFeeNeeded;
    int nBytes;
    {
        std::set<CInputCoin> setCoins;
        std::vector<CInputCoin> vCoins;
        auto locked_chain = chain().lock();
        LOCK(cs_wallet);
        {
            std::vector<COutput> vAvailableCoins;
            AvailableCoins(*locked_chain, vAvailableCoins, true, &coin_control);
            CoinSelectionParams coin_selection_params; // Parameters for coin selection, init with dummy

            // Create change script that will be used if we need change
            // TODO: pass in scriptChange instead of reservekey so
            // change transaction isn't always pay-to-bitcoin-address
            CScript scriptChange;

            // coin control: send change to custom address
            if (!boost::get<CNoDestination>(&coin_control.destChange)) {
                scriptChange = GetScriptForDestination(coin_control.destChange);
            } else { // no coin control: send change to newly generated address
                // Note: We use a new key here to keep it from being obvious which side is the change.
                //  The drawback is that by not reusing a previous key, the change may be lost if a
                //  backup is restored, if the backup doesn't have the new private key for the change.
                //  If we reused the old key, it would be possible to add code to look for and
                //  rediscover unknown transactions that were written with keys of ours to recover
                //  post-backup change.

                // Reserve a new key pair from key pool
                if (!CanGetAddresses(true)) {
                    strFailReason = _("Can't generate a change-address key. No keys in the internal keypool and can't generate any keys.");
                    return false;
                }
                CPubKey vchPubKey;
                bool ret;
                ret = reservekey.GetReservedKey(vchPubKey, true);
                if (!ret)
                {
                    strFailReason = _("Keypool ran out, please call keypoolrefill first");
                    return false;
                }

                const OutputType change_type = TransactionChangeType(coin_control.m_change_type ? *coin_control.m_change_type : m_default_change_type, vecSend);

                LearnRelatedScripts(vchPubKey, change_type);
                scriptChange = GetScriptForDestination(GetDestinationForKey(vchPubKey, change_type));
            }
            CTxOut change_prototype_txout(0, scriptChange);
            coin_selection_params.change_output_size = GetSerializeSize(change_prototype_txout);

            CFeeRate discard_rate = GetDiscardRate(*this, ::feeEstimator);

            // Get the fee rate to use effective values in coin selection
            CFeeRate nFeeRateNeeded = GetMinimumFeeRate(*this, coin_control, ::mempool, ::feeEstimator, &feeCalc);

            nFeeRet = 0;
            bool pick_new_inputs = true;
            CAmount nValueIn = 0;

            // BnB selector is the only selector used when this is true.
            // That should only happen on the first pass through the loop.
            coin_selection_params.use_bnb = nSubtractFeeFromAmount == 0; // If we are doing subtract fee from recipient, then don't use BnB
            // Start with no fee and loop until there is enough fee
            while (true)
            {
                nChangePosInOut = nChangePosRequest;
                txNew.vin.clear();
                txNew.vout.clear();
                bool fFirst = true;

                CAmount nValueToSelect = nValue;
                if (nSubtractFeeFromAmount == 0)
                    nValueToSelect += nFeeRet;

                // vouts to the payees
                coin_selection_params.tx_noinputs_size = 11; // Static vsize overhead + outputs vsize. 4 nVersion, 4 nLocktime, 1 input count, 1 output count, 1 witness overhead (dummy, flag, stack size)
                for (const auto& recipient : vecSend)
                {
                    CTxOut txout(recipient.nAmount, recipient.scriptPubKey);

                    if (recipient.fSubtractFeeFromAmount)
                    {
                        assert(nSubtractFeeFromAmount != 0);
                        txout.nValue -= nFeeRet / nSubtractFeeFromAmount; // Subtract fee equally from each selected recipient

                        if (fFirst) // first receiver pays the remainder not divisible by output count
                        {
                            fFirst = false;
                            txout.nValue -= nFeeRet % nSubtractFeeFromAmount;
                        }
                    }
                    // Include the fee cost for outputs. Note this is only used for BnB right now
                    coin_selection_params.tx_noinputs_size += ::GetSerializeSize(txout, PROTOCOL_VERSION);

                    if (IsDust(txout, ::dustRelayFee))
                    {
                        if (recipient.fSubtractFeeFromAmount && nFeeRet > 0)
                        {
                            if (txout.nValue < 0)
                                strFailReason = _("The transaction amount is too small to pay the fee");
                            else
                                strFailReason = _("The transaction amount is too small to send after the fee has been deducted");
                        }
                        else
                            strFailReason = _("Transaction amount too small");
                        return false;
                    }
                    txNew.vout.push_back(txout);
                }

                // Choose coins to use
                bool bnb_used;
                if (pick_new_inputs) {
                    nValueIn = 0;
                    setCoins.clear();
                    int change_spend_size = CalculateMaximumSignedInputSize(change_prototype_txout, this);
                    // If the wallet doesn't know how to sign change output, assume p2sh-p2wpkh
                    // as lower-bound to allow BnB to do it's thing
                    if (change_spend_size == -1) {
                        coin_selection_params.change_spend_size = DUMMY_NESTED_P2WPKH_INPUT_SIZE;
                    } else {
                        coin_selection_params.change_spend_size = (size_t)change_spend_size;
                    }
                    coin_selection_params.effective_fee = nFeeRateNeeded;
                    if (!SelectCoins(vAvailableCoins, nValueToSelect, setCoins, nValueIn, coin_control, coin_selection_params, bnb_used))
                    {
                        // If BnB was used, it was the first pass. No longer the first pass and continue loop with knapsack.
                        if (bnb_used) {
                            coin_selection_params.use_bnb = false;
                            continue;
                        }
                        else {
                            strFailReason = _("Insufficient funds");
                            return false;
                        }
                    }
                } else {
                    bnb_used = false;
                }

                const CAmount nChange = nValueIn - nValueToSelect;
                if (nChange > 0)
                {
                    // send change to existing address
                    if (!m_use_change_address &&
                            boost::get<CNoDestination>(&coin_control.destChange) &&
                            setCoins.size() > 0)
                    {
                        // setCoins will be added as inputs to the new transaction
                        // Set the first input script as change script for the new transaction
                        auto pcoin = setCoins.begin();
                        scriptChange = pcoin->txout.scriptPubKey;

                        change_prototype_txout = CTxOut(0, scriptChange);
                        coin_selection_params.change_output_size = GetSerializeSize(change_prototype_txout);
                    }
                    // Fill a vout to ourself
                    CTxOut newTxOut(nChange, scriptChange);

                    // Never create dust outputs; if we would, just
                    // add the dust to the fee.
                    // The nChange when BnB is used is always going to go to fees.
                    if (IsDust(newTxOut, discard_rate) || bnb_used)
                    {
                        nChangePosInOut = -1;
                        nFeeRet += nChange;
                    }
                    else
                    {
                        if (nChangePosInOut == -1)
                        {
                            // Insert change txn at random position:
                            nChangePosInOut = GetRandInt(txNew.vout.size()+1);
                        }
                        else if ((unsigned int)nChangePosInOut > txNew.vout.size())
                        {
                            strFailReason = _("Change index out of range");
                            return false;
                        }

                        std::vector<CTxOut>::iterator position = txNew.vout.begin()+nChangePosInOut;
                        txNew.vout.insert(position, newTxOut);
                    }
                } else {
                    nChangePosInOut = -1;
                }

                // Move sender input to position 0
                vCoins.clear();
                std::copy(setCoins.begin(), setCoins.end(), std::back_inserter(vCoins));
                if(hasSender && coin_control.HasSelected()){
                    for (std::vector<CInputCoin>::size_type i = 0 ; i != vCoins.size(); i++){
                        if(vCoins[i].outpoint==senderInput){
                            if(i==0)break;
                            iter_swap(vCoins.begin(),vCoins.begin()+i);
                            break;
                        }
                    }
                }

                // Dummy fill vin for maximum size estimation
                //
                for (const auto& coin : vCoins) {
                    txNew.vin.push_back(CTxIn(coin.outpoint,CScript()));
                }

                nBytes = CalculateMaximumSignedTxSize(CTransaction(txNew), this, coin_control.fAllowWatchOnly);
                if (nBytes < 0) {
                    strFailReason = _("Signing transaction failed");
                    return false;
                }

                nFeeNeeded = GetMinimumFee(*this, nBytes, coin_control, ::mempool, ::feeEstimator, &feeCalc)+nGasFee;
                if (feeCalc.reason == FeeReason::FALLBACK && !m_allow_fallback_fee) {
                    // eventually allow a fallback fee
                    strFailReason = _("Fee estimation failed. Fallbackfee is disabled. Wait a few blocks or enable -fallbackfee.");
                    return false;
                }

                // If we made it here and we aren't even able to meet the relay fee on the next pass, give up
                // because we must be at the maximum allowed fee.
                if (nFeeNeeded < ::minRelayTxFee.GetFee(nBytes))
                {
                    strFailReason = _("Transaction too large for fee policy");
                    return false;
                }

                if (nFeeRet >= nFeeNeeded) {
                    // Reduce fee to only the needed amount if possible. This
                    // prevents potential overpayment in fees if the coins
                    // selected to meet nFeeNeeded result in a transaction that
                    // requires less fee than the prior iteration.

                    // If we have no change and a big enough excess fee, then
                    // try to construct transaction again only without picking
                    // new inputs. We now know we only need the smaller fee
                    // (because of reduced tx size) and so we should add a
                    // change output. Only try this once.
                    if (nChangePosInOut == -1 && nSubtractFeeFromAmount == 0 && pick_new_inputs) {
                        unsigned int tx_size_with_change = nBytes + coin_selection_params.change_output_size + 2; // Add 2 as a buffer in case increasing # of outputs changes compact size
                        CAmount fee_needed_with_change = GetMinimumFee(*this, tx_size_with_change, coin_control, ::mempool, ::feeEstimator, nullptr)+nGasFee;
                        CAmount minimum_value_for_change = GetDustThreshold(change_prototype_txout, discard_rate);
                        if (nFeeRet >= fee_needed_with_change + minimum_value_for_change) {
                            pick_new_inputs = false;
                            nFeeRet = fee_needed_with_change;
                            continue;
                        }
                    }

                    // If we have change output already, just increase it
                    if (nFeeRet > nFeeNeeded && nChangePosInOut != -1 && nSubtractFeeFromAmount == 0) {
                        CAmount extraFeePaid = nFeeRet - nFeeNeeded;
                        std::vector<CTxOut>::iterator change_position = txNew.vout.begin()+nChangePosInOut;
                        change_position->nValue += extraFeePaid;
                        nFeeRet -= extraFeePaid;
                    }
                    break; // Done, enough fee included.
                }
                else if (!pick_new_inputs) {
                    // This shouldn't happen, we should have had enough excess
                    // fee to pay for the new output and still meet nFeeNeeded
                    // Or we should have just subtracted fee from recipients and
                    // nFeeNeeded should not have changed
                    strFailReason = _("Transaction fee and change calculation failed");
                    return false;
                }

                // Try to reduce change to include necessary fee
                if (nChangePosInOut != -1 && nSubtractFeeFromAmount == 0) {
                    CAmount additionalFeeNeeded = nFeeNeeded - nFeeRet;
                    std::vector<CTxOut>::iterator change_position = txNew.vout.begin()+nChangePosInOut;
                    // Only reduce change if remaining amount is still a large enough output.
                    if (change_position->nValue >= MIN_FINAL_CHANGE + additionalFeeNeeded) {
                        change_position->nValue -= additionalFeeNeeded;
                        nFeeRet += additionalFeeNeeded;
                        break; // Done, able to increase fee from change
                    }
                }

                // If subtracting fee from recipients, we now know what fee we
                // need to subtract, we have no reason to reselect inputs
                if (nSubtractFeeFromAmount > 0) {
                    pick_new_inputs = false;
                }

                // Include more fee and try again.
                nFeeRet = nFeeNeeded;
                coin_selection_params.use_bnb = false;
                continue;
            }
        }

        if (nChangePosInOut == -1) reservekey.ReturnKey(); // Return any reserved key if we don't have change

        // Shuffle selected coins and fill in final vin
        txNew.vin.clear();
        std::vector<CInputCoin> selected_coins(vCoins.begin(), vCoins.end());
        int shuffleOffset = 0;
        if(hasSender && coin_control.HasSelected() && selected_coins.size() > 0 && selected_coins[0].outpoint==senderInput){
            shuffleOffset = 1;
        }
        std::shuffle(selected_coins.begin() + shuffleOffset, selected_coins.end(), FastRandomContext());
        // Note how the sequence number is set to non-maxint so that
        // the nLockTime set above actually works.
        //
        // BIP125 defines opt-in RBF as any nSequence < maxint-1, so
        // we use the highest possible value in that range (maxint-2)
        // to avoid conflicting with other possible uses of nSequence,
        // and in the spirit of "smallest possible change from prior
        // behavior."
        const uint32_t nSequence = coin_control.m_signal_bip125_rbf.get_value_or(m_signal_rbf) ? MAX_BIP125_RBF_SEQUENCE : (CTxIn::SEQUENCE_FINAL - 1);
        for (const auto& coin : selected_coins) {
            txNew.vin.push_back(CTxIn(coin.outpoint, CScript(), nSequence));
        }

        if (sign)
        {
            // Signing transaction outputs
            int nOut = 0;
            for (const auto& output : txNew.vout)
            {
                if(output.scriptPubKey.HasOpSender())
                {
                    const CScript& scriptPubKey = GetScriptForDestination(signSenderAddress);
                    SignatureData sigdata;

                    if (!ProduceSignature(*this, MutableTransactionSignatureOutputCreator(&txNew, nOut, output.nValue, SIGHASH_ALL), scriptPubKey, sigdata))
                    {
                        strFailReason = _("Signing transaction output failed");
                        return false;
                    }
                    else
                    {
                        if(!UpdateOutput(txNew.vout.at(nOut), sigdata))
                        {
                            strFailReason = _("Update transaction output failed");
                            return false;
                        }
                    }
                }
                nOut++;
            }

            // Signing transaction inputs
            int nIn = 0;
            for (const auto& coin : selected_coins)
            {
                const CScript& scriptPubKey = coin.txout.scriptPubKey;
                SignatureData sigdata;

                if (!ProduceSignature(*this, MutableTransactionSignatureCreator(&txNew, nIn, coin.txout.nValue, SIGHASH_ALL), scriptPubKey, sigdata))
                {
                    strFailReason = _("Signing transaction failed");
                    return false;
                } else {
                    UpdateInput(txNew.vin.at(nIn), sigdata);
                }

                nIn++;
            }
        }

        // Return the constructed transaction data.
        tx = MakeTransactionRef(std::move(txNew));

        // Limit size
        if (GetTransactionWeight(*tx) > MAX_STANDARD_TX_WEIGHT)
        {
            strFailReason = _("Transaction too large");
            return false;
        }
    }

    if (gArgs.GetBoolArg("-walletrejectlongchains", DEFAULT_WALLET_REJECT_LONG_CHAINS)) {
        // Lastly, ensure this tx will pass the mempool's chain limits
        LockPoints lp;
        CTxMemPoolEntry entry(tx, 0, 0, 0, false, 0, lp);
        CTxMemPool::setEntries setAncestors;
        size_t nLimitAncestors = gArgs.GetArg("-limitancestorcount", DEFAULT_ANCESTOR_LIMIT);
        size_t nLimitAncestorSize = gArgs.GetArg("-limitancestorsize", DEFAULT_ANCESTOR_SIZE_LIMIT)*1000;
        size_t nLimitDescendants = gArgs.GetArg("-limitdescendantcount", DEFAULT_DESCENDANT_LIMIT);
        size_t nLimitDescendantSize = gArgs.GetArg("-limitdescendantsize", DEFAULT_DESCENDANT_SIZE_LIMIT)*1000;
        std::string errString;
        LOCK(::mempool.cs);
        if (!::mempool.CalculateMemPoolAncestors(entry, setAncestors, nLimitAncestors, nLimitAncestorSize, nLimitDescendants, nLimitDescendantSize, errString)) {
            strFailReason = _("Transaction has too long of a mempool chain");
            return false;
        }
    }

    WalletLogPrintf("Fee Calculation: Fee:%d Bytes:%u Needed:%d Tgt:%d (requested %d) Reason:\"%s\" Decay %.5f: Estimation: (%g - %g) %.2f%% %.1f/(%.1f %d mem %.1f out) Fail: (%g - %g) %.2f%% %.1f/(%.1f %d mem %.1f out)\n",
              nFeeRet, nBytes, nFeeNeeded, feeCalc.returnedTarget, feeCalc.desiredTarget, StringForFeeReason(feeCalc.reason), feeCalc.est.decay,
              feeCalc.est.pass.start, feeCalc.est.pass.end,
              100 * feeCalc.est.pass.withinTarget / (feeCalc.est.pass.totalConfirmed + feeCalc.est.pass.inMempool + feeCalc.est.pass.leftMempool),
              feeCalc.est.pass.withinTarget, feeCalc.est.pass.totalConfirmed, feeCalc.est.pass.inMempool, feeCalc.est.pass.leftMempool,
              feeCalc.est.fail.start, feeCalc.est.fail.end,
              100 * feeCalc.est.fail.withinTarget / (feeCalc.est.fail.totalConfirmed + feeCalc.est.fail.inMempool + feeCalc.est.fail.leftMempool),
              feeCalc.est.fail.withinTarget, feeCalc.est.fail.totalConfirmed, feeCalc.est.fail.inMempool, feeCalc.est.fail.leftMempool);
    return true;
}

uint64_t CWallet::GetStakeWeight(interfaces::Chain::Lock& locked_chain) const
{
    // Choose coins to use
    CAmount nBalance = GetBalance();

    if (nBalance <= m_reserve_balance)
        return 0;

    std::vector<const CWalletTx*> vwtxPrev;

    std::set<std::pair<const CWalletTx*,unsigned int> > setCoins;
    CAmount nValueIn = 0;

    CAmount nTargetValue = nBalance - m_reserve_balance;
    if (!SelectCoinsForStaking(locked_chain, nTargetValue, setCoins, nValueIn))
        return 0;

    if (setCoins.empty())
        return 0;

    uint64_t nWeight = 0;

    for(std::pair<const CWalletTx*,unsigned int> pcoin : setCoins)
    {
        if (pcoin.first->GetDepthInMainChain(locked_chain) >= COINBASE_MATURITY)
            nWeight += pcoin.first->tx->vout[pcoin.second].nValue;
    }

    return nWeight;
}

bool CWallet::CreateCoinStake(interfaces::Chain::Lock& locked_chain, const CKeyStore& keystore, unsigned int nBits, const CAmount& nTotalFees, uint32_t nTimeBlock, CMutableTransaction& tx, CKey& key)
{
    CBlockIndex* pindexPrev = chainActive.Tip();
    arith_uint256 bnTargetPerCoinDay;
    bnTargetPerCoinDay.SetCompact(nBits);

    struct CMutableTransaction txNew(tx);
    txNew.vin.clear();
    txNew.vout.clear();

    // Mark coin stake transaction
    CScript scriptEmpty;
    scriptEmpty.clear();
    txNew.vout.push_back(CTxOut(0, scriptEmpty));

    // Choose coins to use
    CAmount nBalance = GetBalance();

    if (nBalance <= m_reserve_balance)
        return false;

    std::vector<const CWalletTx*> vwtxPrev;

    std::set<std::pair<const CWalletTx*,unsigned int> > setCoins;
    CAmount nValueIn = 0;

    // Select coins with suitable depth
    CAmount nTargetValue = nBalance - m_reserve_balance;
    if (!SelectCoinsForStaking(locked_chain, nTargetValue, setCoins, nValueIn))
        return false;

    if (setCoins.empty())
        return false;

    if(stakeCache.size() > setCoins.size() + 100){
        //Determining if the cache is still valid is harder than just clearing it when it gets too big, so instead just clear it
        //when it has more than 100 entries more than the actual setCoins.
        stakeCache.clear();
    }
    if(gArgs.GetBoolArg("-stakecache", DEFAULT_STAKE_CACHE)) {

        for(const std::pair<const CWalletTx*,unsigned int> &pcoin : setCoins)
        {
            boost::this_thread::interruption_point();
            COutPoint prevoutStake = COutPoint(pcoin.first->GetHash(), pcoin.second);
            CacheKernel(stakeCache, prevoutStake, pindexPrev, *pcoinsTip); //this will do a 2 disk loads per op
        }
    }
    int64_t nCredit = 0;
    CScript scriptPubKeyKernel;
    for(const std::pair<const CWalletTx*,unsigned int> &pcoin : setCoins)
    {
        bool fKernelFound = false;
        boost::this_thread::interruption_point();
        // Search backward in time from the given txNew timestamp
        // Search nSearchInterval seconds back up to nMaxStakeSearchInterval
        COutPoint prevoutStake = COutPoint(pcoin.first->GetHash(), pcoin.second);
        if (CheckKernel(pindexPrev, nBits, nTimeBlock, prevoutStake, *pcoinsTip, stakeCache))
        {
            // Found a kernel
            LogPrint(BCLog::COINSTAKE, "CreateCoinStake : kernel found\n");
            std::vector<valtype> vSolutions;
            CScript scriptPubKeyOut;
            scriptPubKeyKernel = pcoin.first->tx->vout[pcoin.second].scriptPubKey;
            txnouttype whichType = Solver(scriptPubKeyKernel, vSolutions);
            if (whichType == TX_NONSTANDARD)
            {
                LogPrint(BCLog::COINSTAKE, "CreateCoinStake : failed to parse kernel\n");
                break;
            }
            LogPrint(BCLog::COINSTAKE, "CreateCoinStake : parsed kernel type=%d\n", whichType);
            if (whichType != TX_PUBKEY && whichType != TX_PUBKEYHASH)
            {
                LogPrint(BCLog::COINSTAKE, "CreateCoinStake : no support for kernel type=%d\n", whichType);
                break;  // only support pay to public key and pay to address
            }
            if (whichType == TX_PUBKEYHASH) // pay to address type
            {
                // convert to pay to public key type
                uint160 hash160(vSolutions[0]);
                CKeyID pubKeyHash(hash160);
                if (!keystore.GetKey(pubKeyHash, key))
                {
                    LogPrint(BCLog::COINSTAKE, "CreateCoinStake : failed to get key for kernel type=%d\n", whichType);
                    break;  // unable to find corresponding public key
                }
                scriptPubKeyOut << key.GetPubKey().getvch() << OP_CHECKSIG;
            }
            if (whichType == TX_PUBKEY)
            {
                valtype& vchPubKey = vSolutions[0];
                CPubKey pubKey(vchPubKey);
                uint160 hash160(Hash160(vchPubKey));
                CKeyID pubKeyHash(hash160);
                if (!keystore.GetKey(pubKeyHash, key))
                {
                    LogPrint(BCLog::COINSTAKE, "CreateCoinStake : failed to get key for kernel type=%d\n", whichType);
                    break;  // unable to find corresponding public key
                }

                if (key.GetPubKey() != pubKey)
                {
                    LogPrint(BCLog::COINSTAKE, "CreateCoinStake : invalid key for kernel type=%d\n", whichType);
                    break; // keys mismatch
                }

                scriptPubKeyOut = scriptPubKeyKernel;
            }

            txNew.vin.push_back(CTxIn(pcoin.first->GetHash(), pcoin.second));
            nCredit += pcoin.first->tx->vout[pcoin.second].nValue;
            vwtxPrev.push_back(pcoin.first);
            txNew.vout.push_back(CTxOut(0, scriptPubKeyOut));

            LogPrint(BCLog::COINSTAKE, "CreateCoinStake : added kernel type=%d\n", whichType);
            fKernelFound = true;
            break;
        }

        if (fKernelFound)
            break; // if kernel is found stop searching
    }

    if (nCredit == 0 || nCredit > nBalance - m_reserve_balance)
        return false;

    for(const std::pair<const CWalletTx*,unsigned int> &pcoin : setCoins)
    {
        // Attempt to add more inputs
        // Only add coins of the same key/address as kernel
        if (txNew.vout.size() == 2 && ((pcoin.first->tx->vout[pcoin.second].scriptPubKey == scriptPubKeyKernel || pcoin.first->tx->vout[pcoin.second].scriptPubKey == txNew.vout[1].scriptPubKey))
                && pcoin.first->GetHash() != txNew.vin[0].prevout.hash)
        {
            // Stop adding more inputs if already too many inputs
            if (txNew.vin.size() >= GetStakeMaxCombineInputs())
                break;
            // Stop adding inputs if reached reserve limit
            if (nCredit + pcoin.first->tx->vout[pcoin.second].nValue > nBalance - m_reserve_balance)
                break;
            // Do not add additional significant input
            if (pcoin.first->tx->vout[pcoin.second].nValue >= GetStakeCombineThreshold())
                continue;

            txNew.vin.push_back(CTxIn(pcoin.first->GetHash(), pcoin.second));
            nCredit += pcoin.first->tx->vout[pcoin.second].nValue;
            vwtxPrev.push_back(pcoin.first);
        }
    }

    const Consensus::Params& consensusParams = Params().GetConsensus();
    int64_t nRewardPiece = 0;
    // Calculate reward
    {
        int64_t nReward = nTotalFees + GetBlockSubsidy(pindexPrev->nHeight + 1, consensusParams);
        if (nReward < 0)
            return false;

        if(pindexPrev->nHeight < consensusParams.nFirstMPoSBlock)
        {
            // Keep whole reward
            nCredit += nReward;
        }
        else
        {
            // Split the reward when mpos is used
            nRewardPiece = nReward / consensusParams.nMPoSRewardRecipients;
            nCredit += nRewardPiece + nReward % consensusParams.nMPoSRewardRecipients;
        }
   }

    if (nCredit >= GetStakeSplitThreshold())
    {
        for(unsigned int i = 0; i < GetStakeSplitOutputs() - 1; i++)
            txNew.vout.push_back(CTxOut(0, txNew.vout[1].scriptPubKey)); //split stake
    }

    // Set output amount
    if (txNew.vout.size() == GetStakeSplitOutputs() + 1)
    {
        CAmount nValue = (nCredit / GetStakeSplitOutputs() / CENT) * CENT;
        for(unsigned int i = 1; i < GetStakeSplitOutputs(); i++)
            txNew.vout[i].nValue = nValue;
        txNew.vout[GetStakeSplitOutputs()].nValue = nCredit - nValue * (GetStakeSplitOutputs() - 1);
    }
    else
        txNew.vout[1].nValue = nCredit;

    if(pindexPrev->nHeight >= consensusParams.nFirstMPoSBlock)
    {
        if(!CreateMPoSOutputs(txNew, nRewardPiece, pindexPrev->nHeight, consensusParams))
            return error("CreateCoinStake : failed to create MPoS reward outputs");
    }

    // Append the Refunds To Sender to the transaction outputs
    for(unsigned int i = 2; i < tx.vout.size(); i++)
    {
        txNew.vout.push_back(tx.vout[i]);
    }

    // Sign the input coins
    int nIn = 0;
    for(const CWalletTx* pcoin : vwtxPrev)
    {
        if (!SignSignature(*this, *pcoin->tx, txNew, nIn++, SIGHASH_ALL))
            return error("CreateCoinStake : failed to sign coinstake");
    }

    // Successfully generated coinstake
    tx = txNew;
    return true;
}

/**
 * Call after CreateTransaction unless you want to abort
 */
bool CWallet::CommitTransaction(CTransactionRef tx, mapValue_t mapValue, std::vector<std::pair<std::string, std::string>> orderForm, CReserveKey& reservekey, CConnman* connman, CValidationState& state)
{
    {
        auto locked_chain = chain().lock();
        LOCK(cs_wallet);

        CWalletTx wtxNew(this, std::move(tx));
        wtxNew.mapValue = std::move(mapValue);
        wtxNew.vOrderForm = std::move(orderForm);
        wtxNew.fTimeReceivedIsTxTime = true;
        wtxNew.fFromMe = true;

        WalletLogPrintf("CommitTransaction:\n%s", wtxNew.tx->ToString()); /* Continued */
        {
            // Take key pair from key pool so it won't be used again
            reservekey.KeepKey();

            // Add tx to wallet, because if it has change it's also ours,
            // otherwise just for transaction history.
            AddToWallet(wtxNew);

            // Notify that old coins are spent
            for (const CTxIn& txin : wtxNew.tx->vin)
            {
                CWalletTx &coin = mapWallet.at(txin.prevout.hash);
                coin.BindWallet(this);
                NotifyTransactionChanged(this, coin.GetHash(), CT_UPDATED);
            }
        }

        // Get the inserted-CWalletTx from mapWallet so that the
        // fInMempool flag is cached properly
        CWalletTx& wtx = mapWallet.at(wtxNew.GetHash());

        if (fBroadcastTransactions)
        {
            // Broadcast
            if (!wtx.AcceptToMemoryPool(*locked_chain, maxTxFee, state)) {
                WalletLogPrintf("CommitTransaction(): Transaction cannot be broadcast immediately, %s\n", FormatStateMessage(state));
                // TODO: if we expect the failure to be long term or permanent, instead delete wtx from the wallet and return failure.
            } else {
                wtx.RelayWalletTransaction(*locked_chain, connman);
            }
        }
    }
    return true;
}

DBErrors CWallet::LoadWallet(bool& fFirstRunRet)
{
    auto locked_chain = chain().lock();
    LOCK(cs_wallet);

    fFirstRunRet = false;
    DBErrors nLoadWalletRet = WalletBatch(*database,"cr+").LoadWallet(this);
    if (nLoadWalletRet == DBErrors::NEED_REWRITE)
    {
        if (database->Rewrite("\x04pool"))
        {
            setInternalKeyPool.clear();
            setExternalKeyPool.clear();
            m_pool_key_to_index.clear();
            // Note: can't top-up keypool here, because wallet is locked.
            // User will be prompted to unlock wallet the next operation
            // that requires a new key.
        }
    }

    {
        LOCK(cs_KeyStore);
        // This wallet is in its first run if all of these are empty
        fFirstRunRet = mapKeys.empty() && mapCryptedKeys.empty() && mapWatchKeys.empty() && setWatchOnly.empty() && mapScripts.empty()
            && !IsWalletFlagSet(WALLET_FLAG_DISABLE_PRIVATE_KEYS) && !IsWalletFlagSet(WALLET_FLAG_BLANK_WALLET);
    }

    if (nLoadWalletRet != DBErrors::LOAD_OK)
        return nLoadWalletRet;

    return DBErrors::LOAD_OK;
}

DBErrors CWallet::ZapSelectTx(std::vector<uint256>& vHashIn, std::vector<uint256>& vHashOut)
{
    AssertLockHeld(cs_wallet); // mapWallet
    DBErrors nZapSelectTxRet = WalletBatch(*database,"cr+").ZapSelectTx(vHashIn, vHashOut);
    for (uint256 hash : vHashOut) {
        const auto& it = mapWallet.find(hash);
        wtxOrdered.erase(it->second.m_it_wtxOrdered);
        mapWallet.erase(it);
    }

    if (nZapSelectTxRet == DBErrors::NEED_REWRITE)
    {
        if (database->Rewrite("\x04pool"))
        {
            setInternalKeyPool.clear();
            setExternalKeyPool.clear();
            m_pool_key_to_index.clear();
            // Note: can't top-up keypool here, because wallet is locked.
            // User will be prompted to unlock wallet the next operation
            // that requires a new key.
        }
    }

    if (nZapSelectTxRet != DBErrors::LOAD_OK)
        return nZapSelectTxRet;

    MarkDirty();

    return DBErrors::LOAD_OK;

}

DBErrors CWallet::ZapWalletTx(std::vector<CWalletTx>& vWtx)
{
    DBErrors nZapWalletTxRet = WalletBatch(*database,"cr+").ZapWalletTx(vWtx);
    if (nZapWalletTxRet == DBErrors::NEED_REWRITE)
    {
        if (database->Rewrite("\x04pool"))
        {
            LOCK(cs_wallet);
            setInternalKeyPool.clear();
            setExternalKeyPool.clear();
            m_pool_key_to_index.clear();
            // Note: can't top-up keypool here, because wallet is locked.
            // User will be prompted to unlock wallet the next operation
            // that requires a new key.
        }
    }

    if (nZapWalletTxRet != DBErrors::LOAD_OK)
        return nZapWalletTxRet;

    return DBErrors::LOAD_OK;
}


bool CWallet::SetAddressBook(const CTxDestination& address, const std::string& strName, const std::string& strPurpose)
{
    bool fUpdated = false;
    {
        LOCK(cs_wallet);
        std::map<CTxDestination, CAddressBookData>::iterator mi = mapAddressBook.find(address);
        fUpdated = mi != mapAddressBook.end();
        mapAddressBook[address].name = strName;
        if (!strPurpose.empty()) /* update purpose only if requested */
            mapAddressBook[address].purpose = strPurpose;
    }
    NotifyAddressBookChanged(this, address, strName, ::IsMine(*this, address) != ISMINE_NO,
                             strPurpose, (fUpdated ? CT_UPDATED : CT_NEW) );
    if (!strPurpose.empty() && !WalletBatch(*database).WritePurpose(EncodeDestination(address), strPurpose))
        return false;
    return WalletBatch(*database).WriteName(EncodeDestination(address), strName);
}

bool CWallet::DelAddressBook(const CTxDestination& address)
{
    {
        LOCK(cs_wallet);

        // Delete destdata tuples associated with address
        std::string strAddress = EncodeDestination(address);
        for (const std::pair<const std::string, std::string> &item : mapAddressBook[address].destdata)
        {
            WalletBatch(*database).EraseDestData(strAddress, item.first);
        }
        mapAddressBook.erase(address);
    }

    NotifyAddressBookChanged(this, address, "", ::IsMine(*this, address) != ISMINE_NO, "", CT_DELETED);

    WalletBatch(*database).ErasePurpose(EncodeDestination(address));
    return WalletBatch(*database).EraseName(EncodeDestination(address));
}

const std::string& CWallet::GetLabelName(const CScript& scriptPubKey) const
{
    CTxDestination address;
    if (ExtractDestination(scriptPubKey, address) && !scriptPubKey.IsUnspendable()) {
        auto mi = mapAddressBook.find(address);
        if (mi != mapAddressBook.end()) {
            return mi->second.name;
        }
    }
    // A scriptPubKey that doesn't have an entry in the address book is
    // associated with the default label ("").
    const static std::string DEFAULT_LABEL_NAME;
    return DEFAULT_LABEL_NAME;
}

/**
 * Mark old keypool keys as used,
 * and generate all new keys
 */
bool CWallet::NewKeyPool()
{
    if (IsWalletFlagSet(WALLET_FLAG_DISABLE_PRIVATE_KEYS)) {
        return false;
    }
    {
        LOCK(cs_wallet);
        WalletBatch batch(*database);

        for (const int64_t nIndex : setInternalKeyPool) {
            batch.ErasePool(nIndex);
        }
        setInternalKeyPool.clear();

        for (const int64_t nIndex : setExternalKeyPool) {
            batch.ErasePool(nIndex);
        }
        setExternalKeyPool.clear();

        for (const int64_t nIndex : set_pre_split_keypool) {
            batch.ErasePool(nIndex);
        }
        set_pre_split_keypool.clear();

        m_pool_key_to_index.clear();

        if (!TopUpKeyPool()) {
            return false;
        }
        WalletLogPrintf("CWallet::NewKeyPool rewrote keypool\n");
    }
    return true;
}

size_t CWallet::KeypoolCountExternalKeys()
{
    AssertLockHeld(cs_wallet); // setExternalKeyPool
    return setExternalKeyPool.size() + set_pre_split_keypool.size();
}

void CWallet::LoadKeyPool(int64_t nIndex, const CKeyPool &keypool)
{
    AssertLockHeld(cs_wallet);
    if (keypool.m_pre_split) {
        set_pre_split_keypool.insert(nIndex);
    } else if (keypool.fInternal) {
        setInternalKeyPool.insert(nIndex);
    } else {
        setExternalKeyPool.insert(nIndex);
    }
    m_max_keypool_index = std::max(m_max_keypool_index, nIndex);
    m_pool_key_to_index[keypool.vchPubKey.GetID()] = nIndex;

    // If no metadata exists yet, create a default with the pool key's
    // creation time. Note that this may be overwritten by actually
    // stored metadata for that key later, which is fine.
    CKeyID keyid = keypool.vchPubKey.GetID();
    if (mapKeyMetadata.count(keyid) == 0)
        mapKeyMetadata[keyid] = CKeyMetadata(keypool.nTime);
}

bool CWallet::TopUpKeyPool(unsigned int kpSize)
{
    if (!CanGenerateKeys()) {
        return false;
    }
    {
        LOCK(cs_wallet);

        if (IsLocked())
            return false;

        // Top up key pool
        unsigned int nTargetSize;
        if (kpSize > 0)
            nTargetSize = kpSize;
        else
            nTargetSize = std::max(gArgs.GetArg("-keypool", DEFAULT_KEYPOOL_SIZE), (int64_t) 0);

        // count amount of available keys (internal, external)
        // make sure the keypool of external and internal keys fits the user selected target (-keypool)
        int64_t missingExternal = std::max(std::max((int64_t) nTargetSize, (int64_t) 1) - (int64_t)setExternalKeyPool.size(), (int64_t) 0);
        int64_t missingInternal = std::max(std::max((int64_t) nTargetSize, (int64_t) 1) - (int64_t)setInternalKeyPool.size(), (int64_t) 0);

        if (!IsHDEnabled() || !CanSupportFeature(FEATURE_HD_SPLIT))
        {
            // don't create extra internal keys
            missingInternal = 0;
        }
        bool internal = false;
        WalletBatch batch(*database);
        for (int64_t i = missingInternal + missingExternal; i--;)
        {
            if (i < missingInternal) {
                internal = true;
            }

            CPubKey pubkey(GenerateNewKey(batch, internal));
            AddKeypoolPubkeyWithDB(pubkey, internal, batch);
        }
        if (missingInternal + missingExternal > 0) {
            WalletLogPrintf("keypool added %d keys (%d internal), size=%u (%u internal)\n", missingInternal + missingExternal, missingInternal, setInternalKeyPool.size() + setExternalKeyPool.size() + set_pre_split_keypool.size(), setInternalKeyPool.size());
        }
    }
    NotifyCanGetAddressesChanged();
    return true;
}

void CWallet::AddKeypoolPubkey(const CPubKey& pubkey, const bool internal)
{
    WalletBatch batch(*database);
    AddKeypoolPubkeyWithDB(pubkey, internal, batch);
    NotifyCanGetAddressesChanged();
}

void CWallet::AddKeypoolPubkeyWithDB(const CPubKey& pubkey, const bool internal, WalletBatch& batch)
{
    LOCK(cs_wallet);
    assert(m_max_keypool_index < std::numeric_limits<int64_t>::max()); // How in the hell did you use so many keys?
    int64_t index = ++m_max_keypool_index;
    if (!batch.WritePool(index, CKeyPool(pubkey, internal))) {
        throw std::runtime_error(std::string(__func__) + ": writing imported pubkey failed");
    }
    if (internal) {
        setInternalKeyPool.insert(index);
    } else {
        setExternalKeyPool.insert(index);
    }
    m_pool_key_to_index[pubkey.GetID()] = index;
}

bool CWallet::ReserveKeyFromKeyPool(int64_t& nIndex, CKeyPool& keypool, bool fRequestedInternal)
{
    nIndex = -1;
    keypool.vchPubKey = CPubKey();
    {
        LOCK(cs_wallet);

        if (!IsLocked())
            TopUpKeyPool();

        bool fReturningInternal = fRequestedInternal;
        fReturningInternal &= (IsHDEnabled() && CanSupportFeature(FEATURE_HD_SPLIT)) || IsWalletFlagSet(WALLET_FLAG_DISABLE_PRIVATE_KEYS);
        bool use_split_keypool = set_pre_split_keypool.empty();
        std::set<int64_t>& setKeyPool = use_split_keypool ? (fReturningInternal ? setInternalKeyPool : setExternalKeyPool) : set_pre_split_keypool;

        // Get the oldest key
        if (setKeyPool.empty()) {
            return false;
        }

        WalletBatch batch(*database);

        auto it = setKeyPool.begin();
        nIndex = *it;
        setKeyPool.erase(it);
        if (!batch.ReadPool(nIndex, keypool)) {
            throw std::runtime_error(std::string(__func__) + ": read failed");
        }
        CPubKey pk;
        if (!GetPubKey(keypool.vchPubKey.GetID(), pk)) {
            throw std::runtime_error(std::string(__func__) + ": unknown key in key pool");
        }
        // If the key was pre-split keypool, we don't care about what type it is
        if (use_split_keypool && keypool.fInternal != fReturningInternal) {
            throw std::runtime_error(std::string(__func__) + ": keypool entry misclassified");
        }
        if (!keypool.vchPubKey.IsValid()) {
            throw std::runtime_error(std::string(__func__) + ": keypool entry invalid");
        }

        m_pool_key_to_index.erase(keypool.vchPubKey.GetID());
        WalletLogPrintf("keypool reserve %d\n", nIndex);
    }
    NotifyCanGetAddressesChanged();
    return true;
}

void CWallet::KeepKey(int64_t nIndex)
{
    // Remove from key pool
    WalletBatch batch(*database);
    batch.ErasePool(nIndex);
    WalletLogPrintf("keypool keep %d\n", nIndex);
}

void CWallet::ReturnKey(int64_t nIndex, bool fInternal, const CPubKey& pubkey)
{
    // Return to key pool
    {
        LOCK(cs_wallet);
        if (fInternal) {
            setInternalKeyPool.insert(nIndex);
        } else if (!set_pre_split_keypool.empty()) {
            set_pre_split_keypool.insert(nIndex);
        } else {
            setExternalKeyPool.insert(nIndex);
        }
        m_pool_key_to_index[pubkey.GetID()] = nIndex;
        NotifyCanGetAddressesChanged();
    }
    WalletLogPrintf("keypool return %d\n", nIndex);
}

bool CWallet::GetKeyFromPool(CPubKey& result, bool internal)
{
    if (!CanGetAddresses(internal)) {
        return false;
    }

    CKeyPool keypool;
    {
        LOCK(cs_wallet);
        int64_t nIndex;
        if (!ReserveKeyFromKeyPool(nIndex, keypool, internal) && !IsWalletFlagSet(WALLET_FLAG_DISABLE_PRIVATE_KEYS)) {
            if (IsLocked()) return false;
            WalletBatch batch(*database);
            result = GenerateNewKey(batch, internal);
            return true;
        }
        KeepKey(nIndex);
        result = keypool.vchPubKey;
    }
    return true;
}

static int64_t GetOldestKeyTimeInPool(const std::set<int64_t>& setKeyPool, WalletBatch& batch) {
    if (setKeyPool.empty()) {
        return GetTime();
    }

    CKeyPool keypool;
    int64_t nIndex = *(setKeyPool.begin());
    if (!batch.ReadPool(nIndex, keypool)) {
        throw std::runtime_error(std::string(__func__) + ": read oldest key in keypool failed");
    }
    assert(keypool.vchPubKey.IsValid());
    return keypool.nTime;
}

int64_t CWallet::GetOldestKeyPoolTime()
{
    LOCK(cs_wallet);

    WalletBatch batch(*database);

    // load oldest key from keypool, get time and return
    int64_t oldestKey = GetOldestKeyTimeInPool(setExternalKeyPool, batch);
    if (IsHDEnabled() && CanSupportFeature(FEATURE_HD_SPLIT)) {
        oldestKey = std::max(GetOldestKeyTimeInPool(setInternalKeyPool, batch), oldestKey);
        if (!set_pre_split_keypool.empty()) {
            oldestKey = std::max(GetOldestKeyTimeInPool(set_pre_split_keypool, batch), oldestKey);
        }
    }

    return oldestKey;
}

std::map<CTxDestination, CAmount> CWallet::GetAddressBalances(interfaces::Chain::Lock& locked_chain)
{
    std::map<CTxDestination, CAmount> balances;

    {
        LOCK(cs_wallet);
        for (const auto& walletEntry : mapWallet)
        {
            const CWalletTx *pcoin = &walletEntry.second;

            if (!pcoin->IsTrusted(locked_chain))
                continue;

            if (pcoin->IsImmature(locked_chain))
                continue;

            int nDepth = pcoin->GetDepthInMainChain(locked_chain);
            if (nDepth < (pcoin->IsFromMe(ISMINE_ALL) ? 0 : 1))
                continue;

            for (unsigned int i = 0; i < pcoin->tx->vout.size(); i++)
            {
                CTxDestination addr;
                if (!IsMine(pcoin->tx->vout[i]))
                    continue;
                if(!ExtractDestination(pcoin->tx->vout[i].scriptPubKey, addr))
                    continue;

                CAmount n = IsSpent(locked_chain, walletEntry.first, i) ? 0 : pcoin->tx->vout[i].nValue;

                if (!balances.count(addr))
                    balances[addr] = 0;
                balances[addr] += n;
            }
        }
    }

    return balances;
}

std::set< std::set<CTxDestination> > CWallet::GetAddressGroupings()
{
    AssertLockHeld(cs_wallet); // mapWallet
    std::set< std::set<CTxDestination> > groupings;
    std::set<CTxDestination> grouping;

    for (const auto& walletEntry : mapWallet)
    {
        const CWalletTx *pcoin = &walletEntry.second;

        if (pcoin->tx->vin.size() > 0)
        {
            bool any_mine = false;
            // group all input addresses with each other
            for (const CTxIn& txin : pcoin->tx->vin)
            {
                CTxDestination address;
                if(!IsMine(txin)) /* If this input isn't mine, ignore it */
                    continue;
                if(!ExtractDestination(mapWallet.at(txin.prevout.hash).tx->vout[txin.prevout.n].scriptPubKey, address))
                    continue;
                grouping.insert(address);
                any_mine = true;
            }

            // group change with input addresses
            if (any_mine)
            {
               for (const CTxOut& txout : pcoin->tx->vout)
                   if (IsChange(txout))
                   {
                       CTxDestination txoutAddr;
                       if(!ExtractDestination(txout.scriptPubKey, txoutAddr))
                           continue;
                       grouping.insert(txoutAddr);
                   }
            }
            if (grouping.size() > 0)
            {
                groupings.insert(grouping);
                grouping.clear();
            }
        }

        // group lone addrs by themselves
        for (const auto& txout : pcoin->tx->vout)
            if (IsMine(txout))
            {
                CTxDestination address;
                if(!ExtractDestination(txout.scriptPubKey, address))
                    continue;
                grouping.insert(address);
                groupings.insert(grouping);
                grouping.clear();
            }
    }

    std::set< std::set<CTxDestination>* > uniqueGroupings; // a set of pointers to groups of addresses
    std::map< CTxDestination, std::set<CTxDestination>* > setmap;  // map addresses to the unique group containing it
    for (std::set<CTxDestination> _grouping : groupings)
    {
        // make a set of all the groups hit by this new group
        std::set< std::set<CTxDestination>* > hits;
        std::map< CTxDestination, std::set<CTxDestination>* >::iterator it;
        for (const CTxDestination& address : _grouping)
            if ((it = setmap.find(address)) != setmap.end())
                hits.insert((*it).second);

        // merge all hit groups into a new single group and delete old groups
        std::set<CTxDestination>* merged = new std::set<CTxDestination>(_grouping);
        for (std::set<CTxDestination>* hit : hits)
        {
            merged->insert(hit->begin(), hit->end());
            uniqueGroupings.erase(hit);
            delete hit;
        }
        uniqueGroupings.insert(merged);

        // update setmap
        for (const CTxDestination& element : *merged)
            setmap[element] = merged;
    }

    std::set< std::set<CTxDestination> > ret;
    for (const std::set<CTxDestination>* uniqueGrouping : uniqueGroupings)
    {
        ret.insert(*uniqueGrouping);
        delete uniqueGrouping;
    }

    return ret;
}

std::set<CTxDestination> CWallet::GetLabelAddresses(const std::string& label) const
{
    LOCK(cs_wallet);
    std::set<CTxDestination> result;
    for (const std::pair<const CTxDestination, CAddressBookData>& item : mapAddressBook)
    {
        const CTxDestination& address = item.first;
        const std::string& strName = item.second.name;
        if (strName == label)
            result.insert(address);
    }
    return result;
}

// disable transaction (only for coinstake)
void CWallet::DisableTransaction(interfaces::Chain::Lock& locked_chain, const CTransaction &tx)
{
    if (!tx.IsCoinStake() || !IsFromMe(tx))
        return; // only disconnecting coinstake requires marking input unspent

    uint256 hash = tx.GetHash();
    if(AbandonTransaction(locked_chain, hash))
    {
        LOCK(cs_wallet);
        RemoveFromSpends(hash);
        std::set<CWalletTx*> setCoins;
        for(const CTxIn& txin : tx.vin)
        {
            CWalletTx &coin = mapWallet.at(txin.prevout.hash);
            coin.BindWallet(this);
            NotifyTransactionChanged(this, coin.GetHash(), CT_UPDATED);
        }
        CWalletTx& wtx = mapWallet.at(hash);
        wtx.BindWallet(this);
        NotifyTransactionChanged(this, hash, CT_DELETED);
    }
}

bool CReserveKey::GetReservedKey(CPubKey& pubkey, bool internal)
{
    if (!pwallet->CanGetAddresses(internal)) {
        return false;
    }

    if (nIndex == -1)
    {
        CKeyPool keypool;
        if (!pwallet->ReserveKeyFromKeyPool(nIndex, keypool, internal)) {
            return false;
        }
        vchPubKey = keypool.vchPubKey;
        fInternal = keypool.fInternal;
    }
    assert(vchPubKey.IsValid());
    pubkey = vchPubKey;
    return true;
}

void CReserveKey::KeepKey()
{
    if (nIndex != -1)
        pwallet->KeepKey(nIndex);
    nIndex = -1;
    vchPubKey = CPubKey();
}

void CReserveKey::ReturnKey()
{
    if (nIndex != -1) {
        pwallet->ReturnKey(nIndex, fInternal, vchPubKey);
    }
    nIndex = -1;
    vchPubKey = CPubKey();
}

void CWallet::MarkReserveKeysAsUsed(int64_t keypool_id)
{
    AssertLockHeld(cs_wallet);
    bool internal = setInternalKeyPool.count(keypool_id);
    if (!internal) assert(setExternalKeyPool.count(keypool_id) || set_pre_split_keypool.count(keypool_id));
    std::set<int64_t> *setKeyPool = internal ? &setInternalKeyPool : (set_pre_split_keypool.empty() ? &setExternalKeyPool : &set_pre_split_keypool);
    auto it = setKeyPool->begin();

    WalletBatch batch(*database);
    while (it != std::end(*setKeyPool)) {
        const int64_t& index = *(it);
        if (index > keypool_id) break; // set*KeyPool is ordered

        CKeyPool keypool;
        if (batch.ReadPool(index, keypool)) { //TODO: This should be unnecessary
            m_pool_key_to_index.erase(keypool.vchPubKey.GetID());
        }
        LearnAllRelatedScripts(keypool.vchPubKey);
        batch.ErasePool(index);
        WalletLogPrintf("keypool index %d removed\n", index);
        it = setKeyPool->erase(it);
    }
}

void CWallet::GetScriptForMining(std::shared_ptr<CReserveScript> &script)
{
    std::shared_ptr<CReserveKey> rKey = std::make_shared<CReserveKey>(this);
    CPubKey pubkey;
    if (!rKey->GetReservedKey(pubkey))
        return;

    script = rKey;
    script->reserveScript = CScript() << ToByteVector(pubkey) << OP_CHECKSIG;
}

void CWallet::LockCoin(const COutPoint& output)
{
    AssertLockHeld(cs_wallet); // setLockedCoins
    setLockedCoins.insert(output);
}

void CWallet::UnlockCoin(const COutPoint& output)
{
    AssertLockHeld(cs_wallet); // setLockedCoins
    setLockedCoins.erase(output);
}

void CWallet::UnlockAllCoins()
{
    AssertLockHeld(cs_wallet); // setLockedCoins
    setLockedCoins.clear();
}

bool CWallet::IsLockedCoin(uint256 hash, unsigned int n) const
{
    AssertLockHeld(cs_wallet); // setLockedCoins
    COutPoint outpt(hash, n);

    return (setLockedCoins.count(outpt) > 0);
}

void CWallet::ListLockedCoins(std::vector<COutPoint>& vOutpts) const
{
    AssertLockHeld(cs_wallet); // setLockedCoins
    for (std::set<COutPoint>::iterator it = setLockedCoins.begin();
         it != setLockedCoins.end(); it++) {
        COutPoint outpt = (*it);
        vOutpts.push_back(outpt);
    }
}

/** @} */ // end of Actions

void CWallet::GetKeyBirthTimes(interfaces::Chain::Lock& locked_chain, std::map<CTxDestination, int64_t> &mapKeyBirth) const {
    AssertLockHeld(cs_wallet); // mapKeyMetadata
    mapKeyBirth.clear();

    // get birth times for keys with metadata
    for (const auto& entry : mapKeyMetadata) {
        if (entry.second.nCreateTime) {
            mapKeyBirth[entry.first] = entry.second.nCreateTime;
        }
    }

    // map in which we'll infer heights of other keys
    const Optional<int> tip_height = locked_chain.getHeight();
    const int max_height = tip_height && *tip_height > 144 ? *tip_height - 144 : 0; // the tip can be reorganized; use a 144-block safety margin
    std::map<CKeyID, int> mapKeyFirstBlock;
    for (const CKeyID &keyid : GetKeys()) {
        if (mapKeyBirth.count(keyid) == 0)
            mapKeyFirstBlock[keyid] = max_height;
    }

    // if there are no such keys, we're done
    if (mapKeyFirstBlock.empty())
        return;

    // find first block that affects those keys, if there are any left
    for (const auto& entry : mapWallet) {
        // iterate over all wallet transactions...
        const CWalletTx &wtx = entry.second;
        if (Optional<int> height = locked_chain.getBlockHeight(wtx.hashBlock)) {
            // ... which are already in a block
            for (const CTxOut &txout : wtx.tx->vout) {
                // iterate over all their outputs
                for (const auto &keyid : GetAffectedKeys(txout.scriptPubKey, *this)) {
                    // ... and all their affected keys
                    std::map<CKeyID, int>::iterator rit = mapKeyFirstBlock.find(keyid);
                    if (rit != mapKeyFirstBlock.end() && *height < rit->second)
                        rit->second = *height;
                }
            }
        }
    }

    // Extract block timestamps for those keys
    for (const auto& entry : mapKeyFirstBlock)
        mapKeyBirth[entry.first] = locked_chain.getBlockTime(entry.second) - TIMESTAMP_WINDOW; // block times can be 2h off
}

/**
 * Compute smart timestamp for a transaction being added to the wallet.
 *
 * Logic:
 * - If sending a transaction, assign its timestamp to the current time.
 * - If receiving a transaction outside a block, assign its timestamp to the
 *   current time.
 * - If receiving a block with a future timestamp, assign all its (not already
 *   known) transactions' timestamps to the current time.
 * - If receiving a block with a past timestamp, before the most recent known
 *   transaction (that we care about), assign all its (not already known)
 *   transactions' timestamps to the same timestamp as that most-recent-known
 *   transaction.
 * - If receiving a block with a past timestamp, but after the most recent known
 *   transaction, assign all its (not already known) transactions' timestamps to
 *   the block time.
 *
 * For more information see CWalletTx::nTimeSmart,
 * https://bitcointalk.org/?topic=54527, or
 * https://github.com/bitcoin/bitcoin/pull/1393.
 */
unsigned int CWallet::ComputeTimeSmart(const CWalletTx& wtx) const
{
    unsigned int nTimeSmart = wtx.nTimeReceived;
    if (!wtx.hashUnset()) {
        int64_t blocktime;
        if (chain().findBlock(wtx.hashBlock, nullptr /* block */, &blocktime)) {
            int64_t latestNow = wtx.nTimeReceived;
            int64_t latestEntry = 0;

            // Tolerate times up to the last timestamp in the wallet not more than 5 minutes into the future
            int64_t latestTolerated = latestNow + 300;
            const TxItems& txOrdered = wtxOrdered;
            for (auto it = txOrdered.rbegin(); it != txOrdered.rend(); ++it) {
                CWalletTx* const pwtx = it->second;
                if (pwtx == &wtx) {
                    continue;
                }
                int64_t nSmartTime;
                nSmartTime = pwtx->nTimeSmart;
                if (!nSmartTime) {
                    nSmartTime = pwtx->nTimeReceived;
                }
                if (nSmartTime <= latestTolerated) {
                    latestEntry = nSmartTime;
                    if (nSmartTime > latestNow) {
                        latestNow = nSmartTime;
                    }
                    break;
                }
            }

            nTimeSmart = std::max(latestEntry, std::min(blocktime, latestNow));
        } else {
            WalletLogPrintf("%s: found %s in block %s not in index\n", __func__, wtx.GetHash().ToString(), wtx.hashBlock.ToString());
        }
    }
    return nTimeSmart;
}

bool CWallet::AddDestData(const CTxDestination &dest, const std::string &key, const std::string &value)
{
    if (boost::get<CNoDestination>(&dest))
        return false;

    mapAddressBook[dest].destdata.insert(std::make_pair(key, value));
    return WalletBatch(*database).WriteDestData(EncodeDestination(dest), key, value);
}

bool CWallet::EraseDestData(const CTxDestination &dest, const std::string &key)
{
    if (!mapAddressBook[dest].destdata.erase(key))
        return false;
    return WalletBatch(*database).EraseDestData(EncodeDestination(dest), key);
}

void CWallet::LoadDestData(const CTxDestination &dest, const std::string &key, const std::string &value)
{
    mapAddressBook[dest].destdata.insert(std::make_pair(key, value));
}

bool CWallet::GetDestData(const CTxDestination &dest, const std::string &key, std::string *value) const
{
    std::map<CTxDestination, CAddressBookData>::const_iterator i = mapAddressBook.find(dest);
    if(i != mapAddressBook.end())
    {
        CAddressBookData::StringMap::const_iterator j = i->second.destdata.find(key);
        if(j != i->second.destdata.end())
        {
            if(value)
                *value = j->second;
            return true;
        }
    }
    return false;
}

std::vector<std::string> CWallet::GetDestValues(const std::string& prefix) const
{
    std::vector<std::string> values;
    for (const auto& address : mapAddressBook) {
        for (const auto& data : address.second.destdata) {
            if (!data.first.compare(0, prefix.size(), prefix)) {
                values.emplace_back(data.second);
            }
        }
    }
    return values;
}

void CWallet::MarkPreSplitKeys()
{
    WalletBatch batch(*database);
    for (auto it = setExternalKeyPool.begin(); it != setExternalKeyPool.end();) {
        int64_t index = *it;
        CKeyPool keypool;
        if (!batch.ReadPool(index, keypool)) {
            throw std::runtime_error(std::string(__func__) + ": read keypool entry failed");
        }
        keypool.m_pre_split = true;
        if (!batch.WritePool(index, keypool)) {
            throw std::runtime_error(std::string(__func__) + ": writing modified keypool entry failed");
        }
        set_pre_split_keypool.insert(index);
        it = setExternalKeyPool.erase(it);
    }
}

bool CWallet::Verify(interfaces::Chain& chain, const WalletLocation& location, bool salvage_wallet, std::string& error_string, std::string& warning_string)
{
    // Do some checking on wallet path. It should be either a:
    //
    // 1. Path where a directory can be created.
    // 2. Path to an existing directory.
    // 3. Path to a symlink to a directory.
    // 4. For backwards compatibility, the name of a data file in -walletdir.
    LOCK(cs_wallets);
    const fs::path& wallet_path = location.GetPath();
    fs::file_type path_type = fs::symlink_status(wallet_path).type();
    if (!(path_type == fs::file_not_found || path_type == fs::directory_file ||
          (path_type == fs::symlink_file && fs::is_directory(wallet_path)) ||
          (path_type == fs::regular_file && fs::path(location.GetName()).filename() == location.GetName()))) {
        error_string = strprintf(
              "Invalid -wallet path '%s'. -wallet path should point to a directory where wallet.dat and "
              "database/log.?????????? files can be stored, a location where such a directory could be created, "
              "or (for backwards compatibility) the name of an existing data file in -walletdir (%s)",
              location.GetName(), GetWalletDir());
        return false;
    }

    // Make sure that the wallet path doesn't clash with an existing wallet path
    if (IsWalletLoaded(wallet_path)) {
        error_string = strprintf("Error loading wallet %s. Duplicate -wallet filename specified.", location.GetName());
        return false;
    }

    // Keep same database environment instance across Verify/Recover calls below.
    std::unique_ptr<WalletDatabase> database = WalletDatabase::Create(wallet_path);

    try {
        if (!WalletBatch::VerifyEnvironment(wallet_path, error_string)) {
            return false;
        }
    } catch (const fs::filesystem_error& e) {
        error_string = strprintf("Error loading wallet %s. %s", location.GetName(), fsbridge::get_filesystem_error_message(e));
        return false;
    }

    if (salvage_wallet) {
        // Recover readable keypairs:
        CWallet dummyWallet(chain, WalletLocation(), WalletDatabase::CreateDummy());
        std::string backup_filename;
        if (!WalletBatch::Recover(wallet_path, (void *)&dummyWallet, WalletBatch::RecoverKeysOnlyFilter, backup_filename)) {
            return false;
        }
    }

    return WalletBatch::VerifyDatabaseFile(wallet_path, warning_string, error_string);
}

std::shared_ptr<CWallet> CWallet::CreateWalletFromFile(interfaces::Chain& chain, const WalletLocation& location, uint64_t wallet_creation_flags)
{
    const std::string& walletFile = location.GetName();

    // needed to restore wallet transaction meta data after -zapwallettxes
    std::vector<CWalletTx> vWtx;

    if (gArgs.GetBoolArg("-zapwallettxes", false)) {
        uiInterface.InitMessage(_("Zapping all transactions from wallet..."));

        std::unique_ptr<CWallet> tempWallet = MakeUnique<CWallet>(chain, location, WalletDatabase::Create(location.GetPath()));
        DBErrors nZapWalletRet = tempWallet->ZapWalletTx(vWtx);
        if (nZapWalletRet != DBErrors::LOAD_OK) {
            InitError(strprintf(_("Error loading %s: Wallet corrupted"), walletFile));
            return nullptr;
        }
    }

    uiInterface.InitMessage(_("Loading wallet..."));

    int64_t nStart = GetTimeMillis();
    bool fFirstRun = true;
    // TODO: Can't use std::make_shared because we need a custom deleter but
    // should be possible to use std::allocate_shared.
    std::shared_ptr<CWallet> walletInstance(new CWallet(chain, location, WalletDatabase::Create(location.GetPath())), ReleaseWallet);
    DBErrors nLoadWalletRet = walletInstance->LoadWallet(fFirstRun);
    if (nLoadWalletRet != DBErrors::LOAD_OK)
    {
        if (nLoadWalletRet == DBErrors::CORRUPT) {
            InitError(strprintf(_("Error loading %s: Wallet corrupted"), walletFile));
            return nullptr;
        }
        else if (nLoadWalletRet == DBErrors::NONCRITICAL_ERROR)
        {
            InitWarning(strprintf(_("Error reading %s! All keys read correctly, but transaction data"
                                         " or address book entries might be missing or incorrect."),
                walletFile));
        }
        else if (nLoadWalletRet == DBErrors::TOO_NEW) {
            InitError(strprintf(_("Error loading %s: Wallet requires newer version of %s"), walletFile, _(PACKAGE_NAME)));
            return nullptr;
        }
        else if (nLoadWalletRet == DBErrors::NEED_REWRITE)
        {
            InitError(strprintf(_("Wallet needed to be rewritten: restart %s to complete"), _(PACKAGE_NAME)));
            return nullptr;
        }
        else {
            InitError(strprintf(_("Error loading %s"), walletFile));
            return nullptr;
        }
    }

    int prev_version = walletInstance->nWalletVersion;
    if (gArgs.GetBoolArg("-upgradewallet", fFirstRun))
    {
        int nMaxVersion = gArgs.GetArg("-upgradewallet", 0);
        if (nMaxVersion == 0) // the -upgradewallet without argument case
        {
            walletInstance->WalletLogPrintf("Performing wallet upgrade to %i\n", FEATURE_LATEST);
            nMaxVersion = FEATURE_LATEST;
            walletInstance->SetMinVersion(FEATURE_LATEST); // permanently upgrade the wallet immediately
        }
        else
            walletInstance->WalletLogPrintf("Allowing wallet upgrade up to %i\n", nMaxVersion);
        if (nMaxVersion < walletInstance->GetVersion())
        {
            InitError(_("Cannot downgrade wallet"));
            return nullptr;
        }
        walletInstance->SetMaxVersion(nMaxVersion);
    }

    // Upgrade to HD if explicit upgrade
    if (gArgs.GetBoolArg("-upgradewallet", false)) {
        LOCK(walletInstance->cs_wallet);

        // Do not upgrade versions to any version between HD_SPLIT and FEATURE_PRE_SPLIT_KEYPOOL unless already supporting HD_SPLIT
        int max_version = walletInstance->nWalletVersion;
        if (!walletInstance->CanSupportFeature(FEATURE_HD_SPLIT) && max_version >=FEATURE_HD_SPLIT && max_version < FEATURE_PRE_SPLIT_KEYPOOL) {
            InitError(_("Cannot upgrade a non HD split wallet without upgrading to support pre split keypool. Please use -upgradewallet=169900 or -upgradewallet with no version specified."));
            return nullptr;
        }

        bool hd_upgrade = false;
        bool split_upgrade = false;
        if (walletInstance->CanSupportFeature(FEATURE_HD) && !walletInstance->IsHDEnabled()) {
            walletInstance->WalletLogPrintf("Upgrading wallet to HD\n");
            walletInstance->SetMinVersion(FEATURE_HD);

            // generate a new master key
            CPubKey masterPubKey = walletInstance->GenerateNewSeed();
            walletInstance->SetHDSeed(masterPubKey);
            hd_upgrade = true;
        }
        // Upgrade to HD chain split if necessary
        if (walletInstance->CanSupportFeature(FEATURE_HD_SPLIT)) {
            walletInstance->WalletLogPrintf("Upgrading wallet to use HD chain split\n");
            walletInstance->SetMinVersion(FEATURE_PRE_SPLIT_KEYPOOL);
            split_upgrade = FEATURE_HD_SPLIT > prev_version;
        }
        // Mark all keys currently in the keypool as pre-split
        if (split_upgrade) {
            walletInstance->MarkPreSplitKeys();
        }
        // Regenerate the keypool if upgraded to HD
        if (hd_upgrade) {
            if (!walletInstance->TopUpKeyPool()) {
                InitError(_("Unable to generate keys"));
                return nullptr;
            }
        }
    }

    if (fFirstRun)
    {
        // ensure this wallet.dat can only be opened by clients supporting HD with chain split and expects no default key
        walletInstance->SetMinVersion(FEATURE_LATEST);

        if ((wallet_creation_flags & WALLET_FLAG_DISABLE_PRIVATE_KEYS)) {
            //selective allow to set flags
            walletInstance->SetWalletFlag(WALLET_FLAG_DISABLE_PRIVATE_KEYS);
        } else if (wallet_creation_flags & WALLET_FLAG_BLANK_WALLET) {
            walletInstance->SetWalletFlag(WALLET_FLAG_BLANK_WALLET);
        } else {
            // generate a new seed
            CPubKey seed = walletInstance->GenerateNewSeed();
            walletInstance->SetHDSeed(seed);
        } // Otherwise, do not generate a new seed

        // Top up the keypool
        if (walletInstance->CanGenerateKeys() && !walletInstance->TopUpKeyPool()) {
            InitError(_("Unable to generate initial keys"));
            return nullptr;
        }

        auto locked_chain = chain.assumeLocked();  // Temporary. Removed in upcoming lock cleanup
        walletInstance->ChainStateFlushed(locked_chain->getTipLocator());
    } else if (wallet_creation_flags & WALLET_FLAG_DISABLE_PRIVATE_KEYS) {
        // Make it impossible to disable private keys after creation
        InitError(strprintf(_("Error loading %s: Private keys can only be disabled during creation"), walletFile));
        return NULL;
    } else if (walletInstance->IsWalletFlagSet(WALLET_FLAG_DISABLE_PRIVATE_KEYS)) {
        LOCK(walletInstance->cs_KeyStore);
        if (!walletInstance->mapKeys.empty() || !walletInstance->mapCryptedKeys.empty()) {
            InitWarning(strprintf(_("Warning: Private keys detected in wallet {%s} with disabled private keys"), walletFile));
        }
    }

    if (!gArgs.GetArg("-addresstype", "").empty() && !ParseOutputType(gArgs.GetArg("-addresstype", ""), walletInstance->m_default_address_type)) {
        InitError(strprintf("Unknown address type '%s'", gArgs.GetArg("-addresstype", "")));
        return nullptr;
    }

    if (!gArgs.GetArg("-changetype", "").empty() && !ParseOutputType(gArgs.GetArg("-changetype", ""), walletInstance->m_default_change_type)) {
        InitError(strprintf("Unknown change type '%s'", gArgs.GetArg("-changetype", "")));
        return nullptr;
    }

    if (gArgs.IsArgSet("-mintxfee")) {
        CAmount n = 0;
        if (!ParseMoney(gArgs.GetArg("-mintxfee", ""), n) || 0 == n) {
            InitError(AmountErrMsg("mintxfee", gArgs.GetArg("-mintxfee", "")));
            return nullptr;
        }
        if (n > HIGH_TX_FEE_PER_KB) {
            InitWarning(AmountHighWarn("-mintxfee") + " " +
                        _("This is the minimum transaction fee you pay on every transaction."));
        }
        walletInstance->m_min_fee = CFeeRate(n);
    }

    walletInstance->m_allow_fallback_fee = Params().IsFallbackFeeEnabled();
    if (gArgs.IsArgSet("-fallbackfee")) {
        CAmount nFeePerK = 0;
        if (!ParseMoney(gArgs.GetArg("-fallbackfee", ""), nFeePerK)) {
            InitError(strprintf(_("Invalid amount for -fallbackfee=<amount>: '%s'"), gArgs.GetArg("-fallbackfee", "")));
            return nullptr;
        }
        if (nFeePerK > HIGH_TX_FEE_PER_KB) {
            InitWarning(AmountHighWarn("-fallbackfee") + " " +
                        _("This is the transaction fee you may pay when fee estimates are not available."));
        }
        walletInstance->m_fallback_fee = CFeeRate(nFeePerK);
        walletInstance->m_allow_fallback_fee = nFeePerK != 0; //disable fallback fee in case value was set to 0, enable if non-null value
    }
    if (gArgs.IsArgSet("-discardfee")) {
        CAmount nFeePerK = 0;
        if (!ParseMoney(gArgs.GetArg("-discardfee", ""), nFeePerK)) {
            InitError(strprintf(_("Invalid amount for -discardfee=<amount>: '%s'"), gArgs.GetArg("-discardfee", "")));
            return nullptr;
        }
        if (nFeePerK > HIGH_TX_FEE_PER_KB) {
            InitWarning(AmountHighWarn("-discardfee") + " " +
                        _("This is the transaction fee you may discard if change is smaller than dust at this level"));
        }
        walletInstance->m_discard_rate = CFeeRate(nFeePerK);
    }
    if (gArgs.IsArgSet("-paytxfee")) {
        CAmount nFeePerK = 0;
        if (!ParseMoney(gArgs.GetArg("-paytxfee", ""), nFeePerK)) {
            InitError(AmountErrMsg("paytxfee", gArgs.GetArg("-paytxfee", "")));
            return nullptr;
        }
        if (nFeePerK > HIGH_TX_FEE_PER_KB) {
            InitWarning(AmountHighWarn("-paytxfee") + " " +
                        _("This is the transaction fee you will pay if you send a transaction."));
        }
        walletInstance->m_pay_tx_fee = CFeeRate(nFeePerK, 1000);
        if (walletInstance->m_pay_tx_fee < ::minRelayTxFee) {
            InitError(strprintf(_("Invalid amount for -paytxfee=<amount>: '%s' (must be at least %s)"),
                gArgs.GetArg("-paytxfee", ""), ::minRelayTxFee.ToString()));
            return nullptr;
        }
    }
    walletInstance->m_confirm_target = gArgs.GetArg("-txconfirmtarget", DEFAULT_TX_CONFIRM_TARGET);
    walletInstance->m_spend_zero_conf_change = gArgs.GetBoolArg("-spendzeroconfchange", DEFAULT_SPEND_ZEROCONF_CHANGE);
    walletInstance->m_signal_rbf = gArgs.GetBoolArg("-walletrbf", DEFAULT_WALLET_RBF);
    if(!ParseMoney(gArgs.GetArg("-reservebalance", FormatMoney(DEFAULT_RESERVE_BALANCE)), walletInstance->m_reserve_balance))
        walletInstance->m_reserve_balance = DEFAULT_RESERVE_BALANCE;
    walletInstance->m_use_change_address = gArgs.GetBoolArg("-usechangeaddress", DEFAULT_USE_CHANGE_ADDRESS);

    walletInstance->WalletLogPrintf("Wallet completed loading in %15dms\n", GetTimeMillis() - nStart);

    // Try to top up keypool. No-op if the wallet is locked.
    walletInstance->TopUpKeyPool();

    auto locked_chain = chain.lock();
    LOCK(walletInstance->cs_wallet);

    int rescan_height = 0;
    if (!gArgs.GetBoolArg("-rescan", false))
    {
        WalletBatch batch(*walletInstance->database);
        CBlockLocator locator;
        if (batch.ReadBestBlock(locator)) {
            if (const Optional<int> fork_height = locked_chain->findLocatorFork(locator)) {
                rescan_height = *fork_height;
            }
        }
    }

    const Optional<int> tip_height = locked_chain->getHeight();
    if (tip_height) {
        walletInstance->m_last_block_processed = locked_chain->getBlockHash(*tip_height);
    } else {
        walletInstance->m_last_block_processed.SetNull();
    }

    if (tip_height && *tip_height != rescan_height)
    {
        //We can't rescan beyond non-pruned blocks, stop and throw an error
        //this might happen if a user uses an old wallet within a pruned node
        // or if he ran -disablewallet for a longer time, then decided to re-enable
        if (fPruneMode)
        {
            int block_height = *tip_height;
            while (block_height > 0 && locked_chain->haveBlockOnDisk(block_height - 1) && rescan_height != block_height) {
                --block_height;
            }

            if (rescan_height != block_height) {
                InitError(_("Prune: last wallet synchronisation goes beyond pruned data. You need to -reindex (download the whole blockchain again in case of pruned node)"));
                return nullptr;
            }
        }

        uiInterface.InitMessage(_("Rescanning..."));
        walletInstance->WalletLogPrintf("Rescanning last %i blocks (from block %i)...\n", *tip_height - rescan_height, rescan_height);

        // No need to read and scan block if block was created before
        // our wallet birthday (as adjusted for block time variability)
        if (walletInstance->nTimeFirstKey) {
            if (Optional<int> first_block = locked_chain->findFirstBlockWithTimeAndHeight(walletInstance->nTimeFirstKey - TIMESTAMP_WINDOW, rescan_height)) {
                rescan_height = *first_block;
            }
        }

        nStart = GetTimeMillis();
        {
            WalletRescanReserver reserver(walletInstance.get());
            if (!reserver.reserve() || (ScanResult::SUCCESS != walletInstance->ScanForWalletTransactions(locked_chain->getBlockHash(rescan_height), {} /* stop block */, reserver, true /* update */).status)) {
                InitError(_("Failed to rescan the wallet during initialization"));
                return nullptr;
            }
        }
        walletInstance->WalletLogPrintf("Rescan completed in %15dms\n", GetTimeMillis() - nStart);
        walletInstance->ChainStateFlushed(locked_chain->getTipLocator());
        walletInstance->database->IncrementUpdateCounter();

        // Restore wallet transaction metadata after -zapwallettxes=1
        if (gArgs.GetBoolArg("-zapwallettxes", false) && gArgs.GetArg("-zapwallettxes", "1") != "2")
        {
            WalletBatch batch(*walletInstance->database);

            for (const CWalletTx& wtxOld : vWtx)
            {
                uint256 hash = wtxOld.GetHash();
                std::map<uint256, CWalletTx>::iterator mi = walletInstance->mapWallet.find(hash);
                if (mi != walletInstance->mapWallet.end())
                {
                    const CWalletTx* copyFrom = &wtxOld;
                    CWalletTx* copyTo = &mi->second;
                    copyTo->mapValue = copyFrom->mapValue;
                    copyTo->vOrderForm = copyFrom->vOrderForm;
                    copyTo->nTimeReceived = copyFrom->nTimeReceived;
                    copyTo->nTimeSmart = copyFrom->nTimeSmart;
                    copyTo->fFromMe = copyFrom->fFromMe;
                    copyTo->nOrderPos = copyFrom->nOrderPos;
                    batch.WriteTx(*copyTo);
                }
            }
        }
    }

    uiInterface.LoadWallet(walletInstance);

    // Register with the validation interface. It's ok to do this after rescan since we're still holding cs_main.
    RegisterValidationInterface(walletInstance.get());

    walletInstance->SetBroadcastTransactions(gArgs.GetBoolArg("-walletbroadcast", DEFAULT_WALLETBROADCAST));

    {
        walletInstance->WalletLogPrintf("setKeyPool.size() = %u\n",      walletInstance->GetKeyPoolSize());
        walletInstance->WalletLogPrintf("mapWallet.size() = %u\n",       walletInstance->mapWallet.size());
        walletInstance->WalletLogPrintf("mapAddressBook.size() = %u\n",  walletInstance->mapAddressBook.size());
    }

    return walletInstance;
}

void CWallet::postInitProcess()
{
    auto locked_chain = chain().lock();
    LOCK(cs_wallet);

    // Add wallet transactions that aren't already in a block to mempool
    // Do this here as mempool requires genesis block to be loaded
    ReacceptWalletTransactions(*locked_chain);

    // Update wallet transactions with current mempool transactions.
    chain().requestMempoolTransactions([this](const CTransactionRef& tx) { TransactionAddedToMempool(tx); });

    // Start mine proof-of-stake blocks in the background
    if (gArgs.GetBoolArg("-staking", DEFAULT_STAKE)) {
        StartStake();
    }
}

bool CWallet::BackupWallet(const std::string& strDest)
{
    return database->Backup(strDest);
}

bool CWallet::LoadToken(const CTokenInfo &token)
{
    uint256 hash = token.GetHash();
    mapToken[hash] = token;

    return true;
}

bool CWallet::LoadTokenTx(const CTokenTx &tokenTx)
{
    uint256 hash = tokenTx.GetHash();
    mapTokenTx[hash] = tokenTx;

    return true;
}

bool CWallet::AddTokenEntry(const CTokenInfo &token, bool fFlushOnClose)
{
    LOCK(cs_wallet);

    WalletBatch batch(*database, "r+", fFlushOnClose);

    uint256 hash = token.GetHash();

    bool fInsertedNew = true;

    std::map<uint256, CTokenInfo>::iterator it = mapToken.find(hash);
    if(it!=mapToken.end())
    {
        fInsertedNew = false;
    }

    // Write to disk
    CTokenInfo wtoken = token;
    if(!fInsertedNew)
    {
        wtoken.nCreateTime = GetAdjustedTime();
    }
    else
    {
        wtoken.nCreateTime = it->second.nCreateTime;
    }

    if (!batch.WriteToken(wtoken))
        return false;

    mapToken[hash] = wtoken;

    NotifyTokenChanged(this, hash, fInsertedNew ? CT_NEW : CT_UPDATED);

    // Refresh token tx
    if(fInsertedNew)
    {
        for(auto it = mapTokenTx.begin(); it != mapTokenTx.end(); it++)
        {
            uint256 tokenTxHash = it->second.GetHash();
            NotifyTokenTransactionChanged(this, tokenTxHash, CT_UPDATED);
        }
    }

    LogPrintf("AddTokenEntry %s\n", wtoken.GetHash().ToString());

    return true;
}

bool CWallet::AddTokenTxEntry(const CTokenTx &tokenTx, bool fFlushOnClose)
{
    LOCK(cs_wallet);

    WalletBatch batch(*database, "r+", fFlushOnClose);

    uint256 hash = tokenTx.GetHash();

    bool fInsertedNew = true;

    std::map<uint256, CTokenTx>::iterator it = mapTokenTx.find(hash);
    if(it!=mapTokenTx.end())
    {
        fInsertedNew = false;
    }

    // Write to disk
    CTokenTx wtokenTx = tokenTx;
    if(!fInsertedNew)
    {
        wtokenTx.strLabel = it->second.strLabel;
    }
    const CBlockIndex *pIndex = chainActive[wtokenTx.blockNumber];
    wtokenTx.nCreateTime = pIndex ? pIndex->GetBlockTime() : GetAdjustedTime();

    if (!batch.WriteTokenTx(wtokenTx))
        return false;

    mapTokenTx[hash] = wtokenTx;

    NotifyTokenTransactionChanged(this, hash, fInsertedNew ? CT_NEW : CT_UPDATED);

    LogPrintf("AddTokenTxEntry %s\n", wtokenTx.GetHash().ToString());

    return true;
}

CKeyPool::CKeyPool()
{
    nTime = GetTime();
    fInternal = false;
    m_pre_split = false;
}

CKeyPool::CKeyPool(const CPubKey& vchPubKeyIn, bool internalIn)
{
    nTime = GetTime();
    vchPubKey = vchPubKeyIn;
    fInternal = internalIn;
    m_pre_split = false;
}

CWalletKey::CWalletKey(int64_t nExpires)
{
    nTimeCreated = (nExpires ? GetTime() : 0);
    nTimeExpires = nExpires;
}

void CMerkleTx::SetMerkleBranch(const uint256& block_hash, int posInBlock)
{
    // Update the tx's hashBlock
    hashBlock = block_hash;

    // set the position of the transaction in the block
    nIndex = posInBlock;
}

int CMerkleTx::GetDepthInMainChain(interfaces::Chain::Lock& locked_chain) const
{
    if (hashUnset())
        return 0;

    AssertLockHeld(cs_main);

    return locked_chain.getBlockDepth(hashBlock) * (nIndex == -1 ? -1 : 1);
}

int CMerkleTx::GetBlocksToMaturity(interfaces::Chain::Lock& locked_chain) const
{
    if (!(IsCoinBase() || IsCoinStake()))
        return 0;
    int chain_depth = GetDepthInMainChain(locked_chain);
    return std::max(0, (COINBASE_MATURITY+1) - chain_depth);
}

bool CMerkleTx::IsImmature(interfaces::Chain::Lock& locked_chain) const
{
    // note GetBlocksToMaturity is 0 for non-coinbase tx
    return GetBlocksToMaturity(locked_chain) > 0;
}

bool CMerkleTx::IsImmatureCoinBase(interfaces::Chain::Lock& locked_chain) const
{
    return IsCoinBase() && IsImmature(locked_chain);
}

bool CMerkleTx::IsImmatureCoinStake(interfaces::Chain::Lock& locked_chain) const
{
    return IsCoinStake() && IsImmature(locked_chain);
}

bool CWalletTx::AcceptToMemoryPool(interfaces::Chain::Lock& locked_chain, const CAmount& nAbsurdFee, CValidationState& state)
{
    LockAnnotation lock(::cs_main); // Temporary, for AcceptToMemoryPool below. Removed in upcoming commit.

    // We must set fInMempool here - while it will be re-set to true by the
    // entered-mempool callback, if we did not there would be a race where a
    // user could call sendmoney in a loop and hit spurious out of funds errors
    // because we think that this newly generated transaction's change is
    // unavailable as we're not yet aware that it is in the mempool.
    bool ret = ::AcceptToMemoryPool(mempool, state, tx, nullptr /* pfMissingInputs */,
                                nullptr /* plTxnReplaced */, false /* bypass_limits */, nAbsurdFee);
    fInMempool |= ret;
    return ret;
}

void CWallet::LearnRelatedScripts(const CPubKey& key, OutputType type)
{
    if (key.IsCompressed() && (type == OutputType::P2SH_SEGWIT || type == OutputType::BECH32)) {
        CTxDestination witdest = WitnessV0KeyHash(key.GetID());
        CScript witprog = GetScriptForDestination(witdest);
        // Make sure the resulting program is solvable.
        assert(IsSolvable(*this, witprog));
        AddCScript(witprog);
    }
}

void CWallet::LearnAllRelatedScripts(const CPubKey& key)
{
    // OutputType::P2SH_SEGWIT always adds all necessary scripts for all types.
    LearnRelatedScripts(key, OutputType::P2SH_SEGWIT);
}

std::vector<OutputGroup> CWallet::GroupOutputs(const std::vector<COutput>& outputs, bool single_coin) const {
    std::vector<OutputGroup> groups;
    std::map<CTxDestination, OutputGroup> gmap;
    CTxDestination dst;
    for (const auto& output : outputs) {
        if (output.fSpendable) {
            CInputCoin input_coin = output.GetInputCoin();

            size_t ancestors, descendants;
            mempool.GetTransactionAncestry(output.tx->GetHash(), ancestors, descendants);
            if (!single_coin && ExtractDestination(output.tx->tx->vout[output.i].scriptPubKey, dst)) {
                // Limit output groups to no more than 10 entries, to protect
                // against inadvertently creating a too-large transaction
                // when using -avoidpartialspends
                if (gmap[dst].m_outputs.size() >= OUTPUT_GROUP_MAX_ENTRIES) {
                    groups.push_back(gmap[dst]);
                    gmap.erase(dst);
                }
                gmap[dst].Insert(input_coin, output.nDepth, output.tx->IsFromMe(ISMINE_ALL), ancestors, descendants);
            } else {
                groups.emplace_back(input_coin, output.nDepth, output.tx->IsFromMe(ISMINE_ALL), ancestors, descendants);
            }
        }
    }
    if (!single_coin) {
        for (const auto& it : gmap) groups.push_back(it.second);
    }
    return groups;
}

bool CWallet::GetKeyOrigin(const CKeyID& keyID, KeyOriginInfo& info) const
{
    CKeyMetadata meta;
    {
        LOCK(cs_wallet);
        auto it = mapKeyMetadata.find(keyID);
        if (it != mapKeyMetadata.end()) {
            meta = it->second;
        }
    }
    if (meta.has_key_origin) {
        std::copy(meta.key_origin.fingerprint, meta.key_origin.fingerprint + 4, info.fingerprint);
        info.path = meta.key_origin.path;
    } else { // Single pubkeys get the master fingerprint of themselves
        std::copy(keyID.begin(), keyID.begin() + 4, info.fingerprint);
    }
    return true;
}

bool CWallet::AddKeyOrigin(const CPubKey& pubkey, const KeyOriginInfo& info)
{
    LOCK(cs_wallet);
    std::copy(info.fingerprint, info.fingerprint + 4, mapKeyMetadata[pubkey.GetID()].key_origin.fingerprint);
    mapKeyMetadata[pubkey.GetID()].key_origin.path = info.path;
    mapKeyMetadata[pubkey.GetID()].has_key_origin = true;
    mapKeyMetadata[pubkey.GetID()].hdKeypath = WriteHDKeypath(info.path);
    return WriteKeyMetadata(mapKeyMetadata[pubkey.GetID()], pubkey, true);
}

uint256 CTokenInfo::GetHash() const
{
    return SerializeHash(*this, SER_GETHASH, 0);
}


uint256 CTokenTx::GetHash() const
{
    return SerializeHash(*this, SER_GETHASH, 0);
}


bool CWallet::GetTokenTxDetails(const CTokenTx &wtx, uint256 &credit, uint256 &debit, std::string &tokenSymbol, uint8_t &decimals) const
{
    LOCK(cs_wallet);
    bool ret = false;

    for(auto it = mapToken.begin(); it != mapToken.end(); it++)
    {
        CTokenInfo info = it->second;
        if(wtx.strContractAddress == info.strContractAddress)
        {
            if(wtx.strSenderAddress == info.strSenderAddress)
            {
                debit = wtx.nValue;
                tokenSymbol = info.strTokenSymbol;
                decimals = info.nDecimals;
                ret = true;
            }

            if(wtx.strReceiverAddress == info.strSenderAddress)
            {
                credit = wtx.nValue;
                tokenSymbol = info.strTokenSymbol;
                decimals = info.nDecimals;
                ret = true;
            }
        }
    }

    return ret;
}

bool CWallet::IsTokenTxMine(const CTokenTx &wtx) const
{
    LOCK(cs_wallet);
    bool ret = false;

    for(auto it = mapToken.begin(); it != mapToken.end(); it++)
    {
        CTokenInfo info = it->second;
        if(wtx.strContractAddress == info.strContractAddress)
        {
            if(wtx.strSenderAddress == info.strSenderAddress || 
                wtx.strReceiverAddress == info.strSenderAddress)
            {
                ret = true;
            }
        }
    }

    return ret;
}

bool CWallet::RemoveTokenEntry(const uint256 &tokenHash, bool fFlushOnClose)
{
    LOCK(cs_wallet);

    WalletBatch batch(*database, "r+", fFlushOnClose);

    bool fFound = false;

    std::map<uint256, CTokenInfo>::iterator it = mapToken.find(tokenHash);
    if(it!=mapToken.end())
    {
        fFound = true;
    }

    if(fFound)
    {
        // Remove from disk
        if (!batch.EraseToken(tokenHash))
            return false;

        mapToken.erase(it);

        NotifyTokenChanged(this, tokenHash, CT_DELETED);

        // Refresh token tx
        for(auto it = mapTokenTx.begin(); it != mapTokenTx.end(); it++)
        {
            uint256 tokenTxHash = it->second.GetHash();
            NotifyTokenTransactionChanged(this, tokenTxHash, CT_UPDATED);
        }
    }

    LogPrintf("RemoveTokenEntry %s\n", tokenHash.ToString());

    return true;
}

bool CWallet::CleanTokenTxEntries(bool fFlushOnClose)
{
    LOCK(cs_wallet);

    // Open db
    WalletBatch batch(*database, "r+", fFlushOnClose);

    // Get all token transaction hashes
    std::vector<uint256> tokenTxHashes;
    for(auto it = mapTokenTx.begin(); it != mapTokenTx.end(); it++)
    {
        tokenTxHashes.push_back(it->first);
    }

    // Remove existing entries
    for(size_t i = 0; i < tokenTxHashes.size(); i++)
    {
        // Get the I entry
        uint256 hashTxI = tokenTxHashes[i];
        auto itTxI = mapTokenTx.find(hashTxI);
        if(itTxI == mapTokenTx.end()) continue;
        CTokenTx tokenTxI = itTxI->second;

        for(size_t j = 0; j < tokenTxHashes.size(); j++)
        {
            // Skip the same entry
            if(i == j) continue;

            // Get the J entry
            uint256 hashTxJ = tokenTxHashes[j];
            auto itTxJ = mapTokenTx.find(hashTxJ);
            if(itTxJ == mapTokenTx.end()) continue;
            CTokenTx tokenTxJ = itTxJ->second;

            // Compare I and J entries
            if(tokenTxI.strContractAddress != tokenTxJ.strContractAddress) continue;
            if(tokenTxI.strSenderAddress != tokenTxJ.strSenderAddress) continue;
            if(tokenTxI.strReceiverAddress != tokenTxJ.strReceiverAddress) continue;
            if(tokenTxI.blockHash != tokenTxJ.blockHash) continue;
            if(tokenTxI.blockNumber != tokenTxJ.blockNumber) continue;
            if(tokenTxI.transactionHash != tokenTxJ.transactionHash) continue;

            // Delete the lower entry from disk
            size_t nLower = uintTou256(tokenTxI.nValue) < uintTou256(tokenTxJ.nValue) ? i : j;
            auto itTx = nLower == i ? itTxI : itTxJ;
            uint256 hashTx = nLower == i ? hashTxI : hashTxJ;

            if (!batch.EraseTokenTx(hashTx))
                return false;

            mapTokenTx.erase(itTx);

            NotifyTokenTransactionChanged(this, hashTx, CT_DELETED);

            break;
        }
    }

    return true;
}

bool CWallet::SetContractBook(const std::string &strAddress, const std::string &strName, const std::string &strAbi)
{
    bool fUpdated = false;
    {
        LOCK(cs_wallet); // mapContractBook
        auto mi = mapContractBook.find(strAddress);
        fUpdated = mi != mapContractBook.end();
        mapContractBook[strAddress].name = strName;
        mapContractBook[strAddress].abi = strAbi;
    }

    NotifyContractBookChanged(this, strAddress, strName, strAbi, (fUpdated ? CT_UPDATED : CT_NEW) );

    WalletBatch batch(*database, "r+", true);
    bool ret = batch.WriteContractData(strAddress, "name", strName);
    ret &= batch.WriteContractData(strAddress, "abi", strAbi);
    return ret;
}

bool CWallet::DelContractBook(const std::string &strAddress)
{
    {
        LOCK(cs_wallet); // mapContractBook
        mapContractBook.erase(strAddress);
    }

    NotifyContractBookChanged(this, strAddress, "", "", CT_DELETED);

    WalletBatch batch(*database, "r+", true);
    bool ret = batch.EraseContractData(strAddress, "name");
    ret &= batch.EraseContractData(strAddress, "abi");
    return ret;
}

bool CWallet::LoadContractData(const std::string &address, const std::string &key, const std::string &value)
{
    bool ret = true;
    if(key == "name")
    {
        mapContractBook[address].name = value;
    }
    else if(key == "abi")
    {
        mapContractBook[address].abi = value;
    }
    else
    {
        ret = false;
    }
    return ret;
}

void CWallet::StakeQtums(bool fStake, CConnman* connman)
{
    ::StakeQtums(fStake, this, connman, stakeThread);
}

void CWallet::StartStake(CConnman *connman)
{
    StakeQtums(true, connman);
}

void CWallet::StopStake()
{
    if(stakeThread)
    {
        auto locked_chain = chain().lock();
        LOCK(cs_wallet);
        StakeQtums(false, 0);
    }
    stakeThread = 0;
}<|MERGE_RESOLUTION|>--- conflicted
+++ resolved
@@ -3124,13 +3124,8 @@
     return m_default_address_type;
 }
 
-<<<<<<< HEAD
-bool CWallet::CreateTransaction(const std::vector<CRecipient>& vecSend, CTransactionRef& tx, CReserveKey& reservekey, CAmount& nFeeRet,
+bool CWallet::CreateTransaction(interfaces::Chain::Lock& locked_chain, const std::vector<CRecipient>& vecSend, CTransactionRef& tx, CReserveKey& reservekey, CAmount& nFeeRet,
                          int& nChangePosInOut, std::string& strFailReason, const CCoinControl& coin_control, bool sign, CAmount nGasFee, bool hasSender, const CTxDestination& signSenderAddress)
-=======
-bool CWallet::CreateTransaction(interfaces::Chain::Lock& locked_chain, const std::vector<CRecipient>& vecSend, CTransactionRef& tx, CReserveKey& reservekey, CAmount& nFeeRet,
-                         int& nChangePosInOut, std::string& strFailReason, const CCoinControl& coin_control, bool sign, CAmount nGasFee, bool hasSender)
->>>>>>> eb77ce52
 {
     CAmount nValue = 0;
     int nChangePosRequest = nChangePosInOut;
