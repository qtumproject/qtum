--- conflicted
+++ resolved
@@ -3449,7 +3449,6 @@
     return true;
 }
 
-<<<<<<< HEAD
 void CWallet::CommitTransaction(CTransactionRef tx, mapValue_t mapValue, std::vector<std::pair<std::string, std::string>> orderForm)
 {
     auto locked_chain = chain().lock();
@@ -3490,10 +3489,7 @@
     }
 }
 
-uint64_t CWallet::GetStakeWeight(interfaces::Chain::Lock& locked_chain) const
-=======
 uint64_t CWallet::GetStakeWeight(interfaces::Chain::Lock& locked_chain, uint64_t* pStakerWeight, uint64_t* pDelegateWeight) const
->>>>>>> 52e01978
 {
     uint64_t nWeight = 0;
     uint64_t nStakerWeight = 0;
