// Copyright (c) 2018-2021 The Bitcoin Core developers
// Distributed under the MIT software license, see the accompanying
// file COPYING or http://www.opensource.org/licenses/mit-license.php.

#include <interfaces/wallet.h>

#include <consensus/amount.h>
#include <interfaces/chain.h>
#include <interfaces/handler.h>
#include <policy/fees.h>
#include <primitives/transaction.h>
#include <rpc/server.h>
#include <script/standard.h>
#include <support/allocators/secure.h>
#include <sync.h>
#include <uint256.h>
#include <util/check.h>
#include <util/system.h>
#include <util/translation.h>
#include <util/ui_change_type.h>
#include <wallet/context.h>
#include <wallet/feebumper.h>
#include <wallet/fees.h>
#include <wallet/ismine.h>
#include <wallet/load.h>
#include <wallet/receive.h>
#include <wallet/rpc/wallet.h>
#include <wallet/spend.h>
#include <wallet/wallet.h>
#include <key_io.h>
#include <qtum/qtumdelegation.h>
#include <qtum/delegationutils.h>
#include <node/miner.h>

#include <memory>
#include <string>
#include <utility>
#include <vector>
#include <algorithm>

using interfaces::Chain;
using interfaces::FoundBlock;
using interfaces::Handler;
using interfaces::MakeHandler;
using interfaces::Wallet;
using interfaces::WalletAddress;
using interfaces::WalletBalances;
using interfaces::WalletLoader;
using interfaces::WalletOrderForm;
using interfaces::WalletTx;
using interfaces::WalletTxOut;
using interfaces::WalletTxStatus;
using interfaces::WalletValueMap;
using interfaces::TokenInfo;
using interfaces::TokenTx;
using interfaces::ContractBookData;
using interfaces::DelegationInfo;
using interfaces::DelegationDetails;
using interfaces::SuperStakerInfo;
using interfaces::DelegationStakerInfo;
using interfaces::SuperStakerAddressList;
using interfaces::SignDelegation;

namespace wallet {
namespace {
//! Construct wallet tx struct.
WalletTx MakeWalletTx(CWallet& wallet, const CWalletTx& wtx)
{
    LOCK(wallet.cs_wallet);
    WalletTx result;
    result.tx = wtx.tx;
    result.txin_is_mine.reserve(wtx.tx->vin.size());
    for (const auto& txin : wtx.tx->vin) {
        result.txin_is_mine.emplace_back(InputIsMine(wallet, txin));
    }
    result.txout_is_mine.reserve(wtx.tx->vout.size());
    result.txout_address.reserve(wtx.tx->vout.size());
    result.txout_address_is_mine.reserve(wtx.tx->vout.size());
    for (const auto& txout : wtx.tx->vout) {
        result.txout_is_mine.emplace_back(wallet.IsMine(txout));
        result.txout_address.emplace_back();
        result.txout_address_is_mine.emplace_back(ExtractDestination(txout.scriptPubKey, result.txout_address.back()) ?
                                                      wallet.IsMine(result.txout_address.back()) :
                                                      ISMINE_NO);
    }
    result.credit = CachedTxGetCredit(wallet, wtx, ISMINE_ALL);
    result.debit = CachedTxGetDebit(wallet, wtx, ISMINE_ALL);
    result.change = CachedTxGetChange(wallet, wtx);
    result.time = wtx.GetTxTime();
    result.value_map = wtx.mapValue;
    result.is_coinbase = wtx.IsCoinBase();
    result.is_coinstake = wtx.IsCoinStake();
    result.is_in_main_chain = wallet.IsTxInMainChain(wtx);
    result.has_create_or_call = wtx.tx->HasCreateOrCall();
    if(result.has_create_or_call)
    {
        CTxDestination tx_sender_address;
        if(wtx.tx && wtx.tx->vin.size() > 0 && wallet.mapWallet.find(wtx.tx->vin[0].prevout.hash) != wallet.mapWallet.end() &&
                ExtractDestination(wallet.mapWallet.at(wtx.tx->vin[0].prevout.hash).tx->vout[wtx.tx->vin[0].prevout.n].scriptPubKey, tx_sender_address)) {
            result.tx_sender_key = wallet.GetKeyForDestination(tx_sender_address);
        }

        for(CTxDestination address : result.txout_address) {
            result.txout_keys.emplace_back(wallet.GetKeyForDestination(address));
        }
    }
    return result;
}

//! Construct wallet tx status struct.
WalletTxStatus MakeWalletTxStatus(const CWallet& wallet, const CWalletTx& wtx)
{
    WalletTxStatus result;
    result.block_height =
        wtx.state<TxStateConfirmed>() ? wtx.state<TxStateConfirmed>()->confirmed_block_height :
        wtx.state<TxStateConflicted>() ? wtx.state<TxStateConflicted>()->conflicting_block_height :
        std::numeric_limits<int>::max();
    result.blocks_to_maturity = wallet.GetTxBlocksToMaturity(wtx);
    result.depth_in_main_chain = wallet.GetTxDepthInMainChain(wtx);
    result.time_received = wtx.nTimeReceived;
    result.lock_time = wtx.tx->nLockTime;
    result.is_trusted = CachedTxIsTrusted(wallet, wtx);
    result.is_abandoned = wtx.isAbandoned();
    result.is_coinbase = wtx.IsCoinBase();
    result.is_in_main_chain = wallet.IsTxInMainChain(wtx);
    result.is_coinstake = wtx.IsCoinStake();
    return result;
}

//! Construct wallet TxOut struct.
WalletTxOut MakeWalletTxOut(const CWallet& wallet,
    const CWalletTx& wtx,
    int n,
    int depth) EXCLUSIVE_LOCKS_REQUIRED(wallet.cs_wallet)
{
    WalletTxOut result;
    result.txout = wtx.tx->vout[n];
    result.time = wtx.GetTxTime();
    result.depth_in_main_chain = depth;
    result.is_spent = wallet.IsSpent(wtx.GetHash(), n);
    return result;
}

//! Construct token info.
CTokenInfo MakeTokenInfo(const TokenInfo& token)
{
    CTokenInfo result;
    result.strContractAddress = token.contract_address;
    result.strTokenName = token.token_name;
    result.strTokenSymbol = token.token_symbol;
    result.nDecimals = token.decimals;
    result.strSenderAddress = token.sender_address;
    result.nCreateTime = token.time;
    result.blockHash = token.block_hash;
    result.blockNumber = token.block_number;
    return result;
}

//! Construct wallet token info.
TokenInfo MakeWalletTokenInfo(const CTokenInfo& token)
{
    TokenInfo result;
    result.contract_address = token.strContractAddress;
    result.token_name = token.strTokenName;
    result.token_symbol = token.strTokenSymbol;
    result.decimals = token.nDecimals;
    result.sender_address = token.strSenderAddress;
    result.time = token.nCreateTime;
    result.block_hash = token.blockHash;
    result.block_number = token.blockNumber;
    result.hash = token.GetHash();
    return result;
}

//! Construct token transaction.
CTokenTx MakeTokenTx(const TokenTx& tokenTx)
{
    CTokenTx result;
    result.strContractAddress = tokenTx.contract_address;
    result.strSenderAddress = tokenTx.sender_address;
    result.strReceiverAddress = tokenTx.receiver_address;
    result.nValue = tokenTx.value;
    result.transactionHash = tokenTx.tx_hash;
    result.nCreateTime = tokenTx.time;
    result.blockHash = tokenTx.block_hash;
    result.blockNumber = tokenTx.block_number;
    result.strLabel = tokenTx.label;
    return result;
}

//! Construct wallet token transaction.
TokenTx MakeWalletTokenTx(const CTokenTx& tokenTx)
{
    TokenTx result;
    result.contract_address = tokenTx.strContractAddress;
    result.sender_address = tokenTx.strSenderAddress;
    result.receiver_address = tokenTx.strReceiverAddress;
    result.value = tokenTx.nValue;
    result.tx_hash = tokenTx.transactionHash;
    result.time = tokenTx.nCreateTime;
    result.block_hash = tokenTx.blockHash;
    result.block_number = tokenTx.blockNumber;
    result.label = tokenTx.strLabel;
    result.hash = tokenTx.GetHash();
    return result;
}

ContractBookData MakeContractBook(const std::string& id, const CContractBookData& data)
{
    ContractBookData result;
    result.address = id;
    result.name = data.name;
    result.abi = data.abi;
    return result;
}

uint160 StringToKeyId(const std::string& strAddress)
{
    CTxDestination dest = DecodeDestination(strAddress);
    if(std::holds_alternative<PKHash>(dest))
    {
        PKHash keyID = std::get<PKHash>(dest);
        return uint160(keyID);
    }
    return uint160();
}

std::string KeyIdToString(const uint160& keyID)
{
    return EncodeDestination(PKHash(keyID));
}

std::vector<uint160> StringToKeyIdList(const std::vector<std::string>& listAddress)
{
    std::vector<uint160> ret;
    for(auto address : listAddress)
    {
        ret.push_back(StringToKeyId(address));
    }
    return ret;
}

std::vector<std::string> KeyIdToStringList(const std::vector<uint160>& listKeyID)
{
    std::vector<std::string> ret;
    for(auto keyId : listKeyID)
    {
        ret.push_back(KeyIdToString(keyId));
    }
    return ret;
}

//! Construct delegation info.
CDelegationInfo MakeDelegationInfo(const DelegationInfo& delegation)
{
    CDelegationInfo result;
    result.delegateAddress = StringToKeyId(delegation.delegate_address);
    result.stakerAddress = StringToKeyId(delegation.staker_address);
    result.strStakerName = delegation.staker_name;
    result.nFee = delegation.fee;
    result.nCreateTime = delegation.time;
    result.blockNumber = delegation.block_number;
    result.createTxHash = delegation.create_tx_hash;
    result.removeTxHash = delegation.remove_tx_hash;
    return result;
}

//! Construct wallet delegation info.
DelegationInfo MakeWalletDelegationInfo(const CDelegationInfo& delegation)
{
    DelegationInfo result;
    result.delegate_address = KeyIdToString(delegation.delegateAddress);
    result.staker_address = KeyIdToString(delegation.stakerAddress);
    result.staker_name = delegation.strStakerName;
    result.fee = delegation.nFee;
    result.time = delegation.nCreateTime;
    result.block_number = delegation.blockNumber;
    result.time = delegation.nCreateTime;
    result.create_tx_hash = delegation.createTxHash;
    result.remove_tx_hash = delegation.removeTxHash;
    result.hash = delegation.GetHash();
    return result;
}

//! Construct super staker info.
CSuperStakerInfo MakeSuperStakerInfo(const SuperStakerInfo& superStaker)
{
    CSuperStakerInfo result;
    result.stakerAddress = StringToKeyId(superStaker.staker_address);
    result.strStakerName = superStaker.staker_name;
    result.nMinFee = superStaker.min_fee;
    result.nCreateTime = superStaker.time;
    result.fCustomConfig = superStaker.custom_config;
    result.nMinDelegateUtxo = superStaker.min_delegate_utxo;
    result.delegateAddressList = StringToKeyIdList(superStaker.delegate_address_list);
    result.nDelegateAddressType = superStaker.delegate_address_type;
    return result;
}

//! Construct wallet super staker info.
SuperStakerInfo MakeWalletSuperStakerInfo(const CSuperStakerInfo& superStaker)
{
    SuperStakerInfo result;
    result.staker_address = KeyIdToString(superStaker.stakerAddress);
    result.staker_name = superStaker.strStakerName;
    result.min_fee = superStaker.nMinFee;
    result.time = superStaker.nCreateTime;
    result.custom_config = superStaker.fCustomConfig;
    result.min_delegate_utxo = superStaker.nMinDelegateUtxo;
    result.delegate_address_list = KeyIdToStringList(superStaker.delegateAddressList);
    result.delegate_address_type = superStaker.nDelegateAddressType;
    result.hash = superStaker.GetHash();
    return result;
}

//! Construct wallet delegation staker info.
DelegationStakerInfo MakeWalletDelegationStakerInfo(CWallet& wallet, const uint160& id, const Delegation& delegation)
{
    DelegationStakerInfo result;
    result.delegate_address = EncodeDestination(PKHash(id));
    result.staker_address = EncodeDestination(PKHash(delegation.staker));
    result.PoD = HexStr(delegation.PoD);
    result.fee = delegation.fee;
    result.time = -1;
    wallet.chain().findBlock(wallet.chain().getBlockHash(delegation.blockHeight), FoundBlock().time(result.time));
    result.block_number = delegation.blockHeight;
    std::map<uint160, CAmount>::iterator it = wallet.m_delegations_weight.find(id);
    if(it != wallet.m_delegations_weight.end())
    {
        result.weight = it->second;
    }
    result.hash = id;
    return result;
}

bool TokenTxStatus(CWallet& wallet, const uint256& txid, int& block_number, bool& in_mempool, int& num_blocks) EXCLUSIVE_LOCKS_REQUIRED(wallet.cs_wallet)
{
    auto mi = wallet.mapTokenTx.find(txid);
    if (mi == wallet.mapTokenTx.end()) {
        return false;
    }
    block_number = mi->second.blockNumber;
    auto it = wallet.mapWallet.find(mi->second.transactionHash); 
    if(it != wallet.mapWallet.end())
    {
        in_mempool = it->second.InMempool();
    }
    num_blocks = wallet.GetLastBlockHeight();
    return true;
}

class WalletImpl : public Wallet
{
public:
    explicit WalletImpl(WalletContext& context, const std::shared_ptr<CWallet>& wallet) : m_context(context), m_wallet(wallet) {}

    bool encryptWallet(const SecureString& wallet_passphrase) override
    {
        return m_wallet->EncryptWallet(wallet_passphrase);
    }
    bool isCrypted() override { return m_wallet->IsCrypted(); }
    bool lock() override { return m_wallet->Lock(); }
    bool unlock(const SecureString& wallet_passphrase) override { return m_wallet->Unlock(wallet_passphrase); }
    bool isLocked() override { return m_wallet->IsLocked(); }
    bool changeWalletPassphrase(const SecureString& old_wallet_passphrase,
        const SecureString& new_wallet_passphrase) override
    {
        return m_wallet->ChangeWalletPassphrase(old_wallet_passphrase, new_wallet_passphrase);
    }
    void abortRescan() override { m_wallet->AbortRescan(); }
    bool backupWallet(const std::string& filename) override { return m_wallet->BackupWallet(filename); }
    std::string getWalletName() override { return m_wallet->GetName(); }
    bool getNewDestination(const OutputType type, const std::string label, CTxDestination& dest) override
    {
        LOCK(m_wallet->cs_wallet);
        bilingual_str error;
        return m_wallet->GetNewDestination(type, label, dest, error);
    }
    bool getPubKey(const CScript& script, const CKeyID& address, CPubKey& pub_key) override
    {
        std::unique_ptr<SigningProvider> provider = m_wallet->GetSolvingProvider(script);
        if (provider) {
            return provider->GetPubKey(address, pub_key);
        }
        return false;
    }
    SigningResult signMessage(const std::string& message, const PKHash& pkhash, std::string& str_sig) override
    {
        return m_wallet->SignMessage(message, pkhash, str_sig);
    }
    bool isSpendable(const CTxDestination& dest) override
    {
        LOCK(m_wallet->cs_wallet);
        return m_wallet->IsMine(dest) & ISMINE_SPENDABLE;
    }
    bool haveWatchOnly() override
    {
        auto spk_man = m_wallet->GetLegacyScriptPubKeyMan();
        if (spk_man) {
            return spk_man->HaveWatchOnly();
        }
        return false;
    };
    bool setAddressBook(const CTxDestination& dest, const std::string& name, const std::string& purpose) override
    {
        return m_wallet->SetAddressBook(dest, name, purpose);
    }
    bool delAddressBook(const CTxDestination& dest) override
    {
        return m_wallet->DelAddressBook(dest);
    }
    bool getAddress(const CTxDestination& dest,
        std::string* name,
        isminetype* is_mine,
        std::string* purpose) override
    {
        LOCK(m_wallet->cs_wallet);
        auto it = m_wallet->m_address_book.find(dest);
        if (it == m_wallet->m_address_book.end() || it->second.IsChange()) {
            return false;
        }
        if (name) {
            *name = it->second.GetLabel();
        }
        if (is_mine) {
            *is_mine = m_wallet->IsMine(dest);
        }
        if (purpose) {
            *purpose = it->second.purpose;
        }
        return true;
    }
    std::vector<WalletAddress> getAddresses() override
    {
        LOCK(m_wallet->cs_wallet);
        std::vector<WalletAddress> result;
        for (const auto& item : m_wallet->m_address_book) {
            if (item.second.IsChange()) continue;
            result.emplace_back(item.first, m_wallet->IsMine(item.first), item.second.GetLabel(), item.second.purpose);
        }
        return result;
    }
    std::vector<std::string> getAddressReceiveRequests() override {
        LOCK(m_wallet->cs_wallet);
        return m_wallet->GetAddressReceiveRequests();
    }
    bool setAddressReceiveRequest(const CTxDestination& dest, const std::string& id, const std::string& value) override {
        LOCK(m_wallet->cs_wallet);
        WalletBatch batch{m_wallet->GetDatabase()};
        return m_wallet->SetAddressReceiveRequest(batch, dest, id, value);
    }
    bool displayAddress(const CTxDestination& dest) override
    {
        LOCK(m_wallet->cs_wallet);
        return m_wallet->DisplayAddress(dest);
    }
    bool lockCoin(const COutPoint& output, const bool write_to_db) override
    {
        LOCK(m_wallet->cs_wallet);
        std::unique_ptr<WalletBatch> batch = write_to_db ? std::make_unique<WalletBatch>(m_wallet->GetDatabase()) : nullptr;
        return m_wallet->LockCoin(output, batch.get());
    }
    bool unlockCoin(const COutPoint& output) override
    {
        LOCK(m_wallet->cs_wallet);
        std::unique_ptr<WalletBatch> batch = std::make_unique<WalletBatch>(m_wallet->GetDatabase());
        return m_wallet->UnlockCoin(output, batch.get());
    }
    bool isLockedCoin(const COutPoint& output) override
    {
        LOCK(m_wallet->cs_wallet);
        return m_wallet->IsLockedCoin(output.hash, output.n);
    }
    void listLockedCoins(std::vector<COutPoint>& outputs) override
    {
        LOCK(m_wallet->cs_wallet);
        return m_wallet->ListLockedCoins(outputs);
    }
    CTransactionRef createTransaction(const std::vector<CRecipient>& recipients,
        const CCoinControl& coin_control,
        bool sign,
        int& change_pos,
        CAmount& fee,
        bilingual_str& fail_reason) override
    {
        LOCK(m_wallet->cs_wallet);
        CTransactionRef tx;
        FeeCalculation fee_calc_out;
        if (!CreateTransaction(*m_wallet, recipients, tx, fee, change_pos,
                fail_reason, coin_control, fee_calc_out, sign)) {
            return {};
        }
        return tx;
    }
    void commitTransaction(CTransactionRef tx,
        WalletValueMap value_map,
        WalletOrderForm order_form) override
    {
        LOCK(m_wallet->cs_wallet);
        m_wallet->CommitTransaction(std::move(tx), std::move(value_map), std::move(order_form));
    }
    bool transactionCanBeAbandoned(const uint256& txid) override { return m_wallet->TransactionCanBeAbandoned(txid); }
    bool abandonTransaction(const uint256& txid) override
    {
        LOCK(m_wallet->cs_wallet);
        return m_wallet->AbandonTransaction(txid);
    }
    bool transactionCanBeBumped(const uint256& txid) override
    {
        return feebumper::TransactionCanBeBumped(*m_wallet.get(), txid);
    }
    bool createBumpTransaction(const uint256& txid,
        const CCoinControl& coin_control,
        std::vector<bilingual_str>& errors,
        CAmount& old_fee,
        CAmount& new_fee,
        CMutableTransaction& mtx) override
    {
        return feebumper::CreateRateBumpTransaction(*m_wallet.get(), txid, coin_control, errors, old_fee, new_fee, mtx) == feebumper::Result::OK;
    }
    bool signBumpTransaction(CMutableTransaction& mtx) override { return feebumper::SignTransaction(*m_wallet.get(), mtx); }
    bool commitBumpTransaction(const uint256& txid,
        CMutableTransaction&& mtx,
        std::vector<bilingual_str>& errors,
        uint256& bumped_txid) override
    {
        return feebumper::CommitTransaction(*m_wallet.get(), txid, std::move(mtx), errors, bumped_txid) ==
               feebumper::Result::OK;
    }
    CTransactionRef getTx(const uint256& txid) override
    {
        LOCK(m_wallet->cs_wallet);
        auto mi = m_wallet->mapWallet.find(txid);
        if (mi != m_wallet->mapWallet.end()) {
            return mi->second.tx;
        }
        return {};
    }
    WalletTx getWalletTx(const uint256& txid) override
    {
        LOCK(m_wallet->cs_wallet);
        auto mi = m_wallet->mapWallet.find(txid);
        if (mi != m_wallet->mapWallet.end()) {
            return MakeWalletTx(*m_wallet, mi->second);
        }
        return {};
    }
    std::vector<WalletTx> getWalletTxs() override
    {
        LOCK(m_wallet->cs_wallet);
        std::vector<WalletTx> result;
        result.reserve(m_wallet->mapWallet.size());
        for (const auto& entry : m_wallet->mapWallet) {
            result.emplace_back(MakeWalletTx(*m_wallet, entry.second));
        }
        return result;
    }
    bool tryGetTxStatus(const uint256& txid,
        interfaces::WalletTxStatus& tx_status,
        int& num_blocks,
        int64_t& block_time) override
    {
        TRY_LOCK(m_wallet->cs_wallet, locked_wallet);
        if (!locked_wallet) {
            return false;
        }
        auto mi = m_wallet->mapWallet.find(txid);
        if (mi == m_wallet->mapWallet.end()) {
            return false;
        }
        num_blocks = m_wallet->GetLastBlockHeight();
        block_time = -1;
        CHECK_NONFATAL(m_wallet->chain().findBlock(m_wallet->GetLastBlockHash(), FoundBlock().time(block_time)));
        tx_status = MakeWalletTxStatus(*m_wallet, mi->second);
        return true;
    }
    WalletTx getWalletTxDetails(const uint256& txid,
        WalletTxStatus& tx_status,
        WalletOrderForm& order_form,
        bool& in_mempool,
        int& num_blocks) override
    {
        LOCK(m_wallet->cs_wallet);
        auto mi = m_wallet->mapWallet.find(txid);
        if (mi != m_wallet->mapWallet.end()) {
            num_blocks = m_wallet->GetLastBlockHeight();
            in_mempool = mi->second.InMempool();
            order_form = mi->second.vOrderForm;
            tx_status = MakeWalletTxStatus(*m_wallet, mi->second);
            return MakeWalletTx(*m_wallet, mi->second);
        }
        return {};
    }
    TransactionError fillPSBT(int sighash_type,
        bool sign,
        bool bip32derivs,
        size_t* n_signed,
        PartiallySignedTransaction& psbtx,
        bool& complete) override
    {
        return m_wallet->FillPSBT(psbtx, complete, sighash_type, sign, bip32derivs, n_signed);
    }
    WalletBalances getBalances() override
    {
        const auto bal = GetBalance(*m_wallet);
        WalletBalances result;
        result.balance = bal.m_mine_trusted;
        result.unconfirmed_balance = bal.m_mine_untrusted_pending;
        result.immature_balance = bal.m_mine_immature;
        result.stake = bal.m_mine_stake;
        result.have_watch_only = haveWatchOnly();
        if (result.have_watch_only) {
            result.watch_only_balance = bal.m_watchonly_trusted;
            result.unconfirmed_watch_only_balance = bal.m_watchonly_untrusted_pending;
            result.immature_watch_only_balance = bal.m_watchonly_immature;
            result.watch_only_stake = bal.m_watchonly_stake;
        }
        return result;
    }
    bool tryGetBalances(WalletBalances& balances, uint256& block_hash) override
    {
        TRY_LOCK(m_wallet->cs_wallet, locked_wallet);
        if (!locked_wallet) {
            return false;
        }
        block_hash = m_wallet->GetLastBlockHash();
        balances = getBalances();
        return true;
    }
    CAmount getBalance() override { return GetBalance(*m_wallet).m_mine_trusted; }
    CAmount getAvailableBalance(const CCoinControl& coin_control) override
    {
        return GetAvailableBalance(*m_wallet, &coin_control);
    }
    isminetype txinIsMine(const CTxIn& txin) override
    {
        LOCK(m_wallet->cs_wallet);
        return InputIsMine(*m_wallet, txin);
    }
    isminetype txoutIsMine(const CTxOut& txout) override
    {
        LOCK(m_wallet->cs_wallet);
        return m_wallet->IsMine(txout);
    }
    CAmount getDebit(const CTxIn& txin, isminefilter filter) override
    {
        LOCK(m_wallet->cs_wallet);
        return m_wallet->GetDebit(txin, filter);
    }
    CAmount getCredit(const CTxOut& txout, isminefilter filter) override
    {
        LOCK(m_wallet->cs_wallet);
        return OutputGetCredit(*m_wallet, txout, filter);
    }
    bool isUnspentAddress(const std::string &qtumAddress) override
    {
        LOCK(m_wallet->cs_wallet);

        std::vector<COutput> vecOutputs;
        AvailableCoins(*m_wallet, vecOutputs);
        for (const COutput& out : vecOutputs)
        {
            CTxDestination address;
            const CScript& scriptPubKey = out.tx->tx->vout[out.i].scriptPubKey;
            bool fValidAddress = ExtractDestination(scriptPubKey, address);

            if(fValidAddress && EncodeDestination(address) == qtumAddress && out.tx->tx->vout[out.i].nValue)
            {
                return true;
            }
        }
        return false;
    }
    bool isMineAddress(const std::string &strAddress) override
    {
        LOCK(m_wallet->cs_wallet);

        CTxDestination address = DecodeDestination(strAddress);
        if(!IsValidDestination(address) || !m_wallet->IsMine(address))
        {
            return false;
        }
        return true;
    }
    std::vector<std::string> availableAddresses(bool fIncludeZeroValue) EXCLUSIVE_LOCKS_REQUIRED(m_wallet->cs_wallet)
    {
        std::vector<std::string> result;
        std::vector<COutput> vecOutputs;
        std::map<std::string, bool> mapAddress;

        if(fIncludeZeroValue)
        {
            // Get the user created addresses in from the address book and add them if they are mine
            for (const auto& item : m_wallet->m_address_book) {
                if(!m_wallet->IsMine(item.first)) continue;
                if(item.second.purpose != "receive") continue;
                if(item.second.destdata.size() == 0) continue;

                std::string strAddress = EncodeDestination(item.first);
                if (mapAddress.find(strAddress) == mapAddress.end())
                {
                    mapAddress[strAddress] = true;
                    result.push_back(strAddress);
                }
            }

            // Get all coins including the 0 values
            AvailableCoins(*m_wallet, vecOutputs, nullptr, 0);
        }
        else
        {
            // Get all spendable coins
            AvailableCoins(*m_wallet, vecOutputs);
        }

        // Extract all coins addresses and add them in the list
        for (const COutput& out : vecOutputs)
        {
            CTxDestination address;
            const CScript& scriptPubKey = out.tx->tx->vout[out.i].scriptPubKey;
            bool fValidAddress = ExtractDestination(scriptPubKey, address);

            if (!fValidAddress || !m_wallet->IsMine(address)) continue;

            std::string strAddress = EncodeDestination(address);
            if (mapAddress.find(strAddress) == mapAddress.end())
            {
                mapAddress[strAddress] = true;
                result.push_back(strAddress);
            }
        }

        return result;
    }
    bool tryGetAvailableAddresses(std::vector<std::string> &spendableAddresses, std::vector<std::string> &allAddresses, bool &includeZeroValue) override
    {
        TRY_LOCK(m_wallet->cs_wallet, locked_wallet);
        if (!locked_wallet) {
            return false;
        }

        spendableAddresses = availableAddresses(false);
        allAddresses = availableAddresses(true);
        int num_blocks = m_wallet->GetLastBlockHeight();
        includeZeroValue = num_blocks >= Params().GetConsensus().QIP5Height;

        return true;
    }
    CoinsList listCoins() override
    {
        LOCK(m_wallet->cs_wallet);
        CoinsList result;
        for (const auto& entry : ListCoins(*m_wallet)) {
            auto& group = result[entry.first];
            for (const auto& coin : entry.second) {
                group.emplace_back(COutPoint(coin.tx->GetHash(), coin.i),
                    MakeWalletTxOut(*m_wallet, *coin.tx, coin.i, coin.nDepth));
            }
        }
        return result;
    }
    std::vector<WalletTxOut> getCoins(const std::vector<COutPoint>& outputs) override
    {
        LOCK(m_wallet->cs_wallet);
        std::vector<WalletTxOut> result;
        result.reserve(outputs.size());
        for (const auto& output : outputs) {
            result.emplace_back();
            auto it = m_wallet->mapWallet.find(output.hash);
            if (it != m_wallet->mapWallet.end()) {
                int depth = m_wallet->GetTxDepthInMainChain(it->second);
                if (depth >= 0) {
                    result.back() = MakeWalletTxOut(*m_wallet, it->second, output.n, depth);
                }
            }
        }
        return result;
    }
    CAmount getRequiredFee(unsigned int tx_bytes) override { return GetRequiredFee(*m_wallet, tx_bytes); }
    CAmount getMinimumFee(unsigned int tx_bytes,
        const CCoinControl& coin_control,
        int* returned_target,
        FeeReason* reason) override
    {
        FeeCalculation fee_calc;
        CAmount result;
        result = GetMinimumFee(*m_wallet, tx_bytes, coin_control, &fee_calc);
        if (returned_target) *returned_target = fee_calc.returnedTarget;
        if (reason) *reason = fee_calc.reason;
        return result;
    }
    unsigned int getConfirmTarget() override { return m_wallet->m_confirm_target; }
    bool hdEnabled() override { return m_wallet->IsHDEnabled(); }
    bool canGetAddresses() override { return m_wallet->CanGetAddresses(); }
    bool hasExternalSigner() override { return m_wallet->IsWalletFlagSet(WALLET_FLAG_EXTERNAL_SIGNER); }
    bool privateKeysDisabled() override { return m_wallet->IsWalletFlagSet(WALLET_FLAG_DISABLE_PRIVATE_KEYS); }
    bool taprootEnabled() override {
        if (m_wallet->IsLegacy()) return false;
        auto spk_man = m_wallet->GetScriptPubKeyMan(OutputType::BECH32M, /*internal=*/false);
        return spk_man != nullptr;
    }
    OutputType getDefaultAddressType() override { return m_wallet->m_default_address_type; }
    CAmount getDefaultMaxTxFee() override { return m_wallet->m_default_max_tx_fee; }
    void remove() override
    {
        RemoveWallet(m_context, m_wallet, false /* load_on_start */);
    }
    bool isLegacy() override { return m_wallet->IsLegacy(); }
    bool addTokenEntry(const TokenInfo &token) override
    {
        return m_wallet->AddTokenEntry(MakeTokenInfo(token), true);
    }
    bool addTokenTxEntry(const TokenTx& tokenTx, bool fFlushOnClose) override
    {
        return m_wallet->AddTokenTxEntry(MakeTokenTx(tokenTx), fFlushOnClose);
    }
    bool existTokenEntry(const TokenInfo &token) override
    {
        LOCK(m_wallet->cs_wallet);

        uint256 hash = MakeTokenInfo(token).GetHash();
        std::map<uint256, CTokenInfo>::iterator it = m_wallet->mapToken.find(hash);

        return it != m_wallet->mapToken.end();
    }
    bool removeTokenEntry(const std::string &sHash) override
    {
        return m_wallet->RemoveTokenEntry(uint256S(sHash), true);
    }
    std::vector<TokenInfo> getInvalidTokens() override
    {
        LOCK(m_wallet->cs_wallet);

        std::vector<TokenInfo> listInvalid;
        for(auto& info : m_wallet->mapToken)
        {
            std::string strAddress = info.second.strSenderAddress;
            CTxDestination address = DecodeDestination(strAddress);
            if(!m_wallet->IsMine(address))
            {
                listInvalid.push_back(MakeWalletTokenInfo(info.second));
            }
        }

        return listInvalid;
    }
    TokenTx getTokenTx(const uint256& txid) override
    {
        LOCK(m_wallet->cs_wallet);

        auto mi = m_wallet->mapTokenTx.find(txid);
        if (mi != m_wallet->mapTokenTx.end()) {
            return MakeWalletTokenTx(mi->second);
        }
        return {};
    }
    std::vector<TokenTx> getTokenTxs() override
    {
        LOCK(m_wallet->cs_wallet);

        std::vector<TokenTx> result;
        result.reserve(m_wallet->mapTokenTx.size());
        for (const auto& entry : m_wallet->mapTokenTx) {
            result.emplace_back(MakeWalletTokenTx(entry.second));
        }
        return result;
    }
    TokenInfo getToken(const uint256& id) override
    {
        LOCK(m_wallet->cs_wallet);

        auto mi = m_wallet->mapToken.find(id);
        if (mi != m_wallet->mapToken.end()) {
            return MakeWalletTokenInfo(mi->second);
        }
        return {};
    }
    std::vector<TokenInfo> getTokens() override
    {
        LOCK(m_wallet->cs_wallet);

        std::vector<TokenInfo> result;
        result.reserve(m_wallet->mapToken.size());
        for (const auto& entry : m_wallet->mapToken) {
            result.emplace_back(MakeWalletTokenInfo(entry.second));
        }
        return result;
    }
    bool tryGetTokenTxStatus(const uint256& txid, int& block_number, bool& in_mempool, int& num_blocks) override
    {
        TRY_LOCK(m_wallet->cs_wallet, locked_wallet);
        if (!locked_wallet) {
            return false;
        }
        return TokenTxStatus(*m_wallet, txid, block_number, in_mempool, num_blocks);
    }
    bool getTokenTxStatus(const uint256& txid, int& block_number, bool& in_mempool, int& num_blocks) override
    {
        LOCK(m_wallet->cs_wallet);

        return TokenTxStatus(*m_wallet, txid, block_number, in_mempool, num_blocks);
    }
    bool getTokenTxDetails(const TokenTx &wtx, uint256& credit, uint256& debit, std::string& tokenSymbol, uint8_t& decimals) override
    {
        return m_wallet->GetTokenTxDetails(MakeTokenTx(wtx), credit, debit, tokenSymbol, decimals);
    }
    bool isTokenTxMine(const TokenTx &wtx) override
    {
        return m_wallet->IsTokenTxMine(MakeTokenTx(wtx));
    }
    ContractBookData getContractBook(const std::string& id) override
    {
        LOCK(m_wallet->cs_wallet);

        auto mi = m_wallet->mapContractBook.find(id);
        if (mi != m_wallet->mapContractBook.end()) {
            return MakeContractBook(id, mi->second);
        }
        return {};
    }
    std::vector<ContractBookData> getContractBooks() override
    {
        LOCK(m_wallet->cs_wallet);

        std::vector<ContractBookData> result;
        result.reserve(m_wallet->mapContractBook.size());
        for (const auto& entry : m_wallet->mapContractBook) {
            result.emplace_back(MakeContractBook(entry.first, entry.second));
        }
        return result;
    }
    bool existContractBook(const std::string& id) override
    {
        LOCK(m_wallet->cs_wallet);

        auto mi = m_wallet->mapContractBook.find(id);
        return mi != m_wallet->mapContractBook.end();
    }
    bool delContractBook(const std::string& id) override
    {
        return m_wallet->DelContractBook(id);
    }
    bool setContractBook(const std::string& id, const std::string& name, const std::string& abi) override
    {
        return m_wallet->SetContractBook(id, name, abi);
    }
    uint32_t restoreDelegations() override
    {
        m_wallet->RefreshDelegates(true, false);

        LOCK(m_wallet->cs_wallet);

        int ret = 0;
        for (const auto& item : m_wallet->m_my_delegations) {
            DelegationDetails details = getDelegationDetails(KeyIdToString(item.first));
            if(!details.w_entry_exist && details.c_entry_exist)
            {
                DelegationInfo info = details.toInfo(false);
                info.staker_name = info.staker_address;
                if(addDelegationEntry(info))
                    ret++;
            }
        }

        return ret;
    }
    bool addDelegationEntry(const DelegationInfo &delegation) override
    {
        return m_wallet->AddDelegationEntry(MakeDelegationInfo(delegation), true);
    }
    bool existDelegationEntry(const DelegationInfo &delegation) override
    {
        LOCK(m_wallet->cs_wallet);

        uint256 hash = MakeDelegationInfo(delegation).GetHash();
        std::map<uint256, CDelegationInfo>::iterator it = m_wallet->mapDelegation.find(hash);

        return it != m_wallet->mapDelegation.end();
    }
    DelegationInfo getDelegation(const uint256& id) override
    {
        LOCK(m_wallet->cs_wallet);

        auto mi = m_wallet->mapDelegation.find(id);
        if (mi != m_wallet->mapDelegation.end()) {
            return MakeWalletDelegationInfo(mi->second);
        }
        return {};
    }
    DelegationInfo getDelegationContract(const std::string &sHash, bool& validated, bool& contractRet) override
    {
        LOCK(m_wallet->cs_wallet);

        uint256 id;
        id.SetHex(sHash);
        auto mi = m_wallet->mapDelegation.find(id);
        if (mi != m_wallet->mapDelegation.end()) {
            DelegationInfo info = MakeWalletDelegationInfo(mi->second);
            Delegation delegation;
            CTxDestination dest = DecodeDestination(info.delegate_address);
            if(std::holds_alternative<PKHash>(dest))
            {
                PKHash keyID = std::get<PKHash>(dest);
                uint160 address(keyID);
                contractRet = m_wallet->chain().getDelegation(address, delegation);
                if(contractRet)
                {
                    validated = m_wallet->chain().verifyDelegation(address, delegation);
                    info.staker_address = EncodeDestination(PKHash(delegation.staker));
                    info.fee = delegation.fee;
                    info.block_number = delegation.blockHeight;
                }
                return info;
            }
        }
        return {};
    }
    DelegationDetails getDelegationDetails(const std::string &sAddress) override
    {
        LOCK(m_wallet->cs_wallet);
        DelegationDetails details;

        // Get wallet delegation details
        for(auto mi : m_wallet->mapDelegation)
        {
            if(KeyIdToString(mi.second.delegateAddress) == sAddress)
            {
                details.w_entry_exist = true;
                details.w_delegate_address = KeyIdToString(mi.second.delegateAddress);
                details.w_staker_address = KeyIdToString(mi.second.stakerAddress);
                details.w_staker_name = mi.second.strStakerName;
                details.w_fee = mi.second.nFee;
                details.w_time = mi.second.nCreateTime;
                details.w_block_number = mi.second.blockNumber;
                details.w_hash = mi.first;
                details.w_create_tx_hash = mi.second.createTxHash;
                details.w_remove_tx_hash = mi.second.removeTxHash;
                break;
            }
        }

        // Get wallet create tx details
        const CWalletTx* wtx = m_wallet->GetWalletTx(details.w_create_tx_hash);
        if(wtx)
        {
            details.w_create_exist = true;
            details.w_create_in_main_chain = m_wallet->IsTxInMainChain(*wtx);
            details.w_create_in_mempool = wtx->InMempool();
            details.w_create_abandoned = wtx->isAbandoned();
        }

        // Get wallet remove tx details
        wtx = m_wallet->GetWalletTx(details.w_remove_tx_hash);
        if(wtx)
        {
            details.w_remove_exist = true;
            details.w_remove_in_main_chain = m_wallet->IsTxInMainChain(*wtx);
            details.w_remove_in_mempool = wtx->InMempool();
            details.w_remove_abandoned = wtx->isAbandoned();
        }

        // Delegation contract details
        Delegation delegation;
        CTxDestination dest = DecodeDestination(sAddress);
        if(std::holds_alternative<PKHash>(dest))
        {
            PKHash keyID = std::get<PKHash>(dest);
            uint160 address(keyID);
            details.c_contract_return = m_wallet->chain().getDelegation(address, delegation);
            if(details.c_contract_return)
            {
                details.c_entry_exist = m_wallet->chain().verifyDelegation(address, delegation);
                details.c_delegate_address = sAddress;
                details.c_staker_address = EncodeDestination(PKHash(delegation.staker));
                details.c_fee = delegation.fee;
                details.c_block_number = delegation.blockHeight;
            }
        }

        return details;
    }
    std::vector<DelegationInfo> getDelegations() override
    {
        LOCK(m_wallet->cs_wallet);

        std::vector<DelegationInfo> result;
        result.reserve(m_wallet->mapDelegation.size());
        for (const auto& entry : m_wallet->mapDelegation) {
            result.emplace_back(MakeWalletDelegationInfo(entry.second));
        }
        return result;
    }
    bool removeDelegationEntry(const std::string &sHash) override
    {
        return m_wallet->RemoveDelegationEntry(uint256S(sHash), true);
    }
    bool setDelegationRemoved(const std::string &sHash, const std::string &sTxid) override
    {
        bool found = false;
        DelegationInfo info;
        {
            LOCK(m_wallet->cs_wallet);

            uint256 id;
            id.SetHex(sHash);

            uint256 txid;
            txid.SetHex(sTxid);

            auto mi = m_wallet->mapDelegation.find(id);
            if (mi != m_wallet->mapDelegation.end()) {
                info = MakeWalletDelegationInfo(mi->second);
                info.remove_tx_hash = txid;
                found = true;
            }
        }

        return found ? addDelegationEntry(info) : 0;
    }
    uint32_t restoreSuperStakers() override
    {
        m_wallet->RefreshDelegates(false, true);

        LOCK(m_wallet->cs_wallet);

        std::map<uint160, bool> stakerAddressExist;
        for (const auto& item : m_wallet->m_delegations_staker) {
            uint160 staker = item.second.staker;
            if(!stakerAddressExist[staker])
                stakerAddressExist[staker] = true;
        }

        int ret = 0;
        for (const auto& item : stakerAddressExist) {
            std::string staker_address = KeyIdToString(item.first);
            if(!existSuperStaker(staker_address))
            {
                SuperStakerInfo info;
                info.staker_name = staker_address;
                info.staker_address = staker_address;
                if(addSuperStakerEntry(info))
                    ret++;
            }
        }

        return ret;
    }
    bool existSuperStaker(const std::string &sAddress) override
    {
        LOCK(m_wallet->cs_wallet);
        uint160 address = StringToKeyId(sAddress);
        if(address.IsNull())
            return false;

        for (const auto& entry : m_wallet->mapSuperStaker) {
            if(entry.second.stakerAddress == address)
                return true;
        }

        return false;
    }
    SuperStakerInfo getSuperStaker(const uint256& id) override
    {
        LOCK(m_wallet->cs_wallet);

        auto mi = m_wallet->mapSuperStaker.find(id);
        if (mi != m_wallet->mapSuperStaker.end()) {
            return MakeWalletSuperStakerInfo(mi->second);
        }
        return {};
    }
    SuperStakerInfo getSuperStakerRecommendedConfig() override
    {
        LOCK(m_wallet->cs_wallet);

        // Set recommended config
        SuperStakerInfo config;
        config.custom_config = false;
        config.min_fee = m_wallet->m_staking_min_fee;
        config.min_delegate_utxo = m_wallet->m_staking_min_utxo_value;
        config.delegate_address_type = SuperStakerAddressList::AcceptAll;

        // Get allow list
        std::vector<std::string> allowList;
        for (const std::string& strAddress : gArgs.GetArgs("-stakingallowlist"))
        {
            if(!StringToKeyId(strAddress).IsNull())
            {
                if(std::find(allowList.begin(), allowList.end(), strAddress) == allowList.end())
                    allowList.push_back(strAddress);
            }
        }

        // Get exclude list
        std::vector<std::string> excludeList;
        for (const std::string& strAddress : gArgs.GetArgs("-stakingexcludelist"))
        {
            if(!StringToKeyId(strAddress).IsNull())
            {
                if(std::find(excludeList.begin(), excludeList.end(), strAddress) == excludeList.end())
                    excludeList.push_back(strAddress);
            }
        }

        // Set the address list
        if(!allowList.empty())
        {
            config.delegate_address_type =  SuperStakerAddressList::AllowList;
            config.delegate_address_list = allowList;
        }
        else if(!excludeList.empty())
        {
            config.delegate_address_type = SuperStakerAddressList::ExcludeList;
            config.delegate_address_list = excludeList;
        }

        return config;
    }
    std::vector<SuperStakerInfo> getSuperStakers() override
    {
        LOCK(m_wallet->cs_wallet);

        std::vector<SuperStakerInfo> result;
        result.reserve(m_wallet->mapSuperStaker.size());
        for (const auto& entry : m_wallet->mapSuperStaker) {
            result.emplace_back(MakeWalletSuperStakerInfo(entry.second));
        }
        return result;
    }
    bool addSuperStakerEntry(const SuperStakerInfo &superStaker) override
    {
        return m_wallet->AddSuperStakerEntry(MakeSuperStakerInfo(superStaker), true);
    }
    bool removeSuperStakerEntry(const std::string &sHash) override
    {
        return m_wallet->RemoveSuperStakerEntry(uint256S(sHash), true);
    }
    bool tryGetStakeWeight(uint64_t& nWeight) override
    {
        TRY_LOCK(m_wallet->cs_wallet, locked_wallet);
        if (!locked_wallet) {
            return false;
        }

        nWeight = m_wallet->GetStakeWeight();
        return true;
    }
    uint64_t getStakeWeight() override
    {
        LOCK(m_wallet->cs_wallet);
        return m_wallet->GetStakeWeight();
    }
    int64_t getLastCoinStakeSearchInterval() override 
    { 
        return m_wallet->m_last_coin_stake_search_interval;
    }
    bool getWalletUnlockStakingOnly() override
    {
        return m_wallet->m_wallet_unlock_staking_only;
    }
    void setWalletUnlockStakingOnly(bool unlock) override
    {
        m_wallet->m_wallet_unlock_staking_only = unlock;
    }
    bool cleanTokenTxEntries() override
    {
        return m_wallet->CleanTokenTxEntries();
    }
    void setEnabledStaking(bool enabled) override
    {
        m_wallet->m_enabled_staking = enabled;
    }
    bool getEnabledStaking() override
    {
        return m_wallet->m_enabled_staking;
    }
    bool getEnabledSuperStaking() override
    {
        bool fSuperStake = gArgs.GetBoolArg("-superstaking", node::DEFAULT_SUPER_STAKE);
        return fSuperStake;
    }
    DelegationStakerInfo getDelegationStaker(const uint160& id) override
    {
        LOCK(m_wallet->cs_wallet);

        auto mi = m_wallet->m_delegations_staker.find(id);
        if (mi != m_wallet->m_delegations_staker.end()) {
            return MakeWalletDelegationStakerInfo(*m_wallet, mi->first, mi->second);
        }
        return {};
    }
    std::vector<DelegationStakerInfo> getDelegationsStakers() override
    {
        LOCK(m_wallet->cs_wallet);

        std::vector<DelegationStakerInfo> result;
        result.reserve(m_wallet->m_delegations_staker.size());
        for (const auto& entry : m_wallet->m_delegations_staker) {
            result.emplace_back(MakeWalletDelegationStakerInfo(*m_wallet, entry.first, entry.second));
        }
        return result;
    }
    uint64_t getSuperStakerWeight(const uint256& id) override
    {
        LOCK(m_wallet->cs_wallet);
        SuperStakerInfo info = getSuperStaker(id);
        CTxDestination dest = DecodeDestination(info.staker_address);
        if(std::holds_alternative<PKHash>(dest))
        {
            PKHash keyID = std::get<PKHash>(dest);
            uint160 address(keyID);
            return m_wallet->GetSuperStakerWeight(address);
        }

        return 0;
    }
    bool isSuperStakerStaking(const uint256& id, CAmount& delegationsWeight) override
    {
        uint64_t lastCoinStakeSearchInterval = getEnabledStaking() ? getLastCoinStakeSearchInterval() : 0;
        delegationsWeight = getSuperStakerWeight(id);
        return lastCoinStakeSearchInterval && delegationsWeight;
    }
    bool getStakerAddressBalance(const std::string& staker, CAmount& balance, CAmount& stake, CAmount& weight) override
    {
        LOCK(m_wallet->cs_wallet);

        CTxDestination dest = DecodeDestination(staker);
        if(std::holds_alternative<PKHash>(dest))
        {
            PKHash keyID = std::get<PKHash>(dest);
            m_wallet->GetStakerAddressBalance(keyID, balance, stake, weight);
            return true;
        }

        return false;
    }
    bool getAddDelegationData(const std::string& psbt, std::map<int, SignDelegation>& signData, std::string& error) override
    {
        LOCK(m_wallet->cs_wallet);

        try
        {
            // Decode transaction
            PartiallySignedTransaction decoded_psbt;
            if(!DecodeBase64PSBT(decoded_psbt, psbt, error))
            {
                error = "Fail to decode PSBT transaction";
                return false;
            }

            if(decoded_psbt.tx->HasOpCall())
            {
                // Get sender destination
                CTransaction tx(*(decoded_psbt.tx));
                CTxDestination txSenderDest;
                if(m_wallet->GetSenderDest(tx, txSenderDest, false) == false)
                {
                    error = "Fail to get sender destination";
                    return false;
                }

                // Get sender HD path
                std::string strSender;
                if(m_wallet->GetHDKeyPath(txSenderDest, strSender) == false)
                {
                    error = "Fail to get HD key path for sender";
                    return false;
                }

                // Get unsigned staker
                for(size_t i = 0; i < decoded_psbt.tx->vout.size(); i++){
                    CTxOut v = decoded_psbt.tx->vout[i];
                    if(v.scriptPubKey.HasOpCall()){
                        std::vector<unsigned char> data;
                        v.scriptPubKey.GetData(data);
                        if(delegationutils::IsAddBytecode(data))
                        {
                            std::string hexStaker;
                            if(!delegationutils::GetUnsignedStaker(data, hexStaker))
                            {
                                error = "Fail to get unsigned staker";
                                return false;
                            }

                            // Set data to sign
                            SignDelegation signDeleg;
                            signDeleg.delegate = strSender;
                            signDeleg.staker = hexStaker;
                            signData[i] = signDeleg;
                        }
                    }
                }
            }
        }
        catch(...)
        {
            error = "Unknown error happen";
            return false;
        }

        return true;
    }
    bool setAddDelegationData(std::string& psbt, const std::map<int, SignDelegation>& signData, std::string& error) override
    {
        // Decode transaction
        PartiallySignedTransaction decoded_psbt;
        if(!DecodeBase64PSBT(decoded_psbt, psbt, error))
        {
            error = "Fail to decode PSBT transaction";
            return false;
        }

        // Set signed staker address
        size_t size = decoded_psbt.tx->vout.size();
        for (auto it = signData.begin(); it != signData.end(); it++)
        {
            size_t n = it->first;
            std::string PoD = it->second.PoD;

            if(n >= size)
            {
                error = "Output not found";
                return false;
            }

            CTxOut& v = decoded_psbt.tx->vout[n];
            if(v.scriptPubKey.HasOpCall()){
                std::vector<unsigned char> data;
                v.scriptPubKey.GetData(data);
                CScript scriptRet;
                if(delegationutils::SetSignedStaker(data, PoD) && v.scriptPubKey.SetData(data, scriptRet))
                {
                    v.scriptPubKey = scriptRet;
                }
                else
                {
                    error = "Fail to set PoD";
                    return false;
                }
            }
            else
            {
                error = "Output not op_call";
                return false;
            }
        }

        // Serialize the PSBT
        CDataStream ssTx(SER_NETWORK, PROTOCOL_VERSION);
        ssTx << decoded_psbt;
        psbt = EncodeBase64(ssTx.str());

        return true;
    }
    void setStakerLedgerId(const std::string& ledgerId) override
    {
        LOCK(m_wallet->cs_wallet);
        m_wallet->m_ledger_id = ledgerId;
    }
    std::string getStakerLedgerId() override
    {
        LOCK(m_wallet->cs_wallet);
        return m_wallet->m_ledger_id;
    }
    std::unique_ptr<Handler> handleUnload(UnloadFn fn) override
    {
        return MakeHandler(m_wallet->NotifyUnload.connect(fn));
    }
    std::unique_ptr<Handler> handleShowProgress(ShowProgressFn fn) override
    {
        return MakeHandler(m_wallet->ShowProgress.connect(fn));
    }
    std::unique_ptr<Handler> handleStatusChanged(StatusChangedFn fn) override
    {
        return MakeHandler(m_wallet->NotifyStatusChanged.connect([fn](CWallet*) { fn(); }));
    }
    std::unique_ptr<Handler> handleAddressBookChanged(AddressBookChangedFn fn) override
    {
        return MakeHandler(m_wallet->NotifyAddressBookChanged.connect(
            [fn](const CTxDestination& address, const std::string& label, bool is_mine,
                 const std::string& purpose, ChangeType status) { fn(address, label, is_mine, purpose, status); }));
    }
    std::unique_ptr<Handler> handleTransactionChanged(TransactionChangedFn fn) override
    {
        return MakeHandler(m_wallet->NotifyTransactionChanged.connect(
            [fn](const uint256& txid, ChangeType status) { fn(txid, status); }));
    }
    std::unique_ptr<Handler> handleTokenTransactionChanged(TokenTransactionChangedFn fn) override
    {
        return MakeHandler(m_wallet->NotifyTokenTransactionChanged.connect(
            [fn](CWallet*, const uint256& id, ChangeType status) { fn(id, status); }));
    }
    std::unique_ptr<Handler> handleTokenChanged(TokenChangedFn fn) override
    {
        return MakeHandler(m_wallet->NotifyTokenChanged.connect(
            [fn](CWallet*, const uint256& id, ChangeType status) { fn(id, status); }));
    }
    std::unique_ptr<Handler> handleWatchOnlyChanged(WatchOnlyChangedFn fn) override
    {
        return MakeHandler(m_wallet->NotifyWatchonlyChanged.connect(fn));
    }
    std::unique_ptr<Handler> handleCanGetAddressesChanged(CanGetAddressesChangedFn fn) override
    {
        return MakeHandler(m_wallet->NotifyCanGetAddressesChanged.connect(fn));
    }
    std::unique_ptr<Handler> handleContractBookChanged(ContractBookChangedFn fn) override
    {
        return MakeHandler(m_wallet->NotifyContractBookChanged.connect(
            [fn](CWallet*, const std::string& address, const std::string& label,
                const std::string& abi, ChangeType status) { fn(address, label, abi, status); }));
    }
    std::unique_ptr<Handler> handleDelegationChanged(DelegationChangedFn fn) override
    {
        return MakeHandler(m_wallet->NotifyDelegationChanged.connect(
            [fn](CWallet*, const uint256& id, ChangeType status) { fn(id, status); }));
    }
    std::unique_ptr<Handler> handleSuperStakerChanged(SuperStakerChangedFn fn) override
    {
        return MakeHandler(m_wallet->NotifySuperStakerChanged.connect(
            [fn](CWallet*, const uint256& id, ChangeType status) { fn(id, status); }));
    }
    std::unique_ptr<Handler> handleDelegationsStakerChanged(DelegationsStakerChangedFn fn) override
    {
        return MakeHandler(m_wallet->NotifyDelegationsStakerChanged.connect(
            [fn](CWallet*, const uint160& id, ChangeType status) { fn(id, status); }));
    }
    CWallet* wallet() override { return m_wallet.get(); }

    WalletContext& m_context;
    std::shared_ptr<CWallet> m_wallet;
};

class WalletLoaderImpl : public WalletLoader
{
public:
    WalletLoaderImpl(Chain& chain, ArgsManager& args)
    {
        m_context.chain = &chain;
        m_context.args = &args;
    }
    ~WalletLoaderImpl() override { UnloadWallets(m_context); }

    //! ChainClient methods
    void registerRpcs() override
    {
<<<<<<< HEAD
        std::vector<Span<const CRPCCommand>> commands;
        commands.push_back(GetWalletRPCCommands());
        commands.push_back(m_context.chain->getContractRPCCommands());
        commands.push_back(m_context.chain->getMiningRPCCommands());
        for(size_t i = 0; i < commands.size(); i++) {
            for (const CRPCCommand& command : commands[i]) {
                m_rpc_commands.emplace_back(command.category, command.name, [this, &command](const JSONRPCRequest& request, UniValue& result, bool last_handler) {
                    JSONRPCRequest wallet_request = request;
                    wallet_request.context = &m_context;
                    return command.actor(wallet_request, result, last_handler);
                }, command.argNames, command.unique_id);
                m_rpc_handlers.emplace_back(m_context.chain->handleRpc(m_rpc_commands.back()));
            }
=======
        for (const CRPCCommand& command : GetWalletRPCCommands()) {
            m_rpc_commands.emplace_back(command.category, command.name, [this, &command](const JSONRPCRequest& request, UniValue& result, bool last_handler) {
                JSONRPCRequest& wallet_request = (JSONRPCRequest&)request;
                wallet_request.context = &m_context;
                return command.actor(wallet_request, result, last_handler);
            }, command.argNames, command.unique_id);
            m_rpc_handlers.emplace_back(m_context.chain->handleRpc(m_rpc_commands.back()));
>>>>>>> f45f2e07
        }
    }
    bool verify() override { return VerifyWallets(m_context); }
    bool load() override { return LoadWallets(m_context); }
    void start(CScheduler& scheduler) override { return StartWallets(m_context, scheduler); }
    void flush() override { return FlushWallets(m_context); }
    void stop() override { return StopWallets(m_context); }
    void setMockTime(int64_t time) override { return SetMockTime(time); }

    //! WalletLoader methods
    std::unique_ptr<Wallet> createWallet(const std::string& name, const SecureString& passphrase, uint64_t wallet_creation_flags, bilingual_str& error, std::vector<bilingual_str>& warnings) override
    {
        std::shared_ptr<CWallet> wallet;
        DatabaseOptions options;
        DatabaseStatus status;
        options.require_create = true;
        options.create_flags = wallet_creation_flags;
        options.create_passphrase = passphrase;
        return MakeWallet(m_context, CreateWallet(m_context, name, true /* load_on_start */, options, status, error, warnings));
    }
    std::unique_ptr<Wallet> loadWallet(const std::string& name, bilingual_str& error, std::vector<bilingual_str>& warnings) override
    {
        DatabaseOptions options;
        DatabaseStatus status;
        options.require_existing = true;
        return MakeWallet(m_context, LoadWallet(m_context, name, true /* load_on_start */, options, status, error, warnings));
    }
    std::unique_ptr<Wallet> restoreWallet(const fs::path& backup_file, const std::string& wallet_name, bilingual_str& error, std::vector<bilingual_str>& warnings) override
    {
        DatabaseStatus status;

        return MakeWallet(m_context, RestoreWallet(m_context, backup_file, wallet_name, /*load_on_start=*/true, status, error, warnings));
    }
    std::string getWalletDir() override
    {
        return fs::PathToString(GetWalletDir());
    }
    std::vector<std::string> listWalletDir() override
    {
        std::vector<std::string> paths;
        for (auto& path : ListDatabases(GetWalletDir())) {
            paths.push_back(fs::PathToString(path));
        }
        return paths;
    }
    std::vector<std::unique_ptr<Wallet>> getWallets() override
    {
        std::vector<std::unique_ptr<Wallet>> wallets;
        for (const auto& wallet : GetWallets(m_context)) {
            wallets.emplace_back(MakeWallet(m_context, wallet));
        }
        return wallets;
    }
    std::unique_ptr<Handler> handleLoadWallet(LoadWalletFn fn) override
    {
        return HandleLoadWallet(m_context, std::move(fn));
    }
    WalletContext* context() override  { return &m_context; }

    WalletContext m_context;
    const std::vector<std::string> m_wallet_filenames;
    std::vector<std::unique_ptr<Handler>> m_rpc_handlers;
    std::list<CRPCCommand> m_rpc_commands;
};
} // namespace
} // namespace wallet

namespace interfaces {
std::unique_ptr<Wallet> MakeWallet(wallet::WalletContext& context, const std::shared_ptr<wallet::CWallet>& wallet) { return wallet ? std::make_unique<wallet::WalletImpl>(context, wallet) : nullptr; }

std::unique_ptr<WalletLoader> MakeWalletLoader(Chain& chain, ArgsManager& args)
{
    return std::make_unique<wallet::WalletLoaderImpl>(chain, args);
}
} // namespace interfaces<|MERGE_RESOLUTION|>--- conflicted
+++ resolved
@@ -1543,7 +1543,6 @@
     //! ChainClient methods
     void registerRpcs() override
     {
-<<<<<<< HEAD
         std::vector<Span<const CRPCCommand>> commands;
         commands.push_back(GetWalletRPCCommands());
         commands.push_back(m_context.chain->getContractRPCCommands());
@@ -1551,21 +1550,12 @@
         for(size_t i = 0; i < commands.size(); i++) {
             for (const CRPCCommand& command : commands[i]) {
                 m_rpc_commands.emplace_back(command.category, command.name, [this, &command](const JSONRPCRequest& request, UniValue& result, bool last_handler) {
-                    JSONRPCRequest wallet_request = request;
+                    JSONRPCRequest& wallet_request = (JSONRPCRequest&)request;
                     wallet_request.context = &m_context;
                     return command.actor(wallet_request, result, last_handler);
                 }, command.argNames, command.unique_id);
                 m_rpc_handlers.emplace_back(m_context.chain->handleRpc(m_rpc_commands.back()));
             }
-=======
-        for (const CRPCCommand& command : GetWalletRPCCommands()) {
-            m_rpc_commands.emplace_back(command.category, command.name, [this, &command](const JSONRPCRequest& request, UniValue& result, bool last_handler) {
-                JSONRPCRequest& wallet_request = (JSONRPCRequest&)request;
-                wallet_request.context = &m_context;
-                return command.actor(wallet_request, result, last_handler);
-            }, command.argNames, command.unique_id);
-            m_rpc_handlers.emplace_back(m_context.chain->handleRpc(m_rpc_commands.back()));
->>>>>>> f45f2e07
         }
     }
     bool verify() override { return VerifyWallets(m_context); }
