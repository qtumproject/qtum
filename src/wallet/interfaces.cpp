--- conflicted
+++ resolved
@@ -99,11 +99,7 @@
     {
         CTxDestination tx_sender_address;
         if(wtx.tx && wtx.tx->vin.size() > 0 && wallet.mapWallet.find(wtx.tx->vin[0].prevout.hash) != wallet.mapWallet.end() &&
-<<<<<<< HEAD
-                ExtractDestination(wallet.mapWallet.at(wtx.tx->vin[0].prevout.hash).tx->vout[wtx.tx->vin[0].prevout.n].scriptPubKey, tx_sender_address)) {
-=======
                 ExtractDestination(wallet.mapWallet.at(wtx.tx->vin[0].prevout.hash).tx->vout[wtx.tx->vin[0].prevout.n].scriptPubKey, tx_sender_address, nullptr, true)) {
->>>>>>> 86d0551a
             result.tx_sender_key = wallet.GetKeyForDestination(tx_sender_address);
         }
 
@@ -716,11 +712,7 @@
         {
             CTxDestination address;
             const CScript& scriptPubKey = out.txout.scriptPubKey;
-<<<<<<< HEAD
-            bool fValidAddress = ExtractDestination(scriptPubKey, address);
-=======
             bool fValidAddress = ExtractDestination(scriptPubKey, address, nullptr, true);
->>>>>>> 86d0551a
 
             if(fValidAddress && EncodeDestination(address) == qtumAddress && out.txout.nValue)
             {
@@ -752,11 +744,7 @@
             for (const auto& item : m_wallet->m_address_book) {
                 if(!m_wallet->IsMine(item.first)) continue;
                 if(item.second.purpose != AddressPurpose::RECEIVE) continue;
-<<<<<<< HEAD
-                if(item.second.destdata.size() == 0) continue;
-=======
                 if(item.second.receive_requests.size() == 0) continue;
->>>>>>> 86d0551a
 
                 std::string strAddress = EncodeDestination(item.first);
                 if (mapAddress.find(strAddress) == mapAddress.end())
@@ -782,11 +770,7 @@
         {
             CTxDestination address;
             const CScript& scriptPubKey = out.txout.scriptPubKey;
-<<<<<<< HEAD
-            bool fValidAddress = ExtractDestination(scriptPubKey, address);
-=======
             bool fValidAddress = ExtractDestination(scriptPubKey, address, nullptr, true);
->>>>>>> 86d0551a
 
             if (!fValidAddress || !m_wallet->IsMine(address)) continue;
 
