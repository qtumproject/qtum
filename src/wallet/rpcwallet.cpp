// Copyright (c) 2010 Satoshi Nakamoto
// Copyright (c) 2009-2020 The Bitcoin Core developers
// Distributed under the MIT software license, see the accompanying
// file COPYING or http://www.opensource.org/licenses/mit-license.php.

#include <amount.h>
#include <core_io.h>
#include <interfaces/chain.h>
#include <key_io.h>
#include <node/context.h>
#include <optional.h>
#include <outputtype.h>
#include <policy/feerate.h>
#include <policy/fees.h>
#include <policy/policy.h>
#include <policy/rbf.h>
#include <rpc/rawtransaction_util.h>
#include <rpc/server.h>
#include <rpc/util.h>
#include <script/descriptor.h>
#include <script/sign.h>
#include <util/bip32.h>
#include <util/fees.h>
#include <util/message.h> // For MessageSign()
#include <util/moneystr.h>
#include <util/ref.h>
#include <util/string.h>
#include <util/system.h>
#include <util/translation.h>
#include <util/url.h>
#include <util/vector.h>
#include <wallet/coincontrol.h>
#include <wallet/context.h>
#include <wallet/feebumper.h>
#include <wallet/load.h>
#include <wallet/rpcwallet.h>
#include <wallet/wallet.h>
#include <wallet/walletdb.h>
#include <wallet/walletutil.h>
#include <qtum/qtumdelegation.h>
#include <util/signstr.h>
#include <interfaces/wallet.h>
#include <rpc/contract_util.h>
#include <util/tokenstr.h>

#include <stdint.h>

#include <univalue.h>


using interfaces::FoundBlock;

static const std::string WALLET_ENDPOINT_BASE = "/wallet/";
static const std::string HELP_REQUIRING_PASSPHRASE{"\nRequires wallet passphrase to be set with walletpassphrase call if wallet is encrypted.\n"};

static inline bool GetAvoidReuseFlag(const CWallet* const pwallet, const UniValue& param) {
    bool can_avoid_reuse = pwallet->IsWalletFlagSet(WALLET_FLAG_AVOID_REUSE);
    bool avoid_reuse = param.isNull() ? can_avoid_reuse : param.get_bool();

    if (avoid_reuse && !can_avoid_reuse) {
        throw JSONRPCError(RPC_WALLET_ERROR, "wallet does not have the \"avoid reuse\" feature enabled");
    }

    return avoid_reuse;
}


/** Used by RPC commands that have an include_watchonly parameter.
 *  We default to true for watchonly wallets if include_watchonly isn't
 *  explicitly set.
 */
static bool ParseIncludeWatchonly(const UniValue& include_watchonly, const CWallet& pwallet)
{
    if (include_watchonly.isNull()) {
        // if include_watchonly isn't explicitly set, then check if we have a watchonly wallet
        return pwallet.IsWalletFlagSet(WALLET_FLAG_DISABLE_PRIVATE_KEYS);
    }

    // otherwise return whatever include_watchonly was set to
    return include_watchonly.get_bool();
}


/** Checks if a CKey is in the given CWallet compressed or otherwise*/
bool HaveKey(const SigningProvider& wallet, const CKey& key)
{
    CKey key2;
    key2.Set(key.begin(), key.end(), !key.IsCompressed());
    return wallet.HaveKey(key.GetPubKey().GetID()) || wallet.HaveKey(key2.GetPubKey().GetID());
}

bool GetWalletNameFromJSONRPCRequest(const JSONRPCRequest& request, std::string& wallet_name)
{
    if (URL_DECODE && request.URI.substr(0, WALLET_ENDPOINT_BASE.size()) == WALLET_ENDPOINT_BASE) {
        // wallet endpoint was used
        wallet_name = URL_DECODE(request.URI.substr(WALLET_ENDPOINT_BASE.size()));
        return true;
    }
    return false;
}

std::shared_ptr<CWallet> GetWalletForJSONRPCRequest(const JSONRPCRequest& request)
{
    CHECK_NONFATAL(!request.fHelp);
    std::string wallet_name;
    if (GetWalletNameFromJSONRPCRequest(request, wallet_name)) {
        std::shared_ptr<CWallet> pwallet = GetWallet(wallet_name);
        if (!pwallet) throw JSONRPCError(RPC_WALLET_NOT_FOUND, "Requested wallet does not exist or is not loaded");
        return pwallet;
    }

    std::vector<std::shared_ptr<CWallet>> wallets = GetWallets();
    if (wallets.size() == 1) {
        return wallets[0];
    }

    if (wallets.empty()) {
        throw JSONRPCError(
            RPC_WALLET_NOT_FOUND, "No wallet is loaded. Load a wallet using loadwallet or create a new one with createwallet. (Note: A default wallet is no longer automatically created)");
    }
    throw JSONRPCError(RPC_WALLET_NOT_SPECIFIED,
        "Wallet file not specified (must request wallet RPC through /wallet/<filename> uri-path).");
}

<<<<<<< HEAD
bool GetSenderDest(CWallet * const pwallet, const CTransactionRef& tx, CTxDestination& txSenderDest)
{
    // Initialize variables
    CScript senderPubKey;

    // Get sender destination
    if(tx->HasOpSender())
    {
        // Get destination from the outputs
        for(CTxOut out : tx->vout)
        {
            if(out.scriptPubKey.HasOpSender())
            {
                ExtractSenderData(out.scriptPubKey, &senderPubKey, 0);
                break;
            }
        }
    }
    else
    {
        // Get destination from the inputs
        senderPubKey = pwallet->mapWallet.at(tx->vin[0].prevout.hash).tx->vout[tx->vin[0].prevout.n].scriptPubKey;
    }

    // Extract destination from script
    return ExtractDestination(senderPubKey, txSenderDest);
=======
bool EnsureWalletIsAvailable(const CWallet* pwallet, bool avoidException)
{
    if (pwallet) return true;
    if (avoidException) return false;
    if (!HasWallets()) {
        throw JSONRPCError(
            RPC_METHOD_NOT_FOUND, "Method not found (wallet method is disabled because no wallet is loaded)");
    }
    throw JSONRPCError(RPC_WALLET_NOT_SPECIFIED,
        "Wallet file not specified (must request wallet RPC through /wallet/<filename> uri-path).");
>>>>>>> 0fb0c87e
}

void EnsureWalletIsUnlocked(const CWallet* pwallet)
{
    if (pwallet->IsLocked()) {
        throw JSONRPCError(RPC_WALLET_UNLOCK_NEEDED, "Error: Please enter the wallet passphrase with walletpassphrase first.");
    }
    if (pwallet->m_wallet_unlock_staking_only) {
        throw JSONRPCError(RPC_WALLET_UNLOCK_NEEDED, "Error: Wallet is unlocked for staking only.");
    }
}

WalletContext& EnsureWalletContext(const util::Ref& context)
{
    if (!context.Has<WalletContext>()) {
        throw JSONRPCError(RPC_INTERNAL_ERROR, "Wallet context not found");
    }
    return context.Get<WalletContext>();
}

// also_create should only be set to true only when the RPC is expected to add things to a blank wallet and make it no longer blank
LegacyScriptPubKeyMan& EnsureLegacyScriptPubKeyMan(CWallet& wallet, bool also_create)
{
    LegacyScriptPubKeyMan* spk_man = wallet.GetLegacyScriptPubKeyMan();
    if (!spk_man && also_create) {
        spk_man = wallet.GetOrCreateLegacyScriptPubKeyMan();
    }
    if (!spk_man) {
        throw JSONRPCError(RPC_WALLET_ERROR, "This type of wallet does not support this command");
    }
    return *spk_man;
}

static void WalletTxToJSON(interfaces::Chain& chain, const CWalletTx& wtx, UniValue& entry)
{
    int confirms = wtx.GetDepthInMainChain();
    entry.pushKV("confirmations", confirms);
    if (wtx.IsCoinBase() || wtx.IsCoinStake())
        entry.pushKV("generated", true);
    if (confirms > 0)
    {
        entry.pushKV("blockhash", wtx.m_confirm.hashBlock.GetHex());
        entry.pushKV("blockheight", wtx.m_confirm.block_height);
        entry.pushKV("blockindex", wtx.m_confirm.nIndex);
        int64_t block_time;
        CHECK_NONFATAL(chain.findBlock(wtx.m_confirm.hashBlock, FoundBlock().time(block_time)));
        entry.pushKV("blocktime", block_time);
    } else {
        entry.pushKV("trusted", wtx.IsTrusted());
    }
    uint256 hash = wtx.GetHash();
    entry.pushKV("txid", hash.GetHex());
    UniValue conflicts(UniValue::VARR);
    for (const uint256& conflict : wtx.GetConflicts())
        conflicts.push_back(conflict.GetHex());
    entry.pushKV("walletconflicts", conflicts);
    entry.pushKV("time", wtx.GetTxTime());
    entry.pushKV("timereceived", (int64_t)wtx.nTimeReceived);

    // Add opt-in RBF status
    std::string rbfStatus = "no";
    if (confirms <= 0) {
        RBFTransactionState rbfState = chain.isRBFOptIn(*wtx.tx);
        if (rbfState == RBFTransactionState::UNKNOWN)
            rbfStatus = "unknown";
        else if (rbfState == RBFTransactionState::REPLACEABLE_BIP125)
            rbfStatus = "yes";
    }
    entry.pushKV("bip125-replaceable", rbfStatus);

    for (const std::pair<const std::string, std::string>& item : wtx.mapValue)
        entry.pushKV(item.first, item.second);
}

static std::string LabelFromValue(const UniValue& value)
{
    std::string label = value.get_str();
    if (label == "*")
        throw JSONRPCError(RPC_WALLET_INVALID_LABEL_NAME, "Invalid label name");
    return label;
}

/**
 * Update coin control with fee estimation based on the given parameters
 *
 * @param[in]     wallet            Wallet reference
 * @param[in,out] cc                Coin control to be updated
 * @param[in]     conf_target       UniValue integer; confirmation target in blocks, values between 1 and 1008 are valid per policy/fees.h;
 * @param[in]     estimate_mode     UniValue string; fee estimation mode, valid values are "unset", "economical" or "conservative";
 * @param[in]     fee_rate          UniValue real; fee rate in sat/vB;
 *                                      if present, both conf_target and estimate_mode must either be null, or "unset"
 * @param[in]     override_min_fee  bool; whether to set fOverrideFeeRate to true to disable minimum fee rate checks and instead
 *                                      verify only that fee_rate is greater than 0
 * @throws a JSONRPCError if conf_target, estimate_mode, or fee_rate contain invalid values or are in conflict
 */
static void SetFeeEstimateMode(const CWallet& wallet, CCoinControl& cc, const UniValue& conf_target, const UniValue& estimate_mode, const UniValue& fee_rate, bool override_min_fee)
{
    if (!fee_rate.isNull()) {
        if (!conf_target.isNull()) {
            throw JSONRPCError(RPC_INVALID_PARAMETER, "Cannot specify both conf_target and fee_rate. Please provide either a confirmation target in blocks for automatic fee estimation, or an explicit fee rate.");
        }
        if (!estimate_mode.isNull() && estimate_mode.get_str() != "unset") {
            throw JSONRPCError(RPC_INVALID_PARAMETER, "Cannot specify both estimate_mode and fee_rate");
        }
        cc.m_feerate = CFeeRate(AmountFromValue(fee_rate), COIN);
        if (override_min_fee) cc.fOverrideFeeRate = true;
        // Default RBF to true for explicit fee_rate, if unset.
        if (cc.m_signal_bip125_rbf == nullopt) cc.m_signal_bip125_rbf = true;
        return;
    }
    if (!estimate_mode.isNull() && !FeeModeFromString(estimate_mode.get_str(), cc.m_fee_mode)) {
        throw JSONRPCError(RPC_INVALID_PARAMETER, InvalidEstimateModeErrorMessage());
    }
    if (!conf_target.isNull()) {
        cc.m_confirm_target = ParseConfirmTarget(conf_target, wallet.chain().estimateMaxBlocks());
    }
}

bool SetDefaultPayForContractAddress(CWallet* const pwallet, CCoinControl & coinControl)
{
    // Set default coin to pay for the contract
    // Select any valid unspent output that can be used to pay for the contract
    std::vector<COutput> vecOutputs;
    coinControl.fAllowOtherInputs=true;

    assert(pwallet != NULL);
    pwallet->AvailableCoins(vecOutputs, false, &coinControl, true);

    for (const COutput& out : vecOutputs) {
        CTxDestination destAdress;
        const CScript& scriptPubKey = out.tx->tx->vout[out.i].scriptPubKey;
        bool fValidAddress = out.fSpendable && ExtractDestination(scriptPubKey, destAdress)
                && IsValidContractSenderAddress(destAdress);

        if (!fValidAddress)
            continue;

        coinControl.Select(COutPoint(out.tx->GetHash(),out.i));
        break;
    }

    return coinControl.HasSelected();
}

bool SetDefaultSignSenderAddress(CWallet* const pwallet, CTxDestination& destAdress, CCoinControl & coinControl)
{
    // Set default sender address if none provided
    // Select any valid unspent output that can be used for contract sender address
    std::vector<COutput> vecOutputs;
    coinControl.fAllowOtherInputs=true;

    assert(pwallet != NULL);
    pwallet->AvailableCoins(vecOutputs, false, &coinControl, true);

    for (const COutput& out : vecOutputs) {
        const CScript& scriptPubKey = out.tx->tx->vout[out.i].scriptPubKey;
        bool fValidAddress = out.fSpendable && ExtractDestination(scriptPubKey, destAdress)
                && IsValidContractSenderAddress(destAdress);

        if (!fValidAddress)
            continue;
        break;
    }

    return !boost::get<CNoDestination>(&destAdress);
}

static RPCHelpMan getnewaddress()
{
    return RPCHelpMan{"getnewaddress",
                "\nReturns a new Qtum address for receiving payments.\n"
                "If 'label' is specified, it is added to the address book \n"
                "so payments received with the address will be associated with 'label'.\n",
                {
                    {"label", RPCArg::Type::STR, /* default */ "\"\"", "The label name for the address to be linked to. It can also be set to the empty string \"\" to represent the default label. The label does not need to exist, it will be created if there is no label by the given name."},
                    {"address_type", RPCArg::Type::STR, /* default */ "set by -addresstype", "The address type to use. Options are \"legacy\", \"p2sh-segwit\", and \"bech32\"."},
                },
                RPCResult{
                    RPCResult::Type::STR, "address", "The new qtum address"
                },
                RPCExamples{
                    HelpExampleCli("getnewaddress", "")
            + HelpExampleRpc("getnewaddress", "")
                },
        [&](const RPCHelpMan& self, const JSONRPCRequest& request) -> UniValue
{
    std::shared_ptr<CWallet> const wallet = GetWalletForJSONRPCRequest(request);
    if (!wallet) return NullUniValue;
    CWallet* const pwallet = wallet.get();

    LOCK(pwallet->cs_wallet);

    if (!pwallet->CanGetAddresses()) {
        throw JSONRPCError(RPC_WALLET_ERROR, "Error: This wallet has no available keys");
    }

    // Parse the label first so we don't generate a key if there's an error
    std::string label;
    if (!request.params[0].isNull())
        label = LabelFromValue(request.params[0]);

    OutputType output_type = pwallet->m_default_address_type;
    if (!request.params[1].isNull()) {
        if (!ParseOutputType(request.params[1].get_str(), output_type)) {
            throw JSONRPCError(RPC_INVALID_ADDRESS_OR_KEY, strprintf("Unknown address type '%s'", request.params[1].get_str()));
        }
    }

    CTxDestination dest;
    std::string error;
    if (!pwallet->GetNewDestination(output_type, label, dest, error)) {
        throw JSONRPCError(RPC_WALLET_KEYPOOL_RAN_OUT, error);
    }

    return EncodeDestination(dest);
},
    };
}

static RPCHelpMan getrawchangeaddress()
{
    return RPCHelpMan{"getrawchangeaddress",
                "\nReturns a new Qtum address, for receiving change.\n"
                "This is for use with raw transactions, NOT normal use.\n",
                {
                    {"address_type", RPCArg::Type::STR, /* default */ "set by -changetype", "The address type to use. Options are \"legacy\", \"p2sh-segwit\", and \"bech32\"."},
                },
                RPCResult{
                    RPCResult::Type::STR, "address", "The address"
                },
                RPCExamples{
                    HelpExampleCli("getrawchangeaddress", "")
            + HelpExampleRpc("getrawchangeaddress", "")
                },
        [&](const RPCHelpMan& self, const JSONRPCRequest& request) -> UniValue
{
    std::shared_ptr<CWallet> const wallet = GetWalletForJSONRPCRequest(request);
    if (!wallet) return NullUniValue;
    CWallet* const pwallet = wallet.get();

    LOCK(pwallet->cs_wallet);

    if (!pwallet->CanGetAddresses(true)) {
        throw JSONRPCError(RPC_WALLET_ERROR, "Error: This wallet has no available keys");
    }

    OutputType output_type = pwallet->m_default_change_type.get_value_or(pwallet->m_default_address_type);
    if (!request.params[0].isNull()) {
        if (!ParseOutputType(request.params[0].get_str(), output_type)) {
            throw JSONRPCError(RPC_INVALID_ADDRESS_OR_KEY, strprintf("Unknown address type '%s'", request.params[0].get_str()));
        }
    }

    CTxDestination dest;
    std::string error;
    if (!pwallet->GetNewChangeDestination(output_type, dest, error)) {
        throw JSONRPCError(RPC_WALLET_KEYPOOL_RAN_OUT, error);
    }
    return EncodeDestination(dest);
},
    };
}


static RPCHelpMan setlabel()
{
    return RPCHelpMan{"setlabel",
                "\nSets the label associated with the given address.\n",
                {
                    {"address", RPCArg::Type::STR, RPCArg::Optional::NO, "The qtum address to be associated with a label."},
                    {"label", RPCArg::Type::STR, RPCArg::Optional::NO, "The label to assign to the address."},
                },
                RPCResult{RPCResult::Type::NONE, "", ""},
                RPCExamples{
                    HelpExampleCli("setlabel", "\"" + EXAMPLE_ADDRESS[0] + "\" \"tabby\"")
            + HelpExampleRpc("setlabel", "\"" + EXAMPLE_ADDRESS[0] + "\", \"tabby\"")
                },
        [&](const RPCHelpMan& self, const JSONRPCRequest& request) -> UniValue
{
    std::shared_ptr<CWallet> const wallet = GetWalletForJSONRPCRequest(request);
    if (!wallet) return NullUniValue;
    CWallet* const pwallet = wallet.get();

    LOCK(pwallet->cs_wallet);

    CTxDestination dest = DecodeDestination(request.params[0].get_str());
    if (!IsValidDestination(dest)) {
        throw JSONRPCError(RPC_INVALID_ADDRESS_OR_KEY, "Invalid Qtum address");
    }

    std::string label = LabelFromValue(request.params[1]);

    if (pwallet->IsMine(dest)) {
        pwallet->SetAddressBook(dest, label, "receive");
    } else {
        pwallet->SetAddressBook(dest, label, "send");
    }

    return NullUniValue;
},
    };
}

void ParseRecipients(const UniValue& address_amounts, const UniValue& subtract_fee_outputs, std::vector<CRecipient> &recipients) {
    std::set<CTxDestination> destinations;
    int i = 0;
    for (const std::string& address: address_amounts.getKeys()) {
        CTxDestination dest = DecodeDestination(address);
        if (!IsValidDestination(dest)) {
            throw JSONRPCError(RPC_INVALID_ADDRESS_OR_KEY, std::string("Invalid Qtum address: ") + address);
        }

        if (destinations.count(dest)) {
            throw JSONRPCError(RPC_INVALID_PARAMETER, std::string("Invalid parameter, duplicated address: ") + address);
        }
        destinations.insert(dest);

        CScript script_pub_key = GetScriptForDestination(dest);
        CAmount amount = AmountFromValue(address_amounts[i++]);

        bool subtract_fee = false;
        for (unsigned int idx = 0; idx < subtract_fee_outputs.size(); idx++) {
            const UniValue& addr = subtract_fee_outputs[idx];
            if (addr.get_str() == address) {
                subtract_fee = true;
            }
        }

        CRecipient recipient = {script_pub_key, amount, subtract_fee};
        recipients.push_back(recipient);
    }
}

UniValue SendMoney(CWallet* const pwallet, const CCoinControl &coin_control, std::vector<CRecipient> &recipients, mapValue_t map_value, bool verbose, bool hasSender = false)
{
    EnsureWalletIsUnlocked(pwallet);

    // This function is only used by sendtoaddress and sendmany.
    // This should always try to sign, if we don't have private keys, don't try to do anything here.
    if (pwallet->IsWalletFlagSet(WALLET_FLAG_DISABLE_PRIVATE_KEYS)) {
        throw JSONRPCError(RPC_WALLET_ERROR, "Error: Private keys are disabled for this wallet");
    }

    if (pwallet->m_wallet_unlock_staking_only)
    {
        throw JSONRPCError(RPC_WALLET_ERROR, "Error: Wallet unlocked for staking only, unable to create transaction.");
    }

    // Shuffle recipient list
    std::shuffle(recipients.begin(), recipients.end(), FastRandomContext());

    // Send
    CAmount nFeeRequired = 0;
    int nChangePosRet = -1;
    bilingual_str error;
    CTransactionRef tx;
    FeeCalculation fee_calc_out;
    const bool fCreated = pwallet->CreateTransaction(recipients, tx, nFeeRequired, nChangePosRet, error, coin_control, fee_calc_out, true, 0, hasSender);
    if (!fCreated) {
        throw JSONRPCError(RPC_WALLET_INSUFFICIENT_FUNDS, error.original);
    }
    pwallet->CommitTransaction(tx, std::move(map_value), {} /* orderForm */);
    if (verbose) {
        UniValue entry(UniValue::VOBJ);
        entry.pushKV("txid", tx->GetHash().GetHex());
        entry.pushKV("fee_reason", StringForFeeReason(fee_calc_out.reason));
        return entry;
    }
    return tx->GetHash().GetHex();
}

void SplitRemainder(std::vector<CRecipient>& vecSend, CAmount& remainder, CAmount maxValue)
{
    if(remainder > 0)
    {
        for(int i = vecSend.size() - 1; i >= 0 ; i--)
        {
            CAmount diffAmount = maxValue - vecSend[i].nAmount;
            if(diffAmount > 0)
            {
                if((remainder - diffAmount) > 0)
                {
                    vecSend[i].nAmount = vecSend[i].nAmount + diffAmount;
                    remainder -= diffAmount;
                }
                else
                {
                    vecSend[i].nAmount = vecSend[i].nAmount + remainder;
                    remainder = 0;
                }
            }

            if(remainder <= 0)
                break;
        }
    }
}

<<<<<<< HEAD
static CTransactionRef SplitUTXOs(CWallet * const pwallet, const CTxDestination &address, CAmount nValue, CAmount maxValue, const CCoinControl& coin_control, CAmount nTotal, int maxOutputs, CAmount& nSplited)
=======
static CTransactionRef SplitUTXOs(interfaces::Chain::Lock& locked_chain, CWallet * const pwallet, const CTxDestination &address, CAmount nValue, CAmount maxValue, const CCoinControl& coin_control, CAmount nTotal, int maxOutputs, CAmount& nSplited, bool sign)
>>>>>>> 0fb0c87e
{
    // Check amount
    if (nValue <= 0)
        throw JSONRPCError(RPC_INVALID_PARAMETER, "Invalid amount");

    if (nValue > nTotal)
        throw JSONRPCError(RPC_WALLET_INSUFFICIENT_FUNDS, "Insufficient funds");

    // Parse Qtum address
    CScript scriptPubKey = GetScriptForDestination(address);

    // Split into utxos with nValue
    CAmount nFeeRequired = 0;
    bilingual_str error;
    std::vector<CRecipient> vecSend;
    int nChangePosRet = -1;
    int numOfRecipients = static_cast<int>(nTotal / nValue);

    // Compute the number of recipients
    CAmount remainder = nTotal % nValue;
    if(remainder == 0 && numOfRecipients > 0)
    {
        numOfRecipients -= 1;
        remainder = nValue;
    }
    if(numOfRecipients > maxOutputs)
    {
        numOfRecipients = maxOutputs;
        remainder = 0;
    }

    // Split coins between recipients
    CAmount nTxAmount = 0;
    nSplited = 0;
    CRecipient recipient = {scriptPubKey, nValue, false};
    for(int i = 0; i < numOfRecipients; i++) {
        vecSend.push_back(recipient);
    }
    SplitRemainder(vecSend, remainder, maxValue);

    // Get the total amount of the outputs
    for(CRecipient rec : vecSend)
    {
        nTxAmount += rec.nAmount;
    }

    // Create the transaction
    CTransactionRef tx;
    if((nTxAmount + pwallet->m_default_max_tx_fee) <= nTotal)
    {
<<<<<<< HEAD
        FeeCalculation fee_calc_out;
        if (!pwallet->CreateTransaction(vecSend, tx, nFeeRequired, nChangePosRet, error, coin_control, fee_calc_out, true, 0, true)) {
            throw JSONRPCError(RPC_WALLET_ERROR, error.original);
=======
        if (!pwallet->CreateTransaction(locked_chain, vecSend, tx, nFeeRequired, nChangePosRet, strError, coin_control, sign, 0, false)) {
            throw JSONRPCError(RPC_WALLET_ERROR, strError);
>>>>>>> 0fb0c87e
        }
        nSplited = nFeeRequired;
    }
    else if (vecSend.size() > 0)
    {
        // Pay the fee for the tx with the last recipient
        CRecipient lastRecipient = vecSend[vecSend.size() - 1];
        lastRecipient.fSubtractFeeFromAmount = true;
        vecSend[vecSend.size() - 1] = lastRecipient;
<<<<<<< HEAD
        FeeCalculation fee_calc_out;
        if (!pwallet->CreateTransaction(vecSend, tx, nFeeRequired, nChangePosRet, error, coin_control, fee_calc_out, true, 0, true)) {
            throw JSONRPCError(RPC_WALLET_ERROR, error.original);
=======
        if (!pwallet->CreateTransaction(locked_chain, vecSend, tx, nFeeRequired, nChangePosRet, strError, coin_control, sign, 0, false)) {
            throw JSONRPCError(RPC_WALLET_ERROR, strError);
>>>>>>> 0fb0c87e
        }

        // Combine the last 2 outputs when the last output have value less than nValue due to paying the fee
        if(vecSend.size() >= 2)
        {
            if((lastRecipient.nAmount - nFeeRequired) < nValue)
            {
                bool payFeeRemainder = (nTotal - nTxAmount) > nFeeRequired * 1.1;
                if(payFeeRemainder)
                {
                    // Pay the fee with the remainder
                    lastRecipient.fSubtractFeeFromAmount = false;
                    vecSend.pop_back();
                    vecSend.push_back(lastRecipient);
                }
                else
                {
                    // Combine the last 2 outputs
                    CAmount nValueLast2 = lastRecipient.nAmount + vecSend[vecSend.size() - 2].nAmount;
                    lastRecipient.nAmount = lastRecipient.nAmount + nFeeRequired;
                    lastRecipient.fSubtractFeeFromAmount = true;
                    nValueLast2 -= lastRecipient.nAmount;
                    vecSend.pop_back();
                    vecSend.pop_back();
                    vecSend.push_back(lastRecipient);

                    // Split the rest with the others
                    SplitRemainder(vecSend, nValueLast2, maxValue);
                }

<<<<<<< HEAD
                FeeCalculation fee_calc_out;
                if((!pwallet->CreateTransaction(vecSend, tx, nFeeRequired, nChangePosRet, error, coin_control, fee_calc_out, true, 0, true))) {
                    throw JSONRPCError(RPC_WALLET_ERROR, error.original);
=======
                if((!pwallet->CreateTransaction(locked_chain, vecSend, tx, nFeeRequired, nChangePosRet, strError, coin_control, sign, 0, false))) {
                    throw JSONRPCError(RPC_WALLET_ERROR, strError);
>>>>>>> 0fb0c87e
                }
                if(payFeeRemainder)
                {
                    nSplited = nFeeRequired;
                }
            }
        }
    }

    // Compute the splited amount
    for(CRecipient rec : vecSend)
    {
        nSplited += rec.nAmount;
    }

    // Send the transaction
    if(sign) pwallet->CommitTransaction(tx, {} /* mapValue */, {} /* orderForm */);

    return tx;
}

static RPCHelpMan sendtoaddress()
{
    return RPCHelpMan{"sendtoaddress",
                "\nSend an amount to a given address." +
        HELP_REQUIRING_PASSPHRASE,
                {
                    {"address", RPCArg::Type::STR, RPCArg::Optional::NO, "The qtum address to send to."},
                    {"amount", RPCArg::Type::AMOUNT, RPCArg::Optional::NO, "The amount in " + CURRENCY_UNIT + " to send. eg 0.1"},
                    {"comment", RPCArg::Type::STR, RPCArg::Optional::OMITTED_NAMED_ARG, "A comment used to store what the transaction is for.\n"
                                         "This is not part of the transaction, just kept in your wallet."},
                    {"comment_to", RPCArg::Type::STR, RPCArg::Optional::OMITTED_NAMED_ARG, "A comment to store the name of the person or organization\n"
                                         "to which you're sending the transaction. This is not part of the \n"
                                         "transaction, just kept in your wallet."},
                    {"subtractfeefromamount", RPCArg::Type::BOOL, /* default */ "false", "The fee will be deducted from the amount being sent.\n"
                                         "The recipient will receive less qtums than you enter in the amount field."},
                    {"replaceable", RPCArg::Type::BOOL, /* default */ "wallet default", "Allow this transaction to be replaced by a transaction with higher fees via BIP 125"},
                    {"conf_target", RPCArg::Type::NUM, /* default */ "wallet -txconfirmtarget", "Confirmation target in blocks"},
                    {"estimate_mode", RPCArg::Type::STR, /* default */ "unset", std::string() + "The fee estimate mode, must be one of (case insensitive):\n"
            "       \"" + FeeModes("\"\n\"") + "\""},
                    {"avoid_reuse", RPCArg::Type::BOOL, /* default */ "true", "(only available if avoid_reuse wallet flag is set) Avoid spending from dirty addresses; addresses are considered\n"
                                         "dirty if they have previously been used in a transaction."},
                    {"fee_rate", RPCArg::Type::AMOUNT, /* default */ "not set, fall back to wallet fee estimation", "Specify a fee rate in " + CURRENCY_ATOM + "/vB."},
                    {"verbose", RPCArg::Type::BOOL, /* default */ "false", "If true, return extra information about the transaction."},
                    {"senderAddress", RPCArg::Type::STR, RPCArg::Optional::OMITTED_NAMED_ARG, "The qtum address that will be used to send money from."},
                    {"changeToSender", RPCArg::Type::BOOL, /* default */ "false", "Return the change to the sender."},
                },
                {
                    RPCResult{"if verbose is not set or set to false",
                        RPCResult::Type::STR_HEX, "txid", "The transaction id."
                    },
                    RPCResult{"if verbose is set to true",
                        RPCResult::Type::OBJ, "", "",
                        {
                            {RPCResult::Type::STR_HEX, "txid", "The transaction id."},
                            {RPCResult::Type::STR, "fee reason", "The transaction fee reason."}
                        },
                    },
                },
                RPCExamples{
                    "\nSend 0.1 QTUM\n"
                    + HelpExampleCli("sendtoaddress", "\"" + EXAMPLE_ADDRESS[0] + "\" 0.1") +
                    "\nSend 0.1 QTUM with a confirmation target of 6 blocks in economical fee estimate mode using positional arguments\n"
                    + HelpExampleCli("sendtoaddress", "\"" + EXAMPLE_ADDRESS[0] + "\" 0.1 \"donation\" \"sean's outpost\" false true 6 economical") +
                    "\nSend 0.1 QTUM with a fee rate of 1.1 " + CURRENCY_ATOM + "/vB, subtract fee from amount, BIP125-replaceable, using positional arguments\n"
                    + HelpExampleCli("sendtoaddress", "\"" + EXAMPLE_ADDRESS[0] + "\" 0.1 \"drinks\" \"room77\" true true null \"unset\" null 1.1") +
                    "\nSend 0.2 QTUM with a confirmation target of 6 blocks in economical fee estimate mode using named arguments\n"
                    + HelpExampleCli("-named sendtoaddress", "address=\"" + EXAMPLE_ADDRESS[0] + "\" amount=0.2 conf_target=6 estimate_mode=\"economical\"") +
                    "\nSend 0.5 QTUM with a fee rate of 25 " + CURRENCY_ATOM + "/vB using named arguments\n"
                    + HelpExampleCli("-named sendtoaddress", "address=\"" + EXAMPLE_ADDRESS[0] + "\" amount=0.5 fee_rate=25")
                    + HelpExampleCli("-named sendtoaddress", "address=\"" + EXAMPLE_ADDRESS[0] + "\" amount=0.5 fee_rate=25 subtractfeefromamount=false replaceable=true avoid_reuse=true comment=\"2 pizzas\" comment_to=\"jeremy\" verbose=true")
                    + HelpExampleCli("sendtoaddress", "\"" + EXAMPLE_ADDRESS[0] + "\", 0.1, \"donation\", \"seans outpost\", false, null, null, \"\", false, \"" + EXAMPLE_ADDRESS[1] + "\", true")
                },
        [&](const RPCHelpMan& self, const JSONRPCRequest& request) -> UniValue
{
    std::shared_ptr<CWallet> const wallet = GetWalletForJSONRPCRequest(request);
    if (!wallet) return NullUniValue;
    CWallet* const pwallet = wallet.get();

    // Make sure the results are valid at least up to the most recent block
    // the user could have gotten from another RPC command prior to now
    pwallet->BlockUntilSyncedToCurrentChain();

    LOCK(pwallet->cs_wallet);

    // Wallet comments
    mapValue_t mapValue;
    if (!request.params[2].isNull() && !request.params[2].get_str().empty())
        mapValue["comment"] = request.params[2].get_str();
    if (!request.params[3].isNull() && !request.params[3].get_str().empty())
        mapValue["to"] = request.params[3].get_str();

    bool fSubtractFeeFromAmount = false;
    if (!request.params[4].isNull()) {
        fSubtractFeeFromAmount = request.params[4].get_bool();
    }

    CCoinControl coin_control;
    if (!request.params[5].isNull()) {
        coin_control.m_signal_bip125_rbf = request.params[5].get_bool();
    }

    coin_control.m_avoid_address_reuse = GetAvoidReuseFlag(pwallet, request.params[8]);
    // We also enable partial spend avoidance if reuse avoidance is set.
    coin_control.m_avoid_partial_spends |= coin_control.m_avoid_address_reuse;

    SetFeeEstimateMode(*pwallet, coin_control, /* conf_target */ request.params[6], /* estimate_mode */ request.params[7], /* fee_rate */ request.params[9], /* override_min_fee */ false);

    EnsureWalletIsUnlocked(pwallet);

    UniValue address_amounts(UniValue::VOBJ);
    const std::string address = request.params[0].get_str();
    address_amounts.pushKV(address, request.params[1]);
    UniValue subtractFeeFromAmount(UniValue::VARR);
    if (fSubtractFeeFromAmount) {
        subtractFeeFromAmount.push_back(address);
    }

    std::vector<CRecipient> recipients;
    ParseRecipients(address_amounts, subtractFeeFromAmount, recipients);
    const bool verbose{request.params[10].isNull() ? false : request.params[10].get_bool()};

    bool fHasSender=false;
    CTxDestination senderAddress;
    if (request.params.size() > 11 && !request.params[11].isNull()){
    senderAddress = DecodeDestination(request.params[11].get_str());
        if (!IsValidDestination(senderAddress))
            throw JSONRPCError(RPC_INVALID_ADDRESS_OR_KEY, "Invalid Qtum address to send from");
        else
            fHasSender=true;
    }

    bool fChangeToSender=false;
    if (request.params.size() > 12 && !request.params[12].isNull()){
        fChangeToSender=request.params[12].get_bool();
    }

    if(fHasSender){
    //find a UTXO with sender address

     UniValue results(UniValue::VARR);
     std::vector<COutput> vecOutputs;

     coin_control.fAllowOtherInputs=true;

     assert(pwallet != NULL);
     pwallet->AvailableCoins(vecOutputs, false, NULL, true);

     for(const COutput& out : vecOutputs) {
         CTxDestination destAdress;
         const CScript& scriptPubKey = out.tx->tx->vout[out.i].scriptPubKey;
         bool fValidAddress = ExtractDestination(scriptPubKey, destAdress);

         if (!fValidAddress || senderAddress != destAdress)
             continue;

         coin_control.Select(COutPoint(out.tx->GetHash(),out.i));

         break;

     }

        if(!coin_control.HasSelected()){
            throw JSONRPCError(RPC_TYPE_ERROR, "Sender address does not have any unspent outputs");
        }
        if(fChangeToSender){
            coin_control.destChange=senderAddress;
        }
    }

    return SendMoney(pwallet, coin_control, recipients, mapValue, verbose, fHasSender);
},
    };
}

static RPCHelpMan splitutxosforaddress()
{
    return RPCHelpMan{"splitutxosforaddress",
                "\nSplit an address coins into utxo between min and max value." +
                    HELP_REQUIRING_PASSPHRASE,
                {
                    {"address", RPCArg::Type::STR, RPCArg::Optional::NO, "The qtum address to split utxos."},
                    {"minValue", RPCArg::Type::AMOUNT, RPCArg::Optional::NO, "Select utxo which value is smaller than value (minimum 0.1 COIN)"},
                    {"maxValue", RPCArg::Type::AMOUNT, RPCArg::Optional::NO, "Select utxo which value is greater than value (minimum 0.1 COIN)"},
                    {"maxOutputs", RPCArg::Type::NUM, /* default */ "100", "Maximum outputs to create"},
                    {"psbt", RPCArg::Type::BOOL, RPCArg::Optional::OMITTED, "Create partially signed transaction."},
                },
                RPCResult{
                    RPCResult::Type::OBJ, "", "",
                    {
                        {RPCResult::Type::STR_HEX, "txid", "The hex-encoded transaction id"},
                        {RPCResult::Type::STR_AMOUNT, "selected", "Selected amount of coins"},
                        {RPCResult::Type::STR_AMOUNT, "splited", "Splited amount of coins"},
                    }
                },
                RPCExamples{
                    HelpExampleCli("splitutxosforaddress", "\"QM72Sfpbz1BPpXFHz9m3CdqATR44Jvaydd\" 100 200")
            + HelpExampleCli("splitutxosforaddress", "\"QM72Sfpbz1BPpXFHz9m3CdqATR44Jvaydd\" 100 200 100")
            + HelpExampleRpc("splitutxosforaddress", "\"QM72Sfpbz1BPpXFHz9m3CdqATR44Jvaydd\" 100 200")
            + HelpExampleRpc("splitutxosforaddress", "\"QM72Sfpbz1BPpXFHz9m3CdqATR44Jvaydd\" 100 200 100")
                },
        [&](const RPCHelpMan& self, const JSONRPCRequest& request) -> UniValue
{
    std::shared_ptr<CWallet> const wallet = GetWalletForJSONRPCRequest(request);
    if (!wallet) return NullUniValue;
    CWallet* const pwallet = wallet.get();

    // Make sure the results are valid at least up to the most recent block
    // the user could have gotten from another RPC command prior to now
    pwallet->BlockUntilSyncedToCurrentChain();

    LOCK(pwallet->cs_wallet);

    // Address
    CTxDestination address = DecodeDestination(request.params[0].get_str());

    if (!IsValidDestination(address)) {
        throw JSONRPCError(RPC_INVALID_ADDRESS_OR_KEY, "Invalid Qtum address");
    }
    CScript scriptPubKey = GetScriptForDestination(address);
    if (!pwallet->IsMine(scriptPubKey)) {
        throw JSONRPCError(RPC_WALLET_ERROR, "Address not found in wallet");
    }

    // minimum value
    CAmount minValue = AmountFromValue(request.params[1]);

    // maximum value
    CAmount maxValue = AmountFromValue(request.params[2]);

    if (minValue < COIN/10 || maxValue <= 0 || minValue > maxValue) {
        throw JSONRPCError(RPC_INVALID_PARAMETER, "Invalid values for minimum and maximum");
    }

    // Maximum outputs
    int maxOutputs = request.params.size() > 3 ? request.params[3].get_int() : 100;
    if (maxOutputs < 1) {
        throw JSONRPCError(RPC_INVALID_PARAMETER, "Invalid value for maximum outputs");
    }

    // Is psbt
    bool fPsbt=pwallet->IsWalletFlagSet(WALLET_FLAG_DISABLE_PRIVATE_KEYS);
    if (request.params.size() > 4){
        fPsbt=request.params[4].get_bool();
    }

    // Amount
    CAmount nSplitAmount = minValue;
    CAmount nRequiredAmount = nSplitAmount * maxOutputs;

    CCoinControl coin_control;
    coin_control.destChange = address;
    if(fPsbt) coin_control.fAllowWatchOnly = true;

    // Find UTXOs for a address with value smaller than minValue and greater then maxValue
    std::vector<COutput> vecOutputs;
    coin_control.fAllowOtherInputs=true;

    assert(pwallet != NULL);
    pwallet->AvailableCoins(vecOutputs, false, NULL, true);

    CAmount total = 0;
    CAmount nSelectedAmount = 0;
    for(const COutput& out : vecOutputs) {
        CTxDestination destAdress;
        const CScript& scriptPubKey = out.tx->tx->vout[out.i].scriptPubKey;
        bool fValidAddress = ExtractDestination(scriptPubKey, destAdress);

        CAmount val = out.tx->tx.get()->vout[out.i].nValue;
        if (!fValidAddress || address != destAdress || (val >= minValue && val <= maxValue ) )
            continue;

        if(nSelectedAmount <= nRequiredAmount)
        {
            coin_control.Select(COutPoint(out.tx->GetHash(),out.i));
            nSelectedAmount += val;
        }
        total += val;
    }

    CAmount splited = 0;
    UniValue obj(UniValue::VOBJ);
    if(coin_control.HasSelected() && nSplitAmount < nSelectedAmount){
        EnsureWalletIsUnlocked(pwallet);
<<<<<<< HEAD
        CTransactionRef tx = SplitUTXOs(pwallet, address, nSplitAmount, maxValue, coin_control, nSelectedAmount, maxOutputs, splited);
        obj.pushKV("txid",          tx->GetHash().GetHex());
=======
        CTransactionRef tx = SplitUTXOs(*locked_chain, pwallet, address, nSplitAmount, maxValue, coin_control, nSelectedAmount, maxOutputs, splited, !fPsbt);
        if(fPsbt){
            // Make a blank psbt
            PartiallySignedTransaction psbtx;
            CMutableTransaction rawTx = CMutableTransaction(*tx);
            psbtx.tx = rawTx;
            for (unsigned int i = 0; i < rawTx.vin.size(); ++i) {
                psbtx.inputs.push_back(PSBTInput());
            }
            for (unsigned int i = 0; i < rawTx.vout.size(); ++i) {
                psbtx.outputs.push_back(PSBTOutput());
            }

            // Fill transaction with out data but don't sign
            bool bip32derivs = true;
            bool complete = true;
            const TransactionError err = pwallet->FillPSBT(psbtx, complete, 1, false, bip32derivs);
            if (err != TransactionError::OK) {
                throw JSONRPCTransactionError(err);
            }

            // Serialize the PSBT
            CDataStream ssTx(SER_NETWORK, PROTOCOL_VERSION);
            ssTx << psbtx;
            obj.pushKV("psbt", EncodeBase64((unsigned char*)ssTx.data(), ssTx.size()));
        }
        else
        {
            obj.pushKV("txid",          tx->GetHash().GetHex());
        }
>>>>>>> 0fb0c87e
    }

    obj.pushKV("selected",      FormatMoney(total));
    obj.pushKV("splited",       FormatMoney(splited));
    return obj;
},
    };
}

<<<<<<< HEAD
void getDgpData(uint64_t& blockGasLimit, uint64_t& minGasPrice, CAmount& nGasPrice)
{
    blockGasLimit = DEFAULT_BLOCK_GAS_LIMIT_DGP;
    minGasPrice = DEFAULT_MIN_GAS_PRICE_DGP;
    if(globalState.get())
    {
        LOCK(cs_main);
        QtumDGP qtumDGP(globalState.get(), fGettingValuesDGP);
        blockGasLimit = qtumDGP.getBlockGasLimit(::ChainActive().Height());
        minGasPrice = CAmount(qtumDGP.getMinGasPrice(::ChainActive().Height()));
=======
PSBTOutput GetPsbtOutput(const CTxOut& v, LegacyScriptPubKeyMan& spk_man)
{
    PSBTOutput out;
    if(v.scriptPubKey.HasOpSender())
    {
        CScript senderPubKey;
        bool ok = GetSenderPubKey(v.scriptPubKey, senderPubKey);
        CKeyID key_id = CKeyID(ExtractPublicKeyHash(senderPubKey));
        ok &= !key_id.IsNull();
        CPubKey vchPubKeyOut;
        ok &=  spk_man.GetPubKey(key_id, vchPubKeyOut);
        KeyOriginInfo info;
        ok &=  spk_man.GetKeyOrigin(key_id, info);
        if(ok)
        {
            out.hd_keypaths[vchPubKeyOut] = info;
        }
    }

    return out;
}

static UniValue createcontract(const JSONRPCRequest& request){

    std::shared_ptr<CWallet> const wallet = GetWalletForJSONRPCRequest(request);
    CWallet* const pwallet = wallet.get();

    if (!EnsureWalletIsAvailable(pwallet, request.fHelp)) {
        return NullUniValue;
>>>>>>> 0fb0c87e
    }
    nGasPrice = (minGasPrice>DEFAULT_GAS_PRICE)?minGasPrice:DEFAULT_GAS_PRICE;
}

static RPCHelpMan createcontract()
{
    uint64_t blockGasLimit = 0, minGasPrice = 0;
    CAmount nGasPrice = 0;
    getDgpData(blockGasLimit, minGasPrice, nGasPrice);

    return RPCHelpMan{"createcontract",
                "\nCreate a contract with bytcode." +
                HELP_REQUIRING_PASSPHRASE,
                {
                    {"bytecode", RPCArg::Type::STR_HEX, RPCArg::Optional::NO, "contract bytcode."},
                    {"gasLimit", RPCArg::Type::AMOUNT, RPCArg::Optional::OMITTED, "gasLimit, default: "+i64tostr(DEFAULT_GAS_LIMIT_OP_CREATE)+", max: "+i64tostr(blockGasLimit)},
                    {"gasPrice", RPCArg::Type::AMOUNT, RPCArg::Optional::OMITTED, "gasPrice QTUM price per gas unit, default: "+FormatMoney(nGasPrice)+", min:"+FormatMoney(minGasPrice)},
                    {"senderAddress", RPCArg::Type::STR_HEX, RPCArg::Optional::OMITTED, "The qtum address that will be used to create the contract."},
                    {"broadcast", RPCArg::Type::BOOL, RPCArg::Optional::OMITTED, "Whether to broadcast the transaction or not."},
                    {"changeToSender", RPCArg::Type::BOOL, RPCArg::Optional::OMITTED, "Return the change to the sender."},
                    {"psbt", RPCArg::Type::BOOL, RPCArg::Optional::OMITTED, "Create partially signed transaction."},
                },
                RPCResult{
                    RPCResult::Type::ARR, "", "",
                    {
                        {RPCResult::Type::OBJ, "", "",
                        {
                            {RPCResult::Type::STR, "psbt", "The base64-encoded unsigned PSBT of the new transaction. Only returned when wallet private keys are disabled."},
                            {RPCResult::Type::STR_HEX, "txid", "The transaction id. Only returned when wallet private keys are enabled."},
                            {RPCResult::Type::STR, "sender", CURRENCY_UNIT + " address of the sender"},
                            {RPCResult::Type::STR_HEX, "hash160", "Ripemd-160 hash of the sender"},
                            {RPCResult::Type::STR, "address", "Expected contract address"},
                        }},
                    }
                },
                RPCExamples{
                HelpExampleCli("createcontract", "\"60606040525b33600060006101000a81548173ffffffffffffffffffffffffffffffffffffffff02191690836c010000000000000000000000009081020402179055506103786001600050819055505b600c80605b6000396000f360606040526008565b600256\"")
                + HelpExampleCli("createcontract", "\"60606040525b33600060006101000a81548173ffffffffffffffffffffffffffffffffffffffff02191690836c010000000000000000000000009081020402179055506103786001600050819055505b600c80605b6000396000f360606040526008565b600256\" 6000000 "+FormatMoney(minGasPrice)+" \"QM72Sfpbz1BPpXFHz9m3CdqATR44Jvaydd\" true")
                },
        [&,blockGasLimit,minGasPrice,nGasPrice](const RPCHelpMan& self, const JSONRPCRequest& request) mutable -> UniValue
{
    std::shared_ptr<CWallet> const wallet = GetWalletForJSONRPCRequest(request);
    if (!wallet) return NullUniValue;
    CWallet* const pwallet = wallet.get();

    LegacyScriptPubKeyMan& spk_man = EnsureLegacyScriptPubKeyMan(*pwallet);
    LOCK(pwallet->cs_wallet);

    std::string bytecode=request.params[0].get_str();

    if(bytecode.size() % 2 != 0 || !CheckHex(bytecode))
        throw JSONRPCError(RPC_TYPE_ERROR, "Invalid data (data not hex)");

    uint64_t nGasLimit=DEFAULT_GAS_LIMIT_OP_CREATE;
    if (request.params.size() > 1){
        nGasLimit = request.params[1].get_int64();
        if (nGasLimit > blockGasLimit)
            throw JSONRPCError(RPC_TYPE_ERROR, "Invalid value for gasLimit (Maximum is: "+i64tostr(blockGasLimit)+")");
        if (nGasLimit < MINIMUM_GAS_LIMIT)
            throw JSONRPCError(RPC_TYPE_ERROR, "Invalid value for gasLimit (Minimum is: "+i64tostr(MINIMUM_GAS_LIMIT)+")");
        if (nGasLimit <= 0)
            throw JSONRPCError(RPC_TYPE_ERROR, "Invalid value for gasLimit");
    }

    if (request.params.size() > 2){
        nGasPrice = AmountFromValue(request.params[2]);
        if (nGasPrice <= 0)
            throw JSONRPCError(RPC_TYPE_ERROR, "Invalid value for gasPrice");
        CAmount maxRpcGasPrice = gArgs.GetArg("-rpcmaxgasprice", MAX_RPC_GAS_PRICE);
        if (nGasPrice > (int64_t)maxRpcGasPrice)
            throw JSONRPCError(RPC_TYPE_ERROR, "Invalid value for gasPrice, Maximum allowed in RPC calls is: "+FormatMoney(maxRpcGasPrice)+" (use -rpcmaxgasprice to change it)");
        if (nGasPrice < (int64_t)minGasPrice)
            throw JSONRPCError(RPC_TYPE_ERROR, "Invalid value for gasPrice (Minimum is: "+FormatMoney(minGasPrice)+")");
    }

    bool fHasSender=false;
    CTxDestination senderAddress;
    if (request.params.size() > 3){
        senderAddress = DecodeDestination(request.params[3].get_str());
        if (!IsValidDestination(senderAddress))
            throw JSONRPCError(RPC_INVALID_ADDRESS_OR_KEY, "Invalid Qtum address to send from");
        if (!IsValidContractSenderAddress(senderAddress))
            throw JSONRPCError(RPC_INVALID_ADDRESS_OR_KEY, "Invalid contract sender address. Only P2PK and P2PKH allowed");
        else
            fHasSender=true;
    }

    bool fBroadcast=true;
    if (request.params.size() > 4){
        fBroadcast=request.params[4].get_bool();
    }

    bool fChangeToSender=true;
    if (request.params.size() > 5){
        fChangeToSender=request.params[5].get_bool();
    }

    bool fPsbt=pwallet->IsWalletFlagSet(WALLET_FLAG_DISABLE_PRIVATE_KEYS);
    if (request.params.size() > 6){
        fPsbt=request.params[6].get_bool();
    }
    if(fPsbt) fBroadcast=false;

    CCoinControl coinControl;
    if(fPsbt) coinControl.fAllowWatchOnly = true;

    CTxDestination signSenderAddress = CNoDestination();
    if(fHasSender){
        // Find a UTXO with sender address
        std::vector<COutput> vecOutputs;

        coinControl.fAllowOtherInputs=true;

        assert(pwallet != NULL);
        pwallet->AvailableCoins(vecOutputs, false, NULL, true);

        for (const COutput& out : vecOutputs) {
            CTxDestination destAdress;
            const CScript& scriptPubKey = out.tx->tx->vout[out.i].scriptPubKey;
            bool fValidAddress = out.fSpendable && ExtractDestination(scriptPubKey, destAdress);

            if (!fValidAddress || senderAddress != destAdress)
                continue;

            coinControl.Select(COutPoint(out.tx->GetHash(),out.i));

            break;

        }

        if(coinControl.HasSelected())
        {
            // Change to the sender
            if(fChangeToSender){
                coinControl.destChange=senderAddress;
            }
        }
        else
        {
            // Create op sender transaction when op sender is activated
            if(!(::ChainActive().Height() >= Params().GetConsensus().QIP5Height))
                throw JSONRPCError(RPC_TYPE_ERROR, "Sender address does not have any unspent outputs");
        }

        if(::ChainActive().Height() >= Params().GetConsensus().QIP5Height)
        {
            // Set the sender address
            signSenderAddress = senderAddress;
        }
    }
    else
    {
        if(::ChainActive().Height() >= Params().GetConsensus().QIP5Height)
        {
            // If no sender address provided set to the default sender address
            SetDefaultSignSenderAddress(pwallet, signSenderAddress, coinControl);
        }
    }
    EnsureWalletIsUnlocked(pwallet);

    CAmount nGasFee=nGasPrice*nGasLimit;

    const auto bal = pwallet->GetBalance();
    CAmount curBalance = bal.m_mine_trusted;
    if(fPsbt) curBalance += bal.m_watchonly_trusted;

    // Check amount
    if (nGasFee <= 0)
        throw JSONRPCError(RPC_INVALID_PARAMETER, "Invalid amount");

    if (nGasFee > curBalance)
        throw JSONRPCError(RPC_WALLET_INSUFFICIENT_FUNDS, "Insufficient funds");

    // Select default coin that will pay for the contract if none selected
    if(!coinControl.HasSelected() && !SetDefaultPayForContractAddress(pwallet, coinControl))
        throw JSONRPCError(RPC_TYPE_ERROR, "Does not have any P2PK or P2PKH unspent outputs to pay for the contract.");

    // Build OP_EXEC script
    CScript scriptPubKey = CScript() << CScriptNum(VersionVM::GetEVMDefault().toRaw()) << CScriptNum(nGasLimit) << CScriptNum(nGasPrice) << ParseHex(bytecode) <<OP_CREATE;
    if(::ChainActive().Height() >= Params().GetConsensus().QIP5Height)
    {
        if(IsValidDestination(signSenderAddress))
        {
            CKeyID key_id = GetKeyForDestination(spk_man, signSenderAddress);
            if(fPsbt)
            {
                if(!pwallet->IsMine(signSenderAddress)) {
                    throw JSONRPCError(RPC_WALLET_ERROR, "Sender address not mine");
                }
            }
            else
            {
                CKey key;
                if (!spk_man.GetKey(key_id, key)) {
                    throw JSONRPCError(RPC_WALLET_ERROR, "Private key not available");
                }
            }
            std::vector<unsigned char> scriptSig;
            scriptPubKey = (CScript() << CScriptNum(addresstype::PUBKEYHASH) << ToByteVector(key_id) << ToByteVector(scriptSig) << OP_SENDER) + scriptPubKey;
        }
        else
        {
            // OP_SENDER will always be used when QIP5Height is active
            throw JSONRPCError(RPC_TYPE_ERROR, "Sender address fail to set for OP_SENDER.");
        }
    }

    // Create and send the transaction
    CAmount nFeeRequired;
    bilingual_str error;
    std::string strError;
    std::vector<CRecipient> vecSend;
    int nChangePosRet = -1;
    CRecipient recipient = {scriptPubKey, 0, false};
    vecSend.push_back(recipient);

    CTransactionRef tx;
<<<<<<< HEAD
    FeeCalculation fee_calc_out;
    if (!pwallet->CreateTransaction(vecSend, tx, nFeeRequired, nChangePosRet, error, coinControl, fee_calc_out, true, nGasFee, true, signSenderAddress)) {
        if (nFeeRequired > pwallet->GetBalance().m_mine_trusted)
=======
    bool sign = !fPsbt;
    if (!pwallet->CreateTransaction(*locked_chain, vecSend, tx, nFeeRequired, nChangePosRet, strError, coinControl, sign, nGasFee, true, signSenderAddress)) {
        if (nFeeRequired > curBalance)
>>>>>>> 0fb0c87e
            strError = strprintf("Error: This transaction requires a transaction fee of at least %s because of its amount, complexity, or use of recently received funds!", FormatMoney(nFeeRequired));
        else strError = error.original;
        throw JSONRPCError(RPC_WALLET_ERROR, strError);
    }

    CTxDestination txSenderDest;
    pwallet->GetSenderDest(*tx, txSenderDest, sign);

    if (fHasSender && !(senderAddress == txSenderDest)){
           throw JSONRPCError(RPC_TYPE_ERROR, "Sender could not be set, transaction was not committed!");
    }

    UniValue result(UniValue::VOBJ);
    if(fPsbt){
        // Make a blank psbt
        PartiallySignedTransaction psbtx;
        CMutableTransaction rawTx = CMutableTransaction(*tx);
        psbtx.tx = rawTx;
        for (unsigned int i = 0; i < rawTx.vin.size(); ++i) {
            psbtx.inputs.push_back(PSBTInput());
        }
        for (unsigned int i = 0; i < rawTx.vout.size(); ++i) {
            psbtx.outputs.push_back(GetPsbtOutput(rawTx.vout[i], spk_man));
        }

        // Fill transaction with out data but don't sign
        bool bip32derivs = true;
        bool complete = true;
        const TransactionError err = pwallet->FillPSBT(psbtx, complete, 1, false, bip32derivs);
        if (err != TransactionError::OK) {
            throw JSONRPCTransactionError(err);
        }

        // Serialize the PSBT
        CDataStream ssTx(SER_NETWORK, PROTOCOL_VERSION);
        ssTx << psbtx;
        result.pushKV("psbt", EncodeBase64((unsigned char*)ssTx.data(), ssTx.size()));

        // Add sender information
        CTxDestination txSenderAdress(txSenderDest);
        CKeyID keyid = GetKeyForDestination(spk_man, txSenderAdress);
        result.pushKV("sender", EncodeDestination(txSenderAdress));
        result.pushKV("hash160", HexStr(valtype(keyid.begin(),keyid.end())));
    }
    else if(fBroadcast){
    pwallet->CommitTransaction(tx, {}, {});

    std::string txId=tx->GetHash().GetHex();
    result.pushKV("txid", txId);

    CTxDestination txSenderAdress(txSenderDest);
    CKeyID keyid = GetKeyForDestination(spk_man, txSenderAdress);

    result.pushKV("sender", EncodeDestination(txSenderAdress));
    result.pushKV("hash160", HexStr(valtype(keyid.begin(),keyid.end())));

    std::vector<unsigned char> SHA256TxVout(32);
    std::vector<unsigned char> contractAddress(20);
    std::vector<unsigned char> txIdAndVout(tx->GetHash().begin(), tx->GetHash().end());
    uint32_t voutNumber=0;
    for (const CTxOut& txout : tx->vout) {
        if(txout.scriptPubKey.HasOpCreate()){
            std::vector<unsigned char> voutNumberChrs;
            if (voutNumberChrs.size() < sizeof(voutNumber))voutNumberChrs.resize(sizeof(voutNumber));
            std::memcpy(voutNumberChrs.data(), &voutNumber, sizeof(voutNumber));
            txIdAndVout.insert(txIdAndVout.end(),voutNumberChrs.begin(),voutNumberChrs.end());
            break;
        }
        voutNumber++;
    }
    CSHA256().Write(txIdAndVout.data(), txIdAndVout.size()).Finalize(SHA256TxVout.data());
    CRIPEMD160().Write(SHA256TxVout.data(), SHA256TxVout.size()).Finalize(contractAddress.data());
    result.pushKV("address", HexStr(contractAddress));
    }else{
    std::string strHex = EncodeHexTx(*tx, RPCSerializationFlags());
    result.pushKV("raw transaction", strHex);
    }
    return result;
},
    };
}

UniValue SendToContract(CWallet* const pwallet, LegacyScriptPubKeyMan& spk_man, const UniValue& params)
{
    uint64_t blockGasLimit = 0, minGasPrice = 0;
    CAmount nGasPrice = 0;
    getDgpData(blockGasLimit, minGasPrice, nGasPrice);

    std::string contractaddress = params[0].get_str();
    if(contractaddress.size() != 40 || !CheckHex(contractaddress))
        throw JSONRPCError(RPC_INVALID_ADDRESS_OR_KEY, "Incorrect contract address");

    dev::Address addrAccount(contractaddress);
    if(!globalState->addressInUse(addrAccount))
        throw JSONRPCError(RPC_INVALID_ADDRESS_OR_KEY, "contract address does not exist");

    std::string datahex = params[1].get_str();
    if(datahex.size() % 2 != 0 || !CheckHex(datahex))
        throw JSONRPCError(RPC_TYPE_ERROR, "Invalid data (data not hex)");

    CAmount nAmount = 0;
    if (params.size() > 2){
        nAmount = AmountFromValue(params[2]);
        if (nAmount < 0)
            throw JSONRPCError(RPC_TYPE_ERROR, "Invalid amount for send");
    }

    uint64_t nGasLimit=DEFAULT_GAS_LIMIT_OP_SEND;
    if (params.size() > 3){
        nGasLimit = params[3].get_int64();
        if (nGasLimit > blockGasLimit)
            throw JSONRPCError(RPC_TYPE_ERROR, "Invalid value for gasLimit (Maximum is: "+i64tostr(blockGasLimit)+")");
        if (nGasLimit < MINIMUM_GAS_LIMIT)
            throw JSONRPCError(RPC_TYPE_ERROR, "Invalid value for gasLimit (Minimum is: "+i64tostr(MINIMUM_GAS_LIMIT)+")");
        if (nGasLimit <= 0)
            throw JSONRPCError(RPC_TYPE_ERROR, "Invalid value for gasLimit");
    }

    if (params.size() > 4){
        nGasPrice = AmountFromValue(params[4]);
        if (nGasPrice <= 0)
            throw JSONRPCError(RPC_TYPE_ERROR, "Invalid value for gasPrice");
        CAmount maxRpcGasPrice = gArgs.GetArg("-rpcmaxgasprice", MAX_RPC_GAS_PRICE);
        if (nGasPrice > (int64_t)maxRpcGasPrice)
            throw JSONRPCError(RPC_TYPE_ERROR, "Invalid value for gasPrice, Maximum allowed in RPC calls is: "+FormatMoney(maxRpcGasPrice)+" (use -rpcmaxgasprice to change it)");
        if (nGasPrice < (int64_t)minGasPrice)
            throw JSONRPCError(RPC_TYPE_ERROR, "Invalid value for gasPrice (Minimum is: "+FormatMoney(minGasPrice)+")");
    }

    bool fHasSender=false;
    CTxDestination senderAddress;
    if (params.size() > 5){
        senderAddress = DecodeDestination(params[5].get_str());
        if (!IsValidDestination(senderAddress))
            throw JSONRPCError(RPC_INVALID_ADDRESS_OR_KEY, "Invalid Qtum address to send from");
        if (!IsValidContractSenderAddress(senderAddress))
            throw JSONRPCError(RPC_INVALID_ADDRESS_OR_KEY, "Invalid contract sender address. Only P2PK and P2PKH allowed");
        else
            fHasSender=true;
    }

    bool fBroadcast=true;
    if (params.size() > 6){
        fBroadcast=params[6].get_bool();
    }

    bool fChangeToSender=true;
    if (params.size() > 7){
        fChangeToSender=params[7].get_bool();
    }

    bool fPsbt=pwallet->IsWalletFlagSet(WALLET_FLAG_DISABLE_PRIVATE_KEYS);
    if (params.size() > 8){
        fPsbt=params[8].get_bool();
    }
    if(fPsbt) fBroadcast=false;

    CCoinControl coinControl;
    if(fPsbt) coinControl.fAllowWatchOnly = true;

    CTxDestination signSenderAddress = CNoDestination();
    if(fHasSender){
        // Find a UTXO with sender address
        std::vector<COutput> vecOutputs;

        coinControl.fAllowOtherInputs=true;

        assert(pwallet != NULL);
        pwallet->AvailableCoins(vecOutputs, false, NULL, true);

        for (const COutput& out : vecOutputs) {

            CTxDestination destAdress;
            const CScript& scriptPubKey = out.tx->tx->vout[out.i].scriptPubKey;
            bool fValidAddress = out.fSpendable && ExtractDestination(scriptPubKey, destAdress);

            if (!fValidAddress || senderAddress != destAdress)
                continue;

            coinControl.Select(COutPoint(out.tx->GetHash(),out.i));

            break;

        }

        if(coinControl.HasSelected())
        {
            // Change to the sender
            if(fChangeToSender){
                coinControl.destChange=senderAddress;
            }
        }
        else
        {
            // Create op sender transaction when op sender is activated
            if(!(::ChainActive().Height() >= Params().GetConsensus().QIP5Height))
                throw JSONRPCError(RPC_TYPE_ERROR, "Sender address does not have any unspent outputs");
        }

        if(::ChainActive().Height() >= Params().GetConsensus().QIP5Height)
        {
            // Set the sender address
            signSenderAddress = senderAddress;
        }
    }
    else
    {
        if(::ChainActive().Height() >= Params().GetConsensus().QIP5Height)
        {
            // If no sender address provided set to the default sender address
            SetDefaultSignSenderAddress(pwallet, signSenderAddress, coinControl);
        }
    }

    EnsureWalletIsUnlocked(pwallet);

    CAmount nGasFee=nGasPrice*nGasLimit;

    const auto bal = pwallet->GetBalance();
    CAmount curBalance = bal.m_mine_trusted;
    if(fPsbt) curBalance += bal.m_watchonly_trusted;

    // Check amount
    if (nGasFee <= 0)
        throw JSONRPCError(RPC_INVALID_PARAMETER, "Invalid amount for gas fee");

    if (nAmount+nGasFee > curBalance)
        throw JSONRPCError(RPC_WALLET_INSUFFICIENT_FUNDS, "Insufficient funds");

    // Select default coin that will pay for the contract if none selected
    if(!coinControl.HasSelected() && !SetDefaultPayForContractAddress(pwallet, coinControl))
        throw JSONRPCError(RPC_TYPE_ERROR, "Does not have any P2PK or P2PKH unspent outputs to pay for the contract.");

    // Build OP_EXEC_ASSIGN script
    CScript scriptPubKey = CScript() << CScriptNum(VersionVM::GetEVMDefault().toRaw()) << CScriptNum(nGasLimit) << CScriptNum(nGasPrice) << ParseHex(datahex) << ParseHex(contractaddress) << OP_CALL;
    if(::ChainActive().Height() >= Params().GetConsensus().QIP5Height)
    {
        if(IsValidDestination(signSenderAddress))
        {
            CKeyID key_id = GetKeyForDestination(spk_man, signSenderAddress);
            if(fPsbt)
            {
                if(!pwallet->IsMine(signSenderAddress)) {
                    throw JSONRPCError(RPC_WALLET_ERROR, "Sender address not mine");
                }
            }
            else
            {
                CKey key;
                if (!spk_man.GetKey(key_id, key)) {
                    throw JSONRPCError(RPC_WALLET_ERROR, "Private key not available");
                }
            }
            std::vector<unsigned char> scriptSig;
            scriptPubKey = (CScript() << CScriptNum(addresstype::PUBKEYHASH) << ToByteVector(key_id) << ToByteVector(scriptSig) << OP_SENDER) + scriptPubKey;
        }
        else
        {
            // OP_SENDER will always be used when QIP5Height is active
            throw JSONRPCError(RPC_TYPE_ERROR, "Sender address fail to set for OP_SENDER.");
        }
    }

    // Create and send the transaction
    CAmount nFeeRequired;
    bilingual_str error;
    std::string strError;
    std::vector<CRecipient> vecSend;
    int nChangePosRet = -1;
    CRecipient recipient = {scriptPubKey, nAmount, false};
    vecSend.push_back(recipient);

    bool sign = !fPsbt;
    CTransactionRef tx;
<<<<<<< HEAD
    FeeCalculation fee_calc_out;
    if (!pwallet->CreateTransaction(vecSend, tx, nFeeRequired, nChangePosRet, error, coinControl, fee_calc_out, true, nGasFee, true, signSenderAddress)) {
        if (nFeeRequired > pwallet->GetBalance().m_mine_trusted)
=======
    if (!pwallet->CreateTransaction(locked_chain, vecSend, tx, nFeeRequired, nChangePosRet, strError, coinControl, sign, nGasFee, true, signSenderAddress)) {
        if (nFeeRequired > curBalance)
>>>>>>> 0fb0c87e
            strError = strprintf("Error: This transaction requires a transaction fee of at least %s because of its amount, complexity, or use of recently received funds!", FormatMoney(nFeeRequired));
        else strError = error.original;
        throw JSONRPCError(RPC_WALLET_ERROR, strError);
    }

    CTxDestination txSenderDest;
    pwallet->GetSenderDest(*tx, txSenderDest, sign);

    if (fHasSender && !(senderAddress == txSenderDest)){
        throw JSONRPCError(RPC_TYPE_ERROR, "Sender could not be set, transaction was not committed!");
    }

    UniValue result(UniValue::VOBJ);

    if(fPsbt){
        // Make a blank psbt
        PartiallySignedTransaction psbtx;
        CMutableTransaction rawTx = CMutableTransaction(*tx);
        psbtx.tx = rawTx;
        for (unsigned int i = 0; i < rawTx.vin.size(); ++i) {
            psbtx.inputs.push_back(PSBTInput());
        }
        for (unsigned int i = 0; i < rawTx.vout.size(); ++i) {
            psbtx.outputs.push_back(GetPsbtOutput(rawTx.vout[i], spk_man));
        }

        // Fill transaction with out data but don't sign
        bool bip32derivs = true;
        bool complete = true;
        const TransactionError err = pwallet->FillPSBT(psbtx, complete, 1, false, bip32derivs);
        if (err != TransactionError::OK) {
            throw JSONRPCTransactionError(err);
        }

        // Serialize the PSBT
        CDataStream ssTx(SER_NETWORK, PROTOCOL_VERSION);
        ssTx << psbtx;
        result.pushKV("psbt", EncodeBase64((unsigned char*)ssTx.data(), ssTx.size()));

        // Add sender information
        CTxDestination txSenderAdress(txSenderDest);
        CKeyID keyid = GetKeyForDestination(spk_man, txSenderAdress);
        result.pushKV("sender", EncodeDestination(txSenderAdress));
        result.pushKV("hash160", HexStr(valtype(keyid.begin(),keyid.end())));
    }
    else if(fBroadcast){
        pwallet->CommitTransaction(tx, {}, {});

        std::string txId=tx->GetHash().GetHex();
        result.pushKV("txid", txId);

        CTxDestination txSenderAdress(txSenderDest);
        CKeyID keyid = GetKeyForDestination(spk_man, txSenderAdress);

        result.pushKV("sender", EncodeDestination(txSenderAdress));
        result.pushKV("hash160", HexStr(valtype(keyid.begin(),keyid.end())));
    }else{
        std::string strHex = EncodeHexTx(*tx, RPCSerializationFlags());
        result.pushKV("raw transaction", strHex);
    }

    return result;
}

/**
 * @brief The SendToken class Write token data
 */
class SendToken : public CallToken
{
public:
    SendToken(CWallet* const _pwallet,
              LegacyScriptPubKeyMan& _spk_man):
        pwallet(_pwallet),
        spk_man(_spk_man)
    {}

    bool execValid(const int& func, const bool& sendTo)
    {
        return sendTo ? func != -1 : CallToken::execValid(func, sendTo);
    }

    bool exec(const bool& sendTo, const std::map<std::string, std::string>& lstParams, std::string& result, std::string& message)
    {
        if(!sendTo)
            return CallToken::exec(sendTo, lstParams, result, message);

        UniValue params(UniValue::VARR);

        // Set address
        auto it = lstParams.find(paramAddress());
        if(it != lstParams.end())
            params.push_back(it->second);
        else
            return false;

        // Set data
        it = lstParams.find(paramDatahex());
        if(it != lstParams.end())
            params.push_back(it->second);
        else
            return false;

        // Set amount
        it = lstParams.find(paramAmount());
        if(it != lstParams.end())
        {
            if(params.size() == 2)
                params.push_back(it->second);
            else
                return false;
        }

        // Set gas limit
        it = lstParams.find(paramGasLimit());
        if(it != lstParams.end())
        {
            if(params.size() == 3) {
                UniValue param(UniValue::VNUM);
                param.setInt(atoi64(it->second));
                params.push_back(param);
            }
            else
                return false;
        }

        // Set gas price
        it = lstParams.find(paramGasPrice());
        if(it != lstParams.end())
        {
            if(params.size() == 4)
                params.push_back(it->second);
            else
                return false;
        }

        // Set sender
        it = lstParams.find(paramSender());
        if(it != lstParams.end())
        {
            if(params.size() == 5)
                params.push_back(it->second);
            else
                return false;
        }

        // Set broadcast
        it = lstParams.find(paramBroadcast());
        if(it != lstParams.end())
        {
            if(params.size() == 6) {
                bool val = it->second == "true" ? true : false;
                UniValue param(UniValue::VBOOL);
                param.setBool(val);
                params.push_back(param);
            }
            else
                return false;
        }

        // Set change to sender
        it = lstParams.find(paramChangeToSender());
        if(it != lstParams.end())
        {
            if(params.size() == 7) {
                bool val = it->second == "true" ? true : false;
                UniValue param(UniValue::VBOOL);
                param.setBool(val);
                params.push_back(param);
            }
            else
                return false;
        }

        // Set psbt
        it = lstParams.find(paramPsbt());
        if(it != lstParams.end())
        {
            if(params.size() == 8) {
                bool val = it->second == "true" ? true : false;
                UniValue param(UniValue::VBOOL);
                param.setBool(val);
                params.push_back(param);
            }
            else
                return false;
        }

        // Get execution result
<<<<<<< HEAD
        UniValue response = SendToContract(pwallet, spk_man, params);
        if(!response.isObject() || !response.exists("txid"))
=======
        UniValue response = SendToContract(locked_chain, pwallet, spk_man, params);
        if(!response.isObject())
>>>>>>> 0fb0c87e
            return false;
        if(privateKeysDisabled())
        {
            if(!response.exists("psbt"))
                return false;
        }
        else
        {
            if(!response.exists("txid"))
                return false;
        }
        result = privateKeysDisabled() ? response["psbt"].get_str() : response["txid"].get_str();

        return true;
    }

    bool privateKeysDisabled()
    {
        return pwallet->IsWalletFlagSet(WALLET_FLAG_DISABLE_PRIVATE_KEYS);
    }

private:
    CWallet* const pwallet;
    LegacyScriptPubKeyMan& spk_man;
};

static RPCHelpMan sendtocontract()
{
    uint64_t blockGasLimit = 0, minGasPrice = 0;
    CAmount nGasPrice = 0;
    getDgpData(blockGasLimit, minGasPrice, nGasPrice);

    return RPCHelpMan{"sendtocontract",
                    "\nSend funds and data to a contract." +
                    HELP_REQUIRING_PASSPHRASE,
                    {
                        {"contractaddress", RPCArg::Type::STR_HEX, RPCArg::Optional::NO, "The contract address that will receive the funds and data."},
                        {"datahex", RPCArg::Type::STR_HEX, RPCArg::Optional::NO, "data to send."},
                        {"amount", RPCArg::Type::AMOUNT, RPCArg::Optional::OMITTED, "The amount in " + CURRENCY_UNIT + " to send. eg 0.1, default: 0"},
                        {"gasLimit", RPCArg::Type::AMOUNT, RPCArg::Optional::OMITTED, "gasLimit, default: "+i64tostr(DEFAULT_GAS_LIMIT_OP_SEND)+", max: "+i64tostr(blockGasLimit)},
                        {"gasPrice", RPCArg::Type::AMOUNT, RPCArg::Optional::OMITTED, "gasPrice Qtum price per gas unit, default: "+FormatMoney(nGasPrice)+", min:"+FormatMoney(minGasPrice)},
                        {"senderAddress", RPCArg::Type::STR_HEX, RPCArg::Optional::OMITTED, "The qtum address that will be used as sender."},
                        {"broadcast", RPCArg::Type::BOOL, RPCArg::Optional::OMITTED, "Whether to broadcast the transaction or not."},
                        {"changeToSender", RPCArg::Type::BOOL, RPCArg::Optional::OMITTED, "Return the change to the sender."},
                        {"psbt", RPCArg::Type::BOOL, RPCArg::Optional::OMITTED, "Create partially signed transaction."},
                    },
                    RPCResult{
                        RPCResult::Type::ARR, "", "",
                        {
                            {RPCResult::Type::OBJ, "", "",
                            {
                                {RPCResult::Type::STR, "psbt", "The base64-encoded unsigned PSBT of the new transaction. Only returned when wallet private keys are disabled."},
                                {RPCResult::Type::STR_HEX, "txid", "The transaction id. Only returned when wallet private keys are enabled."},
                                {RPCResult::Type::STR, "sender", CURRENCY_UNIT + " address of the sender"},
                                {RPCResult::Type::STR_HEX, "hash160", "Ripemd-160 hash of the sender"},
                            }},
                        }
                    },
                    RPCExamples{
                    HelpExampleCli("sendtocontract", "\"c6ca2697719d00446d4ea51f6fac8fd1e9310214\" \"54f6127f\"")
                    + HelpExampleCli("sendtocontract", "\"c6ca2697719d00446d4ea51f6fac8fd1e9310214\" \"54f6127f\" 12.0015 6000000 "+FormatMoney(minGasPrice)+" \"QM72Sfpbz1BPpXFHz9m3CdqATR44Jvaydd\"")
                    },
            [&,blockGasLimit,minGasPrice,nGasPrice](const RPCHelpMan& self, const JSONRPCRequest& request) mutable -> UniValue
{
    std::shared_ptr<CWallet> const wallet = GetWalletForJSONRPCRequest(request);
    if (!wallet) return NullUniValue;
    CWallet* const pwallet = wallet.get();

    LegacyScriptPubKeyMan& spk_man = EnsureLegacyScriptPubKeyMan(*pwallet);
    LOCK(pwallet->cs_wallet);

    return SendToContract(pwallet, spk_man, request.params);
},
    };
}

static RPCHelpMan removedelegationforaddress()
{
    uint64_t blockGasLimit = 0, minGasPrice = 0;
    CAmount nGasPrice = 0;
    getDgpData(blockGasLimit, minGasPrice, nGasPrice);

    return RPCHelpMan{"removedelegationforaddress",
                    "\nRemove delegation for address." +
                    HELP_REQUIRING_PASSPHRASE,
                    {
                        {"address", RPCArg::Type::STR, RPCArg::Optional::NO, "The qtum address to remove delegation, the address will be used as sender too."},
                        {"gasLimit", RPCArg::Type::AMOUNT, RPCArg::Optional::OMITTED, "gasLimit, default: "+i64tostr(DEFAULT_GAS_LIMIT_OP_SEND)+", max: "+i64tostr(blockGasLimit)},
                        {"gasPrice", RPCArg::Type::AMOUNT, RPCArg::Optional::OMITTED, "gasPrice Qtum price per gas unit, default: "+FormatMoney(nGasPrice)+", min:"+FormatMoney(minGasPrice)},
                    },
                    RPCResult{
                        RPCResult::Type::ARR, "", "",
                        {
                            {RPCResult::Type::OBJ, "", "",
                            {
                                {RPCResult::Type::STR, "psbt", "The base64-encoded unsigned PSBT of the new transaction. Only returned when wallet private keys are disabled."},
                                {RPCResult::Type::STR_HEX, "txid", "The transaction id. Only returned when wallet private keys are enabled."},
                                {RPCResult::Type::STR, "sender", CURRENCY_UNIT + " address of the sender"},
                                {RPCResult::Type::STR_HEX, "hash160", "Ripemd-160 hash of the sender"},
                            }},
                        }
                    },
                    RPCExamples{
                    HelpExampleCli("removedelegationforaddress", " \"QM72Sfpbz1BPpXFHz9m3CdqATR44Jvaydd\" 6000000 "+FormatMoney(minGasPrice))
                    },
            [&,blockGasLimit,minGasPrice,nGasPrice](const RPCHelpMan& self, const JSONRPCRequest& request) mutable -> UniValue
{

    std::shared_ptr<CWallet> const wallet = GetWalletForJSONRPCRequest(request);
    if (!wallet) return NullUniValue;
    CWallet* const pwallet = wallet.get();

    LegacyScriptPubKeyMan& spk_man = EnsureLegacyScriptPubKeyMan(*pwallet);
    LOCK(pwallet->cs_wallet);

    // Get send to contract parameters for removing delegation for address
    UniValue params(UniValue::VARR);
    UniValue contractaddress = HexStr(Params().GetConsensus().delegationsAddress);
    UniValue datahex = QtumDelegation::BytecodeRemove();
    UniValue amount = 0;
    UniValue gasLimit = request.params.size() > 1 ? request.params[1] : DEFAULT_GAS_LIMIT_OP_SEND;
    UniValue gasPrice = request.params.size() > 2 ? request.params[2] : FormatMoney(nGasPrice);
    UniValue senderaddress = request.params[0];

    // Add the send to contract parameters to the list
    params.push_back(contractaddress);
    params.push_back(datahex);
    params.push_back(amount);
    params.push_back(gasLimit);
    params.push_back(gasPrice);
    params.push_back(senderaddress);

    // Send to contract
    return SendToContract(pwallet, spk_man, params);
},
    };
}

static RPCHelpMan setdelegateforaddress()
{
    uint64_t blockGasLimit = 0, minGasPrice = 0;
    CAmount nGasPrice = 0;
    getDgpData(blockGasLimit, minGasPrice, nGasPrice);

    return RPCHelpMan{"setdelegateforaddress",
                    "\nSet delegate for address." +
                    HELP_REQUIRING_PASSPHRASE,
                    {
                        {"staker", RPCArg::Type::STR, RPCArg::Optional::NO, "The qtum address for the staker."},
                        {"fee", RPCArg::Type::NUM, RPCArg::Optional::NO, "Percentage of the reward that will be paid to the staker."},
                        {"address", RPCArg::Type::STR, RPCArg::Optional::NO, "The qtum address that contain the coins that will be delegated to the staker, the address will be used as sender too."},
                        {"gasLimit", RPCArg::Type::AMOUNT, RPCArg::Optional::OMITTED, "gasLimit, default: "+i64tostr(DEFAULT_GAS_LIMIT_OP_CREATE)+", max: "+i64tostr(blockGasLimit)},
                        {"gasPrice", RPCArg::Type::AMOUNT, RPCArg::Optional::OMITTED, "gasPrice Qtum price per gas unit, default: "+FormatMoney(nGasPrice)+", min:"+FormatMoney(minGasPrice)},
                    },
                    RPCResult{
                        RPCResult::Type::ARR, "", "",
                        {
                            {RPCResult::Type::OBJ, "", "",
                            {
                                {RPCResult::Type::STR, "psbt", "The base64-encoded unsigned PSBT of the new transaction. Only returned when wallet private keys are disabled."},
                                {RPCResult::Type::STR_HEX, "txid", "The transaction id. Only returned when wallet private keys are enabled."},
                                {RPCResult::Type::STR, "sender", CURRENCY_UNIT + " address of the sender"},
                                {RPCResult::Type::STR_HEX, "hash160", "Ripemd-160 hash of the sender"},
                            }},
                        }
                    },
                    RPCExamples{
                    HelpExampleCli("setdelegateforaddress", " \"QM72Sfpbz1BPpXFHz9m3CdqATR44Jvaydd\" 10 \"QX1GkJdye9WoUnrE2v6ZQhQ72EUVDtGXQX\" 6000000 "+FormatMoney(minGasPrice))
                    },
        [&,blockGasLimit,minGasPrice,nGasPrice](const RPCHelpMan& self, const JSONRPCRequest& request) mutable -> UniValue
{

    std::shared_ptr<CWallet> const wallet = GetWalletForJSONRPCRequest(request);
    if (!wallet) return NullUniValue;
    CWallet* const pwallet = wallet.get();

    LegacyScriptPubKeyMan& spk_man = EnsureLegacyScriptPubKeyMan(*pwallet);
    LOCK(pwallet->cs_wallet);

    // Get send to contract parameters for add delegation for address
    UniValue params(UniValue::VARR);
    UniValue contractaddress = HexStr(Params().GetConsensus().delegationsAddress);
    UniValue amount = 0;
    UniValue gasLimit = request.params.size() > 3 ? request.params[3] : DEFAULT_GAS_LIMIT_OP_CREATE;
    UniValue gasPrice = request.params.size() > 4 ? request.params[4] : FormatMoney(nGasPrice);
    UniValue senderaddress = request.params[2];
    bool fPsbt=pwallet->IsWalletFlagSet(WALLET_FLAG_DISABLE_PRIVATE_KEYS);

    // Parse the staker address
    CTxDestination destStaker = DecodeDestination(request.params[0].get_str());
    const PKHash *pkhStaker = boost::get<PKHash>(&destStaker);
    if (!pkhStaker) {
        throw JSONRPCError(RPC_TYPE_ERROR, "Invalid contract address for staker. Only P2PK and P2PKH allowed");
    }

    // Parse the staker fee
    int fee = request.params[1].get_int();
    if(fee < 0 || fee > 100)
        throw JSONRPCError(RPC_PARSE_ERROR, "The staker fee need to be between 0 and 100");

    // Parse the sender address
    CTxDestination destSender = DecodeDestination(senderaddress.get_str());
    const PKHash *pkhSender = boost::get<PKHash>(&destSender);
    if (!pkhSender) {
        throw JSONRPCError(RPC_TYPE_ERROR, "Invalid contract sender address. Only P2PK and P2PKH allowed");
    }

    // Get the private key for the sender address
    CKey key;
<<<<<<< HEAD
    CKeyID keyID = ToKeyID(*pkhSender);
    if (!spk_man.GetKey(keyID, key)) {
        throw JSONRPCError(RPC_WALLET_ERROR, "Private key not available for the sender address");
=======
    if(fPsbt)
    {
        if(!pwallet->IsMine(destSender)) {
            throw JSONRPCError(RPC_WALLET_ERROR, "Sender address not mine");
        }
    }
    else
    {
        CKeyID keyID(*pkhSender);
        if (!spk_man.GetKey(keyID, key)) {
            throw JSONRPCError(RPC_WALLET_ERROR, "Private key not available for the sender address");
        }
>>>>>>> 0fb0c87e
    }

    // Sign the  staker address
    std::vector<unsigned char> PoD;
<<<<<<< HEAD
    std::string hexStaker =  keyID.GetReverseHex();
    if(!SignStr::SignMessage(key, hexStaker, PoD))
        throw JSONRPCError(RPC_WALLET_ERROR, "Fail to sign the staker address");
=======
    std::string hexStaker =  pkhStaker->GetReverseHex();
    if(fPsbt)
    {
        PoD.insert(PoD.end(), hexStaker.begin(), hexStaker.end());
        PoD.resize(CPubKey::COMPACT_SIGNATURE_SIZE, 0);
    }
    else
    {
        if(!SignStr::SignMessage(key, hexStaker, PoD))
            throw JSONRPCError(RPC_WALLET_ERROR, "Fail to sign the staker address");
    }
>>>>>>> 0fb0c87e

    // Serialize the data
    std::string datahex;
    std::string errorMessage;
    if(!QtumDelegation::BytecodeAdd(hexStaker, fee, PoD, datahex, errorMessage))
        throw JSONRPCError(RPC_TYPE_ERROR, errorMessage);

    // Add the send to contract parameters to the list
    params.push_back(contractaddress);
    params.push_back(datahex);
    params.push_back(amount);
    params.push_back(gasLimit);
    params.push_back(gasPrice);
    params.push_back(senderaddress);

    // Send to contract
    return SendToContract(pwallet, spk_man, params);
},
    };
}

UniValue GetJsonSuperStakerConfig(const CSuperStakerInfo& superStaker)
{
    // Fill the json object with information
    UniValue result(UniValue::VOBJ);
    result.pushKV("address", EncodeDestination(PKHash(superStaker.stakerAddress)));
    result.pushKV("customconfig", superStaker.fCustomConfig);
    if(superStaker.fCustomConfig)
    {
        result.pushKV("stakingminfee", (int64_t)superStaker.nMinFee);
        result.pushKV("stakingminutxovalue", FormatMoney(superStaker.nMinDelegateUtxo));
        UniValue addressList(UniValue::VARR);
        for(uint160 address : superStaker.delegateAddressList)
        {
            addressList.push_back(EncodeDestination(PKHash(address)));
        }
        if(interfaces::AllowList == superStaker.nDelegateAddressType)
        {
            result.pushKV("allow", addressList);
        }
        if(interfaces::ExcludeList == superStaker.nDelegateAddressType)
        {
            result.pushKV("exclude", addressList);
        }
    }

    return result;
}

static RPCHelpMan setsuperstakervaluesforaddress()
{
    return RPCHelpMan{"setsuperstakervaluesforaddress",
                    "\nList super staker configuration values for address." +
                    HELP_REQUIRING_PASSPHRASE,
                    {
                        {"params", RPCArg::Type::OBJ, RPCArg::Optional::NO, "",
                            {
                                {"address", RPCArg::Type::STR, RPCArg::Optional::NO, "The address of the staker"},
                                {"stakingminutxovalue", RPCArg::Type::AMOUNT, RPCArg::Optional::NO, "The output number"},
                                {"stakingminfee", RPCArg::Type::NUM, RPCArg::Optional::NO, "depends on the value of the 'replaceable' and 'locktime' arguments", "The sequence number"},
                                {"allow", RPCArg::Type::ARR, RPCArg::Optional::OMITTED, "A json array with allow delegate addresses.",
                                    {
                                        {"address", RPCArg::Type::STR, RPCArg::Optional::OMITTED, "The delegate address"},
                                    },
                                },
                                {"exclude", RPCArg::Type::ARR, RPCArg::Optional::OMITTED, "A json array with exclude delegate addresses.",
                                    {
                                        {"address", RPCArg::Type::STR, RPCArg::Optional::OMITTED, "The delegate address"},
                                    },
                                },
                            },
                         },
                    },
                    RPCResult{
                    RPCResult::Type::ARR, "", "",
                    {
                            {RPCResult::Type::OBJ, "", "",
                                    {
                                            {RPCResult::Type::STR, "address", "Address of the staker."},
                                            {RPCResult::Type::BOOL, "customconfig", "Custom configuration exist."},
                                            {RPCResult::Type::NUM, "stakingminfee", "Minimum fee for delegate."},
                                            {RPCResult::Type::NUM, "stakingminutxovalue", "Minimum UTXO value for delegate."},
                                            {RPCResult::Type::ARR, "allow", "List of allowed delegate addresses.",
                                                    {
                                                            {RPCResult::Type::STR, "address", "The delegate address"},
                                                    },
                                            },
                                            {RPCResult::Type::ARR, "exclude", "List of excluded delegate addresses.",
                                                    {
                                                            {RPCResult::Type::STR, "address", "The delegate address"},
                                                    },
                                            },
                                    }},
                    }
                },
                    RPCExamples{
                        HelpExampleCli("setsuperstakervaluesforaddress", "\"{\\\"address\\\":\\\"QM72Sfpbz1BPpXFHz9m3CdqATR44Jvaydd\\\",\\\"stakingminutxovalue\\\": \\\"100\\\",\\\"stakingminfee\\\": 10}\"")
                        + HelpExampleCli("setsuperstakervaluesforaddress", "\"{\\\"address\\\":\\\"QM72Sfpbz1BPpXFHz9m3CdqATR44Jvaydd\\\",\\\"stakingminutxovalue\\\": \\\"100\\\",\\\"stakingminfee\\\": 10,\\\"allow\\\":[\\\"QD1ZrZNe3JUo7ZycKEYQQiQAWd9y54F4XX\\\"]}\"")
                        + HelpExampleCli("setsuperstakervaluesforaddress", "\"{\\\"address\\\":\\\"QM72Sfpbz1BPpXFHz9m3CdqATR44Jvaydd\\\",\\\"stakingminutxovalue\\\": \\\"100\\\",\\\"stakingminfee\\\": 10,\\\"exclude\\\":[\\\"QD1ZrZNe3JUo7ZycKEYQQiQAWd9y54F4XX\\\"]}\"")
                        + HelpExampleRpc("setsuperstakervaluesforaddress", "\"{\\\"address\\\":\\\"QM72Sfpbz1BPpXFHz9m3CdqATR44Jvaydd\\\",\\\"stakingminutxovalue\\\": \\\"100\\\",\\\"stakingminfee\\\": 10}\"")
                        + HelpExampleRpc("setsuperstakervaluesforaddress", "\"{\\\"address\\\":\\\"QM72Sfpbz1BPpXFHz9m3CdqATR44Jvaydd\\\",\\\"stakingminutxovalue\\\": \\\"100\\\",\\\"stakingminfee\\\": 10,\\\"allow\\\":[\\\"QD1ZrZNe3JUo7ZycKEYQQiQAWd9y54F4XX\\\"]}\"")
                        + HelpExampleRpc("setsuperstakervaluesforaddress", "\"{\\\"address\\\":\\\"QM72Sfpbz1BPpXFHz9m3CdqATR44Jvaydd\\\",\\\"stakingminutxovalue\\\": \\\"100\\\",\\\"stakingminfee\\\": 10,\\\"exclude\\\":[\\\"QD1ZrZNe3JUo7ZycKEYQQiQAWd9y54F4XX\\\"]}\"")
                    },
            [&](const RPCHelpMan& self, const JSONRPCRequest& request) -> UniValue
{

    std::shared_ptr<CWallet> const wallet = GetWalletForJSONRPCRequest(request);
    if (!wallet) return NullUniValue;
    CWallet* const pwallet = wallet.get();

    LOCK(pwallet->cs_wallet);

    // Get params for the super staker
    UniValue params(UniValue::VOBJ);
    params = request.params[0].get_obj();

    // Parse the super staker address
    if(!params.exists("address"))
        throw JSONRPCError(RPC_TYPE_ERROR, "The super staker address doesn't exist");
    CTxDestination destStaker = DecodeDestination(params["address"].get_str());
    const PKHash *pkhStaker = boost::get<PKHash>(&destStaker);
    if (!pkhStaker) {
        throw JSONRPCError(RPC_TYPE_ERROR, "Invalid address for staker. Only P2PK and P2PKH allowed");
    }

    // Parse the staking min utxo value
    if(!params.exists("stakingminutxovalue"))
        throw JSONRPCError(RPC_TYPE_ERROR, "The staking min utxo value doesn't exist");
    CAmount nMinUtxoValue = AmountFromValue(params["stakingminutxovalue"]);
    if (nMinUtxoValue < 0)
        throw JSONRPCError(RPC_TYPE_ERROR, "Invalid amount for staking min utxo value");

    // Parse the staking min fee
    if(!params.exists("stakingminfee"))
        throw JSONRPCError(RPC_TYPE_ERROR, "The staking min fee doesn't exist");
    CAmount nMinFee = params["stakingminfee"].get_int();
    if (nMinFee < 0 || nMinFee > 100)
        throw JSONRPCError(RPC_TYPE_ERROR, "Invalid value for staking min fee");

    // Parse the delegation address lists
    if(params.exists("allow") && params.exists("exclude"))
        throw JSONRPCError(RPC_TYPE_ERROR, "The delegation address lists can be empty, or have either allow list or exclude list");

    // Parse the delegation address lists
    int nDelegateAddressType = interfaces::AcceptAll;
    std::vector<UniValue> addressList;
    if(params.exists("allow"))
    {
        addressList = params["allow"].get_array().getValues();
        nDelegateAddressType = interfaces::AllowList;
    }
    else if(params.exists("exclude"))
    {
        addressList = params["exclude"].get_array().getValues();
        nDelegateAddressType = interfaces::ExcludeList;
    }
    std::vector<uint160> delegateAddressList;
    for(UniValue address : addressList)
    {
        CTxDestination destAddress = DecodeDestination(address.get_str());
        const PKHash *pkhAddress = boost::get<PKHash>(&destAddress);
        if (!pkhAddress) {
            throw JSONRPCError(RPC_TYPE_ERROR, "Invalid address for delegate in allow list or exclude list. Only P2PK and P2PKH allowed");
        }
        delegateAddressList.push_back(uint160(*pkhAddress));
    }

    // Search for super staker
    CSuperStakerInfo superStaker;
    bool found = false;
    for(auto item : pwallet->mapSuperStaker)
    {
        if(PKHash(item.second.stakerAddress) == *pkhStaker)
        {
            superStaker = item.second;
            found = true;
            break;
        }
    }

    if(found)
    {
        // Set custom configuration
        superStaker.fCustomConfig = true;
        superStaker.nMinFee = nMinFee;
        superStaker.nMinDelegateUtxo = nMinUtxoValue;
        superStaker.nDelegateAddressType = nDelegateAddressType;
        superStaker.delegateAddressList = delegateAddressList;

        // Update super staker data
        if(!pwallet->AddSuperStakerEntry(superStaker))
            throw JSONRPCError(RPC_TYPE_ERROR, "Failed to update the super staker");
    }
    else
    {
        throw JSONRPCError(RPC_TYPE_ERROR, "Failed to find the super staker");
    }

    return GetJsonSuperStakerConfig(superStaker);
},
    };
}

static RPCHelpMan listsuperstakercustomvalues()
{
    return RPCHelpMan{"listsuperstakercustomvalues",
                    "\nList custom super staker configurations values." +
                    HELP_REQUIRING_PASSPHRASE,
                    {},
                    RPCResult{
                    RPCResult::Type::ARR, "", "",
                    {
                            {RPCResult::Type::OBJ, "", "",
                                    {
                                            {RPCResult::Type::STR, "address", "Address of the staker."},
                                            {RPCResult::Type::BOOL, "customconfig", "Custom configuration exist."},
                                            {RPCResult::Type::NUM, "stakingminfee", "Minimum fee for delegate."},
                                            {RPCResult::Type::NUM, "stakingminutxovalue", "Minimum UTXO value for delegate."},
                                            {RPCResult::Type::ARR, "allow", "List of allowed delegate addresses.",
                                                    {
                                                            {RPCResult::Type::STR, "address", "The delegate address"},
                                                    },
                                            },
                                            {RPCResult::Type::ARR, "exclude", "List of excluded delegate addresses.",
                                                    {
                                                            {RPCResult::Type::STR, "address", "The delegate address"},
                                                    },
                                            },
                                    }},
                    }
                },
                    RPCExamples{
                    HelpExampleCli("listsuperstakercustomvalues", "")
                    + HelpExampleRpc("listsuperstakercustomvalues", "")
                    },
            [&](const RPCHelpMan& self, const JSONRPCRequest& request) -> UniValue
{

    std::shared_ptr<CWallet> const wallet = GetWalletForJSONRPCRequest(request);
    if (!wallet) return NullUniValue;
    CWallet* const pwallet = wallet.get();

    LOCK(pwallet->cs_wallet);

    // Search for super stakers
    UniValue result(UniValue::VARR);
    for(auto item : pwallet->mapSuperStaker)
    {
        CSuperStakerInfo superStaker = item.second;
        if(superStaker.fCustomConfig)
        {
            result.push_back(GetJsonSuperStakerConfig(superStaker));
        }
    }

    return result;
},
    };
}

static RPCHelpMan listsuperstakervaluesforaddress()
{
    return RPCHelpMan{"listsuperstakervaluesforaddress",
                    "\nList super staker configuration values for address." +
                    HELP_REQUIRING_PASSPHRASE,
                    {
                        {"address", RPCArg::Type::STR, RPCArg::Optional::NO, "The super staker Qtum address."},
                    },
                    RPCResult{
                    RPCResult::Type::ARR, "", "",
                    {
                            {RPCResult::Type::OBJ, "", "",
                                    {
                                            {RPCResult::Type::STR, "address", "Address of the staker."},
                                            {RPCResult::Type::BOOL, "customconfig", "Custom configuration exist."},
                                            {RPCResult::Type::NUM, "stakingminfee", "Minimum fee for delegate."},
                                            {RPCResult::Type::NUM, "stakingminutxovalue", "Minimum UTXO value for delegate."},
                                            {RPCResult::Type::ARR, "allow", "List of allowed delegate addresses.",
                                                    {
                                                            {RPCResult::Type::STR, "address", "The delegate address"},
                                                    },
                                            },
                                            {RPCResult::Type::ARR, "exclude", "List of excluded delegate addresses.",
                                                    {
                                                            {RPCResult::Type::STR, "address", "The delegate address"},
                                                    },
                                            },
                                    }},
                    }
                },
                    RPCExamples{
                    HelpExampleCli("listsuperstakervaluesforaddress", "QM72Sfpbz1BPpXFHz9m3CdqATR44Jvaydd")
                    + HelpExampleRpc("listsuperstakervaluesforaddress", "QM72Sfpbz1BPpXFHz9m3CdqATR44Jvaydd")
                    },
            [&](const RPCHelpMan& self, const JSONRPCRequest& request) -> UniValue
{

    std::shared_ptr<CWallet> const wallet = GetWalletForJSONRPCRequest(request);
    if (!wallet) return NullUniValue;
    CWallet* const pwallet = wallet.get();

    LOCK(pwallet->cs_wallet);

    // Parse the super staker address
    CTxDestination destStaker = DecodeDestination(request.params[0].get_str());
    const PKHash *pkhStaker = boost::get<PKHash>(&destStaker);
    if (!pkhStaker) {
        throw JSONRPCError(RPC_TYPE_ERROR, "Invalid address for staker. Only P2PK and P2PKH allowed");
    }

    // Search for super staker
    CSuperStakerInfo superStaker;
    bool found = false;
    for(auto item : pwallet->mapSuperStaker)
    {
        if(PKHash(item.second.stakerAddress) == *pkhStaker)
        {
            superStaker = item.second;
            found = true;
            break;
        }
    }

    if(!found)
    {
        throw JSONRPCError(RPC_TYPE_ERROR, "Failed to find the super staker");
    }

    return GetJsonSuperStakerConfig(superStaker);
},
    };
}

static RPCHelpMan removesuperstakervaluesforaddress()
{
    return RPCHelpMan{"removesuperstakervaluesforaddress",
                    "\nRemove super staker configuration values for address." +
                    HELP_REQUIRING_PASSPHRASE,
                    {
                        {"address", RPCArg::Type::STR, RPCArg::Optional::NO, "The super staker Qtum address."},
                    },
                    RPCResults{},
                    RPCExamples{
                    HelpExampleCli("removesuperstakervaluesforaddress", "QM72Sfpbz1BPpXFHz9m3CdqATR44Jvaydd")
                    + HelpExampleRpc("removesuperstakervaluesforaddress", "QM72Sfpbz1BPpXFHz9m3CdqATR44Jvaydd")
                    },
            [&](const RPCHelpMan& self, const JSONRPCRequest& request) -> UniValue
{

    std::shared_ptr<CWallet> const wallet = GetWalletForJSONRPCRequest(request);
    if (!wallet) return NullUniValue;
    CWallet* const pwallet = wallet.get();

    LOCK(pwallet->cs_wallet);

    // Parse the super staker address
    CTxDestination destStaker = DecodeDestination(request.params[0].get_str());
    const PKHash *pkhStaker = boost::get<PKHash>(&destStaker);
    if (!pkhStaker) {
        throw JSONRPCError(RPC_TYPE_ERROR, "Invalid address for staker. Only P2PK and P2PKH allowed");
    }

    // Search for super staker
    CSuperStakerInfo superStaker;
    bool found = false;
    for(auto item : pwallet->mapSuperStaker)
    {
        if(PKHash(item.second.stakerAddress) == *pkhStaker &&
                item.second.fCustomConfig)
        {
            superStaker = item.second;
            found = true;
            break;
        }
    }

    if(found)
    {
        // Remove custom configuration
        superStaker.fCustomConfig = false;
        superStaker.nMinFee = 0;
        superStaker.nMinDelegateUtxo = 0;
        superStaker.nDelegateAddressType = 0;
        superStaker.delegateAddressList.clear();

        // Update super staker data
        if(!pwallet->AddSuperStakerEntry(superStaker))
            throw JSONRPCError(RPC_TYPE_ERROR, "Failed to update the super staker");
    }
    else
    {
        throw JSONRPCError(RPC_TYPE_ERROR, "Failed to find the super staker");
    }

    return NullUniValue;
},
    };
}

static RPCHelpMan listaddressgroupings()
{
    return RPCHelpMan{"listaddressgroupings",
                "\nLists groups of addresses which have had their common ownership\n"
                "made public by common use as inputs or as the resulting change\n"
                "in past transactions\n",
                {},
                RPCResult{
                    RPCResult::Type::ARR, "", "",
                    {
                        {RPCResult::Type::ARR, "", "",
                        {
                            {RPCResult::Type::ARR, "", "",
                            {
                                {RPCResult::Type::STR, "address", "The qtum address"},
                                {RPCResult::Type::STR_AMOUNT, "amount", "The amount in " + CURRENCY_UNIT},
                                {RPCResult::Type::STR, "label", /* optional */ true, "The label"},
                            }},
                        }},
                    }
                },
                RPCExamples{
                    HelpExampleCli("listaddressgroupings", "")
            + HelpExampleRpc("listaddressgroupings", "")
                },
        [&](const RPCHelpMan& self, const JSONRPCRequest& request) -> UniValue
{
    std::shared_ptr<CWallet> const wallet = GetWalletForJSONRPCRequest(request);
    if (!wallet) return NullUniValue;
    const CWallet* const pwallet = wallet.get();

    // Make sure the results are valid at least up to the most recent block
    // the user could have gotten from another RPC command prior to now
    pwallet->BlockUntilSyncedToCurrentChain();

    LOCK(pwallet->cs_wallet);

    UniValue jsonGroupings(UniValue::VARR);
    std::map<CTxDestination, CAmount> balances = pwallet->GetAddressBalances();
    for (const std::set<CTxDestination>& grouping : pwallet->GetAddressGroupings()) {
        UniValue jsonGrouping(UniValue::VARR);
        for (const CTxDestination& address : grouping)
        {
            UniValue addressInfo(UniValue::VARR);
            addressInfo.push_back(EncodeDestination(address));
            addressInfo.push_back(ValueFromAmount(balances[address]));
            {
                const auto* address_book_entry = pwallet->FindAddressBookEntry(address);
                if (address_book_entry) {
                    addressInfo.push_back(address_book_entry->GetLabel());
                }
            }
            jsonGrouping.push_back(addressInfo);
        }
        jsonGroupings.push_back(jsonGrouping);
    }
    return jsonGroupings;
},
    };
}

static RPCHelpMan signmessage()
{
    return RPCHelpMan{"signmessage",
                "\nSign a message with the private key of an address" +
        HELP_REQUIRING_PASSPHRASE,
                {
                    {"address", RPCArg::Type::STR, RPCArg::Optional::NO, "The qtum address to use for the private key."},
                    {"message", RPCArg::Type::STR, RPCArg::Optional::NO, "The message to create a signature of."},
                },
                RPCResult{
                    RPCResult::Type::STR, "signature", "The signature of the message encoded in base 64"
                },
                RPCExamples{
            "\nUnlock the wallet for 30 seconds\n"
            + HelpExampleCli("walletpassphrase", "\"mypassphrase\" 30") +
            "\nCreate the signature\n"
            + HelpExampleCli("signmessage", "\"QD1ZrZNe3JUo7ZycKEYQQiQAWd9y54F4XX\" \"my message\"") +
            "\nVerify the signature\n"
            + HelpExampleCli("verifymessage", "\"QD1ZrZNe3JUo7ZycKEYQQiQAWd9y54F4XX\" \"signature\" \"my message\"") +
            "\nAs a JSON-RPC call\n"
            + HelpExampleRpc("signmessage", "\"QD1ZrZNe3JUo7ZycKEYQQiQAWd9y54F4XX\", \"my message\"")
                },
        [&](const RPCHelpMan& self, const JSONRPCRequest& request) -> UniValue
{
    std::shared_ptr<CWallet> const wallet = GetWalletForJSONRPCRequest(request);
    if (!wallet) return NullUniValue;
    const CWallet* const pwallet = wallet.get();

    LOCK(pwallet->cs_wallet);

    EnsureWalletIsUnlocked(pwallet);

    std::string strAddress = request.params[0].get_str();
    std::string strMessage = request.params[1].get_str();

    CTxDestination dest = DecodeDestination(strAddress);
    if (!IsValidDestination(dest)) {
        throw JSONRPCError(RPC_TYPE_ERROR, "Invalid address");
    }

    const PKHash *pkhash = boost::get<PKHash>(&dest);
    if (!pkhash) {
        throw JSONRPCError(RPC_TYPE_ERROR, "Address does not refer to key");
    }

    std::string signature;
    SigningResult err = pwallet->SignMessage(strMessage, *pkhash, signature);
    if (err == SigningResult::SIGNING_FAILED) {
        throw JSONRPCError(RPC_INVALID_ADDRESS_OR_KEY, SigningResultString(err));
    } else if (err != SigningResult::OK){
        throw JSONRPCError(RPC_WALLET_ERROR, SigningResultString(err));
    }

    return signature;
},
    };
}

static CAmount GetReceived(const CWallet& wallet, const UniValue& params, bool by_label) EXCLUSIVE_LOCKS_REQUIRED(wallet.cs_wallet)
{
    std::set<CTxDestination> address_set;

    if (by_label) {
        // Get the set of addresses assigned to label
        std::string label = LabelFromValue(params[0]);
        address_set = wallet.GetLabelAddresses(label);
    } else {
        // Get the address
        CTxDestination dest = DecodeDestination(params[0].get_str());
        if (!IsValidDestination(dest)) {
            throw JSONRPCError(RPC_INVALID_ADDRESS_OR_KEY, "Invalid Qtum address");
        }
        CScript script_pub_key = GetScriptForDestination(dest);
        if (!wallet.IsMine(script_pub_key)) {
            throw JSONRPCError(RPC_WALLET_ERROR, "Address not found in wallet");
        }
        address_set.insert(dest);
    }

    // Minimum confirmations
    int min_depth = 1;
    if (!params[1].isNull())
        min_depth = params[1].get_int();

    // Tally
    CAmount amount = 0;
    for (const std::pair<const uint256, CWalletTx>& wtx_pair : wallet.mapWallet) {
        const CWalletTx& wtx = wtx_pair.second;
        if (wtx.IsCoinBase() || wtx.IsCoinStake() || !wallet.chain().checkFinalTx(*wtx.tx) || wtx.GetDepthInMainChain() < min_depth) {
            continue;
        }

        for (const CTxOut& txout : wtx.tx->vout) {
            CTxDestination address;
            if (ExtractDestination(txout.scriptPubKey, address) && wallet.IsMine(address) && address_set.count(address)) {
                amount += txout.nValue;
            }
        }
    }

    return amount;
}


static RPCHelpMan getreceivedbyaddress()
{
    return RPCHelpMan{"getreceivedbyaddress",
                "\nReturns the total amount received by the given address in transactions with at least minconf confirmations.\n",
                {
                    {"address", RPCArg::Type::STR, RPCArg::Optional::NO, "The qtum address for transactions."},
                    {"minconf", RPCArg::Type::NUM, /* default */ "1", "Only include transactions confirmed at least this many times."},
                },
                RPCResult{
                    RPCResult::Type::STR_AMOUNT, "amount", "The total amount in " + CURRENCY_UNIT + " received at this address."
                },
                RPCExamples{
            "\nThe amount from transactions with at least 1 confirmation\n"
            + HelpExampleCli("getreceivedbyaddress", "\"" + EXAMPLE_ADDRESS[0] + "\"") +
            "\nThe amount including unconfirmed transactions, zero confirmations\n"
            + HelpExampleCli("getreceivedbyaddress", "\"" + EXAMPLE_ADDRESS[0] + "\" 0") +
            "\nThe amount with at least 6 confirmations, very safe\n"
            + HelpExampleCli("getreceivedbyaddress", "\"" + EXAMPLE_ADDRESS[0] + "\" 6") +
            "\nAs a JSON-RPC call\n"
            + HelpExampleRpc("getreceivedbyaddress", "\"" + EXAMPLE_ADDRESS[0] + "\", 6")
                },
        [&](const RPCHelpMan& self, const JSONRPCRequest& request) -> UniValue
{
    std::shared_ptr<CWallet> const wallet = GetWalletForJSONRPCRequest(request);
    if (!wallet) return NullUniValue;
    const CWallet* const pwallet = wallet.get();

    // Make sure the results are valid at least up to the most recent block
    // the user could have gotten from another RPC command prior to now
    pwallet->BlockUntilSyncedToCurrentChain();

    LOCK(pwallet->cs_wallet);

    return ValueFromAmount(GetReceived(*pwallet, request.params, /* by_label */ false));
},
    };
}


static RPCHelpMan getreceivedbylabel()
{
    return RPCHelpMan{"getreceivedbylabel",
                "\nReturns the total amount received by addresses with <label> in transactions with at least [minconf] confirmations.\n",
                {
                    {"label", RPCArg::Type::STR, RPCArg::Optional::NO, "The selected label, may be the default label using \"\"."},
                    {"minconf", RPCArg::Type::NUM, /* default */ "1", "Only include transactions confirmed at least this many times."},
                },
                RPCResult{
                    RPCResult::Type::STR_AMOUNT, "amount", "The total amount in " + CURRENCY_UNIT + " received for this label."
                },
                RPCExamples{
            "\nAmount received by the default label with at least 1 confirmation\n"
            + HelpExampleCli("getreceivedbylabel", "\"\"") +
            "\nAmount received at the tabby label including unconfirmed amounts with zero confirmations\n"
            + HelpExampleCli("getreceivedbylabel", "\"tabby\" 0") +
            "\nThe amount with at least 6 confirmations\n"
            + HelpExampleCli("getreceivedbylabel", "\"tabby\" 6") +
            "\nAs a JSON-RPC call\n"
            + HelpExampleRpc("getreceivedbylabel", "\"tabby\", 6")
                },
        [&](const RPCHelpMan& self, const JSONRPCRequest& request) -> UniValue
{
    std::shared_ptr<CWallet> const wallet = GetWalletForJSONRPCRequest(request);
    if (!wallet) return NullUniValue;
    const CWallet* const pwallet = wallet.get();

    // Make sure the results are valid at least up to the most recent block
    // the user could have gotten from another RPC command prior to now
    pwallet->BlockUntilSyncedToCurrentChain();

    LOCK(pwallet->cs_wallet);

    return ValueFromAmount(GetReceived(*pwallet, request.params, /* by_label */ true));
},
    };
}


static RPCHelpMan getbalance()
{
    return RPCHelpMan{"getbalance",
                "\nReturns the total available balance.\n"
                "The available balance is what the wallet considers currently spendable, and is\n"
                "thus affected by options which limit spendability such as -spendzeroconfchange.\n",
                {
                    {"dummy", RPCArg::Type::STR, RPCArg::Optional::OMITTED_NAMED_ARG, "Remains for backward compatibility. Must be excluded or set to \"*\"."},
                    {"minconf", RPCArg::Type::NUM, /* default */ "0", "Only include transactions confirmed at least this many times."},
                    {"include_watchonly", RPCArg::Type::BOOL, /* default */ "true for watch-only wallets, otherwise false", "Also include balance in watch-only addresses (see 'importaddress')"},
                    {"avoid_reuse", RPCArg::Type::BOOL, /* default */ "true", "(only available if avoid_reuse wallet flag is set) Do not include balance in dirty outputs; addresses are considered dirty if they have previously been used in a transaction."},
                },
                RPCResult{
                    RPCResult::Type::STR_AMOUNT, "amount", "The total amount in " + CURRENCY_UNIT + " received for this wallet."
                },
                RPCExamples{
            "\nThe total amount in the wallet with 0 or more confirmations\n"
            + HelpExampleCli("getbalance", "") +
            "\nThe total amount in the wallet with at least 6 confirmations\n"
            + HelpExampleCli("getbalance", "\"*\" 6") +
            "\nAs a JSON-RPC call\n"
            + HelpExampleRpc("getbalance", "\"*\", 6")
                },
        [&](const RPCHelpMan& self, const JSONRPCRequest& request) -> UniValue
{
    std::shared_ptr<CWallet> const wallet = GetWalletForJSONRPCRequest(request);
    if (!wallet) return NullUniValue;
    const CWallet* const pwallet = wallet.get();

    // Make sure the results are valid at least up to the most recent block
    // the user could have gotten from another RPC command prior to now
    pwallet->BlockUntilSyncedToCurrentChain();

    LOCK(pwallet->cs_wallet);

    const UniValue& dummy_value = request.params[0];
    if (!dummy_value.isNull() && dummy_value.get_str() != "*") {
        throw JSONRPCError(RPC_METHOD_DEPRECATED, "dummy first argument must be excluded or set to \"*\".");
    }

    int min_depth = 0;
    if (!request.params[1].isNull()) {
        min_depth = request.params[1].get_int();
    }

    bool include_watchonly = ParseIncludeWatchonly(request.params[2], *pwallet);

    bool avoid_reuse = GetAvoidReuseFlag(pwallet, request.params[3]);

    const auto bal = pwallet->GetBalance(min_depth, avoid_reuse);

    return ValueFromAmount(bal.m_mine_trusted + (include_watchonly ? bal.m_watchonly_trusted : 0));
},
    };
}

static RPCHelpMan getunconfirmedbalance()
{
    return RPCHelpMan{"getunconfirmedbalance",
                "DEPRECATED\nIdentical to getbalances().mine.untrusted_pending\n",
                {},
                RPCResult{RPCResult::Type::NUM, "", "The balance"},
                RPCExamples{""},
        [&](const RPCHelpMan& self, const JSONRPCRequest& request) -> UniValue
{
    std::shared_ptr<CWallet> const wallet = GetWalletForJSONRPCRequest(request);
    if (!wallet) return NullUniValue;
    const CWallet* const pwallet = wallet.get();

    // Make sure the results are valid at least up to the most recent block
    // the user could have gotten from another RPC command prior to now
    pwallet->BlockUntilSyncedToCurrentChain();

    LOCK(pwallet->cs_wallet);

    return ValueFromAmount(pwallet->GetBalance().m_mine_untrusted_pending);
},
    };
}


static RPCHelpMan sendmany()
{
    return RPCHelpMan{"sendmany",
                "\nSend multiple times. Amounts are double-precision floating point numbers." +
        HELP_REQUIRING_PASSPHRASE,
                {
                    {"dummy", RPCArg::Type::STR, RPCArg::Optional::NO, "Must be set to \"\" for backwards compatibility.", "\"\""},
                    {"amounts", RPCArg::Type::OBJ, RPCArg::Optional::NO, "The addresses and amounts",
                        {
                            {"address", RPCArg::Type::AMOUNT, RPCArg::Optional::NO, "The qtum address is the key, the numeric amount (can be string) in " + CURRENCY_UNIT + " is the value"},
                        },
                    },
                    {"minconf", RPCArg::Type::NUM, RPCArg::Optional::OMITTED_NAMED_ARG, "Ignored dummy value"},
                    {"comment", RPCArg::Type::STR, RPCArg::Optional::OMITTED_NAMED_ARG, "A comment"},
                    {"subtractfeefrom", RPCArg::Type::ARR, RPCArg::Optional::OMITTED_NAMED_ARG, "The addresses.\n"
                                       "The fee will be equally deducted from the amount of each selected address.\n"
                                       "Those recipients will receive less qtums than you enter in their corresponding amount field.\n"
                                       "If no addresses are specified here, the sender pays the fee.",
                        {
                            {"address", RPCArg::Type::STR, RPCArg::Optional::OMITTED, "Subtract fee from this address"},
                        },
                    },
                    {"replaceable", RPCArg::Type::BOOL, /* default */ "wallet default", "Allow this transaction to be replaced by a transaction with higher fees via BIP 125"},
                    {"conf_target", RPCArg::Type::NUM, /* default */ "wallet -txconfirmtarget", "Confirmation target in blocks"},
                    {"estimate_mode", RPCArg::Type::STR, /* default */ "unset", std::string() + "The fee estimate mode, must be one of (case insensitive):\n"
            "       \"" + FeeModes("\"\n\"") + "\""},
                    {"fee_rate", RPCArg::Type::AMOUNT, /* default */ "not set, fall back to wallet fee estimation", "Specify a fee rate in " + CURRENCY_ATOM + "/vB."},
                    {"verbose", RPCArg::Type::BOOL, /* default */ "false", "If true, return extra infomration about the transaction."},
                },
                {
                    RPCResult{"if verbose is not set or set to false",
                        RPCResult::Type::STR_HEX, "txid", "The transaction id for the send. Only 1 transaction is created regardless of\n"
                "the number of addresses."
                    },
                    RPCResult{"if verbose is set to true",
                        RPCResult::Type::OBJ, "", "",
                        {
                            {RPCResult::Type::STR_HEX, "txid", "The transaction id for the send. Only 1 transaction is created regardless of\n"
                "the number of addresses."},
                            {RPCResult::Type::STR, "fee reason", "The transaction fee reason."}
                        },
                    },
                },
                RPCExamples{
            "\nSend two amounts to two different addresses:\n"
            + HelpExampleCli("sendmany", "\"\" \"{\\\"" + EXAMPLE_ADDRESS[0] + "\\\":0.01,\\\"" + EXAMPLE_ADDRESS[1] + "\\\":0.02}\"") +
            "\nSend two amounts to two different addresses setting the confirmation and comment:\n"
            + HelpExampleCli("sendmany", "\"\" \"{\\\"" + EXAMPLE_ADDRESS[0] + "\\\":0.01,\\\"" + EXAMPLE_ADDRESS[1] + "\\\":0.02}\" 6 \"testing\"") +
            "\nSend two amounts to two different addresses, subtract fee from amount:\n"
            + HelpExampleCli("sendmany", "\"\" \"{\\\"" + EXAMPLE_ADDRESS[0] + "\\\":0.01,\\\"" + EXAMPLE_ADDRESS[1] + "\\\":0.02}\" 1 \"\" \"[\\\"" + EXAMPLE_ADDRESS[0] + "\\\",\\\"" + EXAMPLE_ADDRESS[1] + "\\\"]\"") +
            "\nAs a JSON-RPC call\n"
            + HelpExampleRpc("sendmany", "\"\", {\"" + EXAMPLE_ADDRESS[0] + "\":0.01,\"" + EXAMPLE_ADDRESS[1] + "\":0.02}, 6, \"testing\"")
                },
        [&](const RPCHelpMan& self, const JSONRPCRequest& request) -> UniValue
{
    std::shared_ptr<CWallet> const wallet = GetWalletForJSONRPCRequest(request);
    if (!wallet) return NullUniValue;
    CWallet* const pwallet = wallet.get();

    // Make sure the results are valid at least up to the most recent block
    // the user could have gotten from another RPC command prior to now
    pwallet->BlockUntilSyncedToCurrentChain();

    LOCK(pwallet->cs_wallet);

    if (!request.params[0].isNull() && !request.params[0].get_str().empty()) {
        throw JSONRPCError(RPC_INVALID_PARAMETER, "Dummy value must be set to \"\"");
    }
    UniValue sendTo = request.params[1].get_obj();

    mapValue_t mapValue;
    if (!request.params[3].isNull() && !request.params[3].get_str().empty())
        mapValue["comment"] = request.params[3].get_str();

    UniValue subtractFeeFromAmount(UniValue::VARR);
    if (!request.params[4].isNull())
        subtractFeeFromAmount = request.params[4].get_array();

    CCoinControl coin_control;
    if (!request.params[5].isNull()) {
        coin_control.m_signal_bip125_rbf = request.params[5].get_bool();
    }

    SetFeeEstimateMode(*pwallet, coin_control, /* conf_target */ request.params[6], /* estimate_mode */ request.params[7], /* fee_rate */ request.params[8], /* override_min_fee */ false);

    std::vector<CRecipient> recipients;
    ParseRecipients(sendTo, subtractFeeFromAmount, recipients);
    const bool verbose{request.params[9].isNull() ? false : request.params[9].get_bool()};

    return SendMoney(pwallet, coin_control, recipients, std::move(mapValue), verbose);
},
    };
}

static RPCHelpMan sendmanywithdupes()
{
    return RPCHelpMan{"sendmanywithdupes",
                "\nSend multiple times. Amounts are double-precision floating point numbers. Supports duplicate addresses" +
                    HELP_REQUIRING_PASSPHRASE,
                {
                    {"dummy", RPCArg::Type::STR, RPCArg::Optional::NO, "Must be set to \"\" for backwards compatibility.", "\"\""},
                    {"amounts", RPCArg::Type::OBJ, RPCArg::Optional::NO, "A json object with addresses and amounts",
                        {
                            {"address", RPCArg::Type::AMOUNT, RPCArg::Optional::NO, "The qtum address is the key, the numeric amount (can be string) in " + CURRENCY_UNIT + " is the value"},
                        },
                    },
                    {"minconf", RPCArg::Type::NUM, RPCArg::Optional::OMITTED_NAMED_ARG, "Ignored dummy value"},
                    {"comment", RPCArg::Type::STR, RPCArg::Optional::OMITTED_NAMED_ARG, "A comment"},
                    {"subtractfeefrom", RPCArg::Type::ARR, RPCArg::Optional::OMITTED_NAMED_ARG, "A json array with addresses.\n"
            "                           The fee will be equally deducted from the amount of each selected address.\n"
            "                           Those recipients will receive less qtums than you enter in their corresponding amount field.\n"
            "                           If no addresses are specified here, the sender pays the fee.",
                        {
                            {"address", RPCArg::Type::STR, RPCArg::Optional::OMITTED, "Subtract fee from this address"},
                        },
                    },
                    {"replaceable", RPCArg::Type::BOOL, /* default */ "wallet default", "Allow this transaction to be replaced by a transaction with higher fees via BIP 125"},
                    {"conf_target", RPCArg::Type::NUM, /* default */ "wallet default", "Confirmation target (in blocks)"},
                    {"estimate_mode", RPCArg::Type::STR, /* default */ "UNSET", "The fee estimate mode, must be one of:\n"
            "       \"UNSET\"\n"
            "       \"ECONOMICAL\"\n"
            "       \"CONSERVATIVE\""},
                },
                 RPCResult{
                     RPCResult::Type::STR_HEX, "txid", "The transaction id for the send. Only 1 transaction is created regardless of\n"
            "the number of addresses."
                 },
                RPCExamples{
            "\nSend two amounts to two different addresses:\n"
            + HelpExampleCli("sendmanywithdupes", "\"\" \"{\\\"QD1ZrZNe3JUo7ZycKEYQQiQAWd9y54F4XX\\\":0.01,\\\"Q353tsE8YMTA4EuV7dgUXGjNFf9KpVvKHz\\\":0.02}\"") +
            "\nSend two amounts to two different addresses setting the confirmation and comment:\n"
            + HelpExampleCli("sendmanywithdupes", "\"\" \"{\\\"QD1ZrZNe3JUo7ZycKEYQQiQAWd9y54F4XX\\\":0.01,\\\"Q353tsE8YMTA4EuV7dgUXGjNFf9KpVvKHz\\\":0.02}\" 6 \"testing\"") +
            "\nSend two amounts to two different addresses, subtract fee from amount:\n"
            + HelpExampleCli("sendmanywithdupes", "\"\" \"{\\\"QD1ZrZNe3JUo7ZycKEYQQiQAWd9y54F4XX\\\":0.01,\\\"Q353tsE8YMTA4EuV7dgUXGjNFf9KpVvKHz\\\":0.02}\" 1 \"\" \"[\\\"QD1ZrZNe3JUo7ZycKEYQQiQAWd9y54F4XX\\\",\\\"Q353tsE8YMTA4EuV7dgUXGjNFf9KpVvKHz\\\"]\"") +
            "\nAs a JSON-RPC call\n"
            + HelpExampleRpc("sendmanywithdupes", "\"\", {\"QD1ZrZNe3JUo7ZycKEYQQiQAWd9y54F4XX\":0.01,\"Q353tsE8YMTA4EuV7dgUXGjNFf9KpVvKHz\":0.02}, 6, \"testing\"")
                },
        [&](const RPCHelpMan& self, const JSONRPCRequest& request) -> UniValue
{

    std::shared_ptr<CWallet> const wallet = GetWalletForJSONRPCRequest(request);
    if (!wallet) return NullUniValue;
    CWallet* const pwallet = wallet.get();

    // Make sure the results are valid at least up to the most recent block
    // the user could have gotten from another RPC command prior to now
    pwallet->BlockUntilSyncedToCurrentChain();

    LOCK(pwallet->cs_wallet);

    if (!request.params[0].isNull() && !request.params[0].get_str().empty()) {
        throw JSONRPCError(RPC_INVALID_PARAMETER, "Dummy value must be set to \"\"");
    }
    UniValue sendTo = request.params[1].get_obj();

    mapValue_t mapValue;
    if (!request.params[3].isNull() && !request.params[3].get_str().empty())
        mapValue["comment"] = request.params[3].get_str();

    UniValue subtractFeeFromAmount(UniValue::VARR);
    if (!request.params[4].isNull())
        subtractFeeFromAmount = request.params[4].get_array();

    CCoinControl coin_control;
    if (!request.params[5].isNull()) {
        coin_control.m_signal_bip125_rbf = request.params[5].get_bool();
    }

    if (!request.params[6].isNull()) {
        coin_control.m_confirm_target = ParseConfirmTarget(request.params[6], pwallet->chain().estimateMaxBlocks());
    }

    if (!request.params[7].isNull()) {
        if (!FeeModeFromString(request.params[7].get_str(), coin_control.m_fee_mode)) {
            throw JSONRPCError(RPC_INVALID_PARAMETER, "Invalid estimate_mode parameter");
        }
    }

    std::set<CTxDestination> destinations;
    std::vector<CRecipient> vecSend;

    std::vector<std::string> keys = sendTo.getKeys();
    int i=0;
    for (const std::string& name_ : keys) {
        CTxDestination dest = DecodeDestination(name_);
        if (!IsValidDestination(dest)) {
            throw JSONRPCError(RPC_INVALID_ADDRESS_OR_KEY, std::string("Invalid Qtum address: ") + name_);
        }

        destinations.insert(dest);

        CScript scriptPubKey = GetScriptForDestination(dest);
        CAmount nAmount = AmountFromValue(sendTo[i]);
        if (nAmount <= 0)
            throw JSONRPCError(RPC_TYPE_ERROR, "Invalid amount for send");

        bool fSubtractFeeFromAmount = false;
        for (unsigned int idx = 0; idx < subtractFeeFromAmount.size(); idx++) {
            const UniValue& addr = subtractFeeFromAmount[idx];
            if (addr.get_str() == name_)
                fSubtractFeeFromAmount = true;
        }

        CRecipient recipient = {scriptPubKey, nAmount, fSubtractFeeFromAmount};
        vecSend.push_back(recipient);
        i++;
    }

    EnsureWalletIsUnlocked(pwallet);

    // Shuffle recipient list
    std::shuffle(vecSend.begin(), vecSend.end(), FastRandomContext());

    // Send
    CAmount nFeeRequired = 0;
    int nChangePosRet = -1;
    bilingual_str error;
    CTransactionRef tx;
    FeeCalculation fee_calc_out;
    bool fCreated = pwallet->CreateTransaction(vecSend, tx, nFeeRequired, nChangePosRet, error, coin_control, fee_calc_out);
    if (!fCreated)
        throw JSONRPCError(RPC_WALLET_INSUFFICIENT_FUNDS, error.original);
    pwallet->CommitTransaction(tx, std::move(mapValue), {} /* orderForm */);

    return tx->GetHash().GetHex();
},
    };
}

static RPCHelpMan addmultisigaddress()
{
    return RPCHelpMan{"addmultisigaddress",
                "\nAdd an nrequired-to-sign multisignature address to the wallet. Requires a new wallet backup.\n"
                "Each key is a Qtum address or hex-encoded public key.\n"
                "This functionality is only intended for use with non-watchonly addresses.\n"
                "See `importaddress` for watchonly p2sh address support.\n"
                "If 'label' is specified, assign address to that label.\n",
                {
                    {"nrequired", RPCArg::Type::NUM, RPCArg::Optional::NO, "The number of required signatures out of the n keys or addresses."},
                    {"keys", RPCArg::Type::ARR, RPCArg::Optional::NO, "A json array of qtum addresses or hex-encoded public keys",
                        {
                            {"key", RPCArg::Type::STR, RPCArg::Optional::OMITTED, "qtum address or hex-encoded public key"},
                        },
                        },
                    {"label", RPCArg::Type::STR, RPCArg::Optional::OMITTED_NAMED_ARG, "A label to assign the addresses to."},
                    {"address_type", RPCArg::Type::STR, /* default */ "set by -addresstype", "The address type to use. Options are \"legacy\", \"p2sh-segwit\", and \"bech32\"."},
                },
                RPCResult{
                    RPCResult::Type::OBJ, "", "",
                    {
                        {RPCResult::Type::STR, "address", "The value of the new multisig address"},
                        {RPCResult::Type::STR_HEX, "redeemScript", "The string value of the hex-encoded redemption script"},
                        {RPCResult::Type::STR, "descriptor", "The descriptor for this multisig"},
                    }
                },
                RPCExamples{
            "\nAdd a multisig address from 2 addresses\n"
            + HelpExampleCli("addmultisigaddress", "2 \"[\\\"" + EXAMPLE_ADDRESS[0] + "\\\",\\\"" + EXAMPLE_ADDRESS[1] + "\\\"]\"") +
            "\nAs a JSON-RPC call\n"
            + HelpExampleRpc("addmultisigaddress", "2, \"[\\\"" + EXAMPLE_ADDRESS[0] + "\\\",\\\"" + EXAMPLE_ADDRESS[1] + "\\\"]\"")
                },
        [&](const RPCHelpMan& self, const JSONRPCRequest& request) -> UniValue
{
    std::shared_ptr<CWallet> const wallet = GetWalletForJSONRPCRequest(request);
    if (!wallet) return NullUniValue;
    CWallet* const pwallet = wallet.get();

    LegacyScriptPubKeyMan& spk_man = EnsureLegacyScriptPubKeyMan(*pwallet);

    LOCK2(pwallet->cs_wallet, spk_man.cs_KeyStore);

    std::string label;
    if (!request.params[2].isNull())
        label = LabelFromValue(request.params[2]);

    int required = request.params[0].get_int();

    // Get the public keys
    const UniValue& keys_or_addrs = request.params[1].get_array();
    std::vector<CPubKey> pubkeys;
    for (unsigned int i = 0; i < keys_or_addrs.size(); ++i) {
        if (IsHex(keys_or_addrs[i].get_str()) && (keys_or_addrs[i].get_str().length() == 66 || keys_or_addrs[i].get_str().length() == 130)) {
            pubkeys.push_back(HexToPubKey(keys_or_addrs[i].get_str()));
        } else {
            pubkeys.push_back(AddrToPubKey(spk_man, keys_or_addrs[i].get_str()));
        }
    }

    OutputType output_type = pwallet->m_default_address_type;
    if (!request.params[3].isNull()) {
        if (!ParseOutputType(request.params[3].get_str(), output_type)) {
            throw JSONRPCError(RPC_INVALID_ADDRESS_OR_KEY, strprintf("Unknown address type '%s'", request.params[3].get_str()));
        }
    }

    // Construct using pay-to-script-hash:
    CScript inner;
    CTxDestination dest = AddAndGetMultisigDestination(required, pubkeys, output_type, spk_man, inner);
    pwallet->SetAddressBook(dest, label, "send");

    // Make the descriptor
    std::unique_ptr<Descriptor> descriptor = InferDescriptor(GetScriptForDestination(dest), spk_man);

    UniValue result(UniValue::VOBJ);
    result.pushKV("address", EncodeDestination(dest));
    result.pushKV("redeemScript", HexStr(inner));
    result.pushKV("descriptor", descriptor->ToString());
    return result;
},
    };
}

struct tallyitem
{
    CAmount nAmount{0};
    int nConf{std::numeric_limits<int>::max()};
    std::vector<uint256> txids;
    bool fIsWatchonly{false};
    tallyitem()
    {
    }
};

static UniValue ListReceived(const CWallet* const pwallet, const UniValue& params, bool by_label) EXCLUSIVE_LOCKS_REQUIRED(pwallet->cs_wallet)
{
    // Minimum confirmations
    int nMinDepth = 1;
    if (!params[0].isNull())
        nMinDepth = params[0].get_int();

    // Whether to include empty labels
    bool fIncludeEmpty = false;
    if (!params[1].isNull())
        fIncludeEmpty = params[1].get_bool();

    isminefilter filter = ISMINE_SPENDABLE;

    if (ParseIncludeWatchonly(params[2], *pwallet)) {
        filter |= ISMINE_WATCH_ONLY;
    }

    bool has_filtered_address = false;
    CTxDestination filtered_address = CNoDestination();
    if (!by_label && params.size() > 3) {
        if (!IsValidDestinationString(params[3].get_str())) {
            throw JSONRPCError(RPC_WALLET_ERROR, "address_filter parameter was invalid");
        }
        filtered_address = DecodeDestination(params[3].get_str());
        has_filtered_address = true;
    }

    // Tally
    std::map<CTxDestination, tallyitem> mapTally;
    for (const std::pair<const uint256, CWalletTx>& pairWtx : pwallet->mapWallet) {
        const CWalletTx& wtx = pairWtx.second;

        if (wtx.IsCoinBase() || wtx.IsCoinStake() || !pwallet->chain().checkFinalTx(*wtx.tx)) {
            continue;
        }

        int nDepth = wtx.GetDepthInMainChain();
        if (nDepth < nMinDepth)
            continue;

        for (const CTxOut& txout : wtx.tx->vout)
        {
            CTxDestination address;
            if (!ExtractDestination(txout.scriptPubKey, address))
                continue;

            if (has_filtered_address && !(filtered_address == address)) {
                continue;
            }

            isminefilter mine = pwallet->IsMine(address);
            if(!(mine & filter))
                continue;

            tallyitem& item = mapTally[address];
            item.nAmount += txout.nValue;
            item.nConf = std::min(item.nConf, nDepth);
            item.txids.push_back(wtx.GetHash());
            if (mine & ISMINE_WATCH_ONLY)
                item.fIsWatchonly = true;
        }
    }

    // Reply
    UniValue ret(UniValue::VARR);
    std::map<std::string, tallyitem> label_tally;

    // Create m_address_book iterator
    // If we aren't filtering, go from begin() to end()
    auto start = pwallet->m_address_book.begin();
    auto end = pwallet->m_address_book.end();
    // If we are filtering, find() the applicable entry
    if (has_filtered_address) {
        start = pwallet->m_address_book.find(filtered_address);
        if (start != end) {
            end = std::next(start);
        }
    }

    for (auto item_it = start; item_it != end; ++item_it)
    {
        if (item_it->second.IsChange()) continue;
        const CTxDestination& address = item_it->first;
        const std::string& label = item_it->second.GetLabel();
        auto it = mapTally.find(address);
        if (it == mapTally.end() && !fIncludeEmpty)
            continue;

        CAmount nAmount = 0;
        int nConf = std::numeric_limits<int>::max();
        bool fIsWatchonly = false;
        if (it != mapTally.end())
        {
            nAmount = (*it).second.nAmount;
            nConf = (*it).second.nConf;
            fIsWatchonly = (*it).second.fIsWatchonly;
        }

        if (by_label)
        {
            tallyitem& _item = label_tally[label];
            _item.nAmount += nAmount;
            _item.nConf = std::min(_item.nConf, nConf);
            _item.fIsWatchonly = fIsWatchonly;
        }
        else
        {
            UniValue obj(UniValue::VOBJ);
            if(fIsWatchonly)
                obj.pushKV("involvesWatchonly", true);
            obj.pushKV("address",       EncodeDestination(address));
            obj.pushKV("amount",        ValueFromAmount(nAmount));
            obj.pushKV("confirmations", (nConf == std::numeric_limits<int>::max() ? 0 : nConf));
            obj.pushKV("label", label);
            UniValue transactions(UniValue::VARR);
            if (it != mapTally.end())
            {
                for (const uint256& _item : (*it).second.txids)
                {
                    transactions.push_back(_item.GetHex());
                }
            }
            obj.pushKV("txids", transactions);
            ret.push_back(obj);
        }
    }

    if (by_label)
    {
        for (const auto& entry : label_tally)
        {
            CAmount nAmount = entry.second.nAmount;
            int nConf = entry.second.nConf;
            UniValue obj(UniValue::VOBJ);
            if (entry.second.fIsWatchonly)
                obj.pushKV("involvesWatchonly", true);
            obj.pushKV("amount",        ValueFromAmount(nAmount));
            obj.pushKV("confirmations", (nConf == std::numeric_limits<int>::max() ? 0 : nConf));
            obj.pushKV("label",         entry.first);
            ret.push_back(obj);
        }
    }

    return ret;
}

static RPCHelpMan listreceivedbyaddress()
{
    return RPCHelpMan{"listreceivedbyaddress",
                "\nList balances by receiving address.\n",
                {
                    {"minconf", RPCArg::Type::NUM, /* default */ "1", "The minimum number of confirmations before payments are included."},
                    {"include_empty", RPCArg::Type::BOOL, /* default */ "false", "Whether to include addresses that haven't received any payments."},
                    {"include_watchonly", RPCArg::Type::BOOL, /* default */ "true for watch-only wallets, otherwise false", "Whether to include watch-only addresses (see 'importaddress')"},
                    {"address_filter", RPCArg::Type::STR, RPCArg::Optional::OMITTED_NAMED_ARG, "If present, only return information on this address."},
                },
                RPCResult{
                    RPCResult::Type::ARR, "", "",
                    {
                        {RPCResult::Type::OBJ, "", "",
                        {
                            {RPCResult::Type::BOOL, "involvesWatchonly", "Only returns true if imported addresses were involved in transaction"},
                            {RPCResult::Type::STR, "address", "The receiving address"},
                            {RPCResult::Type::STR_AMOUNT, "amount", "The total amount in " + CURRENCY_UNIT + " received by the address"},
                            {RPCResult::Type::NUM, "confirmations", "The number of confirmations of the most recent transaction included"},
                            {RPCResult::Type::STR, "label", "The label of the receiving address. The default label is \"\""},
                            {RPCResult::Type::ARR, "txids", "",
                            {
                                {RPCResult::Type::STR_HEX, "txid", "The ids of transactions received with the address"},
                            }},
                        }},
                    }
                },
                RPCExamples{
                    HelpExampleCli("listreceivedbyaddress", "")
            + HelpExampleCli("listreceivedbyaddress", "6 true")
            + HelpExampleRpc("listreceivedbyaddress", "6, true, true")
            + HelpExampleRpc("listreceivedbyaddress", "6, true, true, \"" + EXAMPLE_ADDRESS[0] + "\"")
                },
        [&](const RPCHelpMan& self, const JSONRPCRequest& request) -> UniValue
{
    std::shared_ptr<CWallet> const wallet = GetWalletForJSONRPCRequest(request);
    if (!wallet) return NullUniValue;
    const CWallet* const pwallet = wallet.get();

    // Make sure the results are valid at least up to the most recent block
    // the user could have gotten from another RPC command prior to now
    pwallet->BlockUntilSyncedToCurrentChain();

    LOCK(pwallet->cs_wallet);

    return ListReceived(pwallet, request.params, false);
},
    };
}

static RPCHelpMan listreceivedbylabel()
{
    return RPCHelpMan{"listreceivedbylabel",
                "\nList received transactions by label.\n",
                {
                    {"minconf", RPCArg::Type::NUM, /* default */ "1", "The minimum number of confirmations before payments are included."},
                    {"include_empty", RPCArg::Type::BOOL, /* default */ "false", "Whether to include labels that haven't received any payments."},
                    {"include_watchonly", RPCArg::Type::BOOL, /* default */ "true for watch-only wallets, otherwise false", "Whether to include watch-only addresses (see 'importaddress')"},
                },
                RPCResult{
                    RPCResult::Type::ARR, "", "",
                    {
                        {RPCResult::Type::OBJ, "", "",
                        {
                            {RPCResult::Type::BOOL, "involvesWatchonly", "Only returns true if imported addresses were involved in transaction"},
                            {RPCResult::Type::STR_AMOUNT, "amount", "The total amount received by addresses with this label"},
                            {RPCResult::Type::NUM, "confirmations", "The number of confirmations of the most recent transaction included"},
                            {RPCResult::Type::STR, "label", "The label of the receiving address. The default label is \"\""},
                        }},
                    }
                },
                RPCExamples{
                    HelpExampleCli("listreceivedbylabel", "")
            + HelpExampleCli("listreceivedbylabel", "6 true")
            + HelpExampleRpc("listreceivedbylabel", "6, true, true")
                },
        [&](const RPCHelpMan& self, const JSONRPCRequest& request) -> UniValue
{
    std::shared_ptr<CWallet> const wallet = GetWalletForJSONRPCRequest(request);
    if (!wallet) return NullUniValue;
    const CWallet* const pwallet = wallet.get();

    // Make sure the results are valid at least up to the most recent block
    // the user could have gotten from another RPC command prior to now
    pwallet->BlockUntilSyncedToCurrentChain();

    LOCK(pwallet->cs_wallet);

    return ListReceived(pwallet, request.params, true);
},
    };
}

static void MaybePushAddress(UniValue & entry, const CTxDestination &dest)
{
    if (IsValidDestination(dest)) {
        entry.pushKV("address", EncodeDestination(dest));
    }
}

/**
 * List transactions based on the given criteria.
 *
 * @param  pwallet        The wallet.
 * @param  wtx            The wallet transaction.
 * @param  nMinDepth      The minimum confirmation depth.
 * @param  fLong          Whether to include the JSON version of the transaction.
 * @param  ret            The UniValue into which the result is stored.
 * @param  filter_ismine  The "is mine" filter flags.
 * @param  filter_label   Optional label string to filter incoming transactions.
 */
static void ListTransactions(const CWallet* const pwallet, const CWalletTx& wtx, int nMinDepth, bool fLong, UniValue& ret, const isminefilter& filter_ismine, const std::string* filter_label) EXCLUSIVE_LOCKS_REQUIRED(pwallet->cs_wallet)
{
    CAmount nFee;
    std::list<COutputEntry> listReceived;
    std::list<COutputEntry> listSent;

    wtx.GetAmounts(listReceived, listSent, nFee, filter_ismine);

    // Check if the coinstake transactions is mined by the wallet
    if(wtx.IsCoinStake() && listSent.size() > 0 && listReceived.size() > 0)
    {
        // Condense all of the coinstake inputs and outputs into one output and compute its value
        CAmount amount = wtx.GetCredit(filter_ismine) - wtx.GetDebit(filter_ismine);
        COutputEntry output = *listReceived.begin();
        output.amount = amount;
        listReceived.clear();
        listSent.clear();
        listReceived.push_back(output);
    }

    bool involvesWatchonly = wtx.IsFromMe(ISMINE_WATCH_ONLY);

    // Sent
    if (!filter_label)
    {
        for (const COutputEntry& s : listSent)
        {
            UniValue entry(UniValue::VOBJ);
            if (involvesWatchonly || (pwallet->IsMine(s.destination) & ISMINE_WATCH_ONLY)) {
                entry.pushKV("involvesWatchonly", true);
            }
            MaybePushAddress(entry, s.destination);
            entry.pushKV("category", "send");
            entry.pushKV("amount", ValueFromAmount(-s.amount));
            const auto* address_book_entry = pwallet->FindAddressBookEntry(s.destination);
            if (address_book_entry) {
                entry.pushKV("label", address_book_entry->GetLabel());
            }
            entry.pushKV("vout", s.vout);
            entry.pushKV("fee", ValueFromAmount(-nFee));
            if (fLong)
                WalletTxToJSON(pwallet->chain(), wtx, entry);
            entry.pushKV("abandoned", wtx.isAbandoned());
            ret.push_back(entry);
        }
    }

    // Received
    if (listReceived.size() > 0 && wtx.GetDepthInMainChain() >= nMinDepth) {
        for (const COutputEntry& r : listReceived)
        {
            std::string label;
            const auto* address_book_entry = pwallet->FindAddressBookEntry(r.destination);
            if (address_book_entry) {
                label = address_book_entry->GetLabel();
            }
            if (filter_label && label != *filter_label) {
                continue;
            }
            UniValue entry(UniValue::VOBJ);
            if (involvesWatchonly || (pwallet->IsMine(r.destination) & ISMINE_WATCH_ONLY)) {
                entry.pushKV("involvesWatchonly", true);
            }
            MaybePushAddress(entry, r.destination);
            if (wtx.IsCoinBase() || wtx.IsCoinStake())
            {
                if (wtx.GetDepthInMainChain() < 1)
                    entry.pushKV("category", "orphan");
                else if (wtx.IsImmature())
                    entry.pushKV("category", "immature");
                else
                    entry.pushKV("category", "generate");
            }
            else
            {
                entry.pushKV("category", "receive");
            }
            entry.pushKV("amount", ValueFromAmount(r.amount));
            if (address_book_entry) {
                entry.pushKV("label", label);
            }
            entry.pushKV("vout", r.vout);
            if (fLong)
                WalletTxToJSON(pwallet->chain(), wtx, entry);
            ret.push_back(entry);
        }
    }
}

static const std::vector<RPCResult> TransactionDescriptionString()
{
    return{{RPCResult::Type::NUM, "confirmations", "The number of confirmations for the transaction. Negative confirmations means the\n"
               "transaction conflicted that many blocks ago."},
           {RPCResult::Type::BOOL, "generated", "Only present if transaction only input is a coinbase one."},
           {RPCResult::Type::BOOL, "trusted", "Only present if we consider transaction to be trusted and so safe to spend from."},
           {RPCResult::Type::STR_HEX, "blockhash", "The block hash containing the transaction."},
           {RPCResult::Type::NUM, "blockheight", "The block height containing the transaction."},
           {RPCResult::Type::NUM, "blockindex", "The index of the transaction in the block that includes it."},
           {RPCResult::Type::NUM_TIME, "blocktime", "The block time expressed in " + UNIX_EPOCH_TIME + "."},
           {RPCResult::Type::STR_HEX, "txid", "The transaction id."},
           {RPCResult::Type::ARR, "walletconflicts", "Conflicting transaction ids.",
           {
               {RPCResult::Type::STR_HEX, "txid", "The transaction id."},
           }},
           {RPCResult::Type::NUM_TIME, "time", "The transaction time expressed in " + UNIX_EPOCH_TIME + "."},
           {RPCResult::Type::NUM_TIME, "timereceived", "The time received expressed in " + UNIX_EPOCH_TIME + "."},
           {RPCResult::Type::STR, "comment", "If a comment is associated with the transaction, only present if not empty."},
           {RPCResult::Type::STR, "bip125-replaceable", "(\"yes|no|unknown\") Whether this transaction could be replaced due to BIP125 (replace-by-fee);\n"
               "may be unknown for unconfirmed transactions not in the mempool"}};
}

static RPCHelpMan listtransactions()
{
    return RPCHelpMan{"listtransactions",
                "\nIf a label name is provided, this will return only incoming transactions paying to addresses with the specified label.\n"
                "\nReturns up to 'count' most recent transactions skipping the first 'from' transactions.\n",
                {
                    {"label|dummy", RPCArg::Type::STR, RPCArg::Optional::OMITTED_NAMED_ARG, "If set, should be a valid label name to return only incoming transactions\n"
                          "with the specified label, or \"*\" to disable filtering and return all transactions."},
                    {"count", RPCArg::Type::NUM, /* default */ "10", "The number of transactions to return"},
                    {"skip", RPCArg::Type::NUM, /* default */ "0", "The number of transactions to skip"},
                    {"include_watchonly", RPCArg::Type::BOOL, /* default */ "true for watch-only wallets, otherwise false", "Include transactions to watch-only addresses (see 'importaddress')"},
                },
                RPCResult{
                    RPCResult::Type::ARR, "", "",
                    {
                        {RPCResult::Type::OBJ, "", "", Cat(Cat<std::vector<RPCResult>>(
                        {
                            {RPCResult::Type::BOOL, "involvesWatchonly", "Only returns true if imported addresses were involved in transaction."},
                            {RPCResult::Type::STR, "address", "The qtum address of the transaction."},
                            {RPCResult::Type::STR, "category", "The transaction category.\n"
                                "\"send\"                  Transactions sent.\n"
                                "\"receive\"               Non-coinbase and non-coinstake transactions received.\n"
                                "\"generate\"              Coinbase or coinstake transactions received with more than 500 confirmations.\n"
                                "\"immature\"              Coinbase or coinstake transactions received with 500 or fewer confirmations.\n"
                                "\"orphan\"                Orphaned coinbase or coinstake transactions received."},
                            {RPCResult::Type::STR_AMOUNT, "amount", "The amount in " + CURRENCY_UNIT + ". This is negative for the 'send' category, and is positive\n"
                                "for all other categories"},
                            {RPCResult::Type::STR, "label", "A comment for the address/transaction, if any"},
                            {RPCResult::Type::NUM, "vout", "the vout value"},
                            {RPCResult::Type::STR_AMOUNT, "fee", "The amount of the fee in " + CURRENCY_UNIT + ". This is negative and only available for the\n"
                                 "'send' category of transactions."},
                        },
                        TransactionDescriptionString()),
                        {
                            {RPCResult::Type::BOOL, "abandoned", "'true' if the transaction has been abandoned (inputs are respendable). Only available for the \n"
                                 "'send' category of transactions."},
                        })},
                    }
                },
                RPCExamples{
            "\nList the most recent 10 transactions in the systems\n"
            + HelpExampleCli("listtransactions", "") +
            "\nList transactions 100 to 120\n"
            + HelpExampleCli("listtransactions", "\"*\" 20 100") +
            "\nAs a JSON-RPC call\n"
            + HelpExampleRpc("listtransactions", "\"*\", 20, 100")
                },
        [&](const RPCHelpMan& self, const JSONRPCRequest& request) -> UniValue
{
    std::shared_ptr<CWallet> const wallet = GetWalletForJSONRPCRequest(request);
    if (!wallet) return NullUniValue;
    const CWallet* const pwallet = wallet.get();

    // Make sure the results are valid at least up to the most recent block
    // the user could have gotten from another RPC command prior to now
    pwallet->BlockUntilSyncedToCurrentChain();

    const std::string* filter_label = nullptr;
    if (!request.params[0].isNull() && request.params[0].get_str() != "*") {
        filter_label = &request.params[0].get_str();
        if (filter_label->empty()) {
            throw JSONRPCError(RPC_INVALID_PARAMETER, "Label argument must be a valid label name or \"*\".");
        }
    }
    int nCount = 10;
    if (!request.params[1].isNull())
        nCount = request.params[1].get_int();
    int nFrom = 0;
    if (!request.params[2].isNull())
        nFrom = request.params[2].get_int();
    isminefilter filter = ISMINE_SPENDABLE;

    if (ParseIncludeWatchonly(request.params[3], *pwallet)) {
        filter |= ISMINE_WATCH_ONLY;
    }

    if (nCount < 0)
        throw JSONRPCError(RPC_INVALID_PARAMETER, "Negative count");
    if (nFrom < 0)
        throw JSONRPCError(RPC_INVALID_PARAMETER, "Negative from");

    UniValue ret(UniValue::VARR);

    {
        LOCK(pwallet->cs_wallet);

        const CWallet::TxItems & txOrdered = pwallet->wtxOrdered;

        // iterate backwards until we have nCount items to return:
        for (CWallet::TxItems::const_reverse_iterator it = txOrdered.rbegin(); it != txOrdered.rend(); ++it)
        {
            CWalletTx *const pwtx = (*it).second;
            ListTransactions(pwallet, *pwtx, 0, true, ret, filter, filter_label);
            if ((int)ret.size() >= (nCount+nFrom)) break;
        }
    }

    // ret is newest to oldest

    if (nFrom > (int)ret.size())
        nFrom = ret.size();
    if ((nFrom + nCount) > (int)ret.size())
        nCount = ret.size() - nFrom;

    const std::vector<UniValue>& txs = ret.getValues();
    UniValue result{UniValue::VARR};
    result.push_backV({ txs.rend() - nFrom - nCount, txs.rend() - nFrom }); // Return oldest to newest
    return result;
},
    };
}

static RPCHelpMan listsinceblock()
{
    return RPCHelpMan{"listsinceblock",
                "\nGet all transactions in blocks since block [blockhash], or all transactions if omitted.\n"
                "If \"blockhash\" is no longer a part of the main chain, transactions from the fork point onward are included.\n"
                "Additionally, if include_removed is set, transactions affecting the wallet which were removed are returned in the \"removed\" array.\n",
                {
                    {"blockhash", RPCArg::Type::STR, RPCArg::Optional::OMITTED_NAMED_ARG, "If set, the block hash to list transactions since, otherwise list all transactions."},
                    {"target_confirmations", RPCArg::Type::NUM, /* default */ "1", "Return the nth block hash from the main chain. e.g. 1 would mean the best block hash. Note: this is not used as a filter, but only affects [lastblock] in the return value"},
                    {"include_watchonly", RPCArg::Type::BOOL, /* default */ "true for watch-only wallets, otherwise false", "Include transactions to watch-only addresses (see 'importaddress')"},
                    {"include_removed", RPCArg::Type::BOOL, /* default */ "true", "Show transactions that were removed due to a reorg in the \"removed\" array\n"
                                                                       "(not guaranteed to work on pruned nodes)"},
                },
                RPCResult{
                    RPCResult::Type::OBJ, "", "",
                    {
                        {RPCResult::Type::ARR, "transactions", "",
                        {
                            {RPCResult::Type::OBJ, "", "", Cat(Cat<std::vector<RPCResult>>(
                            {
                                {RPCResult::Type::BOOL, "involvesWatchonly", "Only returns true if imported addresses were involved in transaction."},
                                {RPCResult::Type::STR, "address", "The qtum address of the transaction."},
                                {RPCResult::Type::STR, "category", "The transaction category.\n"
                                    "\"send\"                  Transactions sent.\n"
                                    "\"receive\"               Non-coinbase transactions received.\n"
                                    "\"generate\"              Coinbase transactions received with more than 100 confirmations.\n"
                                    "\"immature\"              Coinbase transactions received with 100 or fewer confirmations.\n"
                                    "\"orphan\"                Orphaned coinbase transactions received."},
                                {RPCResult::Type::STR_AMOUNT, "amount", "The amount in " + CURRENCY_UNIT + ". This is negative for the 'send' category, and is positive\n"
                                    "for all other categories"},
                                {RPCResult::Type::NUM, "vout", "the vout value"},
                                {RPCResult::Type::STR_AMOUNT, "fee", "The amount of the fee in " + CURRENCY_UNIT + ". This is negative and only available for the\n"
                                     "'send' category of transactions."},
                            },
                            TransactionDescriptionString()),
                            {
                                {RPCResult::Type::BOOL, "abandoned", "'true' if the transaction has been abandoned (inputs are respendable). Only available for the \n"
                                     "'send' category of transactions."},
                                {RPCResult::Type::STR, "label", "A comment for the address/transaction, if any"},
                                {RPCResult::Type::STR, "to", "If a comment to is associated with the transaction."},
                            })},
                        }},
                        {RPCResult::Type::ARR, "removed", "<structure is the same as \"transactions\" above, only present if include_removed=true>\n"
                            "Note: transactions that were re-added in the active chain will appear as-is in this array, and may thus have a positive confirmation count."
                        , {{RPCResult::Type::ELISION, "", ""},}},
                        {RPCResult::Type::STR_HEX, "lastblock", "The hash of the block (target_confirmations-1) from the best block on the main chain, or the genesis hash if the referenced block does not exist yet. This is typically used to feed back into listsinceblock the next time you call it. So you would generally use a target_confirmations of say 6, so you will be continually re-notified of transactions until they've reached 6 confirmations plus any new ones"},
                    }
                },
                RPCExamples{
                    HelpExampleCli("listsinceblock", "")
            + HelpExampleCli("listsinceblock", "\"000000000000000bacf66f7497b7dc45ef753ee9a7d38571037cdb1a57f663ad\" 6")
            + HelpExampleRpc("listsinceblock", "\"000000000000000bacf66f7497b7dc45ef753ee9a7d38571037cdb1a57f663ad\", 6")
                },
        [&](const RPCHelpMan& self, const JSONRPCRequest& request) -> UniValue
{
    std::shared_ptr<CWallet> const pwallet = GetWalletForJSONRPCRequest(request);
    if (!pwallet) return NullUniValue;

    const CWallet& wallet = *pwallet;
    // Make sure the results are valid at least up to the most recent block
    // the user could have gotten from another RPC command prior to now
    wallet.BlockUntilSyncedToCurrentChain();

    LOCK(wallet.cs_wallet);

    // The way the 'height' is initialized is just a workaround for the gcc bug #47679 since version 4.6.0.
    Optional<int> height = MakeOptional(false, int()); // Height of the specified block or the common ancestor, if the block provided was in a deactivated chain.
    Optional<int> altheight; // Height of the specified block, even if it's in a deactivated chain.
    int target_confirms = 1;
    isminefilter filter = ISMINE_SPENDABLE;

    uint256 blockId;
    if (!request.params[0].isNull() && !request.params[0].get_str().empty()) {
        blockId = ParseHashV(request.params[0], "blockhash");
        height = int{};
        altheight = int{};
        if (!wallet.chain().findCommonAncestor(blockId, wallet.GetLastBlockHash(), /* ancestor out */ FoundBlock().height(*height), /* blockId out */ FoundBlock().height(*altheight))) {
            throw JSONRPCError(RPC_INVALID_ADDRESS_OR_KEY, "Block not found");
        }
    }

    if (!request.params[1].isNull()) {
        target_confirms = request.params[1].get_int();

        if (target_confirms < 1) {
            throw JSONRPCError(RPC_INVALID_PARAMETER, "Invalid parameter");
        }
    }

    if (ParseIncludeWatchonly(request.params[2], wallet)) {
        filter |= ISMINE_WATCH_ONLY;
    }

    bool include_removed = (request.params[3].isNull() || request.params[3].get_bool());

    int depth = height ? wallet.GetLastBlockHeight() + 1 - *height : -1;

    UniValue transactions(UniValue::VARR);

    for (const std::pair<const uint256, CWalletTx>& pairWtx : wallet.mapWallet) {
        const CWalletTx& tx = pairWtx.second;

        if (depth == -1 || abs(tx.GetDepthInMainChain()) < depth) {
            ListTransactions(&wallet, tx, 0, true, transactions, filter, nullptr /* filter_label */);
        }
    }

    // when a reorg'd block is requested, we also list any relevant transactions
    // in the blocks of the chain that was detached
    UniValue removed(UniValue::VARR);
    while (include_removed && altheight && *altheight > *height) {
        CBlock block;
        if (!wallet.chain().findBlock(blockId, FoundBlock().data(block)) || block.IsNull()) {
            throw JSONRPCError(RPC_INTERNAL_ERROR, "Can't read block from disk");
        }
        for (const CTransactionRef& tx : block.vtx) {
            auto it = wallet.mapWallet.find(tx->GetHash());
            if (it != wallet.mapWallet.end()) {
                // We want all transactions regardless of confirmation count to appear here,
                // even negative confirmation ones, hence the big negative.
                ListTransactions(&wallet, it->second, -100000000, true, removed, filter, nullptr /* filter_label */);
            }
        }
        blockId = block.hashPrevBlock;
        --*altheight;
    }

    uint256 lastblock;
    target_confirms = std::min(target_confirms, wallet.GetLastBlockHeight() + 1);
    CHECK_NONFATAL(wallet.chain().findAncestorByHeight(wallet.GetLastBlockHash(), wallet.GetLastBlockHeight() + 1 - target_confirms, FoundBlock().hash(lastblock)));

    UniValue ret(UniValue::VOBJ);
    ret.pushKV("transactions", transactions);
    if (include_removed) ret.pushKV("removed", removed);
    ret.pushKV("lastblock", lastblock.GetHex());

    return ret;
},
    };
}

static RPCHelpMan gettransaction()
{
    return RPCHelpMan{"gettransaction",
                "\nGet detailed information about in-wallet transaction <txid>\n",
                {
                    {"txid", RPCArg::Type::STR, RPCArg::Optional::NO, "The transaction id"},
                    {"include_watchonly", RPCArg::Type::BOOL, /* default */ "true for watch-only wallets, otherwise false",
                            "Whether to include watch-only addresses in balance calculation and details[]"},
                    {"verbose", RPCArg::Type::BOOL, /* default */ "false",
                            "Whether to include a `decoded` field containing the decoded transaction (equivalent to RPC decoderawtransaction)"},
                    {"waitconf", RPCArg::Type::NUM, /* default */ "0", "Wait for enough confirmations before returning."},
                },
                RPCResult{
                    RPCResult::Type::OBJ, "", "", Cat(Cat<std::vector<RPCResult>>(
                    {
                        {RPCResult::Type::STR_AMOUNT, "amount", "The amount in " + CURRENCY_UNIT},
                        {RPCResult::Type::STR_AMOUNT, "fee", "The amount of the fee in " + CURRENCY_UNIT + ". This is negative and only available for the\n"
                                     "'send' category of transactions."},
                    },
                    TransactionDescriptionString()),
                    {
                        {RPCResult::Type::ARR, "details", "",
                        {
                            {RPCResult::Type::OBJ, "", "",
                            {
                                {RPCResult::Type::BOOL, "involvesWatchonly", "Only returns true if imported addresses were involved in transaction."},
                                {RPCResult::Type::STR, "address", "The qtum address involved in the transaction."},
                                {RPCResult::Type::STR, "category", "The transaction category.\n"
                                    "\"send\"                  Transactions sent.\n"
                                    "\"receive\"               Non-coinbase and non-coinstake transactions received.\n"
                                    "\"generate\"              Coinbase or coinstake transactions received with more than 500 confirmations.\n"
                                    "\"immature\"              Coinbase or coinstake transactions received with 500 or fewer confirmations.\n"
                                    "\"orphan\"                Orphaned coinbase or coinstake transactions received."},
                                {RPCResult::Type::STR_AMOUNT, "amount", "The amount in " + CURRENCY_UNIT},
                                {RPCResult::Type::STR, "label", "A comment for the address/transaction, if any"},
                                {RPCResult::Type::NUM, "vout", "the vout value"},
                                {RPCResult::Type::STR_AMOUNT, "fee", "The amount of the fee in " + CURRENCY_UNIT + ". This is negative and only available for the \n"
                                    "'send' category of transactions."},
                                {RPCResult::Type::BOOL, "abandoned", "'true' if the transaction has been abandoned (inputs are respendable). Only available for the \n"
                                     "'send' category of transactions."},
                            }},
                        }},
                        {RPCResult::Type::STR_HEX, "hex", "Raw data for transaction"},
                        {RPCResult::Type::OBJ, "decoded", "Optional, the decoded transaction (only present when `verbose` is passed)",
                        {
                            {RPCResult::Type::ELISION, "", "Equivalent to the RPC decoderawtransaction method, or the RPC getrawtransaction method when `verbose` is passed."},
                        }},
                    })
                },
                RPCExamples{
                    HelpExampleCli("gettransaction", "\"1075db55d416d3ca199f55b6084e2115b9345e16c5cf302fc80e9d5fbf5d48d\"")
            + HelpExampleCli("gettransaction", "\"1075db55d416d3ca199f55b6084e2115b9345e16c5cf302fc80e9d5fbf5d48d\" true")
            + HelpExampleCli("gettransaction", "\"1075db55d416d3ca199f55b6084e2115b9345e16c5cf302fc80e9d5fbf5d48d\" false true")
            + HelpExampleRpc("gettransaction", "\"1075db55d416d3ca199f55b6084e2115b9345e16c5cf302fc80e9d5fbf5d48d\"")
                },
        [&](const RPCHelpMan& self, const JSONRPCRequest& request_) -> UniValue
{
    // long-poll
    JSONRPCRequest& request = (JSONRPCRequest&) request_;

    std::shared_ptr<CWallet> const wallet = GetWalletForJSONRPCRequest(request);
    if (!wallet) return NullUniValue;
    const CWallet* const pwallet = wallet.get();

    // Make sure the results are valid at least up to the most recent block
    // the user could have gotten from another RPC command prior to now
    pwallet->BlockUntilSyncedToCurrentChain();

    uint256 hash(ParseHashV(request.params[0], "txid"));

    isminefilter filter = ISMINE_SPENDABLE;

    if (ParseIncludeWatchonly(request.params[1], *pwallet)) {
        filter |= ISMINE_WATCH_ONLY;
    }

    bool verbose = request.params[2].isNull() ? false : request.params[2].get_bool();

    auto it = pwallet->mapWallet.find(hash);
    if (it == pwallet->mapWallet.end()) {
        throw JSONRPCError(RPC_INVALID_ADDRESS_OR_KEY, "Invalid or non-wallet transaction id");
    }

    int waitconf = 0;
    if(request.params.size() > 3) {
        waitconf = request.params[3].get_int();
    }

    bool shouldWaitConf = request.params.size() > 3 && waitconf > 0;

    {
        LOCK(pwallet->cs_wallet);
        if (!pwallet->mapWallet.count(hash))
            throw JSONRPCError(RPC_INVALID_ADDRESS_OR_KEY, "Invalid or non-wallet transaction id");
    }

    const CWalletTx* _wtx = nullptr;

    // avoid long-poll if API caller does not specify waitconf
    if (!shouldWaitConf) {
        {
            LOCK(pwallet->cs_wallet);
            _wtx = &pwallet->mapWallet.at(hash);
        }

    } else {
        if(!request.httpreq)
            throw JSONRPCError(RPC_INTERNAL_ERROR, "No HTTP connection. Waitconf is available from qtum-cli, not qtum-qt");

        request.PollStart();
        while (true) {
            {
                LOCK(pwallet->cs_wallet);
                _wtx = &pwallet->mapWallet.at(hash);

                if (_wtx->GetDepthInMainChain() >= waitconf) {
                    break;
                }
            }

            request.PollPing();

            std::unique_lock<std::mutex> lock(cs_blockchange);
            cond_blockchange.wait_for(lock, std::chrono::milliseconds(300));

            if (!request.PollAlive() || !IsRPCRunning()) {
                return NullUniValue;
            }
        }
    }

    LOCK(pwallet->cs_wallet);
    const CWalletTx& wtx = *_wtx;

    UniValue entry(UniValue::VOBJ);
    CAmount nCredit = wtx.GetCredit(filter);
    CAmount nDebit = wtx.GetDebit(filter);
    CAmount nNet = nCredit - nDebit;
    CAmount nFee = (wtx.IsFromMe(filter) ? wtx.tx->GetValueOut() - nDebit : 0);

    if(wtx.IsCoinStake())
    {
        CAmount amount = nNet;
        entry.pushKV("amount", ValueFromAmount(amount));
    }
    else
    {
        entry.pushKV("amount", ValueFromAmount(nNet - nFee));
        if (wtx.IsFromMe(filter))
            entry.pushKV("fee", ValueFromAmount(nFee));
    }

    WalletTxToJSON(pwallet->chain(), wtx, entry);

    UniValue details(UniValue::VARR);
    ListTransactions(pwallet, wtx, 0, false, details, filter, nullptr /* filter_label */);
    entry.pushKV("details", details);

    std::string strHex = EncodeHexTx(*wtx.tx, pwallet->chain().rpcSerializationFlags());
    entry.pushKV("hex", strHex);

    if (verbose) {
        UniValue decoded(UniValue::VOBJ);
        TxToUniv(*wtx.tx, uint256(), decoded, false);
        entry.pushKV("decoded", decoded);
    }

    return entry;
},
    };
}

static RPCHelpMan abandontransaction()
{
    return RPCHelpMan{"abandontransaction",
                "\nMark in-wallet transaction <txid> as abandoned\n"
                "This will mark this transaction and all its in-wallet descendants as abandoned which will allow\n"
                "for their inputs to be respent.  It can be used to replace \"stuck\" or evicted transactions.\n"
                "It only works on transactions which are not included in a block and are not currently in the mempool.\n"
                "It has no effect on transactions which are already abandoned.\n",
                {
                    {"txid", RPCArg::Type::STR_HEX, RPCArg::Optional::NO, "The transaction id"},
                },
                RPCResult{RPCResult::Type::NONE, "", ""},
                RPCExamples{
                    HelpExampleCli("abandontransaction", "\"1075db55d416d3ca199f55b6084e2115b9345e16c5cf302fc80e9d5fbf5d48d\"")
            + HelpExampleRpc("abandontransaction", "\"1075db55d416d3ca199f55b6084e2115b9345e16c5cf302fc80e9d5fbf5d48d\"")
                },
        [&](const RPCHelpMan& self, const JSONRPCRequest& request) -> UniValue
{
    std::shared_ptr<CWallet> const wallet = GetWalletForJSONRPCRequest(request);
    if (!wallet) return NullUniValue;
    CWallet* const pwallet = wallet.get();

    // Make sure the results are valid at least up to the most recent block
    // the user could have gotten from another RPC command prior to now
    pwallet->BlockUntilSyncedToCurrentChain();

    LOCK(pwallet->cs_wallet);

    uint256 hash(ParseHashV(request.params[0], "txid"));

    if (!pwallet->mapWallet.count(hash)) {
        throw JSONRPCError(RPC_INVALID_ADDRESS_OR_KEY, "Invalid or non-wallet transaction id");
    }
    if (!pwallet->AbandonTransaction(hash)) {
        throw JSONRPCError(RPC_INVALID_ADDRESS_OR_KEY, "Transaction not eligible for abandonment");
    }

    return NullUniValue;
},
    };
}


static RPCHelpMan backupwallet()
{
    return RPCHelpMan{"backupwallet",
                "\nSafely copies current wallet file to destination, which can be a directory or a path with filename.\n",
                {
                    {"destination", RPCArg::Type::STR, RPCArg::Optional::NO, "The destination directory or file"},
                },
                RPCResult{RPCResult::Type::NONE, "", ""},
                RPCExamples{
                    HelpExampleCli("backupwallet", "\"backup.dat\"")
            + HelpExampleRpc("backupwallet", "\"backup.dat\"")
                },
        [&](const RPCHelpMan& self, const JSONRPCRequest& request) -> UniValue
{
    std::shared_ptr<CWallet> const wallet = GetWalletForJSONRPCRequest(request);
    if (!wallet) return NullUniValue;
    const CWallet* const pwallet = wallet.get();

    // Make sure the results are valid at least up to the most recent block
    // the user could have gotten from another RPC command prior to now
    pwallet->BlockUntilSyncedToCurrentChain();

    LOCK(pwallet->cs_wallet);

    std::string strDest = request.params[0].get_str();
    if (!pwallet->BackupWallet(strDest)) {
        throw JSONRPCError(RPC_WALLET_ERROR, "Error: Wallet backup failed!");
    }

    return NullUniValue;
},
    };
}


static RPCHelpMan keypoolrefill()
{
    return RPCHelpMan{"keypoolrefill",
                "\nFills the keypool."+
        HELP_REQUIRING_PASSPHRASE,
                {
                    {"newsize", RPCArg::Type::NUM, /* default */ "100", "The new keypool size"},
                },
                RPCResult{RPCResult::Type::NONE, "", ""},
                RPCExamples{
                    HelpExampleCli("keypoolrefill", "")
            + HelpExampleRpc("keypoolrefill", "")
                },
        [&](const RPCHelpMan& self, const JSONRPCRequest& request) -> UniValue
{
    std::shared_ptr<CWallet> const wallet = GetWalletForJSONRPCRequest(request);
    if (!wallet) return NullUniValue;
    CWallet* const pwallet = wallet.get();

    if (pwallet->IsLegacy() && pwallet->IsWalletFlagSet(WALLET_FLAG_DISABLE_PRIVATE_KEYS)) {
        throw JSONRPCError(RPC_WALLET_ERROR, "Error: Private keys are disabled for this wallet");
    }

    LOCK(pwallet->cs_wallet);

    // 0 is interpreted by TopUpKeyPool() as the default keypool size given by -keypool
    unsigned int kpSize = 0;
    if (!request.params[0].isNull()) {
        if (request.params[0].get_int() < 0)
            throw JSONRPCError(RPC_INVALID_PARAMETER, "Invalid parameter, expected valid size.");
        kpSize = (unsigned int)request.params[0].get_int();
    }

    EnsureWalletIsUnlocked(pwallet);
    pwallet->TopUpKeyPool(kpSize);

    if (pwallet->GetKeyPoolSize() < kpSize) {
        throw JSONRPCError(RPC_WALLET_ERROR, "Error refreshing keypool.");
    }

    return NullUniValue;
},
    };
}


static RPCHelpMan walletpassphrase()
{
    return RPCHelpMan{"walletpassphrase",
                "\nStores the wallet decryption key in memory for 'timeout' seconds.\n"
                "This is needed prior to performing transactions related to private keys such as sending QTUM and staking\n"
            "\nNote:\n"
            "Issuing the walletpassphrase command while the wallet is already unlocked will set a new unlock\n"
            "time that overrides the old one.\n",
                {
                    {"passphrase", RPCArg::Type::STR, RPCArg::Optional::NO, "The wallet passphrase"},
                    {"timeout", RPCArg::Type::NUM, RPCArg::Optional::NO, "The time to keep the decryption key in seconds; capped at 100000000 (~3 years)."},
                    {"stakingonly", RPCArg::Type::BOOL, RPCArg::Optional::OMITTED, "Unlock wallet for staking only"},
                },
                RPCResult{RPCResult::Type::NONE, "", ""},
                RPCExamples{
            "\nUnlock the wallet for 60 seconds\n"
            + HelpExampleCli("walletpassphrase", "\"my pass phrase\" 60") +
            "\nLock the wallet again (before 60 seconds)\n"
            + HelpExampleCli("walletlock", "") +
            "\nUnlock the wallet for staking only, for a long time\n"
            + HelpExampleCli("walletpassphrase","\"my pass phrase\" 99999999 true") +
            "\nAs a JSON-RPC call\n"
            + HelpExampleRpc("walletpassphrase", "\"my pass phrase\", 60")
                },
        [&](const RPCHelpMan& self, const JSONRPCRequest& request) -> UniValue
{
    std::shared_ptr<CWallet> const wallet = GetWalletForJSONRPCRequest(request);
    if (!wallet) return NullUniValue;
    CWallet* const pwallet = wallet.get();

    int64_t nSleepTime;
    int64_t relock_time;
    // Prevent concurrent calls to walletpassphrase with the same wallet.
    LOCK(pwallet->m_unlock_mutex);
    {
        LOCK(pwallet->cs_wallet);

        if (request.fHelp)
            return true;

        if (!pwallet->IsCrypted()) {
            throw JSONRPCError(RPC_WALLET_WRONG_ENC_STATE, "Error: running with an unencrypted wallet, but walletpassphrase was called.");
        }

        // Note that the walletpassphrase is stored in request.params[0] which is not mlock()ed
        SecureString strWalletPass;
        strWalletPass.reserve(100);
        // TODO: get rid of this .c_str() by implementing SecureString::operator=(std::string)
        // Alternately, find a way to make request.params[0] mlock()'d to begin with.
        strWalletPass = request.params[0].get_str().c_str();

        // Get the timeout
        nSleepTime = request.params[1].get_int64();
        // Timeout cannot be negative, otherwise it will relock immediately
        if (nSleepTime < 0) {
            throw JSONRPCError(RPC_INVALID_PARAMETER, "Timeout cannot be negative.");
        }
        // Clamp timeout
        constexpr int64_t MAX_SLEEP_TIME = 100000000; // larger values trigger a macos/libevent bug?
        if (nSleepTime > MAX_SLEEP_TIME) {
            nSleepTime = MAX_SLEEP_TIME;
        }

        if (strWalletPass.empty()) {
            throw JSONRPCError(RPC_INVALID_PARAMETER, "passphrase can not be empty");
        }

        // Used to restore m_wallet_unlock_staking_only value in case of unlock failure
        bool tmpStakingOnly = pwallet->m_wallet_unlock_staking_only;

        // ppcoin: if user OS account compromised prevent trivial sendmoney commands
        if (request.params.size() > 2)
            pwallet->m_wallet_unlock_staking_only = request.params[2].get_bool();
        else
            pwallet->m_wallet_unlock_staking_only = false;

        if (!pwallet->Unlock(strWalletPass)) {
            pwallet->m_wallet_unlock_staking_only = tmpStakingOnly;
            throw JSONRPCError(RPC_WALLET_PASSPHRASE_INCORRECT, "Error: The wallet passphrase entered was incorrect.");
        }

        pwallet->TopUpKeyPool();

        pwallet->nRelockTime = GetTime() + nSleepTime;
        relock_time = pwallet->nRelockTime;
    }

    // rpcRunLater must be called without cs_wallet held otherwise a deadlock
    // can occur. The deadlock would happen when RPCRunLater removes the
    // previous timer (and waits for the callback to finish if already running)
    // and the callback locks cs_wallet.
    AssertLockNotHeld(wallet->cs_wallet);
    // Keep a weak pointer to the wallet so that it is possible to unload the
    // wallet before the following callback is called. If a valid shared pointer
    // is acquired in the callback then the wallet is still loaded.
    std::weak_ptr<CWallet> weak_wallet = wallet;
    pwallet->chain().rpcRunLater(strprintf("lockwallet(%s)", pwallet->GetName()), [weak_wallet, relock_time] {
        if (auto shared_wallet = weak_wallet.lock()) {
            LOCK(shared_wallet->cs_wallet);
            // Skip if this is not the most recent rpcRunLater callback.
            if (shared_wallet->nRelockTime != relock_time) return;
            shared_wallet->Lock();
            shared_wallet->nRelockTime = 0;
        }
    }, nSleepTime);

    return NullUniValue;
},
    };
}


static RPCHelpMan walletpassphrasechange()
{
    return RPCHelpMan{"walletpassphrasechange",
                "\nChanges the wallet passphrase from 'oldpassphrase' to 'newpassphrase'.\n",
                {
                    {"oldpassphrase", RPCArg::Type::STR, RPCArg::Optional::NO, "The current passphrase"},
                    {"newpassphrase", RPCArg::Type::STR, RPCArg::Optional::NO, "The new passphrase"},
                },
                RPCResult{RPCResult::Type::NONE, "", ""},
                RPCExamples{
                    HelpExampleCli("walletpassphrasechange", "\"old one\" \"new one\"")
            + HelpExampleRpc("walletpassphrasechange", "\"old one\", \"new one\"")
                },
        [&](const RPCHelpMan& self, const JSONRPCRequest& request) -> UniValue
{
    std::shared_ptr<CWallet> const wallet = GetWalletForJSONRPCRequest(request);
    if (!wallet) return NullUniValue;
    CWallet* const pwallet = wallet.get();

    LOCK(pwallet->cs_wallet);

    if (request.fHelp)
        return true;
    if (!pwallet->IsCrypted()) {
        throw JSONRPCError(RPC_WALLET_WRONG_ENC_STATE, "Error: running with an unencrypted wallet, but walletpassphrasechange was called.");
    }

    // TODO: get rid of these .c_str() calls by implementing SecureString::operator=(std::string)
    // Alternately, find a way to make request.params[0] mlock()'d to begin with.
    SecureString strOldWalletPass;
    strOldWalletPass.reserve(100);
    strOldWalletPass = request.params[0].get_str().c_str();

    SecureString strNewWalletPass;
    strNewWalletPass.reserve(100);
    strNewWalletPass = request.params[1].get_str().c_str();

    if (strOldWalletPass.empty() || strNewWalletPass.empty()) {
        throw JSONRPCError(RPC_INVALID_PARAMETER, "passphrase can not be empty");
    }

    if (!pwallet->ChangeWalletPassphrase(strOldWalletPass, strNewWalletPass)) {
        throw JSONRPCError(RPC_WALLET_PASSPHRASE_INCORRECT, "Error: The wallet passphrase entered was incorrect.");
    }

    return NullUniValue;
},
    };
}


static RPCHelpMan walletlock()
{
    return RPCHelpMan{"walletlock",
                "\nRemoves the wallet encryption key from memory, locking the wallet.\n"
                "After calling this method, you will need to call walletpassphrase again\n"
                "before being able to call any methods which require the wallet to be unlocked.\n",
                {},
                RPCResult{RPCResult::Type::NONE, "", ""},
                RPCExamples{
            "\nSet the passphrase for 2 minutes to perform a transaction\n"
            + HelpExampleCli("walletpassphrase", "\"my pass phrase\" 120") +
            "\nPerform a send (requires passphrase set)\n"
            + HelpExampleCli("sendtoaddress", "\"" + EXAMPLE_ADDRESS[0] + "\" 1.0") +
            "\nClear the passphrase since we are done before 2 minutes is up\n"
            + HelpExampleCli("walletlock", "") +
            "\nAs a JSON-RPC call\n"
            + HelpExampleRpc("walletlock", "")
                },
        [&](const RPCHelpMan& self, const JSONRPCRequest& request) -> UniValue
{
    std::shared_ptr<CWallet> const wallet = GetWalletForJSONRPCRequest(request);
    if (!wallet) return NullUniValue;
    CWallet* const pwallet = wallet.get();

    LOCK(pwallet->cs_wallet);

    if (request.fHelp)
        return true;
    if (!pwallet->IsCrypted()) {
        throw JSONRPCError(RPC_WALLET_WRONG_ENC_STATE, "Error: running with an unencrypted wallet, but walletlock was called.");
    }

    pwallet->Lock();
    pwallet->nRelockTime = 0;

    return NullUniValue;
},
    };
}


static RPCHelpMan encryptwallet()
{
    return RPCHelpMan{"encryptwallet",
                "\nEncrypts the wallet with 'passphrase'. This is for first time encryption.\n"
                "After this, any calls that interact with private keys such as sending or signing \n"
                "will require the passphrase to be set prior the making these calls.\n"
                "Use the walletpassphrase call for this, and then walletlock call.\n"
                "If the wallet is already encrypted, use the walletpassphrasechange call.\n",
                {
                    {"passphrase", RPCArg::Type::STR, RPCArg::Optional::NO, "The pass phrase to encrypt the wallet with. It must be at least 1 character, but should be long."},
                },
                RPCResult{RPCResult::Type::STR, "", "A string with further instructions"},
                RPCExamples{
            "\nEncrypt your wallet\n"
            + HelpExampleCli("encryptwallet", "\"my pass phrase\"") +
            "\nNow set the passphrase to use the wallet, such as for signing or sending qtum\n"
            + HelpExampleCli("walletpassphrase", "\"my pass phrase\"") +
            "\nNow we can do something like sign\n"
            + HelpExampleCli("signmessage", "\"address\" \"test message\"") +
            "\nNow lock the wallet again by removing the passphrase\n"
            + HelpExampleCli("walletlock", "") +
            "\nAs a JSON-RPC call\n"
            + HelpExampleRpc("encryptwallet", "\"my pass phrase\"")
                },
        [&](const RPCHelpMan& self, const JSONRPCRequest& request) -> UniValue
{
    std::shared_ptr<CWallet> const wallet = GetWalletForJSONRPCRequest(request);
    if (!wallet) return NullUniValue;
    CWallet* const pwallet = wallet.get();

    LOCK(pwallet->cs_wallet);

    if (request.fHelp)
        return true;

    if (pwallet->IsWalletFlagSet(WALLET_FLAG_DISABLE_PRIVATE_KEYS)) {
        throw JSONRPCError(RPC_WALLET_ENCRYPTION_FAILED, "Error: wallet does not contain private keys, nothing to encrypt.");
    }

    if (pwallet->IsCrypted()) {
        throw JSONRPCError(RPC_WALLET_WRONG_ENC_STATE, "Error: running with an encrypted wallet, but encryptwallet was called.");
    }

    // TODO: get rid of this .c_str() by implementing SecureString::operator=(std::string)
    // Alternately, find a way to make request.params[0] mlock()'d to begin with.
    SecureString strWalletPass;
    strWalletPass.reserve(100);
    strWalletPass = request.params[0].get_str().c_str();

    if (strWalletPass.empty()) {
        throw JSONRPCError(RPC_INVALID_PARAMETER, "passphrase can not be empty");
    }

    if (!pwallet->EncryptWallet(strWalletPass)) {
        throw JSONRPCError(RPC_WALLET_ENCRYPTION_FAILED, "Error: Failed to encrypt the wallet.");
    }

    return "wallet encrypted; The keypool has been flushed and a new HD seed was generated (if you are using HD). You need to make a new backup.";
},
    };
}

static RPCHelpMan reservebalance()
{
    return RPCHelpMan{"reservebalance",
            "\nSet reserve amount not participating in network protection."
            "\nIf no parameters provided current setting is printed.\n",
            {
                {"reserve", RPCArg::Type::BOOL, RPCArg::Optional::OMITTED,"is true or false to turn balance reserve on or off."},
                {"amount", RPCArg::Type::AMOUNT, RPCArg::Optional::OMITTED, "is a real and rounded to cent."},
            },
             RPCResults{},
             RPCExamples{
            "\nSet reserve balance to 100\n"
            + HelpExampleCli("reservebalance", "true 100") +
            "\nSet reserve balance to 0\n"
            + HelpExampleCli("reservebalance", "false") +
            "\nGet reserve balance\n"
            + HelpExampleCli("reservebalance", "")			},
        [&](const RPCHelpMan& self, const JSONRPCRequest& request) -> UniValue
{

    std::shared_ptr<CWallet> const wallet = GetWalletForJSONRPCRequest(request);
    if (!wallet) return NullUniValue;
    CWallet* const pwallet = wallet.get();


    if (request.params.size() > 0)
    {
        bool fReserve = request.params[0].get_bool();
        if (fReserve)
        {
            if (request.params.size() == 1)
                throw std::runtime_error("must provide amount to reserve balance.\n");
            int64_t nAmount = AmountFromValue(request.params[1]);
            nAmount = (nAmount / CENT) * CENT;  // round to cent
            if (nAmount < 0)
                throw std::runtime_error("amount cannot be negative.\n");
            pwallet->m_reserve_balance = nAmount;
        }
        else
        {
            if (request.params.size() > 1)
                throw std::runtime_error("cannot specify amount to turn off reserve.\n");
            pwallet->m_reserve_balance = 0;
        }
    }

    UniValue result(UniValue::VOBJ);
    result.pushKV("reserve", (pwallet->m_reserve_balance > 0));
    result.pushKV("amount", ValueFromAmount(pwallet->m_reserve_balance));
    return result;
},
    };
}

static RPCHelpMan lockunspent()
{
    return RPCHelpMan{"lockunspent",
                "\nUpdates list of temporarily unspendable outputs.\n"
                "Temporarily lock (unlock=false) or unlock (unlock=true) specified transaction outputs.\n"
                "If no transaction outputs are specified when unlocking then all current locked transaction outputs are unlocked.\n"
                "A locked transaction output will not be chosen by automatic coin selection, when spending qtums.\n"
                "Manually selected coins are automatically unlocked.\n"
                "Locks are stored in memory only. Nodes start with zero locked outputs, and the locked output list\n"
                "is always cleared (by virtue of process exit) when a node stops or fails.\n"
                "Also see the listunspent call\n",
                {
                    {"unlock", RPCArg::Type::BOOL, RPCArg::Optional::NO, "Whether to unlock (true) or lock (false) the specified transactions"},
                    {"transactions", RPCArg::Type::ARR, /* default */ "empty array", "The transaction outputs and within each, the txid (string) vout (numeric).",
                        {
                            {"", RPCArg::Type::OBJ, RPCArg::Optional::OMITTED, "",
                                {
                                    {"txid", RPCArg::Type::STR_HEX, RPCArg::Optional::NO, "The transaction id"},
                                    {"vout", RPCArg::Type::NUM, RPCArg::Optional::NO, "The output number"},
                                },
                            },
                        },
                    },
                },
                RPCResult{
                    RPCResult::Type::BOOL, "", "Whether the command was successful or not"
                },
                RPCExamples{
            "\nList the unspent transactions\n"
            + HelpExampleCli("listunspent", "") +
            "\nLock an unspent transaction\n"
            + HelpExampleCli("lockunspent", "false \"[{\\\"txid\\\":\\\"a08e6907dbbd3d809776dbfc5d82e371b764ed838b5655e72f463568df1aadf0\\\",\\\"vout\\\":1}]\"") +
            "\nList the locked transactions\n"
            + HelpExampleCli("listlockunspent", "") +
            "\nUnlock the transaction again\n"
            + HelpExampleCli("lockunspent", "true \"[{\\\"txid\\\":\\\"a08e6907dbbd3d809776dbfc5d82e371b764ed838b5655e72f463568df1aadf0\\\",\\\"vout\\\":1}]\"") +
            "\nAs a JSON-RPC call\n"
            + HelpExampleRpc("lockunspent", "false, \"[{\\\"txid\\\":\\\"a08e6907dbbd3d809776dbfc5d82e371b764ed838b5655e72f463568df1aadf0\\\",\\\"vout\\\":1}]\"")
                },
        [&](const RPCHelpMan& self, const JSONRPCRequest& request) -> UniValue
{
    std::shared_ptr<CWallet> const wallet = GetWalletForJSONRPCRequest(request);
    if (!wallet) return NullUniValue;
    CWallet* const pwallet = wallet.get();

    // Make sure the results are valid at least up to the most recent block
    // the user could have gotten from another RPC command prior to now
    pwallet->BlockUntilSyncedToCurrentChain();

    LOCK(pwallet->cs_wallet);

    RPCTypeCheckArgument(request.params[0], UniValue::VBOOL);

    bool fUnlock = request.params[0].get_bool();

    if (request.params[1].isNull()) {
        if (fUnlock)
            pwallet->UnlockAllCoins();
        return true;
    }

    RPCTypeCheckArgument(request.params[1], UniValue::VARR);

    const UniValue& output_params = request.params[1];

    // Create and validate the COutPoints first.

    std::vector<COutPoint> outputs;
    outputs.reserve(output_params.size());

    for (unsigned int idx = 0; idx < output_params.size(); idx++) {
        const UniValue& o = output_params[idx].get_obj();

        RPCTypeCheckObj(o,
            {
                {"txid", UniValueType(UniValue::VSTR)},
                {"vout", UniValueType(UniValue::VNUM)},
            });

        const uint256 txid(ParseHashO(o, "txid"));
        const int nOutput = find_value(o, "vout").get_int();
        if (nOutput < 0) {
            throw JSONRPCError(RPC_INVALID_PARAMETER, "Invalid parameter, vout cannot be negative");
        }

        const COutPoint outpt(txid, nOutput);

        const auto it = pwallet->mapWallet.find(outpt.hash);
        if (it == pwallet->mapWallet.end()) {
            throw JSONRPCError(RPC_INVALID_PARAMETER, "Invalid parameter, unknown transaction");
        }

        const CWalletTx& trans = it->second;

        if (outpt.n >= trans.tx->vout.size()) {
            throw JSONRPCError(RPC_INVALID_PARAMETER, "Invalid parameter, vout index out of bounds");
        }

        if (pwallet->IsSpent(outpt.hash, outpt.n)) {
            throw JSONRPCError(RPC_INVALID_PARAMETER, "Invalid parameter, expected unspent output");
        }

        const bool is_locked = pwallet->IsLockedCoin(outpt.hash, outpt.n);

        if (fUnlock && !is_locked) {
            throw JSONRPCError(RPC_INVALID_PARAMETER, "Invalid parameter, expected locked output");
        }

        if (!fUnlock && is_locked) {
            throw JSONRPCError(RPC_INVALID_PARAMETER, "Invalid parameter, output already locked");
        }

        outputs.push_back(outpt);
    }

    // Atomically set (un)locked status for the outputs.
    for (const COutPoint& outpt : outputs) {
        if (fUnlock) pwallet->UnlockCoin(outpt);
        else pwallet->LockCoin(outpt);
    }

    return true;
},
    };
}

static RPCHelpMan listlockunspent()
{
    return RPCHelpMan{"listlockunspent",
                "\nReturns list of temporarily unspendable outputs.\n"
                "See the lockunspent call to lock and unlock transactions for spending.\n",
                {},
                RPCResult{
                    RPCResult::Type::ARR, "", "",
                    {
                        {RPCResult::Type::OBJ, "", "",
                        {
                            {RPCResult::Type::STR_HEX, "txid", "The transaction id locked"},
                            {RPCResult::Type::NUM, "vout", "The vout value"},
                        }},
                    }
                },
                RPCExamples{
            "\nList the unspent transactions\n"
            + HelpExampleCli("listunspent", "") +
            "\nLock an unspent transaction\n"
            + HelpExampleCli("lockunspent", "false \"[{\\\"txid\\\":\\\"a08e6907dbbd3d809776dbfc5d82e371b764ed838b5655e72f463568df1aadf0\\\",\\\"vout\\\":1}]\"") +
            "\nList the locked transactions\n"
            + HelpExampleCli("listlockunspent", "") +
            "\nUnlock the transaction again\n"
            + HelpExampleCli("lockunspent", "true \"[{\\\"txid\\\":\\\"a08e6907dbbd3d809776dbfc5d82e371b764ed838b5655e72f463568df1aadf0\\\",\\\"vout\\\":1}]\"") +
            "\nAs a JSON-RPC call\n"
            + HelpExampleRpc("listlockunspent", "")
                },
        [&](const RPCHelpMan& self, const JSONRPCRequest& request) -> UniValue
{
    std::shared_ptr<CWallet> const wallet = GetWalletForJSONRPCRequest(request);
    if (!wallet) return NullUniValue;
    const CWallet* const pwallet = wallet.get();

    LOCK(pwallet->cs_wallet);

    std::vector<COutPoint> vOutpts;
    pwallet->ListLockedCoins(vOutpts);

    UniValue ret(UniValue::VARR);

    for (const COutPoint& outpt : vOutpts) {
        UniValue o(UniValue::VOBJ);

        o.pushKV("txid", outpt.hash.GetHex());
        o.pushKV("vout", (int)outpt.n);
        ret.push_back(o);
    }

    return ret;
},
    };
}

static RPCHelpMan settxfee()
{
    return RPCHelpMan{"settxfee",
                "\nSet the transaction fee per kB for this wallet. Overrides the global -paytxfee command line parameter.\n"
                "Can be deactivated by passing 0 as the fee. In that case automatic fee selection will be used by default.\n",
                {
                    {"amount", RPCArg::Type::AMOUNT, RPCArg::Optional::NO, "The transaction fee in " + CURRENCY_UNIT + "/kvB"},
                },
                RPCResult{
                    RPCResult::Type::BOOL, "", "Returns true if successful"
                },
                RPCExamples{
                    HelpExampleCli("settxfee", "0.00001")
            + HelpExampleRpc("settxfee", "0.00001")
                },
        [&](const RPCHelpMan& self, const JSONRPCRequest& request) -> UniValue
{
    std::shared_ptr<CWallet> const wallet = GetWalletForJSONRPCRequest(request);
    if (!wallet) return NullUniValue;
    CWallet* const pwallet = wallet.get();

    LOCK(pwallet->cs_wallet);

    CAmount nAmount = AmountFromValue(request.params[0]);
    CFeeRate tx_fee_rate(nAmount, 1000);
    CFeeRate max_tx_fee_rate(pwallet->m_default_max_tx_fee, 1000);
    if (tx_fee_rate == CFeeRate(0)) {
        // automatic selection
    } else if (tx_fee_rate < pwallet->chain().relayMinFee()) {
        throw JSONRPCError(RPC_INVALID_PARAMETER, strprintf("txfee cannot be less than min relay tx fee (%s)", pwallet->chain().relayMinFee().ToString()));
    } else if (tx_fee_rate < pwallet->m_min_fee) {
        throw JSONRPCError(RPC_INVALID_PARAMETER, strprintf("txfee cannot be less than wallet min fee (%s)", pwallet->m_min_fee.ToString()));
    } else if (tx_fee_rate > max_tx_fee_rate) {
        throw JSONRPCError(RPC_INVALID_PARAMETER, strprintf("txfee cannot be more than wallet max tx fee (%s)", max_tx_fee_rate.ToString()));
    }

    pwallet->m_pay_tx_fee = tx_fee_rate;
    return true;
},
    };
}

static RPCHelpMan getbalances()
{
    return RPCHelpMan{
        "getbalances",
        "Returns an object with all balances in " + CURRENCY_UNIT + ".\n",
        {},
        RPCResult{
            RPCResult::Type::OBJ, "", "",
            {
                {RPCResult::Type::OBJ, "mine", "balances from outputs that the wallet can sign",
                {
                    {RPCResult::Type::STR_AMOUNT, "trusted", "trusted balance (outputs created by the wallet or confirmed outputs)"},
                    {RPCResult::Type::STR_AMOUNT, "untrusted_pending", "untrusted pending balance (outputs created by others that are in the mempool)"},
                    {RPCResult::Type::STR_AMOUNT, "immature", "balance from immature coinbase outputs"},
                    {RPCResult::Type::STR_AMOUNT, "used", "(only present if avoid_reuse is set) balance from coins sent to addresses that were previously spent from (potentially privacy violating)"},
                }},
                {RPCResult::Type::OBJ, "watchonly", "watchonly balances (not present if wallet does not watch anything)",
                {
                    {RPCResult::Type::STR_AMOUNT, "trusted", "trusted balance (outputs created by the wallet or confirmed outputs)"},
                    {RPCResult::Type::STR_AMOUNT, "untrusted_pending", "untrusted pending balance (outputs created by others that are in the mempool)"},
                    {RPCResult::Type::STR_AMOUNT, "immature", "balance from immature coinbase outputs"},
                }},
            }
            },
        RPCExamples{
            HelpExampleCli("getbalances", "") +
            HelpExampleRpc("getbalances", "")},
        [&](const RPCHelpMan& self, const JSONRPCRequest& request) -> UniValue
{
    std::shared_ptr<CWallet> const rpc_wallet = GetWalletForJSONRPCRequest(request);
    if (!rpc_wallet) return NullUniValue;
    CWallet& wallet = *rpc_wallet;

    // Make sure the results are valid at least up to the most recent block
    // the user could have gotten from another RPC command prior to now
    wallet.BlockUntilSyncedToCurrentChain();

    LOCK(wallet.cs_wallet);

    const auto bal = wallet.GetBalance();
    UniValue balances{UniValue::VOBJ};
    {
        UniValue balances_mine{UniValue::VOBJ};
        balances_mine.pushKV("trusted", ValueFromAmount(bal.m_mine_trusted));
        balances_mine.pushKV("untrusted_pending", ValueFromAmount(bal.m_mine_untrusted_pending));
        balances_mine.pushKV("immature", ValueFromAmount(bal.m_mine_immature));
        if (wallet.IsWalletFlagSet(WALLET_FLAG_AVOID_REUSE)) {
            // If the AVOID_REUSE flag is set, bal has been set to just the un-reused address balance. Get
            // the total balance, and then subtract bal to get the reused address balance.
            const auto full_bal = wallet.GetBalance(0, false);
            balances_mine.pushKV("used", ValueFromAmount(full_bal.m_mine_trusted + full_bal.m_mine_untrusted_pending - bal.m_mine_trusted - bal.m_mine_untrusted_pending));
        }
        balances.pushKV("mine", balances_mine);
    }
    auto spk_man = wallet.GetLegacyScriptPubKeyMan();
    if (spk_man && spk_man->HaveWatchOnly()) {
        UniValue balances_watchonly{UniValue::VOBJ};
        balances_watchonly.pushKV("trusted", ValueFromAmount(bal.m_watchonly_trusted));
        balances_watchonly.pushKV("untrusted_pending", ValueFromAmount(bal.m_watchonly_untrusted_pending));
        balances_watchonly.pushKV("immature", ValueFromAmount(bal.m_watchonly_immature));
        balances.pushKV("watchonly", balances_watchonly);
    }
    return balances;
},
    };
}

static RPCHelpMan getwalletinfo()
{
    return RPCHelpMan{"getwalletinfo",
                "Returns an object containing various wallet state info.\n",
                {},
                RPCResult{
                    RPCResult::Type::OBJ, "", "",
                    {
                        {
                        {RPCResult::Type::STR, "walletname", "the wallet name"},
                        {RPCResult::Type::NUM, "walletversion", "the wallet version"},
                        {RPCResult::Type::STR, "format", "the database format (bdb or sqlite)"},
                        {RPCResult::Type::STR_AMOUNT, "balance", "DEPRECATED. Identical to getbalances().mine.trusted"},
                        {RPCResult::Type::STR_AMOUNT, "stake", "DEPRECATED. Identical to getbalances().mine.stake"},
                        {RPCResult::Type::STR_AMOUNT, "unconfirmed_balance", "DEPRECATED. Identical to getbalances().mine.untrusted_pending"},
                        {RPCResult::Type::STR_AMOUNT, "immature_balance", "DEPRECATED. Identical to getbalances().mine.immature"},
                        {RPCResult::Type::NUM, "txcount", "the total number of transactions in the wallet"},
                        {RPCResult::Type::NUM_TIME, "keypoololdest", "the " + UNIX_EPOCH_TIME + " of the oldest pre-generated key in the key pool. Legacy wallets only."},
                        {RPCResult::Type::NUM, "keypoolsize", "how many new keys are pre-generated (only counts external keys)"},
                        {RPCResult::Type::NUM, "keypoolsize_hd_internal", "how many new keys are pre-generated for internal use (used for change outputs, only appears if the wallet is using this feature, otherwise external keys are used)"},
                        {RPCResult::Type::NUM_TIME, "unlocked_until", /* optional */ true, "the " + UNIX_EPOCH_TIME + " until which the wallet is unlocked for transfers, or 0 if the wallet is locked (only present for passphrase-encrypted wallets)"},
                        {RPCResult::Type::STR_AMOUNT, "paytxfee", "the transaction fee configuration, set in " + CURRENCY_UNIT + "/kvB"},
                        {RPCResult::Type::STR_HEX, "hdseedid", /* optional */ true, "the Hash160 of the HD seed (only present when HD is enabled)"},
                        {RPCResult::Type::BOOL, "private_keys_enabled", "false if privatekeys are disabled for this wallet (enforced watch-only wallet)"},
                        {RPCResult::Type::BOOL, "avoid_reuse", "whether this wallet tracks clean/dirty coins in terms of reuse"},
                        {RPCResult::Type::OBJ, "scanning", "current scanning details, or false if no scan is in progress",
                        {
                            {RPCResult::Type::NUM, "duration", "elapsed seconds since scan start"},
                            {RPCResult::Type::NUM, "progress", "scanning progress percentage [0.0, 1.0]"},
                        }},
                        {RPCResult::Type::BOOL, "descriptors", "whether this wallet uses descriptors for scriptPubKey management"},
                    }},
                },
                RPCExamples{
                    HelpExampleCli("getwalletinfo", "")
            + HelpExampleRpc("getwalletinfo", "")
                },
        [&](const RPCHelpMan& self, const JSONRPCRequest& request) -> UniValue
{
    std::shared_ptr<CWallet> const wallet = GetWalletForJSONRPCRequest(request);
    if (!wallet) return NullUniValue;
    const CWallet* const pwallet = wallet.get();

    // Make sure the results are valid at least up to the most recent block
    // the user could have gotten from another RPC command prior to now
    pwallet->BlockUntilSyncedToCurrentChain();

    LOCK(pwallet->cs_wallet);

    UniValue obj(UniValue::VOBJ);

    size_t kpExternalSize = pwallet->KeypoolCountExternalKeys();
    const auto bal = pwallet->GetBalance();
<<<<<<< HEAD
    int64_t kp_oldest = pwallet->GetOldestKeyPoolTime();
    obj.pushKV("walletname", pwallet->GetName());
    obj.pushKV("walletversion", pwallet->GetVersion());
    obj.pushKV("format", pwallet->GetDatabase().Format());
    obj.pushKV("balance", ValueFromAmount(bal.m_mine_trusted));
    obj.pushKV("stake", ValueFromAmount(bal.m_mine_stake));
    obj.pushKV("unconfirmed_balance", ValueFromAmount(bal.m_mine_untrusted_pending));
    obj.pushKV("immature_balance", ValueFromAmount(bal.m_mine_immature));
=======
    CAmount balance = bal.m_mine_trusted;
    CAmount stake = bal.m_mine_stake;
    CAmount unconfirmedBalance = bal.m_mine_untrusted_pending;
    CAmount immatureBalance = bal.m_mine_immature;
    bool privateKeysEnabled = !pwallet->IsWalletFlagSet(WALLET_FLAG_DISABLE_PRIVATE_KEYS);
    if(!privateKeysEnabled)
    {
        balance += bal.m_watchonly_trusted;
        stake += bal.m_watchonly_stake;
        unconfirmedBalance += bal.m_watchonly_untrusted_pending;
        immatureBalance += bal.m_watchonly_immature;
    }
    obj.pushKV("walletname", pwallet->GetName());
    obj.pushKV("walletversion", pwallet->GetVersion());
    obj.pushKV("balance", ValueFromAmount(balance));
    obj.pushKV("stake", ValueFromAmount(stake));
    obj.pushKV("unconfirmed_balance", ValueFromAmount(unconfirmedBalance));
    obj.pushKV("immature_balance", ValueFromAmount(immatureBalance));
>>>>>>> 0fb0c87e
    obj.pushKV("txcount",       (int)pwallet->mapWallet.size());
    if (kp_oldest > 0) {
        obj.pushKV("keypoololdest", kp_oldest);
    }
    obj.pushKV("keypoolsize", (int64_t)kpExternalSize);

    LegacyScriptPubKeyMan* spk_man = pwallet->GetLegacyScriptPubKeyMan();
    if (spk_man) {
        CKeyID seed_id = spk_man->GetHDChain().seed_id;
        if (!seed_id.IsNull()) {
            obj.pushKV("hdseedid", seed_id.GetHex());
        }
    }

    if (pwallet->CanSupportFeature(FEATURE_HD_SPLIT)) {
        obj.pushKV("keypoolsize_hd_internal",   (int64_t)(pwallet->GetKeyPoolSize() - kpExternalSize));
    }
    if (pwallet->IsCrypted()) {
        obj.pushKV("unlocked_until", pwallet->nRelockTime);
    }
    obj.pushKV("paytxfee", ValueFromAmount(pwallet->m_pay_tx_fee.GetFeePerK()));
    obj.pushKV("private_keys_enabled", privateKeysEnabled);
    obj.pushKV("avoid_reuse", pwallet->IsWalletFlagSet(WALLET_FLAG_AVOID_REUSE));
    if (pwallet->IsScanning()) {
        UniValue scanning(UniValue::VOBJ);
        scanning.pushKV("duration", pwallet->ScanningDuration() / 1000);
        scanning.pushKV("progress", pwallet->ScanningProgress());
        obj.pushKV("scanning", scanning);
    } else {
        obj.pushKV("scanning", false);
    }
    obj.pushKV("descriptors", pwallet->IsWalletFlagSet(WALLET_FLAG_DESCRIPTORS));
    return obj;
},
    };
}

static RPCHelpMan listwalletdir()
{
    return RPCHelpMan{"listwalletdir",
                "Returns a list of wallets in the wallet directory.\n",
                {},
                RPCResult{
                    RPCResult::Type::OBJ, "", "",
                    {
                        {RPCResult::Type::ARR, "wallets", "",
                        {
                            {RPCResult::Type::OBJ, "", "",
                            {
                                {RPCResult::Type::STR, "name", "The wallet name"},
                            }},
                        }},
                    }
                },
                RPCExamples{
                    HelpExampleCli("listwalletdir", "")
            + HelpExampleRpc("listwalletdir", "")
                },
        [&](const RPCHelpMan& self, const JSONRPCRequest& request) -> UniValue
{
    UniValue wallets(UniValue::VARR);
    for (const auto& path : ListWalletDir()) {
        UniValue wallet(UniValue::VOBJ);
        wallet.pushKV("name", path.string());
        wallets.push_back(wallet);
    }

    UniValue result(UniValue::VOBJ);
    result.pushKV("wallets", wallets);
    return result;
},
    };
}

static RPCHelpMan listwallets()
{
    return RPCHelpMan{"listwallets",
                "Returns a list of currently loaded wallets.\n"
                "For full information on the wallet, use \"getwalletinfo\"\n",
                {},
                RPCResult{
                    RPCResult::Type::ARR, "", "",
                    {
                        {RPCResult::Type::STR, "walletname", "the wallet name"},
                    }
                },
                RPCExamples{
                    HelpExampleCli("listwallets", "")
            + HelpExampleRpc("listwallets", "")
                },
        [&](const RPCHelpMan& self, const JSONRPCRequest& request) -> UniValue
{
    UniValue obj(UniValue::VARR);

    for (const std::shared_ptr<CWallet>& wallet : GetWallets()) {
        LOCK(wallet->cs_wallet);
        obj.push_back(wallet->GetName());
    }

    return obj;
},
    };
}

static RPCHelpMan loadwallet()
{
    return RPCHelpMan{"loadwallet",
                "\nLoads a wallet from a wallet file or directory."
                "\nNote that all wallet command-line options used when starting qtumd will be"
                "\napplied to the new wallet (eg -rescan, etc).\n",
                {
                    {"filename", RPCArg::Type::STR, RPCArg::Optional::NO, "The wallet directory or .dat file."},
                    {"load_on_startup", RPCArg::Type::BOOL, /* default */ "null", "Save wallet name to persistent settings and load on startup. True to add wallet to startup list, false to remove, null to leave unchanged."},
                },
                RPCResult{
                    RPCResult::Type::OBJ, "", "",
                    {
                        {RPCResult::Type::STR, "name", "The wallet name if loaded successfully."},
                        {RPCResult::Type::STR, "warning", "Warning message if wallet was not loaded cleanly."},
                    }
                },
                RPCExamples{
                    HelpExampleCli("loadwallet", "\"test.dat\"")
            + HelpExampleRpc("loadwallet", "\"test.dat\"")
                },
        [&](const RPCHelpMan& self, const JSONRPCRequest& request) -> UniValue
{
    WalletContext& context = EnsureWalletContext(request.context);
    const std::string name(request.params[0].get_str());

    DatabaseOptions options;
    DatabaseStatus status;
    options.require_existing = true;
    bilingual_str error;
    std::vector<bilingual_str> warnings;
    Optional<bool> load_on_start = request.params[1].isNull() ? nullopt : Optional<bool>(request.params[1].get_bool());
    std::shared_ptr<CWallet> const wallet = LoadWallet(*context.chain, name, load_on_start, options, status, error, warnings);
    if (!wallet) {
        // Map bad format to not found, since bad format is returned when the
        // wallet directory exists, but doesn't contain a data file.
        RPCErrorCode code = status == DatabaseStatus::FAILED_NOT_FOUND || status == DatabaseStatus::FAILED_BAD_FORMAT ? RPC_WALLET_NOT_FOUND : RPC_WALLET_ERROR;
        throw JSONRPCError(code, error.original);
    }

    UniValue obj(UniValue::VOBJ);
    obj.pushKV("name", wallet->GetName());
    obj.pushKV("warning", Join(warnings, Untranslated("\n")).original);

    return obj;
},
    };
}

static RPCHelpMan setwalletflag()
{
            std::string flags = "";
            for (auto& it : WALLET_FLAG_MAP)
                if (it.second & MUTABLE_WALLET_FLAGS)
                    flags += (flags == "" ? "" : ", ") + it.first;

    return RPCHelpMan{"setwalletflag",
                "\nChange the state of the given wallet flag for a wallet.\n",
                {
                    {"flag", RPCArg::Type::STR, RPCArg::Optional::NO, "The name of the flag to change. Current available flags: " + flags},
                    {"value", RPCArg::Type::BOOL, /* default */ "true", "The new state."},
                },
                RPCResult{
                    RPCResult::Type::OBJ, "", "",
                    {
                        {RPCResult::Type::STR, "flag_name", "The name of the flag that was modified"},
                        {RPCResult::Type::BOOL, "flag_state", "The new state of the flag"},
                        {RPCResult::Type::STR, "warnings", "Any warnings associated with the change"},
                    }
                },
                RPCExamples{
                    HelpExampleCli("setwalletflag", "avoid_reuse")
                  + HelpExampleRpc("setwalletflag", "\"avoid_reuse\"")
                },
        [&](const RPCHelpMan& self, const JSONRPCRequest& request) -> UniValue
{
    std::shared_ptr<CWallet> const wallet = GetWalletForJSONRPCRequest(request);
    if (!wallet) return NullUniValue;
    CWallet* const pwallet = wallet.get();

    std::string flag_str = request.params[0].get_str();
    bool value = request.params[1].isNull() || request.params[1].get_bool();

    if (!WALLET_FLAG_MAP.count(flag_str)) {
        throw JSONRPCError(RPC_INVALID_PARAMETER, strprintf("Unknown wallet flag: %s", flag_str));
    }

    auto flag = WALLET_FLAG_MAP.at(flag_str);

    if (!(flag & MUTABLE_WALLET_FLAGS)) {
        throw JSONRPCError(RPC_INVALID_PARAMETER, strprintf("Wallet flag is immutable: %s", flag_str));
    }

    UniValue res(UniValue::VOBJ);

    if (pwallet->IsWalletFlagSet(flag) == value) {
        throw JSONRPCError(RPC_INVALID_PARAMETER, strprintf("Wallet flag is already set to %s: %s", value ? "true" : "false", flag_str));
    }

    res.pushKV("flag_name", flag_str);
    res.pushKV("flag_state", value);

    if (value) {
        pwallet->SetWalletFlag(flag);
    } else {
        pwallet->UnsetWalletFlag(flag);
    }

    if (flag && value && WALLET_FLAG_CAVEATS.count(flag)) {
        res.pushKV("warnings", WALLET_FLAG_CAVEATS.at(flag));
    }

    return res;
},
    };
}

static RPCHelpMan createwallet()
{
    return RPCHelpMan{
        "createwallet",
        "\nCreates and loads a new wallet.\n",
        {
            {"wallet_name", RPCArg::Type::STR, RPCArg::Optional::NO, "The name for the new wallet. If this is a path, the wallet will be created at the path location."},
            {"disable_private_keys", RPCArg::Type::BOOL, /* default */ "false", "Disable the possibility of private keys (only watchonlys are possible in this mode)."},
            {"blank", RPCArg::Type::BOOL, /* default */ "false", "Create a blank wallet. A blank wallet has no keys or HD seed. One can be set using sethdseed."},
            {"passphrase", RPCArg::Type::STR, RPCArg::Optional::OMITTED, "Encrypt the wallet with this passphrase."},
            {"avoid_reuse", RPCArg::Type::BOOL, /* default */ "false", "Keep track of coin reuse, and treat dirty and clean coins differently with privacy considerations in mind."},
            {"descriptors", RPCArg::Type::BOOL, /* default */ "false", "Create a native descriptor wallet. The wallet will use descriptors internally to handle address creation"},
            {"load_on_startup", RPCArg::Type::BOOL, /* default */ "null", "Save wallet name to persistent settings and load on startup. True to add wallet to startup list, false to remove, null to leave unchanged."},
        },
        RPCResult{
            RPCResult::Type::OBJ, "", "",
            {
                {RPCResult::Type::STR, "name", "The wallet name if created successfully. If the wallet was created using a full path, the wallet_name will be the full path."},
                {RPCResult::Type::STR, "warning", "Warning message if wallet was not loaded cleanly."},
            }
        },
        RPCExamples{
            HelpExampleCli("createwallet", "\"testwallet\"")
            + HelpExampleRpc("createwallet", "\"testwallet\"")
        },
        [&](const RPCHelpMan& self, const JSONRPCRequest& request) -> UniValue
{
    WalletContext& context = EnsureWalletContext(request.context);
    uint64_t flags = 0;
    if (!request.params[1].isNull() && request.params[1].get_bool()) {
        flags |= WALLET_FLAG_DISABLE_PRIVATE_KEYS;
    }

    if (!request.params[2].isNull() && request.params[2].get_bool()) {
        flags |= WALLET_FLAG_BLANK_WALLET;
    }
    SecureString passphrase;
    passphrase.reserve(100);
    std::vector<bilingual_str> warnings;
    if (!request.params[3].isNull()) {
        passphrase = request.params[3].get_str().c_str();
        if (passphrase.empty()) {
            // Empty string means unencrypted
            warnings.emplace_back(Untranslated("Empty string given as passphrase, wallet will not be encrypted."));
        }
    }

    if (!request.params[4].isNull() && request.params[4].get_bool()) {
        flags |= WALLET_FLAG_AVOID_REUSE;
    }
    if (!request.params[5].isNull() && request.params[5].get_bool()) {
#ifndef USE_SQLITE
        throw JSONRPCError(RPC_WALLET_ERROR, "Compiled without sqlite support (required for descriptor wallets)");
#endif
        flags |= WALLET_FLAG_DESCRIPTORS;
        warnings.emplace_back(Untranslated("Wallet is an experimental descriptor wallet"));
    }

    DatabaseOptions options;
    DatabaseStatus status;
    options.require_create = true;
    options.create_flags = flags;
    options.create_passphrase = passphrase;
    bilingual_str error;
    Optional<bool> load_on_start = request.params[6].isNull() ? nullopt : Optional<bool>(request.params[6].get_bool());
    std::shared_ptr<CWallet> wallet = CreateWallet(*context.chain, request.params[0].get_str(), load_on_start, options, status, error, warnings);
    if (!wallet) {
        RPCErrorCode code = status == DatabaseStatus::FAILED_ENCRYPT ? RPC_WALLET_ENCRYPTION_FAILED : RPC_WALLET_ERROR;
        throw JSONRPCError(code, error.original);
    }

    UniValue obj(UniValue::VOBJ);
    obj.pushKV("name", wallet->GetName());
    obj.pushKV("warning", Join(warnings, Untranslated("\n")).original);

    return obj;
},
    };
}

static RPCHelpMan unloadwallet()
{
    return RPCHelpMan{"unloadwallet",
                "Unloads the wallet referenced by the request endpoint otherwise unloads the wallet specified in the argument.\n"
                "Specifying the wallet name on a wallet endpoint is invalid.",
                {
                    {"wallet_name", RPCArg::Type::STR, /* default */ "the wallet name from the RPC endpoint", "The name of the wallet to unload. Must be provided in the RPC endpoint or this parameter (but not both)."},
                    {"load_on_startup", RPCArg::Type::BOOL, /* default */ "null", "Save wallet name to persistent settings and load on startup. True to add wallet to startup list, false to remove, null to leave unchanged."},
                },
                RPCResult{RPCResult::Type::OBJ, "", "", {
                    {RPCResult::Type::STR, "warning", "Warning message if wallet was not unloaded cleanly."},
                }},
                RPCExamples{
                    HelpExampleCli("unloadwallet", "wallet_name")
            + HelpExampleRpc("unloadwallet", "wallet_name")
                },
        [&](const RPCHelpMan& self, const JSONRPCRequest& request) -> UniValue
{
    std::string wallet_name;
    if (GetWalletNameFromJSONRPCRequest(request, wallet_name)) {
        if (!request.params[0].isNull()) {
            throw JSONRPCError(RPC_INVALID_PARAMETER, "Both the RPC endpoint wallet and wallet_name parameter were provided (only one allowed)");
        }
    } else {
        wallet_name = request.params[0].get_str();
    }

    std::shared_ptr<CWallet> wallet = GetWallet(wallet_name);
    if (!wallet) {
        throw JSONRPCError(RPC_WALLET_NOT_FOUND, "Requested wallet does not exist or is not loaded");
    }

    // Release the "main" shared pointer and prevent further notifications.
    // Note that any attempt to load the same wallet would fail until the wallet
    // is destroyed (see CheckUniqueFileid).
    std::vector<bilingual_str> warnings;
    Optional<bool> load_on_start = request.params[1].isNull() ? nullopt : Optional<bool>(request.params[1].get_bool());
    if (!RemoveWallet(wallet, load_on_start, warnings)) {
        throw JSONRPCError(RPC_MISC_ERROR, "Requested wallet already unloaded");
    }

    UnloadWallet(std::move(wallet));

    UniValue result(UniValue::VOBJ);
    result.pushKV("warning", Join(warnings, Untranslated("\n")).original);
    return result;
},
    };
}

static RPCHelpMan listunspent()
{
    return RPCHelpMan{
                "listunspent",
                "\nReturns array of unspent transaction outputs\n"
                "with between minconf and maxconf (inclusive) confirmations.\n"
                "Optionally filter to only include txouts paid to specified addresses.\n",
                {
                    {"minconf", RPCArg::Type::NUM, /* default */ "1", "The minimum confirmations to filter"},
                    {"maxconf", RPCArg::Type::NUM, /* default */ "9999999", "The maximum confirmations to filter"},
                    {"addresses", RPCArg::Type::ARR, /* default */ "empty array", "The qtum addresses to filter",
                        {
                            {"address", RPCArg::Type::STR, RPCArg::Optional::OMITTED, "qtum address"},
                        },
                    },
                    {"include_unsafe", RPCArg::Type::BOOL, /* default */ "true", "Include outputs that are not safe to spend\n"
                              "See description of \"safe\" attribute below."},
                    {"query_options", RPCArg::Type::OBJ, RPCArg::Optional::OMITTED_NAMED_ARG, "JSON with query options",
                        {
                            {"minimumAmount", RPCArg::Type::AMOUNT, /* default */ "0", "Minimum value of each UTXO in " + CURRENCY_UNIT + ""},
                            {"maximumAmount", RPCArg::Type::AMOUNT, /* default */ "unlimited", "Maximum value of each UTXO in " + CURRENCY_UNIT + ""},
                            {"maximumCount", RPCArg::Type::NUM, /* default */ "unlimited", "Maximum number of UTXOs"},
                            {"minimumSumAmount", RPCArg::Type::AMOUNT, /* default */ "unlimited", "Minimum sum value of all UTXOs in " + CURRENCY_UNIT + ""},
                        },
                        "query_options"},
                },
                RPCResult{
                    RPCResult::Type::ARR, "", "",
                    {
                        {RPCResult::Type::OBJ, "", "",
                        {
                            {RPCResult::Type::STR_HEX, "txid", "the transaction id"},
                            {RPCResult::Type::NUM, "vout", "the vout value"},
                            {RPCResult::Type::STR, "address", "the qtum address"},
                            {RPCResult::Type::STR, "label", "The associated label, or \"\" for the default label"},
                            {RPCResult::Type::STR, "scriptPubKey", "the script key"},
                            {RPCResult::Type::STR_AMOUNT, "amount", "the transaction output amount in " + CURRENCY_UNIT},
                            {RPCResult::Type::NUM, "confirmations", "The number of confirmations"},
                            {RPCResult::Type::STR_HEX, "redeemScript", "The redeemScript if scriptPubKey is P2SH"},
                            {RPCResult::Type::STR, "witnessScript", "witnessScript if the scriptPubKey is P2WSH or P2SH-P2WSH"},
                            {RPCResult::Type::BOOL, "spendable", "Whether we have the private keys to spend this output"},
                            {RPCResult::Type::BOOL, "solvable", "Whether we know how to spend this output, ignoring the lack of keys"},
                            {RPCResult::Type::BOOL, "reused", "(only present if avoid_reuse is set) Whether this output is reused/dirty (sent to an address that was previously spent from)"},
                            {RPCResult::Type::STR, "desc", "(only when solvable) A descriptor for spending this output"},
                            {RPCResult::Type::BOOL, "safe", "Whether this output is considered safe to spend. Unconfirmed transactions\n"
                                                            "from outside keys and unconfirmed replacement transactions are considered unsafe\n"
                                                            "and are not eligible for spending by fundrawtransaction and sendtoaddress."},
                        }},
                    }
                },
                RPCExamples{
                    HelpExampleCli("listunspent", "")
            + HelpExampleCli("listunspent", "6 9999999 \"[\\\"" + EXAMPLE_ADDRESS[0] + "\\\",\\\"" + EXAMPLE_ADDRESS[1] + "\\\"]\"")
            + HelpExampleRpc("listunspent", "6, 9999999 \"[\\\"" + EXAMPLE_ADDRESS[0] + "\\\",\\\"" + EXAMPLE_ADDRESS[1] + "\\\"]\"")
            + HelpExampleCli("listunspent", "6 9999999 '[]' true '{ \"minimumAmount\": 0.005 }'")
            + HelpExampleRpc("listunspent", "6, 9999999, [] , true, { \"minimumAmount\": 0.005 } ")
                },
        [&](const RPCHelpMan& self, const JSONRPCRequest& request) -> UniValue
{
    std::shared_ptr<CWallet> const wallet = GetWalletForJSONRPCRequest(request);
    if (!wallet) return NullUniValue;
    const CWallet* const pwallet = wallet.get();

    int nMinDepth = 1;
    if (!request.params[0].isNull()) {
        RPCTypeCheckArgument(request.params[0], UniValue::VNUM);
        nMinDepth = request.params[0].get_int();
    }

    int nMaxDepth = 9999999;
    if (!request.params[1].isNull()) {
        RPCTypeCheckArgument(request.params[1], UniValue::VNUM);
        nMaxDepth = request.params[1].get_int();
    }

    std::set<CTxDestination> destinations;
    if (!request.params[2].isNull()) {
        RPCTypeCheckArgument(request.params[2], UniValue::VARR);
        UniValue inputs = request.params[2].get_array();
        for (unsigned int idx = 0; idx < inputs.size(); idx++) {
            const UniValue& input = inputs[idx];
            CTxDestination dest = DecodeDestination(input.get_str());
            if (!IsValidDestination(dest)) {
                throw JSONRPCError(RPC_INVALID_ADDRESS_OR_KEY, std::string("Invalid Qtum address: ") + input.get_str());
            }
            if (!destinations.insert(dest).second) {
                throw JSONRPCError(RPC_INVALID_PARAMETER, std::string("Invalid parameter, duplicated address: ") + input.get_str());
            }
        }
    }

    bool include_unsafe = true;
    if (!request.params[3].isNull()) {
        RPCTypeCheckArgument(request.params[3], UniValue::VBOOL);
        include_unsafe = request.params[3].get_bool();
    }

    CAmount nMinimumAmount = 0;
    CAmount nMaximumAmount = MAX_MONEY;
    CAmount nMinimumSumAmount = MAX_MONEY;
    uint64_t nMaximumCount = 0;

    if (!request.params[4].isNull()) {
        const UniValue& options = request.params[4].get_obj();

        RPCTypeCheckObj(options,
            {
                {"minimumAmount", UniValueType()},
                {"maximumAmount", UniValueType()},
                {"minimumSumAmount", UniValueType()},
                {"maximumCount", UniValueType(UniValue::VNUM)},
            },
            true, true);

        if (options.exists("minimumAmount"))
            nMinimumAmount = AmountFromValue(options["minimumAmount"]);

        if (options.exists("maximumAmount"))
            nMaximumAmount = AmountFromValue(options["maximumAmount"]);

        if (options.exists("minimumSumAmount"))
            nMinimumSumAmount = AmountFromValue(options["minimumSumAmount"]);

        if (options.exists("maximumCount"))
            nMaximumCount = options["maximumCount"].get_int64();
    }

    // Make sure the results are valid at least up to the most recent block
    // the user could have gotten from another RPC command prior to now
    pwallet->BlockUntilSyncedToCurrentChain();

    UniValue results(UniValue::VARR);
    std::vector<COutput> vecOutputs;
    {
        CCoinControl cctl;
        cctl.m_avoid_address_reuse = false;
        cctl.m_min_depth = nMinDepth;
        cctl.m_max_depth = nMaxDepth;
        LOCK(pwallet->cs_wallet);
        pwallet->AvailableCoins(vecOutputs, !include_unsafe, &cctl, nMinimumAmount, nMaximumAmount, nMinimumSumAmount, nMaximumCount);
    }

    LOCK(pwallet->cs_wallet);

    const bool avoid_reuse = pwallet->IsWalletFlagSet(WALLET_FLAG_AVOID_REUSE);

    for (const COutput& out : vecOutputs) {
        CTxDestination address;
        const CScript& scriptPubKey = out.tx->tx->vout[out.i].scriptPubKey;
        bool fValidAddress = ExtractDestination(scriptPubKey, address);
        bool reused = avoid_reuse && pwallet->IsSpentKey(out.tx->GetHash(), out.i);

        if (destinations.size() && (!fValidAddress || !destinations.count(address)))
            continue;

        UniValue entry(UniValue::VOBJ);
        entry.pushKV("txid", out.tx->GetHash().GetHex());
        entry.pushKV("vout", out.i);

        if (fValidAddress) {
            entry.pushKV("address", EncodeDestination(address));

            const auto* address_book_entry = pwallet->FindAddressBookEntry(address);
            if (address_book_entry) {
                entry.pushKV("label", address_book_entry->GetLabel());
            }

            std::unique_ptr<SigningProvider> provider = pwallet->GetSolvingProvider(scriptPubKey);
            if (provider) {
                if (scriptPubKey.IsPayToScriptHash()) {
                    const CScriptID& hash = CScriptID(boost::get<ScriptHash>(address));
                    CScript redeemScript;
                    if (provider->GetCScript(hash, redeemScript)) {
                        entry.pushKV("redeemScript", HexStr(redeemScript));
                        // Now check if the redeemScript is actually a P2WSH script
                        CTxDestination witness_destination;
                        if (redeemScript.IsPayToWitnessScriptHash()) {
                            bool extracted = ExtractDestination(redeemScript, witness_destination);
                            CHECK_NONFATAL(extracted);
                            // Also return the witness script
                            const WitnessV0ScriptHash& whash = boost::get<WitnessV0ScriptHash>(witness_destination);
                            CScriptID id;
                            CRIPEMD160().Write(whash.begin(), whash.size()).Finalize(id.begin());
                            CScript witnessScript;
                            if (provider->GetCScript(id, witnessScript)) {
                                entry.pushKV("witnessScript", HexStr(witnessScript));
                            }
                        }
                    }
                } else if (scriptPubKey.IsPayToWitnessScriptHash()) {
                    const WitnessV0ScriptHash& whash = boost::get<WitnessV0ScriptHash>(address);
                    CScriptID id;
                    CRIPEMD160().Write(whash.begin(), whash.size()).Finalize(id.begin());
                    CScript witnessScript;
                    if (provider->GetCScript(id, witnessScript)) {
                        entry.pushKV("witnessScript", HexStr(witnessScript));
                    }
                }
            }
        }

        entry.pushKV("scriptPubKey", HexStr(scriptPubKey));
        entry.pushKV("amount", ValueFromAmount(out.tx->tx->vout[out.i].nValue));
        entry.pushKV("confirmations", out.nDepth);
        entry.pushKV("spendable", out.fSpendable);
        entry.pushKV("solvable", out.fSolvable);
        if (out.fSolvable) {
            std::unique_ptr<SigningProvider> provider = pwallet->GetSolvingProvider(scriptPubKey);
            if (provider) {
                auto descriptor = InferDescriptor(scriptPubKey, *provider);
                entry.pushKV("desc", descriptor->ToString());
            }
        }
        if (avoid_reuse) entry.pushKV("reused", reused);
        entry.pushKV("safe", out.fSafe);
        results.push_back(entry);
    }

    return results;
},
    };
}

void FundTransaction(CWallet* const pwallet, CMutableTransaction& tx, CAmount& fee_out, int& change_position, const UniValue& options, CCoinControl& coinControl, bool override_min_fee)
{
    // Make sure the results are valid at least up to the most recent block
    // the user could have gotten from another RPC command prior to now
    pwallet->BlockUntilSyncedToCurrentChain();

    change_position = -1;
    bool lockUnspents = false;
    UniValue subtractFeeFromOutputs;
    std::set<int> setSubtractFeeFromOutputs;

    if (!options.isNull()) {
      if (options.type() == UniValue::VBOOL) {
        // backward compatibility bool only fallback
        coinControl.fAllowWatchOnly = options.get_bool();
      }
      else {
        RPCTypeCheckArgument(options, UniValue::VOBJ);
        RPCTypeCheckObj(options,
            {
                {"add_inputs", UniValueType(UniValue::VBOOL)},
                {"add_to_wallet", UniValueType(UniValue::VBOOL)},
                {"changeAddress", UniValueType(UniValue::VSTR)},
                {"change_address", UniValueType(UniValue::VSTR)},
                {"changePosition", UniValueType(UniValue::VNUM)},
                {"change_position", UniValueType(UniValue::VNUM)},
                {"change_type", UniValueType(UniValue::VSTR)},
                {"includeWatching", UniValueType(UniValue::VBOOL)},
                {"include_watching", UniValueType(UniValue::VBOOL)},
                {"inputs", UniValueType(UniValue::VARR)},
                {"lockUnspents", UniValueType(UniValue::VBOOL)},
                {"lock_unspents", UniValueType(UniValue::VBOOL)},
                {"locktime", UniValueType(UniValue::VNUM)},
                {"fee_rate", UniValueType()}, // will be checked by AmountFromValue() in SetFeeEstimateMode()
                {"feeRate", UniValueType()}, // will be checked by AmountFromValue() below
                {"psbt", UniValueType(UniValue::VBOOL)},
                {"subtractFeeFromOutputs", UniValueType(UniValue::VARR)},
                {"subtract_fee_from_outputs", UniValueType(UniValue::VARR)},
                {"replaceable", UniValueType(UniValue::VBOOL)},
                {"conf_target", UniValueType(UniValue::VNUM)},
                {"estimate_mode", UniValueType(UniValue::VSTR)},
            },
            true, true);

        if (options.exists("add_inputs") ) {
            coinControl.m_add_inputs = options["add_inputs"].get_bool();
        }

        if (options.exists("changeAddress") || options.exists("change_address")) {
            const std::string change_address_str = (options.exists("change_address") ? options["change_address"] : options["changeAddress"]).get_str();
            CTxDestination dest = DecodeDestination(change_address_str);

            if (!IsValidDestination(dest)) {
                throw JSONRPCError(RPC_INVALID_ADDRESS_OR_KEY, "Change address must be a valid qtum address");
            }

            coinControl.destChange = dest;
        }

        if (options.exists("changePosition") || options.exists("change_position")) {
            change_position = (options.exists("change_position") ? options["change_position"] : options["changePosition"]).get_int();
        }

        if (options.exists("change_type")) {
            if (options.exists("changeAddress") || options.exists("change_address")) {
                throw JSONRPCError(RPC_INVALID_PARAMETER, "Cannot specify both change address and address type options");
            }
            OutputType out_type;
            if (!ParseOutputType(options["change_type"].get_str(), out_type)) {
                throw JSONRPCError(RPC_INVALID_ADDRESS_OR_KEY, strprintf("Unknown change type '%s'", options["change_type"].get_str()));
            }
            coinControl.m_change_type.emplace(out_type);
        }

        const UniValue include_watching_option = options.exists("include_watching") ? options["include_watching"] : options["includeWatching"];
        coinControl.fAllowWatchOnly = ParseIncludeWatchonly(include_watching_option, *pwallet);

        if (options.exists("lockUnspents") || options.exists("lock_unspents")) {
            lockUnspents = (options.exists("lock_unspents") ? options["lock_unspents"] : options["lockUnspents"]).get_bool();
        }

        if (options.exists("feeRate")) {
            if (options.exists("fee_rate")) {
                throw JSONRPCError(RPC_INVALID_PARAMETER, "Cannot specify both fee_rate (" + CURRENCY_ATOM + "/vB) and feeRate (" + CURRENCY_UNIT + "/kvB)");
            }
            if (options.exists("conf_target")) {
                throw JSONRPCError(RPC_INVALID_PARAMETER, "Cannot specify both conf_target and feeRate. Please provide either a confirmation target in blocks for automatic fee estimation, or an explicit fee rate.");
            }
            if (options.exists("estimate_mode")) {
                throw JSONRPCError(RPC_INVALID_PARAMETER, "Cannot specify both estimate_mode and feeRate");
            }
            coinControl.m_feerate = CFeeRate(AmountFromValue(options["feeRate"]));
            coinControl.fOverrideFeeRate = true;
        }

        if (options.exists("subtractFeeFromOutputs") || options.exists("subtract_fee_from_outputs") )
            subtractFeeFromOutputs = (options.exists("subtract_fee_from_outputs") ? options["subtract_fee_from_outputs"] : options["subtractFeeFromOutputs"]).get_array();

        if (options.exists("replaceable")) {
            coinControl.m_signal_bip125_rbf = options["replaceable"].get_bool();
        }
        SetFeeEstimateMode(*pwallet, coinControl, options["conf_target"], options["estimate_mode"], options["fee_rate"], override_min_fee);
      }
    } else {
        // if options is null and not a bool
        coinControl.fAllowWatchOnly = ParseIncludeWatchonly(NullUniValue, *pwallet);
    }

    if (tx.vout.size() == 0)
        throw JSONRPCError(RPC_INVALID_PARAMETER, "TX must have at least one output");

    if (change_position != -1 && (change_position < 0 || (unsigned int)change_position > tx.vout.size()))
        throw JSONRPCError(RPC_INVALID_PARAMETER, "changePosition out of bounds");

    for (unsigned int idx = 0; idx < subtractFeeFromOutputs.size(); idx++) {
        int pos = subtractFeeFromOutputs[idx].get_int();
        if (setSubtractFeeFromOutputs.count(pos))
            throw JSONRPCError(RPC_INVALID_PARAMETER, strprintf("Invalid parameter, duplicated position: %d", pos));
        if (pos < 0)
            throw JSONRPCError(RPC_INVALID_PARAMETER, strprintf("Invalid parameter, negative position: %d", pos));
        if (pos >= int(tx.vout.size()))
            throw JSONRPCError(RPC_INVALID_PARAMETER, strprintf("Invalid parameter, position too large: %d", pos));
        setSubtractFeeFromOutputs.insert(pos);
    }

    bilingual_str error;

    if (!pwallet->FundTransaction(tx, fee_out, change_position, error, lockUnspents, setSubtractFeeFromOutputs, coinControl)) {
        throw JSONRPCError(RPC_WALLET_ERROR, error.original);
    }
}

static RPCHelpMan fundrawtransaction()
{
    return RPCHelpMan{"fundrawtransaction",
                "\nIf the transaction has no inputs, they will be automatically selected to meet its out value.\n"
                "It will add at most one change output to the outputs.\n"
                "No existing outputs will be modified unless \"subtractFeeFromOutputs\" is specified.\n"
                "Note that inputs which were signed may need to be resigned after completion since in/outputs have been added.\n"
                "The inputs added will not be signed, use signrawtransactionwithkey\n"
                " or signrawtransactionwithwallet for that.\n"
                "Note that all existing inputs must have their previous output transaction be in the wallet.\n"
                "Note that all inputs selected must be of standard form and P2SH scripts must be\n"
                "in the wallet using importaddress or addmultisigaddress (to calculate fees).\n"
                "You can see whether this is the case by checking the \"solvable\" field in the listunspent output.\n"
                "Only pay-to-pubkey, multisig, and P2SH versions thereof are currently supported for watch-only\n",
                {
                    {"hexstring", RPCArg::Type::STR_HEX, RPCArg::Optional::NO, "The hex string of the raw transaction"},
                    {"options", RPCArg::Type::OBJ, RPCArg::Optional::OMITTED_NAMED_ARG, "for backward compatibility: passing in a true instead of an object will result in {\"includeWatching\":true}",
                        {
                            {"add_inputs", RPCArg::Type::BOOL, /* default */ "true", "For a transaction with existing inputs, automatically include more if they are not enough."},
                            {"changeAddress", RPCArg::Type::STR, /* default */ "pool address", "The qtum address to receive the change"},
                            {"changePosition", RPCArg::Type::NUM, /* default */ "random", "The index of the change output"},
                            {"change_type", RPCArg::Type::STR, /* default */ "set by -changetype", "The output type to use. Only valid if changeAddress is not specified. Options are \"legacy\", \"p2sh-segwit\", and \"bech32\"."},
                            {"includeWatching", RPCArg::Type::BOOL, /* default */ "true for watch-only wallets, otherwise false", "Also select inputs which are watch only.\n"
                                                          "Only solvable inputs can be used. Watch-only destinations are solvable if the public key and/or output script was imported,\n"
                                                          "e.g. with 'importpubkey' or 'importmulti' with the 'pubkeys' or 'desc' field."},
                            {"lockUnspents", RPCArg::Type::BOOL, /* default */ "false", "Lock selected unspent outputs"},
                            {"fee_rate", RPCArg::Type::AMOUNT, /* default */ "not set, fall back to wallet fee estimation", "Specify a fee rate in " + CURRENCY_ATOM + "/vB."},
                            {"feeRate", RPCArg::Type::AMOUNT, /* default */ "not set, fall back to wallet fee estimation", "Specify a fee rate in " + CURRENCY_UNIT + "/kvB."},
                            {"subtractFeeFromOutputs", RPCArg::Type::ARR, /* default */ "empty array", "The integers.\n"
                                                          "The fee will be equally deducted from the amount of each specified output.\n"
                                                          "Those recipients will receive less qtums than you enter in their corresponding amount field.\n"
                                                          "If no outputs are specified here, the sender pays the fee.",
                                {
                                    {"vout_index", RPCArg::Type::NUM, RPCArg::Optional::OMITTED, "The zero-based output index, before a change output is added."},
                                },
                            },
                            {"replaceable", RPCArg::Type::BOOL, /* default */ "wallet default", "Marks this transaction as BIP125 replaceable.\n"
                                                          "Allows this transaction to be replaced by a transaction with higher fees"},
                            {"conf_target", RPCArg::Type::NUM, /* default */ "wallet -txconfirmtarget", "Confirmation target in blocks"},
                            {"estimate_mode", RPCArg::Type::STR, /* default */ "unset", std::string() + "The fee estimate mode, must be one of (case insensitive):\n"
                            "       \"" + FeeModes("\"\n\"") + "\""},
                        },
                        "options"},
                    {"iswitness", RPCArg::Type::BOOL, /* default */ "depends on heuristic tests", "Whether the transaction hex is a serialized witness transaction.\n"
                        "If iswitness is not present, heuristic tests will be used in decoding.\n"
                        "If true, only witness deserialization will be tried.\n"
                        "If false, only non-witness deserialization will be tried.\n"
                        "This boolean should reflect whether the transaction has inputs\n"
                        "(e.g. fully valid, or on-chain transactions), if known by the caller."
                    },
                },
                RPCResult{
                    RPCResult::Type::OBJ, "", "",
                    {
                        {RPCResult::Type::STR_HEX, "hex", "The resulting raw transaction (hex-encoded string)"},
                        {RPCResult::Type::STR_AMOUNT, "fee", "Fee in " + CURRENCY_UNIT + " the resulting transaction pays"},
                        {RPCResult::Type::NUM, "changepos", "The position of the added change output, or -1"},
                    }
                                },
                                RPCExamples{
                            "\nCreate a transaction with no inputs\n"
                            + HelpExampleCli("createrawtransaction", "\"[]\" \"{\\\"myaddress\\\":0.01}\"") +
                            "\nAdd sufficient unsigned inputs to meet the output value\n"
                            + HelpExampleCli("fundrawtransaction", "\"rawtransactionhex\"") +
                            "\nSign the transaction\n"
                            + HelpExampleCli("signrawtransactionwithwallet", "\"fundedtransactionhex\"") +
                            "\nSend the transaction\n"
                            + HelpExampleCli("sendrawtransaction", "\"signedtransactionhex\"")
                                },
        [&](const RPCHelpMan& self, const JSONRPCRequest& request) -> UniValue
{
    std::shared_ptr<CWallet> const wallet = GetWalletForJSONRPCRequest(request);
    if (!wallet) return NullUniValue;
    CWallet* const pwallet = wallet.get();

    RPCTypeCheck(request.params, {UniValue::VSTR, UniValueType(), UniValue::VBOOL});

    // parse hex string from parameter
    CMutableTransaction tx;
    bool try_witness = request.params[2].isNull() ? true : request.params[2].get_bool();
    bool try_no_witness = request.params[2].isNull() ? true : !request.params[2].get_bool();
    if (!DecodeHexTx(tx, request.params[0].get_str(), try_no_witness, try_witness)) {
        throw JSONRPCError(RPC_DESERIALIZATION_ERROR, "TX decode failed");
    }

    CAmount fee;
    int change_position;
    CCoinControl coin_control;
    // Automatically select (additional) coins. Can be overridden by options.add_inputs.
    coin_control.m_add_inputs = true;
    FundTransaction(pwallet, tx, fee, change_position, request.params[1], coin_control, /* override_min_fee */ true);

    UniValue result(UniValue::VOBJ);
    result.pushKV("hex", EncodeHexTx(CTransaction(tx)));
    result.pushKV("fee", ValueFromAmount(fee));
    result.pushKV("changepos", change_position);

    return result;
},
    };
}

RPCHelpMan signrawtransactionwithwallet()
{
    return RPCHelpMan{"signrawtransactionwithwallet",
                "\nSign inputs for raw transaction (serialized, hex-encoded).\n"
                "The second optional argument (may be null) is an array of previous transaction outputs that\n"
                "this transaction depends on but may not yet be in the block chain." +
        HELP_REQUIRING_PASSPHRASE,
                {
                    {"hexstring", RPCArg::Type::STR, RPCArg::Optional::NO, "The transaction hex string"},
                    {"prevtxs", RPCArg::Type::ARR, RPCArg::Optional::OMITTED_NAMED_ARG, "The previous dependent transaction outputs",
                        {
                            {"", RPCArg::Type::OBJ, RPCArg::Optional::OMITTED, "",
                                {
                                    {"txid", RPCArg::Type::STR_HEX, RPCArg::Optional::NO, "The transaction id"},
                                    {"vout", RPCArg::Type::NUM, RPCArg::Optional::NO, "The output number"},
                                    {"scriptPubKey", RPCArg::Type::STR_HEX, RPCArg::Optional::NO, "script key"},
                                    {"redeemScript", RPCArg::Type::STR_HEX, RPCArg::Optional::OMITTED, "(required for P2SH) redeem script"},
                                    {"witnessScript", RPCArg::Type::STR_HEX, RPCArg::Optional::OMITTED, "(required for P2WSH or P2SH-P2WSH) witness script"},
                                    {"amount", RPCArg::Type::AMOUNT, RPCArg::Optional::OMITTED, "(required for Segwit inputs) the amount spent"},
                                },
                            },
                        },
                    },
                    {"sighashtype", RPCArg::Type::STR, /* default */ "ALL", "The signature hash type. Must be one of\n"
            "       \"ALL\"\n"
            "       \"NONE\"\n"
            "       \"SINGLE\"\n"
            "       \"ALL|ANYONECANPAY\"\n"
            "       \"NONE|ANYONECANPAY\"\n"
            "       \"SINGLE|ANYONECANPAY\""},
                },
                RPCResult{
                    RPCResult::Type::OBJ, "", "",
                    {
                        {RPCResult::Type::STR_HEX, "hex", "The hex-encoded raw transaction with signature(s)"},
                        {RPCResult::Type::BOOL, "complete", "If the transaction has a complete set of signatures"},
                        {RPCResult::Type::ARR, "errors", /* optional */ true, "Script verification errors (if there are any)",
                        {
                            {RPCResult::Type::OBJ, "", "",
                            {
                                {RPCResult::Type::STR_HEX, "txid", "The hash of the referenced, previous transaction"},
                                {RPCResult::Type::NUM, "vout", "The index of the output to spent and used as input"},
                                {RPCResult::Type::STR_HEX, "scriptSig", "The hex-encoded signature script"},
                                {RPCResult::Type::NUM, "sequence", "Script sequence number"},
                                {RPCResult::Type::STR, "error", "Verification or signing error related to the input"},
                            }},
                        }},
                    }
                },
                RPCExamples{
                    HelpExampleCli("signrawtransactionwithwallet", "\"myhex\"")
            + HelpExampleRpc("signrawtransactionwithwallet", "\"myhex\"")
                },
        [&](const RPCHelpMan& self, const JSONRPCRequest& request) -> UniValue
{
    std::shared_ptr<CWallet> const wallet = GetWalletForJSONRPCRequest(request);
    if (!wallet) return NullUniValue;
    const CWallet* const pwallet = wallet.get();

    RPCTypeCheck(request.params, {UniValue::VSTR, UniValue::VARR, UniValue::VSTR}, true);

    CMutableTransaction mtx;
    if (!DecodeHexTx(mtx, request.params[0].get_str())) {
        throw JSONRPCError(RPC_DESERIALIZATION_ERROR, "TX decode failed. Make sure the tx has at least one input.");
    }

    // Sign the transaction
    LOCK(pwallet->cs_wallet);
    EnsureWalletIsUnlocked(pwallet);

    // Fetch previous transactions (inputs):
    std::map<COutPoint, Coin> coins;
    for (const CTxIn& txin : mtx.vin) {
        coins[txin.prevout]; // Create empty map entry keyed by prevout.
    }
    pwallet->chain().findCoins(coins);

    // Parse the prevtxs array
    ParsePrevouts(request.params[1], nullptr, coins);

    int nHashType = ParseSighashString(request.params[2]);

    // Script verification errors
    std::map<int, std::string> input_errors;

    CheckSenderSignatures(mtx);
    bool complete = pwallet->SignTransaction(mtx, coins, nHashType, input_errors);
    UniValue result(UniValue::VOBJ);
    SignTransactionResultToJSON(mtx, complete, coins, input_errors, result);
    return result;
},
    };
}

RPCHelpMan signrawsendertransactionwithwallet()
{
    return RPCHelpMan{"signrawsendertransactionwithwallet",
                "\nSign OP_SENDER outputs for raw transaction (serialized, hex-encoded).\n" +
                    HELP_REQUIRING_PASSPHRASE,
                {
                    {"hexstring", RPCArg::Type::STR, RPCArg::Optional::NO, "The transaction hex string"},
                    {"sighashtype", RPCArg::Type::STR, /* default */ "ALL", "The signature hash type. Must be one of\n"
            "       \"ALL\"\n"
            "       \"NONE\"\n"
            "       \"SINGLE\"\n"
            "       \"ALL|ANYONECANPAY\"\n"
            "       \"NONE|ANYONECANPAY\"\n"
            "       \"SINGLE|ANYONECANPAY\""},
                },
                RPCResult{
                    RPCResult::Type::OBJ, "", "",
                    {
                        {RPCResult::Type::STR_HEX, "hex", "The hex-encoded raw transaction with signature(s)"},
                        {RPCResult::Type::BOOL, "complete", "If the transaction has a complete set of signatures"},
                        {RPCResult::Type::ARR, "errors", "Script verification errors (if there are any)",
                        {
                            {RPCResult::Type::OBJ, "", "",
                            {
                                {RPCResult::Type::STR_AMOUNT, "amount", "The amount of the output"},
                                {RPCResult::Type::STR_HEX, "scriptPubKey", "The hex-encoded public key script of the output"},
                                {RPCResult::Type::STR, "error", "Verification or signing error related to the output"},
                            }},
                        }},
                    }
                },
                RPCExamples{
                    HelpExampleCli("signrawsendertransactionwithwallet", "\"myhex\"")
            + HelpExampleRpc("signrawsendertransactionwithwallet", "\"myhex\"")
                },
        [&](const RPCHelpMan& self, const JSONRPCRequest& request) -> UniValue
{
    std::shared_ptr<CWallet> const wallet = GetWalletForJSONRPCRequest(request);
    if (!wallet) return NullUniValue;
    CWallet* const pwallet = wallet.get();

    RPCTypeCheck(request.params, {UniValue::VSTR, UniValue::VSTR}, true);

    CMutableTransaction mtx;
    if (!DecodeHexTx(mtx, request.params[0].get_str(), true)) {
        throw JSONRPCError(RPC_DESERIALIZATION_ERROR, "TX decode failed");
    }

    // Sign the transaction
    LegacyScriptPubKeyMan& spk_man = EnsureLegacyScriptPubKeyMan(*pwallet);
    LOCK2(pwallet->cs_wallet, spk_man.cs_KeyStore);
    EnsureWalletIsUnlocked(pwallet);

    return SignTransactionSender(mtx, &spk_man, request.params[1]);
},
    };
}

static RPCHelpMan bumpfee_helper(std::string method_name)
{
    bool want_psbt = method_name == "psbtbumpfee";
    const std::string incremental_fee{CFeeRate(DEFAULT_INCREMENTAL_RELAY_FEE).ToString(FeeEstimateMode::SAT_VB)};

    return RPCHelpMan{method_name,
        "\nBumps the fee of an opt-in-RBF transaction T, replacing it with a new transaction B.\n"
        + std::string(want_psbt ? "Returns a PSBT instead of creating and signing a new transaction.\n" : "") +
        "An opt-in RBF transaction with the given txid must be in the wallet.\n"
        "The command will pay the additional fee by reducing change outputs or adding inputs when necessary.\n"
        "It may add a new change output if one does not already exist.\n"
        "All inputs in the original transaction will be included in the replacement transaction.\n"
        "The command will fail if the wallet or mempool contains a transaction that spends one of T's outputs.\n"
        "By default, the new fee will be calculated automatically using the estimatesmartfee RPC.\n"
        "The user can specify a confirmation target for estimatesmartfee.\n"
        "Alternatively, the user can specify a fee rate in " + CURRENCY_ATOM + "/vB for the new transaction.\n"
        "At a minimum, the new fee rate must be high enough to pay an additional new relay fee (incrementalfee\n"
        "returned by getnetworkinfo) to enter the node's mempool.\n"
        "* WARNING: before version 0.21, fee_rate was in " + CURRENCY_UNIT + "/kvB. As of 0.21, fee_rate is in " + CURRENCY_ATOM + "/vB. *\n",
        {
            {"txid", RPCArg::Type::STR_HEX, RPCArg::Optional::NO, "The txid to be bumped"},
            {"options", RPCArg::Type::OBJ, RPCArg::Optional::OMITTED_NAMED_ARG, "",
                {
                    {"conf_target", RPCArg::Type::NUM, /* default */ "wallet -txconfirmtarget", "Confirmation target in blocks\n"},
                    {"fee_rate", RPCArg::Type::AMOUNT, /* default */ "not set, fall back to wallet fee estimation",
                             "\nSpecify a fee rate in " + CURRENCY_ATOM + "/vB instead of relying on the built-in fee estimator.\n"
                             "Must be at least " + incremental_fee + " higher than the current transaction fee rate.\n"
                             "WARNING: before version 0.21, fee_rate was in " + CURRENCY_UNIT + "/kvB. As of 0.21, fee_rate is in " + CURRENCY_ATOM + "/vB.\n"},
                    {"replaceable", RPCArg::Type::BOOL, /* default */ "true", "Whether the new transaction should still be\n"
                             "marked bip-125 replaceable. If true, the sequence numbers in the transaction will\n"
                             "be left unchanged from the original. If false, any input sequence numbers in the\n"
                             "original transaction that were less than 0xfffffffe will be increased to 0xfffffffe\n"
                             "so the new transaction will not be explicitly bip-125 replaceable (though it may\n"
                             "still be replaceable in practice, for example if it has unconfirmed ancestors which\n"
                             "are replaceable).\n"},
                    {"estimate_mode", RPCArg::Type::STR, /* default */ "unset", std::string() + "The fee estimate mode, must be one of (case insensitive):\n"
    "         \"" + FeeModes("\"\n\"") + "\""},
                },
                "options"},
        },
        RPCResult{
            RPCResult::Type::OBJ, "", "", Cat(Cat<std::vector<RPCResult>>(
            {
                {RPCResult::Type::STR, "psbt", "The base64-encoded unsigned PSBT of the new transaction." + std::string(want_psbt ? "" : " Only returned when wallet private keys are disabled. (DEPRECATED)")},
            },
            want_psbt ? std::vector<RPCResult>{} : std::vector<RPCResult>{{RPCResult::Type::STR_HEX, "txid", "The id of the new transaction. Only returned when wallet private keys are enabled."}}
            ),
            {
                {RPCResult::Type::STR_AMOUNT, "origfee", "The fee of the replaced transaction."},
                {RPCResult::Type::STR_AMOUNT, "fee", "The fee of the new transaction."},
                {RPCResult::Type::ARR, "errors", "Errors encountered during processing (may be empty).",
                {
                    {RPCResult::Type::STR, "", ""},
                }},
            })
        },
        RPCExamples{
    "\nBump the fee, get the new transaction\'s" + std::string(want_psbt ? "psbt" : "txid") + "\n" +
            HelpExampleCli(method_name, "<txid>")
        },
        [want_psbt](const RPCHelpMan& self, const JSONRPCRequest& request) mutable -> UniValue
{
    std::shared_ptr<CWallet> const wallet = GetWalletForJSONRPCRequest(request);
    if (!wallet) return NullUniValue;
    CWallet* const pwallet = wallet.get();

    if (pwallet->IsWalletFlagSet(WALLET_FLAG_DISABLE_PRIVATE_KEYS) && !want_psbt) {
        if (!pwallet->chain().rpcEnableDeprecated("bumpfee")) {
            throw JSONRPCError(RPC_METHOD_DEPRECATED, "Using bumpfee with wallets that have private keys disabled is deprecated. Use psbtbumpfee instead or restart qtumd with -deprecatedrpc=bumpfee. This functionality will be removed in 0.22");
        }
        want_psbt = true;
    }

    RPCTypeCheck(request.params, {UniValue::VSTR, UniValue::VOBJ});
    uint256 hash(ParseHashV(request.params[0], "txid"));

    CCoinControl coin_control;
    coin_control.fAllowWatchOnly = pwallet->IsWalletFlagSet(WALLET_FLAG_DISABLE_PRIVATE_KEYS);
    // optional parameters
    coin_control.m_signal_bip125_rbf = true;

    if (!request.params[1].isNull()) {
        UniValue options = request.params[1];
        RPCTypeCheckObj(options,
            {
                {"confTarget", UniValueType(UniValue::VNUM)},
                {"conf_target", UniValueType(UniValue::VNUM)},
                {"fee_rate", UniValueType()}, // will be checked by AmountFromValue() in SetFeeEstimateMode()
                {"replaceable", UniValueType(UniValue::VBOOL)},
                {"estimate_mode", UniValueType(UniValue::VSTR)},
            },
            true, true);

        if (options.exists("confTarget") && options.exists("conf_target")) {
            throw JSONRPCError(RPC_INVALID_PARAMETER, "confTarget and conf_target options should not both be set. Use conf_target (confTarget is deprecated).");
        }

        auto conf_target = options.exists("confTarget") ? options["confTarget"] : options["conf_target"];

        if (options.exists("replaceable")) {
            coin_control.m_signal_bip125_rbf = options["replaceable"].get_bool();
        }
        SetFeeEstimateMode(*pwallet, coin_control, conf_target, options["estimate_mode"], options["fee_rate"], /* override_min_fee */ false);
    }

    // Make sure the results are valid at least up to the most recent block
    // the user could have gotten from another RPC command prior to now
    pwallet->BlockUntilSyncedToCurrentChain();

    LOCK(pwallet->cs_wallet);
    EnsureWalletIsUnlocked(pwallet);


    std::vector<bilingual_str> errors;
    CAmount old_fee;
    CAmount new_fee;
    CMutableTransaction mtx;
    feebumper::Result res;
    // Targeting feerate bump.
    res = feebumper::CreateRateBumpTransaction(*pwallet, hash, coin_control, errors, old_fee, new_fee, mtx);
    if (res != feebumper::Result::OK) {
        switch(res) {
            case feebumper::Result::INVALID_ADDRESS_OR_KEY:
                throw JSONRPCError(RPC_INVALID_ADDRESS_OR_KEY, errors[0].original);
                break;
            case feebumper::Result::INVALID_REQUEST:
                throw JSONRPCError(RPC_INVALID_REQUEST, errors[0].original);
                break;
            case feebumper::Result::INVALID_PARAMETER:
                throw JSONRPCError(RPC_INVALID_PARAMETER, errors[0].original);
                break;
            case feebumper::Result::WALLET_ERROR:
                throw JSONRPCError(RPC_WALLET_ERROR, errors[0].original);
                break;
            default:
                throw JSONRPCError(RPC_MISC_ERROR, errors[0].original);
                break;
        }
    }

    UniValue result(UniValue::VOBJ);

    // If wallet private keys are enabled, return the new transaction id,
    // otherwise return the base64-encoded unsigned PSBT of the new transaction.
    if (!want_psbt) {
        if (!feebumper::SignTransaction(*pwallet, mtx)) {
            throw JSONRPCError(RPC_WALLET_ERROR, "Can't sign transaction.");
        }

        uint256 txid;
        if (feebumper::CommitTransaction(*pwallet, hash, std::move(mtx), errors, txid) != feebumper::Result::OK) {
            throw JSONRPCError(RPC_WALLET_ERROR, errors[0].original);
        }

        result.pushKV("txid", txid.GetHex());
    } else {
        PartiallySignedTransaction psbtx(mtx);
        bool complete = false;
        const TransactionError err = pwallet->FillPSBT(psbtx, complete, SIGHASH_ALL, false /* sign */, true /* bip32derivs */);
        CHECK_NONFATAL(err == TransactionError::OK);
        CHECK_NONFATAL(!complete);
        CDataStream ssTx(SER_NETWORK, PROTOCOL_VERSION);
        ssTx << psbtx;
        result.pushKV("psbt", EncodeBase64(ssTx.str()));
    }

    result.pushKV("origfee", ValueFromAmount(old_fee));
    result.pushKV("fee", ValueFromAmount(new_fee));
    UniValue result_errors(UniValue::VARR);
    for (const bilingual_str& error : errors) {
        result_errors.push_back(error.original);
    }
    result.pushKV("errors", result_errors);

    return result;
},
    };
}

static RPCHelpMan bumpfee() { return bumpfee_helper("bumpfee"); }
static RPCHelpMan psbtbumpfee() { return bumpfee_helper("psbtbumpfee"); }

static RPCHelpMan rescanblockchain()
{
    return RPCHelpMan{"rescanblockchain",
                "\nRescan the local blockchain for wallet related transactions.\n"
                "Note: Use \"getwalletinfo\" to query the scanning progress.\n",
                {
                    {"start_height", RPCArg::Type::NUM, /* default */ "0", "block height where the rescan should start"},
                    {"stop_height", RPCArg::Type::NUM, RPCArg::Optional::OMITTED_NAMED_ARG, "the last block height that should be scanned. If none is provided it will rescan up to the tip at return time of this call."},
                },
                RPCResult{
                    RPCResult::Type::OBJ, "", "",
                    {
                        {RPCResult::Type::NUM, "start_height", "The block height where the rescan started (the requested height or 0)"},
                        {RPCResult::Type::NUM, "stop_height", "The height of the last rescanned block. May be null in rare cases if there was a reorg and the call didn't scan any blocks because they were already scanned in the background."},
                    }
                },
                RPCExamples{
                    HelpExampleCli("rescanblockchain", "100000 120000")
            + HelpExampleRpc("rescanblockchain", "100000, 120000")
                },
        [&](const RPCHelpMan& self, const JSONRPCRequest& request) -> UniValue
{
    std::shared_ptr<CWallet> const wallet = GetWalletForJSONRPCRequest(request);
    if (!wallet) return NullUniValue;
    CWallet* const pwallet = wallet.get();

    WalletRescanReserver reserver(*pwallet);
    if (!reserver.reserve()) {
        throw JSONRPCError(RPC_WALLET_ERROR, "Wallet is currently rescanning. Abort existing rescan or wait.");
    }

    int start_height = 0;
    Optional<int> stop_height = MakeOptional(false, int());
    uint256 start_block;
    {
        LOCK(pwallet->cs_wallet);
        int tip_height = pwallet->GetLastBlockHeight();

        if (!request.params[0].isNull()) {
            start_height = request.params[0].get_int();
            if (start_height < 0 || start_height > tip_height) {
                throw JSONRPCError(RPC_INVALID_PARAMETER, "Invalid start_height");
            }
        }

        if (!request.params[1].isNull()) {
            stop_height = request.params[1].get_int();
            if (*stop_height < 0 || *stop_height > tip_height) {
                throw JSONRPCError(RPC_INVALID_PARAMETER, "Invalid stop_height");
            } else if (*stop_height < start_height) {
                throw JSONRPCError(RPC_INVALID_PARAMETER, "stop_height must be greater than start_height");
            }
        }

        // We can't rescan beyond non-pruned blocks, stop and throw an error
        if (!pwallet->chain().hasBlocks(pwallet->GetLastBlockHash(), start_height, stop_height)) {
            throw JSONRPCError(RPC_MISC_ERROR, "Can't rescan beyond pruned data. Use RPC call getblockchaininfo to determine your pruned height.");
        }

        CHECK_NONFATAL(pwallet->chain().findAncestorByHeight(pwallet->GetLastBlockHash(), start_height, FoundBlock().hash(start_block)));
    }

    CWallet::ScanResult result =
        pwallet->ScanForWalletTransactions(start_block, start_height, stop_height, reserver, true /* fUpdate */);
    switch (result.status) {
    case CWallet::ScanResult::SUCCESS:
        break;
    case CWallet::ScanResult::FAILURE:
        throw JSONRPCError(RPC_MISC_ERROR, "Rescan failed. Potentially corrupted data files.");
    case CWallet::ScanResult::USER_ABORT:
        throw JSONRPCError(RPC_MISC_ERROR, "Rescan aborted.");
        // no default case, so the compiler can warn about missing cases
    }
    UniValue response(UniValue::VOBJ);
    response.pushKV("start_height", start_height);
    response.pushKV("stop_height", result.last_scanned_height ? *result.last_scanned_height : UniValue());
    return response;
},
    };
}

class DescribeWalletAddressVisitor : public boost::static_visitor<UniValue>
{
public:
    const SigningProvider * const provider;

    void ProcessSubScript(const CScript& subscript, UniValue& obj) const
    {
        // Always present: script type and redeemscript
        std::vector<std::vector<unsigned char>> solutions_data;
        TxoutType which_type = Solver(subscript, solutions_data);
        obj.pushKV("script", GetTxnOutputType(which_type));
        obj.pushKV("hex", HexStr(subscript));

        CTxDestination embedded;
        if (ExtractDestination(subscript, embedded)) {
            // Only when the script corresponds to an address.
            UniValue subobj(UniValue::VOBJ);
            UniValue detail = DescribeAddress(embedded);
            subobj.pushKVs(detail);
            UniValue wallet_detail = boost::apply_visitor(*this, embedded);
            subobj.pushKVs(wallet_detail);
            subobj.pushKV("address", EncodeDestination(embedded));
            subobj.pushKV("scriptPubKey", HexStr(subscript));
            // Always report the pubkey at the top level, so that `getnewaddress()['pubkey']` always works.
            if (subobj.exists("pubkey")) obj.pushKV("pubkey", subobj["pubkey"]);
            obj.pushKV("embedded", std::move(subobj));
        } else if (which_type == TxoutType::MULTISIG) {
            // Also report some information on multisig scripts (which do not have a corresponding address).
            // TODO: abstract out the common functionality between this logic and ExtractDestinations.
            obj.pushKV("sigsrequired", solutions_data[0][0]);
            UniValue pubkeys(UniValue::VARR);
            for (size_t i = 1; i < solutions_data.size() - 1; ++i) {
                CPubKey key(solutions_data[i].begin(), solutions_data[i].end());
                pubkeys.push_back(HexStr(key));
            }
            obj.pushKV("pubkeys", std::move(pubkeys));
        }
    }

    explicit DescribeWalletAddressVisitor(const SigningProvider* _provider) : provider(_provider) {}

    UniValue operator()(const CNoDestination& dest) const { return UniValue(UniValue::VOBJ); }

    UniValue operator()(const PKHash& pkhash) const
    {
        CKeyID keyID{ToKeyID(pkhash)};
        UniValue obj(UniValue::VOBJ);
        CPubKey vchPubKey;
        if (provider && provider->GetPubKey(keyID, vchPubKey)) {
            obj.pushKV("pubkey", HexStr(vchPubKey));
            obj.pushKV("iscompressed", vchPubKey.IsCompressed());
        }
        return obj;
    }

    UniValue operator()(const ScriptHash& scripthash) const
    {
        CScriptID scriptID(scripthash);
        UniValue obj(UniValue::VOBJ);
        CScript subscript;
        if (provider && provider->GetCScript(scriptID, subscript)) {
            ProcessSubScript(subscript, obj);
        }
        return obj;
    }

    UniValue operator()(const WitnessV0KeyHash& id) const
    {
        UniValue obj(UniValue::VOBJ);
        CPubKey pubkey;
        if (provider && provider->GetPubKey(ToKeyID(id), pubkey)) {
            obj.pushKV("pubkey", HexStr(pubkey));
        }
        return obj;
    }

    UniValue operator()(const WitnessV0ScriptHash& id) const
    {
        UniValue obj(UniValue::VOBJ);
        CScript subscript;
        CRIPEMD160 hasher;
        uint160 hash;
        hasher.Write(id.begin(), 32).Finalize(hash.begin());
        if (provider && provider->GetCScript(CScriptID(hash), subscript)) {
            ProcessSubScript(subscript, obj);
        }
        return obj;
    }

    UniValue operator()(const WitnessUnknown& id) const { return UniValue(UniValue::VOBJ); }
};

static UniValue DescribeWalletAddress(const CWallet* const pwallet, const CTxDestination& dest)
{
    UniValue ret(UniValue::VOBJ);
    UniValue detail = DescribeAddress(dest);
    CScript script = GetScriptForDestination(dest);
    std::unique_ptr<SigningProvider> provider = nullptr;
    if (pwallet) {
        provider = pwallet->GetSolvingProvider(script);
    }
    ret.pushKVs(detail);
    ret.pushKVs(boost::apply_visitor(DescribeWalletAddressVisitor(provider.get()), dest));
    return ret;
}

/** Convert CAddressBookData to JSON record.  */
static UniValue AddressBookDataToJSON(const CAddressBookData& data, const bool verbose)
{
    UniValue ret(UniValue::VOBJ);
    if (verbose) {
        ret.pushKV("name", data.GetLabel());
    }
    ret.pushKV("purpose", data.purpose);
    return ret;
}

RPCHelpMan getaddressinfo()
{
    return RPCHelpMan{"getaddressinfo",
                "\nReturn information about the given qtum address.\n"
                "Some of the information will only be present if the address is in the active wallet.\n",
                {
                    {"address", RPCArg::Type::STR, RPCArg::Optional::NO, "The qtum address for which to get information."},
                },
                RPCResult{
                    RPCResult::Type::OBJ, "", "",
                    {
                        {RPCResult::Type::STR, "address", "The qtum address validated."},
                        {RPCResult::Type::STR_HEX, "scriptPubKey", "The hex-encoded scriptPubKey generated by the address."},
                        {RPCResult::Type::BOOL, "ismine", "If the address is yours."},
                        {RPCResult::Type::BOOL, "iswatchonly", "If the address is watchonly."},
                        {RPCResult::Type::BOOL, "solvable", "If we know how to spend coins sent to this address, ignoring the possible lack of private keys."},
                        {RPCResult::Type::STR, "desc", /* optional */ true, "A descriptor for spending coins sent to this address (only when solvable)."},
                        {RPCResult::Type::BOOL, "isscript", "If the key is a script."},
                        {RPCResult::Type::BOOL, "ischange", "If the address was used for change output."},
                        {RPCResult::Type::BOOL, "iswitness", "If the address is a witness address."},
                        {RPCResult::Type::NUM, "witness_version", /* optional */ true, "The version number of the witness program."},
                        {RPCResult::Type::STR_HEX, "witness_program", /* optional */ true, "The hex value of the witness program."},
                        {RPCResult::Type::STR, "script", /* optional */ true, "The output script type. Only if isscript is true and the redeemscript is known. Possible\n"
                                                                     "types: nonstandard, pubkey, pubkeyhash, scripthash, multisig, nulldata, witness_v0_keyhash,\n"
                            "witness_v0_scripthash, witness_unknown."},
                        {RPCResult::Type::STR_HEX, "hex", /* optional */ true, "The redeemscript for the p2sh address."},
                        {RPCResult::Type::ARR, "pubkeys", /* optional */ true, "Array of pubkeys associated with the known redeemscript (only if script is multisig).",
                        {
                            {RPCResult::Type::STR, "pubkey", ""},
                        }},
                        {RPCResult::Type::NUM, "sigsrequired", /* optional */ true, "The number of signatures required to spend multisig output (only if script is multisig)."},
                        {RPCResult::Type::STR_HEX, "pubkey", /* optional */ true, "The hex value of the raw public key for single-key addresses (possibly embedded in P2SH or P2WSH)."},
                        {RPCResult::Type::OBJ, "embedded", /* optional */ true, "Information about the address embedded in P2SH or P2WSH, if relevant and known.",
                        {
                            {RPCResult::Type::ELISION, "", "Includes all getaddressinfo output fields for the embedded address, excluding metadata (timestamp, hdkeypath, hdseedid)\n"
                            "and relation to the wallet (ismine, iswatchonly)."},
                        }},
                        {RPCResult::Type::BOOL, "iscompressed", /* optional */ true, "If the pubkey is compressed."},
                        {RPCResult::Type::NUM_TIME, "timestamp", /* optional */ true, "The creation time of the key, if available, expressed in " + UNIX_EPOCH_TIME + "."},
                        {RPCResult::Type::STR, "hdkeypath", /* optional */ true, "The HD keypath, if the key is HD and available."},
                        {RPCResult::Type::STR_HEX, "hdseedid", /* optional */ true, "The Hash160 of the HD seed."},
                        {RPCResult::Type::STR_HEX, "hdmasterfingerprint", /* optional */ true, "The fingerprint of the master key."},
                        {RPCResult::Type::ARR, "labels", "Array of labels associated with the address. Currently limited to one label but returned\n"
                            "as an array to keep the API stable if multiple labels are enabled in the future.",
                        {
                            {RPCResult::Type::STR, "label name", "Label name (defaults to \"\")."},
                        }},
                    }
                },
                RPCExamples{
                    HelpExampleCli("getaddressinfo", "\"" + EXAMPLE_ADDRESS[0] + "\"") +
                    HelpExampleRpc("getaddressinfo", "\"" + EXAMPLE_ADDRESS[0] + "\"")
                },
        [&](const RPCHelpMan& self, const JSONRPCRequest& request) -> UniValue
{
    std::shared_ptr<CWallet> const wallet = GetWalletForJSONRPCRequest(request);
    if (!wallet) return NullUniValue;
    const CWallet* const pwallet = wallet.get();

    LOCK(pwallet->cs_wallet);

    UniValue ret(UniValue::VOBJ);
    CTxDestination dest = DecodeDestination(request.params[0].get_str());
    // Make sure the destination is valid
    if (!IsValidDestination(dest)) {
        throw JSONRPCError(RPC_INVALID_ADDRESS_OR_KEY, "Invalid address");
    }

    std::string currentAddress = EncodeDestination(dest);
    ret.pushKV("address", currentAddress);

    CScript scriptPubKey = GetScriptForDestination(dest);
    ret.pushKV("scriptPubKey", HexStr(scriptPubKey));

    std::unique_ptr<SigningProvider> provider = pwallet->GetSolvingProvider(scriptPubKey);

    isminetype mine = pwallet->IsMine(dest);
    ret.pushKV("ismine", bool(mine & ISMINE_SPENDABLE));

    bool solvable = provider && IsSolvable(*provider, scriptPubKey);
    ret.pushKV("solvable", solvable);

    if (solvable) {
       ret.pushKV("desc", InferDescriptor(scriptPubKey, *provider)->ToString());
    }

    ret.pushKV("iswatchonly", bool(mine & ISMINE_WATCH_ONLY));

    UniValue detail = DescribeWalletAddress(pwallet, dest);
    ret.pushKVs(detail);

    ret.pushKV("ischange", pwallet->IsChange(scriptPubKey));

    ScriptPubKeyMan* spk_man = pwallet->GetScriptPubKeyMan(scriptPubKey);
    if (spk_man) {
        if (const std::unique_ptr<CKeyMetadata> meta = spk_man->GetMetadata(dest)) {
            ret.pushKV("timestamp", meta->nCreateTime);
            if (meta->has_key_origin) {
                ret.pushKV("hdkeypath", WriteHDKeypath(meta->key_origin.path));
                ret.pushKV("hdseedid", meta->hd_seed_id.GetHex());
                ret.pushKV("hdmasterfingerprint", HexStr(meta->key_origin.fingerprint));
            }
        }
    }

    // Return a `labels` array containing the label associated with the address,
    // equivalent to the `label` field above. Currently only one label can be
    // associated with an address, but we return an array so the API remains
    // stable if we allow multiple labels to be associated with an address in
    // the future.
    UniValue labels(UniValue::VARR);
    const auto* address_book_entry = pwallet->FindAddressBookEntry(dest);
    if (address_book_entry) {
        labels.push_back(address_book_entry->GetLabel());
    }
    ret.pushKV("labels", std::move(labels));

    return ret;
},
    };
}

static RPCHelpMan getaddressesbylabel()
{
    return RPCHelpMan{"getaddressesbylabel",
                "\nReturns the list of addresses assigned the specified label.\n",
                {
                    {"label", RPCArg::Type::STR, RPCArg::Optional::NO, "The label."},
                },
                RPCResult{
                    RPCResult::Type::OBJ_DYN, "", "json object with addresses as keys",
                    {
                        {RPCResult::Type::OBJ, "address", "json object with information about address",
                        {
                            {RPCResult::Type::STR, "purpose", "Purpose of address (\"send\" for sending address, \"receive\" for receiving address)"},
                        }},
                    }
                },
                RPCExamples{
                    HelpExampleCli("getaddressesbylabel", "\"tabby\"")
            + HelpExampleRpc("getaddressesbylabel", "\"tabby\"")
                },
        [&](const RPCHelpMan& self, const JSONRPCRequest& request) -> UniValue
{
    std::shared_ptr<CWallet> const wallet = GetWalletForJSONRPCRequest(request);
    if (!wallet) return NullUniValue;
    const CWallet* const pwallet = wallet.get();

    LOCK(pwallet->cs_wallet);

    std::string label = LabelFromValue(request.params[0]);

    // Find all addresses that have the given label
    UniValue ret(UniValue::VOBJ);
    std::set<std::string> addresses;
    for (const std::pair<const CTxDestination, CAddressBookData>& item : pwallet->m_address_book) {
        if (item.second.IsChange()) continue;
        if (item.second.GetLabel() == label) {
            std::string address = EncodeDestination(item.first);
            // CWallet::m_address_book is not expected to contain duplicate
            // address strings, but build a separate set as a precaution just in
            // case it does.
            bool unique = addresses.emplace(address).second;
            CHECK_NONFATAL(unique);
            // UniValue::pushKV checks if the key exists in O(N)
            // and since duplicate addresses are unexpected (checked with
            // std::set in O(log(N))), UniValue::__pushKV is used instead,
            // which currently is O(1).
            ret.__pushKV(address, AddressBookDataToJSON(item.second, false));
        }
    }

    if (ret.empty()) {
        throw JSONRPCError(RPC_WALLET_INVALID_LABEL_NAME, std::string("No addresses with label " + label));
    }

    return ret;
},
    };
}

static RPCHelpMan listlabels()
{
    return RPCHelpMan{"listlabels",
                "\nReturns the list of all labels, or labels that are assigned to addresses with a specific purpose.\n",
                {
                    {"purpose", RPCArg::Type::STR, RPCArg::Optional::OMITTED_NAMED_ARG, "Address purpose to list labels for ('send','receive'). An empty string is the same as not providing this argument."},
                },
                RPCResult{
                    RPCResult::Type::ARR, "", "",
                    {
                        {RPCResult::Type::STR, "label", "Label name"},
                    }
                },
                RPCExamples{
            "\nList all labels\n"
            + HelpExampleCli("listlabels", "") +
            "\nList labels that have receiving addresses\n"
            + HelpExampleCli("listlabels", "receive") +
            "\nList labels that have sending addresses\n"
            + HelpExampleCli("listlabels", "send") +
            "\nAs a JSON-RPC call\n"
            + HelpExampleRpc("listlabels", "receive")
                },
        [&](const RPCHelpMan& self, const JSONRPCRequest& request) -> UniValue
{
    std::shared_ptr<CWallet> const wallet = GetWalletForJSONRPCRequest(request);
    if (!wallet) return NullUniValue;
    const CWallet* const pwallet = wallet.get();

    LOCK(pwallet->cs_wallet);

    std::string purpose;
    if (!request.params[0].isNull()) {
        purpose = request.params[0].get_str();
    }

    // Add to a set to sort by label name, then insert into Univalue array
    std::set<std::string> label_set;
    for (const std::pair<const CTxDestination, CAddressBookData>& entry : pwallet->m_address_book) {
        if (entry.second.IsChange()) continue;
        if (purpose.empty() || entry.second.purpose == purpose) {
            label_set.insert(entry.second.GetLabel());
        }
    }

    UniValue ret(UniValue::VARR);
    for (const std::string& name : label_set) {
        ret.push_back(name);
    }

    return ret;
},
    };
}

static RPCHelpMan send()
{
    return RPCHelpMan{"send",
        "\nEXPERIMENTAL warning: this call may be changed in future releases.\n"
        "\nSend a transaction.\n",
        {
            {"outputs", RPCArg::Type::ARR, RPCArg::Optional::NO, "The outputs (key-value pairs), where none of the keys are duplicated.\n"
                    "That is, each address can only appear once and there can only be one 'data' object.\n"
                    "For convenience, a dictionary, which holds the key-value pairs directly, is also accepted.",
                {
                    {"", RPCArg::Type::OBJ, RPCArg::Optional::OMITTED, "",
                        {
                            {"address", RPCArg::Type::AMOUNT, RPCArg::Optional::NO, "A key-value pair. The key (string) is the qtum address, the value (float or string) is the amount in " + CURRENCY_UNIT + ""},
                        },
                        },
                    {"", RPCArg::Type::OBJ, RPCArg::Optional::OMITTED, "",
                        {
                            {"data", RPCArg::Type::STR_HEX, RPCArg::Optional::NO, "A key-value pair. The key must be \"data\", the value is hex-encoded data"},
                        },
                    },
                },
            },
            {"conf_target", RPCArg::Type::NUM, /* default */ "wallet -txconfirmtarget", "Confirmation target in blocks"},
            {"estimate_mode", RPCArg::Type::STR, /* default */ "unset", std::string() + "The fee estimate mode, must be one of (case insensitive):\n"
                        "       \"" + FeeModes("\"\n\"") + "\""},
            {"fee_rate", RPCArg::Type::AMOUNT, /* default */ "not set, fall back to wallet fee estimation", "Specify a fee rate in " + CURRENCY_ATOM + "/vB."},
            {"options", RPCArg::Type::OBJ, RPCArg::Optional::OMITTED_NAMED_ARG, "",
                {
                    {"add_inputs", RPCArg::Type::BOOL, /* default */ "false", "If inputs are specified, automatically include more if they are not enough."},
                    {"add_to_wallet", RPCArg::Type::BOOL, /* default */ "true", "When false, returns a serialized transaction which will not be added to the wallet or broadcast"},
                    {"change_address", RPCArg::Type::STR_HEX, /* default */ "pool address", "The qtum address to receive the change"},
                    {"change_position", RPCArg::Type::NUM, /* default */ "random", "The index of the change output"},
                    {"change_type", RPCArg::Type::STR, /* default */ "set by -changetype", "The output type to use. Only valid if change_address is not specified. Options are \"legacy\", \"p2sh-segwit\", and \"bech32\"."},
                    {"conf_target", RPCArg::Type::NUM, /* default */ "wallet -txconfirmtarget", "Confirmation target in blocks"},
                    {"estimate_mode", RPCArg::Type::STR, /* default */ "unset", std::string() + "The fee estimate mode, must be one of (case insensitive):\n"
            "       \"" + FeeModes("\"\n\"") + "\""},
                    {"fee_rate", RPCArg::Type::AMOUNT, /* default */ "not set, fall back to wallet fee estimation", "Specify a fee rate in " + CURRENCY_ATOM + "/vB."},
                    {"include_watching", RPCArg::Type::BOOL, /* default */ "true for watch-only wallets, otherwise false", "Also select inputs which are watch only.\n"
                                          "Only solvable inputs can be used. Watch-only destinations are solvable if the public key and/or output script was imported,\n"
                                          "e.g. with 'importpubkey' or 'importmulti' with the 'pubkeys' or 'desc' field."},
                    {"inputs", RPCArg::Type::ARR, /* default */ "empty array", "Specify inputs instead of adding them automatically. A JSON array of JSON objects",
                        {
                            {"txid", RPCArg::Type::STR_HEX, RPCArg::Optional::NO, "The transaction id"},
                            {"vout", RPCArg::Type::NUM, RPCArg::Optional::NO, "The output number"},
                            {"sequence", RPCArg::Type::NUM, RPCArg::Optional::NO, "The sequence number"},
                        },
                    },
                    {"locktime", RPCArg::Type::NUM, /* default */ "0", "Raw locktime. Non-0 value also locktime-activates inputs"},
                    {"lock_unspents", RPCArg::Type::BOOL, /* default */ "false", "Lock selected unspent outputs"},
                    {"psbt", RPCArg::Type::BOOL,  /* default */ "automatic", "Always return a PSBT, implies add_to_wallet=false."},
                    {"subtract_fee_from_outputs", RPCArg::Type::ARR, /* default */ "empty array", "Outputs to subtract the fee from, specified as integer indices.\n"
                    "The fee will be equally deducted from the amount of each specified output.\n"
                    "Those recipients will receive less qtums than you enter in their corresponding amount field.\n"
                    "If no outputs are specified here, the sender pays the fee.",
                        {
                            {"vout_index", RPCArg::Type::NUM, RPCArg::Optional::OMITTED, "The zero-based output index, before a change output is added."},
                        },
                    },
                    {"replaceable", RPCArg::Type::BOOL, /* default */ "wallet default", "Marks this transaction as BIP125 replaceable.\n"
                                                  "Allows this transaction to be replaced by a transaction with higher fees"},
                },
                "options"},
        },
        RPCResult{
            RPCResult::Type::OBJ, "", "",
                {
                    {RPCResult::Type::BOOL, "complete", "If the transaction has a complete set of signatures"},
                    {RPCResult::Type::STR_HEX, "txid", "The transaction id for the send. Only 1 transaction is created regardless of the number of addresses."},
                    {RPCResult::Type::STR_HEX, "hex", "If add_to_wallet is false, the hex-encoded raw transaction with signature(s)"},
                    {RPCResult::Type::STR, "psbt", "If more signatures are needed, or if add_to_wallet is false, the base64-encoded (partially) signed transaction"}
                }
        },
        RPCExamples{""
        "\nSend 0.1 QTUM with a confirmation target of 6 blocks in economical fee estimate mode\n"
        + HelpExampleCli("send", "'{\"" + EXAMPLE_ADDRESS[0] + "\": 0.1}' 6 economical\n") +
        "Send 0.2 QTUM with a fee rate of 1.1 " + CURRENCY_ATOM + "/vB using positional arguments\n"
        + HelpExampleCli("send", "'{\"" + EXAMPLE_ADDRESS[0] + "\": 0.2}' null \"unset\" 1.1\n") +
        "Send 0.2 QTUM with a fee rate of 1 " + CURRENCY_ATOM + "/vB using the options argument\n"
        + HelpExampleCli("send", "'{\"" + EXAMPLE_ADDRESS[0] + "\": 0.2}' null \"unset\" null '{\"fee_rate\": 1}'\n") +
        "Send 0.3 QTUM with a fee rate of 25 " + CURRENCY_ATOM + "/vB using named arguments\n"
        + HelpExampleCli("-named send", "outputs='{\"" + EXAMPLE_ADDRESS[0] + "\": 0.3}' fee_rate=25\n") +
        "Create a transaction that should confirm the next block, with a specific input, and return result without adding to wallet or broadcasting to the network\n"
        + HelpExampleCli("send", "'{\"" + EXAMPLE_ADDRESS[0] + "\": 0.1}' 1 economical '{\"add_to_wallet\": false, \"inputs\": [{\"txid\":\"a08e6907dbbd3d809776dbfc5d82e371b764ed838b5655e72f463568df1aadf0\", \"vout\":1}]}'")
        },
        [&](const RPCHelpMan& self, const JSONRPCRequest& request) -> UniValue
        {
            RPCTypeCheck(request.params, {
                UniValueType(), // outputs (ARR or OBJ, checked later)
                UniValue::VNUM, // conf_target
                UniValue::VSTR, // estimate_mode
                UniValueType(), // fee_rate, will be checked by AmountFromValue() in SetFeeEstimateMode()
                UniValue::VOBJ, // options
                }, true
            );

            std::shared_ptr<CWallet> const wallet = GetWalletForJSONRPCRequest(request);
            if (!wallet) return NullUniValue;
            CWallet* const pwallet = wallet.get();

            UniValue options{request.params[4].isNull() ? UniValue::VOBJ : request.params[4]};
            if (options.exists("conf_target") || options.exists("estimate_mode")) {
                if (!request.params[1].isNull() || !request.params[2].isNull()) {
                    throw JSONRPCError(RPC_INVALID_PARAMETER, "Pass conf_target and estimate_mode either as arguments or in the options object, but not both");
                }
            } else {
                options.pushKV("conf_target", request.params[1]);
                options.pushKV("estimate_mode", request.params[2]);
            }
            if (options.exists("fee_rate")) {
                if (!request.params[3].isNull()) {
                    throw JSONRPCError(RPC_INVALID_PARAMETER, "Pass the fee_rate either as an argument, or in the options object, but not both");
                }
            } else {
                options.pushKV("fee_rate", request.params[3]);
            }
            if (!options["conf_target"].isNull() && (options["estimate_mode"].isNull() || (options["estimate_mode"].get_str() == "unset"))) {
                throw JSONRPCError(RPC_INVALID_PARAMETER, "Specify estimate_mode");
            }
            if (options.exists("feeRate")) {
                throw JSONRPCError(RPC_INVALID_PARAMETER, "Use fee_rate (" + CURRENCY_ATOM + "/vB) instead of feeRate");
            }
            if (options.exists("changeAddress")) {
                throw JSONRPCError(RPC_INVALID_PARAMETER, "Use change_address");
            }
            if (options.exists("changePosition")) {
                throw JSONRPCError(RPC_INVALID_PARAMETER, "Use change_position");
            }
            if (options.exists("includeWatching")) {
                throw JSONRPCError(RPC_INVALID_PARAMETER, "Use include_watching");
            }
            if (options.exists("lockUnspents")) {
                throw JSONRPCError(RPC_INVALID_PARAMETER, "Use lock_unspents");
            }
            if (options.exists("subtractFeeFromOutputs")) {
                throw JSONRPCError(RPC_INVALID_PARAMETER, "Use subtract_fee_from_outputs");
            }

            const bool psbt_opt_in = options.exists("psbt") && options["psbt"].get_bool();

            CAmount fee;
            int change_position;
            bool rbf = pwallet->m_signal_rbf;
            if (options.exists("replaceable")) {
                rbf = options["replaceable"].get_bool();
            }
            CMutableTransaction rawTx = ConstructTransaction(options["inputs"], request.params[0], options["locktime"], rbf);
            CCoinControl coin_control;
            // Automatically select coins, unless at least one is manually selected. Can
            // be overridden by options.add_inputs.
            coin_control.m_add_inputs = rawTx.vin.size() == 0;
            FundTransaction(pwallet, rawTx, fee, change_position, options, coin_control, /* override_min_fee */ false);

            bool add_to_wallet = true;
            if (options.exists("add_to_wallet")) {
                add_to_wallet = options["add_to_wallet"].get_bool();
            }

            // Make a blank psbt
            PartiallySignedTransaction psbtx(rawTx);

            // Fill transaction with our data and sign
            bool complete = true;
            const TransactionError err = pwallet->FillPSBT(psbtx, complete, SIGHASH_ALL, true, false);
            if (err != TransactionError::OK) {
                throw JSONRPCTransactionError(err);
            }

            CMutableTransaction mtx;
            complete = FinalizeAndExtractPSBT(psbtx, mtx);

            UniValue result(UniValue::VOBJ);

            if (psbt_opt_in || !complete || !add_to_wallet) {
                // Serialize the PSBT
                CDataStream ssTx(SER_NETWORK, PROTOCOL_VERSION);
                ssTx << psbtx;
                result.pushKV("psbt", EncodeBase64(ssTx.str()));
            }

            if (complete) {
                std::string err_string;
                std::string hex = EncodeHexTx(CTransaction(mtx));
                CTransactionRef tx(MakeTransactionRef(std::move(mtx)));
                result.pushKV("txid", tx->GetHash().GetHex());
                if (add_to_wallet && !psbt_opt_in) {
                    pwallet->CommitTransaction(tx, {}, {} /* orderForm */);
                } else {
                    result.pushKV("hex", hex);
                }
            }
            result.pushKV("complete", complete);

            return result;
        }
    };
}

static RPCHelpMan sethdseed()
{
    return RPCHelpMan{"sethdseed",
                "\nSet or generate a new HD wallet seed. Non-HD wallets will not be upgraded to being a HD wallet. Wallets that are already\n"
                "HD will have a new HD seed set so that new keys added to the keypool will be derived from this new seed.\n"
                "\nNote that you will need to MAKE A NEW BACKUP of your wallet after setting the HD wallet seed." +
        HELP_REQUIRING_PASSPHRASE,
                {
                    {"newkeypool", RPCArg::Type::BOOL, /* default */ "true", "Whether to flush old unused addresses, including change addresses, from the keypool and regenerate it.\n"
                                         "If true, the next address from getnewaddress and change address from getrawchangeaddress will be from this new seed.\n"
                                         "If false, addresses (including change addresses if the wallet already had HD Chain Split enabled) from the existing\n"
                                         "keypool will be used until it has been depleted."},
                    {"seed", RPCArg::Type::STR, /* default */ "random seed", "The WIF private key to use as the new HD seed.\n"
                                         "The seed value can be retrieved using the dumpwallet command. It is the private key marked hdseed=1"},
                },
                RPCResult{RPCResult::Type::NONE, "", ""},
                RPCExamples{
                    HelpExampleCli("sethdseed", "")
            + HelpExampleCli("sethdseed", "false")
            + HelpExampleCli("sethdseed", "true \"wifkey\"")
            + HelpExampleRpc("sethdseed", "true, \"wifkey\"")
                },
        [&](const RPCHelpMan& self, const JSONRPCRequest& request) -> UniValue
{
    std::shared_ptr<CWallet> const wallet = GetWalletForJSONRPCRequest(request);
    if (!wallet) return NullUniValue;
    CWallet* const pwallet = wallet.get();

    LegacyScriptPubKeyMan& spk_man = EnsureLegacyScriptPubKeyMan(*pwallet, true);

    if (pwallet->IsWalletFlagSet(WALLET_FLAG_DISABLE_PRIVATE_KEYS)) {
        throw JSONRPCError(RPC_WALLET_ERROR, "Cannot set a HD seed to a wallet with private keys disabled");
    }

    LOCK2(pwallet->cs_wallet, spk_man.cs_KeyStore);

    // Do not do anything to non-HD wallets
    if (!pwallet->CanSupportFeature(FEATURE_HD)) {
        throw JSONRPCError(RPC_WALLET_ERROR, "Cannot set an HD seed on a non-HD wallet. Use the upgradewallet RPC in order to upgrade a non-HD wallet to HD");
    }

    EnsureWalletIsUnlocked(pwallet);

    bool flush_key_pool = true;
    if (!request.params[0].isNull()) {
        flush_key_pool = request.params[0].get_bool();
    }

    CPubKey master_pub_key;
    if (request.params[1].isNull()) {
        master_pub_key = spk_man.GenerateNewSeed();
    } else {
        CKey key = DecodeSecret(request.params[1].get_str());
        if (!key.IsValid()) {
            throw JSONRPCError(RPC_INVALID_ADDRESS_OR_KEY, "Invalid private key");
        }

        if (HaveKey(spk_man, key)) {
            throw JSONRPCError(RPC_INVALID_ADDRESS_OR_KEY, "Already have this key (either as an HD seed or as a loose private key)");
        }

        master_pub_key = spk_man.DeriveNewSeed(key);
    }

    spk_man.SetHDSeed(master_pub_key);
    if (flush_key_pool) spk_man.NewKeyPool();

    return NullUniValue;
},
    };
}

static RPCHelpMan walletprocesspsbt()
{
    return RPCHelpMan{"walletprocesspsbt",
                "\nUpdate a PSBT with input information from our wallet and then sign inputs\n"
                "that we can sign for." +
        HELP_REQUIRING_PASSPHRASE,
                {
                    {"psbt", RPCArg::Type::STR, RPCArg::Optional::NO, "The transaction base64 string"},
                    {"sign", RPCArg::Type::BOOL, /* default */ "true", "Also sign the transaction when updating"},
                    {"sighashtype", RPCArg::Type::STR, /* default */ "ALL", "The signature hash type to sign with if not specified by the PSBT. Must be one of\n"
            "       \"ALL\"\n"
            "       \"NONE\"\n"
            "       \"SINGLE\"\n"
            "       \"ALL|ANYONECANPAY\"\n"
            "       \"NONE|ANYONECANPAY\"\n"
            "       \"SINGLE|ANYONECANPAY\""},
                    {"bip32derivs", RPCArg::Type::BOOL, /* default */ "true", "Include BIP 32 derivation paths for public keys if we know them"},
                },
                RPCResult{
                    RPCResult::Type::OBJ, "", "",
                    {
                        {RPCResult::Type::STR, "psbt", "The base64-encoded partially signed transaction"},
                        {RPCResult::Type::BOOL, "complete", "If the transaction has a complete set of signatures"},
                    }
                },
                RPCExamples{
                    HelpExampleCli("walletprocesspsbt", "\"psbt\"")
                },
        [&](const RPCHelpMan& self, const JSONRPCRequest& request) -> UniValue
{
    std::shared_ptr<CWallet> const wallet = GetWalletForJSONRPCRequest(request);
    if (!wallet) return NullUniValue;
    const CWallet* const pwallet = wallet.get();

    RPCTypeCheck(request.params, {UniValue::VSTR, UniValue::VBOOL, UniValue::VSTR});

    // Unserialize the transaction
    PartiallySignedTransaction psbtx;
    std::string error;
    if (!DecodeBase64PSBT(psbtx, request.params[0].get_str(), error)) {
        throw JSONRPCError(RPC_DESERIALIZATION_ERROR, strprintf("TX decode failed %s", error));
    }

    // Get the sighash type
    int nHashType = ParseSighashString(request.params[2]);

    // Fill transaction with our data and also sign
    bool sign = request.params[1].isNull() ? true : request.params[1].get_bool();
    bool bip32derivs = request.params[3].isNull() ? true : request.params[3].get_bool();
    bool complete = true;
    const TransactionError err = pwallet->FillPSBT(psbtx, complete, nHashType, sign, bip32derivs);
    if (err != TransactionError::OK) {
        throw JSONRPCTransactionError(err);
    }

    UniValue result(UniValue::VOBJ);
    CDataStream ssTx(SER_NETWORK, PROTOCOL_VERSION);
    ssTx << psbtx;
    result.pushKV("psbt", EncodeBase64(ssTx.str()));
    result.pushKV("complete", complete);

    return result;
},
    };
}

static RPCHelpMan walletcreatefundedpsbt()
{
    return RPCHelpMan{"walletcreatefundedpsbt",
                "\nCreates and funds a transaction in the Partially Signed Transaction format.\n"
                "Implements the Creator and Updater roles.\n",
                {
                    {"inputs", RPCArg::Type::ARR, RPCArg::Optional::OMITTED_NAMED_ARG, "Leave empty to add inputs automatically. See add_inputs option.",
                        {
                            {"", RPCArg::Type::OBJ, RPCArg::Optional::OMITTED, "",
                                {
                                    {"txid", RPCArg::Type::STR_HEX, RPCArg::Optional::NO, "The transaction id"},
                                    {"vout", RPCArg::Type::NUM, RPCArg::Optional::NO, "The output number"},
                                    {"sequence", RPCArg::Type::NUM, /* default */ "depends on the value of the 'locktime' and 'options.replaceable' arguments", "The sequence number"},
                                },
                            },
                        },
                        },
                    {"outputs", RPCArg::Type::ARR, RPCArg::Optional::NO, "The outputs (key-value pairs), where none of the keys are duplicated.\n"
                            "That is, each address can only appear once and there can only be one 'data' object.\n"
                            "For compatibility reasons, a dictionary, which holds the key-value pairs directly, is also\n"
                            "accepted as second parameter.",
                        {
                            {"", RPCArg::Type::OBJ, RPCArg::Optional::OMITTED, "",
                                {
                                    {"address", RPCArg::Type::AMOUNT, RPCArg::Optional::NO, "A key-value pair. The key (string) is the qtum address, the value (float or string) is the amount in " + CURRENCY_UNIT + ""},
                                },
                                },
                            {"", RPCArg::Type::OBJ, RPCArg::Optional::OMITTED, "",
                                {
                                    {"data", RPCArg::Type::STR_HEX, RPCArg::Optional::NO, "A key-value pair. The key must be \"data\", the value is hex-encoded data"},
                                },
                            },
                        },
                    },
                    {"locktime", RPCArg::Type::NUM, /* default */ "0", "Raw locktime. Non-0 value also locktime-activates inputs"},
                    {"options", RPCArg::Type::OBJ, RPCArg::Optional::OMITTED_NAMED_ARG, "",
                        {
                            {"add_inputs", RPCArg::Type::BOOL, /* default */ "false", "If inputs are specified, automatically include more if they are not enough."},
                            {"changeAddress", RPCArg::Type::STR_HEX, /* default */ "pool address", "The qtum address to receive the change"},
                            {"changePosition", RPCArg::Type::NUM, /* default */ "random", "The index of the change output"},
                            {"change_type", RPCArg::Type::STR, /* default */ "set by -changetype", "The output type to use. Only valid if changeAddress is not specified. Options are \"legacy\", \"p2sh-segwit\", and \"bech32\"."},
                            {"includeWatching", RPCArg::Type::BOOL, /* default */ "true for watch-only wallets, otherwise false", "Also select inputs which are watch only"},
                            {"lockUnspents", RPCArg::Type::BOOL, /* default */ "false", "Lock selected unspent outputs"},
                            {"fee_rate", RPCArg::Type::AMOUNT, /* default */ "not set, fall back to wallet fee estimation", "Specify a fee rate in " + CURRENCY_ATOM + "/vB."},
                            {"feeRate", RPCArg::Type::AMOUNT, /* default */ "not set, fall back to wallet fee estimation", "Specify a fee rate in " + CURRENCY_UNIT + "/kvB."},
                            {"subtractFeeFromOutputs", RPCArg::Type::ARR, /* default */ "empty array", "The outputs to subtract the fee from.\n"
                                                          "The fee will be equally deducted from the amount of each specified output.\n"
                                                          "Those recipients will receive less qtums than you enter in their corresponding amount field.\n"
                                                          "If no outputs are specified here, the sender pays the fee.",
                                {
                                    {"vout_index", RPCArg::Type::NUM, RPCArg::Optional::OMITTED, "The zero-based output index, before a change output is added."},
                                },
                            },
                            {"replaceable", RPCArg::Type::BOOL, /* default */ "wallet default", "Marks this transaction as BIP125 replaceable.\n"
                                                          "Allows this transaction to be replaced by a transaction with higher fees"},
                            {"conf_target", RPCArg::Type::NUM, /* default */ "wallet -txconfirmtarget", "Confirmation target in blocks"},
                            {"estimate_mode", RPCArg::Type::STR, /* default */ "unset", std::string() + "The fee estimate mode, must be one of (case insensitive):\n"
                            "         \"" + FeeModes("\"\n\"") + "\""},
                        },
                        "options"},
                    {"bip32derivs", RPCArg::Type::BOOL, /* default */ "true", "Include BIP 32 derivation paths for public keys if we know them"},
                },
                RPCResult{
                    RPCResult::Type::OBJ, "", "",
                    {
                        {RPCResult::Type::STR, "psbt", "The resulting raw transaction (base64-encoded string)"},
                        {RPCResult::Type::STR_AMOUNT, "fee", "Fee in " + CURRENCY_UNIT + " the resulting transaction pays"},
                        {RPCResult::Type::NUM, "changepos", "The position of the added change output, or -1"},
                    }
                                },
                                RPCExamples{
                            "\nCreate a transaction with no inputs\n"
                            + HelpExampleCli("walletcreatefundedpsbt", "\"[{\\\"txid\\\":\\\"myid\\\",\\\"vout\\\":0}]\" \"[{\\\"data\\\":\\\"00010203\\\"}]\"")
                                },
        [&](const RPCHelpMan& self, const JSONRPCRequest& request) -> UniValue
{
    std::shared_ptr<CWallet> const wallet = GetWalletForJSONRPCRequest(request);
    if (!wallet) return NullUniValue;
    CWallet* const pwallet = wallet.get();

    RPCTypeCheck(request.params, {
        UniValue::VARR,
        UniValueType(), // ARR or OBJ, checked later
        UniValue::VNUM,
        UniValue::VOBJ,
        UniValue::VBOOL
        }, true
    );

    CAmount fee;
    int change_position;
    bool rbf = pwallet->m_signal_rbf;
    const UniValue &replaceable_arg = request.params[3]["replaceable"];
    if (!replaceable_arg.isNull()) {
        RPCTypeCheckArgument(replaceable_arg, UniValue::VBOOL);
        rbf = replaceable_arg.isTrue();
    }
    CMutableTransaction rawTx = ConstructTransaction(request.params[0], request.params[1], request.params[2], rbf);
    CCoinControl coin_control;
    // Automatically select coins, unless at least one is manually selected. Can
    // be overridden by options.add_inputs.
    coin_control.m_add_inputs = rawTx.vin.size() == 0;
    FundTransaction(pwallet, rawTx, fee, change_position, request.params[3], coin_control, /* override_min_fee */ true);

    // Make a blank psbt
    PartiallySignedTransaction psbtx(rawTx);

    // Fill transaction with out data but don't sign
    bool bip32derivs = request.params[4].isNull() ? true : request.params[4].get_bool();
    bool complete = true;
    const TransactionError err = pwallet->FillPSBT(psbtx, complete, 1, false, bip32derivs);
    if (err != TransactionError::OK) {
        throw JSONRPCTransactionError(err);
    }

    // Serialize the PSBT
    CDataStream ssTx(SER_NETWORK, PROTOCOL_VERSION);
    ssTx << psbtx;

    UniValue result(UniValue::VOBJ);
    result.pushKV("psbt", EncodeBase64(ssTx.str()));
    result.pushKV("fee", ValueFromAmount(fee));
    result.pushKV("changepos", change_position);
    return result;
},
    };
}

static RPCHelpMan upgradewallet()
{
    return RPCHelpMan{"upgradewallet",
        "\nUpgrade the wallet. Upgrades to the latest version if no version number is specified.\n"
        "New keys may be generated and a new wallet backup will need to be made.",
        {
            {"version", RPCArg::Type::NUM, /* default */ strprintf("%d", FEATURE_LATEST), "The version number to upgrade to. Default is the latest wallet version."}
        },
        RPCResult{
            RPCResult::Type::OBJ, "", "",
            {
                {RPCResult::Type::STR, "wallet_name", "Name of wallet this operation was performed on"},
                {RPCResult::Type::NUM, "previous_version", "Version of wallet before this operation"},
                {RPCResult::Type::NUM, "current_version", "Version of wallet after this operation"},
                {RPCResult::Type::STR, "result", /* optional */ true, "Description of result, if no error"},
                {RPCResult::Type::STR, "error", /* optional */ true, "Error message (if there is one)"}
            },
        },
        RPCExamples{
            HelpExampleCli("upgradewallet", "169900")
            + HelpExampleRpc("upgradewallet", "169900")
        },
        [&](const RPCHelpMan& self, const JSONRPCRequest& request) -> UniValue
{
    std::shared_ptr<CWallet> const wallet = GetWalletForJSONRPCRequest(request);
    if (!wallet) return NullUniValue;
    CWallet* const pwallet = wallet.get();

    RPCTypeCheck(request.params, {UniValue::VNUM}, true);

    EnsureWalletIsUnlocked(pwallet);

    int version = 0;
    if (!request.params[0].isNull()) {
        version = request.params[0].get_int();
    }
    bilingual_str error;
    const int previous_version{pwallet->GetVersion()};
    const bool wallet_upgraded{pwallet->UpgradeWallet(version, error)};
    const int current_version{pwallet->GetVersion()};
    std::string result;

    if (wallet_upgraded) {
        if (previous_version == current_version) {
            result = "Already at latest version. Wallet version unchanged.";
        } else {
            result = strprintf("Wallet upgraded successfully from version %i to version %i.", previous_version, current_version);
        }
    }

    UniValue obj(UniValue::VOBJ);
    obj.pushKV("wallet_name", pwallet->GetName());
    obj.pushKV("previous_version", previous_version);
    obj.pushKV("current_version", current_version);
    if (!result.empty()) {
        obj.pushKV("result", result);
    } else {
        CHECK_NONFATAL(!error.empty());
        obj.pushKV("error", error.original);
    }
    return obj;
},
    };
}

static RPCHelpMan qrc20approve()
{
    uint64_t blockGasLimit = 0, minGasPrice = 0;
    CAmount nGasPrice = 0;
    getDgpData(blockGasLimit, minGasPrice, nGasPrice);

    return RPCHelpMan{"qrc20approve",
                "\nOwner approves an address to spend some amount of tokens.\n",
                {
                    {"contractaddress", RPCArg::Type::STR_HEX, RPCArg::Optional::NO, "The contract address."},
                    {"owneraddress", RPCArg::Type::STR, RPCArg::Optional::NO, "The token owner qtum address."},
                    {"spenderaddress", RPCArg::Type::STR, RPCArg::Optional::NO,  "The token spender qtum address."},
                    {"amount", RPCArg::Type::STR, RPCArg::Optional::NO,  "The amount of tokens. eg 0.1"},
                    {"gasLimit", RPCArg::Type::AMOUNT, RPCArg::Optional::OMITTED, "The gas limit, default: "+i64tostr(DEFAULT_GAS_LIMIT_OP_SEND)+", max: "+i64tostr(blockGasLimit)},
                    {"gasPrice", RPCArg::Type::AMOUNT, RPCArg::Optional::OMITTED, "The qtum price per gas unit, default: "+FormatMoney(nGasPrice)+", min:"+FormatMoney(minGasPrice)},
                    {"checkOutputs", RPCArg::Type::BOOL, RPCArg::Optional::OMITTED, "Check outputs before send, default: true"},
                },
                RPCResult{
                    RPCResult::Type::OBJ, "", "",
                    {
                        {RPCResult::Type::STR, "psbt", "The base64-encoded unsigned PSBT of the new transaction. Only returned when wallet private keys are disabled."},
                        {RPCResult::Type::STR_HEX, "txid", "The transaction id. Only returned when wallet private keys are enabled."},
                    }
                },
                RPCExamples{
                    HelpExampleCli("qrc20approve", "\"eb23c0b3e6042821da281a2e2364feb22dd543e3\" \"QX1GkJdye9WoUnrE2v6ZQhQ72EUVDtGXQX\" \"QM72Sfpbz1BPpXFHz9m3CdqATR44Jvaydd\" 0.1")
            + HelpExampleCli("qrc20approve", "\"eb23c0b3e6042821da281a2e2364feb22dd543e3\" \"QX1GkJdye9WoUnrE2v6ZQhQ72EUVDtGXQX\" \"QM72Sfpbz1BPpXFHz9m3CdqATR44Jvaydd\" 0.1 "+i64tostr(DEFAULT_GAS_LIMIT_OP_SEND)+" "+FormatMoney(minGasPrice)+" true")
            + HelpExampleRpc("qrc20approve", "\"eb23c0b3e6042821da281a2e2364feb22dd543e3\" \"QX1GkJdye9WoUnrE2v6ZQhQ72EUVDtGXQX\" \"QM72Sfpbz1BPpXFHz9m3CdqATR44Jvaydd\" 0.1")
            + HelpExampleRpc("qrc20approve", "\"eb23c0b3e6042821da281a2e2364feb22dd543e3\" \"QX1GkJdye9WoUnrE2v6ZQhQ72EUVDtGXQX\" \"QM72Sfpbz1BPpXFHz9m3CdqATR44Jvaydd\" 0.1 "+i64tostr(DEFAULT_GAS_LIMIT_OP_SEND)+" "+FormatMoney(minGasPrice)+" true")
                },
            [&,blockGasLimit,minGasPrice,nGasPrice](const RPCHelpMan& self, const JSONRPCRequest& request) mutable -> UniValue
{
    std::shared_ptr<CWallet> const wallet = GetWalletForJSONRPCRequest(request);
    if (!wallet) return NullUniValue;
    CWallet* const pwallet = wallet.get();

    LegacyScriptPubKeyMan& spk_man = EnsureLegacyScriptPubKeyMan(*pwallet);
    LOCK(pwallet->cs_wallet);

    // Get mandatory parameters
    std::string contract = request.params[0].get_str();
    std::string owner = request.params[1].get_str();
    std::string spender = request.params[2].get_str();
    std::string tokenAmount = request.params[3].get_str();

    // Get gas limit
    uint64_t nGasLimit=DEFAULT_GAS_LIMIT_OP_SEND;
    if (request.params.size() > 4){
        nGasLimit = request.params[4].get_int64();
    }

    // Get gas price
    if (request.params.size() > 5){
        nGasPrice = AmountFromValue(request.params[5]);
    }

    // Get check outputs flag
    bool fCheckOutputs = true;
    if (request.params.size() > 6){
        fCheckOutputs = request.params[6].get_bool();
    }

    // Set token parameters
    SendToken token(pwallet, spk_man);
    token.setAddress(contract);
    token.setSender(owner);
    token.setGasLimit(i64tostr(nGasLimit));
    token.setGasPrice(FormatMoney(nGasPrice));

    // Get decimals
    uint32_t decimals;
    if(!token.decimals(decimals))
        throw JSONRPCError(RPC_MISC_ERROR, "Fail to get decimals");

    // Get token amount to approve
    dev::s256 nTokenAmount;
    if(!ParseToken(decimals, tokenAmount, nTokenAmount))
        throw JSONRPCError(RPC_MISC_ERROR, "Fail to get token amount");

    // Check approve offline
    std::string value = nTokenAmount.str();
    bool success = false;
    if(fCheckOutputs)
    {
        token.setCheckGasForCall(true);
        if(!token.approve(spender, value, success) || !success)
            throw JSONRPCError(RPC_MISC_ERROR, "Fail offline check for approve token amount for spending");
    }

    // Approve value to spend
    if(!token.approve(spender, value, success, true))
        throw JSONRPCError(RPC_MISC_ERROR, "Fail to approve token amount for spending");

    UniValue result(UniValue::VOBJ);
    if(token.privateKeysDisabled())
    {
        result.pushKV("psbt", token.getPsbt());
    }
    else
    {
        result.pushKV("txid", token.getTxId());
    }
    return result;
},
    };
}

static RPCHelpMan qrc20transfer()
{
    uint64_t blockGasLimit = 0, minGasPrice = 0;
    CAmount nGasPrice = 0;
    getDgpData(blockGasLimit, minGasPrice, nGasPrice);

    return RPCHelpMan{"qrc20transfer",
                "\nSend token amount to a given address.\n",
                {
                    {"contractaddress", RPCArg::Type::STR_HEX, RPCArg::Optional::NO, "The contract address."},
                    {"owneraddress", RPCArg::Type::STR, RPCArg::Optional::NO, "The token owner qtum address."},
                    {"addressto", RPCArg::Type::STR, RPCArg::Optional::NO,  "The qtum address to send funds to."},
                    {"amount", RPCArg::Type::STR, RPCArg::Optional::NO,  "The amount of tokens to send. eg 0.1"},
                    {"gasLimit", RPCArg::Type::AMOUNT, RPCArg::Optional::OMITTED, "The gas limit, default: "+i64tostr(DEFAULT_GAS_LIMIT_OP_SEND)+", max: "+i64tostr(blockGasLimit)},
                    {"gasPrice", RPCArg::Type::AMOUNT, RPCArg::Optional::OMITTED, "The qtum price per gas unit, default: "+FormatMoney(nGasPrice)+", min:"+FormatMoney(minGasPrice)},
                    {"checkOutputs", RPCArg::Type::BOOL, RPCArg::Optional::OMITTED, "Check outputs before send, default: true"},
                },
                RPCResult{
                    RPCResult::Type::OBJ, "", "",
                    {
                        {RPCResult::Type::STR, "psbt", "The base64-encoded unsigned PSBT of the new transaction. Only returned when wallet private keys are disabled."},
                        {RPCResult::Type::STR_HEX, "txid", "The transaction id. Only returned when wallet private keys are enabled."},
                    }
                },
                RPCExamples{
                    HelpExampleCli("qrc20transfer", "\"eb23c0b3e6042821da281a2e2364feb22dd543e3\" \"QX1GkJdye9WoUnrE2v6ZQhQ72EUVDtGXQX\" \"QM72Sfpbz1BPpXFHz9m3CdqATR44Jvaydd\" 0.1")
            + HelpExampleCli("qrc20transfer", "\"eb23c0b3e6042821da281a2e2364feb22dd543e3\" \"QX1GkJdye9WoUnrE2v6ZQhQ72EUVDtGXQX\" \"QM72Sfpbz1BPpXFHz9m3CdqATR44Jvaydd\" 0.1 "+i64tostr(DEFAULT_GAS_LIMIT_OP_SEND)+" "+FormatMoney(minGasPrice)+" true")
            + HelpExampleRpc("qrc20transfer", "\"eb23c0b3e6042821da281a2e2364feb22dd543e3\" \"QX1GkJdye9WoUnrE2v6ZQhQ72EUVDtGXQX\" \"QM72Sfpbz1BPpXFHz9m3CdqATR44Jvaydd\" 0.1")
            + HelpExampleRpc("qrc20transfer", "\"eb23c0b3e6042821da281a2e2364feb22dd543e3\" \"QX1GkJdye9WoUnrE2v6ZQhQ72EUVDtGXQX\" \"QM72Sfpbz1BPpXFHz9m3CdqATR44Jvaydd\" 0.1 "+i64tostr(DEFAULT_GAS_LIMIT_OP_SEND)+" "+FormatMoney(minGasPrice)+" true")
                },
            [&,blockGasLimit,minGasPrice,nGasPrice](const RPCHelpMan& self, const JSONRPCRequest& request) mutable -> UniValue
{
    std::shared_ptr<CWallet> const wallet = GetWalletForJSONRPCRequest(request);
    if (!wallet) return NullUniValue;
    CWallet* const pwallet = wallet.get();

    LegacyScriptPubKeyMan& spk_man = EnsureLegacyScriptPubKeyMan(*pwallet);
    LOCK(pwallet->cs_wallet);

    // Get mandatory parameters
    std::string contract = request.params[0].get_str();
    std::string owner = request.params[1].get_str();
    std::string address = request.params[2].get_str();
    std::string tokenAmount = request.params[3].get_str();

    // Get gas limit
    uint64_t nGasLimit=DEFAULT_GAS_LIMIT_OP_SEND;
    if (request.params.size() > 4){
        nGasLimit = request.params[4].get_int64();
    }

    // Get gas price
    if (request.params.size() > 5){
        nGasPrice = AmountFromValue(request.params[5]);
    }

    // Get check outputs flag
    bool fCheckOutputs = true;
    if (request.params.size() > 6){
        fCheckOutputs = request.params[6].get_bool();
    }

    // Set token parameters
    SendToken token(pwallet, spk_man);
    token.setAddress(contract);
    token.setSender(owner);
    token.setGasLimit(i64tostr(nGasLimit));
    token.setGasPrice(FormatMoney(nGasPrice));

    // Get decimals
    uint32_t decimals;
    if(!token.decimals(decimals))
        throw JSONRPCError(RPC_MISC_ERROR, "Fail to get decimals");

    // Get token amount
    dev::s256 nTokenAmount;
    if(!ParseToken(decimals, tokenAmount, nTokenAmount))
        throw JSONRPCError(RPC_MISC_ERROR, "Fail to get token amount");

    // Get token owner balance
    std::string strBalance;
    if(!token.balanceOf(strBalance))
        throw JSONRPCError(RPC_MISC_ERROR, "Fail to get balance");

    // Check if balance is enough to cover it
    dev::s256 balance(strBalance);
    if(balance < nTokenAmount)
        throw JSONRPCError(RPC_MISC_ERROR, "Not enough token balance");

    // Check transfer offline
    std::string value = nTokenAmount.str();
    bool success = false;
    if(fCheckOutputs)
    {
        token.setCheckGasForCall(true);
        if(!token.transfer(address, value, success) || !success)
            throw JSONRPCError(RPC_MISC_ERROR, "Fail offline check for transfer token");
    }

    // Send token
    if(!token.transfer(address, value, success, true))
        throw JSONRPCError(RPC_MISC_ERROR, "Fail to transfer token");

    UniValue result(UniValue::VOBJ);
    if(token.privateKeysDisabled())
    {
        result.pushKV("psbt", token.getPsbt());
    }
    else
    {
        result.pushKV("txid", token.getTxId());
    }
    return result;
},
    };
}

static RPCHelpMan qrc20transferfrom()
{
    uint64_t blockGasLimit = 0, minGasPrice = 0;
    CAmount nGasPrice = 0;
    getDgpData(blockGasLimit, minGasPrice, nGasPrice);

    return RPCHelpMan{"qrc20transferfrom",
                "\nSend token amount from selected address to a given address.\n",
                {
                    {"contractaddress", RPCArg::Type::STR_HEX, RPCArg::Optional::NO, "The contract address."},
                    {"owneraddress", RPCArg::Type::STR, RPCArg::Optional::NO, "The token owner qtum address."},
                    {"spenderaddress", RPCArg::Type::STR, RPCArg::Optional::NO,  "The token spender qtum address."},
                    {"receiveraddress", RPCArg::Type::STR, RPCArg::Optional::NO,  "The token receiver qtum address."},
                    {"amount", RPCArg::Type::STR, RPCArg::Optional::NO,  "The amount of token to send. eg 0.1"},
                    {"gasLimit", RPCArg::Type::AMOUNT, RPCArg::Optional::OMITTED, "The gas limit, default: "+i64tostr(DEFAULT_GAS_LIMIT_OP_SEND)+", max: "+i64tostr(blockGasLimit)},
                    {"gasPrice", RPCArg::Type::AMOUNT, RPCArg::Optional::OMITTED, "The qtum price per gas unit, default: "+FormatMoney(nGasPrice)+", min:"+FormatMoney(minGasPrice)},
                    {"checkOutputs", RPCArg::Type::BOOL, RPCArg::Optional::OMITTED, "Check outputs before send, default: true"},
                 },
                RPCResult{
                    RPCResult::Type::OBJ, "", "",
                    {
                        {RPCResult::Type::STR, "psbt", "The base64-encoded unsigned PSBT of the new transaction. Only returned when wallet private keys are disabled."},
                        {RPCResult::Type::STR_HEX, "txid", "The transaction id. Only returned when wallet private keys are enabled."},
                    }
                },
                RPCExamples{
                    HelpExampleCli("qrc20transferfrom", "\"eb23c0b3e6042821da281a2e2364feb22dd543e3\" \"QM72Sfpbz1BPpXFHz9m3CdqATR44Jvaydd\" \"QX1GkJdye9WoUnrE2v6ZQhQ72EUVDtGXQX\" \"QhZThdumK8EFRX8MziWzvjCdiQWRt7Mxdz\" 0.1")
            + HelpExampleCli("qrc20transferfrom", "\"eb23c0b3e6042821da281a2e2364feb22dd543e3\" \"QM72Sfpbz1BPpXFHz9m3CdqATR44Jvaydd\" \"QX1GkJdye9WoUnrE2v6ZQhQ72EUVDtGXQX\" \"QhZThdumK8EFRX8MziWzvjCdiQWRt7Mxdz\" 0.1 "+i64tostr(DEFAULT_GAS_LIMIT_OP_SEND)+" "+FormatMoney(minGasPrice)+" true")
            + HelpExampleRpc("qrc20transferfrom", "\"eb23c0b3e6042821da281a2e2364feb22dd543e3\" \"QM72Sfpbz1BPpXFHz9m3CdqATR44Jvaydd\" \"QX1GkJdye9WoUnrE2v6ZQhQ72EUVDtGXQX\" \"QhZThdumK8EFRX8MziWzvjCdiQWRt7Mxdz\" 0.1")
            + HelpExampleRpc("qrc20transferfrom", "\"eb23c0b3e6042821da281a2e2364feb22dd543e3\" \"QM72Sfpbz1BPpXFHz9m3CdqATR44Jvaydd\" \"QX1GkJdye9WoUnrE2v6ZQhQ72EUVDtGXQX\" \"QhZThdumK8EFRX8MziWzvjCdiQWRt7Mxdz\" 0.1 "+i64tostr(DEFAULT_GAS_LIMIT_OP_SEND)+" "+FormatMoney(minGasPrice)+" true")
                },
            [&,blockGasLimit,minGasPrice,nGasPrice](const RPCHelpMan& self, const JSONRPCRequest& request) mutable -> UniValue
{
    std::shared_ptr<CWallet> const wallet = GetWalletForJSONRPCRequest(request);
    if (!wallet) return NullUniValue;
    CWallet* const pwallet = wallet.get();

    LegacyScriptPubKeyMan& spk_man = EnsureLegacyScriptPubKeyMan(*pwallet);
    LOCK(pwallet->cs_wallet);

    // Get mandatory parameters
    std::string contract = request.params[0].get_str();
    std::string owner = request.params[1].get_str();
    std::string spender = request.params[2].get_str();
    std::string receiver = request.params[3].get_str();
    std::string tokenAmount = request.params[4].get_str();

    // Get gas limit
    uint64_t nGasLimit=DEFAULT_GAS_LIMIT_OP_SEND;
    if (request.params.size() > 5){
        nGasLimit = request.params[5].get_int64();
    }

    // Get gas price
    if (request.params.size() > 6){
        nGasPrice = AmountFromValue(request.params[6]);
    }

    // Get check outputs flag
    bool fCheckOutputs = true;
    if (request.params.size() > 7){
        fCheckOutputs = request.params[7].get_bool();
    }

    // Set token parameters
    SendToken token(pwallet, spk_man);
    token.setAddress(contract);
    token.setSender(spender);
    token.setGasLimit(i64tostr(nGasLimit));
    token.setGasPrice(FormatMoney(nGasPrice));

    // Get decimals
    uint32_t decimals;
    if(!token.decimals(decimals))
        throw JSONRPCError(RPC_MISC_ERROR, "Fail to get decimals");

    // Get token amount to spend
    dev::s256 nTokenAmount;
    if(!ParseToken(decimals, tokenAmount, nTokenAmount))
        throw JSONRPCError(RPC_MISC_ERROR, "Fail to get token amount");

    // Get token spender allowance
    std::string strAllowance;
    if(!token.allowance(owner, spender, strAllowance))
        throw JSONRPCError(RPC_MISC_ERROR, "Fail to get allowance");

    // Check if allowance is enough to cover it
    dev::s256 allowance(strAllowance);
    if(allowance < nTokenAmount)
        throw JSONRPCError(RPC_MISC_ERROR, "Not enough token allowance");

    // Check transfer from offline
    std::string value = nTokenAmount.str();
    bool success = false;
    if(fCheckOutputs)
    {
        token.setCheckGasForCall(true);
        if(!token.transferFrom(owner, receiver, value, success) || !success)
            throw JSONRPCError(RPC_MISC_ERROR, "Fail offline check for spend token amount from address");
    }

    // Transfer allowed token amount
    if(!token.transferFrom(owner, receiver, value, success, true))
        throw JSONRPCError(RPC_MISC_ERROR, "Fail to spend token amount from address");

    UniValue result(UniValue::VOBJ);
    if(token.privateKeysDisabled())
    {
        result.pushKV("psbt", token.getPsbt());
    }
    else
    {
        result.pushKV("txid", token.getTxId());
    }
    return result;
},
    };
}

static RPCHelpMan qrc20burn()
{
    uint64_t blockGasLimit = 0, minGasPrice = 0;
    CAmount nGasPrice = 0;
    getDgpData(blockGasLimit, minGasPrice, nGasPrice);

    return RPCHelpMan{"qrc20burn",
                "\nBurns token amount from owner address.\n",
                {
                    {"contractaddress", RPCArg::Type::STR_HEX, RPCArg::Optional::NO, "The contract address."},
                    {"owneraddress", RPCArg::Type::STR, RPCArg::Optional::NO, "The token owner qtum address."},
                    {"amount", RPCArg::Type::STR, RPCArg::Optional::NO,  "The amount of tokens to burn. eg 0.1"},
                    {"gasLimit", RPCArg::Type::AMOUNT, RPCArg::Optional::OMITTED, "The gas limit, default: "+i64tostr(DEFAULT_GAS_LIMIT_OP_SEND)+", max: "+i64tostr(blockGasLimit)},
                    {"gasPrice", RPCArg::Type::AMOUNT, RPCArg::Optional::OMITTED, "The qtum price per gas unit, default: "+FormatMoney(nGasPrice)+", min:"+FormatMoney(minGasPrice)},
                    {"checkOutputs", RPCArg::Type::BOOL, RPCArg::Optional::OMITTED, "Check outputs before send, default: true"},
                },
                RPCResult{
                    RPCResult::Type::OBJ, "", "",
                    {
                        {RPCResult::Type::STR, "psbt", "The base64-encoded unsigned PSBT of the new transaction. Only returned when wallet private keys are disabled."},
                        {RPCResult::Type::STR_HEX, "txid", "The transaction id. Only returned when wallet private keys are enabled."},
                    }
                },
                RPCExamples{
                    HelpExampleCli("qrc20burn", "\"eb23c0b3e6042821da281a2e2364feb22dd543e3\" \"QM72Sfpbz1BPpXFHz9m3CdqATR44Jvaydd\" 0.1")
            + HelpExampleCli("qrc20burn", "\"eb23c0b3e6042821da281a2e2364feb22dd543e3\" \"QM72Sfpbz1BPpXFHz9m3CdqATR44Jvaydd\" 0.1 "+i64tostr(DEFAULT_GAS_LIMIT_OP_SEND)+" "+FormatMoney(minGasPrice)+" true")
            + HelpExampleRpc("qrc20burn", "\"eb23c0b3e6042821da281a2e2364feb22dd543e3\" \"QM72Sfpbz1BPpXFHz9m3CdqATR44Jvaydd\" 0.1")
            + HelpExampleRpc("qrc20burn", "\"eb23c0b3e6042821da281a2e2364feb22dd543e3\" \"QM72Sfpbz1BPpXFHz9m3CdqATR44Jvaydd\" 0.1 "+i64tostr(DEFAULT_GAS_LIMIT_OP_SEND)+" "+FormatMoney(minGasPrice)+" true")
                },
            [&,blockGasLimit,minGasPrice,nGasPrice](const RPCHelpMan& self, const JSONRPCRequest& request) mutable -> UniValue
{
    std::shared_ptr<CWallet> const wallet = GetWalletForJSONRPCRequest(request);
    if (!wallet) return NullUniValue;
    CWallet* const pwallet = wallet.get();

    LegacyScriptPubKeyMan& spk_man = EnsureLegacyScriptPubKeyMan(*pwallet);
    LOCK(pwallet->cs_wallet);

    // Get mandatory parameters
    std::string contract = request.params[0].get_str();
    std::string owner = request.params[1].get_str();
    std::string tokenAmount = request.params[2].get_str();

    // Get gas limit
    uint64_t nGasLimit=DEFAULT_GAS_LIMIT_OP_SEND;
    if (request.params.size() > 3){
        nGasLimit = request.params[3].get_int64();
    }

    // Get gas price
    if (request.params.size() > 4){
        nGasPrice = AmountFromValue(request.params[4]);
    }

    // Get check outputs flag
    bool fCheckOutputs = true;
    if (request.params.size() > 5){
        fCheckOutputs = request.params[5].get_bool();
    }

    // Set token parameters
    SendToken token(pwallet, spk_man);
    token.setAddress(contract);
    token.setSender(owner);
    token.setGasLimit(i64tostr(nGasLimit));
    token.setGasPrice(FormatMoney(nGasPrice));

    // Get decimals
    uint32_t decimals;
    if(!token.decimals(decimals))
        throw JSONRPCError(RPC_MISC_ERROR, "Fail to get decimals");

    // Get token amount to burn
    dev::s256 nTokenAmount;
    if(!ParseToken(decimals, tokenAmount, nTokenAmount))
        throw JSONRPCError(RPC_MISC_ERROR, "Fail to get token amount");

    // Get token owner balance
    std::string strBalance;
    if(!token.balanceOf(strBalance))
        throw JSONRPCError(RPC_MISC_ERROR, "Fail to get balance");

    // Check if balance is enough to cover it
    dev::s256 balance(strBalance);
    if(balance < nTokenAmount)
        throw JSONRPCError(RPC_MISC_ERROR, "Not enough token balance");

    // Check burn offline
    std::string value = nTokenAmount.str();
    bool success = false;
    if(fCheckOutputs)
    {
        token.setCheckGasForCall(true);
        if(!token.burn(value, success) || !success)
            throw JSONRPCError(RPC_MISC_ERROR, "Fail offline check for burn token amount");
    }

    // Burn token amount
    if(!token.burn(value, success, true))
        throw JSONRPCError(RPC_MISC_ERROR, "Fail to burn token amount");

    UniValue result(UniValue::VOBJ);
    if(token.privateKeysDisabled())
    {
        result.pushKV("psbt", token.getPsbt());
    }
    else
    {
        result.pushKV("txid", token.getTxId());
    }
    return result;
},
    };
}

static RPCHelpMan qrc20burnfrom()
{
    uint64_t blockGasLimit = 0, minGasPrice = 0;
    CAmount nGasPrice = 0;
    getDgpData(blockGasLimit, minGasPrice, nGasPrice);

    return RPCHelpMan{"qrc20burnfrom",
                "\nBurns token amount from a given address.\n",
                {
                    {"contractaddress", RPCArg::Type::STR_HEX, RPCArg::Optional::NO, "The contract address."},
                    {"owneraddress", RPCArg::Type::STR, RPCArg::Optional::NO, "The token owner qtum address."},
                    {"spenderaddress", RPCArg::Type::STR, RPCArg::Optional::NO,  "The token spender qtum address."},
                    {"amount", RPCArg::Type::STR, RPCArg::Optional::NO,  "The amount of token to burn. eg 0.1"},
                    {"gasLimit", RPCArg::Type::AMOUNT, RPCArg::Optional::OMITTED, "The gas limit, default: "+i64tostr(DEFAULT_GAS_LIMIT_OP_SEND)+", max: "+i64tostr(blockGasLimit)},
                    {"gasPrice", RPCArg::Type::AMOUNT, RPCArg::Optional::OMITTED, "The qtum price per gas unit, default: "+FormatMoney(nGasPrice)+", min:"+FormatMoney(minGasPrice)},
                    {"checkOutputs", RPCArg::Type::BOOL, RPCArg::Optional::OMITTED, "Check outputs before send, default: true"},
                 },
                RPCResult{
                    RPCResult::Type::OBJ, "", "",
                    {
                        {RPCResult::Type::STR, "psbt", "The base64-encoded unsigned PSBT of the new transaction. Only returned when wallet private keys are disabled."},
                        {RPCResult::Type::STR_HEX, "txid", "The transaction id. Only returned when wallet private keys are enabled."},
                    }
                },
                RPCExamples{
                    HelpExampleCli("qrc20burnfrom", "\"eb23c0b3e6042821da281a2e2364feb22dd543e3\" \"QX1GkJdye9WoUnrE2v6ZQhQ72EUVDtGXQX\" \"QM72Sfpbz1BPpXFHz9m3CdqATR44Jvaydd\" 0.1")
            + HelpExampleCli("qrc20burnfrom", "\"eb23c0b3e6042821da281a2e2364feb22dd543e3\" \"QX1GkJdye9WoUnrE2v6ZQhQ72EUVDtGXQX\" \"QM72Sfpbz1BPpXFHz9m3CdqATR44Jvaydd\" 0.1 "+i64tostr(DEFAULT_GAS_LIMIT_OP_SEND)+" "+FormatMoney(minGasPrice)+" true")
            + HelpExampleRpc("qrc20burnfrom", "\"eb23c0b3e6042821da281a2e2364feb22dd543e3\" \"QX1GkJdye9WoUnrE2v6ZQhQ72EUVDtGXQX\" \"QM72Sfpbz1BPpXFHz9m3CdqATR44Jvaydd\" 0.1")
            + HelpExampleRpc("qrc20burnfrom", "\"eb23c0b3e6042821da281a2e2364feb22dd543e3\" \"QX1GkJdye9WoUnrE2v6ZQhQ72EUVDtGXQX\" \"QM72Sfpbz1BPpXFHz9m3CdqATR44Jvaydd\" 0.1 "+i64tostr(DEFAULT_GAS_LIMIT_OP_SEND)+" "+FormatMoney(minGasPrice)+" true")
                },
            [&,blockGasLimit,minGasPrice,nGasPrice](const RPCHelpMan& self, const JSONRPCRequest& request) mutable -> UniValue
{
    std::shared_ptr<CWallet> const wallet = GetWalletForJSONRPCRequest(request);
    if (!wallet) return NullUniValue;
    CWallet* const pwallet = wallet.get();

    LegacyScriptPubKeyMan& spk_man = EnsureLegacyScriptPubKeyMan(*pwallet);
    LOCK(pwallet->cs_wallet);

    // Get mandatory parameters
    std::string contract = request.params[0].get_str();
    std::string owner = request.params[1].get_str();
    std::string spender = request.params[2].get_str();
    std::string tokenAmount = request.params[3].get_str();

    // Get gas limit
    uint64_t nGasLimit=DEFAULT_GAS_LIMIT_OP_SEND;
    if (request.params.size() > 4){
        nGasLimit = request.params[4].get_int64();
    }

    // Get gas price
    if (request.params.size() > 5){
        nGasPrice = AmountFromValue(request.params[5]);
    }

    // Get check outputs flag
    bool fCheckOutputs = true;
    if (request.params.size() > 6){
        fCheckOutputs = request.params[6].get_bool();
    }

    // Set token parameters
    SendToken token(pwallet, spk_man);
    token.setAddress(contract);
    token.setSender(spender);
    token.setGasLimit(i64tostr(nGasLimit));
    token.setGasPrice(FormatMoney(nGasPrice));

    // Get decimals
    uint32_t decimals;
    if(!token.decimals(decimals))
        throw JSONRPCError(RPC_MISC_ERROR, "Fail to get decimals");

    // Get token amount to burn
    dev::s256 nTokenAmount;
    if(!ParseToken(decimals, tokenAmount, nTokenAmount))
        throw JSONRPCError(RPC_MISC_ERROR, "Fail to get token amount");

    // Get token spender allowance
    std::string strAllowance;
    if(!token.allowance(owner, spender, strAllowance))
        throw JSONRPCError(RPC_MISC_ERROR, "Fail to get allowance");

    // Check if allowance is enough to cover it
    dev::s256 allowance(strAllowance);
    if(allowance < nTokenAmount)
        throw JSONRPCError(RPC_MISC_ERROR, "Not enough token allowance");

    // Check burn from offline
    std::string value = nTokenAmount.str();
    bool success = false;
    if(fCheckOutputs)
    {
        token.setCheckGasForCall(true);
        if(!token.burnFrom(owner, value, success, false) || !success)
            throw JSONRPCError(RPC_MISC_ERROR, "Fail offline check for burn token amount from address");
    }

    // Burn token amount
    if(!token.burnFrom(owner, value, success, true))
        throw JSONRPCError(RPC_MISC_ERROR, "Fail to burn token amount from address");

    UniValue result(UniValue::VOBJ);
    if(token.privateKeysDisabled())
    {
        result.pushKV("psbt", token.getPsbt());
    }
    else
    {
        result.pushKV("txid", token.getTxId());
    }
    return result;
},
    };
}

RPCHelpMan abortrescan();
RPCHelpMan dumpprivkey();
RPCHelpMan importprivkey();
RPCHelpMan importaddress();
RPCHelpMan importpubkey();
RPCHelpMan dumpwallet();
RPCHelpMan importwallet();
RPCHelpMan importprunedfunds();
RPCHelpMan removeprunedfunds();
RPCHelpMan importmulti();
RPCHelpMan importdescriptors();

Span<const CRPCCommand> GetWalletRPCCommands()
{
// clang-format off
static const CRPCCommand commands[] =
{ //  category              name                                actor (function)                argNames
    //  --------------------- ------------------------          -----------------------         ----------
    { "rawtransactions",    "fundrawtransaction",               &fundrawtransaction,            {"hexstring","options","iswitness"} },
    { "wallet",             "abandontransaction",               &abandontransaction,            {"txid"} },
    { "wallet",             "abortrescan",                      &abortrescan,                   {} },
    { "wallet",             "addmultisigaddress",               &addmultisigaddress,            {"nrequired","keys","label","address_type"} },
    { "wallet",             "backupwallet",                     &backupwallet,                  {"destination"} },
    { "wallet",             "bumpfee",                          &bumpfee,                       {"txid", "options"} },
    { "wallet",             "psbtbumpfee",                      &psbtbumpfee,                   {"txid", "options"} },
    { "wallet",             "createwallet",                     &createwallet,                  {"wallet_name", "disable_private_keys", "blank", "passphrase", "avoid_reuse", "descriptors", "load_on_startup"} },
    { "wallet",             "dumpprivkey",                      &dumpprivkey,                   {"address"}  },
    { "wallet",             "dumpwallet",                       &dumpwallet,                    {"filename"} },
    { "wallet",             "encryptwallet",                    &encryptwallet,                 {"passphrase"} },
    { "wallet",             "getaddressesbylabel",              &getaddressesbylabel,           {"label"} },
    { "wallet",             "getaddressinfo",                   &getaddressinfo,                {"address"} },
    { "wallet",             "getbalance",                       &getbalance,                    {"dummy","minconf","include_watchonly","avoid_reuse"} },
    { "wallet",             "getnewaddress",                    &getnewaddress,                 {"label","address_type"} },
    { "wallet",             "getrawchangeaddress",              &getrawchangeaddress,           {"address_type"} },
    { "wallet",             "getreceivedbyaddress",             &getreceivedbyaddress,          {"address","minconf"} },
    { "wallet",             "getreceivedbylabel",               &getreceivedbylabel,            {"label","minconf"} },
    { "wallet",             "gettransaction",                   &gettransaction,                {"txid","include_watchonly","verbose", "waitconf"} },
    { "wallet",             "getunconfirmedbalance",            &getunconfirmedbalance,         {} },
    { "wallet",             "getbalances",                      &getbalances,                   {} },
    { "wallet",             "getwalletinfo",                    &getwalletinfo,                 {} },
    { "wallet",             "importaddress",                    &importaddress,                 {"address","label","rescan","p2sh"} },
    { "wallet",             "importdescriptors",                &importdescriptors,             {"requests"} },
    { "wallet",             "importmulti",                      &importmulti,                   {"requests","options"} },
    { "wallet",             "importprivkey",                    &importprivkey,                 {"privkey","label","rescan"} },
    { "wallet",             "importprunedfunds",                &importprunedfunds,             {"rawtransaction","txoutproof"} },
    { "wallet",             "importpubkey",                     &importpubkey,                  {"pubkey","label","rescan"} },
    { "wallet",             "importwallet",                     &importwallet,                  {"filename"} },
    { "wallet",             "keypoolrefill",                    &keypoolrefill,                 {"newsize"} },
    { "wallet",             "listaddressgroupings",             &listaddressgroupings,          {} },
    { "wallet",             "listlabels",                       &listlabels,                    {"purpose"} },
    { "wallet",             "listlockunspent",                  &listlockunspent,               {} },
    { "wallet",             "listreceivedbyaddress",            &listreceivedbyaddress,         {"minconf","include_empty","include_watchonly","address_filter"} },
    { "wallet",             "listreceivedbylabel",              &listreceivedbylabel,           {"minconf","include_empty","include_watchonly"} },
    { "wallet",             "listsinceblock",                   &listsinceblock,                {"blockhash","target_confirmations","include_watchonly","include_removed"} },
    { "wallet",             "listtransactions",                 &listtransactions,              {"label|dummy","count","skip","include_watchonly"} },
    { "wallet",             "listunspent",                      &listunspent,                   {"minconf","maxconf","addresses","include_unsafe","query_options"} },
    { "wallet",             "listwalletdir",                    &listwalletdir,                 {} },
    { "wallet",             "listwallets",                      &listwallets,                   {} },
    { "wallet",             "loadwallet",                       &loadwallet,                    {"filename", "load_on_startup"} },
    { "wallet",             "lockunspent",                      &lockunspent,                   {"unlock","transactions"} },
    { "wallet",             "removeprunedfunds",                &removeprunedfunds,             {"txid"} },
    { "wallet",             "rescanblockchain",                 &rescanblockchain,              {"start_height", "stop_height"} },
<<<<<<< HEAD
    { "wallet",             "send",                             &send,                          {"outputs","conf_target","estimate_mode","fee_rate","options"} },
    { "wallet",             "sendmany",                         &sendmany,                      {"dummy","amounts","minconf","comment","subtractfeefrom","replaceable","conf_target","estimate_mode","fee_rate","verbose"} },
    { "wallet",             "sendmanywithdupes",                &sendmanywithdupes,             {"dummy","amounts","minconf","comment","subtractfeefrom","replaceable","conf_target","estimate_mode"} },
    { "wallet",             "sendtoaddress",                    &sendtoaddress,                 {"address","amount","comment","comment_to","subtractfeefromamount","replaceable","conf_target","estimate_mode","avoid_reuse","fee_rate","verbose","senderAddress","changeToSender"} },
    { "wallet",             "splitutxosforaddress",             &splitutxosforaddress,          {"address","minValue","maxValue","maxOutputs"} },
=======
    { "wallet",             "sendmany",                         &sendmany,                      {"dummy","amounts","minconf","comment","subtractfeefrom","replaceable","conf_target","estimate_mode"} },
    { "wallet",             "sendmanywithdupes",                &sendmanywithdupes,             {"fromaccount","amounts","minconf","comment","subtractfeefrom"} },
    { "wallet",             "sendtoaddress",                    &sendtoaddress,                 {"address","amount","comment","comment_to","subtractfeefromamount","replaceable","conf_target","estimate_mode","avoid_reuse","senderAddress","changeToSender"} },
    { "wallet",             "splitutxosforaddress",             &splitutxosforaddress,          {"address","minValue","maxValue","maxOutputs","psbt"} },
>>>>>>> 0fb0c87e
    { "wallet",             "sethdseed",                        &sethdseed,                     {"newkeypool","seed"} },
    { "wallet",             "setlabel",                         &setlabel,                      {"address","label"} },
    { "wallet",             "settxfee",                         &settxfee,                      {"amount"} },
    { "wallet",             "setwalletflag",                    &setwalletflag,                 {"flag","value"} },
    { "wallet",             "signmessage",                      &signmessage,                   {"address","message"} },
    { "wallet",             "signrawtransactionwithwallet",     &signrawtransactionwithwallet,  {"hexstring","prevtxs","sighashtype"} },
    { "wallet",             "signrawsendertransactionwithwallet", &signrawsendertransactionwithwallet,  {"hexstring","sighashtype"} },
    { "wallet",             "unloadwallet",                     &unloadwallet,                  {"wallet_name", "load_on_startup"} },
    { "wallet",             "upgradewallet",                    &upgradewallet,                 {"version"} },
    { "wallet",             "walletcreatefundedpsbt",           &walletcreatefundedpsbt,        {"inputs","outputs","locktime","options","bip32derivs"} },
    { "wallet",             "walletlock",                       &walletlock,                    {} },
    { "wallet",             "walletpassphrase",                 &walletpassphrase,              {"passphrase","timeout","stakingonly"} },
    { "wallet",             "walletpassphrasechange",           &walletpassphrasechange,        {"oldpassphrase","newpassphrase"} },
    { "wallet",             "walletprocesspsbt",                &walletprocesspsbt,             {"psbt","sign","sighashtype","bip32derivs"} },
    { "wallet",             "reservebalance",                   &reservebalance,                {"reserve", "amount"} },
<<<<<<< HEAD
    { "wallet",             "createcontract",                   &createcontract,                {"bytecode", "gasLimit", "gasPrice", "senderAddress", "broadcast", "changeToSender"} },
    { "wallet",             "sendtocontract",                   &sendtocontract,                {"contractaddress", "datahex", "amount", "gasLimit", "gasPrice", "senderAddress", "broadcast", "changeToSender"} },
=======
    { "wallet",             "createcontract",                   &createcontract,                {"bytecode", "gasLimit", "gasPrice", "senderAddress", "broadcast", "changeToSender", "psbt"} },
    { "wallet",             "sendtocontract",                   &sendtocontract,                {"contractaddress", "bytecode", "amount", "gasLimit", "gasPrice", "senderAddress", "broadcast", "changeToSender", "psbt"} },
>>>>>>> 0fb0c87e
    { "wallet",             "removedelegationforaddress",       &removedelegationforaddress,    {"address", "gasLimit", "gasPrice"} },
    { "wallet",             "setdelegateforaddress",            &setdelegateforaddress,         {"staker", "fee", "address", "gasLimit", "gasPrice"} },
    { "wallet",             "setsuperstakervaluesforaddress",          &setsuperstakervaluesforaddress,       {"params"} },
    { "wallet",             "listsuperstakercustomvalues",             &listsuperstakercustomvalues,          {} },
    { "wallet",             "listsuperstakervaluesforaddress",         &listsuperstakervaluesforaddress,      {"address"} },
    { "wallet",             "removesuperstakervaluesforaddress",       &removesuperstakervaluesforaddress,    {"address"} },
    { "wallet",             "qrc20approve",                    &qrc20approve,                   {"contractaddress", "owneraddress", "spenderaddress", "amount", "gasLimit", "gasPrice", "checkOutputs"} },
    { "wallet",             "qrc20transfer",                   &qrc20transfer,                  {"contractaddress", "owneraddress", "addressto", "amount", "gasLimit", "gasPrice", "checkOutputs"} },
    { "wallet",             "qrc20transferfrom",               &qrc20transferfrom,              {"contractaddress", "owneraddress", "spenderaddress", "receiveraddress", "amount", "gasLimit", "gasPrice", "checkOutputs"} },
    { "wallet",             "qrc20burn",                       &qrc20burn,                      {"contractaddress", "owneraddress", "amount", "gasLimit", "gasPrice", "checkOutputs"} },
    { "wallet",             "qrc20burnfrom",                   &qrc20burnfrom,                  {"contractaddress", "owneraddress", "spenderaddress", "amount", "gasLimit", "gasPrice", "checkOutputs"} },
};
// clang-format on
    return MakeSpan(commands);
}<|MERGE_RESOLUTION|>--- conflicted
+++ resolved
@@ -122,47 +122,6 @@
         "Wallet file not specified (must request wallet RPC through /wallet/<filename> uri-path).");
 }
 
-<<<<<<< HEAD
-bool GetSenderDest(CWallet * const pwallet, const CTransactionRef& tx, CTxDestination& txSenderDest)
-{
-    // Initialize variables
-    CScript senderPubKey;
-
-    // Get sender destination
-    if(tx->HasOpSender())
-    {
-        // Get destination from the outputs
-        for(CTxOut out : tx->vout)
-        {
-            if(out.scriptPubKey.HasOpSender())
-            {
-                ExtractSenderData(out.scriptPubKey, &senderPubKey, 0);
-                break;
-            }
-        }
-    }
-    else
-    {
-        // Get destination from the inputs
-        senderPubKey = pwallet->mapWallet.at(tx->vin[0].prevout.hash).tx->vout[tx->vin[0].prevout.n].scriptPubKey;
-    }
-
-    // Extract destination from script
-    return ExtractDestination(senderPubKey, txSenderDest);
-=======
-bool EnsureWalletIsAvailable(const CWallet* pwallet, bool avoidException)
-{
-    if (pwallet) return true;
-    if (avoidException) return false;
-    if (!HasWallets()) {
-        throw JSONRPCError(
-            RPC_METHOD_NOT_FOUND, "Method not found (wallet method is disabled because no wallet is loaded)");
-    }
-    throw JSONRPCError(RPC_WALLET_NOT_SPECIFIED,
-        "Wallet file not specified (must request wallet RPC through /wallet/<filename> uri-path).");
->>>>>>> 0fb0c87e
-}
-
 void EnsureWalletIsUnlocked(const CWallet* pwallet)
 {
     if (pwallet->IsLocked()) {
@@ -559,11 +518,7 @@
     }
 }
 
-<<<<<<< HEAD
-static CTransactionRef SplitUTXOs(CWallet * const pwallet, const CTxDestination &address, CAmount nValue, CAmount maxValue, const CCoinControl& coin_control, CAmount nTotal, int maxOutputs, CAmount& nSplited)
-=======
-static CTransactionRef SplitUTXOs(interfaces::Chain::Lock& locked_chain, CWallet * const pwallet, const CTxDestination &address, CAmount nValue, CAmount maxValue, const CCoinControl& coin_control, CAmount nTotal, int maxOutputs, CAmount& nSplited, bool sign)
->>>>>>> 0fb0c87e
+static CTransactionRef SplitUTXOs(CWallet * const pwallet, const CTxDestination &address, CAmount nValue, CAmount maxValue, const CCoinControl& coin_control, CAmount nTotal, int maxOutputs, CAmount& nSplited, bool sign)
 {
     // Check amount
     if (nValue <= 0)
@@ -614,14 +569,9 @@
     CTransactionRef tx;
     if((nTxAmount + pwallet->m_default_max_tx_fee) <= nTotal)
     {
-<<<<<<< HEAD
         FeeCalculation fee_calc_out;
-        if (!pwallet->CreateTransaction(vecSend, tx, nFeeRequired, nChangePosRet, error, coin_control, fee_calc_out, true, 0, true)) {
+        if (!pwallet->CreateTransaction(vecSend, tx, nFeeRequired, nChangePosRet, error, coin_control, fee_calc_out, sign, 0, false)) {
             throw JSONRPCError(RPC_WALLET_ERROR, error.original);
-=======
-        if (!pwallet->CreateTransaction(locked_chain, vecSend, tx, nFeeRequired, nChangePosRet, strError, coin_control, sign, 0, false)) {
-            throw JSONRPCError(RPC_WALLET_ERROR, strError);
->>>>>>> 0fb0c87e
         }
         nSplited = nFeeRequired;
     }
@@ -631,14 +581,9 @@
         CRecipient lastRecipient = vecSend[vecSend.size() - 1];
         lastRecipient.fSubtractFeeFromAmount = true;
         vecSend[vecSend.size() - 1] = lastRecipient;
-<<<<<<< HEAD
         FeeCalculation fee_calc_out;
-        if (!pwallet->CreateTransaction(vecSend, tx, nFeeRequired, nChangePosRet, error, coin_control, fee_calc_out, true, 0, true)) {
+        if (!pwallet->CreateTransaction(vecSend, tx, nFeeRequired, nChangePosRet, error, coin_control, fee_calc_out, sign, 0, false)) {
             throw JSONRPCError(RPC_WALLET_ERROR, error.original);
-=======
-        if (!pwallet->CreateTransaction(locked_chain, vecSend, tx, nFeeRequired, nChangePosRet, strError, coin_control, sign, 0, false)) {
-            throw JSONRPCError(RPC_WALLET_ERROR, strError);
->>>>>>> 0fb0c87e
         }
 
         // Combine the last 2 outputs when the last output have value less than nValue due to paying the fee
@@ -669,14 +614,9 @@
                     SplitRemainder(vecSend, nValueLast2, maxValue);
                 }
 
-<<<<<<< HEAD
                 FeeCalculation fee_calc_out;
-                if((!pwallet->CreateTransaction(vecSend, tx, nFeeRequired, nChangePosRet, error, coin_control, fee_calc_out, true, 0, true))) {
+                if((!pwallet->CreateTransaction(vecSend, tx, nFeeRequired, nChangePosRet, error, coin_control, fee_calc_out, sign, 0, false))) {
                     throw JSONRPCError(RPC_WALLET_ERROR, error.original);
-=======
-                if((!pwallet->CreateTransaction(locked_chain, vecSend, tx, nFeeRequired, nChangePosRet, strError, coin_control, sign, 0, false))) {
-                    throw JSONRPCError(RPC_WALLET_ERROR, strError);
->>>>>>> 0fb0c87e
                 }
                 if(payFeeRemainder)
                 {
@@ -961,11 +901,7 @@
     UniValue obj(UniValue::VOBJ);
     if(coin_control.HasSelected() && nSplitAmount < nSelectedAmount){
         EnsureWalletIsUnlocked(pwallet);
-<<<<<<< HEAD
-        CTransactionRef tx = SplitUTXOs(pwallet, address, nSplitAmount, maxValue, coin_control, nSelectedAmount, maxOutputs, splited);
-        obj.pushKV("txid",          tx->GetHash().GetHex());
-=======
-        CTransactionRef tx = SplitUTXOs(*locked_chain, pwallet, address, nSplitAmount, maxValue, coin_control, nSelectedAmount, maxOutputs, splited, !fPsbt);
+        CTransactionRef tx = SplitUTXOs(pwallet, address, nSplitAmount, maxValue, coin_control, nSelectedAmount, maxOutputs, splited, !fPsbt);
         if(fPsbt){
             // Make a blank psbt
             PartiallySignedTransaction psbtx;
@@ -989,13 +925,12 @@
             // Serialize the PSBT
             CDataStream ssTx(SER_NETWORK, PROTOCOL_VERSION);
             ssTx << psbtx;
-            obj.pushKV("psbt", EncodeBase64((unsigned char*)ssTx.data(), ssTx.size()));
+            obj.pushKV("psbt", EncodeBase64(ssTx.str()));
         }
         else
         {
             obj.pushKV("txid",          tx->GetHash().GetHex());
         }
->>>>>>> 0fb0c87e
     }
 
     obj.pushKV("selected",      FormatMoney(total));
@@ -1005,7 +940,28 @@
     };
 }
 
-<<<<<<< HEAD
+PSBTOutput GetPsbtOutput(const CTxOut& v, LegacyScriptPubKeyMan& spk_man)
+{
+    PSBTOutput out;
+    if(v.scriptPubKey.HasOpSender())
+    {
+        CScript senderPubKey;
+        bool ok = GetSenderPubKey(v.scriptPubKey, senderPubKey);
+        CKeyID key_id = ToKeyID(ExtractPublicKeyHash(senderPubKey));
+        ok &= !key_id.IsNull();
+        CPubKey vchPubKeyOut;
+        ok &=  spk_man.GetPubKey(key_id, vchPubKeyOut);
+        KeyOriginInfo info;
+        ok &=  spk_man.GetKeyOrigin(key_id, info);
+        if(ok)
+        {
+            out.hd_keypaths[vchPubKeyOut] = info;
+        }
+    }
+
+    return out;
+}
+
 void getDgpData(uint64_t& blockGasLimit, uint64_t& minGasPrice, CAmount& nGasPrice)
 {
     blockGasLimit = DEFAULT_BLOCK_GAS_LIMIT_DGP;
@@ -1016,37 +972,6 @@
         QtumDGP qtumDGP(globalState.get(), fGettingValuesDGP);
         blockGasLimit = qtumDGP.getBlockGasLimit(::ChainActive().Height());
         minGasPrice = CAmount(qtumDGP.getMinGasPrice(::ChainActive().Height()));
-=======
-PSBTOutput GetPsbtOutput(const CTxOut& v, LegacyScriptPubKeyMan& spk_man)
-{
-    PSBTOutput out;
-    if(v.scriptPubKey.HasOpSender())
-    {
-        CScript senderPubKey;
-        bool ok = GetSenderPubKey(v.scriptPubKey, senderPubKey);
-        CKeyID key_id = CKeyID(ExtractPublicKeyHash(senderPubKey));
-        ok &= !key_id.IsNull();
-        CPubKey vchPubKeyOut;
-        ok &=  spk_man.GetPubKey(key_id, vchPubKeyOut);
-        KeyOriginInfo info;
-        ok &=  spk_man.GetKeyOrigin(key_id, info);
-        if(ok)
-        {
-            out.hd_keypaths[vchPubKeyOut] = info;
-        }
-    }
-
-    return out;
-}
-
-static UniValue createcontract(const JSONRPCRequest& request){
-
-    std::shared_ptr<CWallet> const wallet = GetWalletForJSONRPCRequest(request);
-    CWallet* const pwallet = wallet.get();
-
-    if (!EnsureWalletIsAvailable(pwallet, request.fHelp)) {
-        return NullUniValue;
->>>>>>> 0fb0c87e
     }
     nGasPrice = (minGasPrice>DEFAULT_GAS_PRICE)?minGasPrice:DEFAULT_GAS_PRICE;
 }
@@ -1263,16 +1188,11 @@
     CRecipient recipient = {scriptPubKey, 0, false};
     vecSend.push_back(recipient);
 
+    bool sign = !fPsbt;
     CTransactionRef tx;
-<<<<<<< HEAD
     FeeCalculation fee_calc_out;
-    if (!pwallet->CreateTransaction(vecSend, tx, nFeeRequired, nChangePosRet, error, coinControl, fee_calc_out, true, nGasFee, true, signSenderAddress)) {
-        if (nFeeRequired > pwallet->GetBalance().m_mine_trusted)
-=======
-    bool sign = !fPsbt;
-    if (!pwallet->CreateTransaction(*locked_chain, vecSend, tx, nFeeRequired, nChangePosRet, strError, coinControl, sign, nGasFee, true, signSenderAddress)) {
+    if (!pwallet->CreateTransaction(vecSend, tx, nFeeRequired, nChangePosRet, error, coinControl, fee_calc_out, sign, nGasFee, true, signSenderAddress)) {
         if (nFeeRequired > curBalance)
->>>>>>> 0fb0c87e
             strError = strprintf("Error: This transaction requires a transaction fee of at least %s because of its amount, complexity, or use of recently received funds!", FormatMoney(nFeeRequired));
         else strError = error.original;
         throw JSONRPCError(RPC_WALLET_ERROR, strError);
@@ -1309,7 +1229,7 @@
         // Serialize the PSBT
         CDataStream ssTx(SER_NETWORK, PROTOCOL_VERSION);
         ssTx << psbtx;
-        result.pushKV("psbt", EncodeBase64((unsigned char*)ssTx.data(), ssTx.size()));
+        result.pushKV("psbt", EncodeBase64(ssTx.str()));
 
         // Add sender information
         CTxDestination txSenderAdress(txSenderDest);
@@ -1547,14 +1467,9 @@
 
     bool sign = !fPsbt;
     CTransactionRef tx;
-<<<<<<< HEAD
     FeeCalculation fee_calc_out;
-    if (!pwallet->CreateTransaction(vecSend, tx, nFeeRequired, nChangePosRet, error, coinControl, fee_calc_out, true, nGasFee, true, signSenderAddress)) {
-        if (nFeeRequired > pwallet->GetBalance().m_mine_trusted)
-=======
-    if (!pwallet->CreateTransaction(locked_chain, vecSend, tx, nFeeRequired, nChangePosRet, strError, coinControl, sign, nGasFee, true, signSenderAddress)) {
+    if (!pwallet->CreateTransaction(vecSend, tx, nFeeRequired, nChangePosRet, error, coinControl, fee_calc_out, sign, nGasFee, true, signSenderAddress)) {
         if (nFeeRequired > curBalance)
->>>>>>> 0fb0c87e
             strError = strprintf("Error: This transaction requires a transaction fee of at least %s because of its amount, complexity, or use of recently received funds!", FormatMoney(nFeeRequired));
         else strError = error.original;
         throw JSONRPCError(RPC_WALLET_ERROR, strError);
@@ -1592,7 +1507,7 @@
         // Serialize the PSBT
         CDataStream ssTx(SER_NETWORK, PROTOCOL_VERSION);
         ssTx << psbtx;
-        result.pushKV("psbt", EncodeBase64((unsigned char*)ssTx.data(), ssTx.size()));
+        result.pushKV("psbt", EncodeBase64(ssTx.str()));
 
         // Add sender information
         CTxDestination txSenderAdress(txSenderDest);
@@ -1743,13 +1658,8 @@
         }
 
         // Get execution result
-<<<<<<< HEAD
         UniValue response = SendToContract(pwallet, spk_man, params);
-        if(!response.isObject() || !response.exists("txid"))
-=======
-        UniValue response = SendToContract(locked_chain, pwallet, spk_man, params);
         if(!response.isObject())
->>>>>>> 0fb0c87e
             return false;
         if(privateKeysDisabled())
         {
@@ -1959,11 +1869,7 @@
 
     // Get the private key for the sender address
     CKey key;
-<<<<<<< HEAD
     CKeyID keyID = ToKeyID(*pkhSender);
-    if (!spk_man.GetKey(keyID, key)) {
-        throw JSONRPCError(RPC_WALLET_ERROR, "Private key not available for the sender address");
-=======
     if(fPsbt)
     {
         if(!pwallet->IsMine(destSender)) {
@@ -1972,21 +1878,14 @@
     }
     else
     {
-        CKeyID keyID(*pkhSender);
         if (!spk_man.GetKey(keyID, key)) {
             throw JSONRPCError(RPC_WALLET_ERROR, "Private key not available for the sender address");
         }
->>>>>>> 0fb0c87e
     }
 
     // Sign the  staker address
     std::vector<unsigned char> PoD;
-<<<<<<< HEAD
     std::string hexStaker =  keyID.GetReverseHex();
-    if(!SignStr::SignMessage(key, hexStaker, PoD))
-        throw JSONRPCError(RPC_WALLET_ERROR, "Fail to sign the staker address");
-=======
-    std::string hexStaker =  pkhStaker->GetReverseHex();
     if(fPsbt)
     {
         PoD.insert(PoD.end(), hexStaker.begin(), hexStaker.end());
@@ -1997,7 +1896,6 @@
         if(!SignStr::SignMessage(key, hexStaker, PoD))
             throw JSONRPCError(RPC_WALLET_ERROR, "Fail to sign the staker address");
     }
->>>>>>> 0fb0c87e
 
     // Serialize the data
     std::string datahex;
@@ -4624,16 +4522,6 @@
 
     size_t kpExternalSize = pwallet->KeypoolCountExternalKeys();
     const auto bal = pwallet->GetBalance();
-<<<<<<< HEAD
-    int64_t kp_oldest = pwallet->GetOldestKeyPoolTime();
-    obj.pushKV("walletname", pwallet->GetName());
-    obj.pushKV("walletversion", pwallet->GetVersion());
-    obj.pushKV("format", pwallet->GetDatabase().Format());
-    obj.pushKV("balance", ValueFromAmount(bal.m_mine_trusted));
-    obj.pushKV("stake", ValueFromAmount(bal.m_mine_stake));
-    obj.pushKV("unconfirmed_balance", ValueFromAmount(bal.m_mine_untrusted_pending));
-    obj.pushKV("immature_balance", ValueFromAmount(bal.m_mine_immature));
-=======
     CAmount balance = bal.m_mine_trusted;
     CAmount stake = bal.m_mine_stake;
     CAmount unconfirmedBalance = bal.m_mine_untrusted_pending;
@@ -4646,13 +4534,14 @@
         unconfirmedBalance += bal.m_watchonly_untrusted_pending;
         immatureBalance += bal.m_watchonly_immature;
     }
+    int64_t kp_oldest = pwallet->GetOldestKeyPoolTime();
     obj.pushKV("walletname", pwallet->GetName());
     obj.pushKV("walletversion", pwallet->GetVersion());
+    obj.pushKV("format", pwallet->GetDatabase().Format());
     obj.pushKV("balance", ValueFromAmount(balance));
     obj.pushKV("stake", ValueFromAmount(stake));
     obj.pushKV("unconfirmed_balance", ValueFromAmount(unconfirmedBalance));
     obj.pushKV("immature_balance", ValueFromAmount(immatureBalance));
->>>>>>> 0fb0c87e
     obj.pushKV("txcount",       (int)pwallet->mapWallet.size());
     if (kp_oldest > 0) {
         obj.pushKV("keypoololdest", kp_oldest);
@@ -7394,18 +7283,11 @@
     { "wallet",             "lockunspent",                      &lockunspent,                   {"unlock","transactions"} },
     { "wallet",             "removeprunedfunds",                &removeprunedfunds,             {"txid"} },
     { "wallet",             "rescanblockchain",                 &rescanblockchain,              {"start_height", "stop_height"} },
-<<<<<<< HEAD
     { "wallet",             "send",                             &send,                          {"outputs","conf_target","estimate_mode","fee_rate","options"} },
     { "wallet",             "sendmany",                         &sendmany,                      {"dummy","amounts","minconf","comment","subtractfeefrom","replaceable","conf_target","estimate_mode","fee_rate","verbose"} },
     { "wallet",             "sendmanywithdupes",                &sendmanywithdupes,             {"dummy","amounts","minconf","comment","subtractfeefrom","replaceable","conf_target","estimate_mode"} },
     { "wallet",             "sendtoaddress",                    &sendtoaddress,                 {"address","amount","comment","comment_to","subtractfeefromamount","replaceable","conf_target","estimate_mode","avoid_reuse","fee_rate","verbose","senderAddress","changeToSender"} },
-    { "wallet",             "splitutxosforaddress",             &splitutxosforaddress,          {"address","minValue","maxValue","maxOutputs"} },
-=======
-    { "wallet",             "sendmany",                         &sendmany,                      {"dummy","amounts","minconf","comment","subtractfeefrom","replaceable","conf_target","estimate_mode"} },
-    { "wallet",             "sendmanywithdupes",                &sendmanywithdupes,             {"fromaccount","amounts","minconf","comment","subtractfeefrom"} },
-    { "wallet",             "sendtoaddress",                    &sendtoaddress,                 {"address","amount","comment","comment_to","subtractfeefromamount","replaceable","conf_target","estimate_mode","avoid_reuse","senderAddress","changeToSender"} },
     { "wallet",             "splitutxosforaddress",             &splitutxosforaddress,          {"address","minValue","maxValue","maxOutputs","psbt"} },
->>>>>>> 0fb0c87e
     { "wallet",             "sethdseed",                        &sethdseed,                     {"newkeypool","seed"} },
     { "wallet",             "setlabel",                         &setlabel,                      {"address","label"} },
     { "wallet",             "settxfee",                         &settxfee,                      {"amount"} },
@@ -7421,13 +7303,8 @@
     { "wallet",             "walletpassphrasechange",           &walletpassphrasechange,        {"oldpassphrase","newpassphrase"} },
     { "wallet",             "walletprocesspsbt",                &walletprocesspsbt,             {"psbt","sign","sighashtype","bip32derivs"} },
     { "wallet",             "reservebalance",                   &reservebalance,                {"reserve", "amount"} },
-<<<<<<< HEAD
-    { "wallet",             "createcontract",                   &createcontract,                {"bytecode", "gasLimit", "gasPrice", "senderAddress", "broadcast", "changeToSender"} },
-    { "wallet",             "sendtocontract",                   &sendtocontract,                {"contractaddress", "datahex", "amount", "gasLimit", "gasPrice", "senderAddress", "broadcast", "changeToSender"} },
-=======
     { "wallet",             "createcontract",                   &createcontract,                {"bytecode", "gasLimit", "gasPrice", "senderAddress", "broadcast", "changeToSender", "psbt"} },
-    { "wallet",             "sendtocontract",                   &sendtocontract,                {"contractaddress", "bytecode", "amount", "gasLimit", "gasPrice", "senderAddress", "broadcast", "changeToSender", "psbt"} },
->>>>>>> 0fb0c87e
+    { "wallet",             "sendtocontract",                   &sendtocontract,                {"contractaddress", "datahex", "amount", "gasLimit", "gasPrice", "senderAddress", "broadcast", "changeToSender", "psbt"} },
     { "wallet",             "removedelegationforaddress",       &removedelegationforaddress,    {"address", "gasLimit", "gasPrice"} },
     { "wallet",             "setdelegateforaddress",            &setdelegateforaddress,         {"staker", "fee", "address", "gasLimit", "gasPrice"} },
     { "wallet",             "setsuperstakervaluesforaddress",          &setsuperstakervaluesforaddress,       {"params"} },
