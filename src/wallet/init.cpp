--- conflicted
+++ resolved
@@ -63,20 +63,12 @@
     gArgs.AddArg("-walletnotify=<cmd>", "Execute command when a wallet transaction changes (%s in cmd is replaced by TxID)", false, OptionsCategory::WALLET);
     gArgs.AddArg("-walletrbf", strprintf("Send transactions with full-RBF opt-in enabled (RPC only, default: %u)", DEFAULT_WALLET_RBF), false, OptionsCategory::WALLET);
     gArgs.AddArg("-zapwallettxes=<mode>", "Delete all wallet transactions and only recover those parts of the blockchain through -rescan on startup"
-<<<<<<< HEAD
-                               " (1 = keep tx meta data e.g. account owner and payment request information, 2 = drop tx meta data)", false, OptionsCategory::WALLET);
-=======
                                " (1 = keep tx meta data e.g. payment request information, 2 = drop tx meta data)", false, OptionsCategory::WALLET);
->>>>>>> 9e306671
     gArgs.AddArg("-staking=<true/false>", "Enables or disables staking (enabled by default)", false, OptionsCategory::WALLET);
     gArgs.AddArg("-stakecache=<true/false>", "Enables or disables the staking cache; significantly improves staking performance, but can use a lot of memory (enabled by default)", false, OptionsCategory::WALLET);
     gArgs.AddArg("-rpcmaxgasprice", strprintf("The max value (in satoshis) for gas price allowed through RPC (default: %u)", MAX_RPC_GAS_PRICE), false, OptionsCategory::WALLET);
     gArgs.AddArg("-reservebalance", strprintf("Reserved balance not used for staking (default: %u)", DEFAULT_RESERVE_BALANCE), false, OptionsCategory::WALLET);
     gArgs.AddArg("-notusechangeaddress", strprintf("Don't use change address (default: %u)", DEFAULT_NOT_USE_CHANGE_ADDRESS), false, OptionsCategory::WALLET);
-<<<<<<< HEAD
-
-=======
->>>>>>> 9e306671
 
     gArgs.AddArg("-dblogsize=<n>", strprintf("Flush wallet database activity from memory to disk log every <n> megabytes (default: %u)", DEFAULT_WALLET_DBLOGSIZE), true, OptionsCategory::WALLET_DEBUG_TEST);
     gArgs.AddArg("-flushwallet", strprintf("Run a thread to flush wallet periodically (default: %u)", DEFAULT_FLUSHWALLET), true, OptionsCategory::WALLET_DEBUG_TEST);
@@ -221,17 +213,6 @@
         pwallet->postInitProcess();
     }
 
-    // Mine proof-of-stake blocks in the background
-    if (!gArgs.GetBoolArg("-staking", DEFAULT_STAKE)) {
-        LogPrintf("Staking disabled\n");
-    }
-    else {
-        CConnman& connman = *g_connman;
-        for (const std::shared_ptr<CWallet>& pwallet : GetWallets()) {
-            pwallet->StartStake(&connman);
-        }
-    }
-
     // Run a thread to flush wallet periodically
     scheduler.scheduleEvery(MaybeCompactWalletDB, 500);
 }
@@ -239,7 +220,6 @@
 void FlushWallets()
 {
     for (const std::shared_ptr<CWallet>& pwallet : GetWallets()) {
-        pwallet->StopStake();
         pwallet->Flush(false);
     }
 }
