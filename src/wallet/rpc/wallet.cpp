--- conflicted
+++ resolved
@@ -13,10 +13,7 @@
 #include <wallet/rpc/wallet.h>
 #include <wallet/rpc/util.h>
 #include <wallet/wallet.h>
-<<<<<<< HEAD
-=======
 #include <wallet/walletutil.h>
->>>>>>> 4985b774
 #include <wallet/coincontrol.h>
 #include <interfaces/wallet.h>
 #include <util/moneystr.h>
@@ -81,11 +78,7 @@
                             {
                                 {"address", RPCArg::Type::STR, RPCArg::Optional::NO, "The address of the staker"},
                                 {"stakingminutxovalue", RPCArg::Type::AMOUNT, RPCArg::Optional::NO, "The output number"},
-<<<<<<< HEAD
-                                {"stakingminfee", RPCArg::Type::NUM, RPCArg::Optional::NO, "depends on the value of the 'replaceable' and 'locktime' arguments", "The sequence number"},
-=======
                                 {"stakingminfee", RPCArg::Type::NUM, RPCArg::Optional::NO, "depends on the value of the 'replaceable' and 'locktime' arguments"},
->>>>>>> 4985b774
                                 {"allow", RPCArg::Type::ARR, RPCArg::Optional::OMITTED, "A json array with allow delegate addresses.",
                                     {
                                         {"address", RPCArg::Type::STR, RPCArg::Optional::OMITTED, "The delegate address"},
@@ -666,15 +659,11 @@
                     RPCResult::Type::OBJ, "", "",
                     {
                         {RPCResult::Type::STR, "name", "The wallet name if loaded successfully."},
-<<<<<<< HEAD
-                        {RPCResult::Type::STR, "warning", "Warning messages, if any, related to loading the wallet. Multiple messages will be delimited by newlines."},
-=======
                         {RPCResult::Type::STR, "warning", /*optional=*/true, "Warning messages, if any, related to loading the wallet. Multiple messages will be delimited by newlines. (DEPRECATED, returned only if config option -deprecatedrpc=walletwarningfield is passed.)"},
                         {RPCResult::Type::ARR, "warnings", /*optional=*/true, "Warning messages, if any, related to loading the wallet.",
                         {
                             {RPCResult::Type::STR, "", ""},
                         }},
->>>>>>> 4985b774
                     }
                 },
                 RPCExamples{
@@ -805,15 +794,11 @@
             RPCResult::Type::OBJ, "", "",
             {
                 {RPCResult::Type::STR, "name", "The wallet name if created successfully. If the wallet was created using a full path, the wallet_name will be the full path."},
-<<<<<<< HEAD
-                {RPCResult::Type::STR, "warning", "Warning messages, if any, related to creating the wallet. Multiple messages will be delimited by newlines."},
-=======
                 {RPCResult::Type::STR, "warning", /*optional=*/true, "Warning messages, if any, related to creating the wallet. Multiple messages will be delimited by newlines. (DEPRECATED, returned only if config option -deprecatedrpc=walletwarningfield is passed.)"},
                 {RPCResult::Type::ARR, "warnings", /*optional=*/true, "Warning messages, if any, related to creating the wallet.",
                 {
                     {RPCResult::Type::STR, "", ""},
                 }},
->>>>>>> 4985b774
             }
         },
         RPCExamples{
@@ -903,15 +888,11 @@
                     {"load_on_startup", RPCArg::Type::BOOL, RPCArg::Optional::OMITTED, "Save wallet name to persistent settings and load on startup. True to add wallet to startup list, false to remove, null to leave unchanged."},
                 },
                 RPCResult{RPCResult::Type::OBJ, "", "", {
-<<<<<<< HEAD
-                    {RPCResult::Type::STR, "warning", "Warning messages, if any, related to unloading the wallet. Multiple messages will be delimited by newlines."},
-=======
                     {RPCResult::Type::STR, "warning", /*optional=*/true, "Warning messages, if any, related to unloading the wallet. Multiple messages will be delimited by newlines. (DEPRECATED, returned only if config option -deprecatedrpc=walletwarningfield is passed.)"},
                     {RPCResult::Type::ARR, "warnings", /*optional=*/true, "Warning messages, if any, related to unloading the wallet.",
                     {
                         {RPCResult::Type::STR, "", ""},
                     }},
->>>>>>> 4985b774
                 }},
                 RPCExamples{
                     HelpExampleCli("unloadwallet", "wallet_name")
