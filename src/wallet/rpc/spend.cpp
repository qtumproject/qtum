// Copyright (c) 2011-2021 The Bitcoin Core developers
// Distributed under the MIT software license, see the accompanying
// file COPYING or http://www.opensource.org/licenses/mit-license.php.

#include <consensus/validation.h>
#include <core_io.h>
#include <key_io.h>
#include <policy/policy.h>
#include <rpc/rawtransaction_util.h>
#include <rpc/util.h>
#include <util/fees.h>
#include <util/rbf.h>
#include <util/translation.h>
#include <util/vector.h>
#include <util/moneystr.h>
#include <wallet/coincontrol.h>
#include <wallet/feebumper.h>
#include <wallet/fees.h>
#include <wallet/rpc/util.h>
#include <wallet/spend.h>
#include <wallet/wallet.h>

#include <univalue.h>


namespace wallet {
static void ParseRecipients(const UniValue& address_amounts, const UniValue& subtract_fee_outputs, std::vector<CRecipient>& recipients)
{
    std::set<CTxDestination> destinations;
    int i = 0;
    for (const std::string& address: address_amounts.getKeys()) {
        CTxDestination dest = DecodeDestination(address);
        if (!IsValidDestination(dest)) {
            throw JSONRPCError(RPC_INVALID_ADDRESS_OR_KEY, std::string("Invalid Qtum address: ") + address);
        }

        if (destinations.count(dest)) {
            throw JSONRPCError(RPC_INVALID_PARAMETER, std::string("Invalid parameter, duplicated address: ") + address);
        }
        destinations.insert(dest);

        CScript script_pub_key = GetScriptForDestination(dest);
        CAmount amount = AmountFromValue(address_amounts[i++]);

        bool subtract_fee = false;
        for (unsigned int idx = 0; idx < subtract_fee_outputs.size(); idx++) {
            const UniValue& addr = subtract_fee_outputs[idx];
            if (addr.get_str() == address) {
                subtract_fee = true;
            }
        }

        CRecipient recipient = {script_pub_key, amount, subtract_fee};
        recipients.push_back(recipient);
    }
}

<<<<<<< HEAD
UniValue SendMoney(CWallet& wallet, const CCoinControl &coin_control, std::vector<CRecipient> &recipients, mapValue_t map_value, bool verbose, bool hasSender = false)
=======
static void InterpretFeeEstimationInstructions(const UniValue& conf_target, const UniValue& estimate_mode, const UniValue& fee_rate, UniValue& options)
{
    if (options.exists("conf_target") || options.exists("estimate_mode")) {
        if (!conf_target.isNull() || !estimate_mode.isNull()) {
            throw JSONRPCError(RPC_INVALID_PARAMETER, "Pass conf_target and estimate_mode either as arguments or in the options object, but not both");
        }
    } else {
        options.pushKV("conf_target", conf_target);
        options.pushKV("estimate_mode", estimate_mode);
    }
    if (options.exists("fee_rate")) {
        if (!fee_rate.isNull()) {
            throw JSONRPCError(RPC_INVALID_PARAMETER, "Pass the fee_rate either as an argument, or in the options object, but not both");
        }
    } else {
        options.pushKV("fee_rate", fee_rate);
    }
    if (!options["conf_target"].isNull() && (options["estimate_mode"].isNull() || (options["estimate_mode"].get_str() == "unset"))) {
        throw JSONRPCError(RPC_INVALID_PARAMETER, "Specify estimate_mode");
    }
}

static UniValue FinishTransaction(const std::shared_ptr<CWallet> pwallet, const UniValue& options, const CMutableTransaction& rawTx)
{
    // Make a blank psbt
    PartiallySignedTransaction psbtx(rawTx);

    // First fill transaction with our data without signing,
    // so external signers are not asked sign more than once.
    bool complete;
    pwallet->FillPSBT(psbtx, complete, SIGHASH_DEFAULT, false, true);
    const TransactionError err{pwallet->FillPSBT(psbtx, complete, SIGHASH_DEFAULT, true, false)};
    if (err != TransactionError::OK) {
        throw JSONRPCTransactionError(err);
    }

    CMutableTransaction mtx;
    complete = FinalizeAndExtractPSBT(psbtx, mtx);

    UniValue result(UniValue::VOBJ);

    const bool psbt_opt_in{options.exists("psbt") && options["psbt"].get_bool()};
    bool add_to_wallet{options.exists("add_to_wallet") ? options["add_to_wallet"].get_bool() : true};
    if (psbt_opt_in || !complete || !add_to_wallet) {
        // Serialize the PSBT
        CDataStream ssTx(SER_NETWORK, PROTOCOL_VERSION);
        ssTx << psbtx;
        result.pushKV("psbt", EncodeBase64(ssTx.str()));
    }

    if (complete) {
        std::string hex{EncodeHexTx(CTransaction(mtx))};
        CTransactionRef tx(MakeTransactionRef(std::move(mtx)));
        result.pushKV("txid", tx->GetHash().GetHex());
        if (add_to_wallet && !psbt_opt_in) {
            pwallet->CommitTransaction(tx, {}, /*orderForm=*/{});
        } else {
            result.pushKV("hex", hex);
        }
    }
    result.pushKV("complete", complete);

    return result;
}

static void PreventOutdatedOptions(const UniValue& options)
{
    if (options.exists("feeRate")) {
        throw JSONRPCError(RPC_INVALID_PARAMETER, "Use fee_rate (" + CURRENCY_ATOM + "/vB) instead of feeRate");
    }
    if (options.exists("changeAddress")) {
        throw JSONRPCError(RPC_INVALID_PARAMETER, "Use change_address instead of changeAddress");
    }
    if (options.exists("changePosition")) {
        throw JSONRPCError(RPC_INVALID_PARAMETER, "Use change_position instead of changePosition");
    }
    if (options.exists("includeWatching")) {
        throw JSONRPCError(RPC_INVALID_PARAMETER, "Use include_watching instead of includeWatching");
    }
    if (options.exists("lockUnspents")) {
        throw JSONRPCError(RPC_INVALID_PARAMETER, "Use lock_unspents instead of lockUnspents");
    }
    if (options.exists("subtractFeeFromOutputs")) {
        throw JSONRPCError(RPC_INVALID_PARAMETER, "Use subtract_fee_from_outputs instead of subtractFeeFromOutputs");
    }
}

UniValue SendMoney(CWallet& wallet, const CCoinControl &coin_control, std::vector<CRecipient> &recipients, mapValue_t map_value, bool verbose)
>>>>>>> d82fec21
{
    EnsureWalletIsUnlocked(wallet);

    // This function is only used by sendtoaddress and sendmany.
    // This should always try to sign, if we don't have private keys, don't try to do anything here.
    if (wallet.IsWalletFlagSet(WALLET_FLAG_DISABLE_PRIVATE_KEYS)) {
        throw JSONRPCError(RPC_WALLET_ERROR, "Error: Private keys are disabled for this wallet");
    }

    if (wallet.m_wallet_unlock_staking_only)
    {
        throw JSONRPCError(RPC_WALLET_ERROR, "Error: Wallet unlocked for staking only, unable to create transaction.");
    }

    // Shuffle recipient list
    std::shuffle(recipients.begin(), recipients.end(), FastRandomContext());

    // Send
<<<<<<< HEAD
    CAmount nFeeRequired = 0;
    int nChangePosRet = -1;
    bilingual_str error;
    CTransactionRef tx;
    FeeCalculation fee_calc_out;
    const bool fCreated = CreateTransaction(wallet, recipients, tx, nFeeRequired, nChangePosRet, error, coin_control, fee_calc_out, true, hasSender);
    if (!fCreated) {
        throw JSONRPCError(RPC_WALLET_INSUFFICIENT_FUNDS, error.original);
=======
    constexpr int RANDOM_CHANGE_POSITION = -1;
    auto res = CreateTransaction(wallet, recipients, RANDOM_CHANGE_POSITION, coin_control, true);
    if (!res) {
        throw JSONRPCError(RPC_WALLET_INSUFFICIENT_FUNDS, util::ErrorString(res).original);
>>>>>>> d82fec21
    }
    const CTransactionRef& tx = res->tx;
    wallet.CommitTransaction(tx, std::move(map_value), {} /* orderForm */);
    if (verbose) {
        UniValue entry(UniValue::VOBJ);
        entry.pushKV("txid", tx->GetHash().GetHex());
        entry.pushKV("fee_reason", StringForFeeReason(res->fee_calc.reason));
        return entry;
    }
    return tx->GetHash().GetHex();
}


/**
 * Update coin control with fee estimation based on the given parameters
 *
 * @param[in]     wallet            Wallet reference
 * @param[in,out] cc                Coin control to be updated
 * @param[in]     conf_target       UniValue integer; confirmation target in blocks, values between 1 and 1008 are valid per policy/fees.h;
 * @param[in]     estimate_mode     UniValue string; fee estimation mode, valid values are "unset", "economical" or "conservative";
 * @param[in]     fee_rate          UniValue real; fee rate in sat/vB;
 *                                      if present, both conf_target and estimate_mode must either be null, or "unset"
 * @param[in]     override_min_fee  bool; whether to set fOverrideFeeRate to true to disable minimum fee rate checks and instead
 *                                      verify only that fee_rate is greater than 0
 * @throws a JSONRPCError if conf_target, estimate_mode, or fee_rate contain invalid values or are in conflict
 */
static void SetFeeEstimateMode(const CWallet& wallet, CCoinControl& cc, const UniValue& conf_target, const UniValue& estimate_mode, const UniValue& fee_rate, bool override_min_fee)
{
    if (!fee_rate.isNull()) {
        if (!conf_target.isNull()) {
            throw JSONRPCError(RPC_INVALID_PARAMETER, "Cannot specify both conf_target and fee_rate. Please provide either a confirmation target in blocks for automatic fee estimation, or an explicit fee rate.");
        }
        if (!estimate_mode.isNull() && estimate_mode.get_str() != "unset") {
            throw JSONRPCError(RPC_INVALID_PARAMETER, "Cannot specify both estimate_mode and fee_rate");
        }
        // Fee rates in sat/vB cannot represent more than 3 significant digits.
        cc.m_feerate = CFeeRate{AmountFromValue(fee_rate, /*decimals=*/3)};
        if (override_min_fee) cc.fOverrideFeeRate = true;
        // Default RBF to true for explicit fee_rate, if unset.
        if (!cc.m_signal_bip125_rbf) cc.m_signal_bip125_rbf = true;
        return;
    }
    if (!estimate_mode.isNull() && !FeeModeFromString(estimate_mode.get_str(), cc.m_fee_mode)) {
        throw JSONRPCError(RPC_INVALID_PARAMETER, InvalidEstimateModeErrorMessage());
    }
    if (!conf_target.isNull()) {
        cc.m_confirm_target = ParseConfirmTarget(conf_target, wallet.chain().estimateMaxBlocks());
    }
}

RPCHelpMan sendtoaddress()
{
    return RPCHelpMan{"sendtoaddress",
                "\nSend an amount to a given address." +
        HELP_REQUIRING_PASSPHRASE,
                {
                    {"address", RPCArg::Type::STR, RPCArg::Optional::NO, "The qtum address to send to."},
                    {"amount", RPCArg::Type::AMOUNT, RPCArg::Optional::NO, "The amount in " + CURRENCY_UNIT + " to send. eg 0.1"},
                    {"comment", RPCArg::Type::STR, RPCArg::Optional::OMITTED_NAMED_ARG, "A comment used to store what the transaction is for.\n"
                                         "This is not part of the transaction, just kept in your wallet."},
                    {"comment_to", RPCArg::Type::STR, RPCArg::Optional::OMITTED_NAMED_ARG, "A comment to store the name of the person or organization\n"
                                         "to which you're sending the transaction. This is not part of the \n"
                                         "transaction, just kept in your wallet."},
                    {"subtractfeefromamount", RPCArg::Type::BOOL, RPCArg::Default{false}, "The fee will be deducted from the amount being sent.\n"
                                         "The recipient will receive less qtums than you enter in the amount field."},
<<<<<<< HEAD
                    {"replaceable", RPCArg::Type::BOOL, RPCArg::DefaultHint{"wallet default"}, "Allow this transaction to be replaced by a transaction with higher fees via BIP 125"},
=======
                    {"replaceable", RPCArg::Type::BOOL, RPCArg::DefaultHint{"wallet default"}, "Signal that this transaction can be replaced by a transaction (BIP 125)"},
>>>>>>> d82fec21
                    {"conf_target", RPCArg::Type::NUM, RPCArg::DefaultHint{"wallet -txconfirmtarget"}, "Confirmation target in blocks"},
                    {"estimate_mode", RPCArg::Type::STR, RPCArg::Default{"unset"}, "The fee estimate mode, must be one of (case insensitive):\n"
                     "\"" + FeeModes("\"\n\"") + "\""},
                    {"avoid_reuse", RPCArg::Type::BOOL, RPCArg::Default{true}, "(only available if avoid_reuse wallet flag is set) Avoid spending from dirty addresses; addresses are considered\n"
                                         "dirty if they have previously been used in a transaction. If true, this also activates avoidpartialspends, grouping outputs by their addresses."},
                    {"fee_rate", RPCArg::Type::AMOUNT, RPCArg::DefaultHint{"not set, fall back to wallet fee estimation"}, "Specify a fee rate in " + CURRENCY_ATOM + "/vB."},
                    {"verbose", RPCArg::Type::BOOL, RPCArg::Default{false}, "If true, return extra information about the transaction."},
                    {"senderaddress", RPCArg::Type::STR, RPCArg::Optional::OMITTED_NAMED_ARG, "The qtum address that will be used to send money from."},
                    {"changetosender", RPCArg::Type::BOOL, RPCArg::Default{false}, "Return the change to the sender."},
<<<<<<< HEAD

=======
>>>>>>> d82fec21
                },
                {
                    RPCResult{"if verbose is not set or set to false",
                        RPCResult::Type::STR_HEX, "txid", "The transaction id."
                    },
                    RPCResult{"if verbose is set to true",
                        RPCResult::Type::OBJ, "", "",
                        {
                            {RPCResult::Type::STR_HEX, "txid", "The transaction id."},
                            {RPCResult::Type::STR, "fee_reason", "The transaction fee reason."}
                        },
                    },
                },
                RPCExamples{
                    "\nSend 0.1 QTUM\n"
                    + HelpExampleCli("sendtoaddress", "\"" + EXAMPLE_ADDRESS[0] + "\" 0.1") +
                    "\nSend 0.1 QTUM with a confirmation target of 6 blocks in economical fee estimate mode using positional arguments\n"
                    + HelpExampleCli("sendtoaddress", "\"" + EXAMPLE_ADDRESS[0] + "\" 0.1 \"donation\" \"sean's outpost\" false true 6 economical") +
                    "\nSend 0.1 QTUM with a fee rate of 1.1 " + CURRENCY_ATOM + "/vB, subtract fee from amount, BIP125-replaceable, using positional arguments\n"
                    + HelpExampleCli("sendtoaddress", "\"" + EXAMPLE_ADDRESS[0] + "\" 0.1 \"drinks\" \"room77\" true true null \"unset\" null 1.1") +
                    "\nSend 0.2 QTUM with a confirmation target of 6 blocks in economical fee estimate mode using named arguments\n"
                    + HelpExampleCli("-named sendtoaddress", "address=\"" + EXAMPLE_ADDRESS[0] + "\" amount=0.2 conf_target=6 estimate_mode=\"economical\"") +
                    "\nSend 0.5 QTUM with a fee rate of 25 " + CURRENCY_ATOM + "/vB using named arguments\n"
                    + HelpExampleCli("-named sendtoaddress", "address=\"" + EXAMPLE_ADDRESS[0] + "\" amount=0.5 fee_rate=25")
                    + HelpExampleCli("-named sendtoaddress", "address=\"" + EXAMPLE_ADDRESS[0] + "\" amount=0.5 fee_rate=25 subtractfeefromamount=false replaceable=true avoid_reuse=true comment=\"2 pizzas\" comment_to=\"jeremy\" verbose=true")
                    + HelpExampleCli("sendtoaddress", "\"" + EXAMPLE_ADDRESS[0] + "\", 0.1, \"donation\", \"seans outpost\", false, null, null, \"\", false, \"" + EXAMPLE_ADDRESS[1] + "\", true")
<<<<<<< HEAD

=======
>>>>>>> d82fec21
                },
        [&](const RPCHelpMan& self, const JSONRPCRequest& request) -> UniValue
{
    std::shared_ptr<CWallet> const pwallet = GetWalletForJSONRPCRequest(request);
    if (!pwallet) return UniValue::VNULL;

    // Make sure the results are valid at least up to the most recent block
    // the user could have gotten from another RPC command prior to now
    pwallet->BlockUntilSyncedToCurrentChain();

    LOCK(pwallet->cs_wallet);

    // Wallet comments
    mapValue_t mapValue;
    if (!request.params[2].isNull() && !request.params[2].get_str().empty())
        mapValue["comment"] = request.params[2].get_str();
    if (!request.params[3].isNull() && !request.params[3].get_str().empty())
        mapValue["to"] = request.params[3].get_str();

    bool fSubtractFeeFromAmount = false;
    if (!request.params[4].isNull()) {
        fSubtractFeeFromAmount = request.params[4].get_bool();
    }

    CCoinControl coin_control;
    if (!request.params[5].isNull()) {
        coin_control.m_signal_bip125_rbf = request.params[5].get_bool();
    }

    coin_control.m_avoid_address_reuse = GetAvoidReuseFlag(*pwallet, request.params[8]);
    // We also enable partial spend avoidance if reuse avoidance is set.
    coin_control.m_avoid_partial_spends |= coin_control.m_avoid_address_reuse;

    SetFeeEstimateMode(*pwallet, coin_control, /*conf_target=*/request.params[6], /*estimate_mode=*/request.params[7], /*fee_rate=*/request.params[9], /*override_min_fee=*/false);

    EnsureWalletIsUnlocked(*pwallet);

    UniValue address_amounts(UniValue::VOBJ);
    const std::string address = request.params[0].get_str();
    address_amounts.pushKV(address, request.params[1]);
    UniValue subtractFeeFromAmount(UniValue::VARR);
    if (fSubtractFeeFromAmount) {
        subtractFeeFromAmount.push_back(address);
    }

    std::vector<CRecipient> recipients;
    ParseRecipients(address_amounts, subtractFeeFromAmount, recipients);
    const bool verbose{request.params[10].isNull() ? false : request.params[10].get_bool()};

    bool fHasSender=false;
    CTxDestination senderAddress;
    if (!request.params[11].isNull()){
    senderAddress = DecodeDestination(request.params[11].get_str());
        if (!IsValidDestination(senderAddress))
            throw JSONRPCError(RPC_INVALID_ADDRESS_OR_KEY, "Invalid Qtum address to send from");
        else
            fHasSender=true;
    }

    bool fChangeToSender=false;
    if (!request.params[12].isNull()){
        fChangeToSender=request.params[12].get_bool();
    }

    if(fHasSender){
    //find a UTXO with sender address

     UniValue results(UniValue::VARR);
<<<<<<< HEAD
     std::vector<COutput> vecOutputs;

     coin_control.fAllowOtherInputs=true;

     assert(pwallet != NULL);
     AvailableCoins(*pwallet, vecOutputs, NULL);

     for(const COutput& out : vecOutputs) {
         CTxDestination destAdress;
         const CScript& scriptPubKey = out.tx->tx->vout[out.i].scriptPubKey;
=======

     coin_control.m_allow_other_inputs=true;

     assert(pwallet != NULL);
     std::vector<COutput> vecOutputs = AvailableCoins(*pwallet, NULL).All();

     for(const COutput& out : vecOutputs) {
         CTxDestination destAdress;
         const CScript& scriptPubKey = out.txout.scriptPubKey;
>>>>>>> d82fec21
         bool fValidAddress = ExtractDestination(scriptPubKey, destAdress);

         if (!fValidAddress || senderAddress != destAdress)
             continue;

<<<<<<< HEAD
         coin_control.Select(COutPoint(out.tx->GetHash(),out.i));
=======
         coin_control.Select(out.outpoint);
>>>>>>> d82fec21

         break;

     }

        if(!coin_control.HasSelected()){
            throw JSONRPCError(RPC_TYPE_ERROR, "Sender address does not have any unspent outputs");
        }
        if(fChangeToSender){
            coin_control.destChange=senderAddress;
        }
    }

<<<<<<< HEAD
    return SendMoney(*pwallet, coin_control, recipients, mapValue, verbose, fHasSender);
=======
    return SendMoney(*pwallet, coin_control, recipients, mapValue, verbose);
>>>>>>> d82fec21
},
    };
}

RPCHelpMan sendmany()
{
    return RPCHelpMan{"sendmany",
                "\nSend multiple times. Amounts are double-precision floating point numbers." +
        HELP_REQUIRING_PASSPHRASE,
                {
                    {"dummy", RPCArg::Type::STR, RPCArg::Optional::NO, "Must be set to \"\" for backwards compatibility.", "\"\""},
                    {"amounts", RPCArg::Type::OBJ_USER_KEYS, RPCArg::Optional::NO, "The addresses and amounts",
                        {
                            {"address", RPCArg::Type::AMOUNT, RPCArg::Optional::NO, "The qtum address is the key, the numeric amount (can be string) in " + CURRENCY_UNIT + " is the value"},
                        },
                    },
                    {"minconf", RPCArg::Type::NUM, RPCArg::Optional::OMITTED_NAMED_ARG, "Ignored dummy value"},
                    {"comment", RPCArg::Type::STR, RPCArg::Optional::OMITTED_NAMED_ARG, "A comment"},
                    {"subtractfeefrom", RPCArg::Type::ARR, RPCArg::Optional::OMITTED_NAMED_ARG, "The addresses.\n"
                                       "The fee will be equally deducted from the amount of each selected address.\n"
                                       "Those recipients will receive less qtums than you enter in their corresponding amount field.\n"
                                       "If no addresses are specified here, the sender pays the fee.",
                        {
                            {"address", RPCArg::Type::STR, RPCArg::Optional::OMITTED, "Subtract fee from this address"},
                        },
                    },
                    {"replaceable", RPCArg::Type::BOOL, RPCArg::DefaultHint{"wallet default"}, "Signal that this transaction can be replaced by a transaction (BIP 125)"},
                    {"conf_target", RPCArg::Type::NUM, RPCArg::DefaultHint{"wallet -txconfirmtarget"}, "Confirmation target in blocks"},
                    {"estimate_mode", RPCArg::Type::STR, RPCArg::Default{"unset"}, "The fee estimate mode, must be one of (case insensitive):\n"
                     "\"" + FeeModes("\"\n\"") + "\""},
                    {"fee_rate", RPCArg::Type::AMOUNT, RPCArg::DefaultHint{"not set, fall back to wallet fee estimation"}, "Specify a fee rate in " + CURRENCY_ATOM + "/vB."},
                    {"verbose", RPCArg::Type::BOOL, RPCArg::Default{false}, "If true, return extra infomration about the transaction."},
                },
                {
                    RPCResult{"if verbose is not set or set to false",
                        RPCResult::Type::STR_HEX, "txid", "The transaction id for the send. Only 1 transaction is created regardless of\n"
                "the number of addresses."
                    },
                    RPCResult{"if verbose is set to true",
                        RPCResult::Type::OBJ, "", "",
                        {
                            {RPCResult::Type::STR_HEX, "txid", "The transaction id for the send. Only 1 transaction is created regardless of\n"
                "the number of addresses."},
                            {RPCResult::Type::STR, "fee_reason", "The transaction fee reason."}
                        },
                    },
                },
                RPCExamples{
            "\nSend two amounts to two different addresses:\n"
            + HelpExampleCli("sendmany", "\"\" \"{\\\"" + EXAMPLE_ADDRESS[0] + "\\\":0.01,\\\"" + EXAMPLE_ADDRESS[1] + "\\\":0.02}\"") +
            "\nSend two amounts to two different addresses setting the confirmation and comment:\n"
            + HelpExampleCli("sendmany", "\"\" \"{\\\"" + EXAMPLE_ADDRESS[0] + "\\\":0.01,\\\"" + EXAMPLE_ADDRESS[1] + "\\\":0.02}\" 6 \"testing\"") +
            "\nSend two amounts to two different addresses, subtract fee from amount:\n"
            + HelpExampleCli("sendmany", "\"\" \"{\\\"" + EXAMPLE_ADDRESS[0] + "\\\":0.01,\\\"" + EXAMPLE_ADDRESS[1] + "\\\":0.02}\" 1 \"\" \"[\\\"" + EXAMPLE_ADDRESS[0] + "\\\",\\\"" + EXAMPLE_ADDRESS[1] + "\\\"]\"") +
            "\nAs a JSON-RPC call\n"
            + HelpExampleRpc("sendmany", "\"\", {\"" + EXAMPLE_ADDRESS[0] + "\":0.01,\"" + EXAMPLE_ADDRESS[1] + "\":0.02}, 6, \"testing\"")
                },
        [&](const RPCHelpMan& self, const JSONRPCRequest& request) -> UniValue
{
    std::shared_ptr<CWallet> const pwallet = GetWalletForJSONRPCRequest(request);
    if (!pwallet) return UniValue::VNULL;

    // Make sure the results are valid at least up to the most recent block
    // the user could have gotten from another RPC command prior to now
    pwallet->BlockUntilSyncedToCurrentChain();

    LOCK(pwallet->cs_wallet);

    if (!request.params[0].isNull() && !request.params[0].get_str().empty()) {
        throw JSONRPCError(RPC_INVALID_PARAMETER, "Dummy value must be set to \"\"");
    }
    UniValue sendTo = request.params[1].get_obj();

    mapValue_t mapValue;
    if (!request.params[3].isNull() && !request.params[3].get_str().empty())
        mapValue["comment"] = request.params[3].get_str();

    UniValue subtractFeeFromAmount(UniValue::VARR);
    if (!request.params[4].isNull())
        subtractFeeFromAmount = request.params[4].get_array();

    CCoinControl coin_control;
    if (!request.params[5].isNull()) {
        coin_control.m_signal_bip125_rbf = request.params[5].get_bool();
    }

    SetFeeEstimateMode(*pwallet, coin_control, /*conf_target=*/request.params[6], /*estimate_mode=*/request.params[7], /*fee_rate=*/request.params[8], /*override_min_fee=*/false);

    std::vector<CRecipient> recipients;
    ParseRecipients(sendTo, subtractFeeFromAmount, recipients);
    const bool verbose{request.params[9].isNull() ? false : request.params[9].get_bool()};

    return SendMoney(*pwallet, coin_control, recipients, std::move(mapValue), verbose);
},
    };
}

RPCHelpMan settxfee()
{
    return RPCHelpMan{"settxfee",
                "\nSet the transaction fee rate in " + CURRENCY_UNIT + "/kvB for this wallet. Overrides the global -paytxfee command line parameter.\n"
                "Can be deactivated by passing 0 as the fee. In that case automatic fee selection will be used by default.\n",
                {
                    {"amount", RPCArg::Type::AMOUNT, RPCArg::Optional::NO, "The transaction fee rate in " + CURRENCY_UNIT + "/kvB"},
                },
                RPCResult{
                    RPCResult::Type::BOOL, "", "Returns true if successful"
                },
                RPCExamples{
                    HelpExampleCli("settxfee", "0.00001")
            + HelpExampleRpc("settxfee", "0.00001")
                },
        [&](const RPCHelpMan& self, const JSONRPCRequest& request) -> UniValue
{
    std::shared_ptr<CWallet> const pwallet = GetWalletForJSONRPCRequest(request);
    if (!pwallet) return UniValue::VNULL;

    LOCK(pwallet->cs_wallet);

    CAmount nAmount = AmountFromValue(request.params[0]);
    CFeeRate tx_fee_rate(nAmount, 1000);
    CFeeRate max_tx_fee_rate(pwallet->m_default_max_tx_fee, 1000);
    if (tx_fee_rate == CFeeRate(0)) {
        // automatic selection
    } else if (tx_fee_rate < pwallet->chain().relayMinFee()) {
        throw JSONRPCError(RPC_INVALID_PARAMETER, strprintf("txfee cannot be less than min relay tx fee (%s)", pwallet->chain().relayMinFee().ToString()));
    } else if (tx_fee_rate < pwallet->m_min_fee) {
        throw JSONRPCError(RPC_INVALID_PARAMETER, strprintf("txfee cannot be less than wallet min fee (%s)", pwallet->m_min_fee.ToString()));
    } else if (tx_fee_rate > max_tx_fee_rate) {
        throw JSONRPCError(RPC_INVALID_PARAMETER, strprintf("txfee cannot be more than wallet max tx fee (%s)", max_tx_fee_rate.ToString()));
    }

    pwallet->m_pay_tx_fee = tx_fee_rate;
    return true;
},
    };
}


// Only includes key documentation where the key is snake_case in all RPC methods. MixedCase keys can be added later.
static std::vector<RPCArg> FundTxDoc(bool solving_data = true)
{
    std::vector<RPCArg> args = {
        {"conf_target", RPCArg::Type::NUM, RPCArg::DefaultHint{"wallet -txconfirmtarget"}, "Confirmation target in blocks"},
        {"estimate_mode", RPCArg::Type::STR, RPCArg::Default{"unset"}, "The fee estimate mode, must be one of (case insensitive):\n"
         "\"" + FeeModes("\"\n\"") + "\""},
        {
            "replaceable", RPCArg::Type::BOOL, RPCArg::DefaultHint{"wallet default"}, "Marks this transaction as BIP125-replaceable.\n"
            "Allows this transaction to be replaced by a transaction with higher fees"
        },
    };
    if (solving_data) {
        args.push_back({"solving_data", RPCArg::Type::OBJ, RPCArg::Optional::OMITTED_NAMED_ARG, "Keys and scripts needed for producing a final transaction with a dummy signature.\n"
        "Used for fee estimation during coin selection.",
            {
                {
                    "pubkeys", RPCArg::Type::ARR, RPCArg::Default{UniValue::VARR}, "Public keys involved in this transaction.",
                    {
                        {"pubkey", RPCArg::Type::STR_HEX, RPCArg::Optional::OMITTED, "A public key"},
                    }
                },
                {
                    "scripts", RPCArg::Type::ARR, RPCArg::Default{UniValue::VARR}, "Scripts involved in this transaction.",
                    {
                        {"script", RPCArg::Type::STR_HEX, RPCArg::Optional::OMITTED, "A script"},
                    }
                },
                {
                    "descriptors", RPCArg::Type::ARR, RPCArg::Default{UniValue::VARR}, "Descriptors that provide solving data for this transaction.",
                    {
                        {"descriptor", RPCArg::Type::STR, RPCArg::Optional::OMITTED, "A descriptor"},
                    }
                },
            }
        });
    }
    return args;
}

void FundTransaction(CWallet& wallet, CMutableTransaction& tx, CAmount& fee_out, int& change_position, const UniValue& options, CCoinControl& coinControl, bool override_min_fee)
{
    // Make sure the results are valid at least up to the most recent block
    // the user could have gotten from another RPC command prior to now
    wallet.BlockUntilSyncedToCurrentChain();

    change_position = -1;
    bool lockUnspents = false;
    UniValue subtractFeeFromOutputs;
    std::set<int> setSubtractFeeFromOutputs;

    if (!options.isNull()) {
      if (options.type() == UniValue::VBOOL) {
        // backward compatibility bool only fallback
        coinControl.fAllowWatchOnly = options.get_bool();
      }
      else {
        RPCTypeCheckArgument(options, UniValue::VOBJ);
        RPCTypeCheckObj(options,
            {
                {"add_inputs", UniValueType(UniValue::VBOOL)},
                {"include_unsafe", UniValueType(UniValue::VBOOL)},
                {"add_to_wallet", UniValueType(UniValue::VBOOL)},
                {"changeAddress", UniValueType(UniValue::VSTR)},
                {"change_address", UniValueType(UniValue::VSTR)},
                {"changePosition", UniValueType(UniValue::VNUM)},
                {"change_position", UniValueType(UniValue::VNUM)},
                {"change_type", UniValueType(UniValue::VSTR)},
                {"includeWatching", UniValueType(UniValue::VBOOL)},
                {"include_watching", UniValueType(UniValue::VBOOL)},
                {"inputs", UniValueType(UniValue::VARR)},
                {"lockUnspents", UniValueType(UniValue::VBOOL)},
                {"lock_unspents", UniValueType(UniValue::VBOOL)},
                {"locktime", UniValueType(UniValue::VNUM)},
                {"fee_rate", UniValueType()}, // will be checked by AmountFromValue() in SetFeeEstimateMode()
                {"feeRate", UniValueType()}, // will be checked by AmountFromValue() below
                {"psbt", UniValueType(UniValue::VBOOL)},
                {"solving_data", UniValueType(UniValue::VOBJ)},
                {"subtractFeeFromOutputs", UniValueType(UniValue::VARR)},
                {"subtract_fee_from_outputs", UniValueType(UniValue::VARR)},
                {"replaceable", UniValueType(UniValue::VBOOL)},
                {"conf_target", UniValueType(UniValue::VNUM)},
                {"estimate_mode", UniValueType(UniValue::VSTR)},
                {"input_weights", UniValueType(UniValue::VARR)},
            },
            true, true);

        if (options.exists("add_inputs")) {
            coinControl.m_allow_other_inputs = options["add_inputs"].get_bool();
        }

        if (options.exists("changeAddress") || options.exists("change_address")) {
            const std::string change_address_str = (options.exists("change_address") ? options["change_address"] : options["changeAddress"]).get_str();
            CTxDestination dest = DecodeDestination(change_address_str);

            if (!IsValidDestination(dest)) {
                throw JSONRPCError(RPC_INVALID_ADDRESS_OR_KEY, "Change address must be a valid qtum address");
            }

            coinControl.destChange = dest;
        }

        if (options.exists("changePosition") || options.exists("change_position")) {
            change_position = (options.exists("change_position") ? options["change_position"] : options["changePosition"]).getInt<int>();
        }

        if (options.exists("change_type")) {
            if (options.exists("changeAddress") || options.exists("change_address")) {
                throw JSONRPCError(RPC_INVALID_PARAMETER, "Cannot specify both change address and address type options");
            }
            if (std::optional<OutputType> parsed = ParseOutputType(options["change_type"].get_str())) {
                coinControl.m_change_type.emplace(parsed.value());
            } else {
                throw JSONRPCError(RPC_INVALID_ADDRESS_OR_KEY, strprintf("Unknown change type '%s'", options["change_type"].get_str()));
            }
        }

        const UniValue include_watching_option = options.exists("include_watching") ? options["include_watching"] : options["includeWatching"];
        coinControl.fAllowWatchOnly = ParseIncludeWatchonly(include_watching_option, wallet);

        if (options.exists("lockUnspents") || options.exists("lock_unspents")) {
            lockUnspents = (options.exists("lock_unspents") ? options["lock_unspents"] : options["lockUnspents"]).get_bool();
        }

        if (options.exists("include_unsafe")) {
            coinControl.m_include_unsafe_inputs = options["include_unsafe"].get_bool();
        }

        if (options.exists("feeRate")) {
            if (options.exists("fee_rate")) {
                throw JSONRPCError(RPC_INVALID_PARAMETER, "Cannot specify both fee_rate (" + CURRENCY_ATOM + "/vB) and feeRate (" + CURRENCY_UNIT + "/kvB)");
            }
            if (options.exists("conf_target")) {
                throw JSONRPCError(RPC_INVALID_PARAMETER, "Cannot specify both conf_target and feeRate. Please provide either a confirmation target in blocks for automatic fee estimation, or an explicit fee rate.");
            }
            if (options.exists("estimate_mode")) {
                throw JSONRPCError(RPC_INVALID_PARAMETER, "Cannot specify both estimate_mode and feeRate");
            }
            coinControl.m_feerate = CFeeRate(AmountFromValue(options["feeRate"]));
            coinControl.fOverrideFeeRate = true;
        }

        if (options.exists("subtractFeeFromOutputs") || options.exists("subtract_fee_from_outputs") )
            subtractFeeFromOutputs = (options.exists("subtract_fee_from_outputs") ? options["subtract_fee_from_outputs"] : options["subtractFeeFromOutputs"]).get_array();

        if (options.exists("replaceable")) {
            coinControl.m_signal_bip125_rbf = options["replaceable"].get_bool();
        }
        SetFeeEstimateMode(wallet, coinControl, options["conf_target"], options["estimate_mode"], options["fee_rate"], override_min_fee);
      }
    } else {
        // if options is null and not a bool
        coinControl.fAllowWatchOnly = ParseIncludeWatchonly(NullUniValue, wallet);
    }

    if (options.exists("solving_data")) {
        const UniValue solving_data = options["solving_data"].get_obj();
        if (solving_data.exists("pubkeys")) {
            for (const UniValue& pk_univ : solving_data["pubkeys"].get_array().getValues()) {
                const std::string& pk_str = pk_univ.get_str();
                if (!IsHex(pk_str)) {
                    throw JSONRPCError(RPC_INVALID_ADDRESS_OR_KEY, strprintf("'%s' is not hex", pk_str));
                }
                const std::vector<unsigned char> data(ParseHex(pk_str));
                const CPubKey pubkey(data.begin(), data.end());
                if (!pubkey.IsFullyValid()) {
                    throw JSONRPCError(RPC_INVALID_ADDRESS_OR_KEY, strprintf("'%s' is not a valid public key", pk_str));
                }
                coinControl.m_external_provider.pubkeys.emplace(pubkey.GetID(), pubkey);
                // Add witness script for pubkeys
                const CScript wit_script = GetScriptForDestination(WitnessV0KeyHash(pubkey));
                coinControl.m_external_provider.scripts.emplace(CScriptID(wit_script), wit_script);
            }
        }

        if (solving_data.exists("scripts")) {
            for (const UniValue& script_univ : solving_data["scripts"].get_array().getValues()) {
                const std::string& script_str = script_univ.get_str();
                if (!IsHex(script_str)) {
                    throw JSONRPCError(RPC_INVALID_ADDRESS_OR_KEY, strprintf("'%s' is not hex", script_str));
                }
                std::vector<unsigned char> script_data(ParseHex(script_str));
                const CScript script(script_data.begin(), script_data.end());
                coinControl.m_external_provider.scripts.emplace(CScriptID(script), script);
            }
        }

        if (solving_data.exists("descriptors")) {
            for (const UniValue& desc_univ : solving_data["descriptors"].get_array().getValues()) {
                const std::string& desc_str  = desc_univ.get_str();
                FlatSigningProvider desc_out;
                std::string error;
                std::vector<CScript> scripts_temp;
                std::unique_ptr<Descriptor> desc = Parse(desc_str, desc_out, error, true);
                if (!desc) {
                    throw JSONRPCError(RPC_INVALID_PARAMETER, strprintf("Unable to parse descriptor '%s': %s", desc_str, error));
                }
                desc->Expand(0, desc_out, scripts_temp, desc_out);
                coinControl.m_external_provider.Merge(std::move(desc_out));
            }
        }
    }

    if (options.exists("input_weights")) {
        for (const UniValue& input : options["input_weights"].get_array().getValues()) {
            uint256 txid = ParseHashO(input, "txid");

            const UniValue& vout_v = find_value(input, "vout");
            if (!vout_v.isNum()) {
                throw JSONRPCError(RPC_INVALID_PARAMETER, "Invalid parameter, missing vout key");
            }
            int vout = vout_v.getInt<int>();
            if (vout < 0) {
                throw JSONRPCError(RPC_INVALID_PARAMETER, "Invalid parameter, vout cannot be negative");
            }

            const UniValue& weight_v = find_value(input, "weight");
            if (!weight_v.isNum()) {
                throw JSONRPCError(RPC_INVALID_PARAMETER, "Invalid parameter, missing weight key");
            }
            int64_t weight = weight_v.getInt<int64_t>();
            const int64_t min_input_weight = GetTransactionInputWeight(CTxIn());
            CHECK_NONFATAL(min_input_weight == 165);
            if (weight < min_input_weight) {
                throw JSONRPCError(RPC_INVALID_PARAMETER, "Invalid parameter, weight cannot be less than 165 (41 bytes (size of outpoint + sequence + empty scriptSig) * 4 (witness scaling factor)) + 1 (empty witness)");
            }
            if (weight > MAX_STANDARD_TX_WEIGHT) {
                throw JSONRPCError(RPC_INVALID_PARAMETER, strprintf("Invalid parameter, weight cannot be greater than the maximum standard tx weight of %d", MAX_STANDARD_TX_WEIGHT));
            }

            coinControl.SetInputWeight(COutPoint(txid, vout), weight);
        }
    }

    if (tx.vout.size() == 0)
        throw JSONRPCError(RPC_INVALID_PARAMETER, "TX must have at least one output");

    if (change_position != -1 && (change_position < 0 || (unsigned int)change_position > tx.vout.size()))
        throw JSONRPCError(RPC_INVALID_PARAMETER, "changePosition out of bounds");

    for (unsigned int idx = 0; idx < subtractFeeFromOutputs.size(); idx++) {
        int pos = subtractFeeFromOutputs[idx].getInt<int>();
        if (setSubtractFeeFromOutputs.count(pos))
            throw JSONRPCError(RPC_INVALID_PARAMETER, strprintf("Invalid parameter, duplicated position: %d", pos));
        if (pos < 0)
            throw JSONRPCError(RPC_INVALID_PARAMETER, strprintf("Invalid parameter, negative position: %d", pos));
        if (pos >= int(tx.vout.size()))
            throw JSONRPCError(RPC_INVALID_PARAMETER, strprintf("Invalid parameter, position too large: %d", pos));
        setSubtractFeeFromOutputs.insert(pos);
    }

    bilingual_str error;

    if (!FundTransaction(wallet, tx, fee_out, change_position, error, lockUnspents, setSubtractFeeFromOutputs, coinControl)) {
        throw JSONRPCError(RPC_WALLET_ERROR, error.original);
    }
}

static void SetOptionsInputWeights(const UniValue& inputs, UniValue& options)
{
    if (options.exists("input_weights")) {
        throw JSONRPCError(RPC_INVALID_PARAMETER, "Input weights should be specified in inputs rather than in options.");
    }
    if (inputs.size() == 0) {
        return;
    }
    UniValue weights(UniValue::VARR);
    for (const UniValue& input : inputs.getValues()) {
        if (input.exists("weight")) {
            weights.push_back(input);
        }
    }
    options.pushKV("input_weights", weights);
}

RPCHelpMan fundrawtransaction()
{
    return RPCHelpMan{"fundrawtransaction",
                "\nIf the transaction has no inputs, they will be automatically selected to meet its out value.\n"
                "It will add at most one change output to the outputs.\n"
                "No existing outputs will be modified unless \"subtractFeeFromOutputs\" is specified.\n"
                "Note that inputs which were signed may need to be resigned after completion since in/outputs have been added.\n"
                "The inputs added will not be signed, use signrawtransactionwithkey\n"
                "or signrawtransactionwithwallet for that.\n"
                "All existing inputs must either have their previous output transaction be in the wallet\n"
                "or be in the UTXO set. Solving data must be provided for non-wallet inputs.\n"
                "Note that all inputs selected must be of standard form and P2SH scripts must be\n"
                "in the wallet using importaddress or addmultisigaddress (to calculate fees).\n"
                "You can see whether this is the case by checking the \"solvable\" field in the listunspent output.\n"
                "Only pay-to-pubkey, multisig, and P2SH versions thereof are currently supported for watch-only\n",
                {
                    {"hexstring", RPCArg::Type::STR_HEX, RPCArg::Optional::NO, "The hex string of the raw transaction"},
                    {"options", RPCArg::Type::OBJ, RPCArg::Optional::OMITTED_NAMED_ARG, "for backward compatibility: passing in a true instead of an object will result in {\"includeWatching\":true}",
                        Cat<std::vector<RPCArg>>(
                        {
                            {"add_inputs", RPCArg::Type::BOOL, RPCArg::Default{true}, "For a transaction with existing inputs, automatically include more if they are not enough."},
                            {"include_unsafe", RPCArg::Type::BOOL, RPCArg::Default{false}, "Include inputs that are not safe to spend (unconfirmed transactions from outside keys and unconfirmed replacement transactions).\n"
                                                          "Warning: the resulting transaction may become invalid if one of the unsafe inputs disappears.\n"
                                                          "If that happens, you will need to fund the transaction with different inputs and republish it."},
<<<<<<< HEAD
                            {"changeAddress", RPCArg::Type::STR, RPCArg::DefaultHint{"pool address"}, "The qtum address to receive the change"},
=======
                            {"changeAddress", RPCArg::Type::STR, RPCArg::DefaultHint{"automatic"}, "The qtum address to receive the change"},
>>>>>>> d82fec21
                            {"changePosition", RPCArg::Type::NUM, RPCArg::DefaultHint{"random"}, "The index of the change output"},
                            {"change_type", RPCArg::Type::STR, RPCArg::DefaultHint{"set by -changetype"}, "The output type to use. Only valid if changeAddress is not specified. Options are \"legacy\", \"p2sh-segwit\", \"bech32\", and \"bech32m\"."},
                            {"includeWatching", RPCArg::Type::BOOL, RPCArg::DefaultHint{"true for watch-only wallets, otherwise false"}, "Also select inputs which are watch only.\n"
                                                          "Only solvable inputs can be used. Watch-only destinations are solvable if the public key and/or output script was imported,\n"
                                                          "e.g. with 'importpubkey' or 'importmulti' with the 'pubkeys' or 'desc' field."},
                            {"lockUnspents", RPCArg::Type::BOOL, RPCArg::Default{false}, "Lock selected unspent outputs"},
                            {"fee_rate", RPCArg::Type::AMOUNT, RPCArg::DefaultHint{"not set, fall back to wallet fee estimation"}, "Specify a fee rate in " + CURRENCY_ATOM + "/vB."},
                            {"feeRate", RPCArg::Type::AMOUNT, RPCArg::DefaultHint{"not set, fall back to wallet fee estimation"}, "Specify a fee rate in " + CURRENCY_UNIT + "/kvB."},
                            {"subtractFeeFromOutputs", RPCArg::Type::ARR, RPCArg::Default{UniValue::VARR}, "The integers.\n"
                                                          "The fee will be equally deducted from the amount of each specified output.\n"
                                                          "Those recipients will receive less qtums than you enter in their corresponding amount field.\n"
                                                          "If no outputs are specified here, the sender pays the fee.",
                                {
                                    {"vout_index", RPCArg::Type::NUM, RPCArg::Optional::OMITTED, "The zero-based output index, before a change output is added."},
                                },
                            },
                            {"input_weights", RPCArg::Type::ARR, RPCArg::Optional::OMITTED_NAMED_ARG, "Inputs and their corresponding weights",
                                {
                                    {"txid", RPCArg::Type::STR_HEX, RPCArg::Optional::NO, "The transaction id"},
                                    {"vout", RPCArg::Type::NUM, RPCArg::Optional::NO, "The output index"},
                                    {"weight", RPCArg::Type::NUM, RPCArg::Optional::NO, "The maximum weight for this input, "
                                        "including the weight of the outpoint and sequence number. "
                                        "Note that serialized signature sizes are not guaranteed to be consistent, "
                                        "so the maximum DER signatures size of 73 bytes should be used when considering ECDSA signatures."
                                        "Remember to convert serialized sizes to weight units when necessary."},
                                },
                             },
                        },
                        FundTxDoc()),
                        "options"},
                    {"iswitness", RPCArg::Type::BOOL, RPCArg::DefaultHint{"depends on heuristic tests"}, "Whether the transaction hex is a serialized witness transaction.\n"
                        "If iswitness is not present, heuristic tests will be used in decoding.\n"
                        "If true, only witness deserialization will be tried.\n"
                        "If false, only non-witness deserialization will be tried.\n"
                        "This boolean should reflect whether the transaction has inputs\n"
                        "(e.g. fully valid, or on-chain transactions), if known by the caller."
                    },
                },
                RPCResult{
                    RPCResult::Type::OBJ, "", "",
                    {
                        {RPCResult::Type::STR_HEX, "hex", "The resulting raw transaction (hex-encoded string)"},
                        {RPCResult::Type::STR_AMOUNT, "fee", "Fee in " + CURRENCY_UNIT + " the resulting transaction pays"},
                        {RPCResult::Type::NUM, "changepos", "The position of the added change output, or -1"},
                    }
                                },
                                RPCExamples{
                            "\nCreate a transaction with no inputs\n"
                            + HelpExampleCli("createrawtransaction", "\"[]\" \"{\\\"myaddress\\\":0.01}\"") +
                            "\nAdd sufficient unsigned inputs to meet the output value\n"
                            + HelpExampleCli("fundrawtransaction", "\"rawtransactionhex\"") +
                            "\nSign the transaction\n"
                            + HelpExampleCli("signrawtransactionwithwallet", "\"fundedtransactionhex\"") +
                            "\nSend the transaction\n"
                            + HelpExampleCli("sendrawtransaction", "\"signedtransactionhex\"")
                                },
        [&](const RPCHelpMan& self, const JSONRPCRequest& request) -> UniValue
{
    std::shared_ptr<CWallet> const pwallet = GetWalletForJSONRPCRequest(request);
    if (!pwallet) return UniValue::VNULL;

    RPCTypeCheck(request.params, {UniValue::VSTR, UniValueType(), UniValue::VBOOL});

    // parse hex string from parameter
    CMutableTransaction tx;
    bool try_witness = request.params[2].isNull() ? true : request.params[2].get_bool();
    bool try_no_witness = request.params[2].isNull() ? true : !request.params[2].get_bool();
    if (!DecodeHexTx(tx, request.params[0].get_str(), try_no_witness, try_witness)) {
        throw JSONRPCError(RPC_DESERIALIZATION_ERROR, "TX decode failed");
    }

    CAmount fee;
    int change_position;
    CCoinControl coin_control;
    // Automatically select (additional) coins. Can be overridden by options.add_inputs.
    coin_control.m_allow_other_inputs = true;
    FundTransaction(*pwallet, tx, fee, change_position, request.params[1], coin_control, /*override_min_fee=*/true);

    UniValue result(UniValue::VOBJ);
    result.pushKV("hex", EncodeHexTx(CTransaction(tx)));
    result.pushKV("fee", ValueFromAmount(fee));
    result.pushKV("changepos", change_position);

    return result;
},
    };
}

RPCHelpMan signrawtransactionwithwallet()
{
    return RPCHelpMan{"signrawtransactionwithwallet",
                "\nSign inputs for raw transaction (serialized, hex-encoded).\n"
                "The second optional argument (may be null) is an array of previous transaction outputs that\n"
                "this transaction depends on but may not yet be in the block chain." +
        HELP_REQUIRING_PASSPHRASE,
                {
                    {"hexstring", RPCArg::Type::STR, RPCArg::Optional::NO, "The transaction hex string"},
                    {"prevtxs", RPCArg::Type::ARR, RPCArg::Optional::OMITTED_NAMED_ARG, "The previous dependent transaction outputs",
                        {
                            {"", RPCArg::Type::OBJ, RPCArg::Optional::OMITTED, "",
                                {
                                    {"txid", RPCArg::Type::STR_HEX, RPCArg::Optional::NO, "The transaction id"},
                                    {"vout", RPCArg::Type::NUM, RPCArg::Optional::NO, "The output number"},
                                    {"scriptPubKey", RPCArg::Type::STR_HEX, RPCArg::Optional::NO, "script key"},
                                    {"redeemScript", RPCArg::Type::STR_HEX, RPCArg::Optional::OMITTED, "(required for P2SH) redeem script"},
                                    {"witnessScript", RPCArg::Type::STR_HEX, RPCArg::Optional::OMITTED, "(required for P2WSH or P2SH-P2WSH) witness script"},
                                    {"amount", RPCArg::Type::AMOUNT, RPCArg::Optional::OMITTED, "(required for Segwit inputs) the amount spent"},
                                },
                            },
                        },
                    },
                    {"sighashtype", RPCArg::Type::STR, RPCArg::Default{"DEFAULT for Taproot, ALL otherwise"}, "The signature hash type. Must be one of\n"
            "       \"DEFAULT\"\n"
            "       \"ALL\"\n"
            "       \"NONE\"\n"
            "       \"SINGLE\"\n"
            "       \"ALL|ANYONECANPAY\"\n"
            "       \"NONE|ANYONECANPAY\"\n"
            "       \"SINGLE|ANYONECANPAY\""},
                },
                RPCResult{
                    RPCResult::Type::OBJ, "", "",
                    {
                        {RPCResult::Type::STR_HEX, "hex", "The hex-encoded raw transaction with signature(s)"},
                        {RPCResult::Type::BOOL, "complete", "If the transaction has a complete set of signatures"},
                        {RPCResult::Type::ARR, "errors", /*optional=*/true, "Script verification errors (if there are any)",
                        {
                            {RPCResult::Type::OBJ, "", "",
                            {
                                {RPCResult::Type::STR_HEX, "txid", "The hash of the referenced, previous transaction"},
                                {RPCResult::Type::NUM, "vout", "The index of the output to spent and used as input"},
                                {RPCResult::Type::ARR, "witness", "",
                                {
                                    {RPCResult::Type::STR_HEX, "witness", ""},
                                }},
                                {RPCResult::Type::STR_HEX, "scriptSig", "The hex-encoded signature script"},
                                {RPCResult::Type::NUM, "sequence", "Script sequence number"},
                                {RPCResult::Type::STR, "error", "Verification or signing error related to the input"},
                            }},
                        }},
                    }
                },
                RPCExamples{
                    HelpExampleCli("signrawtransactionwithwallet", "\"myhex\"")
            + HelpExampleRpc("signrawtransactionwithwallet", "\"myhex\"")
                },
        [&](const RPCHelpMan& self, const JSONRPCRequest& request) -> UniValue
{
    const std::shared_ptr<const CWallet> pwallet = GetWalletForJSONRPCRequest(request);
    if (!pwallet) return UniValue::VNULL;

    RPCTypeCheck(request.params, {UniValue::VSTR, UniValue::VARR, UniValue::VSTR}, true);

    CMutableTransaction mtx;
    if (!DecodeHexTx(mtx, request.params[0].get_str())) {
        throw JSONRPCError(RPC_DESERIALIZATION_ERROR, "TX decode failed. Make sure the tx has at least one input.");
    }

    // Sign the transaction
    LOCK(pwallet->cs_wallet);
    EnsureWalletIsUnlocked(*pwallet);

    // Fetch previous transactions (inputs):
    std::map<COutPoint, Coin> coins;
    for (const CTxIn& txin : mtx.vin) {
        coins[txin.prevout]; // Create empty map entry keyed by prevout.
    }
    pwallet->chain().findCoins(coins);

    // Parse the prevtxs array
    ParsePrevouts(request.params[1], nullptr, coins);

    int nHashType = ParseSighashString(request.params[2]);

    // Script verification errors
    std::map<int, bilingual_str> input_errors;

    CheckSenderSignatures(mtx);
    bool complete = pwallet->SignTransaction(mtx, coins, nHashType, input_errors);
    UniValue result(UniValue::VOBJ);
    SignTransactionResultToJSON(mtx, complete, coins, input_errors, result);
    return result;
},
    };
}

static RPCHelpMan bumpfee_helper(std::string method_name)
{
    const bool want_psbt = method_name == "psbtbumpfee";
    const std::string incremental_fee{CFeeRate(DEFAULT_INCREMENTAL_RELAY_FEE).ToString(FeeEstimateMode::SAT_VB)};

    return RPCHelpMan{method_name,
        "\nBumps the fee of an opt-in-RBF transaction T, replacing it with a new transaction B.\n"
        + std::string(want_psbt ? "Returns a PSBT instead of creating and signing a new transaction.\n" : "") +
        "An opt-in RBF transaction with the given txid must be in the wallet.\n"
        "The command will pay the additional fee by reducing change outputs or adding inputs when necessary.\n"
        "It may add a new change output if one does not already exist.\n"
        "All inputs in the original transaction will be included in the replacement transaction.\n"
        "The command will fail if the wallet or mempool contains a transaction that spends one of T's outputs.\n"
        "By default, the new fee will be calculated automatically using the estimatesmartfee RPC.\n"
        "The user can specify a confirmation target for estimatesmartfee.\n"
        "Alternatively, the user can specify a fee rate in " + CURRENCY_ATOM + "/vB for the new transaction.\n"
        "At a minimum, the new fee rate must be high enough to pay an additional new relay fee (incrementalfee\n"
        "returned by getnetworkinfo) to enter the node's mempool.\n"
        "* WARNING: before version 0.21, fee_rate was in " + CURRENCY_UNIT + "/kvB. As of 0.21, fee_rate is in " + CURRENCY_ATOM + "/vB. *\n",
        {
            {"txid", RPCArg::Type::STR_HEX, RPCArg::Optional::NO, "The txid to be bumped"},
            {"options", RPCArg::Type::OBJ, RPCArg::Optional::OMITTED_NAMED_ARG, "",
                {
                    {"conf_target", RPCArg::Type::NUM, RPCArg::DefaultHint{"wallet -txconfirmtarget"}, "Confirmation target in blocks\n"},
                    {"fee_rate", RPCArg::Type::AMOUNT, RPCArg::DefaultHint{"not set, fall back to wallet fee estimation"},
                             "\nSpecify a fee rate in " + CURRENCY_ATOM + "/vB instead of relying on the built-in fee estimator.\n"
                             "Must be at least " + incremental_fee + " higher than the current transaction fee rate.\n"
                             "WARNING: before version 0.21, fee_rate was in " + CURRENCY_UNIT + "/kvB. As of 0.21, fee_rate is in " + CURRENCY_ATOM + "/vB.\n"},
                    {"replaceable", RPCArg::Type::BOOL, RPCArg::Default{true}, "Whether the new transaction should still be\n"
                             "marked bip-125 replaceable. If true, the sequence numbers in the transaction will\n"
                             "be left unchanged from the original. If false, any input sequence numbers in the\n"
                             "original transaction that were less than 0xfffffffe will be increased to 0xfffffffe\n"
                             "so the new transaction will not be explicitly bip-125 replaceable (though it may\n"
                             "still be replaceable in practice, for example if it has unconfirmed ancestors which\n"
                             "are replaceable).\n"},
                    {"estimate_mode", RPCArg::Type::STR, RPCArg::Default{"unset"}, "The fee estimate mode, must be one of (case insensitive):\n"
                     "\"" + FeeModes("\"\n\"") + "\""},
                },
                "options"},
        },
        RPCResult{
            RPCResult::Type::OBJ, "", "", Cat(
                want_psbt ?
                std::vector<RPCResult>{{RPCResult::Type::STR, "psbt", "The base64-encoded unsigned PSBT of the new transaction."}} :
                std::vector<RPCResult>{{RPCResult::Type::STR_HEX, "txid", "The id of the new transaction."}},
            {
                {RPCResult::Type::STR_AMOUNT, "origfee", "The fee of the replaced transaction."},
                {RPCResult::Type::STR_AMOUNT, "fee", "The fee of the new transaction."},
                {RPCResult::Type::ARR, "errors", "Errors encountered during processing (may be empty).",
                {
                    {RPCResult::Type::STR, "", ""},
                }},
            })
        },
        RPCExamples{
    "\nBump the fee, get the new transaction\'s " + std::string(want_psbt ? "psbt" : "txid") + "\n" +
            HelpExampleCli(method_name, "<txid>")
        },
        [want_psbt](const RPCHelpMan& self, const JSONRPCRequest& request) -> UniValue
{
    std::shared_ptr<CWallet> const pwallet = GetWalletForJSONRPCRequest(request);
    if (!pwallet) return UniValue::VNULL;

    if (pwallet->IsWalletFlagSet(WALLET_FLAG_DISABLE_PRIVATE_KEYS) && !want_psbt) {
        throw JSONRPCError(RPC_WALLET_ERROR, "bumpfee is not available with wallets that have private keys disabled. Use psbtbumpfee instead.");
    }

    RPCTypeCheck(request.params, {UniValue::VSTR, UniValue::VOBJ});
    uint256 hash(ParseHashV(request.params[0], "txid"));

    CCoinControl coin_control;
    coin_control.fAllowWatchOnly = pwallet->IsWalletFlagSet(WALLET_FLAG_DISABLE_PRIVATE_KEYS);
    // optional parameters
    coin_control.m_signal_bip125_rbf = true;

    if (!request.params[1].isNull()) {
        UniValue options = request.params[1];
        RPCTypeCheckObj(options,
            {
                {"confTarget", UniValueType(UniValue::VNUM)},
                {"conf_target", UniValueType(UniValue::VNUM)},
                {"fee_rate", UniValueType()}, // will be checked by AmountFromValue() in SetFeeEstimateMode()
                {"replaceable", UniValueType(UniValue::VBOOL)},
                {"estimate_mode", UniValueType(UniValue::VSTR)},
            },
            true, true);

        if (options.exists("confTarget") && options.exists("conf_target")) {
            throw JSONRPCError(RPC_INVALID_PARAMETER, "confTarget and conf_target options should not both be set. Use conf_target (confTarget is deprecated).");
        }

        auto conf_target = options.exists("confTarget") ? options["confTarget"] : options["conf_target"];

        if (options.exists("replaceable")) {
            coin_control.m_signal_bip125_rbf = options["replaceable"].get_bool();
        }
        SetFeeEstimateMode(*pwallet, coin_control, conf_target, options["estimate_mode"], options["fee_rate"], /*override_min_fee=*/false);
    }

    // Make sure the results are valid at least up to the most recent block
    // the user could have gotten from another RPC command prior to now
    pwallet->BlockUntilSyncedToCurrentChain();

    LOCK(pwallet->cs_wallet);

    EnsureWalletIsUnlocked(*pwallet);


    std::vector<bilingual_str> errors;
    CAmount old_fee;
    CAmount new_fee;
    CMutableTransaction mtx;
    feebumper::Result res;
    // Targeting feerate bump.
    res = feebumper::CreateRateBumpTransaction(*pwallet, hash, coin_control, errors, old_fee, new_fee, mtx, /*require_mine=*/ !want_psbt);
    if (res != feebumper::Result::OK) {
        switch(res) {
            case feebumper::Result::INVALID_ADDRESS_OR_KEY:
                throw JSONRPCError(RPC_INVALID_ADDRESS_OR_KEY, errors[0].original);
                break;
            case feebumper::Result::INVALID_REQUEST:
                throw JSONRPCError(RPC_INVALID_REQUEST, errors[0].original);
                break;
            case feebumper::Result::INVALID_PARAMETER:
                throw JSONRPCError(RPC_INVALID_PARAMETER, errors[0].original);
                break;
            case feebumper::Result::WALLET_ERROR:
                throw JSONRPCError(RPC_WALLET_ERROR, errors[0].original);
                break;
            default:
                throw JSONRPCError(RPC_MISC_ERROR, errors[0].original);
                break;
        }
    }

    UniValue result(UniValue::VOBJ);

    // For bumpfee, return the new transaction id.
    // For psbtbumpfee, return the base64-encoded unsigned PSBT of the new transaction.
    if (!want_psbt) {
        if (!feebumper::SignTransaction(*pwallet, mtx)) {
            throw JSONRPCError(RPC_WALLET_ERROR, "Can't sign transaction.");
        }

        uint256 txid;
        if (feebumper::CommitTransaction(*pwallet, hash, std::move(mtx), errors, txid) != feebumper::Result::OK) {
            throw JSONRPCError(RPC_WALLET_ERROR, errors[0].original);
        }

        result.pushKV("txid", txid.GetHex());
    } else {
        PartiallySignedTransaction psbtx(mtx);
        bool complete = false;
        const TransactionError err = pwallet->FillPSBT(psbtx, complete, SIGHASH_DEFAULT, false /* sign */, true /* bip32derivs */);
        CHECK_NONFATAL(err == TransactionError::OK);
        CHECK_NONFATAL(!complete);
        CDataStream ssTx(SER_NETWORK, PROTOCOL_VERSION);
        ssTx << psbtx;
        result.pushKV("psbt", EncodeBase64(ssTx.str()));
    }

    result.pushKV("origfee", ValueFromAmount(old_fee));
    result.pushKV("fee", ValueFromAmount(new_fee));
    UniValue result_errors(UniValue::VARR);
    for (const bilingual_str& error : errors) {
        result_errors.push_back(error.original);
    }
    result.pushKV("errors", result_errors);

    return result;
},
    };
}

RPCHelpMan bumpfee() { return bumpfee_helper("bumpfee"); }
RPCHelpMan psbtbumpfee() { return bumpfee_helper("psbtbumpfee"); }

RPCHelpMan send()
{
    return RPCHelpMan{"send",
        "\nEXPERIMENTAL warning: this call may be changed in future releases.\n"
        "\nSend a transaction.\n",
        {
            {"outputs", RPCArg::Type::ARR, RPCArg::Optional::NO, "The outputs (key-value pairs), where none of the keys are duplicated.\n"
                    "That is, each address can only appear once and there can only be one 'data' object.\n"
                    "For convenience, a dictionary, which holds the key-value pairs directly, is also accepted.",
                {
                    {"", RPCArg::Type::OBJ_USER_KEYS, RPCArg::Optional::OMITTED, "",
                        {
                            {"address", RPCArg::Type::AMOUNT, RPCArg::Optional::NO, "A key-value pair. The key (string) is the qtum address, the value (float or string) is the amount in " + CURRENCY_UNIT + ""},
                        },
                        },
                    {"", RPCArg::Type::OBJ, RPCArg::Optional::OMITTED, "",
                        {
                            {"data", RPCArg::Type::STR_HEX, RPCArg::Optional::NO, "A key-value pair. The key must be \"data\", the value is hex-encoded data"},
                        },
                    },
                },
            },
            {"conf_target", RPCArg::Type::NUM, RPCArg::DefaultHint{"wallet -txconfirmtarget"}, "Confirmation target in blocks"},
            {"estimate_mode", RPCArg::Type::STR, RPCArg::Default{"unset"}, "The fee estimate mode, must be one of (case insensitive):\n"
             "\"" + FeeModes("\"\n\"") + "\""},
            {"fee_rate", RPCArg::Type::AMOUNT, RPCArg::DefaultHint{"not set, fall back to wallet fee estimation"}, "Specify a fee rate in " + CURRENCY_ATOM + "/vB."},
            {"options", RPCArg::Type::OBJ, RPCArg::Optional::OMITTED_NAMED_ARG, "",
                Cat<std::vector<RPCArg>>(
                {
                    {"add_inputs", RPCArg::Type::BOOL, RPCArg::DefaultHint{"false when \"inputs\" are specified, true otherwise"},"Automatically include coins from the wallet to cover the target amount.\n"},
                    {"include_unsafe", RPCArg::Type::BOOL, RPCArg::Default{false}, "Include inputs that are not safe to spend (unconfirmed transactions from outside keys and unconfirmed replacement transactions).\n"
                                                          "Warning: the resulting transaction may become invalid if one of the unsafe inputs disappears.\n"
                                                          "If that happens, you will need to fund the transaction with different inputs and republish it."},
                    {"add_to_wallet", RPCArg::Type::BOOL, RPCArg::Default{true}, "When false, returns a serialized transaction which will not be added to the wallet or broadcast"},
<<<<<<< HEAD
                    {"change_address", RPCArg::Type::STR_HEX, RPCArg::DefaultHint{"pool address"}, "The qtum address to receive the change"},
=======
                    {"change_address", RPCArg::Type::STR, RPCArg::DefaultHint{"automatic"}, "The qtum address to receive the change"},
>>>>>>> d82fec21
                    {"change_position", RPCArg::Type::NUM, RPCArg::DefaultHint{"random"}, "The index of the change output"},
                    {"change_type", RPCArg::Type::STR, RPCArg::DefaultHint{"set by -changetype"}, "The output type to use. Only valid if change_address is not specified. Options are \"legacy\", \"p2sh-segwit\", \"bech32\" and \"bech32m\"."},
                    {"fee_rate", RPCArg::Type::AMOUNT, RPCArg::DefaultHint{"not set, fall back to wallet fee estimation"}, "Specify a fee rate in " + CURRENCY_ATOM + "/vB."},
                    {"include_watching", RPCArg::Type::BOOL, RPCArg::DefaultHint{"true for watch-only wallets, otherwise false"}, "Also select inputs which are watch only.\n"
                                          "Only solvable inputs can be used. Watch-only destinations are solvable if the public key and/or output script was imported,\n"
                                          "e.g. with 'importpubkey' or 'importmulti' with the 'pubkeys' or 'desc' field."},
                    {"inputs", RPCArg::Type::ARR, RPCArg::Default{UniValue::VARR}, "Specify inputs instead of adding them automatically. A JSON array of JSON objects",
                        {
                            {"txid", RPCArg::Type::STR_HEX, RPCArg::Optional::NO, "The transaction id"},
                            {"vout", RPCArg::Type::NUM, RPCArg::Optional::NO, "The output number"},
                            {"sequence", RPCArg::Type::NUM, RPCArg::Optional::NO, "The sequence number"},
                            {"weight", RPCArg::Type::NUM, RPCArg::DefaultHint{"Calculated from wallet and solving data"}, "The maximum weight for this input, "
                                        "including the weight of the outpoint and sequence number. "
                                        "Note that signature sizes are not guaranteed to be consistent, "
                                        "so the maximum DER signatures size of 73 bytes should be used when considering ECDSA signatures."
                                        "Remember to convert serialized sizes to weight units when necessary."},
                        },
                    },
                    {"locktime", RPCArg::Type::NUM, RPCArg::Default{0}, "Raw locktime. Non-0 value also locktime-activates inputs"},
                    {"lock_unspents", RPCArg::Type::BOOL, RPCArg::Default{false}, "Lock selected unspent outputs"},
                    {"psbt", RPCArg::Type::BOOL,  RPCArg::DefaultHint{"automatic"}, "Always return a PSBT, implies add_to_wallet=false."},
                    {"subtract_fee_from_outputs", RPCArg::Type::ARR, RPCArg::Default{UniValue::VARR}, "Outputs to subtract the fee from, specified as integer indices.\n"
                    "The fee will be equally deducted from the amount of each specified output.\n"
                    "Those recipients will receive less qtums than you enter in their corresponding amount field.\n"
                    "If no outputs are specified here, the sender pays the fee.",
                        {
                            {"vout_index", RPCArg::Type::NUM, RPCArg::Optional::OMITTED, "The zero-based output index, before a change output is added."},
                        },
                    },
                },
                FundTxDoc()),
                "options"},
        },
        RPCResult{
            RPCResult::Type::OBJ, "", "",
                {
                    {RPCResult::Type::BOOL, "complete", "If the transaction has a complete set of signatures"},
                    {RPCResult::Type::STR_HEX, "txid", /*optional=*/true, "The transaction id for the send. Only 1 transaction is created regardless of the number of addresses."},
                    {RPCResult::Type::STR_HEX, "hex", /*optional=*/true, "If add_to_wallet is false, the hex-encoded raw transaction with signature(s)"},
                    {RPCResult::Type::STR, "psbt", /*optional=*/true, "If more signatures are needed, or if add_to_wallet is false, the base64-encoded (partially) signed transaction"}
                }
        },
        RPCExamples{""
        "\nSend 0.1 QTUM with a confirmation target of 6 blocks in economical fee estimate mode\n"
        + HelpExampleCli("send", "'{\"" + EXAMPLE_ADDRESS[0] + "\": 0.1}' 6 economical\n") +
        "Send 0.2 QTUM with a fee rate of 1.1 " + CURRENCY_ATOM + "/vB using positional arguments\n"
        + HelpExampleCli("send", "'{\"" + EXAMPLE_ADDRESS[0] + "\": 0.2}' null \"unset\" 1.1\n") +
        "Send 0.2 QTUM with a fee rate of 1 " + CURRENCY_ATOM + "/vB using the options argument\n"
        + HelpExampleCli("send", "'{\"" + EXAMPLE_ADDRESS[0] + "\": 0.2}' null \"unset\" null '{\"fee_rate\": 1}'\n") +
        "Send 0.3 QTUM with a fee rate of 25 " + CURRENCY_ATOM + "/vB using named arguments\n"
        + HelpExampleCli("-named send", "outputs='{\"" + EXAMPLE_ADDRESS[0] + "\": 0.3}' fee_rate=25\n") +
        "Create a transaction that should confirm the next block, with a specific input, and return result without adding to wallet or broadcasting to the network\n"
        + HelpExampleCli("send", "'{\"" + EXAMPLE_ADDRESS[0] + "\": 0.1}' 1 economical '{\"add_to_wallet\": false, \"inputs\": [{\"txid\":\"a08e6907dbbd3d809776dbfc5d82e371b764ed838b5655e72f463568df1aadf0\", \"vout\":1}]}'")
        },
        [&](const RPCHelpMan& self, const JSONRPCRequest& request) -> UniValue
        {
            RPCTypeCheck(request.params, {
                UniValueType(), // outputs (ARR or OBJ, checked later)
                UniValue::VNUM, // conf_target
                UniValue::VSTR, // estimate_mode
                UniValueType(), // fee_rate, will be checked by AmountFromValue() in SetFeeEstimateMode()
                UniValue::VOBJ, // options
                }, true
            );

            std::shared_ptr<CWallet> const pwallet = GetWalletForJSONRPCRequest(request);
            if (!pwallet) return UniValue::VNULL;

            UniValue options{request.params[4].isNull() ? UniValue::VOBJ : request.params[4]};
            InterpretFeeEstimationInstructions(/*conf_target=*/request.params[1], /*estimate_mode=*/request.params[2], /*fee_rate=*/request.params[3], options);
            PreventOutdatedOptions(options);


            CAmount fee;
            int change_position;
            bool rbf{options.exists("replaceable") ? options["replaceable"].get_bool() : pwallet->m_signal_rbf};
            CMutableTransaction rawTx = ConstructTransaction(options["inputs"], request.params[0], options["locktime"], rbf);
            CCoinControl coin_control;
            // Automatically select coins, unless at least one is manually selected. Can
            // be overridden by options.add_inputs.
            coin_control.m_allow_other_inputs = rawTx.vin.size() == 0;
            SetOptionsInputWeights(options["inputs"], options);
            FundTransaction(*pwallet, rawTx, fee, change_position, options, coin_control, /*override_min_fee=*/false);

            return FinishTransaction(pwallet, options, rawTx);
        }
    };
}

RPCHelpMan sendall()
{
    return RPCHelpMan{"sendall",
        "EXPERIMENTAL warning: this call may be changed in future releases.\n"
        "\nSpend the value of all (or specific) confirmed UTXOs in the wallet to one or more recipients.\n"
        "Unconfirmed inbound UTXOs and locked UTXOs will not be spent. Sendall will respect the avoid_reuse wallet flag.\n"
        "If your wallet contains many small inputs, either because it received tiny payments or as a result of accumulating change, consider using `send_max` to exclude inputs that are worth less than the fees needed to spend them.\n",
        {
            {"recipients", RPCArg::Type::ARR, RPCArg::Optional::NO, "The sendall destinations. Each address may only appear once.\n"
                "Optionally some recipients can be specified with an amount to perform payments, but at least one address must appear without a specified amount.\n",
                {
                    {"address", RPCArg::Type::STR, RPCArg::Optional::NO, "A qtum address which receives an equal share of the unspecified amount."},
                    {"", RPCArg::Type::OBJ_USER_KEYS, RPCArg::Optional::OMITTED, "",
                        {
                            {"address", RPCArg::Type::AMOUNT, RPCArg::Optional::NO, "A key-value pair. The key (string) is the qtum address, the value (float or string) is the amount in " + CURRENCY_UNIT + ""},
                        },
                    },
                },
            },
            {"conf_target", RPCArg::Type::NUM, RPCArg::DefaultHint{"wallet -txconfirmtarget"}, "Confirmation target in blocks"},
            {"estimate_mode", RPCArg::Type::STR, RPCArg::Default{"unset"}, "The fee estimate mode, must be one of (case insensitive):\n"
             "\"" + FeeModes("\"\n\"") + "\""},
            {"fee_rate", RPCArg::Type::AMOUNT, RPCArg::DefaultHint{"not set, fall back to wallet fee estimation"}, "Specify a fee rate in " + CURRENCY_ATOM + "/vB."},
            {
                "options", RPCArg::Type::OBJ, RPCArg::Optional::OMITTED_NAMED_ARG, "",
                Cat<std::vector<RPCArg>>(
                    {
                        {"add_to_wallet", RPCArg::Type::BOOL, RPCArg::Default{true}, "When false, returns the serialized transaction without broadcasting or adding it to the wallet"},
                        {"fee_rate", RPCArg::Type::AMOUNT, RPCArg::DefaultHint{"not set, fall back to wallet fee estimation"}, "Specify a fee rate in " + CURRENCY_ATOM + "/vB."},
                        {"include_watching", RPCArg::Type::BOOL, RPCArg::DefaultHint{"true for watch-only wallets, otherwise false"}, "Also select inputs which are watch-only.\n"
                                              "Only solvable inputs can be used. Watch-only destinations are solvable if the public key and/or output script was imported,\n"
                                              "e.g. with 'importpubkey' or 'importmulti' with the 'pubkeys' or 'desc' field."},
                        {"inputs", RPCArg::Type::ARR, RPCArg::Default{UniValue::VARR}, "Use exactly the specified inputs to build the transaction. Specifying inputs is incompatible with send_max.",
                            {
                                {"", RPCArg::Type::OBJ, RPCArg::Optional::OMITTED, "",
                                    {
                                        {"txid", RPCArg::Type::STR_HEX, RPCArg::Optional::NO, "The transaction id"},
                                        {"vout", RPCArg::Type::NUM, RPCArg::Optional::NO, "The output number"},
                                        {"sequence", RPCArg::Type::NUM, RPCArg::DefaultHint{"depends on the value of the 'replaceable' and 'locktime' arguments"}, "The sequence number"},
                                    },
                                },
                            },
                        },
                        {"locktime", RPCArg::Type::NUM, RPCArg::Default{0}, "Raw locktime. Non-0 value also locktime-activates inputs"},
                        {"lock_unspents", RPCArg::Type::BOOL, RPCArg::Default{false}, "Lock selected unspent outputs"},
                        {"psbt", RPCArg::Type::BOOL,  RPCArg::DefaultHint{"automatic"}, "Always return a PSBT, implies add_to_wallet=false."},
                        {"send_max", RPCArg::Type::BOOL, RPCArg::Default{false}, "When true, only use UTXOs that can pay for their own fees to maximize the output amount. When 'false' (default), no UTXO is left behind. send_max is incompatible with providing specific inputs."},
                    },
                    FundTxDoc()
                ),
                "options"
            },
        },
        RPCResult{
            RPCResult::Type::OBJ, "", "",
                {
                    {RPCResult::Type::BOOL, "complete", "If the transaction has a complete set of signatures"},
                    {RPCResult::Type::STR_HEX, "txid", /*optional=*/true, "The transaction id for the send. Only 1 transaction is created regardless of the number of addresses."},
                    {RPCResult::Type::STR_HEX, "hex", /*optional=*/true, "If add_to_wallet is false, the hex-encoded raw transaction with signature(s)"},
                    {RPCResult::Type::STR, "psbt", /*optional=*/true, "If more signatures are needed, or if add_to_wallet is false, the base64-encoded (partially) signed transaction"}
                }
        },
        RPCExamples{""
        "\nSpend all UTXOs from the wallet with a fee rate of 1 " + CURRENCY_ATOM + "/vB using named arguments\n"
        + HelpExampleCli("-named sendall", "recipients='[\"" + EXAMPLE_ADDRESS[0] + "\"]' fee_rate=1\n") +
        "Spend all UTXOs with a fee rate of 1.1 " + CURRENCY_ATOM + "/vB using positional arguments\n"
        + HelpExampleCli("sendall", "'[\"" + EXAMPLE_ADDRESS[0] + "\"]' null \"unset\" 1.1\n") +
        "Spend all UTXOs split into equal amounts to two addresses with a fee rate of 1.5 " + CURRENCY_ATOM + "/vB using the options argument\n"
        + HelpExampleCli("sendall", "'[\"" + EXAMPLE_ADDRESS[0] + "\", \"" + EXAMPLE_ADDRESS[1] + "\"]' null \"unset\" null '{\"fee_rate\": 1.5}'\n") +
        "Leave dust UTXOs in wallet, spend only UTXOs with positive effective value with a fee rate of 10 " + CURRENCY_ATOM + "/vB using the options argument\n"
        + HelpExampleCli("sendall", "'[\"" + EXAMPLE_ADDRESS[0] + "\"]' null \"unset\" null '{\"fee_rate\": 10, \"send_max\": true}'\n") +
        "Spend all UTXOs with a fee rate of 1.3 " + CURRENCY_ATOM + "/vB using named arguments and sending a 0.25 " + CURRENCY_UNIT + " to another recipient\n"
        + HelpExampleCli("-named sendall", "recipients='[{\"" + EXAMPLE_ADDRESS[1] + "\": 0.25}, \""+ EXAMPLE_ADDRESS[0] + "\"]' fee_rate=1.3\n")
        },
        [&](const RPCHelpMan& self, const JSONRPCRequest& request) -> UniValue
        {
            RPCTypeCheck(request.params, {
                UniValue::VARR, // recipients
                UniValue::VNUM, // conf_target
                UniValue::VSTR, // estimate_mode
                UniValueType(), // fee_rate, will be checked by AmountFromValue() in SetFeeEstimateMode()
                UniValue::VOBJ, // options
                }, true
            );

            std::shared_ptr<CWallet> const pwallet{GetWalletForJSONRPCRequest(request)};
            if (!pwallet) return UniValue::VNULL;
            // Make sure the results are valid at least up to the most recent block
            // the user could have gotten from another RPC command prior to now
            pwallet->BlockUntilSyncedToCurrentChain();

            UniValue options{request.params[4].isNull() ? UniValue::VOBJ : request.params[4]};
            InterpretFeeEstimationInstructions(/*conf_target=*/request.params[1], /*estimate_mode=*/request.params[2], /*fee_rate=*/request.params[3], options);
            PreventOutdatedOptions(options);


            std::set<std::string> addresses_without_amount;
            UniValue recipient_key_value_pairs(UniValue::VARR);
            const UniValue& recipients{request.params[0]};
            for (unsigned int i = 0; i < recipients.size(); ++i) {
                const UniValue& recipient{recipients[i]};
                if (recipient.isStr()) {
                    UniValue rkvp(UniValue::VOBJ);
                    rkvp.pushKV(recipient.get_str(), 0);
                    recipient_key_value_pairs.push_back(rkvp);
                    addresses_without_amount.insert(recipient.get_str());
                } else {
                    recipient_key_value_pairs.push_back(recipient);
                }
            }

            if (addresses_without_amount.size() == 0) {
                throw JSONRPCError(RPC_INVALID_PARAMETER, "Must provide at least one address without a specified amount");
            }

            CCoinControl coin_control;

            SetFeeEstimateMode(*pwallet, coin_control, options["conf_target"], options["estimate_mode"], options["fee_rate"], /*override_min_fee=*/false);

            coin_control.fAllowWatchOnly = ParseIncludeWatchonly(options["include_watching"], *pwallet);

            const bool rbf{options.exists("replaceable") ? options["replaceable"].get_bool() : pwallet->m_signal_rbf};

            FeeCalculation fee_calc_out;
            CFeeRate fee_rate{GetMinimumFeeRate(*pwallet, coin_control, &fee_calc_out)};
            // Do not, ever, assume that it's fine to change the fee rate if the user has explicitly
            // provided one
            if (coin_control.m_feerate && fee_rate > *coin_control.m_feerate) {
               throw JSONRPCError(RPC_INVALID_PARAMETER, strprintf("Fee rate (%s) is lower than the minimum fee rate setting (%s)", coin_control.m_feerate->ToString(FeeEstimateMode::SAT_VB), fee_rate.ToString(FeeEstimateMode::SAT_VB)));
            }
            if (fee_calc_out.reason == FeeReason::FALLBACK && !pwallet->m_allow_fallback_fee) {
                // eventually allow a fallback fee
                throw JSONRPCError(RPC_WALLET_ERROR, "Fee estimation failed. Fallbackfee is disabled. Wait a few blocks or enable -fallbackfee.");
            }

            CMutableTransaction rawTx{ConstructTransaction(options["inputs"], recipient_key_value_pairs, options["locktime"], rbf)};
            LOCK(pwallet->cs_wallet);

            CAmount total_input_value(0);
            bool send_max{options.exists("send_max") ? options["send_max"].get_bool() : false};
            if (options.exists("inputs") && options.exists("send_max")) {
                throw JSONRPCError(RPC_INVALID_PARAMETER, "Cannot combine send_max with specific inputs.");
            } else if (options.exists("inputs")) {
                for (const CTxIn& input : rawTx.vin) {
                    if (pwallet->IsSpent(input.prevout)) {
                        throw JSONRPCError(RPC_INVALID_PARAMETER, strprintf("Input not available. UTXO (%s:%d) was already spent.", input.prevout.hash.ToString(), input.prevout.n));
                    }
                    const CWalletTx* tx{pwallet->GetWalletTx(input.prevout.hash)};
                    if (!tx || input.prevout.n >= tx->tx->vout.size() || !(pwallet->IsMine(tx->tx->vout[input.prevout.n]) & (coin_control.fAllowWatchOnly ? ISMINE_ALL : ISMINE_SPENDABLE))) {
                        throw JSONRPCError(RPC_INVALID_PARAMETER, strprintf("Input not found. UTXO (%s:%d) is not part of wallet.", input.prevout.hash.ToString(), input.prevout.n));
                    }
                    total_input_value += tx->tx->vout[input.prevout.n].nValue;
                }
            } else {
                for (const COutput& output : AvailableCoins(*pwallet, &coin_control, fee_rate, /*nMinimumAmount=*/0).All()) {
                    CHECK_NONFATAL(output.input_bytes > 0);
                    if (send_max && fee_rate.GetFee(output.input_bytes) > output.txout.nValue) {
                        continue;
                    }
                    CTxIn input(output.outpoint.hash, output.outpoint.n, CScript(), rbf ? MAX_BIP125_RBF_SEQUENCE : CTxIn::SEQUENCE_FINAL);
                    rawTx.vin.push_back(input);
                    total_input_value += output.txout.nValue;
                }
            }

            // estimate final size of tx
            const TxSize tx_size{CalculateMaximumSignedTxSize(CTransaction(rawTx), pwallet.get())};
            const CAmount fee_from_size{fee_rate.GetFee(tx_size.vsize)};
            const CAmount effective_value{total_input_value - fee_from_size};

            if (fee_from_size > pwallet->m_default_max_tx_fee) {
                throw JSONRPCError(RPC_WALLET_ERROR, TransactionErrorString(TransactionError::MAX_FEE_EXCEEDED).original);
            }

            if (effective_value <= 0) {
                if (send_max) {
                    throw JSONRPCError(RPC_WALLET_INSUFFICIENT_FUNDS, "Total value of UTXO pool too low to pay for transaction, try using lower feerate.");
                } else {
                    throw JSONRPCError(RPC_WALLET_INSUFFICIENT_FUNDS, "Total value of UTXO pool too low to pay for transaction. Try using lower feerate or excluding uneconomic UTXOs with 'send_max' option.");
                }
            }

            // If this transaction is too large, e.g. because the wallet has many UTXOs, it will be rejected by the node's mempool.
            if (tx_size.weight > MAX_STANDARD_TX_WEIGHT) {
                throw JSONRPCError(RPC_WALLET_ERROR, "Transaction too large.");
            }

            CAmount output_amounts_claimed{0};
            for (const CTxOut& out : rawTx.vout) {
                output_amounts_claimed += out.nValue;
            }

            if (output_amounts_claimed > total_input_value) {
                throw JSONRPCError(RPC_WALLET_INSUFFICIENT_FUNDS, "Assigned more value to outputs than available funds.");
            }

            const CAmount remainder{effective_value - output_amounts_claimed};
            if (remainder < 0) {
                throw JSONRPCError(RPC_WALLET_INSUFFICIENT_FUNDS, "Insufficient funds for fees after creating specified outputs.");
            }

            const CAmount per_output_without_amount{remainder / (long)addresses_without_amount.size()};

            bool gave_remaining_to_first{false};
            for (CTxOut& out : rawTx.vout) {
                CTxDestination dest;
                ExtractDestination(out.scriptPubKey, dest);
                std::string addr{EncodeDestination(dest)};
                if (addresses_without_amount.count(addr) > 0) {
                    out.nValue = per_output_without_amount;
                    if (!gave_remaining_to_first) {
                        out.nValue += remainder % addresses_without_amount.size();
                        gave_remaining_to_first = true;
                    }
                    if (IsDust(out, pwallet->chain().relayDustFee())) {
                        // Dynamically generated output amount is dust
                        throw JSONRPCError(RPC_WALLET_INSUFFICIENT_FUNDS, "Dynamically assigned remainder results in dust output.");
                    }
                } else {
                    if (IsDust(out, pwallet->chain().relayDustFee())) {
                        // Specified output amount is dust
                        throw JSONRPCError(RPC_INVALID_PARAMETER, strprintf("Specified output amount to %s is below dust threshold.", addr));
                    }
                }
            }

            const bool lock_unspents{options.exists("lock_unspents") ? options["lock_unspents"].get_bool() : false};
            if (lock_unspents) {
                for (const CTxIn& txin : rawTx.vin) {
                    pwallet->LockCoin(txin.prevout);
                }
            }

            return FinishTransaction(pwallet, options, rawTx);
        }
    };
}

RPCHelpMan walletprocesspsbt()
{
    return RPCHelpMan{"walletprocesspsbt",
                "\nUpdate a PSBT with input information from our wallet and then sign inputs\n"
                "that we can sign for." +
        HELP_REQUIRING_PASSPHRASE,
                {
                    {"psbt", RPCArg::Type::STR, RPCArg::Optional::NO, "The transaction base64 string"},
                    {"sign", RPCArg::Type::BOOL, RPCArg::Default{true}, "Also sign the transaction when updating (requires wallet to be unlocked)"},
                    {"sighashtype", RPCArg::Type::STR, RPCArg::Default{"DEFAULT for Taproot, ALL otherwise"}, "The signature hash type to sign with if not specified by the PSBT. Must be one of\n"
            "       \"DEFAULT\"\n"
            "       \"ALL\"\n"
            "       \"NONE\"\n"
            "       \"SINGLE\"\n"
            "       \"ALL|ANYONECANPAY\"\n"
            "       \"NONE|ANYONECANPAY\"\n"
            "       \"SINGLE|ANYONECANPAY\""},
                    {"bip32derivs", RPCArg::Type::BOOL, RPCArg::Default{true}, "Include BIP 32 derivation paths for public keys if we know them"},
                    {"finalize", RPCArg::Type::BOOL, RPCArg::Default{true}, "Also finalize inputs if possible"},
                },
                RPCResult{
                    RPCResult::Type::OBJ, "", "",
                    {
                        {RPCResult::Type::STR, "psbt", "The base64-encoded partially signed transaction"},
                        {RPCResult::Type::BOOL, "complete", "If the transaction has a complete set of signatures"},
                    }
                },
                RPCExamples{
                    HelpExampleCli("walletprocesspsbt", "\"psbt\"")
                },
        [&](const RPCHelpMan& self, const JSONRPCRequest& request) -> UniValue
{
    const std::shared_ptr<const CWallet> pwallet = GetWalletForJSONRPCRequest(request);
    if (!pwallet) return UniValue::VNULL;

    const CWallet& wallet{*pwallet};
    // Make sure the results are valid at least up to the most recent block
    // the user could have gotten from another RPC command prior to now
    wallet.BlockUntilSyncedToCurrentChain();

    RPCTypeCheck(request.params, {UniValue::VSTR});

    // Unserialize the transaction
    PartiallySignedTransaction psbtx;
    std::string error;
    if (!DecodeBase64PSBT(psbtx, request.params[0].get_str(), error)) {
        throw JSONRPCError(RPC_DESERIALIZATION_ERROR, strprintf("TX decode failed %s", error));
    }

    // Get the sighash type
    int nHashType = ParseSighashString(request.params[2]);

    // Fill transaction with our data and also sign
    bool sign = request.params[1].isNull() ? true : request.params[1].get_bool();
    bool bip32derivs = request.params[3].isNull() ? true : request.params[3].get_bool();
    bool finalize = request.params[4].isNull() ? true : request.params[4].get_bool();
    bool complete = true;

    if (sign) EnsureWalletIsUnlocked(*pwallet);

    const TransactionError err{wallet.FillPSBT(psbtx, complete, nHashType, sign, bip32derivs, nullptr, finalize)};
    if (err != TransactionError::OK) {
        throw JSONRPCTransactionError(err);
    }

    UniValue result(UniValue::VOBJ);
    CDataStream ssTx(SER_NETWORK, PROTOCOL_VERSION);
    ssTx << psbtx;
    result.pushKV("psbt", EncodeBase64(ssTx.str()));
    result.pushKV("complete", complete);

    return result;
},
    };
}

RPCHelpMan walletcreatefundedpsbt()
{
    return RPCHelpMan{"walletcreatefundedpsbt",
                "\nCreates and funds a transaction in the Partially Signed Transaction format.\n"
                "Implements the Creator and Updater roles.\n"
                "All existing inputs must either have their previous output transaction be in the wallet\n"
                "or be in the UTXO set. Solving data must be provided for non-wallet inputs.\n",
                {
                    {"inputs", RPCArg::Type::ARR, RPCArg::Optional::OMITTED_NAMED_ARG, "Leave empty to add inputs automatically. See add_inputs option.",
                        {
                            {"", RPCArg::Type::OBJ, RPCArg::Optional::OMITTED, "",
                                {
                                    {"txid", RPCArg::Type::STR_HEX, RPCArg::Optional::NO, "The transaction id"},
                                    {"vout", RPCArg::Type::NUM, RPCArg::Optional::NO, "The output number"},
                                    {"sequence", RPCArg::Type::NUM, RPCArg::DefaultHint{"depends on the value of the 'locktime' and 'options.replaceable' arguments"}, "The sequence number"},
                                    {"weight", RPCArg::Type::NUM, RPCArg::DefaultHint{"Calculated from wallet and solving data"}, "The maximum weight for this input, "
                                        "including the weight of the outpoint and sequence number. "
                                        "Note that signature sizes are not guaranteed to be consistent, "
                                        "so the maximum DER signatures size of 73 bytes should be used when considering ECDSA signatures."
                                        "Remember to convert serialized sizes to weight units when necessary."},
                                },
                            },
                        },
                        },
                    {"outputs", RPCArg::Type::ARR, RPCArg::Optional::NO, "The outputs (key-value pairs), where none of the keys are duplicated.\n"
                            "That is, each address can only appear once and there can only be one 'data' object.\n"
                            "For compatibility reasons, a dictionary, which holds the key-value pairs directly, is also\n"
                            "accepted as second parameter.",
                        {
                            {"", RPCArg::Type::OBJ_USER_KEYS, RPCArg::Optional::OMITTED, "",
                                {
                                    {"address", RPCArg::Type::AMOUNT, RPCArg::Optional::NO, "A key-value pair. The key (string) is the qtum address, the value (float or string) is the amount in " + CURRENCY_UNIT + ""},
                                },
                                },
                            {"", RPCArg::Type::OBJ, RPCArg::Optional::OMITTED, "",
                                {
                                    {"data", RPCArg::Type::STR_HEX, RPCArg::Optional::NO, "A key-value pair. The key must be \"data\", the value is hex-encoded data"},
                                },
                            },
                        },
                    },
                    {"locktime", RPCArg::Type::NUM, RPCArg::Default{0}, "Raw locktime. Non-0 value also locktime-activates inputs"},
                    {"options", RPCArg::Type::OBJ, RPCArg::Optional::OMITTED_NAMED_ARG, "",
                        Cat<std::vector<RPCArg>>(
                        {
                            {"add_inputs", RPCArg::Type::BOOL, RPCArg::DefaultHint{"false when \"inputs\" are specified, true otherwise"}, "Automatically include coins from the wallet to cover the target amount.\n"},
                            {"include_unsafe", RPCArg::Type::BOOL, RPCArg::Default{false}, "Include inputs that are not safe to spend (unconfirmed transactions from outside keys and unconfirmed replacement transactions).\n"
                                                          "Warning: the resulting transaction may become invalid if one of the unsafe inputs disappears.\n"
                                                          "If that happens, you will need to fund the transaction with different inputs and republish it."},
<<<<<<< HEAD
                            {"changeAddress", RPCArg::Type::STR_HEX, RPCArg::DefaultHint{"pool address"}, "The qtum address to receive the change"},
=======
                            {"changeAddress", RPCArg::Type::STR, RPCArg::DefaultHint{"automatic"}, "The qtum address to receive the change"},
>>>>>>> d82fec21
                            {"changePosition", RPCArg::Type::NUM, RPCArg::DefaultHint{"random"}, "The index of the change output"},
                            {"change_type", RPCArg::Type::STR, RPCArg::DefaultHint{"set by -changetype"}, "The output type to use. Only valid if changeAddress is not specified. Options are \"legacy\", \"p2sh-segwit\", \"bech32\", and \"bech32m\"."},
                            {"includeWatching", RPCArg::Type::BOOL, RPCArg::DefaultHint{"true for watch-only wallets, otherwise false"}, "Also select inputs which are watch only"},
                            {"lockUnspents", RPCArg::Type::BOOL, RPCArg::Default{false}, "Lock selected unspent outputs"},
                            {"fee_rate", RPCArg::Type::AMOUNT, RPCArg::DefaultHint{"not set, fall back to wallet fee estimation"}, "Specify a fee rate in " + CURRENCY_ATOM + "/vB."},
                            {"feeRate", RPCArg::Type::AMOUNT, RPCArg::DefaultHint{"not set, fall back to wallet fee estimation"}, "Specify a fee rate in " + CURRENCY_UNIT + "/kvB."},
                            {"subtractFeeFromOutputs", RPCArg::Type::ARR, RPCArg::Default{UniValue::VARR}, "The outputs to subtract the fee from.\n"
                                                          "The fee will be equally deducted from the amount of each specified output.\n"
                                                          "Those recipients will receive less qtums than you enter in their corresponding amount field.\n"
                                                          "If no outputs are specified here, the sender pays the fee.",
                                {
                                    {"vout_index", RPCArg::Type::NUM, RPCArg::Optional::OMITTED, "The zero-based output index, before a change output is added."},
                                },
                            },
                        },
                        FundTxDoc()),
                        "options"},
                    {"bip32derivs", RPCArg::Type::BOOL, RPCArg::Default{true}, "Include BIP 32 derivation paths for public keys if we know them"},
                },
                RPCResult{
                    RPCResult::Type::OBJ, "", "",
                    {
                        {RPCResult::Type::STR, "psbt", "The resulting raw transaction (base64-encoded string)"},
                        {RPCResult::Type::STR_AMOUNT, "fee", "Fee in " + CURRENCY_UNIT + " the resulting transaction pays"},
                        {RPCResult::Type::NUM, "changepos", "The position of the added change output, or -1"},
                    }
                                },
                                RPCExamples{
                            "\nCreate a transaction with no inputs\n"
                            + HelpExampleCli("walletcreatefundedpsbt", "\"[{\\\"txid\\\":\\\"myid\\\",\\\"vout\\\":0}]\" \"[{\\\"data\\\":\\\"00010203\\\"}]\"")
                                },
        [&](const RPCHelpMan& self, const JSONRPCRequest& request) -> UniValue
{
    std::shared_ptr<CWallet> const pwallet = GetWalletForJSONRPCRequest(request);
    if (!pwallet) return UniValue::VNULL;

    CWallet& wallet{*pwallet};
    // Make sure the results are valid at least up to the most recent block
    // the user could have gotten from another RPC command prior to now
    wallet.BlockUntilSyncedToCurrentChain();

    RPCTypeCheck(request.params, {
        UniValue::VARR,
        UniValueType(), // ARR or OBJ, checked later
        UniValue::VNUM,
        UniValue::VOBJ,
        UniValue::VBOOL
        }, true
    );

    UniValue options{request.params[3].isNull() ? UniValue::VOBJ : request.params[3]};

    CAmount fee;
    int change_position;
    bool rbf{wallet.m_signal_rbf};
    const UniValue &replaceable_arg = options["replaceable"];
    if (!replaceable_arg.isNull()) {
        RPCTypeCheckArgument(replaceable_arg, UniValue::VBOOL);
        rbf = replaceable_arg.isTrue();
    }
    CMutableTransaction rawTx = ConstructTransaction(request.params[0], request.params[1], request.params[2], rbf);
    CCoinControl coin_control;
    // Automatically select coins, unless at least one is manually selected. Can
    // be overridden by options.add_inputs.
    coin_control.m_allow_other_inputs = rawTx.vin.size() == 0;
    SetOptionsInputWeights(request.params[0], options);
    FundTransaction(wallet, rawTx, fee, change_position, options, coin_control, /*override_min_fee=*/true);

    // Make a blank psbt
    PartiallySignedTransaction psbtx(rawTx);

    // Fill transaction with out data but don't sign
    bool bip32derivs = request.params[4].isNull() ? true : request.params[4].get_bool();
    bool complete = true;
    const TransactionError err{wallet.FillPSBT(psbtx, complete, 1, false, bip32derivs)};
    if (err != TransactionError::OK) {
        throw JSONRPCTransactionError(err);
    }

    // Serialize the PSBT
    CDataStream ssTx(SER_NETWORK, PROTOCOL_VERSION);
    ssTx << psbtx;

    UniValue result(UniValue::VOBJ);
    result.pushKV("psbt", EncodeBase64(ssTx.str()));
    result.pushKV("fee", ValueFromAmount(fee));
    result.pushKV("changepos", change_position);
    return result;
},
    };
}

void SplitRemainder(std::vector<CRecipient>& vecSend, CAmount& remainder, CAmount maxValue)
{
    if(remainder > 0)
    {
        for(int i = vecSend.size() - 1; i >= 0 ; i--)
        {
            CAmount diffAmount = maxValue - vecSend[i].nAmount;
            if(diffAmount > 0)
            {
                if((remainder - diffAmount) > 0)
                {
                    vecSend[i].nAmount = vecSend[i].nAmount + diffAmount;
                    remainder -= diffAmount;
                }
                else
                {
                    vecSend[i].nAmount = vecSend[i].nAmount + remainder;
                    remainder = 0;
                }
            }

            if(remainder <= 0)
                break;
        }
    }
}

CTransactionRef SplitUTXOs(std::shared_ptr<CWallet> const pwallet, const CTxDestination &address, CAmount nValue, CAmount maxValue, const CCoinControl& coin_control, CAmount nTotal, int maxOutputs, CAmount& nSplited, bool sign)
{
    // Check amount
    if (nValue <= 0)
        throw JSONRPCError(RPC_INVALID_PARAMETER, "Invalid amount");

    if (nValue > nTotal)
        throw JSONRPCError(RPC_WALLET_INSUFFICIENT_FUNDS, "Insufficient funds");

    // Parse Qtum address
    CScript scriptPubKey = GetScriptForDestination(address);

    // Split into utxos with nValue
<<<<<<< HEAD
    CAmount nFeeRequired = 0;
    bilingual_str error;
    std::vector<CRecipient> vecSend;
    int nChangePosRet = -1;
=======
    std::vector<CRecipient> vecSend;
    constexpr int RANDOM_CHANGE_POSITION = -1;
>>>>>>> d82fec21
    int numOfRecipients = static_cast<int>(nTotal / nValue);

    // Compute the number of recipients
    CAmount remainder = nTotal % nValue;
    if(remainder == 0 && numOfRecipients > 0)
    {
        numOfRecipients -= 1;
        remainder = nValue;
    }
    if(numOfRecipients > maxOutputs)
    {
        numOfRecipients = maxOutputs;
        remainder = 0;
    }

    // Split coins between recipients
    CAmount nTxAmount = 0;
    nSplited = 0;
    CRecipient recipient = {scriptPubKey, nValue, false};
    for(int i = 0; i < numOfRecipients; i++) {
        vecSend.push_back(recipient);
    }
    SplitRemainder(vecSend, remainder, maxValue);

    // Get the total amount of the outputs
    for(CRecipient rec : vecSend)
    {
        nTxAmount += rec.nAmount;
    }

    // Create the transaction
    CTransactionRef tx;
    if((nTxAmount + pwallet->m_default_max_tx_fee) <= nTotal)
    {
<<<<<<< HEAD
        FeeCalculation fee_calc_out;
        if (!CreateTransaction(*pwallet, vecSend, tx, nFeeRequired, nChangePosRet, error, coin_control, fee_calc_out, sign, 0, false)) {
            throw JSONRPCError(RPC_WALLET_ERROR, error.original);
        }
        nSplited = nFeeRequired;
=======
        auto res = CreateTransaction(*pwallet, vecSend, RANDOM_CHANGE_POSITION, coin_control, sign, 0, false);
        if (!res) {
            throw JSONRPCError(RPC_WALLET_ERROR, util::ErrorString(res).original);
        }
        tx = res->tx;
        nSplited = res->fee;
>>>>>>> d82fec21
    }
    else if (vecSend.size() > 0)
    {
        // Pay the fee for the tx with the last recipient
        CRecipient lastRecipient = vecSend[vecSend.size() - 1];
        lastRecipient.fSubtractFeeFromAmount = true;
        vecSend[vecSend.size() - 1] = lastRecipient;
<<<<<<< HEAD
        FeeCalculation fee_calc_out;
        if (!CreateTransaction(*pwallet, vecSend, tx, nFeeRequired, nChangePosRet, error, coin_control, fee_calc_out, sign, 0, false)) {
            throw JSONRPCError(RPC_WALLET_ERROR, error.original);
=======
        CAmount nFeeRequired = 0;
        {
            auto res = CreateTransaction(*pwallet, vecSend, RANDOM_CHANGE_POSITION, coin_control, sign, 0, false);
            if (!res) {
                throw JSONRPCError(RPC_WALLET_ERROR, util::ErrorString(res).original);
            }
            tx = res->tx;
            nFeeRequired = res->fee;
>>>>>>> d82fec21
        }

        // Combine the last 2 outputs when the last output have value less than nValue due to paying the fee
        if(vecSend.size() >= 2)
        {
            if((lastRecipient.nAmount - nFeeRequired) < nValue)
            {
                bool payFeeRemainder = (nTotal - nTxAmount) > nFeeRequired * 1.1;
                if(payFeeRemainder)
                {
                    // Pay the fee with the remainder
                    lastRecipient.fSubtractFeeFromAmount = false;
                    vecSend.pop_back();
                    vecSend.push_back(lastRecipient);
                }
                else
                {
                    // Combine the last 2 outputs
                    CAmount nValueLast2 = lastRecipient.nAmount + vecSend[vecSend.size() - 2].nAmount;
                    lastRecipient.nAmount = lastRecipient.nAmount + nFeeRequired;
                    lastRecipient.fSubtractFeeFromAmount = true;
                    nValueLast2 -= lastRecipient.nAmount;
                    vecSend.pop_back();
                    vecSend.pop_back();
                    vecSend.push_back(lastRecipient);

                    // Split the rest with the others
                    SplitRemainder(vecSend, nValueLast2, maxValue);
                }

<<<<<<< HEAD
                FeeCalculation fee_calc_out;
                if((!CreateTransaction(*pwallet, vecSend, tx, nFeeRequired, nChangePosRet, error, coin_control, fee_calc_out, sign, 0, false))) {
                    throw JSONRPCError(RPC_WALLET_ERROR, error.original);
                }
=======
                auto res = CreateTransaction(*pwallet, vecSend, RANDOM_CHANGE_POSITION, coin_control, sign, 0, false);
                if (!res) {
                    throw JSONRPCError(RPC_WALLET_ERROR, util::ErrorString(res).original);
                }
                tx = res->tx;
                nFeeRequired = res->fee;
>>>>>>> d82fec21
                if(payFeeRemainder)
                {
                    nSplited = nFeeRequired;
                }
            }
        }
    }

    // Compute the splited amount
    for(CRecipient rec : vecSend)
    {
        nSplited += rec.nAmount;
    }

    // Send the transaction
    if(sign) pwallet->CommitTransaction(tx, {} /* mapValue */, {} /* orderForm */);

    return tx;
}

RPCHelpMan splitutxosforaddress()
{
    return RPCHelpMan{"splitutxosforaddress",
                "\nSplit an address coins into utxo between min and max value." +
                    HELP_REQUIRING_PASSPHRASE,
                {
                    {"address", RPCArg::Type::STR, RPCArg::Optional::NO, "The qtum address to split utxos."},
                    {"minvalue", RPCArg::Type::AMOUNT, RPCArg::Optional::NO, "Select utxo which value is smaller than value (minimum 0.1 COIN)"},
                    {"maxvalue", RPCArg::Type::AMOUNT, RPCArg::Optional::NO, "Select utxo which value is greater than value (minimum 0.1 COIN)"},
                    {"maxoutputs", RPCArg::Type::NUM, RPCArg::Default{100}, "Maximum outputs to create"},
                    {"psbt", RPCArg::Type::BOOL, RPCArg::Optional::OMITTED, "Create partially signed transaction."},
                },
                RPCResult{
                    RPCResult::Type::OBJ, "", "",
                    {
                        {RPCResult::Type::STR_HEX, "txid", "The hex-encoded transaction id"},
                        {RPCResult::Type::STR_AMOUNT, "selected", "Selected amount of coins"},
                        {RPCResult::Type::STR_AMOUNT, "splited", "Splited amount of coins"},
                    }
                },
                RPCExamples{
                    HelpExampleCli("splitutxosforaddress", "\"QM72Sfpbz1BPpXFHz9m3CdqATR44Jvaydd\" 100 200")
            + HelpExampleCli("splitutxosforaddress", "\"QM72Sfpbz1BPpXFHz9m3CdqATR44Jvaydd\" 100 200 100")
            + HelpExampleRpc("splitutxosforaddress", "\"QM72Sfpbz1BPpXFHz9m3CdqATR44Jvaydd\" 100 200")
            + HelpExampleRpc("splitutxosforaddress", "\"QM72Sfpbz1BPpXFHz9m3CdqATR44Jvaydd\" 100 200 100")
                },
        [&](const RPCHelpMan& self, const JSONRPCRequest& request) -> UniValue
{
    std::shared_ptr<CWallet> const pwallet = GetWalletForJSONRPCRequest(request);
<<<<<<< HEAD
    if (!pwallet) return NullUniValue;
=======
    if (!pwallet) return UniValue::VNULL;
>>>>>>> d82fec21

    // Make sure the results are valid at least up to the most recent block
    // the user could have gotten from another RPC command prior to now
    pwallet->BlockUntilSyncedToCurrentChain();

    LOCK(pwallet->cs_wallet);

    // Address
    CTxDestination address = DecodeDestination(request.params[0].get_str());

    if (!IsValidDestination(address)) {
        throw JSONRPCError(RPC_INVALID_ADDRESS_OR_KEY, "Invalid Qtum address");
    }
    CScript scriptPubKey = GetScriptForDestination(address);
    if (!pwallet->IsMine(scriptPubKey)) {
        throw JSONRPCError(RPC_WALLET_ERROR, "Address not found in wallet");
    }

    // minimum value
    CAmount minValue = AmountFromValue(request.params[1]);

    // maximum value
    CAmount maxValue = AmountFromValue(request.params[2]);

    if (minValue < COIN/10 || maxValue <= 0 || minValue > maxValue) {
        throw JSONRPCError(RPC_INVALID_PARAMETER, "Invalid values for minimum and maximum");
    }

    // Maximum outputs
<<<<<<< HEAD
    int maxOutputs = !request.params[3].isNull() ? request.params[3].get_int() : 100;
=======
    int maxOutputs = !request.params[3].isNull() ? request.params[3].getInt<int>() : 100;
>>>>>>> d82fec21
    if (maxOutputs < 1) {
        throw JSONRPCError(RPC_INVALID_PARAMETER, "Invalid value for maximum outputs");
    }

    // Is psbt
    bool fPsbt=pwallet->IsWalletFlagSet(WALLET_FLAG_DISABLE_PRIVATE_KEYS);
    if (!request.params[4].isNull()){
        fPsbt=request.params[4].get_bool();
    }

    // Amount
    CAmount nSplitAmount = minValue;
    CAmount nRequiredAmount = nSplitAmount * maxOutputs;

    CCoinControl coin_control;
    coin_control.destChange = address;
    if(fPsbt) coin_control.fAllowWatchOnly = true;

    // Find UTXOs for a address with value smaller than minValue and greater then maxValue
<<<<<<< HEAD
    std::vector<COutput> vecOutputs;
    coin_control.fAllowOtherInputs=true;

    assert(pwallet != NULL);
    AvailableCoins(*pwallet, vecOutputs, NULL);
=======
    coin_control.m_allow_other_inputs=true;

    assert(pwallet != NULL);
    std::vector<COutput> vecOutputs = AvailableCoins(*pwallet, NULL).All();
>>>>>>> d82fec21

    CAmount total = 0;
    CAmount nSelectedAmount = 0;
    for(const COutput& out : vecOutputs) {
        CTxDestination destAdress;
<<<<<<< HEAD
        const CScript& scriptPubKey = out.tx->tx->vout[out.i].scriptPubKey;
        bool fValidAddress = ExtractDestination(scriptPubKey, destAdress);

        CAmount val = out.tx->tx.get()->vout[out.i].nValue;
=======
        const CScript& scriptPubKey = out.txout.scriptPubKey;
        bool fValidAddress = ExtractDestination(scriptPubKey, destAdress);

        CAmount val = out.txout.nValue;
>>>>>>> d82fec21
        if (!fValidAddress || address != destAdress || (val >= minValue && val <= maxValue ) )
            continue;

        if(nSelectedAmount <= nRequiredAmount)
        {
<<<<<<< HEAD
            coin_control.Select(COutPoint(out.tx->GetHash(),out.i));
=======
            coin_control.Select(out.outpoint);
>>>>>>> d82fec21
            nSelectedAmount += val;
        }
        total += val;
    }

    CAmount splited = 0;
    UniValue obj(UniValue::VOBJ);
    if(coin_control.HasSelected() && nSplitAmount < nSelectedAmount){
        EnsureWalletIsUnlocked(*pwallet);
        CTransactionRef tx = SplitUTXOs(pwallet, address, nSplitAmount, maxValue, coin_control, nSelectedAmount, maxOutputs, splited, !fPsbt);
        if(fPsbt){
            // Make a blank psbt
            PartiallySignedTransaction psbtx;
            CMutableTransaction rawTx = CMutableTransaction(*tx);
            psbtx.tx = rawTx;
            for (unsigned int i = 0; i < rawTx.vin.size(); ++i) {
                psbtx.inputs.push_back(PSBTInput());
            }
            for (unsigned int i = 0; i < rawTx.vout.size(); ++i) {
                psbtx.outputs.push_back(PSBTOutput());
            }

            // Fill transaction with out data but don't sign
            bool bip32derivs = true;
            bool complete = true;
            const TransactionError err = pwallet->FillPSBT(psbtx, complete, 1, false, bip32derivs);
            if (err != TransactionError::OK) {
                throw JSONRPCTransactionError(err);
            }

            // Serialize the PSBT
            CDataStream ssTx(SER_NETWORK, PROTOCOL_VERSION);
            ssTx << psbtx;
            obj.pushKV("psbt", EncodeBase64(ssTx.str()));
        }
        else
        {
            obj.pushKV("txid",          tx->GetHash().GetHex());
        }
    }

    obj.pushKV("selected",      FormatMoney(total));
    obj.pushKV("splited",       FormatMoney(splited));
    return obj;
},
    };
}

RPCHelpMan sendmanywithdupes()
{
    return RPCHelpMan{"sendmanywithdupes",
                "\nSend multiple times. Amounts are double-precision floating point numbers. Supports duplicate addresses" +
                    HELP_REQUIRING_PASSPHRASE,
                {
                    {"dummy", RPCArg::Type::STR, RPCArg::Optional::NO, "Must be set to \"\" for backwards compatibility.", "\"\""},
                    {"amounts", RPCArg::Type::OBJ, RPCArg::Optional::NO, "A json object with addresses and amounts",
                        {
                            {"address", RPCArg::Type::AMOUNT, RPCArg::Optional::NO, "The qtum address is the key, the numeric amount (can be string) in " + CURRENCY_UNIT + " is the value"},
                        },
                    },
                    {"minconf", RPCArg::Type::NUM, RPCArg::Optional::OMITTED_NAMED_ARG, "Ignored dummy value"},
                    {"comment", RPCArg::Type::STR, RPCArg::Optional::OMITTED_NAMED_ARG, "A comment"},
                    {"subtractfeefrom", RPCArg::Type::ARR, RPCArg::Optional::OMITTED_NAMED_ARG, "A json array with addresses.\n"
            "                           The fee will be equally deducted from the amount of each selected address.\n"
            "                           Those recipients will receive less qtums than you enter in their corresponding amount field.\n"
            "                           If no addresses are specified here, the sender pays the fee.",
                        {
                            {"address", RPCArg::Type::STR, RPCArg::Optional::OMITTED, "Subtract fee from this address"},
                        },
                    },
                    {"replaceable", RPCArg::Type::BOOL, RPCArg::DefaultHint{"wallet default"}, "Marks this transaction as BIP125 replaceable.\n"
                                                          "Allows this transaction to be replaced by a transaction with higher fees"},
                    {"conf_target", RPCArg::Type::NUM, RPCArg::DefaultHint{"wallet -txconfirmtarget"}, "Confirmation target in blocks"},
                    {"estimate_mode", RPCArg::Type::STR, RPCArg::Default{"unset"}, std::string() + "The fee estimate mode, must be one of (case insensitive):\n"
                            "       \"" + FeeModes("\"\n\"") + "\""},
                },
                 RPCResult{
                     RPCResult::Type::STR_HEX, "txid", "The transaction id for the send. Only 1 transaction is created regardless of\n"
            "the number of addresses."
                 },
                RPCExamples{
            "\nSend two amounts to two different addresses:\n"
            + HelpExampleCli("sendmanywithdupes", "\"\" \"{\\\"QD1ZrZNe3JUo7ZycKEYQQiQAWd9y54F4XX\\\":0.01,\\\"Q353tsE8YMTA4EuV7dgUXGjNFf9KpVvKHz\\\":0.02}\"") +
            "\nSend two amounts to two different addresses setting the confirmation and comment:\n"
            + HelpExampleCli("sendmanywithdupes", "\"\" \"{\\\"QD1ZrZNe3JUo7ZycKEYQQiQAWd9y54F4XX\\\":0.01,\\\"Q353tsE8YMTA4EuV7dgUXGjNFf9KpVvKHz\\\":0.02}\" 6 \"testing\"") +
            "\nSend two amounts to two different addresses, subtract fee from amount:\n"
            + HelpExampleCli("sendmanywithdupes", "\"\" \"{\\\"QD1ZrZNe3JUo7ZycKEYQQiQAWd9y54F4XX\\\":0.01,\\\"Q353tsE8YMTA4EuV7dgUXGjNFf9KpVvKHz\\\":0.02}\" 1 \"\" \"[\\\"QD1ZrZNe3JUo7ZycKEYQQiQAWd9y54F4XX\\\",\\\"Q353tsE8YMTA4EuV7dgUXGjNFf9KpVvKHz\\\"]\"") +
            "\nAs a JSON-RPC call\n"
            + HelpExampleRpc("sendmanywithdupes", "\"\", {\"QD1ZrZNe3JUo7ZycKEYQQiQAWd9y54F4XX\":0.01,\"Q353tsE8YMTA4EuV7dgUXGjNFf9KpVvKHz\":0.02}, 6, \"testing\"")
                },
        [&](const RPCHelpMan& self, const JSONRPCRequest& request) -> UniValue
{

    std::shared_ptr<CWallet> const wallet = GetWalletForJSONRPCRequest(request);
<<<<<<< HEAD
    if (!wallet) return NullUniValue;
=======
    if (!wallet) return UniValue::VNULL;
>>>>>>> d82fec21
    CWallet* const pwallet = wallet.get();

    // Make sure the results are valid at least up to the most recent block
    // the user could have gotten from another RPC command prior to now
    pwallet->BlockUntilSyncedToCurrentChain();

    LOCK(pwallet->cs_wallet);

    if (!request.params[0].isNull() && !request.params[0].get_str().empty()) {
        throw JSONRPCError(RPC_INVALID_PARAMETER, "Dummy value must be set to \"\"");
    }
    UniValue sendTo = request.params[1].get_obj();

    mapValue_t mapValue;
    if (!request.params[3].isNull() && !request.params[3].get_str().empty())
        mapValue["comment"] = request.params[3].get_str();

    UniValue subtractFeeFromAmount(UniValue::VARR);
    if (!request.params[4].isNull())
        subtractFeeFromAmount = request.params[4].get_array();

    CCoinControl coin_control;
    if (!request.params[5].isNull()) {
        coin_control.m_signal_bip125_rbf = request.params[5].get_bool();
    }

    if (!request.params[6].isNull()) {
        coin_control.m_confirm_target = ParseConfirmTarget(request.params[6], pwallet->chain().estimateMaxBlocks());
    }

    if (!request.params[7].isNull()) {
        if (!FeeModeFromString(request.params[7].get_str(), coin_control.m_fee_mode)) {
            throw JSONRPCError(RPC_INVALID_PARAMETER, "Invalid estimate_mode parameter");
        }
    }

    std::set<CTxDestination> destinations;
    std::vector<CRecipient> vecSend;

    std::vector<std::string> keys = sendTo.getKeys();
    int i=0;
    for (const std::string& name_ : keys) {
        CTxDestination dest = DecodeDestination(name_);
        if (!IsValidDestination(dest)) {
            throw JSONRPCError(RPC_INVALID_ADDRESS_OR_KEY, std::string("Invalid Qtum address: ") + name_);
        }

        destinations.insert(dest);

        CScript scriptPubKey = GetScriptForDestination(dest);
        CAmount nAmount = AmountFromValue(sendTo[i]);
        if (nAmount <= 0)
            throw JSONRPCError(RPC_TYPE_ERROR, "Invalid amount for send");

        bool fSubtractFeeFromAmount = false;
        for (unsigned int idx = 0; idx < subtractFeeFromAmount.size(); idx++) {
            const UniValue& addr = subtractFeeFromAmount[idx];
            if (addr.get_str() == name_)
                fSubtractFeeFromAmount = true;
        }

        CRecipient recipient = {scriptPubKey, nAmount, fSubtractFeeFromAmount};
        vecSend.push_back(recipient);
        i++;
    }

    EnsureWalletIsUnlocked(*pwallet);

    // Shuffle recipient list
    std::shuffle(vecSend.begin(), vecSend.end(), FastRandomContext());

    // Send
<<<<<<< HEAD
    CAmount nFeeRequired = 0;
    int nChangePosRet = -1;
    bilingual_str error;
    CTransactionRef tx;
    FeeCalculation fee_calc_out;
    bool fCreated = CreateTransaction(*pwallet, vecSend, tx, nFeeRequired, nChangePosRet, error, coin_control, fee_calc_out);
    if (!fCreated)
        throw JSONRPCError(RPC_WALLET_INSUFFICIENT_FUNDS, error.original);
=======
    constexpr int RANDOM_CHANGE_POSITION = -1;
    auto res = CreateTransaction(*pwallet, vecSend, RANDOM_CHANGE_POSITION, coin_control);
    if (!res) {
        throw JSONRPCError(RPC_WALLET_INSUFFICIENT_FUNDS, util::ErrorString(res).original);
    }
    const CTransactionRef& tx = res->tx;
>>>>>>> d82fec21
    pwallet->CommitTransaction(tx, std::move(mapValue), {} /* orderForm */);

    return tx->GetHash().GetHex();
},
    };
}

RPCHelpMan signrawsendertransactionwithwallet()
{
    return RPCHelpMan{"signrawsendertransactionwithwallet",
                "\nSign OP_SENDER outputs for raw transaction (serialized, hex-encoded).\n" +
                    HELP_REQUIRING_PASSPHRASE,
                {
                    {"hexstring", RPCArg::Type::STR, RPCArg::Optional::NO, "The transaction hex string"},
                    {"sighashtype", RPCArg::Type::STR, RPCArg::Default{"ALL"}, "The signature hash type. Must be one of\n"
            "       \"ALL\"\n"
            "       \"NONE\"\n"
            "       \"SINGLE\"\n"
            "       \"ALL|ANYONECANPAY\"\n"
            "       \"NONE|ANYONECANPAY\"\n"
            "       \"SINGLE|ANYONECANPAY\""},
                },
                RPCResult{
                    RPCResult::Type::OBJ, "", "",
                    {
                        {RPCResult::Type::STR_HEX, "hex", "The hex-encoded raw transaction with signature(s)"},
                        {RPCResult::Type::BOOL, "complete", "If the transaction has a complete set of signatures"},
                        {RPCResult::Type::ARR, "errors", "Script verification errors (if there are any)",
                        {
                            {RPCResult::Type::OBJ, "", "",
                            {
                                {RPCResult::Type::STR_AMOUNT, "amount", "The amount of the output"},
                                {RPCResult::Type::STR_HEX, "scriptPubKey", "The hex-encoded public key script of the output"},
                                {RPCResult::Type::STR, "error", "Verification or signing error related to the output"},
                            }},
                        }},
                    }
                },
                RPCExamples{
                    HelpExampleCli("signrawsendertransactionwithwallet", "\"myhex\"")
            + HelpExampleRpc("signrawsendertransactionwithwallet", "\"myhex\"")
                },
        [&](const RPCHelpMan& self, const JSONRPCRequest& request) -> UniValue
{
    std::shared_ptr<CWallet> const pwallet = GetWalletForJSONRPCRequest(request);
<<<<<<< HEAD
    if (!pwallet) return NullUniValue;
=======
    if (!pwallet) return UniValue::VNULL;
>>>>>>> d82fec21

    RPCTypeCheck(request.params, {UniValue::VSTR, UniValue::VSTR}, true);

    CMutableTransaction mtx;
    if (!DecodeHexTx(mtx, request.params[0].get_str(), true)) {
        throw JSONRPCError(RPC_DESERIALIZATION_ERROR, "TX decode failed");
    }

    // Sign the transaction
    LOCK(pwallet->cs_wallet);
    EnsureWalletIsUnlocked(*pwallet);

    UniValue sigHashType = "ALL";
    if (!request.params[1].isNull()) {
        sigHashType = request.params[1];
    }
    int nHashType = ParseSighashString(sigHashType);

    // Script verification errors
    std::map<int, std::string> output_errors;

    bool complete = pwallet->SignTransactionOutput(mtx, nHashType, output_errors);
    UniValue result(UniValue::VOBJ);
    SignTransactionOutputResultToJSON(mtx, complete, output_errors, result);
    return result;
},
    };
}
<<<<<<< HEAD

=======
>>>>>>> d82fec21
} // namespace wallet<|MERGE_RESOLUTION|>--- conflicted
+++ resolved
@@ -55,9 +55,6 @@
     }
 }
 
-<<<<<<< HEAD
-UniValue SendMoney(CWallet& wallet, const CCoinControl &coin_control, std::vector<CRecipient> &recipients, mapValue_t map_value, bool verbose, bool hasSender = false)
-=======
 static void InterpretFeeEstimationInstructions(const UniValue& conf_target, const UniValue& estimate_mode, const UniValue& fee_rate, UniValue& options)
 {
     if (options.exists("conf_target") || options.exists("estimate_mode")) {
@@ -146,7 +143,6 @@
 }
 
 UniValue SendMoney(CWallet& wallet, const CCoinControl &coin_control, std::vector<CRecipient> &recipients, mapValue_t map_value, bool verbose)
->>>>>>> d82fec21
 {
     EnsureWalletIsUnlocked(wallet);
 
@@ -165,21 +161,10 @@
     std::shuffle(recipients.begin(), recipients.end(), FastRandomContext());
 
     // Send
-<<<<<<< HEAD
-    CAmount nFeeRequired = 0;
-    int nChangePosRet = -1;
-    bilingual_str error;
-    CTransactionRef tx;
-    FeeCalculation fee_calc_out;
-    const bool fCreated = CreateTransaction(wallet, recipients, tx, nFeeRequired, nChangePosRet, error, coin_control, fee_calc_out, true, hasSender);
-    if (!fCreated) {
-        throw JSONRPCError(RPC_WALLET_INSUFFICIENT_FUNDS, error.original);
-=======
     constexpr int RANDOM_CHANGE_POSITION = -1;
     auto res = CreateTransaction(wallet, recipients, RANDOM_CHANGE_POSITION, coin_control, true);
     if (!res) {
         throw JSONRPCError(RPC_WALLET_INSUFFICIENT_FUNDS, util::ErrorString(res).original);
->>>>>>> d82fec21
     }
     const CTransactionRef& tx = res->tx;
     wallet.CommitTransaction(tx, std::move(map_value), {} /* orderForm */);
@@ -245,11 +230,7 @@
                                          "transaction, just kept in your wallet."},
                     {"subtractfeefromamount", RPCArg::Type::BOOL, RPCArg::Default{false}, "The fee will be deducted from the amount being sent.\n"
                                          "The recipient will receive less qtums than you enter in the amount field."},
-<<<<<<< HEAD
-                    {"replaceable", RPCArg::Type::BOOL, RPCArg::DefaultHint{"wallet default"}, "Allow this transaction to be replaced by a transaction with higher fees via BIP 125"},
-=======
                     {"replaceable", RPCArg::Type::BOOL, RPCArg::DefaultHint{"wallet default"}, "Signal that this transaction can be replaced by a transaction (BIP 125)"},
->>>>>>> d82fec21
                     {"conf_target", RPCArg::Type::NUM, RPCArg::DefaultHint{"wallet -txconfirmtarget"}, "Confirmation target in blocks"},
                     {"estimate_mode", RPCArg::Type::STR, RPCArg::Default{"unset"}, "The fee estimate mode, must be one of (case insensitive):\n"
                      "\"" + FeeModes("\"\n\"") + "\""},
@@ -259,10 +240,6 @@
                     {"verbose", RPCArg::Type::BOOL, RPCArg::Default{false}, "If true, return extra information about the transaction."},
                     {"senderaddress", RPCArg::Type::STR, RPCArg::Optional::OMITTED_NAMED_ARG, "The qtum address that will be used to send money from."},
                     {"changetosender", RPCArg::Type::BOOL, RPCArg::Default{false}, "Return the change to the sender."},
-<<<<<<< HEAD
-
-=======
->>>>>>> d82fec21
                 },
                 {
                     RPCResult{"if verbose is not set or set to false",
@@ -289,10 +266,6 @@
                     + HelpExampleCli("-named sendtoaddress", "address=\"" + EXAMPLE_ADDRESS[0] + "\" amount=0.5 fee_rate=25")
                     + HelpExampleCli("-named sendtoaddress", "address=\"" + EXAMPLE_ADDRESS[0] + "\" amount=0.5 fee_rate=25 subtractfeefromamount=false replaceable=true avoid_reuse=true comment=\"2 pizzas\" comment_to=\"jeremy\" verbose=true")
                     + HelpExampleCli("sendtoaddress", "\"" + EXAMPLE_ADDRESS[0] + "\", 0.1, \"donation\", \"seans outpost\", false, null, null, \"\", false, \"" + EXAMPLE_ADDRESS[1] + "\", true")
-<<<<<<< HEAD
-
-=======
->>>>>>> d82fec21
                 },
         [&](const RPCHelpMan& self, const JSONRPCRequest& request) -> UniValue
 {
@@ -361,18 +334,6 @@
     //find a UTXO with sender address
 
      UniValue results(UniValue::VARR);
-<<<<<<< HEAD
-     std::vector<COutput> vecOutputs;
-
-     coin_control.fAllowOtherInputs=true;
-
-     assert(pwallet != NULL);
-     AvailableCoins(*pwallet, vecOutputs, NULL);
-
-     for(const COutput& out : vecOutputs) {
-         CTxDestination destAdress;
-         const CScript& scriptPubKey = out.tx->tx->vout[out.i].scriptPubKey;
-=======
 
      coin_control.m_allow_other_inputs=true;
 
@@ -382,17 +343,12 @@
      for(const COutput& out : vecOutputs) {
          CTxDestination destAdress;
          const CScript& scriptPubKey = out.txout.scriptPubKey;
->>>>>>> d82fec21
          bool fValidAddress = ExtractDestination(scriptPubKey, destAdress);
 
          if (!fValidAddress || senderAddress != destAdress)
              continue;
 
-<<<<<<< HEAD
-         coin_control.Select(COutPoint(out.tx->GetHash(),out.i));
-=======
          coin_control.Select(out.outpoint);
->>>>>>> d82fec21
 
          break;
 
@@ -406,11 +362,7 @@
         }
     }
 
-<<<<<<< HEAD
-    return SendMoney(*pwallet, coin_control, recipients, mapValue, verbose, fHasSender);
-=======
     return SendMoney(*pwallet, coin_control, recipients, mapValue, verbose);
->>>>>>> d82fec21
 },
     };
 }
@@ -849,11 +801,7 @@
                             {"include_unsafe", RPCArg::Type::BOOL, RPCArg::Default{false}, "Include inputs that are not safe to spend (unconfirmed transactions from outside keys and unconfirmed replacement transactions).\n"
                                                           "Warning: the resulting transaction may become invalid if one of the unsafe inputs disappears.\n"
                                                           "If that happens, you will need to fund the transaction with different inputs and republish it."},
-<<<<<<< HEAD
-                            {"changeAddress", RPCArg::Type::STR, RPCArg::DefaultHint{"pool address"}, "The qtum address to receive the change"},
-=======
                             {"changeAddress", RPCArg::Type::STR, RPCArg::DefaultHint{"automatic"}, "The qtum address to receive the change"},
->>>>>>> d82fec21
                             {"changePosition", RPCArg::Type::NUM, RPCArg::DefaultHint{"random"}, "The index of the change output"},
                             {"change_type", RPCArg::Type::STR, RPCArg::DefaultHint{"set by -changetype"}, "The output type to use. Only valid if changeAddress is not specified. Options are \"legacy\", \"p2sh-segwit\", \"bech32\", and \"bech32m\"."},
                             {"includeWatching", RPCArg::Type::BOOL, RPCArg::DefaultHint{"true for watch-only wallets, otherwise false"}, "Also select inputs which are watch only.\n"
@@ -1251,11 +1199,7 @@
                                                           "Warning: the resulting transaction may become invalid if one of the unsafe inputs disappears.\n"
                                                           "If that happens, you will need to fund the transaction with different inputs and republish it."},
                     {"add_to_wallet", RPCArg::Type::BOOL, RPCArg::Default{true}, "When false, returns a serialized transaction which will not be added to the wallet or broadcast"},
-<<<<<<< HEAD
-                    {"change_address", RPCArg::Type::STR_HEX, RPCArg::DefaultHint{"pool address"}, "The qtum address to receive the change"},
-=======
                     {"change_address", RPCArg::Type::STR, RPCArg::DefaultHint{"automatic"}, "The qtum address to receive the change"},
->>>>>>> d82fec21
                     {"change_position", RPCArg::Type::NUM, RPCArg::DefaultHint{"random"}, "The index of the change output"},
                     {"change_type", RPCArg::Type::STR, RPCArg::DefaultHint{"set by -changetype"}, "The output type to use. Only valid if change_address is not specified. Options are \"legacy\", \"p2sh-segwit\", \"bech32\" and \"bech32m\"."},
                     {"fee_rate", RPCArg::Type::AMOUNT, RPCArg::DefaultHint{"not set, fall back to wallet fee estimation"}, "Specify a fee rate in " + CURRENCY_ATOM + "/vB."},
@@ -1708,11 +1652,7 @@
                             {"include_unsafe", RPCArg::Type::BOOL, RPCArg::Default{false}, "Include inputs that are not safe to spend (unconfirmed transactions from outside keys and unconfirmed replacement transactions).\n"
                                                           "Warning: the resulting transaction may become invalid if one of the unsafe inputs disappears.\n"
                                                           "If that happens, you will need to fund the transaction with different inputs and republish it."},
-<<<<<<< HEAD
-                            {"changeAddress", RPCArg::Type::STR_HEX, RPCArg::DefaultHint{"pool address"}, "The qtum address to receive the change"},
-=======
                             {"changeAddress", RPCArg::Type::STR, RPCArg::DefaultHint{"automatic"}, "The qtum address to receive the change"},
->>>>>>> d82fec21
                             {"changePosition", RPCArg::Type::NUM, RPCArg::DefaultHint{"random"}, "The index of the change output"},
                             {"change_type", RPCArg::Type::STR, RPCArg::DefaultHint{"set by -changetype"}, "The output type to use. Only valid if changeAddress is not specified. Options are \"legacy\", \"p2sh-segwit\", \"bech32\", and \"bech32m\"."},
                             {"includeWatching", RPCArg::Type::BOOL, RPCArg::DefaultHint{"true for watch-only wallets, otherwise false"}, "Also select inputs which are watch only"},
@@ -1845,15 +1785,8 @@
     CScript scriptPubKey = GetScriptForDestination(address);
 
     // Split into utxos with nValue
-<<<<<<< HEAD
-    CAmount nFeeRequired = 0;
-    bilingual_str error;
-    std::vector<CRecipient> vecSend;
-    int nChangePosRet = -1;
-=======
     std::vector<CRecipient> vecSend;
     constexpr int RANDOM_CHANGE_POSITION = -1;
->>>>>>> d82fec21
     int numOfRecipients = static_cast<int>(nTotal / nValue);
 
     // Compute the number of recipients
@@ -1888,20 +1821,12 @@
     CTransactionRef tx;
     if((nTxAmount + pwallet->m_default_max_tx_fee) <= nTotal)
     {
-<<<<<<< HEAD
-        FeeCalculation fee_calc_out;
-        if (!CreateTransaction(*pwallet, vecSend, tx, nFeeRequired, nChangePosRet, error, coin_control, fee_calc_out, sign, 0, false)) {
-            throw JSONRPCError(RPC_WALLET_ERROR, error.original);
-        }
-        nSplited = nFeeRequired;
-=======
         auto res = CreateTransaction(*pwallet, vecSend, RANDOM_CHANGE_POSITION, coin_control, sign, 0, false);
         if (!res) {
             throw JSONRPCError(RPC_WALLET_ERROR, util::ErrorString(res).original);
         }
         tx = res->tx;
         nSplited = res->fee;
->>>>>>> d82fec21
     }
     else if (vecSend.size() > 0)
     {
@@ -1909,11 +1834,6 @@
         CRecipient lastRecipient = vecSend[vecSend.size() - 1];
         lastRecipient.fSubtractFeeFromAmount = true;
         vecSend[vecSend.size() - 1] = lastRecipient;
-<<<<<<< HEAD
-        FeeCalculation fee_calc_out;
-        if (!CreateTransaction(*pwallet, vecSend, tx, nFeeRequired, nChangePosRet, error, coin_control, fee_calc_out, sign, 0, false)) {
-            throw JSONRPCError(RPC_WALLET_ERROR, error.original);
-=======
         CAmount nFeeRequired = 0;
         {
             auto res = CreateTransaction(*pwallet, vecSend, RANDOM_CHANGE_POSITION, coin_control, sign, 0, false);
@@ -1922,7 +1842,6 @@
             }
             tx = res->tx;
             nFeeRequired = res->fee;
->>>>>>> d82fec21
         }
 
         // Combine the last 2 outputs when the last output have value less than nValue due to paying the fee
@@ -1953,19 +1872,12 @@
                     SplitRemainder(vecSend, nValueLast2, maxValue);
                 }
 
-<<<<<<< HEAD
-                FeeCalculation fee_calc_out;
-                if((!CreateTransaction(*pwallet, vecSend, tx, nFeeRequired, nChangePosRet, error, coin_control, fee_calc_out, sign, 0, false))) {
-                    throw JSONRPCError(RPC_WALLET_ERROR, error.original);
-                }
-=======
                 auto res = CreateTransaction(*pwallet, vecSend, RANDOM_CHANGE_POSITION, coin_control, sign, 0, false);
                 if (!res) {
                     throw JSONRPCError(RPC_WALLET_ERROR, util::ErrorString(res).original);
                 }
                 tx = res->tx;
                 nFeeRequired = res->fee;
->>>>>>> d82fec21
                 if(payFeeRemainder)
                 {
                     nSplited = nFeeRequired;
@@ -2015,11 +1927,7 @@
         [&](const RPCHelpMan& self, const JSONRPCRequest& request) -> UniValue
 {
     std::shared_ptr<CWallet> const pwallet = GetWalletForJSONRPCRequest(request);
-<<<<<<< HEAD
-    if (!pwallet) return NullUniValue;
-=======
     if (!pwallet) return UniValue::VNULL;
->>>>>>> d82fec21
 
     // Make sure the results are valid at least up to the most recent block
     // the user could have gotten from another RPC command prior to now
@@ -2049,11 +1957,7 @@
     }
 
     // Maximum outputs
-<<<<<<< HEAD
-    int maxOutputs = !request.params[3].isNull() ? request.params[3].get_int() : 100;
-=======
     int maxOutputs = !request.params[3].isNull() ? request.params[3].getInt<int>() : 100;
->>>>>>> d82fec21
     if (maxOutputs < 1) {
         throw JSONRPCError(RPC_INVALID_PARAMETER, "Invalid value for maximum outputs");
     }
@@ -2073,44 +1977,25 @@
     if(fPsbt) coin_control.fAllowWatchOnly = true;
 
     // Find UTXOs for a address with value smaller than minValue and greater then maxValue
-<<<<<<< HEAD
-    std::vector<COutput> vecOutputs;
-    coin_control.fAllowOtherInputs=true;
-
-    assert(pwallet != NULL);
-    AvailableCoins(*pwallet, vecOutputs, NULL);
-=======
     coin_control.m_allow_other_inputs=true;
 
     assert(pwallet != NULL);
     std::vector<COutput> vecOutputs = AvailableCoins(*pwallet, NULL).All();
->>>>>>> d82fec21
 
     CAmount total = 0;
     CAmount nSelectedAmount = 0;
     for(const COutput& out : vecOutputs) {
         CTxDestination destAdress;
-<<<<<<< HEAD
-        const CScript& scriptPubKey = out.tx->tx->vout[out.i].scriptPubKey;
-        bool fValidAddress = ExtractDestination(scriptPubKey, destAdress);
-
-        CAmount val = out.tx->tx.get()->vout[out.i].nValue;
-=======
         const CScript& scriptPubKey = out.txout.scriptPubKey;
         bool fValidAddress = ExtractDestination(scriptPubKey, destAdress);
 
         CAmount val = out.txout.nValue;
->>>>>>> d82fec21
         if (!fValidAddress || address != destAdress || (val >= minValue && val <= maxValue ) )
             continue;
 
         if(nSelectedAmount <= nRequiredAmount)
         {
-<<<<<<< HEAD
-            coin_control.Select(COutPoint(out.tx->GetHash(),out.i));
-=======
             coin_control.Select(out.outpoint);
->>>>>>> d82fec21
             nSelectedAmount += val;
         }
         total += val;
@@ -2205,11 +2090,7 @@
 {
 
     std::shared_ptr<CWallet> const wallet = GetWalletForJSONRPCRequest(request);
-<<<<<<< HEAD
-    if (!wallet) return NullUniValue;
-=======
     if (!wallet) return UniValue::VNULL;
->>>>>>> d82fec21
     CWallet* const pwallet = wallet.get();
 
     // Make sure the results are valid at least up to the most recent block
@@ -2282,23 +2163,12 @@
     std::shuffle(vecSend.begin(), vecSend.end(), FastRandomContext());
 
     // Send
-<<<<<<< HEAD
-    CAmount nFeeRequired = 0;
-    int nChangePosRet = -1;
-    bilingual_str error;
-    CTransactionRef tx;
-    FeeCalculation fee_calc_out;
-    bool fCreated = CreateTransaction(*pwallet, vecSend, tx, nFeeRequired, nChangePosRet, error, coin_control, fee_calc_out);
-    if (!fCreated)
-        throw JSONRPCError(RPC_WALLET_INSUFFICIENT_FUNDS, error.original);
-=======
     constexpr int RANDOM_CHANGE_POSITION = -1;
     auto res = CreateTransaction(*pwallet, vecSend, RANDOM_CHANGE_POSITION, coin_control);
     if (!res) {
         throw JSONRPCError(RPC_WALLET_INSUFFICIENT_FUNDS, util::ErrorString(res).original);
     }
     const CTransactionRef& tx = res->tx;
->>>>>>> d82fec21
     pwallet->CommitTransaction(tx, std::move(mapValue), {} /* orderForm */);
 
     return tx->GetHash().GetHex();
@@ -2344,11 +2214,7 @@
         [&](const RPCHelpMan& self, const JSONRPCRequest& request) -> UniValue
 {
     std::shared_ptr<CWallet> const pwallet = GetWalletForJSONRPCRequest(request);
-<<<<<<< HEAD
-    if (!pwallet) return NullUniValue;
-=======
     if (!pwallet) return UniValue::VNULL;
->>>>>>> d82fec21
 
     RPCTypeCheck(request.params, {UniValue::VSTR, UniValue::VSTR}, true);
 
@@ -2377,8 +2243,4 @@
 },
     };
 }
-<<<<<<< HEAD
-
-=======
->>>>>>> d82fec21
 } // namespace wallet