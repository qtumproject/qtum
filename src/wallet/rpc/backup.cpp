// Copyright (c) 2009-2022 The Bitcoin Core developers
// Distributed under the MIT software license, see the accompanying
// file COPYING or http://www.opensource.org/licenses/mit-license.php.

#include <chain.h>
#include <clientversion.h>
#include <core_io.h>
#include <hash.h>
#include <interfaces/chain.h>
#include <key_io.h>
#include <merkleblock.h>
#include <rpc/util.h>
#include <script/descriptor.h>
#include <script/script.h>
#include <script/standard.h>
#include <sync.h>
#include <uint256.h>
#include <util/bip32.h>
#include <util/fs.h>
#include <util/time.h>
#include <util/translation.h>
#include <wallet/rpc/util.h>
#include <wallet/wallet.h>

#include <cstdint>
#include <fstream>
#include <tuple>
#include <string>

#include <univalue.h>



using interfaces::FoundBlock;

namespace wallet {
std::string static EncodeDumpString(const std::string &str) {
    std::stringstream ret;
    for (const unsigned char c : str) {
        if (c <= 32 || c >= 128 || c == '%') {
            ret << '%' << HexStr({&c, 1});
        } else {
            ret << c;
        }
    }
    return ret.str();
}

static std::string DecodeDumpString(const std::string &str) {
    std::stringstream ret;
    for (unsigned int pos = 0; pos < str.length(); pos++) {
        unsigned char c = str[pos];
        if (c == '%' && pos+2 < str.length()) {
            c = (((str[pos+1]>>6)*9+((str[pos+1]-'0')&15)) << 4) |
                ((str[pos+2]>>6)*9+((str[pos+2]-'0')&15));
            pos += 2;
        }
        ret << c;
    }
    return ret.str();
}

static bool GetWalletAddressesForKey(const LegacyScriptPubKeyMan* spk_man, const CWallet& wallet, const CKeyID& keyid, std::string& strAddr, std::string& strLabel) EXCLUSIVE_LOCKS_REQUIRED(wallet.cs_wallet)
{
    bool fLabelFound = false;
    CKey key;
    spk_man->GetKey(keyid, key);
    for (const auto& dest : GetAllDestinationsForKey(key.GetPubKey())) {
        const auto* address_book_entry = wallet.FindAddressBookEntry(dest);
        if (address_book_entry) {
            if (!strAddr.empty()) {
                strAddr += ",";
            }
            strAddr += EncodeDestination(dest);
            strLabel = EncodeDumpString(address_book_entry->GetLabel());
            fLabelFound = true;
        }
    }
    if (!fLabelFound) {
        strAddr = EncodeDestination(GetDestinationForKey(key.GetPubKey(), wallet.m_default_address_type));
    }
    return fLabelFound;
}

static const int64_t TIMESTAMP_MIN = 0;

static void RescanWallet(CWallet& wallet, const WalletRescanReserver& reserver, int64_t time_begin = TIMESTAMP_MIN, bool update = true)
{
    int64_t scanned_time = wallet.RescanFromTime(time_begin, reserver, update);
    if (wallet.IsAbortingRescan()) {
        throw JSONRPCError(RPC_MISC_ERROR, "Rescan aborted by user.");
    } else if (scanned_time > time_begin) {
        throw JSONRPCError(RPC_WALLET_ERROR, "Rescan was unable to fully rescan the blockchain. Some transactions may be missing.");
    }
}

static void EnsureBlockDataFromTime(const CWallet& wallet, int64_t timestamp)
{
    auto& chain{wallet.chain()};
    if (!chain.havePruned()) {
        return;
    }

    int height{0};
    const bool found{chain.findFirstBlockWithTimeAndHeight(timestamp - TIMESTAMP_WINDOW, 0, FoundBlock().height(height))};

    uint256 tip_hash{WITH_LOCK(wallet.cs_wallet, return wallet.GetLastBlockHash())};
    if (found && !chain.hasBlocks(tip_hash, height)) {
        throw JSONRPCError(RPC_WALLET_ERROR, strprintf("Pruned blocks from height %d required to import keys. Use RPC call getblockchaininfo to determine your pruned height.", height));
    }
}

RPCHelpMan importprivkey()
{
    return RPCHelpMan{"importprivkey",
                "\nAdds a private key (as returned by dumpprivkey) to your wallet. Requires a new wallet backup.\n"
                "Hint: use importmulti to import more than one private key.\n"
            "\nNote: This call can take over an hour to complete if rescan is true, during that time, other rpc calls\n"
            "may report that the imported key exists but related transactions are still missing, leading to temporarily incorrect/bogus balances and unspent outputs until rescan completes.\n"
            "The rescan parameter can be set to false if the key was never used to create transactions. If it is set to false,\n"
            "but the key was used to create transactions, rescanblockchain needs to be called with the appropriate block range.\n"
            "Note: Use \"getwalletinfo\" to query the scanning progress.\n",
                {
                    {"privkey", RPCArg::Type::STR, RPCArg::Optional::NO, "The private key (see dumpprivkey)"},
                    {"label", RPCArg::Type::STR, RPCArg::DefaultHint{"current label if address exists, otherwise \"\""}, "An optional label"},
                    {"rescan", RPCArg::Type::BOOL, RPCArg::Default{true}, "Scan the chain and mempool for wallet transactions."},
                },
                RPCResult{RPCResult::Type::NONE, "", ""},
                RPCExamples{
            "\nDump a private key\n"
            + HelpExampleCli("dumpprivkey", "\"myaddress\"") +
            "\nImport the private key with rescan\n"
            + HelpExampleCli("importprivkey", "\"mykey\"") +
            "\nImport using a label and without rescan\n"
            + HelpExampleCli("importprivkey", "\"mykey\" \"testing\" false") +
            "\nImport using default blank label and without rescan\n"
            + HelpExampleCli("importprivkey", "\"mykey\" \"\" false") +
            "\nAs a JSON-RPC call\n"
            + HelpExampleRpc("importprivkey", "\"mykey\", \"testing\", false")
                },
        [&](const RPCHelpMan& self, const JSONRPCRequest& request) -> UniValue
{
    std::shared_ptr<CWallet> const pwallet = GetWalletForJSONRPCRequest(request);
    if (!pwallet) return UniValue::VNULL;

    if (pwallet->IsWalletFlagSet(WALLET_FLAG_DISABLE_PRIVATE_KEYS)) {
        throw JSONRPCError(RPC_WALLET_ERROR, "Cannot import private keys to a wallet with private keys disabled");
    }

    EnsureLegacyScriptPubKeyMan(*pwallet, true);

    WalletRescanReserver reserver(*pwallet);
    bool fRescan = true;
    {
        LOCK(pwallet->cs_wallet);

        EnsureWalletIsUnlocked(*pwallet);

        std::string strSecret = request.params[0].get_str();
        const std::string strLabel{LabelFromValue(request.params[1])};

        // Whether to perform rescan after import
        if (!request.params[2].isNull())
            fRescan = request.params[2].get_bool();

        if (fRescan && pwallet->chain().havePruned()) {
            // Exit early and print an error.
            // If a block is pruned after this check, we will import the key(s),
            // but fail the rescan with a generic error.
            throw JSONRPCError(RPC_WALLET_ERROR, "Rescan is disabled when blocks are pruned");
        }

        if (fRescan && !reserver.reserve()) {
            throw JSONRPCError(RPC_WALLET_ERROR, "Wallet is currently rescanning. Abort existing rescan or wait.");
        }

        CKey key = DecodeSecret(strSecret);
        if (!key.IsValid()) throw JSONRPCError(RPC_INVALID_ADDRESS_OR_KEY, "Invalid private key encoding");
        if (pwallet->m_wallet_unlock_staking_only)
            throw JSONRPCError(RPC_WALLET_UNLOCK_NEEDED, "Wallet is unlocked for staking only.");

        CPubKey pubkey = key.GetPubKey();
        CHECK_NONFATAL(key.VerifyPubKey(pubkey));
        CKeyID vchAddress = pubkey.GetID();
        {
            pwallet->MarkDirty();

            // We don't know which corresponding address will be used;
            // label all new addresses, and label existing addresses if a
            // label was passed.
            for (const auto& dest : GetAllDestinationsForKey(pubkey)) {
                if (!request.params[1].isNull() || !pwallet->FindAddressBookEntry(dest)) {
                    pwallet->SetAddressBook(dest, strLabel, AddressPurpose::RECEIVE);
                }
            }

            // Use timestamp of 1 to scan the whole chain
            if (!pwallet->ImportPrivKeys({{vchAddress, key}}, 1)) {
                throw JSONRPCError(RPC_WALLET_ERROR, "Error adding key to wallet");
            }

            // Add the wpkh script for this key if possible
            if (pubkey.IsCompressed()) {
                pwallet->ImportScripts({GetScriptForDestination(WitnessV0KeyHash(vchAddress))}, /*timestamp=*/0);
            }
        }
    }
    if (fRescan) {
        RescanWallet(*pwallet, reserver);
    }

    return UniValue::VNULL;
},
    };
}

RPCHelpMan importaddress()
{
    return RPCHelpMan{"importaddress",
            "\nAdds an address or script (in hex) that can be watched as if it were in your wallet but cannot be used to spend. Requires a new wallet backup.\n"
            "\nNote: This call can take over an hour to complete if rescan is true, during that time, other rpc calls\n"
            "may report that the imported address exists but related transactions are still missing, leading to temporarily incorrect/bogus balances and unspent outputs until rescan completes.\n"
            "The rescan parameter can be set to false if the key was never used to create transactions. If it is set to false,\n"
            "but the key was used to create transactions, rescanblockchain needs to be called with the appropriate block range.\n"
            "If you have the full public key, you should call importpubkey instead of this.\n"
            "Hint: use importmulti to import more than one address.\n"
            "\nNote: If you import a non-standard raw script in hex form, outputs sending to it will be treated\n"
            "as change, and not show up in many RPCs.\n"
            "Note: Use \"getwalletinfo\" to query the scanning progress.\n"
            "Note: This command is only compatible with legacy wallets. Use \"importdescriptors\" with \"addr(X)\" for descriptor wallets.\n",
                {
                    {"address", RPCArg::Type::STR, RPCArg::Optional::NO, "The Qtum address (or hex-encoded script)"},
                    {"label", RPCArg::Type::STR, RPCArg::Default{""}, "An optional label"},
                    {"rescan", RPCArg::Type::BOOL, RPCArg::Default{true}, "Scan the chain and mempool for wallet transactions."},
                    {"p2sh", RPCArg::Type::BOOL, RPCArg::Default{false}, "Add the P2SH version of the script as well"},
                },
                RPCResult{RPCResult::Type::NONE, "", ""},
                RPCExamples{
            "\nImport an address with rescan\n"
            + HelpExampleCli("importaddress", "\"myaddress\"") +
            "\nImport using a label without rescan\n"
            + HelpExampleCli("importaddress", "\"myaddress\" \"testing\" false") +
            "\nAs a JSON-RPC call\n"
            + HelpExampleRpc("importaddress", "\"myaddress\", \"testing\", false")
                },
        [&](const RPCHelpMan& self, const JSONRPCRequest& request) -> UniValue
{
    std::shared_ptr<CWallet> const pwallet = GetWalletForJSONRPCRequest(request);
    if (!pwallet) return UniValue::VNULL;

    EnsureLegacyScriptPubKeyMan(*pwallet, true);

    const std::string strLabel{LabelFromValue(request.params[1])};

    // Whether to perform rescan after import
    bool fRescan = true;
    if (!request.params[2].isNull())
        fRescan = request.params[2].get_bool();

    if (fRescan && pwallet->chain().havePruned()) {
        // Exit early and print an error.
        // If a block is pruned after this check, we will import the key(s),
        // but fail the rescan with a generic error.
        throw JSONRPCError(RPC_WALLET_ERROR, "Rescan is disabled when blocks are pruned");
    }

    WalletRescanReserver reserver(*pwallet);
    if (fRescan && !reserver.reserve()) {
        throw JSONRPCError(RPC_WALLET_ERROR, "Wallet is currently rescanning. Abort existing rescan or wait.");
    }

    // Whether to import a p2sh version, too
    bool fP2SH = false;
    if (!request.params[3].isNull())
        fP2SH = request.params[3].get_bool();

    {
        LOCK(pwallet->cs_wallet);

        CTxDestination dest = DecodeDestination(request.params[0].get_str());
        if (IsValidDestination(dest)) {
            if (fP2SH) {
                throw JSONRPCError(RPC_INVALID_ADDRESS_OR_KEY, "Cannot use the p2sh flag with an address - use a script instead");
            }
            if (OutputTypeFromDestination(dest) == OutputType::BECH32M) {
                throw JSONRPCError(RPC_INVALID_ADDRESS_OR_KEY, "Bech32m addresses cannot be imported into legacy wallets");
            }

            pwallet->MarkDirty();

            pwallet->ImportScriptPubKeys(strLabel, {GetScriptForDestination(dest)}, /*have_solving_data=*/false, /*apply_label=*/true, /*timestamp=*/1);
        } else if (IsHex(request.params[0].get_str())) {
            std::vector<unsigned char> data(ParseHex(request.params[0].get_str()));
            CScript redeem_script(data.begin(), data.end());

            std::set<CScript> scripts = {redeem_script};
            pwallet->ImportScripts(scripts, /*timestamp=*/0);

            if (fP2SH) {
                scripts.insert(GetScriptForDestination(ScriptHash(redeem_script)));
            }

            pwallet->ImportScriptPubKeys(strLabel, scripts, /*have_solving_data=*/false, /*apply_label=*/true, /*timestamp=*/1);
        } else {
            throw JSONRPCError(RPC_INVALID_ADDRESS_OR_KEY, "Invalid Qtum address or script");
        }
    }
    if (fRescan)
    {
        RescanWallet(*pwallet, reserver);
        pwallet->ResubmitWalletTransactions(/*relay=*/false, /*force=*/true);
    }

    return UniValue::VNULL;
},
    };
}

RPCHelpMan importprunedfunds()
{
    return RPCHelpMan{"importprunedfunds",
                "\nImports funds without rescan. Corresponding address or script must previously be included in wallet. Aimed towards pruned wallets. The end-user is responsible to import additional transactions that subsequently spend the imported outputs or rescan after the point in the blockchain the transaction is included.\n",
                {
                    {"rawtransaction", RPCArg::Type::STR_HEX, RPCArg::Optional::NO, "A raw transaction in hex funding an already-existing address in wallet"},
                    {"txoutproof", RPCArg::Type::STR_HEX, RPCArg::Optional::NO, "The hex output from gettxoutproof that contains the transaction"},
                },
                RPCResult{RPCResult::Type::NONE, "", ""},
                RPCExamples{""},
        [&](const RPCHelpMan& self, const JSONRPCRequest& request) -> UniValue
{
    std::shared_ptr<CWallet> const pwallet = GetWalletForJSONRPCRequest(request);
    if (!pwallet) return UniValue::VNULL;

    CMutableTransaction tx;
    if (!DecodeHexTx(tx, request.params[0].get_str())) {
        throw JSONRPCError(RPC_DESERIALIZATION_ERROR, "TX decode failed. Make sure the tx has at least one input.");
    }
    uint256 hashTx = tx.GetHash();

    DataStream ssMB{ParseHexV(request.params[1], "proof")};
    CMerkleBlock merkleBlock;
    ssMB >> merkleBlock;

    //Search partial merkle tree in proof for our transaction and index in valid block
    std::vector<uint256> vMatch;
    std::vector<unsigned int> vIndex;
    if (merkleBlock.txn.ExtractMatches(vMatch, vIndex) != merkleBlock.header.hashMerkleRoot) {
        throw JSONRPCError(RPC_INVALID_ADDRESS_OR_KEY, "Something wrong with merkleblock");
    }

    LOCK(pwallet->cs_wallet);
    int height;
    if (!pwallet->chain().findAncestorByHash(pwallet->GetLastBlockHash(), merkleBlock.header.GetHash(), FoundBlock().height(height))) {
        throw JSONRPCError(RPC_INVALID_ADDRESS_OR_KEY, "Block not found in chain");
    }

    std::vector<uint256>::const_iterator it;
    if ((it = std::find(vMatch.begin(), vMatch.end(), hashTx)) == vMatch.end()) {
        throw JSONRPCError(RPC_INVALID_ADDRESS_OR_KEY, "Transaction given doesn't exist in proof");
    }

    unsigned int txnIndex = vIndex[it - vMatch.begin()];

    CTransactionRef tx_ref = MakeTransactionRef(tx);
    if (pwallet->IsMine(*tx_ref)) {
        pwallet->AddToWallet(std::move(tx_ref), TxStateConfirmed{merkleBlock.header.GetHash(), height, static_cast<int>(txnIndex), merkleBlock.header.HasProofOfDelegation()});
        return UniValue::VNULL;
    }

    throw JSONRPCError(RPC_INVALID_ADDRESS_OR_KEY, "No addresses in wallet correspond to included transaction");
},
    };
}

RPCHelpMan removeprunedfunds()
{
    return RPCHelpMan{"removeprunedfunds",
                "\nDeletes the specified transaction from the wallet. Meant for use with pruned wallets and as a companion to importprunedfunds. This will affect wallet balances.\n",
                {
                    {"txid", RPCArg::Type::STR_HEX, RPCArg::Optional::NO, "The hex-encoded id of the transaction you are deleting"},
                },
                RPCResult{RPCResult::Type::NONE, "", ""},
                RPCExamples{
                    HelpExampleCli("removeprunedfunds", "\"a8d0c0184dde994a09ec054286f1ce581bebf46446a512166eae7628734ea0a5\"") +
            "\nAs a JSON-RPC call\n"
            + HelpExampleRpc("removeprunedfunds", "\"a8d0c0184dde994a09ec054286f1ce581bebf46446a512166eae7628734ea0a5\"")
                },
        [&](const RPCHelpMan& self, const JSONRPCRequest& request) -> UniValue
{
    std::shared_ptr<CWallet> const pwallet = GetWalletForJSONRPCRequest(request);
    if (!pwallet) return UniValue::VNULL;

    LOCK(pwallet->cs_wallet);

    uint256 hash(ParseHashV(request.params[0], "txid"));
    std::vector<uint256> vHash;
    vHash.push_back(hash);
    std::vector<uint256> vHashOut;

    if (pwallet->ZapSelectTx(vHash, vHashOut) != DBErrors::LOAD_OK) {
        throw JSONRPCError(RPC_WALLET_ERROR, "Could not properly delete the transaction.");
    }

    if(vHashOut.empty()) {
        throw JSONRPCError(RPC_INVALID_PARAMETER, "Transaction does not exist in wallet.");
    }

    return UniValue::VNULL;
},
    };
}

RPCHelpMan importpubkey()
{
    return RPCHelpMan{"importpubkey",
                "\nAdds a public key (in hex) that can be watched as if it were in your wallet but cannot be used to spend. Requires a new wallet backup.\n"
                "Hint: use importmulti to import more than one public key.\n"
            "\nNote: This call can take over an hour to complete if rescan is true, during that time, other rpc calls\n"
            "may report that the imported pubkey exists but related transactions are still missing, leading to temporarily incorrect/bogus balances and unspent outputs until rescan completes.\n"
            "The rescan parameter can be set to false if the key was never used to create transactions. If it is set to false,\n"
            "but the key was used to create transactions, rescanblockchain needs to be called with the appropriate block range.\n"
            "Note: Use \"getwalletinfo\" to query the scanning progress.\n",
                {
                    {"pubkey", RPCArg::Type::STR, RPCArg::Optional::NO, "The hex-encoded public key"},
                    {"label", RPCArg::Type::STR, RPCArg::Default{""}, "An optional label"},
                    {"rescan", RPCArg::Type::BOOL, RPCArg::Default{true}, "Scan the chain and mempool for wallet transactions."},
                },
                RPCResult{RPCResult::Type::NONE, "", ""},
                RPCExamples{
            "\nImport a public key with rescan\n"
            + HelpExampleCli("importpubkey", "\"mypubkey\"") +
            "\nImport using a label without rescan\n"
            + HelpExampleCli("importpubkey", "\"mypubkey\" \"testing\" false") +
            "\nAs a JSON-RPC call\n"
            + HelpExampleRpc("importpubkey", "\"mypubkey\", \"testing\", false")
                },
        [&](const RPCHelpMan& self, const JSONRPCRequest& request) -> UniValue
{
    std::shared_ptr<CWallet> const pwallet = GetWalletForJSONRPCRequest(request);
    if (!pwallet) return UniValue::VNULL;

    EnsureLegacyScriptPubKeyMan(*pwallet, true);

    const std::string strLabel{LabelFromValue(request.params[1])};

    // Whether to perform rescan after import
    bool fRescan = true;
    if (!request.params[2].isNull())
        fRescan = request.params[2].get_bool();

    if (fRescan && pwallet->chain().havePruned()) {
        // Exit early and print an error.
        // If a block is pruned after this check, we will import the key(s),
        // but fail the rescan with a generic error.
        throw JSONRPCError(RPC_WALLET_ERROR, "Rescan is disabled when blocks are pruned");
    }

    WalletRescanReserver reserver(*pwallet);
    if (fRescan && !reserver.reserve()) {
        throw JSONRPCError(RPC_WALLET_ERROR, "Wallet is currently rescanning. Abort existing rescan or wait.");
    }

    if (!IsHex(request.params[0].get_str()))
        throw JSONRPCError(RPC_INVALID_ADDRESS_OR_KEY, "Pubkey must be a hex string");
    std::vector<unsigned char> data(ParseHex(request.params[0].get_str()));
    CPubKey pubKey(data);
    if (!pubKey.IsFullyValid())
        throw JSONRPCError(RPC_INVALID_ADDRESS_OR_KEY, "Pubkey is not a valid public key");

    {
        LOCK(pwallet->cs_wallet);

        std::set<CScript> script_pub_keys;
        for (const auto& dest : GetAllDestinationsForKey(pubKey)) {
            script_pub_keys.insert(GetScriptForDestination(dest));
        }

        pwallet->MarkDirty();

        pwallet->ImportScriptPubKeys(strLabel, script_pub_keys, /*have_solving_data=*/true, /*apply_label=*/true, /*timestamp=*/1);

        pwallet->ImportPubKeys({pubKey.GetID()}, {{pubKey.GetID(), pubKey}} , /*key_origins=*/{}, /*add_keypool=*/false, /*internal=*/false, /*timestamp=*/1);
    }
    if (fRescan)
    {
        RescanWallet(*pwallet, reserver);
        pwallet->ResubmitWalletTransactions(/*relay=*/false, /*force=*/true);
    }

    return UniValue::VNULL;
},
    };
}


RPCHelpMan importwallet()
{
    return RPCHelpMan{"importwallet",
                "\nImports keys from a wallet dump file (see dumpwallet). Requires a new wallet backup to include imported keys.\n"
                "Note: Blockchain and Mempool will be rescanned after a successful import. Use \"getwalletinfo\" to query the scanning progress.\n",
                {
                    {"filename", RPCArg::Type::STR, RPCArg::Optional::NO, "The wallet file"},
                },
                RPCResult{RPCResult::Type::NONE, "", ""},
                RPCExamples{
            "\nDump the wallet\n"
            + HelpExampleCli("dumpwallet", "\"test\"") +
            "\nImport the wallet\n"
            + HelpExampleCli("importwallet", "\"test\"") +
            "\nImport using the json rpc call\n"
            + HelpExampleRpc("importwallet", "\"test\"")
                },
        [&](const RPCHelpMan& self, const JSONRPCRequest& request) -> UniValue
{
    std::shared_ptr<CWallet> const pwallet = GetWalletForJSONRPCRequest(request);
    if (!pwallet) return UniValue::VNULL;

    EnsureLegacyScriptPubKeyMan(*pwallet, true);

    WalletRescanReserver reserver(*pwallet);
    if (!reserver.reserve()) {
        throw JSONRPCError(RPC_WALLET_ERROR, "Wallet is currently rescanning. Abort existing rescan or wait.");
    }

    int64_t nTimeBegin = 0;
    bool fGood = true;
    {
        LOCK(pwallet->cs_wallet);

        EnsureWalletIsUnlocked(*pwallet);

        std::ifstream file;
        file.open(fs::u8path(request.params[0].get_str()), std::ios::in | std::ios::ate);
        if (!file.is_open()) {
            throw JSONRPCError(RPC_INVALID_PARAMETER, "Cannot open wallet dump file");
        }
        CHECK_NONFATAL(pwallet->chain().findBlock(pwallet->GetLastBlockHash(), FoundBlock().time(nTimeBegin)));

        int64_t nFilesize = std::max((int64_t)1, (int64_t)file.tellg());
        file.seekg(0, file.beg);

        // Use uiInterface.ShowProgress instead of pwallet.ShowProgress because pwallet.ShowProgress has a cancel button tied to AbortRescan which
        // we don't want for this progress bar showing the import progress. uiInterface.ShowProgress does not have a cancel button.
        pwallet->chain().showProgress(strprintf("%s " + _("Importing…").translated, pwallet->GetDisplayName()), 0, false); // show progress dialog in GUI
        std::vector<std::tuple<CKey, int64_t, bool, std::string>> keys;
        std::vector<std::pair<CScript, int64_t>> scripts;
        while (file.good()) {
            pwallet->chain().showProgress("", std::max(1, std::min(50, (int)(((double)file.tellg() / (double)nFilesize) * 100))), false);
            std::string line;
            std::getline(file, line);
            if (line.empty() || line[0] == '#')
                continue;

            std::vector<std::string> vstr = SplitString(line, ' ');
            if (vstr.size() < 2)
                continue;
            CKey key = DecodeSecret(vstr[0]);
            if (key.IsValid()) {
                int64_t nTime = ParseISO8601DateTime(vstr[1]);
                std::string strLabel;
                bool fLabel = true;
                for (unsigned int nStr = 2; nStr < vstr.size(); nStr++) {
                    if (vstr[nStr].front() == '#')
                        break;
                    if (vstr[nStr] == "change=1")
                        fLabel = false;
                    if (vstr[nStr] == "reserve=1")
                        fLabel = false;
                    if (vstr[nStr].substr(0,6) == "label=") {
                        strLabel = DecodeDumpString(vstr[nStr].substr(6));
                        fLabel = true;
                    }
                }
                nTimeBegin = std::min(nTimeBegin, nTime);
                keys.push_back(std::make_tuple(key, nTime, fLabel, strLabel));
            } else if(IsHex(vstr[0])) {
                std::vector<unsigned char> vData(ParseHex(vstr[0]));
                CScript script = CScript(vData.begin(), vData.end());
                int64_t birth_time = ParseISO8601DateTime(vstr[1]);
                if (birth_time > 0) nTimeBegin = std::min(nTimeBegin, birth_time);
                scripts.push_back(std::pair<CScript, int64_t>(script, birth_time));
            }
        }
        file.close();
        EnsureBlockDataFromTime(*pwallet, nTimeBegin);
        // We now know whether we are importing private keys, so we can error if private keys are disabled
        if (keys.size() > 0 && pwallet->IsWalletFlagSet(WALLET_FLAG_DISABLE_PRIVATE_KEYS)) {
            pwallet->chain().showProgress("", 100, false); // hide progress dialog in GUI
            throw JSONRPCError(RPC_WALLET_ERROR, "Importing wallets is disabled when private keys are disabled");
        }
        double total = (double)(keys.size() + scripts.size());
        double progress = 0;
        for (const auto& key_tuple : keys) {
            pwallet->chain().showProgress("", std::max(50, std::min(75, (int)((progress / total) * 100) + 50)), false);
            const CKey& key = std::get<0>(key_tuple);
            int64_t time = std::get<1>(key_tuple);
            bool has_label = std::get<2>(key_tuple);
            std::string label = std::get<3>(key_tuple);

            CPubKey pubkey = key.GetPubKey();
            CHECK_NONFATAL(key.VerifyPubKey(pubkey));
            CKeyID keyid = pubkey.GetID();

            pwallet->WalletLogPrintf("Importing %s...\n", EncodeDestination(PKHash(keyid)));

            if (!pwallet->ImportPrivKeys({{keyid, key}}, time)) {
                pwallet->WalletLogPrintf("Error importing key for %s\n", EncodeDestination(PKHash(keyid)));
                fGood = false;
                continue;
            }

            if (has_label)
                pwallet->SetAddressBook(PKHash(keyid), label, AddressPurpose::RECEIVE);
            progress++;
        }
        for (const auto& script_pair : scripts) {
            pwallet->chain().showProgress("", std::max(50, std::min(75, (int)((progress / total) * 100) + 50)), false);
            const CScript& script = script_pair.first;
            int64_t time = script_pair.second;

            if (!pwallet->ImportScripts({script}, time)) {
                pwallet->WalletLogPrintf("Error importing script %s\n", HexStr(script));
                fGood = false;
                continue;
            }

            progress++;
        }
        pwallet->chain().showProgress("", 100, false); // hide progress dialog in GUI
    }
    pwallet->chain().showProgress("", 100, false); // hide progress dialog in GUI
    RescanWallet(*pwallet, reserver, nTimeBegin, /*update=*/false);
    pwallet->MarkDirty();

    if (!fGood)
        throw JSONRPCError(RPC_WALLET_ERROR, "Error adding some keys/scripts to wallet");

    return UniValue::VNULL;
},
    };
}

RPCHelpMan dumpprivkey()
{
    return RPCHelpMan{"dumpprivkey",
                "\nReveals the private key corresponding to 'address'.\n"
                "Then the importprivkey can be used with this output\n",
                {
                    {"address", RPCArg::Type::STR, RPCArg::Optional::NO, "The qtum address for the private key"},
                },
                RPCResult{
                    RPCResult::Type::STR, "key", "The private key"
                },
                RPCExamples{
                    HelpExampleCli("dumpprivkey", "\"myaddress\"")
            + HelpExampleCli("importprivkey", "\"mykey\"")
            + HelpExampleRpc("dumpprivkey", "\"myaddress\"")
                },
        [&](const RPCHelpMan& self, const JSONRPCRequest& request) -> UniValue
{
    const std::shared_ptr<const CWallet> pwallet = GetWalletForJSONRPCRequest(request);
    if (!pwallet) return UniValue::VNULL;

    const LegacyScriptPubKeyMan& spk_man = EnsureConstLegacyScriptPubKeyMan(*pwallet);

    LOCK2(pwallet->cs_wallet, spk_man.cs_KeyStore);

    EnsureWalletIsUnlocked(*pwallet);

    std::string strAddress = request.params[0].get_str();
    CTxDestination dest = DecodeDestination(strAddress);
    if (!IsValidDestination(dest)) {
        throw JSONRPCError(RPC_INVALID_ADDRESS_OR_KEY, "Invalid Qtum address");
        if (pwallet->m_wallet_unlock_staking_only)
            throw JSONRPCError(RPC_WALLET_UNLOCK_NEEDED, "Wallet is unlocked for staking only.");
    }
    auto keyid = GetKeyForDestination(spk_man, dest);
    if (keyid.IsNull()) {
        throw JSONRPCError(RPC_TYPE_ERROR, "Address does not refer to a key");
    }
    CKey vchSecret;
    if (!spk_man.GetKey(keyid, vchSecret)) {
        throw JSONRPCError(RPC_WALLET_ERROR, "Private key for address " + strAddress + " is not known");
    }
    return EncodeSecret(vchSecret);
},
    };
}


RPCHelpMan dumpwallet()
{
    return RPCHelpMan{"dumpwallet",
                "\nDumps all wallet keys in a human-readable format to a server-side file. This does not allow overwriting existing files.\n"
                "Imported scripts are included in the dumpfile, but corresponding BIP173 addresses, etc. may not be added automatically by importwallet.\n"
                "Note that if your wallet contains keys which are not derived from your HD seed (e.g. imported keys), these are not covered by\n"
                "only backing up the seed itself, and must be backed up too (e.g. ensure you back up the whole dumpfile).\n",
                {
                    {"filename", RPCArg::Type::STR, RPCArg::Optional::NO, "The filename with path (absolute path recommended)"},
                },
                RPCResult{
                    RPCResult::Type::OBJ, "", "",
                    {
                        {RPCResult::Type::STR, "filename", "The filename with full absolute path"},
                    }
                },
                RPCExamples{
                    HelpExampleCli("dumpwallet", "\"test\"")
            + HelpExampleRpc("dumpwallet", "\"test\"")
                },
        [&](const RPCHelpMan& self, const JSONRPCRequest& request) -> UniValue
{
    const std::shared_ptr<const CWallet> pwallet = GetWalletForJSONRPCRequest(request);
    if (!pwallet) return UniValue::VNULL;

    const CWallet& wallet = *pwallet;
    const LegacyScriptPubKeyMan& spk_man = EnsureConstLegacyScriptPubKeyMan(wallet);

    // Make sure the results are valid at least up to the most recent block
    // the user could have gotten from another RPC command prior to now
    wallet.BlockUntilSyncedToCurrentChain();

    LOCK(wallet.cs_wallet);

    EnsureWalletIsUnlocked(wallet);

    fs::path filepath = fs::u8path(request.params[0].get_str());
    filepath = fs::absolute(filepath);

    /* Prevent arbitrary files from being overwritten. There have been reports
     * that users have overwritten wallet files this way:
     * https://github.com/bitcoin/bitcoin/issues/9934
     * It may also avoid other security issues.
     */
    if (fs::exists(filepath)) {
        throw JSONRPCError(RPC_INVALID_PARAMETER, filepath.u8string() + " already exists. If you are sure this is what you want, move it out of the way first");
    }

    std::ofstream file;
    file.open(filepath);
    if (!file.is_open())
        throw JSONRPCError(RPC_INVALID_PARAMETER, "Cannot open wallet dump file");

    std::map<CKeyID, int64_t> mapKeyBirth;
    wallet.GetKeyBirthTimes(mapKeyBirth);

    int64_t block_time = 0;
    CHECK_NONFATAL(wallet.chain().findBlock(wallet.GetLastBlockHash(), FoundBlock().time(block_time)));

    // Note: To avoid a lock order issue, access to cs_main must be locked before cs_KeyStore.
    // So we do the two things in this function that lock cs_main first: GetKeyBirthTimes, and findBlock.
    LOCK(spk_man.cs_KeyStore);

    const std::map<CKeyID, int64_t>& mapKeyPool = spk_man.GetAllReserveKeys();
    std::set<CScriptID> scripts = spk_man.GetCScripts();

    // sort time/key pairs
    std::vector<std::pair<int64_t, CKeyID> > vKeyBirth;
    vKeyBirth.reserve(mapKeyBirth.size());
    for (const auto& entry : mapKeyBirth) {
        vKeyBirth.push_back(std::make_pair(entry.second, entry.first));
    }
    mapKeyBirth.clear();
    std::sort(vKeyBirth.begin(), vKeyBirth.end());

    // produce output
    file << strprintf("# Wallet dump created by %s %s\n", PACKAGE_NAME, FormatFullVersion());
    file << strprintf("# * Created on %s\n", FormatISO8601DateTime(GetTime()));
    file << strprintf("# * Best block at time of backup was %i (%s),\n", wallet.GetLastBlockHeight(), wallet.GetLastBlockHash().ToString());
    file << strprintf("#   mined on %s\n", FormatISO8601DateTime(block_time));
    file << "\n";

    // add the base58check encoded extended master if the wallet uses HD
    CKeyID seed_id = spk_man.GetHDChain().seed_id;
    if (!seed_id.IsNull())
    {
        CKey seed;
        if (spk_man.GetKey(seed_id, seed)) {
            CExtKey masterKey;
            masterKey.SetSeed(seed);

            file << "# extended private masterkey: " << EncodeExtKey(masterKey) << "\n\n";
        }
    }
    for (std::vector<std::pair<int64_t, CKeyID> >::const_iterator it = vKeyBirth.begin(); it != vKeyBirth.end(); it++) {
        const CKeyID &keyid = it->second;
        std::string strTime = FormatISO8601DateTime(it->first);
        std::string strAddr;
        std::string strLabel;
        CKey key;
        if (spk_man.GetKey(keyid, key)) {
            CKeyMetadata metadata;
            const auto it{spk_man.mapKeyMetadata.find(keyid)};
            if (it != spk_man.mapKeyMetadata.end()) metadata = it->second;
            file << strprintf("%s %s ", EncodeSecret(key), strTime);
            if (GetWalletAddressesForKey(&spk_man, wallet, keyid, strAddr, strLabel)) {
                file << strprintf("label=%s", strLabel);
            } else if (keyid == seed_id) {
                file << "hdseed=1";
            } else if (mapKeyPool.count(keyid)) {
                file << "reserve=1";
            } else if (metadata.hdKeypath == "s") {
                file << "inactivehdseed=1";
            } else {
                file << "change=1";
            }
            file << strprintf(" # addr=%s%s\n", strAddr, (metadata.has_key_origin ? " hdkeypath="+WriteHDKeypath(metadata.key_origin.path) : ""));
        }
    }
    file << "\n";
    for (const CScriptID &scriptid : scripts) {
        CScript script;
        std::string create_time = "0";
        std::string address = EncodeDestination(ScriptHash(scriptid));
        // get birth times for scripts with metadata
        auto it = spk_man.m_script_metadata.find(scriptid);
        if (it != spk_man.m_script_metadata.end()) {
            create_time = FormatISO8601DateTime(it->second.nCreateTime);
        }
        if(spk_man.GetCScript(scriptid, script)) {
            file << strprintf("%s %s script=1", HexStr(script), create_time);
            file << strprintf(" # addr=%s\n", address);
        }
    }
    file << "\n";
    file << "# End of dump\n";
    file.close();

    UniValue reply(UniValue::VOBJ);
    reply.pushKV("filename", filepath.u8string());

    return reply;
},
    };
}

struct ImportData
{
    // Input data
    std::unique_ptr<CScript> redeemscript; //!< Provided redeemScript; will be moved to `import_scripts` if relevant.
    std::unique_ptr<CScript> witnessscript; //!< Provided witnessScript; will be moved to `import_scripts` if relevant.

    // Output data
    std::set<CScript> import_scripts;
    std::map<CKeyID, bool> used_keys; //!< Import these private keys if available (the value indicates whether if the key is required for solvability)
    std::map<CKeyID, std::pair<CPubKey, KeyOriginInfo>> key_origins;
};

enum class ScriptContext
{
    TOP, //!< Top-level scriptPubKey
    P2SH, //!< P2SH redeemScript
    WITNESS_V0, //!< P2WSH witnessScript
};

// Analyse the provided scriptPubKey, determining which keys and which redeem scripts from the ImportData struct are needed to spend it, and mark them as used.
// Returns an error string, or the empty string for success.
static std::string RecurseImportData(const CScript& script, ImportData& import_data, const ScriptContext script_ctx)
{
    // Use Solver to obtain script type and parsed pubkeys or hashes:
    std::vector<std::vector<unsigned char>> solverdata;
    TxoutType script_type = Solver(script, solverdata);

    switch (script_type) {
    case TxoutType::PUBKEY: {
        CPubKey pubkey(solverdata[0]);
        import_data.used_keys.emplace(pubkey.GetID(), false);
        return "";
    }
    case TxoutType::PUBKEYHASH: {
        CKeyID id = CKeyID(uint160(solverdata[0]));
        import_data.used_keys[id] = true;
        return "";
    }
    case TxoutType::SCRIPTHASH: {
        if (script_ctx == ScriptContext::P2SH) throw JSONRPCError(RPC_INVALID_ADDRESS_OR_KEY, "Trying to nest P2SH inside another P2SH");
        if (script_ctx == ScriptContext::WITNESS_V0) throw JSONRPCError(RPC_INVALID_ADDRESS_OR_KEY, "Trying to nest P2SH inside a P2WSH");
        CHECK_NONFATAL(script_ctx == ScriptContext::TOP);
        CScriptID id = CScriptID(uint160(solverdata[0]));
        auto subscript = std::move(import_data.redeemscript); // Remove redeemscript from import_data to check for superfluous script later.
        if (!subscript) return "missing redeemscript";
        if (CScriptID(*subscript) != id) return "redeemScript does not match the scriptPubKey";
        import_data.import_scripts.emplace(*subscript);
        return RecurseImportData(*subscript, import_data, ScriptContext::P2SH);
    }
    case TxoutType::MULTISIG: {
        for (size_t i = 1; i + 1< solverdata.size(); ++i) {
            CPubKey pubkey(solverdata[i]);
            import_data.used_keys.emplace(pubkey.GetID(), false);
        }
        return "";
    }
    case TxoutType::WITNESS_V0_SCRIPTHASH: {
        if (script_ctx == ScriptContext::WITNESS_V0) throw JSONRPCError(RPC_INVALID_ADDRESS_OR_KEY, "Trying to nest P2WSH inside another P2WSH");
        CScriptID id{RIPEMD160(solverdata[0])};
        auto subscript = std::move(import_data.witnessscript); // Remove redeemscript from import_data to check for superfluous script later.
        if (!subscript) return "missing witnessscript";
        if (CScriptID(*subscript) != id) return "witnessScript does not match the scriptPubKey or redeemScript";
        if (script_ctx == ScriptContext::TOP) {
            import_data.import_scripts.emplace(script); // Special rule for IsMine: native P2WSH requires the TOP script imported (see script/ismine.cpp)
        }
        import_data.import_scripts.emplace(*subscript);
        return RecurseImportData(*subscript, import_data, ScriptContext::WITNESS_V0);
    }
    case TxoutType::WITNESS_V0_KEYHASH: {
        if (script_ctx == ScriptContext::WITNESS_V0) throw JSONRPCError(RPC_INVALID_ADDRESS_OR_KEY, "Trying to nest P2WPKH inside P2WSH");
        CKeyID id = CKeyID(uint160(solverdata[0]));
        import_data.used_keys[id] = true;
        if (script_ctx == ScriptContext::TOP) {
            import_data.import_scripts.emplace(script); // Special rule for IsMine: native P2WPKH requires the TOP script imported (see script/ismine.cpp)
        }
        return "";
    }
    case TxoutType::NULL_DATA:
        return "unspendable script";
    case TxoutType::NONSTANDARD:
    case TxoutType::WITNESS_UNKNOWN:
    case TxoutType::WITNESS_V1_TAPROOT:
    case TxoutType::CREATE_SENDER:
    case TxoutType::CALL_SENDER:
    case TxoutType::CREATE:
    case TxoutType::CALL:
        return "unrecognized script";
    } // no default case, so the compiler can warn about missing cases
    NONFATAL_UNREACHABLE();
}

static UniValue ProcessImportLegacy(ImportData& import_data, std::map<CKeyID, CPubKey>& pubkey_map, std::map<CKeyID, CKey>& privkey_map, std::set<CScript>& script_pub_keys, bool& have_solving_data, const UniValue& data, std::vector<CKeyID>& ordered_pubkeys)
{
    UniValue warnings(UniValue::VARR);

    // First ensure scriptPubKey has either a script or JSON with "address" string
    const UniValue& scriptPubKey = data["scriptPubKey"];
    bool isScript = scriptPubKey.getType() == UniValue::VSTR;
    if (!isScript && !(scriptPubKey.getType() == UniValue::VOBJ && scriptPubKey.exists("address"))) {
        throw JSONRPCError(RPC_INVALID_PARAMETER, "scriptPubKey must be string with script or JSON with address string");
    }
    const std::string& output = isScript ? scriptPubKey.get_str() : scriptPubKey["address"].get_str();

    // Optional fields.
    const std::string& strRedeemScript = data.exists("redeemscript") ? data["redeemscript"].get_str() : "";
    const std::string& witness_script_hex = data.exists("witnessscript") ? data["witnessscript"].get_str() : "";
    const UniValue& pubKeys = data.exists("pubkeys") ? data["pubkeys"].get_array() : UniValue();
    const UniValue& keys = data.exists("keys") ? data["keys"].get_array() : UniValue();
    const bool internal = data.exists("internal") ? data["internal"].get_bool() : false;
    const bool watchOnly = data.exists("watchonly") ? data["watchonly"].get_bool() : false;

    if (data.exists("range")) {
        throw JSONRPCError(RPC_INVALID_PARAMETER, "Range should not be specified for a non-descriptor import");
    }

    // Generate the script and destination for the scriptPubKey provided
    CScript script;
    if (!isScript) {
        CTxDestination dest = DecodeDestination(output);
        if (!IsValidDestination(dest)) {
            throw JSONRPCError(RPC_INVALID_ADDRESS_OR_KEY, "Invalid address \"" + output + "\"");
        }
        if (OutputTypeFromDestination(dest) == OutputType::BECH32M) {
            throw JSONRPCError(RPC_INVALID_ADDRESS_OR_KEY, "Bech32m addresses cannot be imported into legacy wallets");
        }
        script = GetScriptForDestination(dest);
    } else {
        if (!IsHex(output)) {
            throw JSONRPCError(RPC_INVALID_ADDRESS_OR_KEY, "Invalid scriptPubKey \"" + output + "\"");
        }
        std::vector<unsigned char> vData(ParseHex(output));
        script = CScript(vData.begin(), vData.end());
        CTxDestination dest;
        if (!ExtractDestination(script, dest) && !internal) {
            throw JSONRPCError(RPC_INVALID_PARAMETER, "Internal must be set to true for nonstandard scriptPubKey imports.");
        }
    }
    script_pub_keys.emplace(script);

    // Parse all arguments
    if (strRedeemScript.size()) {
        if (!IsHex(strRedeemScript)) {
            throw JSONRPCError(RPC_INVALID_ADDRESS_OR_KEY, "Invalid redeem script \"" + strRedeemScript + "\": must be hex string");
        }
        auto parsed_redeemscript = ParseHex(strRedeemScript);
        import_data.redeemscript = std::make_unique<CScript>(parsed_redeemscript.begin(), parsed_redeemscript.end());
    }
    if (witness_script_hex.size()) {
        if (!IsHex(witness_script_hex)) {
            throw JSONRPCError(RPC_INVALID_ADDRESS_OR_KEY, "Invalid witness script \"" + witness_script_hex + "\": must be hex string");
        }
        auto parsed_witnessscript = ParseHex(witness_script_hex);
        import_data.witnessscript = std::make_unique<CScript>(parsed_witnessscript.begin(), parsed_witnessscript.end());
    }
    for (size_t i = 0; i < pubKeys.size(); ++i) {
        const auto& str = pubKeys[i].get_str();
        if (!IsHex(str)) {
            throw JSONRPCError(RPC_INVALID_ADDRESS_OR_KEY, "Pubkey \"" + str + "\" must be a hex string");
        }
        auto parsed_pubkey = ParseHex(str);
        CPubKey pubkey(parsed_pubkey);
        if (!pubkey.IsFullyValid()) {
            throw JSONRPCError(RPC_INVALID_ADDRESS_OR_KEY, "Pubkey \"" + str + "\" is not a valid public key");
        }
        pubkey_map.emplace(pubkey.GetID(), pubkey);
        ordered_pubkeys.push_back(pubkey.GetID());
    }
    for (size_t i = 0; i < keys.size(); ++i) {
        const auto& str = keys[i].get_str();
        CKey key = DecodeSecret(str);
        if (!key.IsValid()) {
            throw JSONRPCError(RPC_INVALID_ADDRESS_OR_KEY, "Invalid private key encoding");
        }
        CPubKey pubkey = key.GetPubKey();
        CKeyID id = pubkey.GetID();
        if (pubkey_map.count(id)) {
            pubkey_map.erase(id);
        }
        privkey_map.emplace(id, key);
    }


    // Verify and process input data
    have_solving_data = import_data.redeemscript || import_data.witnessscript || pubkey_map.size() || privkey_map.size();
    if (have_solving_data) {
        // Match up data in import_data with the scriptPubKey in script.
        auto error = RecurseImportData(script, import_data, ScriptContext::TOP);

        // Verify whether the watchonly option corresponds to the availability of private keys.
        bool spendable = std::all_of(import_data.used_keys.begin(), import_data.used_keys.end(), [&](const std::pair<CKeyID, bool>& used_key){ return privkey_map.count(used_key.first) > 0; });
        if (!watchOnly && !spendable) {
            warnings.push_back("Some private keys are missing, outputs will be considered watchonly. If this is intentional, specify the watchonly flag.");
        }
        if (watchOnly && spendable) {
            warnings.push_back("All private keys are provided, outputs will be considered spendable. If this is intentional, do not specify the watchonly flag.");
        }

        // Check that all required keys for solvability are provided.
        if (error.empty()) {
            for (const auto& require_key : import_data.used_keys) {
                if (!require_key.second) continue; // Not a required key
                if (pubkey_map.count(require_key.first) == 0 && privkey_map.count(require_key.first) == 0) {
                    error = "some required keys are missing";
                }
            }
        }

        if (!error.empty()) {
            warnings.push_back("Importing as non-solvable: " + error + ". If this is intentional, don't provide any keys, pubkeys, witnessscript, or redeemscript.");
            import_data = ImportData();
            pubkey_map.clear();
            privkey_map.clear();
            have_solving_data = false;
        } else {
            // RecurseImportData() removes any relevant redeemscript/witnessscript from import_data, so we can use that to discover if a superfluous one was provided.
            if (import_data.redeemscript) warnings.push_back("Ignoring redeemscript as this is not a P2SH script.");
            if (import_data.witnessscript) warnings.push_back("Ignoring witnessscript as this is not a (P2SH-)P2WSH script.");
            for (auto it = privkey_map.begin(); it != privkey_map.end(); ) {
                auto oldit = it++;
                if (import_data.used_keys.count(oldit->first) == 0) {
                    warnings.push_back("Ignoring irrelevant private key.");
                    privkey_map.erase(oldit);
                }
            }
            for (auto it = pubkey_map.begin(); it != pubkey_map.end(); ) {
                auto oldit = it++;
                auto key_data_it = import_data.used_keys.find(oldit->first);
                if (key_data_it == import_data.used_keys.end() || !key_data_it->second) {
                    warnings.push_back("Ignoring public key \"" + HexStr(oldit->first) + "\" as it doesn't appear inside P2PKH or P2WPKH.");
                    pubkey_map.erase(oldit);
                }
            }
        }
    }

    return warnings;
}

static UniValue ProcessImportDescriptor(ImportData& import_data, std::map<CKeyID, CPubKey>& pubkey_map, std::map<CKeyID, CKey>& privkey_map, std::set<CScript>& script_pub_keys, bool& have_solving_data, const UniValue& data, std::vector<CKeyID>& ordered_pubkeys)
{
    UniValue warnings(UniValue::VARR);

    const std::string& descriptor = data["desc"].get_str();
    FlatSigningProvider keys;
    std::string error;
    auto parsed_desc = Parse(descriptor, keys, error, /* require_checksum = */ true);
    if (!parsed_desc) {
        throw JSONRPCError(RPC_INVALID_ADDRESS_OR_KEY, error);
    }
    if (parsed_desc->GetOutputType() == OutputType::BECH32M) {
        throw JSONRPCError(RPC_INVALID_ADDRESS_OR_KEY, "Bech32m descriptors cannot be imported into legacy wallets");
    }

    have_solving_data = parsed_desc->IsSolvable();
    const bool watch_only = data.exists("watchonly") ? data["watchonly"].get_bool() : false;

    int64_t range_start = 0, range_end = 0;
    if (!parsed_desc->IsRange() && data.exists("range")) {
        throw JSONRPCError(RPC_INVALID_PARAMETER, "Range should not be specified for an un-ranged descriptor");
    } else if (parsed_desc->IsRange()) {
        if (!data.exists("range")) {
            throw JSONRPCError(RPC_INVALID_PARAMETER, "Descriptor is ranged, please specify the range");
        }
        std::tie(range_start, range_end) = ParseDescriptorRange(data["range"]);
    }

    const UniValue& priv_keys = data.exists("keys") ? data["keys"].get_array() : UniValue();

    // Expand all descriptors to get public keys and scripts, and private keys if available.
    for (int i = range_start; i <= range_end; ++i) {
        FlatSigningProvider out_keys;
        std::vector<CScript> scripts_temp;
        parsed_desc->Expand(i, keys, scripts_temp, out_keys);
        std::copy(scripts_temp.begin(), scripts_temp.end(), std::inserter(script_pub_keys, script_pub_keys.end()));
        for (const auto& key_pair : out_keys.pubkeys) {
            ordered_pubkeys.push_back(key_pair.first);
        }

        for (const auto& x : out_keys.scripts) {
            import_data.import_scripts.emplace(x.second);
        }

        parsed_desc->ExpandPrivate(i, keys, out_keys);

        std::copy(out_keys.pubkeys.begin(), out_keys.pubkeys.end(), std::inserter(pubkey_map, pubkey_map.end()));
        std::copy(out_keys.keys.begin(), out_keys.keys.end(), std::inserter(privkey_map, privkey_map.end()));
        import_data.key_origins.insert(out_keys.origins.begin(), out_keys.origins.end());
    }

    for (size_t i = 0; i < priv_keys.size(); ++i) {
        const auto& str = priv_keys[i].get_str();
        CKey key = DecodeSecret(str);
        if (!key.IsValid()) {
            throw JSONRPCError(RPC_INVALID_ADDRESS_OR_KEY, "Invalid private key encoding");
        }
        CPubKey pubkey = key.GetPubKey();
        CKeyID id = pubkey.GetID();

        // Check if this private key corresponds to a public key from the descriptor
        if (!pubkey_map.count(id)) {
            warnings.push_back("Ignoring irrelevant private key.");
        } else {
            privkey_map.emplace(id, key);
        }
    }

    // Check if all the public keys have corresponding private keys in the import for spendability.
    // This does not take into account threshold multisigs which could be spendable without all keys.
    // Thus, threshold multisigs without all keys will be considered not spendable here, even if they are,
    // perhaps triggering a false warning message. This is consistent with the current wallet IsMine check.
    bool spendable = std::all_of(pubkey_map.begin(), pubkey_map.end(),
        [&](const std::pair<CKeyID, CPubKey>& used_key) {
            return privkey_map.count(used_key.first) > 0;
        }) && std::all_of(import_data.key_origins.begin(), import_data.key_origins.end(),
        [&](const std::pair<CKeyID, std::pair<CPubKey, KeyOriginInfo>>& entry) {
            return privkey_map.count(entry.first) > 0;
        });
    if (!watch_only && !spendable) {
        warnings.push_back("Some private keys are missing, outputs will be considered watchonly. If this is intentional, specify the watchonly flag.");
    }
    if (watch_only && spendable) {
        warnings.push_back("All private keys are provided, outputs will be considered spendable. If this is intentional, do not specify the watchonly flag.");
    }

    return warnings;
}

static UniValue ProcessImport(CWallet& wallet, const UniValue& data, const int64_t timestamp) EXCLUSIVE_LOCKS_REQUIRED(wallet.cs_wallet)
{
    UniValue warnings(UniValue::VARR);
    UniValue result(UniValue::VOBJ);

    try {
        const bool internal = data.exists("internal") ? data["internal"].get_bool() : false;
        // Internal addresses should not have a label
        if (internal && data.exists("label")) {
            throw JSONRPCError(RPC_INVALID_PARAMETER, "Internal addresses should not have a label");
        }
        const std::string label{LabelFromValue(data["label"])};
        const bool add_keypool = data.exists("keypool") ? data["keypool"].get_bool() : false;

        // Add to keypool only works with privkeys disabled
        if (add_keypool && !wallet.IsWalletFlagSet(WALLET_FLAG_DISABLE_PRIVATE_KEYS)) {
            throw JSONRPCError(RPC_INVALID_PARAMETER, "Keys can only be imported to the keypool when private keys are disabled");
        }

        ImportData import_data;
        std::map<CKeyID, CPubKey> pubkey_map;
        std::map<CKeyID, CKey> privkey_map;
        std::set<CScript> script_pub_keys;
        std::vector<CKeyID> ordered_pubkeys;
        bool have_solving_data;

        if (data.exists("scriptPubKey") && data.exists("desc")) {
            throw JSONRPCError(RPC_INVALID_PARAMETER, "Both a descriptor and a scriptPubKey should not be provided.");
        } else if (data.exists("scriptPubKey")) {
            warnings = ProcessImportLegacy(import_data, pubkey_map, privkey_map, script_pub_keys, have_solving_data, data, ordered_pubkeys);
        } else if (data.exists("desc")) {
            warnings = ProcessImportDescriptor(import_data, pubkey_map, privkey_map, script_pub_keys, have_solving_data, data, ordered_pubkeys);
        } else {
            throw JSONRPCError(RPC_INVALID_PARAMETER, "Either a descriptor or scriptPubKey must be provided.");
        }

        // If private keys are disabled, abort if private keys are being imported
        if (wallet.IsWalletFlagSet(WALLET_FLAG_DISABLE_PRIVATE_KEYS) && !privkey_map.empty()) {
            throw JSONRPCError(RPC_WALLET_ERROR, "Cannot import private keys to a wallet with private keys disabled");
        }

        // Check whether we have any work to do
        for (const CScript& script : script_pub_keys) {
            if (wallet.IsMine(script) & ISMINE_SPENDABLE) {
                throw JSONRPCError(RPC_WALLET_ERROR, "The wallet already contains the private key for this address or script (\"" + HexStr(script) + "\")");
            }
        }

        // All good, time to import
        wallet.MarkDirty();
        if (!wallet.ImportScripts(import_data.import_scripts, timestamp)) {
            throw JSONRPCError(RPC_WALLET_ERROR, "Error adding script to wallet");
        }
        if (!wallet.ImportPrivKeys(privkey_map, timestamp)) {
            throw JSONRPCError(RPC_WALLET_ERROR, "Error adding key to wallet");
        }
        if (!wallet.ImportPubKeys(ordered_pubkeys, pubkey_map, import_data.key_origins, add_keypool, internal, timestamp)) {
            throw JSONRPCError(RPC_WALLET_ERROR, "Error adding address to wallet");
        }
        if (!wallet.ImportScriptPubKeys(label, script_pub_keys, have_solving_data, !internal, timestamp)) {
            throw JSONRPCError(RPC_WALLET_ERROR, "Error adding address to wallet");
        }

        result.pushKV("success", UniValue(true));
    } catch (const UniValue& e) {
        result.pushKV("success", UniValue(false));
        result.pushKV("error", e);
    } catch (...) {
        result.pushKV("success", UniValue(false));

        result.pushKV("error", JSONRPCError(RPC_MISC_ERROR, "Missing required fields"));
    }
    PushWarnings(warnings, result);
    return result;
}

static int64_t GetImportTimestamp(const UniValue& data, int64_t now)
{
    if (data.exists("timestamp")) {
        const UniValue& timestamp = data["timestamp"];
        if (timestamp.isNum()) {
            return timestamp.getInt<int64_t>();
        } else if (timestamp.isStr() && timestamp.get_str() == "now") {
            return now;
        }
        throw JSONRPCError(RPC_TYPE_ERROR, strprintf("Expected number or \"now\" timestamp value for key. got type %s", uvTypeName(timestamp.type())));
    }
    throw JSONRPCError(RPC_TYPE_ERROR, "Missing required timestamp field for key");
}

RPCHelpMan importmulti()
{
    return RPCHelpMan{"importmulti",
                "\nImport addresses/scripts (with private or public keys, redeem script (P2SH)), optionally rescanning the blockchain from the earliest creation time of the imported scripts. Requires a new wallet backup.\n"
                "If an address/script is imported without all of the private keys required to spend from that address, it will be watchonly. The 'watchonly' option must be set to true in this case or a warning will be returned.\n"
                "Conversely, if all the private keys are provided and the address/script is spendable, the watchonly option must be set to false, or a warning will be returned.\n"
            "\nNote: This call can take over an hour to complete if rescan is true, during that time, other rpc calls\n"
            "may report that the imported keys, addresses or scripts exist but related transactions are still missing.\n"
            "The rescan parameter can be set to false if the key was never used to create transactions. If it is set to false,\n"
            "but the key was used to create transactions, rescanblockchain needs to be called with the appropriate block range.\n"
            "Note: Use \"getwalletinfo\" to query the scanning progress.\n",
                {
                    {"requests", RPCArg::Type::ARR, RPCArg::Optional::NO, "Data to be imported",
                        {
                            {"", RPCArg::Type::OBJ, RPCArg::Optional::OMITTED, "",
                                {
                                    {"desc", RPCArg::Type::STR, RPCArg::Optional::OMITTED, "Descriptor to import. If using descriptor, do not also provide address/scriptPubKey, scripts, or pubkeys"},
                                    {"scriptPubKey", RPCArg::Type::STR, RPCArg::Optional::NO, "Type of scriptPubKey (string for script, json for address). Should not be provided if using a descriptor",
                                        RPCArgOptions{.type_str={"\"<script>\" | { \"address\":\"<address>\" }", "string / json"}}
                                    },
                                    {"timestamp", RPCArg::Type::NUM, RPCArg::Optional::NO, "Creation time of the key expressed in " + UNIX_EPOCH_TIME + ",\n"
                                        "or the string \"now\" to substitute the current synced blockchain time. The timestamp of the oldest\n"
                                        "key will determine how far back blockchain rescans need to begin for missing wallet transactions.\n"
                                        "\"now\" can be specified to bypass scanning, for keys which are known to never have been used, and\n"
                                        "0 can be specified to scan the entire blockchain. Blocks up to 2 hours before the earliest key\n"
                                        "creation time of all keys being imported by the importmulti call will be scanned.",
                                        RPCArgOptions{.type_str={"timestamp | \"now\"", "integer / string"}}
                                    },
                                    {"redeemscript", RPCArg::Type::STR, RPCArg::Optional::OMITTED, "Allowed only if the scriptPubKey is a P2SH or P2SH-P2WSH address/scriptPubKey"},
                                    {"witnessscript", RPCArg::Type::STR, RPCArg::Optional::OMITTED, "Allowed only if the scriptPubKey is a P2SH-P2WSH or P2WSH address/scriptPubKey"},
                                    {"pubkeys", RPCArg::Type::ARR, RPCArg::Default{UniValue::VARR}, "Array of strings giving pubkeys to import. They must occur in P2PKH or P2WPKH scripts. They are not required when the private key is also provided (see the \"keys\" argument).",
                                        {
                                            {"pubKey", RPCArg::Type::STR, RPCArg::Optional::OMITTED, ""},
                                        }
                                    },
                                    {"keys", RPCArg::Type::ARR, RPCArg::Default{UniValue::VARR}, "Array of strings giving private keys to import. The corresponding public keys must occur in the output or redeemscript.",
                                        {
                                            {"key", RPCArg::Type::STR, RPCArg::Optional::OMITTED, ""},
                                        }
                                    },
                                    {"range", RPCArg::Type::RANGE, RPCArg::Optional::OMITTED, "If a ranged descriptor is used, this specifies the end or the range (in the form [begin,end]) to import"},
                                    {"internal", RPCArg::Type::BOOL, RPCArg::Default{false}, "Stating whether matching outputs should be treated as not incoming payments (also known as change)"},
                                    {"watchonly", RPCArg::Type::BOOL, RPCArg::Default{false}, "Stating whether matching outputs should be considered watchonly."},
                                    {"label", RPCArg::Type::STR, RPCArg::Default{""}, "Label to assign to the address, only allowed with internal=false"},
                                    {"keypool", RPCArg::Type::BOOL, RPCArg::Default{false}, "Stating whether imported public keys should be added to the keypool for when users request new addresses. Only allowed when wallet private keys are disabled"},
                                },
                            },
                        },
                        RPCArgOptions{.oneline_description="\"requests\""}},
                    {"options", RPCArg::Type::OBJ, RPCArg::Optional::OMITTED, "",
                        {
                            {"rescan", RPCArg::Type::BOOL, RPCArg::Default{true}, "Scan the chain and mempool for wallet transactions after all imports."},
                        },
                        RPCArgOptions{.oneline_description="\"options\""}},
                },
                RPCResult{
                    RPCResult::Type::ARR, "", "Response is an array with the same size as the input that has the execution result",
                    {
                        {RPCResult::Type::OBJ, "", "",
                        {
                            {RPCResult::Type::BOOL, "success", ""},
                            {RPCResult::Type::ARR, "warnings", /*optional=*/true, "",
                            {
                                {RPCResult::Type::STR, "", ""},
                            }},
                            {RPCResult::Type::OBJ, "error", /*optional=*/true, "",
                            {
                                {RPCResult::Type::ELISION, "", "JSONRPC error"},
                            }},
                        }},
                    }
                },
                RPCExamples{
                    HelpExampleCli("importmulti", "'[{ \"scriptPubKey\": { \"address\": \"<my address>\" }, \"timestamp\":1455191478 }, "
                                          "{ \"scriptPubKey\": { \"address\": \"<my 2nd address>\" }, \"label\": \"example 2\", \"timestamp\": 1455191480 }]'") +
                    HelpExampleCli("importmulti", "'[{ \"scriptPubKey\": { \"address\": \"<my address>\" }, \"timestamp\":1455191478 }]' '{ \"rescan\": false}'")
                },
        [&](const RPCHelpMan& self, const JSONRPCRequest& mainRequest) -> UniValue
{
    std::shared_ptr<CWallet> const pwallet = GetWalletForJSONRPCRequest(mainRequest);
    if (!pwallet) return UniValue::VNULL;
    CWallet& wallet{*pwallet};

    // Make sure the results are valid at least up to the most recent block
    // the user could have gotten from another RPC command prior to now
    wallet.BlockUntilSyncedToCurrentChain();

    EnsureLegacyScriptPubKeyMan(*pwallet, true);

    const UniValue& requests = mainRequest.params[0];

    //Default options
    bool fRescan = true;

    if (!mainRequest.params[1].isNull()) {
        const UniValue& options = mainRequest.params[1];

        if (options.exists("rescan")) {
            fRescan = options["rescan"].get_bool();
        }
    }

    WalletRescanReserver reserver(*pwallet);
    if (fRescan && !reserver.reserve()) {
        throw JSONRPCError(RPC_WALLET_ERROR, "Wallet is currently rescanning. Abort existing rescan or wait.");
    }

    int64_t now = 0;
    bool fRunScan = false;
    int64_t nLowestTimestamp = 0;
    UniValue response(UniValue::VARR);
    {
        LOCK(pwallet->cs_wallet);

        // Check all requests are watchonly
        bool is_watchonly{true};
        for (size_t i = 0; i < requests.size(); ++i) {
            const UniValue& request = requests[i];
            if (!request.exists("watchonly") || !request["watchonly"].get_bool()) {
                is_watchonly = false;
                break;
            }
        }
        // Wallet does not need to be unlocked if all requests are watchonly
        if (!is_watchonly) EnsureWalletIsUnlocked(wallet);

        // Verify all timestamps are present before importing any keys.
        CHECK_NONFATAL(pwallet->chain().findBlock(pwallet->GetLastBlockHash(), FoundBlock().time(nLowestTimestamp).mtpTime(now)));
        for (const UniValue& data : requests.getValues()) {
            GetImportTimestamp(data, now);
        }

        const int64_t minimumTimestamp = 1;

        for (const UniValue& data : requests.getValues()) {
            const int64_t timestamp = std::max(GetImportTimestamp(data, now), minimumTimestamp);
            const UniValue result = ProcessImport(*pwallet, data, timestamp);
            response.push_back(result);

            if (!fRescan) {
                continue;
            }

            // If at least one request was successful then allow rescan.
            if (result["success"].get_bool()) {
                fRunScan = true;
            }

            // Get the lowest timestamp.
            if (timestamp < nLowestTimestamp) {
                nLowestTimestamp = timestamp;
            }
        }
    }
    if (fRescan && fRunScan && requests.size()) {
<<<<<<< HEAD
        int64_t scannedTime = pwallet->RescanFromTime(nLowestTimestamp, reserver, true /* update */);
=======
        int64_t scannedTime = pwallet->RescanFromTime(nLowestTimestamp, reserver, /*update=*/true);
>>>>>>> 4985b774
        pwallet->ResubmitWalletTransactions(/*relay=*/false, /*force=*/true);

        if (pwallet->IsAbortingRescan()) {
            throw JSONRPCError(RPC_MISC_ERROR, "Rescan aborted by user.");
        }
        if (scannedTime > nLowestTimestamp) {
            std::vector<UniValue> results = response.getValues();
            response.clear();
            response.setArray();
            size_t i = 0;
            for (const UniValue& request : requests.getValues()) {
                // If key creation date is within the successfully scanned
                // range, or if the import result already has an error set, let
                // the result stand unmodified. Otherwise replace the result
                // with an error message.
                if (scannedTime <= GetImportTimestamp(request, now) || results.at(i).exists("error")) {
                    response.push_back(results.at(i));
                } else {
                    UniValue result = UniValue(UniValue::VOBJ);
                    result.pushKV("success", UniValue(false));
                    result.pushKV(
                        "error",
                        JSONRPCError(
                            RPC_MISC_ERROR,
                            strprintf("Rescan failed for key with creation timestamp %d. There was an error reading a "
                                      "block from time %d, which is after or within %d seconds of key creation, and "
                                      "could contain transactions pertaining to the key. As a result, transactions "
                                      "and coins using this key may not appear in the wallet. This error could be "
                                      "caused by pruning or data corruption (see qtumd log for details) and could "
                                      "be dealt with by downloading and rescanning the relevant blocks (see -reindex "
                                      "option and rescanblockchain RPC).",
                                GetImportTimestamp(request, now), scannedTime - TIMESTAMP_WINDOW - 1, TIMESTAMP_WINDOW)));
                    response.push_back(std::move(result));
                }
                ++i;
            }
        }
    }

    return response;
},
    };
}

static UniValue ProcessDescriptorImport(CWallet& wallet, const UniValue& data, const int64_t timestamp) EXCLUSIVE_LOCKS_REQUIRED(wallet.cs_wallet)
{
    UniValue warnings(UniValue::VARR);
    UniValue result(UniValue::VOBJ);

    try {
        if (!data.exists("desc")) {
            throw JSONRPCError(RPC_INVALID_PARAMETER, "Descriptor not found.");
        }

        const std::string& descriptor = data["desc"].get_str();
        const bool active = data.exists("active") ? data["active"].get_bool() : false;
        const bool internal = data.exists("internal") ? data["internal"].get_bool() : false;
<<<<<<< HEAD
        const std::string& label = data.exists("label") ? data["label"].get_str() : "";
=======
        const std::string label{LabelFromValue(data["label"])};
>>>>>>> 4985b774
        const bool importForStaking = data.exists("importforstaking") ? data["importforstaking"].get_bool() : false;

        // Check import for staking param
        bool isLegacy = (descriptor.rfind("pkh(", 0) == 0 || descriptor.rfind("pk(", 0) == 0);
        if(importForStaking && !isLegacy)
        {
            throw JSONRPCError(RPC_INVALID_PARAMETER, "importforstaking can only be used for pkh or pk descriptors.");
        }

        // Parse descriptor string
        FlatSigningProvider keys;
        std::string error;
        auto parsed_desc = Parse(descriptor, keys, error, /* require_checksum = */ true);
        if (!parsed_desc) {
            throw JSONRPCError(RPC_INVALID_ADDRESS_OR_KEY, error);
        }

        // Range check
        int64_t range_start = 0, range_end = 1, next_index = 0;
        if (!parsed_desc->IsRange() && data.exists("range")) {
            throw JSONRPCError(RPC_INVALID_PARAMETER, "Range should not be specified for an un-ranged descriptor");
        } else if (parsed_desc->IsRange()) {
            if (data.exists("range")) {
                auto range = ParseDescriptorRange(data["range"]);
                range_start = range.first;
                range_end = range.second + 1; // Specified range end is inclusive, but we need range end as exclusive
            } else {
                warnings.push_back("Range not given, using default keypool range");
                range_start = 0;
                range_end = wallet.m_keypool_size;
            }
            next_index = range_start;

            if (data.exists("next_index")) {
                next_index = data["next_index"].getInt<int64_t>();
                // bound checks
                if (next_index < range_start || next_index >= range_end) {
                    throw JSONRPCError(RPC_INVALID_PARAMETER, "next_index is out of range");
                }
            }
        }

        // Active descriptors must be ranged
        if (active && !parsed_desc->IsRange()) {
            throw JSONRPCError(RPC_INVALID_PARAMETER, "Active descriptors must be ranged");
        }

        // Ranged descriptors should not have a label
        if (data.exists("range") && data.exists("label")) {
            throw JSONRPCError(RPC_INVALID_PARAMETER, "Ranged descriptors should not have a label");
        }

        // Internal addresses should not have a label either
        if (internal && data.exists("label")) {
            throw JSONRPCError(RPC_INVALID_PARAMETER, "Internal addresses should not have a label");
        }

        // Combo descriptor check
        if (active && !parsed_desc->IsSingleType()) {
            throw JSONRPCError(RPC_WALLET_ERROR, "Combo descriptors cannot be set to active");
        }

        // If the wallet disabled private keys, abort if private keys exist
        if (wallet.IsWalletFlagSet(WALLET_FLAG_DISABLE_PRIVATE_KEYS) && !keys.keys.empty()) {
            throw JSONRPCError(RPC_WALLET_ERROR, "Cannot import private keys to a wallet with private keys disabled");
        }

        // Need to ExpandPrivate to check if private keys are available for all pubkeys
        FlatSigningProvider expand_keys;
        std::vector<CScript> scripts;
        if (!parsed_desc->Expand(0, keys, scripts, expand_keys)) {
            throw JSONRPCError(RPC_WALLET_ERROR, "Cannot expand descriptor. Probably because of hardened derivations without private keys provided");
        }
        parsed_desc->ExpandPrivate(0, keys, expand_keys);

        // Check if all private keys are provided
        bool have_all_privkeys = !expand_keys.keys.empty();
        for (const auto& entry : expand_keys.origins) {
            const CKeyID& key_id = entry.first;
            CKey key;
            if (!expand_keys.GetKey(key_id, key)) {
                have_all_privkeys = false;
                break;
            }
        }

        // If private keys are enabled, check some things.
        if (!wallet.IsWalletFlagSet(WALLET_FLAG_DISABLE_PRIVATE_KEYS)) {
           if (keys.keys.empty()) {
                throw JSONRPCError(RPC_WALLET_ERROR, "Cannot import descriptor without private keys to a wallet with private keys enabled");
           }
           if (!have_all_privkeys) {
               warnings.push_back("Not all private keys provided. Some wallet functionality may return unexpected errors");
           }
        }

        WalletDescriptor w_desc(std::move(parsed_desc), timestamp, range_start, range_end, next_index);

        // Check if the wallet already contains the descriptor
        auto existing_spk_manager = wallet.GetDescriptorScriptPubKeyMan(w_desc);
        if (existing_spk_manager) {
            if (!existing_spk_manager->CanUpdateToWalletDescriptor(w_desc, error)) {
                throw JSONRPCError(RPC_INVALID_PARAMETER, error);
            }
        }

        // Add descriptor to the wallet
        auto spk_manager = wallet.AddWalletDescriptor(w_desc, keys, label, internal);
        if (spk_manager == nullptr) {
            throw JSONRPCError(RPC_WALLET_ERROR, strprintf("Could not add descriptor '%s'", descriptor));
        }

        // Set descriptor as active if necessary
        if (active) {
            if (!w_desc.descriptor->GetOutputType()) {
                warnings.push_back("Unknown output type, cannot set descriptor to active.");
            } else {
                wallet.AddActiveScriptPubKeyMan(spk_manager->GetID(), *w_desc.descriptor->GetOutputType(), internal);
            }
        } else {
            if (w_desc.descriptor->GetOutputType()) {
                wallet.DeactivateScriptPubKeyMan(spk_manager->GetID(), *w_desc.descriptor->GetOutputType(), internal);
            }
        }

        // Refresh address stake cache
        if(isLegacy)
        {
            wallet.RefreshAddressStakeCache();
        }

        result.pushKV("success", UniValue(true));
    } catch (const UniValue& e) {
        result.pushKV("success", UniValue(false));
        result.pushKV("error", e);
    }
    PushWarnings(warnings, result);
    return result;
}

static UniValue ProcessDescriptorData(CWallet& wallet, UniValue data, const int64_t timestamp) EXCLUSIVE_LOCKS_REQUIRED(wallet.cs_wallet)
{
    // Insert descriptor
    UniValue result = ProcessDescriptorImport(wallet, data, timestamp);

    // Insert pk or pkh descriptor if needed
    const bool importForStaking = data.exists("importforstaking") ? data["importforstaking"].get_bool() : false;
    if(result["success"].get_bool() && importForStaking)
    {
        // Check if is pk or pkh descriptor
        std::string descriptor = data["desc"].get_str();
        std::string tmpDesc;
        bool isPkh = false;
        if(descriptor.rfind("pkh(", 0) == 0)
        {
            tmpDesc = "pk";
            isPkh = true;
        }
        else if(descriptor.rfind("pk(", 0) == 0)
        {
            tmpDesc = "pkh";
            isPkh = false;
        }
        else
        {
            return result;
        }

        // Compute second descriptor
        size_t checksize = GetDescriptorChecksum(descriptor).size() + 1;
        size_t pos = isPkh ? 3 : 2;
        size_t len = descriptor.size() - checksize - pos;
        tmpDesc = tmpDesc + descriptor.substr(pos, len);
        tmpDesc = tmpDesc + "#" + GetDescriptorChecksum(tmpDesc);

        // Insert second descriptor
        data.pushKV("desc", tmpDesc);
        result = ProcessDescriptorImport(wallet, data, timestamp);
    }

    return result;
}

static UniValue ProcessDescriptorData(CWallet& wallet, UniValue data, const int64_t timestamp) EXCLUSIVE_LOCKS_REQUIRED(wallet.cs_wallet)
{
    // Insert descriptor
    UniValue result = ProcessDescriptorImport(wallet, data, timestamp);

    // Insert pk or pkh descriptor if needed
    const bool importForStaking = data.exists("importforstaking") ? data["importforstaking"].get_bool() : false;
    if(result["success"].get_bool() && importForStaking)
    {
        // Check if is pk or pkh descriptor
        std::string descriptor = data["desc"].get_str();
        std::string tmpDesc;
        bool isPkh = false;
        if(descriptor.rfind("pkh(", 0) == 0)
        {
            tmpDesc = "pk";
            isPkh = true;
        }
        else if(descriptor.rfind("pk(", 0) == 0)
        {
            tmpDesc = "pkh";
            isPkh = false;
        }
        else
        {
            return result;
        }

        // Compute second descriptor
        size_t checksize = GetDescriptorChecksum(descriptor).size() + 1;
        size_t pos = isPkh ? 3 : 2;
        size_t len = descriptor.size() - checksize - pos;
        tmpDesc = tmpDesc + descriptor.substr(pos, len);
        tmpDesc = tmpDesc + "#" + GetDescriptorChecksum(tmpDesc);

        // Insert second descriptor
        data.pushKV("desc", tmpDesc);
        result = ProcessDescriptorImport(wallet, data, timestamp);
    }

    return result;
}

RPCHelpMan importdescriptors()
{
    return RPCHelpMan{"importdescriptors",
                "\nImport descriptors. This will trigger a rescan of the blockchain based on the earliest timestamp of all descriptors being imported. Requires a new wallet backup.\n"
            "\nNote: This call can take over an hour to complete if using an early timestamp; during that time, other rpc calls\n"
            "may report that the imported keys, addresses or scripts exist but related transactions are still missing.\n"
            "The rescan is significantly faster if block filters are available (using startup option \"-blockfilterindex=1\").\n",
                {
                    {"requests", RPCArg::Type::ARR, RPCArg::Optional::NO, "Data to be imported",
                        {
                            {"", RPCArg::Type::OBJ, RPCArg::Optional::OMITTED, "",
                                {
                                    {"desc", RPCArg::Type::STR, RPCArg::Optional::NO, "Descriptor to import."},
                                    {"active", RPCArg::Type::BOOL, RPCArg::Default{false}, "Set this descriptor to be the active descriptor for the corresponding output type/externality"},
                                    {"range", RPCArg::Type::RANGE, RPCArg::Optional::OMITTED, "If a ranged descriptor is used, this specifies the end or the range (in the form [begin,end]) to import"},
                                    {"next_index", RPCArg::Type::NUM, RPCArg::Optional::OMITTED, "If a ranged descriptor is set to active, this specifies the next index to generate addresses from"},
                                    {"timestamp", RPCArg::Type::NUM, RPCArg::Optional::NO, "Time from which to start rescanning the blockchain for this descriptor, in " + UNIX_EPOCH_TIME + "\n"
                                        "Use the string \"now\" to substitute the current synced blockchain time.\n"
                                        "\"now\" can be specified to bypass scanning, for outputs which are known to never have been used, and\n"
                                        "0 can be specified to scan the entire blockchain. Blocks up to 2 hours before the earliest timestamp\n"
                                        "of all descriptors being imported will be scanned as well as the mempool.",
                                        RPCArgOptions{.type_str={"timestamp | \"now\"", "integer / string"}}
                                    },
                                    {"internal", RPCArg::Type::BOOL, RPCArg::Default{false}, "Whether matching outputs should be treated as not incoming payments (e.g. change)"},
                                    {"label", RPCArg::Type::STR, RPCArg::Default{""}, "Label to assign to the address, only allowed with internal=false. Disabled for ranged descriptors"},
                                    {"importforstaking", RPCArg::Type::BOOL, RPCArg::Default{false}, "Import corresponding pk or pkh descriptor as both are needed for staking, only apply for pk or pkh descriptors."},
                                },
                            },
                        },
                        RPCArgOptions{.oneline_description="\"requests\""}},
                },
                RPCResult{
                    RPCResult::Type::ARR, "", "Response is an array with the same size as the input that has the execution result",
                    {
                        {RPCResult::Type::OBJ, "", "",
                        {
                            {RPCResult::Type::BOOL, "success", ""},
                            {RPCResult::Type::ARR, "warnings", /*optional=*/true, "",
                            {
                                {RPCResult::Type::STR, "", ""},
                            }},
                            {RPCResult::Type::OBJ, "error", /*optional=*/true, "",
                            {
                                {RPCResult::Type::ELISION, "", "JSONRPC error"},
                            }},
                        }},
                    }
                },
                RPCExamples{
                    HelpExampleCli("importdescriptors", "'[{ \"desc\": \"<my descriptor>\", \"timestamp\":1455191478, \"internal\": true }, "
                                          "{ \"desc\": \"<my descriptor 2>\", \"label\": \"example 2\", \"timestamp\": 1455191480 }]'") +
                    HelpExampleCli("importdescriptors", "'[{ \"desc\": \"<my descriptor>\", \"timestamp\":1455191478, \"active\": true, \"range\": [0,100], \"label\": \"<my bech32 wallet>\" }]'") +
                    HelpExampleCli("importdescriptors", "'[{ \"desc\": \"<my descriptor>\", \"timestamp\":1455191478, \"importforstaking\":true}]'")
                },
        [&](const RPCHelpMan& self, const JSONRPCRequest& main_request) -> UniValue
{
    std::shared_ptr<CWallet> const pwallet = GetWalletForJSONRPCRequest(main_request);
    if (!pwallet) return UniValue::VNULL;
    CWallet& wallet{*pwallet};

    // Make sure the results are valid at least up to the most recent block
    // the user could have gotten from another RPC command prior to now
    wallet.BlockUntilSyncedToCurrentChain();

    //  Make sure wallet is a descriptor wallet
    if (!pwallet->IsWalletFlagSet(WALLET_FLAG_DESCRIPTORS)) {
        throw JSONRPCError(RPC_WALLET_ERROR, "importdescriptors is not available for non-descriptor wallets");
    }

    WalletRescanReserver reserver(*pwallet);
    if (!reserver.reserve(/*with_passphrase=*/true)) {
        throw JSONRPCError(RPC_WALLET_ERROR, "Wallet is currently rescanning. Abort existing rescan or wait.");
    }

    // Ensure that the wallet is not locked for the remainder of this RPC, as
    // the passphrase is used to top up the keypool.
    LOCK(pwallet->m_relock_mutex);

    const UniValue& requests = main_request.params[0];
    const int64_t minimum_timestamp = 1;
    int64_t now = 0;
    int64_t lowest_timestamp = 0;
    bool rescan = false;
    UniValue response(UniValue::VARR);
    {
        LOCK(pwallet->cs_wallet);
        EnsureWalletIsUnlocked(*pwallet);

        CHECK_NONFATAL(pwallet->chain().findBlock(pwallet->GetLastBlockHash(), FoundBlock().time(lowest_timestamp).mtpTime(now)));

        // Get all timestamps and extract the lowest timestamp
        for (const UniValue& request : requests.getValues()) {
            // This throws an error if "timestamp" doesn't exist
            const int64_t timestamp = std::max(GetImportTimestamp(request, now), minimum_timestamp);
            const UniValue result = ProcessDescriptorData(*pwallet, request, timestamp);
            response.push_back(result);

            if (lowest_timestamp > timestamp ) {
                lowest_timestamp = timestamp;
            }

            // If we know the chain tip, and at least one request was successful then allow rescan
            if (!rescan && result["success"].get_bool()) {
                rescan = true;
            }
        }
        pwallet->ConnectScriptPubKeyManNotifiers();
    }

    // Rescan the blockchain using the lowest timestamp
    if (rescan) {
<<<<<<< HEAD
        int64_t scanned_time = pwallet->RescanFromTime(lowest_timestamp, reserver, true /* update */);
=======
        int64_t scanned_time = pwallet->RescanFromTime(lowest_timestamp, reserver, /*update=*/true);
>>>>>>> 4985b774
        pwallet->ResubmitWalletTransactions(/*relay=*/false, /*force=*/true);

        if (pwallet->IsAbortingRescan()) {
            throw JSONRPCError(RPC_MISC_ERROR, "Rescan aborted by user.");
        }

        if (scanned_time > lowest_timestamp) {
            std::vector<UniValue> results = response.getValues();
            response.clear();
            response.setArray();

            // Compose the response
            for (unsigned int i = 0; i < requests.size(); ++i) {
                const UniValue& request = requests.getValues().at(i);

                // If the descriptor timestamp is within the successfully scanned
                // range, or if the import result already has an error set, let
                // the result stand unmodified. Otherwise replace the result
                // with an error message.
                if (scanned_time <= GetImportTimestamp(request, now) || results.at(i).exists("error")) {
                    response.push_back(results.at(i));
                } else {
                    UniValue result = UniValue(UniValue::VOBJ);
                    result.pushKV("success", UniValue(false));
                    result.pushKV(
                        "error",
                        JSONRPCError(
                            RPC_MISC_ERROR,
                            strprintf("Rescan failed for descriptor with timestamp %d. There was an error reading a "
                                      "block from time %d, which is after or within %d seconds of key creation, and "
                                      "could contain transactions pertaining to the desc. As a result, transactions "
                                      "and coins using this desc may not appear in the wallet. This error could be "
                                      "caused by pruning or data corruption (see qtumd log for details) and could "
                                      "be dealt with by downloading and rescanning the relevant blocks (see -reindex "
                                      "option and rescanblockchain RPC).",
                                GetImportTimestamp(request, now), scanned_time - TIMESTAMP_WINDOW - 1, TIMESTAMP_WINDOW)));
                    response.push_back(std::move(result));
                }
            }
        }
    }

    return response;
},
    };
}

RPCHelpMan listdescriptors()
{
    return RPCHelpMan{
        "listdescriptors",
        "\nList descriptors imported into a descriptor-enabled wallet.\n",
        {
            {"private", RPCArg::Type::BOOL, RPCArg::Default{false}, "Show private descriptors."}
        },
        RPCResult{RPCResult::Type::OBJ, "", "", {
            {RPCResult::Type::STR, "wallet_name", "Name of wallet this operation was performed on"},
            {RPCResult::Type::ARR, "descriptors", "Array of descriptor objects (sorted by descriptor string representation)",
            {
                {RPCResult::Type::OBJ, "", "", {
                    {RPCResult::Type::STR, "desc", "Descriptor string representation"},
                    {RPCResult::Type::NUM, "timestamp", "The creation time of the descriptor"},
                    {RPCResult::Type::BOOL, "active", "Whether this descriptor is currently used to generate new addresses"},
                    {RPCResult::Type::BOOL, "internal", /*optional=*/true, "True if this descriptor is used to generate change addresses. False if this descriptor is used to generate receiving addresses; defined only for active descriptors"},
                    {RPCResult::Type::ARR_FIXED, "range", /*optional=*/true, "Defined only for ranged descriptors", {
                        {RPCResult::Type::NUM, "", "Range start inclusive"},
                        {RPCResult::Type::NUM, "", "Range end inclusive"},
                    }},
                    {RPCResult::Type::NUM, "next", /*optional=*/true, "Same as next_index field. Kept for compatibility reason."},
                    {RPCResult::Type::NUM, "next_index", /*optional=*/true, "The next index to generate addresses from; defined only for ranged descriptors"},
                }},
            }}
        }},
        RPCExamples{
            HelpExampleCli("listdescriptors", "") + HelpExampleRpc("listdescriptors", "")
            + HelpExampleCli("listdescriptors", "true") + HelpExampleRpc("listdescriptors", "true")
        },
        [&](const RPCHelpMan& self, const JSONRPCRequest& request) -> UniValue
{
    const std::shared_ptr<const CWallet> wallet = GetWalletForJSONRPCRequest(request);
    if (!wallet) return UniValue::VNULL;

    if (!wallet->IsWalletFlagSet(WALLET_FLAG_DESCRIPTORS)) {
        throw JSONRPCError(RPC_WALLET_ERROR, "listdescriptors is not available for non-descriptor wallets");
    }

    const bool priv = !request.params[0].isNull() && request.params[0].get_bool();
    if (priv) {
        EnsureWalletIsUnlocked(*wallet);
    }

    LOCK(wallet->cs_wallet);

    const auto active_spk_mans = wallet->GetActiveScriptPubKeyMans();

    struct WalletDescInfo {
        std::string descriptor;
        uint64_t creation_time;
        bool active;
        std::optional<bool> internal;
        std::optional<std::pair<int64_t,int64_t>> range;
        int64_t next_index;
    };

    std::vector<WalletDescInfo> wallet_descriptors;
    for (const auto& spk_man : wallet->GetAllScriptPubKeyMans()) {
        const auto desc_spk_man = dynamic_cast<DescriptorScriptPubKeyMan*>(spk_man);
        if (!desc_spk_man) {
            throw JSONRPCError(RPC_WALLET_ERROR, "Unexpected ScriptPubKey manager type.");
        }
        LOCK(desc_spk_man->cs_desc_man);
        const auto& wallet_descriptor = desc_spk_man->GetWalletDescriptor();
        std::string descriptor;
        if (!desc_spk_man->GetDescriptorString(descriptor, priv)) {
            throw JSONRPCError(RPC_WALLET_ERROR, "Can't get descriptor string.");
        }
        const bool is_range = wallet_descriptor.descriptor->IsRange();
        wallet_descriptors.push_back({
            descriptor,
            wallet_descriptor.creation_time,
            active_spk_mans.count(desc_spk_man) != 0,
            wallet->IsInternalScriptPubKeyMan(desc_spk_man),
            is_range ? std::optional(std::make_pair(wallet_descriptor.range_start, wallet_descriptor.range_end)) : std::nullopt,
            wallet_descriptor.next_index
        });
    }

    std::sort(wallet_descriptors.begin(), wallet_descriptors.end(), [](const auto& a, const auto& b) {
        return a.descriptor < b.descriptor;
    });

    UniValue descriptors(UniValue::VARR);
    for (const WalletDescInfo& info : wallet_descriptors) {
        UniValue spk(UniValue::VOBJ);
        spk.pushKV("desc", info.descriptor);
        spk.pushKV("timestamp", info.creation_time);
        spk.pushKV("active", info.active);
        if (info.internal.has_value()) {
            spk.pushKV("internal", info.internal.value());
        }
        if (info.range.has_value()) {
            UniValue range(UniValue::VARR);
            range.push_back(info.range->first);
            range.push_back(info.range->second - 1);
            spk.pushKV("range", range);
            spk.pushKV("next", info.next_index);
            spk.pushKV("next_index", info.next_index);
        }
        descriptors.push_back(spk);
    }

    UniValue response(UniValue::VOBJ);
    response.pushKV("wallet_name", wallet->GetName());
    response.pushKV("descriptors", descriptors);

    return response;
},
    };
}

RPCHelpMan backupwallet()
{
    return RPCHelpMan{"backupwallet",
                "\nSafely copies current wallet file to destination, which can be a directory or a path with filename.\n",
                {
                    {"destination", RPCArg::Type::STR, RPCArg::Optional::NO, "The destination directory or file"},
                },
                RPCResult{RPCResult::Type::NONE, "", ""},
                RPCExamples{
                    HelpExampleCli("backupwallet", "\"backup.dat\"")
            + HelpExampleRpc("backupwallet", "\"backup.dat\"")
                },
        [&](const RPCHelpMan& self, const JSONRPCRequest& request) -> UniValue
{
    const std::shared_ptr<const CWallet> pwallet = GetWalletForJSONRPCRequest(request);
    if (!pwallet) return UniValue::VNULL;

    // Make sure the results are valid at least up to the most recent block
    // the user could have gotten from another RPC command prior to now
    pwallet->BlockUntilSyncedToCurrentChain();

    LOCK(pwallet->cs_wallet);

    std::string strDest = request.params[0].get_str();
    if (!pwallet->BackupWallet(strDest)) {
        throw JSONRPCError(RPC_WALLET_ERROR, "Error: Wallet backup failed!");
    }

    return UniValue::VNULL;
},
    };
}


RPCHelpMan restorewallet()
{
    return RPCHelpMan{
        "restorewallet",
        "\nRestore and loads a wallet from backup.\n"
        "\nThe rescan is significantly faster if a descriptor wallet is restored"
        "\nand block filters are available (using startup option \"-blockfilterindex=1\").\n",
        {
            {"wallet_name", RPCArg::Type::STR, RPCArg::Optional::NO, "The name that will be applied to the restored wallet"},
            {"backup_file", RPCArg::Type::STR, RPCArg::Optional::NO, "The backup file that will be used to restore the wallet."},
            {"load_on_startup", RPCArg::Type::BOOL, RPCArg::Optional::OMITTED, "Save wallet name to persistent settings and load on startup. True to add wallet to startup list, false to remove, null to leave unchanged."},
        },
        RPCResult{
            RPCResult::Type::OBJ, "", "",
            {
                {RPCResult::Type::STR, "name", "The wallet name if restored successfully."},
<<<<<<< HEAD
                {RPCResult::Type::STR, "warning", "Warning messages, if any, related to restoring the wallet. Multiple messages will be delimited by newlines."},
=======
                {RPCResult::Type::STR, "warning", /*optional=*/true, "Warning messages, if any, related to restoring the wallet. Multiple messages will be delimited by newlines. (DEPRECATED, returned only if config option -deprecatedrpc=walletwarningfield is passed.)"},
                {RPCResult::Type::ARR, "warnings", /*optional=*/true, "Warning messages, if any, related to restoring the wallet.",
                {
                    {RPCResult::Type::STR, "", ""},
                }},
>>>>>>> 4985b774
            }
        },
        RPCExamples{
            HelpExampleCli("restorewallet", "\"testwallet\" \"home\\backups\\backup-file.bak\"")
            + HelpExampleRpc("restorewallet", "\"testwallet\" \"home\\backups\\backup-file.bak\"")
            + HelpExampleCliNamed("restorewallet", {{"wallet_name", "testwallet"}, {"backup_file", "home\\backups\\backup-file.bak\""}, {"load_on_startup", true}})
            + HelpExampleRpcNamed("restorewallet", {{"wallet_name", "testwallet"}, {"backup_file", "home\\backups\\backup-file.bak\""}, {"load_on_startup", true}})
        },
        [&](const RPCHelpMan& self, const JSONRPCRequest& request) -> UniValue
{

    WalletContext& context = EnsureWalletContext(request.context);

    auto backup_file = fs::u8path(request.params[1].get_str());

    std::string wallet_name = request.params[0].get_str();

    std::optional<bool> load_on_start = request.params[2].isNull() ? std::nullopt : std::optional<bool>(request.params[2].get_bool());

    DatabaseStatus status;
    bilingual_str error;
    std::vector<bilingual_str> warnings;

    const std::shared_ptr<CWallet> wallet = RestoreWallet(context, backup_file, wallet_name, load_on_start, status, error, warnings);

    HandleWalletError(wallet, status, error);

    UniValue obj(UniValue::VOBJ);
    obj.pushKV("name", wallet->GetName());
    if (wallet->chain().rpcEnableDeprecated("walletwarningfield")) {
        obj.pushKV("warning", Join(warnings, Untranslated("\n")).original);
    }
    PushWarnings(warnings, obj);

    return obj;

},
    };
}
} // namespace wallet<|MERGE_RESOLUTION|>--- conflicted
+++ resolved
@@ -1406,11 +1406,7 @@
         }
     }
     if (fRescan && fRunScan && requests.size()) {
-<<<<<<< HEAD
-        int64_t scannedTime = pwallet->RescanFromTime(nLowestTimestamp, reserver, true /* update */);
-=======
         int64_t scannedTime = pwallet->RescanFromTime(nLowestTimestamp, reserver, /*update=*/true);
->>>>>>> 4985b774
         pwallet->ResubmitWalletTransactions(/*relay=*/false, /*force=*/true);
 
         if (pwallet->IsAbortingRescan()) {
@@ -1468,11 +1464,7 @@
         const std::string& descriptor = data["desc"].get_str();
         const bool active = data.exists("active") ? data["active"].get_bool() : false;
         const bool internal = data.exists("internal") ? data["internal"].get_bool() : false;
-<<<<<<< HEAD
-        const std::string& label = data.exists("label") ? data["label"].get_str() : "";
-=======
         const std::string label{LabelFromValue(data["label"])};
->>>>>>> 4985b774
         const bool importForStaking = data.exists("importforstaking") ? data["importforstaking"].get_bool() : false;
 
         // Check import for staking param
@@ -1610,49 +1602,6 @@
         result.pushKV("error", e);
     }
     PushWarnings(warnings, result);
-    return result;
-}
-
-static UniValue ProcessDescriptorData(CWallet& wallet, UniValue data, const int64_t timestamp) EXCLUSIVE_LOCKS_REQUIRED(wallet.cs_wallet)
-{
-    // Insert descriptor
-    UniValue result = ProcessDescriptorImport(wallet, data, timestamp);
-
-    // Insert pk or pkh descriptor if needed
-    const bool importForStaking = data.exists("importforstaking") ? data["importforstaking"].get_bool() : false;
-    if(result["success"].get_bool() && importForStaking)
-    {
-        // Check if is pk or pkh descriptor
-        std::string descriptor = data["desc"].get_str();
-        std::string tmpDesc;
-        bool isPkh = false;
-        if(descriptor.rfind("pkh(", 0) == 0)
-        {
-            tmpDesc = "pk";
-            isPkh = true;
-        }
-        else if(descriptor.rfind("pk(", 0) == 0)
-        {
-            tmpDesc = "pkh";
-            isPkh = false;
-        }
-        else
-        {
-            return result;
-        }
-
-        // Compute second descriptor
-        size_t checksize = GetDescriptorChecksum(descriptor).size() + 1;
-        size_t pos = isPkh ? 3 : 2;
-        size_t len = descriptor.size() - checksize - pos;
-        tmpDesc = tmpDesc + descriptor.substr(pos, len);
-        tmpDesc = tmpDesc + "#" + GetDescriptorChecksum(tmpDesc);
-
-        // Insert second descriptor
-        data.pushKV("desc", tmpDesc);
-        result = ProcessDescriptorImport(wallet, data, timestamp);
-    }
-
     return result;
 }
 
@@ -1810,11 +1759,7 @@
 
     // Rescan the blockchain using the lowest timestamp
     if (rescan) {
-<<<<<<< HEAD
-        int64_t scanned_time = pwallet->RescanFromTime(lowest_timestamp, reserver, true /* update */);
-=======
         int64_t scanned_time = pwallet->RescanFromTime(lowest_timestamp, reserver, /*update=*/true);
->>>>>>> 4985b774
         pwallet->ResubmitWalletTransactions(/*relay=*/false, /*force=*/true);
 
         if (pwallet->IsAbortingRescan()) {
@@ -2025,15 +1970,11 @@
             RPCResult::Type::OBJ, "", "",
             {
                 {RPCResult::Type::STR, "name", "The wallet name if restored successfully."},
-<<<<<<< HEAD
-                {RPCResult::Type::STR, "warning", "Warning messages, if any, related to restoring the wallet. Multiple messages will be delimited by newlines."},
-=======
                 {RPCResult::Type::STR, "warning", /*optional=*/true, "Warning messages, if any, related to restoring the wallet. Multiple messages will be delimited by newlines. (DEPRECATED, returned only if config option -deprecatedrpc=walletwarningfield is passed.)"},
                 {RPCResult::Type::ARR, "warnings", /*optional=*/true, "Warning messages, if any, related to restoring the wallet.",
                 {
                     {RPCResult::Type::STR, "", ""},
                 }},
->>>>>>> 4985b774
             }
         },
         RPCExamples{
