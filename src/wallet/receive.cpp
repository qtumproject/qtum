// Copyright (c) 2021 The Bitcoin Core developers
// Distributed under the MIT software license, see the accompanying
// file COPYING or http://www.opensource.org/licenses/mit-license.php.

#include <consensus/amount.h>
#include <consensus/consensus.h>
#include <wallet/receive.h>
#include <wallet/transaction.h>
#include <wallet/wallet.h>

namespace wallet {
isminetype InputIsMine(const CWallet& wallet, const CTxIn& txin)
{
    AssertLockHeld(wallet.cs_wallet);
    const CWalletTx* prev = wallet.GetWalletTx(txin.prevout.hash);
    if (prev && txin.prevout.n < prev->tx->vout.size()) {
        return wallet.IsMine(prev->tx->vout[txin.prevout.n]);
    }
    return ISMINE_NO;
}

bool AllInputsMine(const CWallet& wallet, const CTransaction& tx, const isminefilter& filter)
{
    LOCK(wallet.cs_wallet);
    for (const CTxIn& txin : tx.vin) {
        if (!(InputIsMine(wallet, txin) & filter)) return false;
    }
    return true;
}

CAmount OutputGetCredit(const CWallet& wallet, const CTxOut& txout, const isminefilter& filter)
{
    if (!MoneyRange(txout.nValue))
        throw std::runtime_error(std::string(__func__) + ": value out of range");
    LOCK(wallet.cs_wallet);
    return ((wallet.IsMine(txout) & filter) ? txout.nValue : 0);
}

CAmount TxGetCredit(const CWallet& wallet, const CTransaction& tx, const isminefilter& filter)
{
    CAmount nCredit = 0;
    for (const CTxOut& txout : tx.vout)
    {
        nCredit += OutputGetCredit(wallet, txout, filter);
        if (!MoneyRange(nCredit))
            throw std::runtime_error(std::string(__func__) + ": value out of range");
    }
    return nCredit;
}

bool ScriptIsChange(const CWallet& wallet, const CScript& script)
{
    // TODO: fix handling of 'change' outputs. The assumption is that any
    // payment to a script that is ours, but is not in the address book
    // is change. That assumption is likely to break when we implement multisignature
    // wallets that return change back into a multi-signature-protected address;
    // a better way of identifying which outputs are 'the send' and which are
    // 'the change' will need to be implemented (maybe extend CWalletTx to remember
    // which output, if any, was change).
    AssertLockHeld(wallet.cs_wallet);
    if (wallet.IsMine(script))
    {
        CTxDestination address;
        if (!ExtractDestination(script, address))
            return true;
        if (!wallet.FindAddressBookEntry(address)) {
            return true;
        }
    }
    return false;
}

bool OutputIsChange(const CWallet& wallet, const CTxOut& txout)
{
    return ScriptIsChange(wallet, txout.scriptPubKey);
}

CAmount OutputGetChange(const CWallet& wallet, const CTxOut& txout)
{
    AssertLockHeld(wallet.cs_wallet);
    if (!MoneyRange(txout.nValue))
        throw std::runtime_error(std::string(__func__) + ": value out of range");
    return (OutputIsChange(wallet, txout) ? txout.nValue : 0);
}

CAmount TxGetChange(const CWallet& wallet, const CTransaction& tx)
{
    LOCK(wallet.cs_wallet);
    CAmount nChange = 0;
    for (const CTxOut& txout : tx.vout)
    {
        nChange += OutputGetChange(wallet, txout);
        if (!MoneyRange(nChange))
            throw std::runtime_error(std::string(__func__) + ": value out of range");
    }
    return nChange;
}

static CAmount GetCachableAmount(const CWallet& wallet, const CWalletTx& wtx, CWalletTx::AmountType type, const isminefilter& filter)
{
    auto& amount = wtx.m_amounts[type];
    if (!amount.m_cached[filter]) {
        amount.Set(filter, type == CWalletTx::DEBIT ? wallet.GetDebit(*wtx.tx, filter) : TxGetCredit(wallet, *wtx.tx, filter));
        wtx.m_is_cache_empty = false;
    }
    return amount.m_value[filter];
}

CAmount CachedTxGetCredit(const CWallet& wallet, const CWalletTx& wtx, const isminefilter& filter)
{
    AssertLockHeld(wallet.cs_wallet);

    // Must wait until coinbase is safely deep enough in the chain before valuing it
    if (wallet.IsTxImmatureCoinBase(wtx))
        return 0;

    CAmount credit = 0;
    const isminefilter get_amount_filter{filter & ISMINE_ALL};
    if (get_amount_filter) {
        // GetBalance can assume transactions in mapWallet won't change
        credit += GetCachableAmount(wallet, wtx, CWalletTx::CREDIT, get_amount_filter);
    }
    return credit;
}

CAmount CachedTxGetDebit(const CWallet& wallet, const CWalletTx& wtx, const isminefilter& filter)
{
    if (wtx.tx->vin.empty())
        return 0;

    CAmount debit = 0;
    const isminefilter get_amount_filter{filter & ISMINE_ALL};
    if (get_amount_filter) {
        debit += GetCachableAmount(wallet, wtx, CWalletTx::DEBIT, get_amount_filter);
    }
    return debit;
}

CAmount CachedTxGetChange(const CWallet& wallet, const CWalletTx& wtx)
{
    if (wtx.fChangeCached)
        return wtx.nChangeCached;
    wtx.nChangeCached = TxGetChange(wallet, *wtx.tx);
    wtx.fChangeCached = true;
    return wtx.nChangeCached;
}

CAmount CachedTxGetImmatureCredit(const CWallet& wallet, const CWalletTx& wtx, const isminefilter& filter)
{
    AssertLockHeld(wallet.cs_wallet);

    if (wallet.IsTxImmatureCoinBase(wtx) && wallet.IsTxInMainChain(wtx)) {
        return GetCachableAmount(wallet, wtx, CWalletTx::IMMATURE_CREDIT, filter);
    }

    return 0;
}

<<<<<<< HEAD
CAmount CachedTxGetStakeCredit(const CWallet& wallet, const CWalletTx& wtx, const bool fUseCache)
{
    if (wallet.IsTxImmatureCoinStake(wtx) && wallet.IsTxInMainChain(wtx)) {
        return GetCachableAmount(wallet, wtx, CWalletTx::IMMATURE_CREDIT, ISMINE_SPENDABLE, !fUseCache);
    }

    return 0;
}

CAmount CachedTxGetImmatureWatchOnlyCredit(const CWallet& wallet, const CWalletTx& wtx, const bool fUseCache)
=======
CAmount CachedTxGetStakeCredit(const CWallet& wallet, const CWalletTx& wtx, const isminefilter& filter)
>>>>>>> d82fec21
{
    AssertLockHeld(wallet.cs_wallet);

    if (wallet.IsTxImmatureCoinStake(wtx) && wallet.IsTxInMainChain(wtx)) {
        return GetCachableAmount(wallet, wtx, CWalletTx::IMMATURE_CREDIT, filter);
    }

    return 0;
}

<<<<<<< HEAD
CAmount CachedTxGetStakeWatchOnlyCredit(const CWallet& wallet, const CWalletTx& wtx, const bool fUseCache)
{
    if (wallet.IsTxImmatureCoinStake(wtx) && wallet.IsTxInMainChain(wtx)) {
        return GetCachableAmount(wallet, wtx, CWalletTx::IMMATURE_CREDIT, ISMINE_WATCH_ONLY, !fUseCache);
    }

    return 0;
}

CAmount CachedTxGetAvailableCredit(const CWallet& wallet, const CWalletTx& wtx, bool fUseCache, const isminefilter& filter)
=======
CAmount CachedTxGetAvailableCredit(const CWallet& wallet, const CWalletTx& wtx, const isminefilter& filter)
>>>>>>> d82fec21
{
    AssertLockHeld(wallet.cs_wallet);

    // Avoid caching ismine for NO or ALL cases (could remove this check and simplify in the future).
    bool allow_cache = (filter & ISMINE_ALL) && (filter & ISMINE_ALL) != ISMINE_ALL;

    // Must wait until coinbase is safely deep enough in the chain before valuing it
    if (wallet.IsTxImmature(wtx))
        return 0;

    if (allow_cache && wtx.m_amounts[CWalletTx::AVAILABLE_CREDIT].m_cached[filter]) {
        return wtx.m_amounts[CWalletTx::AVAILABLE_CREDIT].m_value[filter];
    }

    bool allow_used_addresses = (filter & ISMINE_USED) || !wallet.IsWalletFlagSet(WALLET_FLAG_AVOID_REUSE);
    CAmount nCredit = 0;
    uint256 hashTx = wtx.GetHash();
    for (unsigned int i = 0; i < wtx.tx->vout.size(); i++) {
        const CTxOut& txout = wtx.tx->vout[i];
        if (!wallet.IsSpent(COutPoint(hashTx, i)) && (allow_used_addresses || !wallet.IsSpentKey(txout.scriptPubKey))) {
            nCredit += OutputGetCredit(wallet, txout, filter);
            if (!MoneyRange(nCredit))
                throw std::runtime_error(std::string(__func__) + " : value out of range");
        }
    }

    if (allow_cache) {
        wtx.m_amounts[CWalletTx::AVAILABLE_CREDIT].Set(filter, nCredit);
        wtx.m_is_cache_empty = false;
    }

    return nCredit;
}

void CachedTxGetAmounts(const CWallet& wallet, const CWalletTx& wtx,
                  std::list<COutputEntry>& listReceived,
                  std::list<COutputEntry>& listSent, CAmount& nFee, const isminefilter& filter,
                  bool include_change)
{
    nFee = 0;
    listReceived.clear();
    listSent.clear();

    // Compute fee:
    CAmount nDebit = CachedTxGetDebit(wallet, wtx, filter);
    if (nDebit > 0) // debit>0 means we signed/sent this transaction
    {
        CAmount nValueOut = wtx.tx->GetValueOut();
        nFee = nDebit - nValueOut;
    }

    LOCK(wallet.cs_wallet);
    // Sent/received.
    for (unsigned int i = 0; i < wtx.tx->vout.size(); ++i)
    {
        const CTxOut& txout = wtx.tx->vout[i];
        isminetype fIsMine = wallet.IsMine(txout);
        // Only need to handle txouts if AT LEAST one of these is true:
        //   1) they debit from us (sent)
        //   2) the output is to us (received)
        if (nDebit > 0)
        {
            if (!include_change && OutputIsChange(wallet, txout))
                continue;
        }
        else if (!(fIsMine & filter))
            continue;

        // In either case, we need to get the destination address
        CTxDestination address;

        if (!ExtractDestination(txout.scriptPubKey, address) && !txout.scriptPubKey.IsUnspendable())
        {
            wallet.WalletLogPrintf("CWalletTx::GetAmounts: Unknown transaction type found, txid %s\n",
                                    wtx.GetHash().ToString());
            address = CNoDestination();
        }

        COutputEntry output = {address, txout.nValue, (int)i};

        // If we are debited by the transaction, add the output as a "sent" entry
        if (nDebit > 0)
            listSent.push_back(output);

        // If we are receiving the output, add it as a "received" entry
        if (fIsMine & filter)
            listReceived.push_back(output);
    }

}

bool CachedTxIsFromMe(const CWallet& wallet, const CWalletTx& wtx, const isminefilter& filter)
{
    return (CachedTxGetDebit(wallet, wtx, filter) > 0);
}

bool CachedTxIsTrusted(const CWallet& wallet, const CWalletTx& wtx, std::set<uint256>& trusted_parents)
{
    AssertLockHeld(wallet.cs_wallet);
    int nDepth = wallet.GetTxDepthInMainChain(wtx);
    if (nDepth >= 1) return true;
    if (nDepth < 0) return false;
    // using wtx's cached debit
    if (!wallet.m_spend_zero_conf_change || !CachedTxIsFromMe(wallet, wtx, ISMINE_ALL)) return false;

    // Don't trust unconfirmed transactions from us unless they are in the mempool.
    if (!wtx.InMempool()) return false;

    // Trusted if all inputs are from us and are in the mempool:
    for (const CTxIn& txin : wtx.tx->vin)
    {
        // Transactions not sent by us: not trusted
        const CWalletTx* parent = wallet.GetWalletTx(txin.prevout.hash);
        if (parent == nullptr) return false;
        const CTxOut& parentOut = parent->tx->vout[txin.prevout.n];
        // Check that this specific input being spent is trusted
        if (wallet.IsMine(parentOut) != ISMINE_SPENDABLE) return false;
        // If we've already trusted this parent, continue
        if (trusted_parents.count(parent->GetHash())) continue;
        // Recurse to check that the parent is also trusted
        if (!CachedTxIsTrusted(wallet, *parent, trusted_parents)) return false;
        trusted_parents.insert(parent->GetHash());
    }
    return true;
}

bool CachedTxIsTrusted(const CWallet& wallet, const CWalletTx& wtx)
{
    std::set<uint256> trusted_parents;
    LOCK(wallet.cs_wallet);
    return CachedTxIsTrusted(wallet, wtx, trusted_parents);
}

Balance GetBalance(const CWallet& wallet, const int min_depth, bool avoid_reuse)
{
    Balance ret;
    isminefilter reuse_filter = avoid_reuse ? ISMINE_NO : ISMINE_USED;
    {
        LOCK(wallet.cs_wallet);
        std::set<uint256> trusted_parents;
        for (const auto& entry : wallet.mapWallet)
        {
            const CWalletTx& wtx = entry.second;
            const bool is_trusted{CachedTxIsTrusted(wallet, wtx, trusted_parents)};
            const int tx_depth{wallet.GetTxDepthInMainChain(wtx)};
            const CAmount tx_credit_mine{CachedTxGetAvailableCredit(wallet, wtx, ISMINE_SPENDABLE | reuse_filter)};
            const CAmount tx_credit_watchonly{CachedTxGetAvailableCredit(wallet, wtx, ISMINE_WATCH_ONLY | reuse_filter)};
            if (is_trusted && tx_depth >= min_depth) {
                ret.m_mine_trusted += tx_credit_mine;
                ret.m_watchonly_trusted += tx_credit_watchonly;
            }
            if (!is_trusted && tx_depth == 0 && wtx.InMempool()) {
                ret.m_mine_untrusted_pending += tx_credit_mine;
                ret.m_watchonly_untrusted_pending += tx_credit_watchonly;
            }
<<<<<<< HEAD
            ret.m_mine_immature += CachedTxGetImmatureCredit(wallet, wtx);
            ret.m_watchonly_immature += CachedTxGetImmatureWatchOnlyCredit(wallet, wtx);
            ret.m_mine_stake += CachedTxGetStakeCredit(wallet, wtx);
            ret.m_watchonly_stake += CachedTxGetStakeWatchOnlyCredit(wallet, wtx);
=======
            ret.m_mine_immature += CachedTxGetImmatureCredit(wallet, wtx, ISMINE_SPENDABLE);
            ret.m_watchonly_immature += CachedTxGetImmatureCredit(wallet, wtx, ISMINE_WATCH_ONLY);
            ret.m_mine_stake += CachedTxGetStakeCredit(wallet, wtx, ISMINE_SPENDABLE);
            ret.m_watchonly_stake += CachedTxGetStakeCredit(wallet, wtx, ISMINE_WATCH_ONLY);
>>>>>>> d82fec21
        }
    }
    return ret;
}

std::map<CTxDestination, CAmount> GetAddressBalances(const CWallet& wallet)
{
    std::map<CTxDestination, CAmount> balances;

    {
        LOCK(wallet.cs_wallet);
        std::set<uint256> trusted_parents;
        for (const auto& walletEntry : wallet.mapWallet)
        {
            const CWalletTx& wtx = walletEntry.second;

            if (!CachedTxIsTrusted(wallet, wtx, trusted_parents))
                continue;

            if (wallet.IsTxImmature(wtx))
                continue;

            int nDepth = wallet.GetTxDepthInMainChain(wtx);
            if (nDepth < (CachedTxIsFromMe(wallet, wtx, ISMINE_ALL) ? 0 : 1))
                continue;

            for (unsigned int i = 0; i < wtx.tx->vout.size(); i++) {
                const auto& output = wtx.tx->vout[i];
                CTxDestination addr;
                if (!wallet.IsMine(output))
                    continue;
                if(!ExtractDestination(output.scriptPubKey, addr))
                    continue;

                CAmount n = wallet.IsSpent(COutPoint(walletEntry.first, i)) ? 0 : output.nValue;
                balances[addr] += n;
            }
        }
    }

    return balances;
}

std::set< std::set<CTxDestination> > GetAddressGroupings(const CWallet& wallet)
{
    AssertLockHeld(wallet.cs_wallet);
    std::set< std::set<CTxDestination> > groupings;
    std::set<CTxDestination> grouping;

    for (const auto& walletEntry : wallet.mapWallet)
    {
        const CWalletTx& wtx = walletEntry.second;

        if (wtx.tx->vin.size() > 0)
        {
            bool any_mine = false;
            // group all input addresses with each other
            for (const CTxIn& txin : wtx.tx->vin)
            {
                CTxDestination address;
                if(!InputIsMine(wallet, txin)) /* If this input isn't mine, ignore it */
                    continue;
                if(!ExtractDestination(wallet.mapWallet.at(txin.prevout.hash).tx->vout[txin.prevout.n].scriptPubKey, address))
                    continue;
                grouping.insert(address);
                any_mine = true;
            }

            // group change with input addresses
            if (any_mine)
            {
               for (const CTxOut& txout : wtx.tx->vout)
                   if (OutputIsChange(wallet, txout))
                   {
                       CTxDestination txoutAddr;
                       if(!ExtractDestination(txout.scriptPubKey, txoutAddr))
                           continue;
                       grouping.insert(txoutAddr);
                   }
            }
            if (grouping.size() > 0)
            {
                groupings.insert(grouping);
                grouping.clear();
            }
        }

        // group lone addrs by themselves
        for (const auto& txout : wtx.tx->vout)
            if (wallet.IsMine(txout))
            {
                CTxDestination address;
                if(!ExtractDestination(txout.scriptPubKey, address))
                    continue;
                grouping.insert(address);
                groupings.insert(grouping);
                grouping.clear();
            }
    }

    std::set< std::set<CTxDestination>* > uniqueGroupings; // a set of pointers to groups of addresses
    std::map< CTxDestination, std::set<CTxDestination>* > setmap;  // map addresses to the unique group containing it
    for (const std::set<CTxDestination>& _grouping : groupings)
    {
        // make a set of all the groups hit by this new group
        std::set< std::set<CTxDestination>* > hits;
        std::map< CTxDestination, std::set<CTxDestination>* >::iterator it;
        for (const CTxDestination& address : _grouping)
            if ((it = setmap.find(address)) != setmap.end())
                hits.insert((*it).second);

        // merge all hit groups into a new single group and delete old groups
        std::set<CTxDestination>* merged = new std::set<CTxDestination>(_grouping);
        for (std::set<CTxDestination>* hit : hits)
        {
            merged->insert(hit->begin(), hit->end());
            uniqueGroupings.erase(hit);
            delete hit;
        }
        uniqueGroupings.insert(merged);

        // update setmap
        for (const CTxDestination& element : *merged)
            setmap[element] = merged;
    }

    std::set< std::set<CTxDestination> > ret;
    for (const std::set<CTxDestination>* uniqueGrouping : uniqueGroupings)
    {
        ret.insert(*uniqueGrouping);
        delete uniqueGrouping;
    }

    return ret;
}
} // namespace wallet<|MERGE_RESOLUTION|>--- conflicted
+++ resolved
@@ -156,20 +156,7 @@
     return 0;
 }
 
-<<<<<<< HEAD
-CAmount CachedTxGetStakeCredit(const CWallet& wallet, const CWalletTx& wtx, const bool fUseCache)
-{
-    if (wallet.IsTxImmatureCoinStake(wtx) && wallet.IsTxInMainChain(wtx)) {
-        return GetCachableAmount(wallet, wtx, CWalletTx::IMMATURE_CREDIT, ISMINE_SPENDABLE, !fUseCache);
-    }
-
-    return 0;
-}
-
-CAmount CachedTxGetImmatureWatchOnlyCredit(const CWallet& wallet, const CWalletTx& wtx, const bool fUseCache)
-=======
 CAmount CachedTxGetStakeCredit(const CWallet& wallet, const CWalletTx& wtx, const isminefilter& filter)
->>>>>>> d82fec21
 {
     AssertLockHeld(wallet.cs_wallet);
 
@@ -180,20 +167,7 @@
     return 0;
 }
 
-<<<<<<< HEAD
-CAmount CachedTxGetStakeWatchOnlyCredit(const CWallet& wallet, const CWalletTx& wtx, const bool fUseCache)
-{
-    if (wallet.IsTxImmatureCoinStake(wtx) && wallet.IsTxInMainChain(wtx)) {
-        return GetCachableAmount(wallet, wtx, CWalletTx::IMMATURE_CREDIT, ISMINE_WATCH_ONLY, !fUseCache);
-    }
-
-    return 0;
-}
-
-CAmount CachedTxGetAvailableCredit(const CWallet& wallet, const CWalletTx& wtx, bool fUseCache, const isminefilter& filter)
-=======
 CAmount CachedTxGetAvailableCredit(const CWallet& wallet, const CWalletTx& wtx, const isminefilter& filter)
->>>>>>> d82fec21
 {
     AssertLockHeld(wallet.cs_wallet);
 
@@ -349,17 +323,10 @@
                 ret.m_mine_untrusted_pending += tx_credit_mine;
                 ret.m_watchonly_untrusted_pending += tx_credit_watchonly;
             }
-<<<<<<< HEAD
-            ret.m_mine_immature += CachedTxGetImmatureCredit(wallet, wtx);
-            ret.m_watchonly_immature += CachedTxGetImmatureWatchOnlyCredit(wallet, wtx);
-            ret.m_mine_stake += CachedTxGetStakeCredit(wallet, wtx);
-            ret.m_watchonly_stake += CachedTxGetStakeWatchOnlyCredit(wallet, wtx);
-=======
             ret.m_mine_immature += CachedTxGetImmatureCredit(wallet, wtx, ISMINE_SPENDABLE);
             ret.m_watchonly_immature += CachedTxGetImmatureCredit(wallet, wtx, ISMINE_WATCH_ONLY);
             ret.m_mine_stake += CachedTxGetStakeCredit(wallet, wtx, ISMINE_SPENDABLE);
             ret.m_watchonly_stake += CachedTxGetStakeCredit(wallet, wtx, ISMINE_WATCH_ONLY);
->>>>>>> d82fec21
         }
     }
     return ret;
