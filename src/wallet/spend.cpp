--- conflicted
+++ resolved
@@ -18,7 +18,6 @@
 #include <wallet/spend.h>
 #include <wallet/transaction.h>
 #include <wallet/wallet.h>
-#include <validation.h>
 
 using interfaces::FoundBlock;
 
@@ -109,14 +108,7 @@
         if (wallet.IsTxImmature(wtx))
             continue;
 
-<<<<<<< HEAD
-        if (wtx.IsImmature())
-            continue;
-
-        int nDepth = wtx.GetDepthInMainChain();
-=======
         int nDepth = wallet.GetTxDepthInMainChain(wtx);
->>>>>>> ec86f1e9
         if (nDepth < 0)
             continue;
 
@@ -646,15 +638,9 @@
         const CCoinControl& coin_control,
         FeeCalculation& fee_calc_out,
         bool sign, 
-<<<<<<< HEAD
-        CAmount nGasFee, 
-        bool hasSender, 
-        const CTxDestination& signSenderAddress)
-=======
         CAmount nGasFee = 0, 
         bool hasSender = false, 
         const CTxDestination& signSenderAddress = CNoDestination()) EXCLUSIVE_LOCKS_REQUIRED(wallet.cs_wallet)
->>>>>>> ec86f1e9
 {
     AssertLockHeld(wallet.cs_wallet);
 
@@ -782,16 +768,8 @@
     AvailableCoins(wallet, vAvailableCoins, &coin_control, 1, MAX_MONEY, MAX_MONEY, 0);
 
     // Choose coins to use
-<<<<<<< HEAD
-    CAmount inputs_sum = 0;
-    std::set<CInputCoin> setCoins;
-    std::vector<CInputCoin> vCoins;
-    if (!SelectCoins(vAvailableCoins, /* nTargetValue */ selection_target, setCoins, inputs_sum, coin_control, coin_selection_params))
-    {
-=======
     std::optional<SelectionResult> result = SelectCoins(wallet, vAvailableCoins, /* nTargetValue */ selection_target, coin_control, coin_selection_params);
     if (!result) {
->>>>>>> ec86f1e9
         error = _("Insufficient funds");
         return false;
     }
@@ -800,19 +778,12 @@
     // We will reduce the fee from this change output later, and remove the output if it is too small.
     const CAmount change_and_fee = result->GetSelectedValue() - recipients_sum;
     assert(change_and_fee >= 0);
-<<<<<<< HEAD
-    if(change_and_fee > 0)
-    { 
-        // send change to existing address
-        if (!m_use_change_address &&
-=======
     std::set<CInputCoin> setCoins = result->GetInputSet();
     std::vector<CInputCoin> vCoins;
     if(change_and_fee > 0)
     { 
         // send change to existing address
         if (!wallet.m_use_change_address &&
->>>>>>> ec86f1e9
                 !std::holds_alternative<CNoDestination>(coin_control.destChange) &&
                 setCoins.size() > 0)
         {
@@ -854,14 +825,6 @@
     }
 
     // Shuffle selected coins and fill in final vin
-<<<<<<< HEAD
-    std::vector<CInputCoin> selected_coins(vCoins.begin(), vCoins.end());
-    int shuffleOffset = 0;
-    if(hasSender && coin_control.HasSelected() && selected_coins.size() > 0 && selected_coins[0].outpoint==senderInput){
-        shuffleOffset = 1;
-    }
-    Shuffle(selected_coins.begin() + shuffleOffset, selected_coins.end(), FastRandomContext());
-=======
     int shuffleOffset = 0;
     if(hasSender && coin_control.HasSelected() && vCoins.size() > 0 && vCoins[0].outpoint==senderInput){
         shuffleOffset = 1;
@@ -871,7 +834,6 @@
     vCoins.clear();
     setCoins.clear();
     std::vector<CInputCoin> selected_coins = result->GetShuffledInputVector(shuffleOffset);
->>>>>>> ec86f1e9
 
     // Note how the sequence number is set to non-maxint so that
     // the nLockTime set above actually works.
@@ -969,20 +931,12 @@
     }
 
     // Signing transaction outputs
-<<<<<<< HEAD
-    if(sign && txNew.HasOpSender() && !SignTransactionOutput(txNew)) {
-=======
     if(sign && txNew.HasOpSender() && !wallet.SignTransactionOutput(txNew)) {
->>>>>>> ec86f1e9
         error = _("Signing transaction output failed");
         return false;
     }
 
-<<<<<<< HEAD
-    if (sign && !SignTransaction(txNew)) {
-=======
     if (sign && !wallet.SignTransaction(txNew)) {
->>>>>>> ec86f1e9
         error = _("Signing transaction failed");
         return false;
     }
@@ -998,11 +952,7 @@
         return false;
     }
 
-<<<<<<< HEAD
-    if (!tx->HasCreateOrCall() && nFeeRet > m_default_max_tx_fee) {
-=======
     if (!tx->HasCreateOrCall() && nFeeRet > wallet.m_default_max_tx_fee) {
->>>>>>> ec86f1e9
         error = TransactionErrorString(TransactionError::MAX_FEE_EXCEEDED);
         return false;
     }
@@ -1059,11 +1009,7 @@
 
     int nChangePosIn = nChangePosInOut;
     Assert(!tx); // tx is an out-param. TODO change the return type from bool to tx (or nullptr)
-<<<<<<< HEAD
-    bool res = CreateTransactionInternal(vecSend, tx, nFeeRet, nChangePosInOut, error, coin_control, fee_calc_out, sign, nGasFee, hasSender, signSenderAddress);
-=======
     bool res = CreateTransactionInternal(wallet, vecSend, tx, nFeeRet, nChangePosInOut, error, coin_control, fee_calc_out, sign, nGasFee, hasSender, signSenderAddress);
->>>>>>> ec86f1e9
     // try with avoidpartialspends unless it's enabled already
     if (res && nFeeRet > 0 /* 0 means non-functional fee rate estimation */ && wallet.m_max_aps_fee > -1 && !coin_control.m_avoid_partial_spends) {
         CCoinControl tmp_cc = coin_control;
@@ -1072,11 +1018,7 @@
         CTransactionRef tx2;
         int nChangePosInOut2 = nChangePosIn;
         bilingual_str error2; // fired and forgotten; if an error occurs, we discard the results
-<<<<<<< HEAD
-        if (CreateTransactionInternal(vecSend, tx2, nFeeRet2, nChangePosInOut2, error2, tmp_cc, fee_calc_out, sign, nGasFee, hasSender, signSenderAddress)) {
-=======
         if (CreateTransactionInternal(wallet, vecSend, tx2, nFeeRet2, nChangePosInOut2, error2, tmp_cc, fee_calc_out, sign, nGasFee, hasSender, signSenderAddress)) {
->>>>>>> ec86f1e9
             // if fee of this alternative one is within the range of the max fee, we use this one
             const bool use_aps = nFeeRet2 <= nFeeRet + wallet.m_max_aps_fee;
             wallet.WalletLogPrintf("Fee non-grouped = %lld, grouped = %lld, using %s\n", nFeeRet, nFeeRet2, use_aps ? "grouped" : "non-grouped");
@@ -1111,17 +1053,10 @@
     // CreateTransaction call and LockCoin calls (when lockUnspents is true).
     LOCK(wallet.cs_wallet);
 
-<<<<<<< HEAD
-    CAmount nGasFee = GetTxGasFee(tx, chain().mempool(), chain().chainman().ActiveChainstate());
-    CTransactionRef tx_new;
-    FeeCalculation fee_calc_out;
-    if (!CreateTransaction(vecSend, tx_new, nFeeRet, nChangePosInOut, error, coinControl, fee_calc_out, false, nGasFee)) {
-=======
     CAmount nGasFee = wallet.GetTxGasFee(tx);
     CTransactionRef tx_new;
     FeeCalculation fee_calc_out;
     if (!CreateTransaction(wallet, vecSend, tx_new, nFeeRet, nChangePosInOut, error, coinControl, fee_calc_out, false, nGasFee)) {
->>>>>>> ec86f1e9
         return false;
     }
 
