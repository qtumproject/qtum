// Copyright (c) 2017-2020 The Bitcoin Core developers
// Distributed under the MIT software license, see the accompanying
// file COPYING or http://www.opensource.org/licenses/mit-license.php.

#include <amount.h>
#include <node/context.h>
#include <primitives/transaction.h>
#include <random.h>
#include <test/util/setup_common.h>
#include <wallet/coincontrol.h>
#include <wallet/coinselection.h>
#include <wallet/test/wallet_test_fixture.h>
#include <wallet/wallet.h>

#include <boost/test/unit_test.hpp>
#include <random>

BOOST_FIXTURE_TEST_SUITE(coinselector_tests, WalletTestingSetup)

// how many times to run all the tests to have a chance to catch errors that only show up with particular random shuffles
#define RUN_TESTS 100

// some tests fail 1% of the time due to bad luck.
// we repeat those tests this many times and only complain if all iterations of the test fail
#define RANDOM_REPEATS 5

typedef std::set<CInputCoin> CoinSet;

static std::vector<COutput> vCoins;
static NodeContext testNode;
static auto testChain = interfaces::MakeChain(testNode);
static CWallet testWallet(testChain.get(), "", CreateDummyWalletDatabase());
static CAmount balance = 0;

CoinEligibilityFilter filter_standard(1, 6, 0);
CoinEligibilityFilter filter_confirmed(1, 1, 0);
CoinEligibilityFilter filter_standard_extra(6, 6, 0);
<<<<<<< HEAD
CoinSelectionParams coin_selection_params(/* use_bnb= */ false, /* change_output_size= */ 0,
                                          /* change_spend_size= */ 0, /* effective_feerate= */ CFeeRate(0),
                                          /* long_term_feerate= */ CFeeRate(0), /* discard_feerate= */ CFeeRate(0),
                                          /* tx_no_inputs_size= */ 0);
=======
CoinSelectionParams coin_selection_params(/* change_output_size= */ 0,
                                          /* change_spend_size= */ 0, /* effective_feerate= */ CFeeRate(0),
                                          /* long_term_feerate= */ CFeeRate(0), /* discard_feerate= */ CFeeRate(0),
                                          /* tx_no_inputs_size= */ 0, /* avoid_partial= */ false);
>>>>>>> 5ed36332

static void add_coin(const CAmount& nValue, int nInput, std::vector<CInputCoin>& set)
{
    CMutableTransaction tx;
    tx.vout.resize(nInput + 1);
    tx.vout[nInput].nValue = nValue;
    set.emplace_back(MakeTransactionRef(tx), nInput);
}

static void add_coin(const CAmount& nValue, int nInput, CoinSet& set)
{
    CMutableTransaction tx;
    tx.vout.resize(nInput + 1);
    tx.vout[nInput].nValue = nValue;
    set.emplace(MakeTransactionRef(tx), nInput);
}

static void add_coin(CWallet& wallet, const CAmount& nValue, int nAge = 6*24, bool fIsFromMe = false, int nInput=0, bool spendable = false)
{
    balance += nValue;
    static int nextLockTime = 0;
    CMutableTransaction tx;
    tx.nLockTime = nextLockTime++;        // so all transactions get different hashes
    tx.vout.resize(nInput + 1);
    tx.vout[nInput].nValue = nValue;
    if (spendable) {
        CTxDestination dest;
        std::string error;
        const bool destination_ok = wallet.GetNewDestination(OutputType::BECH32, "", dest, error);
        assert(destination_ok);
        tx.vout[nInput].scriptPubKey = GetScriptForDestination(dest);
    }
    if (fIsFromMe) {
        // IsFromMe() returns (GetDebit() > 0), and GetDebit() is 0 if vin.empty(),
        // so stop vin being empty, and cache a non-zero Debit to fake out IsFromMe()
        tx.vin.resize(1);
    }
    CWalletTx* wtx = wallet.AddToWallet(MakeTransactionRef(std::move(tx)), /* confirm= */ {});
    if (fIsFromMe)
    {
        wtx->m_amounts[CWalletTx::DEBIT].Set(ISMINE_SPENDABLE, 1);
        wtx->m_is_cache_empty = false;
    }
    COutput output(wtx, nInput, nAge, true /* spendable */, true /* solvable */, true /* safe */);
    vCoins.push_back(output);
}
static void add_coin(const CAmount& nValue, int nAge = 6*24, bool fIsFromMe = false, int nInput=0, bool spendable = false)
{
    add_coin(testWallet, nValue, nAge, fIsFromMe, nInput, spendable);
}

static void empty_wallet(void)
{
    vCoins.clear();
    balance = 0;
}

static bool equal_sets(CoinSet a, CoinSet b)
{
    std::pair<CoinSet::iterator, CoinSet::iterator> ret = mismatch(a.begin(), a.end(), b.begin());
    return ret.first == a.end() && ret.second == b.end();
}

static CAmount make_hard_case(int utxos, std::vector<CInputCoin>& utxo_pool)
{
    utxo_pool.clear();
    CAmount target = 0;
    for (int i = 0; i < utxos; ++i) {
        target += (CAmount)1 << (utxos+i);
        add_coin((CAmount)1 << (utxos+i), 2*i, utxo_pool);
        add_coin(((CAmount)1 << (utxos+i)) + ((CAmount)1 << (utxos-1-i)), 2*i + 1, utxo_pool);
    }
    return target;
}

inline std::vector<OutputGroup>& GroupCoins(const std::vector<CInputCoin>& coins)
{
    static std::vector<OutputGroup> static_groups;
    static_groups.clear();
    for (auto& coin : coins) {
        static_groups.emplace_back();
        static_groups.back().Insert(coin, 0, true, 0, 0, false);
    }
    return static_groups;
}

inline std::vector<OutputGroup>& GroupCoins(const std::vector<COutput>& coins)
{
    static std::vector<OutputGroup> static_groups;
    static_groups.clear();
    for (auto& coin : coins) {
        static_groups.emplace_back();
        static_groups.back().Insert(coin.GetInputCoin(), coin.nDepth, coin.tx->m_amounts[CWalletTx::DEBIT].m_cached[ISMINE_SPENDABLE] && coin.tx->m_amounts[CWalletTx::DEBIT].m_value[ISMINE_SPENDABLE] == 1 /* HACK: we can't figure out the is_me flag so we use the conditions defined above; perhaps set safe to false for !fIsFromMe in add_coin() */, 0, 0, false);
    }
    return static_groups;
}

// Branch and bound coin selection tests
BOOST_AUTO_TEST_CASE(bnb_search_test)
{

    LOCK(testWallet.cs_wallet);
    testWallet.SetupLegacyScriptPubKeyMan();

    // Setup
    std::vector<CInputCoin> utxo_pool;
    CoinSet selection;
    CoinSet actual_selection;
    CAmount value_ret = 0;

    /////////////////////////
    // Known Outcome tests //
    /////////////////////////

    // Empty utxo pool
    BOOST_CHECK(!SelectCoinsBnB(GroupCoins(utxo_pool), 1 * CENT, 0.5 * CENT, selection, value_ret));
    selection.clear();

    // Add utxos
    add_coin(1 * CENT, 1, utxo_pool);
    add_coin(2 * CENT, 2, utxo_pool);
    add_coin(3 * CENT, 3, utxo_pool);
    add_coin(4 * CENT, 4, utxo_pool);

    // Select 1 Cent
    add_coin(1 * CENT, 1, actual_selection);
    BOOST_CHECK(SelectCoinsBnB(GroupCoins(utxo_pool), 1 * CENT, 0.5 * CENT, selection, value_ret));
    BOOST_CHECK(equal_sets(selection, actual_selection));
    BOOST_CHECK_EQUAL(value_ret, 1 * CENT);
    actual_selection.clear();
    selection.clear();

    // Select 2 Cent
    add_coin(2 * CENT, 2, actual_selection);
    BOOST_CHECK(SelectCoinsBnB(GroupCoins(utxo_pool), 2 * CENT, 0.5 * CENT, selection, value_ret));
    BOOST_CHECK(equal_sets(selection, actual_selection));
    BOOST_CHECK_EQUAL(value_ret, 2 * CENT);
    actual_selection.clear();
    selection.clear();

    // Select 5 Cent
    add_coin(4 * CENT, 4, actual_selection);
    add_coin(1 * CENT, 1, actual_selection);
    BOOST_CHECK(SelectCoinsBnB(GroupCoins(utxo_pool), 5 * CENT, 0.5 * CENT, selection, value_ret));
    BOOST_CHECK(equal_sets(selection, actual_selection));
    BOOST_CHECK_EQUAL(value_ret, 5 * CENT);
    actual_selection.clear();
    selection.clear();

    // Select 11 Cent, not possible
    BOOST_CHECK(!SelectCoinsBnB(GroupCoins(utxo_pool), 11 * CENT, 0.5 * CENT, selection, value_ret));
    actual_selection.clear();
    selection.clear();

    // Cost of change is greater than the difference between target value and utxo sum
    add_coin(1 * CENT, 1, actual_selection);
    BOOST_CHECK(SelectCoinsBnB(GroupCoins(utxo_pool), 0.9 * CENT, 0.5 * CENT, selection, value_ret));
    BOOST_CHECK_EQUAL(value_ret, 1 * CENT);
    BOOST_CHECK(equal_sets(selection, actual_selection));
    actual_selection.clear();
    selection.clear();

    // Cost of change is less than the difference between target value and utxo sum
    BOOST_CHECK(!SelectCoinsBnB(GroupCoins(utxo_pool), 0.9 * CENT, 0, selection, value_ret));
    actual_selection.clear();
    selection.clear();

    // Select 10 Cent
    add_coin(5 * CENT, 5, utxo_pool);
    add_coin(5 * CENT, 5, actual_selection);
    add_coin(4 * CENT, 4, actual_selection);
    add_coin(1 * CENT, 1, actual_selection);
    BOOST_CHECK(SelectCoinsBnB(GroupCoins(utxo_pool), 10 * CENT, 0.5 * CENT, selection, value_ret));
    BOOST_CHECK(equal_sets(selection, actual_selection));
    BOOST_CHECK_EQUAL(value_ret, 10 * CENT);
    actual_selection.clear();
    selection.clear();

    // Negative effective value
    // Select 10 Cent but have 1 Cent not be possible because too small
    add_coin(5 * CENT, 5, actual_selection);
    add_coin(3 * CENT, 3, actual_selection);
    add_coin(2 * CENT, 2, actual_selection);
    BOOST_CHECK(SelectCoinsBnB(GroupCoins(utxo_pool), 10 * CENT, 5000, selection, value_ret));
    BOOST_CHECK_EQUAL(value_ret, 10 * CENT);
    // FIXME: this test is redundant with the above, because 1 Cent is selected, not "too small"
    // BOOST_CHECK(equal_sets(selection, actual_selection));

    // Select 0.25 Cent, not possible
    BOOST_CHECK(!SelectCoinsBnB(GroupCoins(utxo_pool), 0.25 * CENT, 0.5 * CENT, selection, value_ret));
    actual_selection.clear();
    selection.clear();

    // Iteration exhaustion test
    CAmount target = make_hard_case(17, utxo_pool);
    BOOST_CHECK(!SelectCoinsBnB(GroupCoins(utxo_pool), target, 0, selection, value_ret)); // Should exhaust
    target = make_hard_case(14, utxo_pool);
    BOOST_CHECK(SelectCoinsBnB(GroupCoins(utxo_pool), target, 0, selection, value_ret)); // Should not exhaust

    // Test same value early bailout optimization
    utxo_pool.clear();
    add_coin(7 * CENT, 7, actual_selection);
    add_coin(7 * CENT, 7, actual_selection);
    add_coin(7 * CENT, 7, actual_selection);
    add_coin(7 * CENT, 7, actual_selection);
    add_coin(2 * CENT, 7, actual_selection);
    add_coin(7 * CENT, 7, utxo_pool);
    add_coin(7 * CENT, 7, utxo_pool);
    add_coin(7 * CENT, 7, utxo_pool);
    add_coin(7 * CENT, 7, utxo_pool);
    add_coin(2 * CENT, 7, utxo_pool);
    for (int i = 0; i < 50000; ++i) {
        add_coin(5 * CENT, 7, utxo_pool);
    }
    BOOST_CHECK(SelectCoinsBnB(GroupCoins(utxo_pool), 30 * CENT, 5000, selection, value_ret));
    BOOST_CHECK_EQUAL(value_ret, 30 * CENT);
    BOOST_CHECK(equal_sets(selection, actual_selection));

    ////////////////////
    // Behavior tests //
    ////////////////////
    // Select 1 Cent with pool of only greater than 5 Cent
    utxo_pool.clear();
    for (int i = 5; i <= 20; ++i) {
        add_coin(i * CENT, i, utxo_pool);
    }
    // Run 100 times, to make sure it is never finding a solution
    for (int i = 0; i < 100; ++i) {
        BOOST_CHECK(!SelectCoinsBnB(GroupCoins(utxo_pool), 1 * CENT, 2 * CENT, selection, value_ret));
    }

<<<<<<< HEAD
    // Make sure that effective value is working in SelectCoinsMinConf when BnB is used
    CoinSelectionParams coin_selection_params_bnb(/* use_bnb= */ true, /* change_output_size= */ 0,
                                                  /* change_spend_size= */ 0, /* effective_feerate= */ CFeeRate(3000),
                                                  /* long_term_feerate= */ CFeeRate(1000), /* discard_feerate= */ CFeeRate(1000),
                                                  /* tx_no_inputs_size= */ 0);
=======
    // Make sure that effective value is working in AttemptSelection when BnB is used
    CoinSelectionParams coin_selection_params_bnb(/* change_output_size= */ 0,
                                                  /* change_spend_size= */ 0, /* effective_feerate= */ CFeeRate(3000),
                                                  /* long_term_feerate= */ CFeeRate(1000), /* discard_feerate= */ CFeeRate(1000),
                                                  /* tx_no_inputs_size= */ 0, /* avoid_partial= */ false);
>>>>>>> 5ed36332
    CoinSet setCoinsRet;
    CAmount nValueRet;
    empty_wallet();
    add_coin(1);
    vCoins.at(0).nInputBytes = 40; // Make sure that it has a negative effective value. The next check should assert if this somehow got through. Otherwise it will fail
    BOOST_CHECK(!testWallet.AttemptSelection( 1 * CENT, filter_standard, vCoins, setCoinsRet, nValueRet, coin_selection_params_bnb));

    // Test fees subtracted from output:
    empty_wallet();
    add_coin(1 * CENT);
    vCoins.at(0).nInputBytes = 40;
    coin_selection_params_bnb.m_subtract_fee_outputs = true;
    BOOST_CHECK(testWallet.AttemptSelection( 1 * CENT, filter_standard, vCoins, setCoinsRet, nValueRet, coin_selection_params_bnb));
    BOOST_CHECK_EQUAL(nValueRet, 1 * CENT);

    // Make sure that can use BnB when there are preset inputs
    empty_wallet();
    {
        std::unique_ptr<CWallet> wallet = std::make_unique<CWallet>(m_node.chain.get(), "", CreateMockWalletDatabase());
        wallet->LoadWallet();
        wallet->SetupLegacyScriptPubKeyMan();
        LOCK(wallet->cs_wallet);
        add_coin(*wallet, 5 * CENT, 6 * 24, false, 0, true);
        add_coin(*wallet, 3 * CENT, 6 * 24, false, 0, true);
        add_coin(*wallet, 2 * CENT, 6 * 24, false, 0, true);
        CCoinControl coin_control;
        coin_control.fAllowOtherInputs = true;
        coin_control.Select(COutPoint(vCoins.at(0).tx->GetHash(), vCoins.at(0).i));
        coin_selection_params_bnb.m_effective_feerate = CFeeRate(0);
<<<<<<< HEAD
        BOOST_CHECK(wallet->SelectCoins(vCoins, 10 * CENT, setCoinsRet, nValueRet, coin_control, coin_selection_params_bnb, bnb_used));
        BOOST_CHECK(bnb_used);
        BOOST_CHECK(coin_selection_params_bnb.use_bnb);
=======
        BOOST_CHECK(wallet->SelectCoins(vCoins, 10 * CENT, setCoinsRet, nValueRet, coin_control, coin_selection_params_bnb));
>>>>>>> 5ed36332
    }
}

BOOST_AUTO_TEST_CASE(knapsack_solver_test)
{
    CoinSet setCoinsRet, setCoinsRet2;
    CAmount nValueRet;

    LOCK(testWallet.cs_wallet);
    testWallet.SetupLegacyScriptPubKeyMan();

    // test multiple times to allow for differences in the shuffle order
    for (int i = 0; i < RUN_TESTS; i++)
    {
        empty_wallet();

        // with an empty wallet we can't even pay one cent
        BOOST_CHECK(!testWallet.AttemptSelection( 1 * CENT, filter_standard, vCoins, setCoinsRet, nValueRet, coin_selection_params));

        add_coin(1*CENT, 4);        // add a new 1 cent coin

        // with a new 1 cent coin, we still can't find a mature 1 cent
        BOOST_CHECK(!testWallet.AttemptSelection( 1 * CENT, filter_standard, vCoins, setCoinsRet, nValueRet, coin_selection_params));

        // but we can find a new 1 cent
        BOOST_CHECK( testWallet.AttemptSelection( 1 * CENT, filter_confirmed, vCoins, setCoinsRet, nValueRet, coin_selection_params));
        BOOST_CHECK_EQUAL(nValueRet, 1 * CENT);

        add_coin(2*CENT);           // add a mature 2 cent coin

        // we can't make 3 cents of mature coins
        BOOST_CHECK(!testWallet.AttemptSelection( 3 * CENT, filter_standard, vCoins, setCoinsRet, nValueRet, coin_selection_params));

        // we can make 3 cents of new coins
        BOOST_CHECK( testWallet.AttemptSelection( 3 * CENT, filter_confirmed, vCoins, setCoinsRet, nValueRet, coin_selection_params));
        BOOST_CHECK_EQUAL(nValueRet, 3 * CENT);

        add_coin(5*CENT);           // add a mature 5 cent coin,
        add_coin(10*CENT, 3, true); // a new 10 cent coin sent from one of our own addresses
        add_coin(20*CENT);          // and a mature 20 cent coin

        // now we have new: 1+10=11 (of which 10 was self-sent), and mature: 2+5+20=27.  total = 38

        // we can't make 38 cents only if we disallow new coins:
        BOOST_CHECK(!testWallet.AttemptSelection(38 * CENT, filter_standard, vCoins, setCoinsRet, nValueRet, coin_selection_params));
        // we can't even make 37 cents if we don't allow new coins even if they're from us
        BOOST_CHECK(!testWallet.AttemptSelection(38 * CENT, filter_standard_extra, vCoins, setCoinsRet, nValueRet, coin_selection_params));
        // but we can make 37 cents if we accept new coins from ourself
        BOOST_CHECK( testWallet.AttemptSelection(37 * CENT, filter_standard, vCoins, setCoinsRet, nValueRet, coin_selection_params));
        BOOST_CHECK_EQUAL(nValueRet, 37 * CENT);
        // and we can make 38 cents if we accept all new coins
        BOOST_CHECK( testWallet.AttemptSelection(38 * CENT, filter_confirmed, vCoins, setCoinsRet, nValueRet, coin_selection_params));
        BOOST_CHECK_EQUAL(nValueRet, 38 * CENT);

        // try making 34 cents from 1,2,5,10,20 - we can't do it exactly
        BOOST_CHECK( testWallet.AttemptSelection(34 * CENT, filter_confirmed, vCoins, setCoinsRet, nValueRet, coin_selection_params));
        BOOST_CHECK_EQUAL(nValueRet, 35 * CENT);       // but 35 cents is closest
        BOOST_CHECK_EQUAL(setCoinsRet.size(), 3U);     // the best should be 20+10+5.  it's incredibly unlikely the 1 or 2 got included (but possible)

        // when we try making 7 cents, the smaller coins (1,2,5) are enough.  We should see just 2+5
        BOOST_CHECK( testWallet.AttemptSelection( 7 * CENT, filter_confirmed, vCoins, setCoinsRet, nValueRet, coin_selection_params));
        BOOST_CHECK_EQUAL(nValueRet, 7 * CENT);
        BOOST_CHECK_EQUAL(setCoinsRet.size(), 2U);

        // when we try making 8 cents, the smaller coins (1,2,5) are exactly enough.
        BOOST_CHECK( testWallet.AttemptSelection( 8 * CENT, filter_confirmed, vCoins, setCoinsRet, nValueRet, coin_selection_params));
        BOOST_CHECK(nValueRet == 8 * CENT);
        BOOST_CHECK_EQUAL(setCoinsRet.size(), 3U);

        // when we try making 9 cents, no subset of smaller coins is enough, and we get the next bigger coin (10)
        BOOST_CHECK( testWallet.AttemptSelection( 9 * CENT, filter_confirmed, vCoins, setCoinsRet, nValueRet, coin_selection_params));
        BOOST_CHECK_EQUAL(nValueRet, 10 * CENT);
        BOOST_CHECK_EQUAL(setCoinsRet.size(), 1U);

        // now clear out the wallet and start again to test choosing between subsets of smaller coins and the next biggest coin
        empty_wallet();

        add_coin( 6*CENT);
        add_coin( 7*CENT);
        add_coin( 8*CENT);
        add_coin(20*CENT);
        add_coin(30*CENT); // now we have 6+7+8+20+30 = 71 cents total

        // check that we have 71 and not 72
        BOOST_CHECK( testWallet.AttemptSelection(71 * CENT, filter_confirmed, vCoins, setCoinsRet, nValueRet, coin_selection_params));
        BOOST_CHECK(!testWallet.AttemptSelection(72 * CENT, filter_confirmed, vCoins, setCoinsRet, nValueRet, coin_selection_params));

        // now try making 16 cents.  the best smaller coins can do is 6+7+8 = 21; not as good at the next biggest coin, 20
        BOOST_CHECK( testWallet.AttemptSelection(16 * CENT, filter_confirmed, vCoins, setCoinsRet, nValueRet, coin_selection_params));
        BOOST_CHECK_EQUAL(nValueRet, 20 * CENT); // we should get 20 in one coin
        BOOST_CHECK_EQUAL(setCoinsRet.size(), 1U);

        add_coin( 5*CENT); // now we have 5+6+7+8+20+30 = 75 cents total

        // now if we try making 16 cents again, the smaller coins can make 5+6+7 = 18 cents, better than the next biggest coin, 20
        BOOST_CHECK( testWallet.AttemptSelection(16 * CENT, filter_confirmed, vCoins, setCoinsRet, nValueRet, coin_selection_params));
        BOOST_CHECK_EQUAL(nValueRet, 18 * CENT); // we should get 18 in 3 coins
        BOOST_CHECK_EQUAL(setCoinsRet.size(), 3U);

        add_coin( 18*CENT); // now we have 5+6+7+8+18+20+30

        // and now if we try making 16 cents again, the smaller coins can make 5+6+7 = 18 cents, the same as the next biggest coin, 18
        BOOST_CHECK( testWallet.AttemptSelection(16 * CENT, filter_confirmed, vCoins, setCoinsRet, nValueRet, coin_selection_params));
        BOOST_CHECK_EQUAL(nValueRet, 18 * CENT);  // we should get 18 in 1 coin
        BOOST_CHECK_EQUAL(setCoinsRet.size(), 1U); // because in the event of a tie, the biggest coin wins

        // now try making 11 cents.  we should get 5+6
        BOOST_CHECK( testWallet.AttemptSelection(11 * CENT, filter_confirmed, vCoins, setCoinsRet, nValueRet, coin_selection_params));
        BOOST_CHECK_EQUAL(nValueRet, 11 * CENT);
        BOOST_CHECK_EQUAL(setCoinsRet.size(), 2U);

        // check that the smallest bigger coin is used
        add_coin( 1*COIN);
        add_coin( 2*COIN);
        add_coin( 3*COIN);
        add_coin( 4*COIN); // now we have 5+6+7+8+18+20+30+100+200+300+400 = 1094 cents
<<<<<<< HEAD
        BOOST_CHECK( testWallet.SelectCoinsMinConf(95 * CENT, filter_standard, GroupCoins(vCoins), setCoinsRet, nValueRet, coin_selection_params, bnb_used));
        BOOST_CHECK_EQUAL(nValueRet, 1 * COIN);  // we should get 1 BTC in 1 coin
        BOOST_CHECK_EQUAL(setCoinsRet.size(), 1U);

        BOOST_CHECK( testWallet.SelectCoinsMinConf(195 * CENT, filter_standard, GroupCoins(vCoins), setCoinsRet, nValueRet, coin_selection_params, bnb_used));
=======
        BOOST_CHECK( testWallet.AttemptSelection(95 * CENT, filter_standard, vCoins, setCoinsRet, nValueRet, coin_selection_params));
        BOOST_CHECK_EQUAL(nValueRet, 1 * COIN);  // we should get 1 BTC in 1 coin
        BOOST_CHECK_EQUAL(setCoinsRet.size(), 1U);

        BOOST_CHECK( testWallet.AttemptSelection(195 * CENT, filter_standard, vCoins, setCoinsRet, nValueRet, coin_selection_params));
>>>>>>> 5ed36332
        BOOST_CHECK_EQUAL(nValueRet, 2 * COIN);  // we should get 2 BTC in 1 coin
        BOOST_CHECK_EQUAL(setCoinsRet.size(), 1U);

        // empty the wallet and start again only with coins with equal or bigger time than txTime
        empty_wallet();
        add_coin(10, 6*24, false, 0);

        // coins with equal or bigger time than txTime could not be selected
<<<<<<< HEAD
        BOOST_CHECK(!testWallet.SelectCoinsMinConf(5*CENT, filter_confirmed, GroupCoins(vCoins), setCoinsRet, nValueRet, coin_selection_params, bnb_used));
        BOOST_CHECK(!testWallet.SelectCoinsMinConf(5*CENT + GetRandInt(100) + 1, filter_confirmed, GroupCoins(vCoins), setCoinsRet, nValueRet, coin_selection_params, bnb_used));
=======
        BOOST_CHECK(!testWallet.AttemptSelection(5*CENT, filter_confirmed, vCoins, setCoinsRet, nValueRet, coin_selection_params));
        BOOST_CHECK(!testWallet.AttemptSelection(5*CENT + GetRandInt(100) + 1, filter_confirmed, vCoins, setCoinsRet, nValueRet, coin_selection_params));
>>>>>>> 5ed36332

        // empty the wallet and start again, now with fractions of a cent, to test small change avoidance

        empty_wallet();
        add_coin(MIN_CHANGE * 1 / 10);
        add_coin(MIN_CHANGE * 2 / 10);
        add_coin(MIN_CHANGE * 3 / 10);
        add_coin(MIN_CHANGE * 4 / 10);
        add_coin(MIN_CHANGE * 5 / 10);

        // try making 1 * MIN_CHANGE from the 1.5 * MIN_CHANGE
        // we'll get change smaller than MIN_CHANGE whatever happens, so can expect MIN_CHANGE exactly
        BOOST_CHECK( testWallet.AttemptSelection(MIN_CHANGE, filter_confirmed, vCoins, setCoinsRet, nValueRet, coin_selection_params));
        BOOST_CHECK_EQUAL(nValueRet, MIN_CHANGE);

        // but if we add a bigger coin, small change is avoided
        add_coin(1111*MIN_CHANGE);

        // try making 1 from 0.1 + 0.2 + 0.3 + 0.4 + 0.5 + 1111 = 1112.5
        BOOST_CHECK( testWallet.AttemptSelection(1 * MIN_CHANGE, filter_confirmed, vCoins, setCoinsRet, nValueRet, coin_selection_params));
        BOOST_CHECK_EQUAL(nValueRet, 1 * MIN_CHANGE); // we should get the exact amount

        // if we add more small coins:
        add_coin(MIN_CHANGE * 6 / 10);
        add_coin(MIN_CHANGE * 7 / 10);

        // and try again to make 1.0 * MIN_CHANGE
        BOOST_CHECK( testWallet.AttemptSelection(1 * MIN_CHANGE, filter_confirmed, vCoins, setCoinsRet, nValueRet, coin_selection_params));
        BOOST_CHECK_EQUAL(nValueRet, 1 * MIN_CHANGE); // we should get the exact amount

        // run the 'mtgox' test (see https://blockexplorer.com/tx/29a3efd3ef04f9153d47a990bd7b048a4b2d213daaa5fb8ed670fb85f13bdbcf)
        // they tried to consolidate 10 50k coins into one 500k coin, and ended up with 50k in change
        empty_wallet();
        for (int j = 0; j < 20; j++)
            add_coin(50000 * COIN);

        BOOST_CHECK( testWallet.AttemptSelection(500000 * COIN, filter_confirmed, vCoins, setCoinsRet, nValueRet, coin_selection_params));
        BOOST_CHECK_EQUAL(nValueRet, 500000 * COIN); // we should get the exact amount
        BOOST_CHECK_EQUAL(setCoinsRet.size(), 10U); // in ten coins

        // if there's not enough in the smaller coins to make at least 1 * MIN_CHANGE change (0.5+0.6+0.7 < 1.0+1.0),
        // we need to try finding an exact subset anyway

        // sometimes it will fail, and so we use the next biggest coin:
        empty_wallet();
        add_coin(MIN_CHANGE * 5 / 10);
        add_coin(MIN_CHANGE * 6 / 10);
        add_coin(MIN_CHANGE * 7 / 10);
        add_coin(1111 * MIN_CHANGE);
        BOOST_CHECK( testWallet.AttemptSelection(1 * MIN_CHANGE, filter_confirmed, vCoins, setCoinsRet, nValueRet, coin_selection_params));
        BOOST_CHECK_EQUAL(nValueRet, 1111 * MIN_CHANGE); // we get the bigger coin
        BOOST_CHECK_EQUAL(setCoinsRet.size(), 1U);

        // but sometimes it's possible, and we use an exact subset (0.4 + 0.6 = 1.0)
        empty_wallet();
        add_coin(MIN_CHANGE * 4 / 10);
        add_coin(MIN_CHANGE * 6 / 10);
        add_coin(MIN_CHANGE * 8 / 10);
        add_coin(1111 * MIN_CHANGE);
        BOOST_CHECK( testWallet.AttemptSelection(MIN_CHANGE, filter_confirmed, vCoins, setCoinsRet, nValueRet, coin_selection_params));
        BOOST_CHECK_EQUAL(nValueRet, MIN_CHANGE);   // we should get the exact amount
        BOOST_CHECK_EQUAL(setCoinsRet.size(), 2U); // in two coins 0.4+0.6

        // test avoiding small change
        empty_wallet();
        add_coin(MIN_CHANGE * 5 / 100);
        add_coin(MIN_CHANGE * 1);
        add_coin(MIN_CHANGE * 100);

        // trying to make 100.01 from these three coins
        BOOST_CHECK(testWallet.AttemptSelection(MIN_CHANGE * 10001 / 100, filter_confirmed, vCoins, setCoinsRet, nValueRet, coin_selection_params));
        BOOST_CHECK_EQUAL(nValueRet, MIN_CHANGE * 10105 / 100); // we should get all coins
        BOOST_CHECK_EQUAL(setCoinsRet.size(), 3U);

        // but if we try to make 99.9, we should take the bigger of the two small coins to avoid small change
        BOOST_CHECK(testWallet.AttemptSelection(MIN_CHANGE * 9990 / 100, filter_confirmed, vCoins, setCoinsRet, nValueRet, coin_selection_params));
        BOOST_CHECK_EQUAL(nValueRet, 101 * MIN_CHANGE);
        BOOST_CHECK_EQUAL(setCoinsRet.size(), 2U);
      }

      // test with many inputs
      for (CAmount amt=1500; amt < COIN; amt*=10) {
           empty_wallet();
           // Create 676 inputs (=  (old MAX_STANDARD_TX_SIZE == 100000)  / 148 bytes per input)
           for (uint16_t j = 0; j < 676; j++)
               add_coin(amt);

           // We only create the wallet once to save time, but we still run the coin selection RUN_TESTS times.
           for (int i = 0; i < RUN_TESTS; i++) {
             BOOST_CHECK(testWallet.AttemptSelection(2000, filter_confirmed, vCoins, setCoinsRet, nValueRet, coin_selection_params));

             if (amt - 2000 < MIN_CHANGE) {
                 // needs more than one input:
                 uint16_t returnSize = std::ceil((2000.0 + MIN_CHANGE)/amt);
                 CAmount returnValue = amt * returnSize;
                 BOOST_CHECK_EQUAL(nValueRet, returnValue);
                 BOOST_CHECK_EQUAL(setCoinsRet.size(), returnSize);
             } else {
                 // one input is sufficient:
                 BOOST_CHECK_EQUAL(nValueRet, amt);
                 BOOST_CHECK_EQUAL(setCoinsRet.size(), 1U);
             }
           }
      }

      // test randomness
      {
          empty_wallet();
          for (int i2 = 0; i2 < 100; i2++)
              add_coin(COIN);

          // Again, we only create the wallet once to save time, but we still run the coin selection RUN_TESTS times.
          for (int i = 0; i < RUN_TESTS; i++) {
            // picking 50 from 100 coins doesn't depend on the shuffle,
            // but does depend on randomness in the stochastic approximation code
            BOOST_CHECK(KnapsackSolver(50 * COIN, GroupCoins(vCoins), setCoinsRet, nValueRet));
            BOOST_CHECK(KnapsackSolver(50 * COIN, GroupCoins(vCoins), setCoinsRet2, nValueRet));
            BOOST_CHECK(!equal_sets(setCoinsRet, setCoinsRet2));

            int fails = 0;
            for (int j = 0; j < RANDOM_REPEATS; j++)
            {
                // Test that the KnapsackSolver selects randomly from equivalent coins (same value and same input size).
                // When choosing 1 from 100 identical coins, 1% of the time, this test will choose the same coin twice
                // which will cause it to fail.
                // To avoid that issue, run the test RANDOM_REPEATS times and only complain if all of them fail
                BOOST_CHECK(KnapsackSolver(COIN, GroupCoins(vCoins), setCoinsRet, nValueRet));
                BOOST_CHECK(KnapsackSolver(COIN, GroupCoins(vCoins), setCoinsRet2, nValueRet));
                if (equal_sets(setCoinsRet, setCoinsRet2))
                    fails++;
            }
            BOOST_CHECK_NE(fails, RANDOM_REPEATS);
          }

          // add 75 cents in small change.  not enough to make 90 cents,
          // then try making 90 cents.  there are multiple competing "smallest bigger" coins,
          // one of which should be picked at random
          add_coin(5 * CENT);
          add_coin(10 * CENT);
          add_coin(15 * CENT);
          add_coin(20 * CENT);
          add_coin(25 * CENT);

          for (int i = 0; i < RUN_TESTS; i++) {
            int fails = 0;
            for (int j = 0; j < RANDOM_REPEATS; j++)
            {
                BOOST_CHECK(KnapsackSolver(90*CENT, GroupCoins(vCoins), setCoinsRet, nValueRet));
                BOOST_CHECK(KnapsackSolver(90*CENT, GroupCoins(vCoins), setCoinsRet2, nValueRet));
                if (equal_sets(setCoinsRet, setCoinsRet2))
                    fails++;
            }
            BOOST_CHECK_NE(fails, RANDOM_REPEATS);
          }
      }

    empty_wallet();
}

BOOST_AUTO_TEST_CASE(ApproximateBestSubset)
{
    CoinSet setCoinsRet;
    CAmount nValueRet;

    LOCK(testWallet.cs_wallet);
    testWallet.SetupLegacyScriptPubKeyMan();

    empty_wallet();

    // Test vValue sort order
    for (int i = 0; i < 1000; i++)
        add_coin(1000 * COIN);
    add_coin(3 * COIN);

    BOOST_CHECK(testWallet.AttemptSelection(1003 * COIN, filter_standard, vCoins, setCoinsRet, nValueRet, coin_selection_params));
    BOOST_CHECK_EQUAL(nValueRet, 1003 * COIN);
    BOOST_CHECK_EQUAL(setCoinsRet.size(), 2U);

    empty_wallet();
}

// Tests that with the ideal conditions, the coin selector will always be able to find a solution that can pay the target value
BOOST_AUTO_TEST_CASE(SelectCoins_test)
{
    LOCK(testWallet.cs_wallet);
    testWallet.SetupLegacyScriptPubKeyMan();

    // Random generator stuff
    std::default_random_engine generator;
    std::exponential_distribution<double> distribution (100);
    FastRandomContext rand;

    // Run this test 100 times
    for (int i = 0; i < 100; ++i)
    {
        empty_wallet();

        // Make a wallet with 1000 exponentially distributed random inputs
        for (int j = 0; j < 1000; ++j)
        {
            add_coin((CAmount)(distribution(generator)*10000000));
        }

        // Generate a random fee rate in the range of 100 - 400
        CFeeRate rate(rand.randrange(300) + 100);

        // Generate a random target value between 1000 and wallet balance
        CAmount target = rand.randrange(balance - 1000) + 1000;

        // Perform selection
<<<<<<< HEAD
        CoinSelectionParams coin_selection_params_knapsack(/* use_bnb= */ false, /* change_output_size= */ 34,
                                                           /* change_spend_size= */ 148, /* effective_feerate= */ CFeeRate(0),
                                                           /* long_term_feerate= */ CFeeRate(0), /* discard_feerate= */ CFeeRate(0),
                                                           /* tx_no_inputs_size= */ 0);
        CoinSelectionParams coin_selection_params_bnb(/* use_bnb= */ true, /* change_output_size= */ 34,
                                                      /* change_spend_size= */ 148, /* effective_feerate= */ CFeeRate(0),
                                                      /* long_term_feerate= */ CFeeRate(0), /* discard_feerate= */ CFeeRate(0),
                                                      /* tx_no_inputs_size= */ 0);
=======
        CoinSelectionParams cs_params(/* change_output_size= */ 34,
                                      /* change_spend_size= */ 148, /* effective_feerate= */ CFeeRate(0),
                                      /* long_term_feerate= */ CFeeRate(0), /* discard_feerate= */ CFeeRate(0),
                                      /* tx_no_inputs_size= */ 0, /* avoid_partial= */ false);
>>>>>>> 5ed36332
        CoinSet out_set;
        CAmount out_value = 0;
        CCoinControl cc;
        BOOST_CHECK(testWallet.SelectCoins(vCoins, target, out_set, out_value, cc, cs_params));
        BOOST_CHECK_GE(out_value, target);
    }
}

BOOST_AUTO_TEST_SUITE_END()<|MERGE_RESOLUTION|>--- conflicted
+++ resolved
@@ -35,17 +35,10 @@
 CoinEligibilityFilter filter_standard(1, 6, 0);
 CoinEligibilityFilter filter_confirmed(1, 1, 0);
 CoinEligibilityFilter filter_standard_extra(6, 6, 0);
-<<<<<<< HEAD
-CoinSelectionParams coin_selection_params(/* use_bnb= */ false, /* change_output_size= */ 0,
-                                          /* change_spend_size= */ 0, /* effective_feerate= */ CFeeRate(0),
-                                          /* long_term_feerate= */ CFeeRate(0), /* discard_feerate= */ CFeeRate(0),
-                                          /* tx_no_inputs_size= */ 0);
-=======
 CoinSelectionParams coin_selection_params(/* change_output_size= */ 0,
                                           /* change_spend_size= */ 0, /* effective_feerate= */ CFeeRate(0),
                                           /* long_term_feerate= */ CFeeRate(0), /* discard_feerate= */ CFeeRate(0),
                                           /* tx_no_inputs_size= */ 0, /* avoid_partial= */ false);
->>>>>>> 5ed36332
 
 static void add_coin(const CAmount& nValue, int nInput, std::vector<CInputCoin>& set)
 {
@@ -277,19 +270,11 @@
         BOOST_CHECK(!SelectCoinsBnB(GroupCoins(utxo_pool), 1 * CENT, 2 * CENT, selection, value_ret));
     }
 
-<<<<<<< HEAD
-    // Make sure that effective value is working in SelectCoinsMinConf when BnB is used
-    CoinSelectionParams coin_selection_params_bnb(/* use_bnb= */ true, /* change_output_size= */ 0,
-                                                  /* change_spend_size= */ 0, /* effective_feerate= */ CFeeRate(3000),
-                                                  /* long_term_feerate= */ CFeeRate(1000), /* discard_feerate= */ CFeeRate(1000),
-                                                  /* tx_no_inputs_size= */ 0);
-=======
     // Make sure that effective value is working in AttemptSelection when BnB is used
     CoinSelectionParams coin_selection_params_bnb(/* change_output_size= */ 0,
                                                   /* change_spend_size= */ 0, /* effective_feerate= */ CFeeRate(3000),
                                                   /* long_term_feerate= */ CFeeRate(1000), /* discard_feerate= */ CFeeRate(1000),
                                                   /* tx_no_inputs_size= */ 0, /* avoid_partial= */ false);
->>>>>>> 5ed36332
     CoinSet setCoinsRet;
     CAmount nValueRet;
     empty_wallet();
@@ -319,13 +304,7 @@
         coin_control.fAllowOtherInputs = true;
         coin_control.Select(COutPoint(vCoins.at(0).tx->GetHash(), vCoins.at(0).i));
         coin_selection_params_bnb.m_effective_feerate = CFeeRate(0);
-<<<<<<< HEAD
-        BOOST_CHECK(wallet->SelectCoins(vCoins, 10 * CENT, setCoinsRet, nValueRet, coin_control, coin_selection_params_bnb, bnb_used));
-        BOOST_CHECK(bnb_used);
-        BOOST_CHECK(coin_selection_params_bnb.use_bnb);
-=======
         BOOST_CHECK(wallet->SelectCoins(vCoins, 10 * CENT, setCoinsRet, nValueRet, coin_control, coin_selection_params_bnb));
->>>>>>> 5ed36332
     }
 }
 
@@ -442,19 +421,11 @@
         add_coin( 2*COIN);
         add_coin( 3*COIN);
         add_coin( 4*COIN); // now we have 5+6+7+8+18+20+30+100+200+300+400 = 1094 cents
-<<<<<<< HEAD
-        BOOST_CHECK( testWallet.SelectCoinsMinConf(95 * CENT, filter_standard, GroupCoins(vCoins), setCoinsRet, nValueRet, coin_selection_params, bnb_used));
-        BOOST_CHECK_EQUAL(nValueRet, 1 * COIN);  // we should get 1 BTC in 1 coin
-        BOOST_CHECK_EQUAL(setCoinsRet.size(), 1U);
-
-        BOOST_CHECK( testWallet.SelectCoinsMinConf(195 * CENT, filter_standard, GroupCoins(vCoins), setCoinsRet, nValueRet, coin_selection_params, bnb_used));
-=======
         BOOST_CHECK( testWallet.AttemptSelection(95 * CENT, filter_standard, vCoins, setCoinsRet, nValueRet, coin_selection_params));
         BOOST_CHECK_EQUAL(nValueRet, 1 * COIN);  // we should get 1 BTC in 1 coin
         BOOST_CHECK_EQUAL(setCoinsRet.size(), 1U);
 
         BOOST_CHECK( testWallet.AttemptSelection(195 * CENT, filter_standard, vCoins, setCoinsRet, nValueRet, coin_selection_params));
->>>>>>> 5ed36332
         BOOST_CHECK_EQUAL(nValueRet, 2 * COIN);  // we should get 2 BTC in 1 coin
         BOOST_CHECK_EQUAL(setCoinsRet.size(), 1U);
 
@@ -463,13 +434,8 @@
         add_coin(10, 6*24, false, 0);
 
         // coins with equal or bigger time than txTime could not be selected
-<<<<<<< HEAD
-        BOOST_CHECK(!testWallet.SelectCoinsMinConf(5*CENT, filter_confirmed, GroupCoins(vCoins), setCoinsRet, nValueRet, coin_selection_params, bnb_used));
-        BOOST_CHECK(!testWallet.SelectCoinsMinConf(5*CENT + GetRandInt(100) + 1, filter_confirmed, GroupCoins(vCoins), setCoinsRet, nValueRet, coin_selection_params, bnb_used));
-=======
         BOOST_CHECK(!testWallet.AttemptSelection(5*CENT, filter_confirmed, vCoins, setCoinsRet, nValueRet, coin_selection_params));
         BOOST_CHECK(!testWallet.AttemptSelection(5*CENT + GetRandInt(100) + 1, filter_confirmed, vCoins, setCoinsRet, nValueRet, coin_selection_params));
->>>>>>> 5ed36332
 
         // empty the wallet and start again, now with fractions of a cent, to test small change avoidance
 
@@ -680,21 +646,10 @@
         CAmount target = rand.randrange(balance - 1000) + 1000;
 
         // Perform selection
-<<<<<<< HEAD
-        CoinSelectionParams coin_selection_params_knapsack(/* use_bnb= */ false, /* change_output_size= */ 34,
-                                                           /* change_spend_size= */ 148, /* effective_feerate= */ CFeeRate(0),
-                                                           /* long_term_feerate= */ CFeeRate(0), /* discard_feerate= */ CFeeRate(0),
-                                                           /* tx_no_inputs_size= */ 0);
-        CoinSelectionParams coin_selection_params_bnb(/* use_bnb= */ true, /* change_output_size= */ 34,
-                                                      /* change_spend_size= */ 148, /* effective_feerate= */ CFeeRate(0),
-                                                      /* long_term_feerate= */ CFeeRate(0), /* discard_feerate= */ CFeeRate(0),
-                                                      /* tx_no_inputs_size= */ 0);
-=======
         CoinSelectionParams cs_params(/* change_output_size= */ 34,
                                       /* change_spend_size= */ 148, /* effective_feerate= */ CFeeRate(0),
                                       /* long_term_feerate= */ CFeeRate(0), /* discard_feerate= */ CFeeRate(0),
                                       /* tx_no_inputs_size= */ 0, /* avoid_partial= */ false);
->>>>>>> 5ed36332
         CoinSet out_set;
         CAmount out_value = 0;
         CCoinControl cc;
