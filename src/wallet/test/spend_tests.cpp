--- conflicted
+++ resolved
@@ -28,10 +28,6 @@
     // instead of the miner.
     auto check_tx = [&wallet](CAmount leftover_input_amount) {
         CRecipient recipient{PubKeyDestination({}), 20000 * COIN - leftover_input_amount, /*subtract_fee=*/true};
-<<<<<<< HEAD
-        constexpr int RANDOM_CHANGE_POSITION = -1;
-=======
->>>>>>> 258457a4
         CCoinControl coin_control;
         coin_control.m_feerate.emplace(10000);
         coin_control.fOverrideFeeRate = true;
