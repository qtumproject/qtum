--- conflicted
+++ resolved
@@ -53,12 +53,6 @@
     auto database = MakeWalletDatabase("", options, status, error);
     auto wallet = CWallet::Create(context, "", std::move(database), options.create_flags, error, warnings);
     NotifyWalletLoaded(context, wallet);
-<<<<<<< HEAD
-    if (context.chain) {
-        wallet->postInitProcess();
-    }
-=======
->>>>>>> d82fec21
     return wallet;
 }
 
@@ -150,15 +144,12 @@
         BOOST_CHECK_EQUAL(result.last_scanned_block, newTip->GetBlockHash());
         BOOST_CHECK_EQUAL(*result.last_scanned_height, newTip->nHeight);
         BOOST_CHECK_EQUAL(GetBalance(wallet).m_mine_immature, 40000 * COIN);
-<<<<<<< HEAD
-=======
 
         {
             CBlockLocator locator;
             BOOST_CHECK(WalletBatch{wallet.GetDatabase()}.ReadBestBlock(locator));
             BOOST_CHECK(!locator.IsNull());
         }
->>>>>>> d82fec21
     }
 
     // Prune the older block file.
@@ -366,10 +357,6 @@
 BOOST_FIXTURE_TEST_CASE(coin_mark_dirty_immature_credit, TestChain100Setup)
 {
     CWallet wallet(m_node.chain.get(), "", m_args, CreateDummyWalletDatabase());
-<<<<<<< HEAD
-    CWalletTx wtx{m_coinbase_txns.back(), TxStateConfirmed{m_node.chainman->ActiveChain().Tip()->GetBlockHash(), m_node.chainman->ActiveChain().Height(), /*position_in_block=*/0, /*delegation=*/false}};
-=======
->>>>>>> d82fec21
 
     LOCK(wallet.cs_wallet);
     LOCK(Assert(m_node.chainman)->GetMutex());
@@ -387,11 +374,7 @@
     // credit amount is calculated.
     wtx.MarkDirty();
     AddKey(wallet, coinbaseKey);
-<<<<<<< HEAD
-    BOOST_CHECK_EQUAL(CachedTxGetImmatureCredit(wallet, wtx), 20000*COIN);
-=======
     BOOST_CHECK_EQUAL(CachedTxGetImmatureCredit(wallet, wtx, ISMINE_SPENDABLE), 20000*COIN);
->>>>>>> d82fec21
 }
 
 static int64_t AddTx(ChainstateManager& chainman, CWallet& wallet, uint32_t lockTime, int64_t mockTime, int64_t blockTime)
@@ -409,11 +392,7 @@
         block = &inserted.first->second;
         block->nTime = blockTime;
         block->phashBlock = &hash;
-<<<<<<< HEAD
-        state = TxStateConfirmed{hash, block->nHeight, /*position_in_block=*/0, /*delegation=*/false};
-=======
         state = TxStateConfirmed{hash, block->nHeight, /*index=*/0, /*delegation=*/false};
->>>>>>> d82fec21
     }
     return wallet.AddToWallet(MakeTransactionRef(tx), state, [&](CWalletTx& wtx, bool /* new_tx */) {
         // Assign wtx.m_state to simplify test and avoid the need to simulate
@@ -580,11 +559,7 @@
         wallet->SetLastBlockProcessed(wallet->GetLastBlockHeight() + 1, m_node.chainman->ActiveChain().Tip()->GetBlockHash());
         auto it = wallet->mapWallet.find(tx->GetHash());
         BOOST_CHECK(it != wallet->mapWallet.end());
-<<<<<<< HEAD
-        it->second.m_state = TxStateConfirmed{m_node.chainman->ActiveChain().Tip()->GetBlockHash(), m_node.chainman->ActiveChain().Height(), /*position_in_block=*/1, /*delegation=*/false};
-=======
         it->second.m_state = TxStateConfirmed{m_node.chainman->ActiveChain().Tip()->GetBlockHash(), m_node.chainman->ActiveChain().Height(), /*index=*/1, /*delegation=*/false};
->>>>>>> d82fec21
         return it->second;
     }
 
