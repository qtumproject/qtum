--- conflicted
+++ resolved
@@ -288,13 +288,8 @@
     // Invalidate the cached value, add the key, and make sure a new immature
     // credit amount is calculated.
     wtx.MarkDirty();
-<<<<<<< HEAD
-    wallet.AddKeyPubKey(coinbaseKey, coinbaseKey.GetPubKey());
-    BOOST_CHECK_EQUAL(wtx.GetImmatureCredit(*locked_chain), 20000*COIN);
-=======
     BOOST_CHECK(spk_man->AddKeyPubKey(coinbaseKey, coinbaseKey.GetPubKey()));
     BOOST_CHECK_EQUAL(wtx.GetImmatureCredit(), 20000*COIN);
->>>>>>> ee8ca219
 }
 
 static int64_t AddTx(CWallet& wallet, uint32_t lockTime, int64_t mockTime, int64_t blockTime)
