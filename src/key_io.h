--- conflicted
+++ resolved
@@ -28,9 +28,6 @@
 bool IsValidContractSenderAddressString(const std::string& str);
 
 bool DecodeIndexKey(const std::string& str, uint256& hashBytes, int& type);
-<<<<<<< HEAD
-=======
 
->>>>>>> da23532c
 
 #endif // BITCOIN_KEY_IO_H