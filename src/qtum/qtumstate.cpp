--- conflicted
+++ resolved
@@ -90,12 +90,8 @@
         printfErrorLog(dev::eth::toTransactionException(_e));
         res.excepted = dev::eth::toTransactionException(_e);
         res.gasUsed = _t.gas();
-<<<<<<< HEAD
-        if(_p != Permanence::Reverted){
-=======
         const Consensus::Params& consensusParams = Params().GetConsensus();
         if(chainActive.Height() < consensusParams.nFixUTXOCacheHFHeight  && _p != Permanence::Reverted){
->>>>>>> d321a3b4
             deleteAccounts(_sealEngine.deleteAddresses);
             commit(CommitBehaviour::RemoveEmptyAccounts);
         } else {
