--- conflicted
+++ resolved
@@ -46,10 +46,7 @@
     case OutputType::BECH32: return OUTPUT_TYPE_STRING_BECH32;
     case OutputType::BECH32M: return OUTPUT_TYPE_STRING_BECH32M;
     case OutputType::P2PK: return OUTPUT_TYPE_STRING_LEGACY;
-<<<<<<< HEAD
-=======
     case OutputType::UNKNOWN: return OUTPUT_TYPE_STRING_UNKNOWN;
->>>>>>> d82fec21
     } // no default case, so the compiler can warn about missing cases
     assert(false);
 }
