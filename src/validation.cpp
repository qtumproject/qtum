// Copyright (c) 2009-2010 Satoshi Nakamoto
// Copyright (c) 2009-2016 The Bitcoin Core developers
// Distributed under the MIT software license, see the accompanying
// file COPYING or http://www.opensource.org/licenses/mit-license.php.

#include "validation.h"

#include "arith_uint256.h"
#include "chainparams.h"
#include "checkpoints.h"
#include "checkqueue.h"
#include "consensus/consensus.h"
#include "consensus/merkle.h"
#include "consensus/validation.h"
#include "hash.h"
#include "init.h"
#include "policy/fees.h"
#include "policy/policy.h"
#include "pow.h"
#include "pos.h"
#include "primitives/block.h"
#include "primitives/transaction.h"
#include "random.h"
#include "script/script.h"
#include "script/sigcache.h"
#include "script/standard.h"
#include "timedata.h"
#include "tinyformat.h"
#include "txdb.h"
#include "txmempool.h"
#include "ui_interface.h"
#include "undo.h"
#include "util.h"
#include "utilmoneystr.h"
#include "utilstrencodings.h"
#include "validationinterface.h"
#include "versionbits.h"
#include "warnings.h"
#include "serialize.h"
#include "pubkey.h"
#include "key.h"
#include "wallet/wallet.h"


#include <atomic>
#include <sstream>

#include <boost/algorithm/string/replace.hpp>
#include <boost/algorithm/string/join.hpp>
#include <boost/filesystem.hpp>
#include <boost/filesystem/fstream.hpp>
#include <boost/math/distributions/poisson.hpp>
#include <boost/thread.hpp>

#if defined(NDEBUG)
# error "Qtum cannot be compiled without assertions."
#endif

/**
 * Global state
 */

 ////////////////////////////// qtum
#include <iostream>
#include <bitset>
#include "pubkey.h"
#include <univalue.h>

 std::unique_ptr<QtumState> globalState;
bool fRecordLogOpcodes = false;
bool fIsVMlogFile = false;
 //////////////////////////////

CCriticalSection cs_main;

BlockMap mapBlockIndex;
std::set<std::pair<COutPoint, unsigned int>> setStakeSeen;
CChain chainActive;
CBlockIndex *pindexBestHeader = NULL;
CWaitableCriticalSection csBestBlock;
CConditionVariable cvBlockChange;
int nScriptCheckThreads = 0;
std::atomic_bool fImporting(false);
bool fReindex = false;
bool fTxIndex = false;
bool fHavePruned = false;
bool fPruneMode = false;
bool fIsBareMultisigStd = DEFAULT_PERMIT_BAREMULTISIG;
bool fRequireStandard = true;
bool fCheckBlockIndex = false;
bool fCheckpointsEnabled = DEFAULT_CHECKPOINTS_ENABLED;
size_t nCoinCacheUsage = 5000 * 300;
uint64_t nPruneTarget = 0;
int64_t nMaxTipAge = DEFAULT_MAX_TIP_AGE;
bool fEnableReplacement = DEFAULT_ENABLE_REPLACEMENT;

uint256 hashAssumeValid;

CFeeRate minRelayTxFee = CFeeRate(DEFAULT_MIN_RELAY_TX_FEE);
CAmount maxTxFee = DEFAULT_TRANSACTION_MAXFEE;

CTxMemPool mempool(::minRelayTxFee);

static void CheckBlockIndex(const Consensus::Params& consensusParams);

/** Constant stuff for coinbase transactions we create: */
CScript COINBASE_FLAGS;

const std::string strMessageMagic = "Qtum Signed Message:\n";

// Internal stuff
namespace {

    struct CBlockIndexWorkComparator
    {
        bool operator()(CBlockIndex *pa, CBlockIndex *pb) const {
            // First sort by most total work, ...
            if (pa->nChainWork > pb->nChainWork) return false;
            if (pa->nChainWork < pb->nChainWork) return true;

            // ... then by earliest time received, ...
            if (pa->nSequenceId < pb->nSequenceId) return false;
            if (pa->nSequenceId > pb->nSequenceId) return true;

            // Use pointer address as tie breaker (should only happen with blocks
            // loaded from disk, as those all have id 0).
            if (pa < pb) return false;
            if (pa > pb) return true;

            // Identical blocks.
            return false;
        }
    };

    CBlockIndex *pindexBestInvalid;

    /**
     * The set of all CBlockIndex entries with BLOCK_VALID_TRANSACTIONS (for itself and all ancestors) and
     * as good as our current tip or better. Entries may be failed, though, and pruning nodes may be
     * missing the data for the block.
     */
    std::set<CBlockIndex*, CBlockIndexWorkComparator> setBlockIndexCandidates;
    /** All pairs A->B, where A (or one of its ancestors) misses transactions, but B has transactions.
     * Pruned nodes may have entries where B is missing data.
     */
    std::multimap<CBlockIndex*, CBlockIndex*> mapBlocksUnlinked;

    CCriticalSection cs_LastBlockFile;
    std::vector<CBlockFileInfo> vinfoBlockFile;
    int nLastBlockFile = 0;
    /** Global flag to indicate we should check to see if there are
     *  block/undo files that should be deleted.  Set on startup
     *  or if we allocate more file space when we're in prune mode
     */
    bool fCheckForPruning = false;

    /**
     * Every received block is assigned a unique and increasing identifier, so we
     * know which one to give priority in case of a fork.
     */
    CCriticalSection cs_nBlockSequenceId;
    /** Blocks loaded from disk are assigned id 0, so start the counter at 1. */
    int32_t nBlockSequenceId = 1;
    /** Decreasing counter (used by subsequent preciousblock calls). */
    int32_t nBlockReverseSequenceId = -1;
    /** chainwork for the last block that preciousblock has been applied to. */
    arith_uint256 nLastPreciousChainwork = 0;

    /** Dirty block index entries. */
    std::set<CBlockIndex*> setDirtyBlockIndex;

    /** Dirty block file entries. */
    std::set<int> setDirtyFileInfo;
} // anon namespace

/* Use this class to start tracking transactions that are removed from the
 * mempool and pass all those transactions through SyncTransaction when the
 * object goes out of scope. This is currently only used to call SyncTransaction
 * on conflicts removed from the mempool during block connection.  Applied in
 * ActivateBestChain around ActivateBestStep which in turn calls:
 * ConnectTip->removeForBlock->removeConflicts
 */
class MemPoolConflictRemovalTracker
{
private:
    std::vector<CTransactionRef> conflictedTxs;
    CTxMemPool &pool;

public:
    MemPoolConflictRemovalTracker(CTxMemPool &_pool) : pool(_pool) {
        pool.NotifyEntryRemoved.connect(boost::bind(&MemPoolConflictRemovalTracker::NotifyEntryRemoved, this, _1, _2));
    }

    void NotifyEntryRemoved(CTransactionRef txRemoved, MemPoolRemovalReason reason) {
        if (reason == MemPoolRemovalReason::CONFLICT) {
            conflictedTxs.push_back(txRemoved);
        }
    }

    ~MemPoolConflictRemovalTracker() {
        pool.NotifyEntryRemoved.disconnect(boost::bind(&MemPoolConflictRemovalTracker::NotifyEntryRemoved, this, _1, _2));
        for (const auto& tx : conflictedTxs) {
            GetMainSignals().SyncTransaction(*tx, NULL, CMainSignals::SYNC_TRANSACTION_NOT_IN_BLOCK);
        }
        conflictedTxs.clear();
    }
};

CBlockIndex* FindForkInGlobalIndex(const CChain& chain, const CBlockLocator& locator)
{
    // Find the first block the caller has in the main chain
    BOOST_FOREACH(const uint256& hash, locator.vHave) {
        BlockMap::iterator mi = mapBlockIndex.find(hash);
        if (mi != mapBlockIndex.end())
        {
            CBlockIndex* pindex = (*mi).second;
            if (chain.Contains(pindex))
                return pindex;
            if (pindex->GetAncestor(chain.Height()) == chain.Tip()) {
                return chain.Tip();
            }
        }
    }
    return chain.Genesis();
}

CCoinsViewCache *pcoinsTip = NULL;
CBlockTreeDB *pblocktree = NULL;

enum FlushStateMode {
    FLUSH_STATE_NONE,
    FLUSH_STATE_IF_NEEDED,
    FLUSH_STATE_PERIODIC,
    FLUSH_STATE_ALWAYS
};

// See definition for documentation
bool static FlushStateToDisk(CValidationState &state, FlushStateMode mode, int nManualPruneHeight=0);
void FindFilesToPruneManual(std::set<int>& setFilesToPrune, int nManualPruneHeight);
static int GetWitnessCommitmentIndex(const CBlock& block);

bool IsFinalTx(const CTransaction &tx, int nBlockHeight, int64_t nBlockTime)
{
    if (tx.nLockTime == 0)
        return true;
    if ((int64_t)tx.nLockTime < ((int64_t)tx.nLockTime < LOCKTIME_THRESHOLD ? (int64_t)nBlockHeight : nBlockTime))
        return true;
    for (const auto& txin : tx.vin) {
        if (!(txin.nSequence == CTxIn::SEQUENCE_FINAL))
            return false;
    }
    return true;
}

bool CheckFinalTx(const CTransaction &tx, int flags)
{
    AssertLockHeld(cs_main);

    // By convention a negative value for flags indicates that the
    // current network-enforced consensus rules should be used. In
    // a future soft-fork scenario that would mean checking which
    // rules would be enforced for the next block and setting the
    // appropriate flags. At the present time no soft-forks are
    // scheduled, so no flags are set.
    flags = std::max(flags, 0);

    // CheckFinalTx() uses chainActive.Height()+1 to evaluate
    // nLockTime because when IsFinalTx() is called within
    // CBlock::AcceptBlock(), the height of the block *being*
    // evaluated is what is used. Thus if we want to know if a
    // transaction can be part of the *next* block, we need to call
    // IsFinalTx() with one more than chainActive.Height().
    const int nBlockHeight = chainActive.Height() + 1;

    // BIP113 will require that time-locked transactions have nLockTime set to
    // less than the median time of the previous block they're contained in.
    // When the next block is created its previous block will be the current
    // chain tip, so we use that to calculate the median time passed to
    // IsFinalTx() if LOCKTIME_MEDIAN_TIME_PAST is set.
    const int64_t nBlockTime = (flags & LOCKTIME_MEDIAN_TIME_PAST)
                             ? chainActive.Tip()->GetMedianTimePast()
                             : GetAdjustedTime();

    return IsFinalTx(tx, nBlockHeight, nBlockTime);
}

/**
 * Calculates the block height and previous block's median time past at
 * which the transaction will be considered final in the context of BIP 68.
 * Also removes from the vector of input heights any entries which did not
 * correspond to sequence locked inputs as they do not affect the calculation.
 */
static std::pair<int, int64_t> CalculateSequenceLocks(const CTransaction &tx, int flags, std::vector<int>* prevHeights, const CBlockIndex& block)
{
    assert(prevHeights->size() == tx.vin.size());

    // Will be set to the equivalent height- and time-based nLockTime
    // values that would be necessary to satisfy all relative lock-
    // time constraints given our view of block chain history.
    // The semantics of nLockTime are the last invalid height/time, so
    // use -1 to have the effect of any height or time being valid.
    int nMinHeight = -1;
    int64_t nMinTime = -1;

    // tx.nVersion is signed integer so requires cast to unsigned otherwise
    // we would be doing a signed comparison and half the range of nVersion
    // wouldn't support BIP 68.
    bool fEnforceBIP68 = static_cast<uint32_t>(tx.nVersion) >= 2
                      && flags & LOCKTIME_VERIFY_SEQUENCE;

    // Do not enforce sequence numbers as a relative lock time
    // unless we have been instructed to
    if (!fEnforceBIP68) {
        return std::make_pair(nMinHeight, nMinTime);
    }

    for (size_t txinIndex = 0; txinIndex < tx.vin.size(); txinIndex++) {
        const CTxIn& txin = tx.vin[txinIndex];

        // Sequence numbers with the most significant bit set are not
        // treated as relative lock-times, nor are they given any
        // consensus-enforced meaning at this point.
        if (txin.nSequence & CTxIn::SEQUENCE_LOCKTIME_DISABLE_FLAG) {
            // The height of this input is not relevant for sequence locks
            (*prevHeights)[txinIndex] = 0;
            continue;
        }

        int nCoinHeight = (*prevHeights)[txinIndex];

        if (txin.nSequence & CTxIn::SEQUENCE_LOCKTIME_TYPE_FLAG) {
            int64_t nCoinTime = block.GetAncestor(std::max(nCoinHeight-1, 0))->GetMedianTimePast();
            // NOTE: Subtract 1 to maintain nLockTime semantics
            // BIP 68 relative lock times have the semantics of calculating
            // the first block or time at which the transaction would be
            // valid. When calculating the effective block time or height
            // for the entire transaction, we switch to using the
            // semantics of nLockTime which is the last invalid block
            // time or height.  Thus we subtract 1 from the calculated
            // time or height.

            // Time-based relative lock-times are measured from the
            // smallest allowed timestamp of the block containing the
            // txout being spent, which is the median time past of the
            // block prior.
            nMinTime = std::max(nMinTime, nCoinTime + (int64_t)((txin.nSequence & CTxIn::SEQUENCE_LOCKTIME_MASK) << CTxIn::SEQUENCE_LOCKTIME_GRANULARITY) - 1);
        } else {
            nMinHeight = std::max(nMinHeight, nCoinHeight + (int)(txin.nSequence & CTxIn::SEQUENCE_LOCKTIME_MASK) - 1);
        }
    }

    return std::make_pair(nMinHeight, nMinTime);
}

static bool EvaluateSequenceLocks(const CBlockIndex& block, std::pair<int, int64_t> lockPair)
{
    assert(block.pprev);
    int64_t nBlockTime = block.pprev->GetMedianTimePast();
    if (lockPair.first >= block.nHeight || lockPair.second >= nBlockTime)
        return false;

    return true;
}

bool SequenceLocks(const CTransaction &tx, int flags, std::vector<int>* prevHeights, const CBlockIndex& block)
{
    return EvaluateSequenceLocks(block, CalculateSequenceLocks(tx, flags, prevHeights, block));
}

bool TestLockPointValidity(const LockPoints* lp)
{
    AssertLockHeld(cs_main);
    assert(lp);
    // If there are relative lock times then the maxInputBlock will be set
    // If there are no relative lock times, the LockPoints don't depend on the chain
    if (lp->maxInputBlock) {
        // Check whether chainActive is an extension of the block at which the LockPoints
        // calculation was valid.  If not LockPoints are no longer valid
        if (!chainActive.Contains(lp->maxInputBlock)) {
            return false;
        }
    }

    // LockPoints still valid
    return true;
}

bool CheckSequenceLocks(const CTransaction &tx, int flags, LockPoints* lp, bool useExistingLockPoints)
{
    AssertLockHeld(cs_main);
    AssertLockHeld(mempool.cs);

    CBlockIndex* tip = chainActive.Tip();
    CBlockIndex index;
    index.pprev = tip;
    // CheckSequenceLocks() uses chainActive.Height()+1 to evaluate
    // height based locks because when SequenceLocks() is called within
    // ConnectBlock(), the height of the block *being*
    // evaluated is what is used.
    // Thus if we want to know if a transaction can be part of the
    // *next* block, we need to use one more than chainActive.Height()
    index.nHeight = tip->nHeight + 1;

    std::pair<int, int64_t> lockPair;
    if (useExistingLockPoints) {
        assert(lp);
        lockPair.first = lp->height;
        lockPair.second = lp->time;
    }
    else {
        // pcoinsTip contains the UTXO set for chainActive.Tip()
        CCoinsViewMemPool viewMemPool(pcoinsTip, mempool);
        std::vector<int> prevheights;
        prevheights.resize(tx.vin.size());
        for (size_t txinIndex = 0; txinIndex < tx.vin.size(); txinIndex++) {
            const CTxIn& txin = tx.vin[txinIndex];
            CCoins coins;
            if (!viewMemPool.GetCoins(txin.prevout.hash, coins)) {
                return error("%s: Missing input", __func__);
            }
            if (coins.nHeight == MEMPOOL_HEIGHT) {
                // Assume all mempool transaction confirm in the next block
                prevheights[txinIndex] = tip->nHeight + 1;
            } else {
                prevheights[txinIndex] = coins.nHeight;
            }
        }
        lockPair = CalculateSequenceLocks(tx, flags, &prevheights, index);
        if (lp) {
            lp->height = lockPair.first;
            lp->time = lockPair.second;
            // Also store the hash of the block with the highest height of
            // all the blocks which have sequence locked prevouts.
            // This hash needs to still be on the chain
            // for these LockPoint calculations to be valid
            // Note: It is impossible to correctly calculate a maxInputBlock
            // if any of the sequence locked inputs depend on unconfirmed txs,
            // except in the special case where the relative lock time/height
            // is 0, which is equivalent to no sequence lock. Since we assume
            // input height of tip+1 for mempool txs and test the resulting
            // lockPair from CalculateSequenceLocks against tip+1.  We know
            // EvaluateSequenceLocks will fail if there was a non-zero sequence
            // lock on a mempool input, so we can use the return value of
            // CheckSequenceLocks to indicate the LockPoints validity
            int maxInputHeight = 0;
            BOOST_FOREACH(int height, prevheights) {
                // Can ignore mempool inputs since we'll fail if they had non-zero locks
                if (height != tip->nHeight+1) {
                    maxInputHeight = std::max(maxInputHeight, height);
                }
            }
            lp->maxInputBlock = tip->GetAncestor(maxInputHeight);
        }
    }
    return EvaluateSequenceLocks(index, lockPair);
}


unsigned int GetLegacySigOpCount(const CTransaction& tx)
{
    unsigned int nSigOps = 0;
    for (const auto& txin : tx.vin)
    {
        nSigOps += txin.scriptSig.GetSigOpCount(false);
    }
    for (const auto& txout : tx.vout)
    {
        nSigOps += txout.scriptPubKey.GetSigOpCount(false);
    }
    return nSigOps;
}

unsigned int GetP2SHSigOpCount(const CTransaction& tx, const CCoinsViewCache& inputs)
{
    if (tx.IsCoinBase())
        return 0;

    unsigned int nSigOps = 0;
    for (unsigned int i = 0; i < tx.vin.size(); i++)
    {
        const CTxOut &prevout = inputs.GetOutputFor(tx.vin[i]);
        if (prevout.scriptPubKey.IsPayToScriptHash())
            nSigOps += prevout.scriptPubKey.GetSigOpCount(tx.vin[i].scriptSig);
    }
    return nSigOps;
}

int64_t GetTransactionSigOpCost(const CTransaction& tx, const CCoinsViewCache& inputs, int flags)
{
    int64_t nSigOps = GetLegacySigOpCount(tx) * WITNESS_SCALE_FACTOR;

    if (tx.IsCoinBase())
        return nSigOps;

    if (flags & SCRIPT_VERIFY_P2SH) {
        nSigOps += GetP2SHSigOpCount(tx, inputs) * WITNESS_SCALE_FACTOR;
    }

    for (unsigned int i = 0; i < tx.vin.size(); i++)
    {
        const CTxOut &prevout = inputs.GetOutputFor(tx.vin[i]);
        nSigOps += CountWitnessSigOps(tx.vin[i].scriptSig, prevout.scriptPubKey, &tx.vin[i].scriptWitness, flags);
    }
    return nSigOps;
}





bool CheckTransaction(const CTransaction& tx, CValidationState &state, bool fCheckDuplicateInputs)
{
    // Basic checks that don't depend on any context
    if (tx.vin.empty())
        return state.DoS(10, false, REJECT_INVALID, "bad-txns-vin-empty");
    if (tx.vout.empty())
        return state.DoS(10, false, REJECT_INVALID, "bad-txns-vout-empty");
    // Size limits (this doesn't take the witness into account, as that hasn't been checked for malleability)
    if (::GetSerializeSize(tx, SER_NETWORK, PROTOCOL_VERSION | SERIALIZE_TRANSACTION_NO_WITNESS) > MAX_BLOCK_BASE_SIZE)
        return state.DoS(100, false, REJECT_INVALID, "bad-txns-oversize");

    // Check for negative or overflow output values
    CAmount nValueOut = 0;
    for (const auto& txout : tx.vout)
    {
        if (txout.IsEmpty() && !tx.IsCoinBase() && !tx.IsCoinStake())
            return state.DoS(100, false, REJECT_INVALID, "bad-txns-vout-empty");
        if (txout.nValue < 0)
            return state.DoS(100, false, REJECT_INVALID, "bad-txns-vout-negative");
        if (txout.nValue > MAX_MONEY)
            return state.DoS(100, false, REJECT_INVALID, "bad-txns-vout-toolarge");
        nValueOut += txout.nValue;
        if (!MoneyRange(nValueOut))
            return state.DoS(100, false, REJECT_INVALID, "bad-txns-txouttotal-toolarge");

        /////////////////////////////////////////////////////////// // qtum
        std::vector<valtype> vSolutions;
        txnouttype whichType;
        if (txout.scriptPubKey.HasOpCall() && !Solver(txout.scriptPubKey, whichType, vSolutions)){
            return state.DoS(100, false, REJECT_INVALID, "bad-txns-callcontract-incorrect");
        }
        ///////////////////////////////////////////////////////////
    }

    // Check for duplicate inputs - note that this check is slow so we skip it in CheckBlock
    if (fCheckDuplicateInputs) {
        std::set<COutPoint> vInOutPoints;
        for (const auto& txin : tx.vin)
        {
            if (!vInOutPoints.insert(txin.prevout).second)
                return state.DoS(100, false, REJECT_INVALID, "bad-txns-inputs-duplicate");
        }
    }

    if (tx.IsCoinBase())
    {
        if (tx.vin[0].scriptSig.size() < 2 || tx.vin[0].scriptSig.size() > 100)
            return state.DoS(100, false, REJECT_INVALID, "bad-cb-length");
    }
    else
    {
        for (const auto& txin : tx.vin)
            if (txin.prevout.IsNull())
                return state.DoS(10, false, REJECT_INVALID, "bad-txns-prevout-null");
    }

    return true;
}

void LimitMempoolSize(CTxMemPool& pool, size_t limit, unsigned long age) {
    int expired = pool.Expire(GetTime() - age);
    if (expired != 0)
        LogPrint("mempool", "Expired %i transactions from the memory pool\n", expired);

    std::vector<uint256> vNoSpendsRemaining;
    pool.TrimToSize(limit, &vNoSpendsRemaining);
    BOOST_FOREACH(const uint256& removed, vNoSpendsRemaining)
        pcoinsTip->Uncache(removed);
}

/** Convert CValidationState to a human-readable message for logging */
std::string FormatStateMessage(const CValidationState &state)
{
    return strprintf("%s%s (code %i)",
        state.GetRejectReason(),
        state.GetDebugMessage().empty() ? "" : ", "+state.GetDebugMessage(),
        state.GetRejectCode());
}

static bool IsCurrentForFeeEstimation()
{
    AssertLockHeld(cs_main);
    if (IsInitialBlockDownload())
        return false;
    if (chainActive.Tip()->GetBlockTime() < (GetTime() - MAX_FEE_ESTIMATION_TIP_AGE))
        return false;
    if (chainActive.Height() < pindexBestHeader->nHeight - 1)
        return false;
    return true;
}

bool AcceptToMemoryPoolWorker(CTxMemPool& pool, CValidationState& state, const CTransactionRef& ptx, bool fLimitFree,
                              bool* pfMissingInputs, int64_t nAcceptTime, std::list<CTransactionRef>* plTxnReplaced,
                              bool fOverrideMempoolLimit, const CAmount& nAbsurdFee, std::vector<uint256>& vHashTxnToUncache)
{
    const CTransaction& tx = *ptx;
    const uint256 hash = tx.GetHash();
    AssertLockHeld(cs_main);
    if (pfMissingInputs)
        *pfMissingInputs = false;

    if (!CheckTransaction(tx, state))
        return false; // state filled in by CheckTransaction

    // Coinbase is only valid in a block, not as a loose transaction
    if (tx.IsCoinBase())
        return state.DoS(100, false, REJECT_INVALID, "coinbase");

    // ppcoin: coinstake is also only valid in a block, not as a loose transaction
    if (tx.IsCoinStake())
        return state.DoS(100, false, REJECT_INVALID, "coinstake");

    // Reject transactions with witness before segregated witness activates (override with -prematurewitness)
    bool witnessEnabled = IsWitnessEnabled(chainActive.Tip(), Params().GetConsensus());
    if (!GetBoolArg("-prematurewitness",false) && tx.HasWitness() && !witnessEnabled) {
        return state.DoS(0, false, REJECT_NONSTANDARD, "no-witness-yet", true);
    }

    // Rather not work on nonstandard transactions (unless -testnet/-regtest)
    std::string reason;
    if (fRequireStandard && !IsStandardTx(tx, reason, witnessEnabled))
        return state.DoS(0, false, REJECT_NONSTANDARD, reason);

    // Only accept nLockTime-using transactions that can be mined in the next
    // block; we don't want our mempool filled up with transactions that can't
    // be mined yet.
    if (!CheckFinalTx(tx, STANDARD_LOCKTIME_VERIFY_FLAGS))
        return state.DoS(0, false, REJECT_NONSTANDARD, "non-final");

    // is it already in the memory pool?
    if (pool.exists(hash))
        return state.Invalid(false, REJECT_ALREADY_KNOWN, "txn-already-in-mempool");

    // Check for conflicts with in-memory transactions
    std::set<uint256> setConflicts;
    {
    LOCK(pool.cs); // protect pool.mapNextTx
    BOOST_FOREACH(const CTxIn &txin, tx.vin)
    {
        auto itConflicting = pool.mapNextTx.find(txin.prevout);
        if (itConflicting != pool.mapNextTx.end())
        {
            const CTransaction *ptxConflicting = itConflicting->second;
            if (!setConflicts.count(ptxConflicting->GetHash()))
            {
                // Allow opt-out of transaction replacement by setting
                // nSequence >= maxint-1 on all inputs.
                //
                // maxint-1 is picked to still allow use of nLockTime by
                // non-replaceable transactions. All inputs rather than just one
                // is for the sake of multi-party protocols, where we don't
                // want a single party to be able to disable replacement.
                //
                // The opt-out ignores descendants as anyone relying on
                // first-seen mempool behavior should be checking all
                // unconfirmed ancestors anyway; doing otherwise is hopelessly
                // insecure.
                bool fReplacementOptOut = true;
                if (fEnableReplacement)
                {
                    BOOST_FOREACH(const CTxIn &_txin, ptxConflicting->vin)
                    {
                        if (_txin.nSequence < std::numeric_limits<unsigned int>::max()-1)
                        {
                            fReplacementOptOut = false;
                            break;
                        }
                    }
                }
                if (fReplacementOptOut)
                    return state.Invalid(false, REJECT_CONFLICT, "txn-mempool-conflict");

                setConflicts.insert(ptxConflicting->GetHash());
            }
        }
    }
    }

    {
        CCoinsView dummy;
        CCoinsViewCache view(&dummy);

        CAmount nValueIn = 0;
        LockPoints lp;
        {
        LOCK(pool.cs);
        CCoinsViewMemPool viewMemPool(pcoinsTip, pool);
        view.SetBackend(viewMemPool);

        // do we already have it?
        bool fHadTxInCache = pcoinsTip->HaveCoinsInCache(hash);
        if (view.HaveCoins(hash)) {
            if (!fHadTxInCache)
                vHashTxnToUncache.push_back(hash);
            return state.Invalid(false, REJECT_ALREADY_KNOWN, "txn-already-known");
        }

        // do all inputs exist?
        // Note that this does not check for the presence of actual outputs (see the next check for that),
        // and only helps with filling in pfMissingInputs (to determine missing vs spent).
        BOOST_FOREACH(const CTxIn txin, tx.vin) {
            if (!pcoinsTip->HaveCoinsInCache(txin.prevout.hash))
                vHashTxnToUncache.push_back(txin.prevout.hash);
            if (!view.HaveCoins(txin.prevout.hash)) {
                if (pfMissingInputs)
                    *pfMissingInputs = true;
                return false; // fMissingInputs and !state.IsInvalid() is used to detect this condition, don't set state.Invalid()
            }
        }

        // are the actual inputs available?
        if (!view.HaveInputs(tx))
            return state.Invalid(false, REJECT_DUPLICATE, "bad-txns-inputs-spent");

        // Bring the best block into scope
        view.GetBestBlock();

        nValueIn = view.GetValueIn(tx);

        // we have all inputs cached now, so switch back to dummy, so we don't need to keep lock on mempool
        view.SetBackend(dummy);

        // Only accept BIP68 sequence locked transactions that can be mined in the next
        // block; we don't want our mempool filled up with transactions that can't
        // be mined yet.
        // Must keep pool.cs for this unless we change CheckSequenceLocks to take a
        // CoinsViewCache instead of create its own
        if (!CheckSequenceLocks(tx, STANDARD_LOCKTIME_VERIFY_FLAGS, &lp))
            return state.DoS(0, false, REJECT_NONSTANDARD, "non-BIP68-final");
        }

        // Check for non-standard pay-to-script-hash in inputs
        if (fRequireStandard && !AreInputsStandard(tx, view))
            return state.Invalid(false, REJECT_NONSTANDARD, "bad-txns-nonstandard-inputs");

        // Check for non-standard witness in P2WSH
        if (tx.HasWitness() && fRequireStandard && !IsWitnessStandard(tx, view))
            return state.DoS(0, false, REJECT_NONSTANDARD, "bad-witness-nonstandard", true);

        int64_t nSigOpsCost = GetTransactionSigOpCost(tx, view, STANDARD_SCRIPT_VERIFY_FLAGS);

        CAmount nValueOut = tx.GetValueOut();
        CAmount nFees = nValueIn-nValueOut;

        //////////////////////////////////////////////////////////// // qtum
        if(tx.HasCreateOrCall()){
            size_t count = 0;
            for(const CTxOut& o : tx.vout)
                count += o.scriptPubKey.HasOpCreate() || o.scriptPubKey.HasOpCall() ? 1 : 0;
            CAmount sumGas = 0;
            QtumTxConverter converter(tx, NULL);
            std::vector<QtumTransaction> qtumTransactions = converter.extractionQtumTransactions();
            for(QtumTransaction qtumTransaction : qtumTransactions){
                sumGas += CAmount(qtumTransaction.gas());
            }
            if(sumGas > nFees){
                return state.DoS(100, false, REJECT_INVALID, "bad-txns-fee-notenough");
            }
            if(count > qtumTransactions.size()){
                return state.DoS(100, false, REJECT_INVALID, "bad-txns-incorrect-format");
            }
        }
        ////////////////////////////////////////////////////////////

        // nModifiedFees includes any fee deltas from PrioritiseTransaction
        CAmount nModifiedFees = nFees;
        double nPriorityDummy = 0;
        pool.ApplyDeltas(hash, nPriorityDummy, nModifiedFees);

        CAmount inChainInputValue;
        double dPriority = view.GetPriority(tx, chainActive.Height(), inChainInputValue);

        // Keep track of transactions that spend a coinbase, which we re-scan
        // during reorgs to ensure COINBASE_MATURITY is still met.
        bool fSpendsCoinbase = false;
        BOOST_FOREACH(const CTxIn &txin, tx.vin) {
            const CCoins *coins = view.AccessCoins(txin.prevout.hash);
            if ((coins->IsCoinBase() || coins->IsCoinStake())) {
                fSpendsCoinbase = true;
                break;
            }
            
            COutPoint prevout = txin.prevout;
            CMutableTransaction txPrev;
            std::shared_ptr<const CTransaction> ptx = mempool.get(prevout.hash);
            if(ptx)
            {
                txPrev = *ptx;
            }
            else
            {
                CDiskTxPos txindex;
                if (!ReadFromDisk(txPrev, txindex, *pblocktree, prevout))
                   return state.DoS(100, error("%s : previous transaction not found", __func__), REJECT_INVALID, "bad-txns-not-found");
            }

            if (txPrev.vout[prevout.n].IsEmpty())
                return state.DoS(1, error("%s : special marker is not spendable", __func__), REJECT_INVALID, "bad-txns-not-spendable");

        }

        CTxMemPoolEntry entry(ptx, nFees, nAcceptTime, dPriority, chainActive.Height(),
                              inChainInputValue, fSpendsCoinbase, nSigOpsCost, lp);
        unsigned int nSize = entry.GetTxSize();

        // Check that the transaction doesn't have an excessive number of
        // sigops, making it impossible to mine. Since the coinbase transaction
        // itself can contain sigops MAX_STANDARD_TX_SIGOPS is less than
        // MAX_BLOCK_SIGOPS; we still consider this an invalid rather than
        // merely non-standard transaction.
        if (nSigOpsCost > MAX_STANDARD_TX_SIGOPS_COST)
            return state.DoS(0, false, REJECT_NONSTANDARD, "bad-txns-too-many-sigops", false,
                strprintf("%d", nSigOpsCost));

        CAmount mempoolRejectFee = pool.GetMinFee(GetArg("-maxmempool", DEFAULT_MAX_MEMPOOL_SIZE) * 1000000).GetFee(nSize);
        if (mempoolRejectFee > 0 && nModifiedFees < mempoolRejectFee) {
            return state.DoS(0, false, REJECT_INSUFFICIENTFEE, "mempool min fee not met", false, strprintf("%d < %d", nFees, mempoolRejectFee));
        } else if (GetBoolArg("-relaypriority", DEFAULT_RELAYPRIORITY) && nModifiedFees < ::minRelayTxFee.GetFee(nSize) && !AllowFree(entry.GetPriority(chainActive.Height() + 1))) {
            // Require that free transactions have sufficient priority to be mined in the next block.
            return state.DoS(0, false, REJECT_INSUFFICIENTFEE, "insufficient priority");
        }

        // Continuously rate-limit free (really, very-low-fee) transactions
        // This mitigates 'penny-flooding' -- sending thousands of free transactions just to
        // be annoying or make others' transactions take longer to confirm.
        if (fLimitFree && nModifiedFees < ::minRelayTxFee.GetFee(nSize))
        {
            static CCriticalSection csFreeLimiter;
            static double dFreeCount;
            static int64_t nLastTime;
            int64_t nNow = GetTime();

            LOCK(csFreeLimiter);

            // Use an exponentially decaying ~10-minute window:
            dFreeCount *= pow(1.0 - 1.0/600.0, (double)(nNow - nLastTime));
            nLastTime = nNow;
            // -limitfreerelay unit is thousand-bytes-per-minute
            // At default rate it would take over a month to fill 1GB
            if (dFreeCount + nSize >= GetArg("-limitfreerelay", DEFAULT_LIMITFREERELAY) * 10 * 1000)
                return state.DoS(0, false, REJECT_INSUFFICIENTFEE, "rate limited free transaction");
            LogPrint("mempool", "Rate limit dFreeCount: %g => %g\n", dFreeCount, dFreeCount+nSize);
            dFreeCount += nSize;
        }

        if (!tx.HasCreateOrCall() && nAbsurdFee && nFees > nAbsurdFee)
            return state.Invalid(false,
                REJECT_HIGHFEE, "absurdly-high-fee",
                strprintf("%d > %d", nFees, nAbsurdFee));

        // Calculate in-mempool ancestors, up to a limit.
        CTxMemPool::setEntries setAncestors;
        size_t nLimitAncestors = GetArg("-limitancestorcount", DEFAULT_ANCESTOR_LIMIT);
        size_t nLimitAncestorSize = GetArg("-limitancestorsize", DEFAULT_ANCESTOR_SIZE_LIMIT)*1000;
        size_t nLimitDescendants = GetArg("-limitdescendantcount", DEFAULT_DESCENDANT_LIMIT);
        size_t nLimitDescendantSize = GetArg("-limitdescendantsize", DEFAULT_DESCENDANT_SIZE_LIMIT)*1000;
        std::string errString;
        if (!pool.CalculateMemPoolAncestors(entry, setAncestors, nLimitAncestors, nLimitAncestorSize, nLimitDescendants, nLimitDescendantSize, errString)) {
            return state.DoS(0, false, REJECT_NONSTANDARD, "too-long-mempool-chain", false, errString);
        }

        // A transaction that spends outputs that would be replaced by it is invalid. Now
        // that we have the set of all ancestors we can detect this
        // pathological case by making sure setConflicts and setAncestors don't
        // intersect.
        BOOST_FOREACH(CTxMemPool::txiter ancestorIt, setAncestors)
        {
            const uint256 &hashAncestor = ancestorIt->GetTx().GetHash();
            if (setConflicts.count(hashAncestor))
            {
                return state.DoS(10, false,
                                 REJECT_INVALID, "bad-txns-spends-conflicting-tx", false,
                                 strprintf("%s spends conflicting transaction %s",
                                           hash.ToString(),
                                           hashAncestor.ToString()));
            }
        }

        // Check if it's economically rational to mine this transaction rather
        // than the ones it replaces.
        CAmount nConflictingFees = 0;
        size_t nConflictingSize = 0;
        uint64_t nConflictingCount = 0;
        CTxMemPool::setEntries allConflicting;

        // If we don't hold the lock allConflicting might be incomplete; the
        // subsequent RemoveStaged() and addUnchecked() calls don't guarantee
        // mempool consistency for us.
        LOCK(pool.cs);
        const bool fReplacementTransaction = setConflicts.size();
        if (fReplacementTransaction)
        {
            CFeeRate newFeeRate(nModifiedFees, nSize);
            std::set<uint256> setConflictsParents;
            const int maxDescendantsToVisit = 100;
            CTxMemPool::setEntries setIterConflicting;
            BOOST_FOREACH(const uint256 &hashConflicting, setConflicts)
            {
                CTxMemPool::txiter mi = pool.mapTx.find(hashConflicting);
                if (mi == pool.mapTx.end())
                    continue;

                // Save these to avoid repeated lookups
                setIterConflicting.insert(mi);

                // Don't allow the replacement to reduce the feerate of the
                // mempool.
                //
                // We usually don't want to accept replacements with lower
                // feerates than what they replaced as that would lower the
                // feerate of the next block. Requiring that the feerate always
                // be increased is also an easy-to-reason about way to prevent
                // DoS attacks via replacements.
                //
                // The mining code doesn't (currently) take children into
                // account (CPFP) so we only consider the feerates of
                // transactions being directly replaced, not their indirect
                // descendants. While that does mean high feerate children are
                // ignored when deciding whether or not to replace, we do
                // require the replacement to pay more overall fees too,
                // mitigating most cases.
                CFeeRate oldFeeRate(mi->GetModifiedFee(), mi->GetTxSize());
                if (newFeeRate <= oldFeeRate)
                {
                    return state.DoS(0, false,
                            REJECT_INSUFFICIENTFEE, "insufficient fee", false,
                            strprintf("rejecting replacement %s; new feerate %s <= old feerate %s",
                                  hash.ToString(),
                                  newFeeRate.ToString(),
                                  oldFeeRate.ToString()));
                }

                BOOST_FOREACH(const CTxIn &txin, mi->GetTx().vin)
                {
                    setConflictsParents.insert(txin.prevout.hash);
                }

                nConflictingCount += mi->GetCountWithDescendants();
            }
            // This potentially overestimates the number of actual descendants
            // but we just want to be conservative to avoid doing too much
            // work.
            if (nConflictingCount <= maxDescendantsToVisit) {
                // If not too many to replace, then calculate the set of
                // transactions that would have to be evicted
                BOOST_FOREACH(CTxMemPool::txiter it, setIterConflicting) {
                    pool.CalculateDescendants(it, allConflicting);
                }
                BOOST_FOREACH(CTxMemPool::txiter it, allConflicting) {
                    nConflictingFees += it->GetModifiedFee();
                    nConflictingSize += it->GetTxSize();
                }
            } else {
                return state.DoS(0, false,
                        REJECT_NONSTANDARD, "too many potential replacements", false,
                        strprintf("rejecting replacement %s; too many potential replacements (%d > %d)\n",
                            hash.ToString(),
                            nConflictingCount,
                            maxDescendantsToVisit));
            }

            for (unsigned int j = 0; j < tx.vin.size(); j++)
            {
                // We don't want to accept replacements that require low
                // feerate junk to be mined first. Ideally we'd keep track of
                // the ancestor feerates and make the decision based on that,
                // but for now requiring all new inputs to be confirmed works.
                if (!setConflictsParents.count(tx.vin[j].prevout.hash))
                {
                    // Rather than check the UTXO set - potentially expensive -
                    // it's cheaper to just check if the new input refers to a
                    // tx that's in the mempool.
                    if (pool.mapTx.find(tx.vin[j].prevout.hash) != pool.mapTx.end())
                        return state.DoS(0, false,
                                         REJECT_NONSTANDARD, "replacement-adds-unconfirmed", false,
                                         strprintf("replacement %s adds unconfirmed input, idx %d",
                                                  hash.ToString(), j));
                }
            }

            // The replacement must pay greater fees than the transactions it
            // replaces - if we did the bandwidth used by those conflicting
            // transactions would not be paid for.
            if (nModifiedFees < nConflictingFees)
            {
                return state.DoS(0, false,
                                 REJECT_INSUFFICIENTFEE, "insufficient fee", false,
                                 strprintf("rejecting replacement %s, less fees than conflicting txs; %s < %s",
                                          hash.ToString(), FormatMoney(nModifiedFees), FormatMoney(nConflictingFees)));
            }

            // Finally in addition to paying more fees than the conflicts the
            // new transaction must pay for its own bandwidth.
            CAmount nDeltaFees = nModifiedFees - nConflictingFees;
            if (nDeltaFees < ::incrementalRelayFee.GetFee(nSize))
            {
                return state.DoS(0, false,
                        REJECT_INSUFFICIENTFEE, "insufficient fee", false,
                        strprintf("rejecting replacement %s, not enough additional fees to relay; %s < %s",
                              hash.ToString(),
                              FormatMoney(nDeltaFees),
                              FormatMoney(::incrementalRelayFee.GetFee(nSize))));
            }
        }

        unsigned int scriptVerifyFlags = STANDARD_SCRIPT_VERIFY_FLAGS;
        if (!Params().RequireStandard()) {
            scriptVerifyFlags = GetArg("-promiscuousmempoolflags", scriptVerifyFlags);
        }

        // Check against previous transactions
        // This is done last to help prevent CPU exhaustion denial-of-service attacks.
        PrecomputedTransactionData txdata(tx);
        if (!CheckInputs(tx, state, view, true, scriptVerifyFlags, true, txdata)) {
            // SCRIPT_VERIFY_CLEANSTACK requires SCRIPT_VERIFY_WITNESS, so we
            // need to turn both off, and compare against just turning off CLEANSTACK
            // to see if the failure is specifically due to witness validation.
            CValidationState stateDummy; // Want reported failures to be from first CheckInputs
            if (!tx.HasWitness() && CheckInputs(tx, stateDummy, view, true, scriptVerifyFlags & ~(SCRIPT_VERIFY_WITNESS | SCRIPT_VERIFY_CLEANSTACK), true, txdata) &&
                !CheckInputs(tx, stateDummy, view, true, scriptVerifyFlags & ~SCRIPT_VERIFY_CLEANSTACK, true, txdata)) {
                // Only the witness is missing, so the transaction itself may be fine.
                state.SetCorruptionPossible();
            }
            return false; // state filled in by CheckInputs
        }

        // Check again against just the consensus-critical mandatory script
        // verification flags, in case of bugs in the standard flags that cause
        // transactions to pass as valid when they're actually invalid. For
        // instance the STRICTENC flag was incorrectly allowing certain
        // CHECKSIG NOT scripts to pass, even though they were invalid.
        //
        // There is a similar check in CreateNewBlock() to prevent creating
        // invalid blocks, however allowing such transactions into the mempool
        // can be exploited as a DoS attack.
        if (!CheckInputs(tx, state, view, true, MANDATORY_SCRIPT_VERIFY_FLAGS, true, txdata))
        {
            return error("%s: BUG! PLEASE REPORT THIS! ConnectInputs failed against MANDATORY but not STANDARD flags %s, %s",
                __func__, hash.ToString(), FormatStateMessage(state));
        }

        // Remove conflicting transactions from the mempool
        BOOST_FOREACH(const CTxMemPool::txiter it, allConflicting)
        {
            LogPrint("mempool", "replacing tx %s with %s for %s QTUM additional fees, %d delta bytes\n",
                    it->GetTx().GetHash().ToString(),
                    hash.ToString(),
                    FormatMoney(nModifiedFees - nConflictingFees),
                    (int)nSize - (int)nConflictingSize);
            if (plTxnReplaced)
                plTxnReplaced->push_back(it->GetSharedTx());
        }
        pool.RemoveStaged(allConflicting, false, MemPoolRemovalReason::REPLACED);

        // This transaction should only count for fee estimation if it isn't a
        // BIP 125 replacement transaction (may not be widely supported), the
        // node is not behind, and the transaction is not dependent on any other
        // transactions in the mempool.
        bool validForFeeEstimation = !fReplacementTransaction && IsCurrentForFeeEstimation() && pool.HasNoInputsOf(tx);

        // Store transaction in memory
        pool.addUnchecked(hash, entry, setAncestors, validForFeeEstimation);

        // trim mempool and check if tx was trimmed
        if (!fOverrideMempoolLimit) {
            LimitMempoolSize(pool, GetArg("-maxmempool", DEFAULT_MAX_MEMPOOL_SIZE) * 1000000, GetArg("-mempoolexpiry", DEFAULT_MEMPOOL_EXPIRY) * 60 * 60);
            if (!pool.exists(hash))
                return state.DoS(0, false, REJECT_INSUFFICIENTFEE, "mempool full");
        }
    }

    GetMainSignals().SyncTransaction(tx, NULL, CMainSignals::SYNC_TRANSACTION_NOT_IN_BLOCK);

    return true;
}

bool AcceptToMemoryPoolWithTime(CTxMemPool& pool, CValidationState &state, const CTransactionRef &tx, bool fLimitFree,
                        bool* pfMissingInputs, int64_t nAcceptTime, std::list<CTransactionRef>* plTxnReplaced,
                        bool fOverrideMempoolLimit, const CAmount nAbsurdFee)
{
    std::vector<uint256> vHashTxToUncache;
    bool res = AcceptToMemoryPoolWorker(pool, state, tx, fLimitFree, pfMissingInputs, nAcceptTime, plTxnReplaced, fOverrideMempoolLimit, nAbsurdFee, vHashTxToUncache);
    if (!res) {
        BOOST_FOREACH(const uint256& hashTx, vHashTxToUncache)
            pcoinsTip->Uncache(hashTx);
    }
    // After we've (potentially) uncached entries, ensure our coins cache is still within its size limits
    CValidationState stateDummy;
    FlushStateToDisk(stateDummy, FLUSH_STATE_PERIODIC);
    return res;
}

bool IsConfirmedInNPrevBlocks(const CDiskTxPos& txindex, const CBlockIndex* pindexFrom, int nMaxDepth, int& nActualDepth)
{
    for (const CBlockIndex* pindex = pindexFrom; pindex && pindexFrom->nHeight - pindex->nHeight < nMaxDepth; pindex = pindex->pprev)
    {
        if (pindex->nDataPos == txindex.nPos && pindex->nFile == txindex.nFile)
        {
            nActualDepth = pindexFrom->nHeight - pindex->nHeight;
            return true;
        }
    }

    return false;
}

bool AcceptToMemoryPool(CTxMemPool& pool, CValidationState &state, const CTransactionRef &tx, bool fLimitFree,
                        bool* pfMissingInputs, std::list<CTransactionRef>* plTxnReplaced,
                        bool fOverrideMempoolLimit, const CAmount nAbsurdFee)
{
    return AcceptToMemoryPoolWithTime(pool, state, tx, fLimitFree, pfMissingInputs, GetTime(), plTxnReplaced, fOverrideMempoolLimit, nAbsurdFee);
}

/** Return transaction in txOut, and if it was found inside a block, its hash is placed in hashBlock */
bool GetTransaction(const uint256 &hash, CTransactionRef &txOut, const Consensus::Params& consensusParams, uint256 &hashBlock, bool fAllowSlow)
{
    CBlockIndex *pindexSlow = NULL;

    LOCK(cs_main);

    CTransactionRef ptx = mempool.get(hash);
    if (ptx)
    {
        txOut = ptx;
        return true;
    }

    if (fTxIndex) {
        CDiskTxPos postx;
        if (pblocktree->ReadTxIndex(hash, postx)) {
            CAutoFile file(OpenBlockFile(postx, true), SER_DISK, CLIENT_VERSION);
            if (file.IsNull())
                return error("%s: OpenBlockFile failed", __func__);
            CBlockHeader header;
            try {
                file >> header;
                fseek(file.Get(), postx.nTxOffset, SEEK_CUR);
                file >> txOut;
            } catch (const std::exception& e) {
                return error("%s: Deserialize or I/O error - %s", __func__, e.what());
            }
            hashBlock = header.GetHash();
            if (txOut->GetHash() != hash)
                return error("%s: txid mismatch", __func__);
            return true;
        }
    }

    if (fAllowSlow) { // use coin database to locate block that contains transaction, and scan it
        int nHeight = -1;
        {
            const CCoinsViewCache& view = *pcoinsTip;
            const CCoins* coins = view.AccessCoins(hash);
            if (coins)
                nHeight = coins->nHeight;
        }
        if (nHeight > 0)
            pindexSlow = chainActive[nHeight];
    }

    if (pindexSlow) {
        CBlock block;
        if (ReadBlockFromDisk(block, pindexSlow, consensusParams)) {
            for (const auto& tx : block.vtx) {
                if (tx->GetHash() == hash) {
                    txOut = tx;
                    hashBlock = pindexSlow->GetBlockHash();
                    return true;
                }
            }
        }
    }

    return false;
}

bool CheckHeaderProof(const CBlockHeader& block, const Consensus::Params& consensusParams)
{
    // Check for proof of work block header
    if(block.IsProofOfWork())
    {
        return CheckProofOfWork(block.GetHash(), block.nBits, consensusParams);
    }

    // Check for proof of stake block header

    // Get prev block index
    BlockMap::iterator mi = mapBlockIndex.find(block.hashPrevBlock);
    if (mi == mapBlockIndex.end())
        return false;

    // Check the kernel hash
    CBlockIndex* pindexPrev = (*mi).second;
    return CheckKernel(pindexPrev, block.nBits, block.StakeTime(), block.PrevoutStake());
}

bool CheckIndexProof(const CBlockIndex& block, const Consensus::Params& consensusParams)
{
    // Get the hash of the proof
    // After validating the PoS block the computed hash proof is saved in the block index, which is used to check the index
    uint256 hashProof = block.IsProofOfWork() ? block.GetBlockHash() : block.hashProof;

    // Check for proof after the hash proof is computed
    return CheckProofOfWork(hashProof, block.nBits, consensusParams, block.IsProofOfStake());
}





//////////////////////////////////////////////////////////////////////////////
//
// CBlock and CBlockIndex
//

bool WriteBlockToDisk(const CBlock& block, CDiskBlockPos& pos, const CMessageHeader::MessageStartChars& messageStart)
{
    // Open history file to append
    CAutoFile fileout(OpenBlockFile(pos), SER_DISK, CLIENT_VERSION);
    if (fileout.IsNull())
        return error("WriteBlockToDisk: OpenBlockFile failed");

    // Write index header
    unsigned int nSize = GetSerializeSize(fileout, block);
    fileout << FLATDATA(messageStart) << nSize;

    // Write block
    long fileOutPos = ftell(fileout.Get());
    if (fileOutPos < 0)
        return error("WriteBlockToDisk: ftell failed");
    pos.nPos = (unsigned int)fileOutPos;
    fileout << block;

    return true;
}

template <typename Block>
bool ReadBlockFromDisk(Block& block, const CDiskBlockPos& pos, const Consensus::Params& consensusParams)
{
    block.SetNull();

    // Open history file to read
    CAutoFile filein(OpenBlockFile(pos, true), SER_DISK, CLIENT_VERSION);
    if (filein.IsNull())
        return error("ReadBlockFromDisk: OpenBlockFile failed for %s", pos.ToString());

    // Read block
    try {
        filein >> block;
    }
    catch (const std::exception& e) {
        return error("%s: Deserialize or I/O error - %s at %s", __func__, e.what(), pos.ToString());
    }

    // Check the header
    if (!CheckHeaderProof(block, consensusParams))
        return error("ReadBlockFromDisk: Errors in block header at %s", pos.ToString());

    return true;
}

bool ReadBlockFromDisk(CBlock& block, const CBlockIndex* pindex, const Consensus::Params& consensusParams)
{
    if (!ReadBlockFromDisk(block, pindex->GetBlockPos(), consensusParams))
        return false;
    if (block.GetHash() != pindex->GetBlockHash())
        return error("ReadBlockFromDisk(CBlock&, CBlockIndex*): GetHash() doesn't match index for %s at %s",
                pindex->ToString(), pindex->GetBlockPos().ToString());
    return true;
}

bool ReadFromDisk(CBlockHeader& block, unsigned int nFile, unsigned int nBlockPos)
{
    return ReadBlockFromDisk(block, CDiskBlockPos(nFile, nBlockPos), Params().GetConsensus());
}

//This function for reading transaction can also be used to re-factorize GetTransaction.
bool ReadFromDisk(CMutableTransaction& tx, CDiskTxPos txindex)
{
    CAutoFile filein(OpenBlockFile(txindex, true), SER_DISK, CLIENT_VERSION);
    if (filein.IsNull())
        return error("CTransaction::ReadFromDisk() : OpenBlockFile failed");

    // Read transaction
    CBlockHeader header;
    try {
        filein >> header;
        fseek(filein.Get(), txindex.nTxOffset, SEEK_CUR);
        filein >> tx;
    }
    catch (const std::exception& e) {
        return error("%s: Deserialize or I/O error - %s", __func__, e.what());
    }

    return true;
}

bool ReadFromDisk(CMutableTransaction& tx, CDiskTxPos& txindex, CBlockTreeDB& txdb, COutPoint prevout)
{
    if (!txdb.ReadTxIndex(prevout.hash, txindex))
        return false;
    if (!ReadFromDisk(tx, txindex))
        return false;
    if (prevout.n >= tx.vout.size())
    {
        return false;
    }
    return true;
}

CAmount GetBlockSubsidy(int nHeight, const Consensus::Params& consensusParams)
{
    if(nHeight <= consensusParams.nLastPOWBlock)
        return 20000 * COIN;

    int halvings = (nHeight - consensusParams.nLastPOWBlock - 1) / consensusParams.nSubsidyHalvingInterval;
    // Force block reward to zero when right shift is undefined.
    if (halvings >= 7)
        return 0;

    CAmount nSubsidy = 4 * COIN;
    // Subsidy is cut in half every 985500 blocks which will occur approximately every 4 years.
    nSubsidy >>= halvings;
    return nSubsidy;
}

bool IsInitialBlockDownload()
{
    const CChainParams& chainParams = Params();

    // Once this function has returned false, it must remain false.
    static std::atomic<bool> latchToFalse{false};
    // Optimization: pre-test latch before taking the lock.
    if (latchToFalse.load(std::memory_order_relaxed))
        return false;

    LOCK(cs_main);
    if (latchToFalse.load(std::memory_order_relaxed))
        return false;
    if (fImporting || fReindex)
        return true;
    if (chainActive.Tip() == NULL)
        return true;
    if (chainActive.Tip()->nChainWork < UintToArith256(chainParams.GetConsensus().nMinimumChainWork))
        return true;
    if (chainActive.Tip()->GetBlockTime() < (GetTime() - nMaxTipAge))
        return true;
    latchToFalse.store(true, std::memory_order_relaxed);
    return false;
}

CBlockIndex *pindexBestForkTip = NULL, *pindexBestForkBase = NULL;

static void AlertNotify(const std::string& strMessage)
{
    uiInterface.NotifyAlertChanged();
    std::string strCmd = GetArg("-alertnotify", "");
    if (strCmd.empty()) return;

    // Alert text should be plain ascii coming from a trusted source, but to
    // be safe we first strip anything not in safeChars, then add single quotes around
    // the whole string before passing it to the shell:
    std::string singleQuote("'");
    std::string safeStatus = SanitizeString(strMessage);
    safeStatus = singleQuote+safeStatus+singleQuote;
    boost::replace_all(strCmd, "%s", safeStatus);

    boost::thread t(runCommand, strCmd); // thread runs free
}

void CheckForkWarningConditions()
{
    AssertLockHeld(cs_main);
    // Before we get past initial download, we cannot reliably alert about forks
    // (we assume we don't get stuck on a fork before finishing our initial sync)
    if (IsInitialBlockDownload())
        return;

    // If our best fork is no longer within 72 blocks (+/- 12 hours if no one mines it)
    // of our head, drop it
    if (pindexBestForkTip && chainActive.Height() - pindexBestForkTip->nHeight >= 72)
        pindexBestForkTip = NULL;

    if (pindexBestForkTip || (pindexBestInvalid && pindexBestInvalid->nChainWork > chainActive.Tip()->nChainWork + (GetBlockProof(*chainActive.Tip()) * 6)))
    {
        if (!GetfLargeWorkForkFound() && pindexBestForkBase)
        {
            std::string warning = std::string("'Warning: Large-work fork detected, forking after block ") +
                pindexBestForkBase->phashBlock->ToString() + std::string("'");
            AlertNotify(warning);
        }
        if (pindexBestForkTip && pindexBestForkBase)
        {
            LogPrintf("%s: Warning: Large valid fork found\n  forking the chain at height %d (%s)\n  lasting to height %d (%s).\nChain state database corruption likely.\n", __func__,
                   pindexBestForkBase->nHeight, pindexBestForkBase->phashBlock->ToString(),
                   pindexBestForkTip->nHeight, pindexBestForkTip->phashBlock->ToString());
            SetfLargeWorkForkFound(true);
        }
        else
        {
            LogPrintf("%s: Warning: Found invalid chain at least ~6 blocks longer than our best chain.\nChain state database corruption likely.\n", __func__);
            SetfLargeWorkInvalidChainFound(true);
        }
    }
    else
    {
        SetfLargeWorkForkFound(false);
        SetfLargeWorkInvalidChainFound(false);
    }
}

void CheckForkWarningConditionsOnNewFork(CBlockIndex* pindexNewForkTip)
{
    AssertLockHeld(cs_main);
    // If we are on a fork that is sufficiently large, set a warning flag
    CBlockIndex* pfork = pindexNewForkTip;
    CBlockIndex* plonger = chainActive.Tip();
    while (pfork && pfork != plonger)
    {
        while (plonger && plonger->nHeight > pfork->nHeight)
            plonger = plonger->pprev;
        if (pfork == plonger)
            break;
        pfork = pfork->pprev;
    }

    // We define a condition where we should warn the user about as a fork of at least 7 blocks
    // with a tip within 72 blocks (+/- 12 hours if no one mines it) of ours
    // We use 7 blocks rather arbitrarily as it represents just under 10% of sustained network
    // hash rate operating on the fork.
    // or a chain that is entirely longer than ours and invalid (note that this should be detected by both)
    // We define it this way because it allows us to only store the highest fork tip (+ base) which meets
    // the 7-block condition and from this always have the most-likely-to-cause-warning fork
    if (pfork && (!pindexBestForkTip || (pindexBestForkTip && pindexNewForkTip->nHeight > pindexBestForkTip->nHeight)) &&
            pindexNewForkTip->nChainWork - pfork->nChainWork > (GetBlockProof(*pfork) * 7) &&
            chainActive.Height() - pindexNewForkTip->nHeight < 72)
    {
        pindexBestForkTip = pindexNewForkTip;
        pindexBestForkBase = pfork;
    }

    CheckForkWarningConditions();
}

void static InvalidChainFound(CBlockIndex* pindexNew)
{
    if (!pindexBestInvalid || pindexNew->nChainWork > pindexBestInvalid->nChainWork)
        pindexBestInvalid = pindexNew;

    LogPrintf("%s: invalid block=%s  height=%d  log2_work=%.8g  date=%s\n", __func__,
      pindexNew->GetBlockHash().ToString(), pindexNew->nHeight,
      log(pindexNew->nChainWork.getdouble())/log(2.0), DateTimeStrFormat("%Y-%m-%d %H:%M:%S",
      pindexNew->GetBlockTime()));
    CBlockIndex *tip = chainActive.Tip();
    assert (tip);
    LogPrintf("%s:  current best=%s  height=%d  log2_work=%.8g  date=%s\n", __func__,
      tip->GetBlockHash().ToString(), chainActive.Height(), log(tip->nChainWork.getdouble())/log(2.0),
      DateTimeStrFormat("%Y-%m-%d %H:%M:%S", tip->GetBlockTime()));
    CheckForkWarningConditions();
}

void static InvalidBlockFound(CBlockIndex *pindex, const CValidationState &state) {
    if (!state.CorruptionPossible()) {
        pindex->nStatus |= BLOCK_FAILED_VALID;
        setDirtyBlockIndex.insert(pindex);
        setBlockIndexCandidates.erase(pindex);
        InvalidChainFound(pindex);
    }
}

void UpdateCoins(const CTransaction& tx, CCoinsViewCache& inputs, CTxUndo &txundo, int nHeight)
{
    // mark inputs spent
    if (!tx.IsCoinBase()) {
        txundo.vprevout.reserve(tx.vin.size());
        BOOST_FOREACH(const CTxIn &txin, tx.vin) {
            CCoinsModifier coins = inputs.ModifyCoins(txin.prevout.hash);
            unsigned nPos = txin.prevout.n;

            if (nPos >= coins->vout.size() || coins->vout[nPos].IsNull())
                assert(false);
            // mark an outpoint spent, and construct undo information
            txundo.vprevout.push_back(CTxInUndo(coins->vout[nPos]));
            coins->Spend(nPos);
            if (coins->vout.size() == 0) {
                CTxInUndo& undo = txundo.vprevout.back();
                undo.nHeight = coins->nHeight;
                undo.fCoinBase = coins->fCoinBase;
                undo.fCoinStake = coins->fCoinStake;
                undo.nVersion = coins->nVersion;
            }
        }
    }
    // add outputs
    inputs.ModifyNewCoins(tx.GetHash(), tx.IsCoinBase())->FromTx(tx, nHeight);
}

void UpdateCoins(const CTransaction& tx, CCoinsViewCache& inputs, int nHeight)
{
    CTxUndo txundo;
    UpdateCoins(tx, inputs, txundo, nHeight);
}

bool CScriptCheck::operator()() {
    const CScript &scriptSig = ptxTo->vin[nIn].scriptSig;
    const CScriptWitness *witness = &ptxTo->vin[nIn].scriptWitness;
    if (!VerifyScript(scriptSig, scriptPubKey, witness, nFlags, CachingTransactionSignatureChecker(ptxTo, nIn, amount, cacheStore, *txdata), &error)) {
        return false;
    }
    return true;
}

int GetSpendHeight(const CCoinsViewCache& inputs)
{
    LOCK(cs_main);
    CBlockIndex* pindexPrev = mapBlockIndex.find(inputs.GetBestBlock())->second;
    return pindexPrev->nHeight + 1;
}

namespace Consensus {
bool CheckTxInputs(const CTransaction& tx, CValidationState& state, const CCoinsViewCache& inputs, int nSpendHeight)
{
        // This doesn't trigger the DoS code on purpose; if it did, it would make it easier
        // for an attacker to attempt to split the network.
        if (!inputs.HaveInputs(tx))
            return state.Invalid(false, 0, "", "Inputs unavailable");

        CAmount nValueIn = 0;
        CAmount nFees = 0;
        for (unsigned int i = 0; i < tx.vin.size(); i++)
        {
            const COutPoint &prevout = tx.vin[i].prevout;
            const CCoins *coins = inputs.AccessCoins(prevout.hash);
            assert(coins);

            // If prev is coinbase, check that it's matured
            if (coins->IsCoinBase() || coins->IsCoinStake()) {
                if (nSpendHeight - coins->nHeight < COINBASE_MATURITY)
                    return state.Invalid(false,
                        REJECT_INVALID, "bad-txns-premature-spend-of-coinbase",
                        strprintf("tried to spend coinbase at depth %d", nSpendHeight - coins->nHeight));
            }

            // Check for negative or overflow input values
            nValueIn += coins->vout[prevout.n].nValue;
            if (!MoneyRange(coins->vout[prevout.n].nValue) || !MoneyRange(nValueIn))
                return state.DoS(100, false, REJECT_INVALID, "bad-txns-inputvalues-outofrange");

        }

        if (!tx.IsCoinStake())
        {
            if (nValueIn < tx.GetValueOut())
                return state.DoS(100, false, REJECT_INVALID, "bad-txns-in-belowout", false,
                    strprintf("value in (%s) < value out (%s)", FormatMoney(nValueIn), FormatMoney(tx.GetValueOut())));

            // Tally transaction fees
            CAmount nTxFee = nValueIn - tx.GetValueOut();
            if (nTxFee < 0)
                return state.DoS(100, false, REJECT_INVALID, "bad-txns-fee-negative");
            nFees += nTxFee;
            if (!MoneyRange(nFees))
                return state.DoS(100, false, REJECT_INVALID, "bad-txns-fee-outofrange");
        }

    return true;
}
}// namespace Consensus

bool CheckInputs(const CTransaction& tx, CValidationState &state, const CCoinsViewCache &inputs, bool fScriptChecks, unsigned int flags, bool cacheStore, PrecomputedTransactionData& txdata, std::vector<CScriptCheck> *pvChecks)
{
    if (!tx.IsCoinBase())
    {
        if (!Consensus::CheckTxInputs(tx, state, inputs, GetSpendHeight(inputs)))
            return false;

        if (pvChecks)
            pvChecks->reserve(tx.vin.size());

        // The first loop above does all the inexpensive checks.
        // Only if ALL inputs pass do we perform expensive ECDSA signature checks.
        // Helps prevent CPU exhaustion attacks.

        // Skip script verification when connecting blocks under the
        // assumedvalid block. Assuming the assumedvalid block is valid this
        // is safe because block merkle hashes are still computed and checked,
        // Of course, if an assumed valid block is invalid due to false scriptSigs
        // this optimization would allow an invalid chain to be accepted.
        if (fScriptChecks) {
            for (unsigned int i = 0; i < tx.vin.size(); i++) {
                const COutPoint &prevout = tx.vin[i].prevout;
                const CCoins* coins = inputs.AccessCoins(prevout.hash);
                assert(coins);

                // Verify signature
                CScriptCheck check(*coins, tx, i, flags, cacheStore, &txdata);
                if (pvChecks) {
                    pvChecks->push_back(CScriptCheck());
                    check.swap(pvChecks->back());
                } else if (!check()) {
                    if (flags & STANDARD_NOT_MANDATORY_VERIFY_FLAGS) {
                        // Check whether the failure was caused by a
                        // non-mandatory script verification check, such as
                        // non-standard DER encodings or non-null dummy
                        // arguments; if so, don't trigger DoS protection to
                        // avoid splitting the network between upgraded and
                        // non-upgraded nodes.
                        CScriptCheck check2(*coins, tx, i,
                                flags & ~STANDARD_NOT_MANDATORY_VERIFY_FLAGS, cacheStore, &txdata);
                        if (check2())
                            return state.Invalid(false, REJECT_NONSTANDARD, strprintf("non-mandatory-script-verify-flag (%s)", ScriptErrorString(check.GetScriptError())));
                    }
                    // Failures of other flags indicate a transaction that is
                    // invalid in new blocks, e.g. a invalid P2SH. We DoS ban
                    // such nodes as they are not following the protocol. That
                    // said during an upgrade careful thought should be taken
                    // as to the correct behavior - we may want to continue
                    // peering with non-upgraded nodes even after soft-fork
                    // super-majority signaling has occurred.
                    return state.DoS(100,false, REJECT_INVALID, strprintf("mandatory-script-verify-flag-failed (%s)", ScriptErrorString(check.GetScriptError())));
                }
            }
        }
    }

    return true;
}

namespace {

bool UndoWriteToDisk(const CBlockUndo& blockundo, CDiskBlockPos& pos, const uint256& hashBlock, const CMessageHeader::MessageStartChars& messageStart)
{
    // Open history file to append
    CAutoFile fileout(OpenUndoFile(pos), SER_DISK, CLIENT_VERSION);
    if (fileout.IsNull())
        return error("%s: OpenUndoFile failed", __func__);

    // Write index header
    unsigned int nSize = GetSerializeSize(fileout, blockundo);
    fileout << FLATDATA(messageStart) << nSize;

    // Write undo data
    long fileOutPos = ftell(fileout.Get());
    if (fileOutPos < 0)
        return error("%s: ftell failed", __func__);
    pos.nPos = (unsigned int)fileOutPos;
    fileout << blockundo;

    // calculate & write checksum
    CHashWriter hasher(SER_GETHASH, PROTOCOL_VERSION);
    hasher << hashBlock;
    hasher << blockundo;
    fileout << hasher.GetHash();

    return true;
}

bool UndoReadFromDisk(CBlockUndo& blockundo, const CDiskBlockPos& pos, const uint256& hashBlock)
{
    // Open history file to read
    CAutoFile filein(OpenUndoFile(pos, true), SER_DISK, CLIENT_VERSION);
    if (filein.IsNull())
        return error("%s: OpenUndoFile failed", __func__);

    // Read block
    uint256 hashChecksum;
    try {
        filein >> blockundo;
        filein >> hashChecksum;
    }
    catch (const std::exception& e) {
        return error("%s: Deserialize or I/O error - %s", __func__, e.what());
    }

    // Verify checksum
    CHashWriter hasher(SER_GETHASH, PROTOCOL_VERSION);
    hasher << hashBlock;
    hasher << blockundo;
    if (hashChecksum != hasher.GetHash())
        return error("%s: Checksum mismatch", __func__);

    return true;
}

/** Abort with a message */
bool AbortNode(const std::string& strMessage, const std::string& userMessage="")
{
    SetMiscWarning(strMessage);
    LogPrintf("*** %s\n", strMessage);
    uiInterface.ThreadSafeMessageBox(
        userMessage.empty() ? _("Error: A fatal internal error occurred, see debug.log for details") : userMessage,
        "", CClientUIInterface::MSG_ERROR);
    StartShutdown();
    return false;
}

bool AbortNode(CValidationState& state, const std::string& strMessage, const std::string& userMessage="")
{
    AbortNode(strMessage, userMessage);
    return state.Error(strMessage);
}

} // anon namespace

/**
 * Apply the undo operation of a CTxInUndo to the given chain state.
 * @param undo The undo object.
 * @param view The coins view to which to apply the changes.
 * @param out The out point that corresponds to the tx input.
 * @return True on success.
 */
bool ApplyTxInUndo(const CTxInUndo& undo, CCoinsViewCache& view, const COutPoint& out)
{
    bool fClean = true;

    CCoinsModifier coins = view.ModifyCoins(out.hash);
    if (undo.nHeight != 0) {
        // undo data contains height: this is the last output of the prevout tx being spent
        if (!coins->IsPruned())
            fClean = fClean && error("%s: undo data overwriting existing transaction", __func__);
        coins->Clear();
        coins->fCoinBase = undo.fCoinBase;
        coins->fCoinStake = undo.fCoinStake;
        coins->nHeight = undo.nHeight;
        coins->nVersion = undo.nVersion;
    } else {
        if (coins->IsPruned())
            fClean = fClean && error("%s: undo data adding output to missing transaction", __func__);
    }
    if (coins->IsAvailable(out.n))
        fClean = fClean && error("%s: undo data overwriting existing output", __func__);
    if (coins->vout.size() < out.n+1)
        coins->vout.resize(out.n+1);
    coins->vout[out.n] = undo.txout;

    return fClean;
}

bool DisconnectBlock(const CBlock& block, CValidationState& state, const CBlockIndex* pindex, CCoinsViewCache& view, bool* pfClean)
{
    assert(pindex->GetBlockHash() == view.GetBestBlock());

    if (pfClean)
        *pfClean = false;

    bool fClean = true;

    CBlockUndo blockUndo;
    CDiskBlockPos pos = pindex->GetUndoPos();
    if (pos.IsNull())
        return error("DisconnectBlock(): no undo data available");
    if (!UndoReadFromDisk(blockUndo, pos, pindex->pprev->GetBlockHash()))
        return error("DisconnectBlock(): failure reading undo data");

    if (blockUndo.vtxundo.size() + 1 != block.vtx.size())
        return error("DisconnectBlock(): block and undo data inconsistent");

    // undo transactions in reverse order
    for (int i = block.vtx.size() - 1; i >= 0; i--) {
        const CTransaction &tx = *(block.vtx[i]);
        uint256 hash = tx.GetHash();

        // Check that all outputs are available and match the outputs in the block itself
        // exactly.
        {
        CCoinsModifier outs = view.ModifyCoins(hash);
        outs->ClearUnspendable();

        CCoins outsBlock(tx, pindex->nHeight);
        // The CCoins serialization does not serialize negative numbers.
        // No network rules currently depend on the version here, so an inconsistency is harmless
        // but it must be corrected before txout nversion ever influences a network rule.
        if (outsBlock.nVersion < 0)
            outs->nVersion = outsBlock.nVersion;
        if (*outs != outsBlock)
            fClean = fClean && error("DisconnectBlock(): added transaction mismatch? database corrupted");

        // remove outputs
        outs->Clear();
        }

        // restore inputs
        if (i > 0) { // not coinbases
            const CTxUndo &txundo = blockUndo.vtxundo[i-1];
            if (txundo.vprevout.size() != tx.vin.size())
                return error("DisconnectBlock(): transaction and undo data inconsistent");
            for (unsigned int j = tx.vin.size(); j-- > 0;) {
                const COutPoint &out = tx.vin[j].prevout;
                const CTxInUndo &undo = txundo.vprevout[j];
                if (!ApplyTxInUndo(undo, view, out))
                    fClean = false;
            }
        }
    }

    // move best block pointer to prevout block
    view.SetBestBlock(pindex->pprev->GetBlockHash());

    globalState->setRoot(uintToh256(pindex->pprev->hashStateRoot)); // qtum
    globalState->setRootUTXO(uintToh256(pindex->pprev->hashUTXORoot)); // qtum

    if (pfClean) {
        *pfClean = fClean;
        return true;
    }

    return fClean;
}

void static FlushBlockFile(bool fFinalize = false)
{
    LOCK(cs_LastBlockFile);

    CDiskBlockPos posOld(nLastBlockFile, 0);

    FILE *fileOld = OpenBlockFile(posOld);
    if (fileOld) {
        if (fFinalize)
            TruncateFile(fileOld, vinfoBlockFile[nLastBlockFile].nSize);
        FileCommit(fileOld);
        fclose(fileOld);
    }

    fileOld = OpenUndoFile(posOld);
    if (fileOld) {
        if (fFinalize)
            TruncateFile(fileOld, vinfoBlockFile[nLastBlockFile].nUndoSize);
        FileCommit(fileOld);
        fclose(fileOld);
    }
}

bool FindUndoPos(CValidationState &state, int nFile, CDiskBlockPos &pos, unsigned int nAddSize);

static CCheckQueue<CScriptCheck> scriptcheckqueue(128);

void ThreadScriptCheck() {
    RenameThread("bitcoin-scriptch");
    scriptcheckqueue.Thread();
}

// Protected by cs_main
VersionBitsCache versionbitscache;

int32_t ComputeBlockVersion(const CBlockIndex* pindexPrev, const Consensus::Params& params)
{
    LOCK(cs_main);
    int32_t nVersion = VERSIONBITS_TOP_BITS;

    for (int i = 0; i < (int)Consensus::MAX_VERSION_BITS_DEPLOYMENTS; i++) {
        ThresholdState state = VersionBitsState(pindexPrev, params, (Consensus::DeploymentPos)i, versionbitscache);
        if (state == THRESHOLD_LOCKED_IN || state == THRESHOLD_STARTED) {
            nVersion |= VersionBitsMask(params, (Consensus::DeploymentPos)i);
        }
    }

    return nVersion;
}

/**
 * Threshold condition checker that triggers when unknown versionbits are seen on the network.
 */
class WarningBitsConditionChecker : public AbstractThresholdConditionChecker
{
private:
    int bit;

public:
    WarningBitsConditionChecker(int bitIn) : bit(bitIn) {}

    int64_t BeginTime(const Consensus::Params& params) const { return 0; }
    int64_t EndTime(const Consensus::Params& params) const { return std::numeric_limits<int64_t>::max(); }
    int Period(const Consensus::Params& params) const { return params.nMinerConfirmationWindow; }
    int Threshold(const Consensus::Params& params) const { return params.nRuleChangeActivationThreshold; }

    bool Condition(const CBlockIndex* pindex, const Consensus::Params& params) const
    {
        return ((pindex->nVersion & VERSIONBITS_TOP_MASK) == VERSIONBITS_TOP_BITS) &&
               ((pindex->nVersion >> bit) & 1) != 0 &&
               ((ComputeBlockVersion(pindex->pprev, params) >> bit) & 1) == 0;
    }
};

// Protected by cs_main
static ThresholdConditionCache warningcache[VERSIONBITS_NUM_BITS];

static int64_t nTimeCheck = 0;
static int64_t nTimeForks = 0;
static int64_t nTimeVerify = 0;
static int64_t nTimeConnect = 0;
static int64_t nTimeIndex = 0;
static int64_t nTimeCallbacks = 0;
static int64_t nTimeTotal = 0;

/////////////////////////////////////////////////////////////////////// qtum
bool CheckRefund(const CBlock& block, const std::vector<CTxOut>& vouts){
    size_t offset = block.IsProofOfStake() ? 1 : 0;
    for(size_t i = 0; i < vouts.size(); i++)
        if(block.vtx[offset]->vout[i + 1] != vouts[i])
            return false;
    return true;
}

valtype GetSenderAddress(const CTransaction& tx, const CCoinsViewCache* coinsView){
    CTransactionRef txPrevout;
    uint256 hashBlock;
    CScript script;
    if(coinsView){
        script = coinsView->AccessCoins(tx.vin[0].prevout.hash)->vout[tx.vin[0].prevout.n].scriptPubKey;    
    } else {
        if(GetTransaction(tx.vin[0].prevout.hash, txPrevout, Params().GetConsensus(), hashBlock, true)){
            script = txPrevout->vout[tx.vin[0].prevout.n].scriptPubKey;
        } else {
            // TODO temp exeption   
            return valtype();
        }
    }
	CTxDestination addressBit;
	if(ExtractDestination(script, addressBit)){
		if (addressBit.type() == typeid(CKeyID)){
			CKeyID senderAddress(boost::get<CKeyID>(addressBit));
			return valtype(senderAddress.begin(), senderAddress.end());
		}
	}
    return valtype();
}

UniValue vmLogToJSON(const ResultExecute& execRes, const CTransaction& tx, const CBlock& block){
    UniValue result(UniValue::VOBJ);
    if(tx != CTransaction())
        result.push_back(Pair("txid", tx.GetHash().GetHex()));
    result.push_back(Pair("address", execRes.execRes.newAddress.hex()));
    if(block.GetHash() != CBlock().GetHash()){
        result.push_back(Pair("time", block.GetBlockTime()));
        result.push_back(Pair("blockhash", block.GetHash().GetHex()));
        result.push_back(Pair("blockheight", chainActive.Tip()->nHeight + 1));
    } else {
        result.push_back(Pair("time", GetAdjustedTime()));
        result.push_back(Pair("blockheight", chainActive.Tip()->nHeight));
    }
    UniValue logEntries(UniValue::VARR);
    dev::eth::LogEntries logs = execRes.txRec.log();
    for(dev::eth::LogEntry log : logs){
        UniValue logEntrie(UniValue::VOBJ);
        logEntrie.push_back(Pair("address", log.address.hex()));
        UniValue topics(UniValue::VARR);
        for(dev::h256 l : log.topics){
            UniValue topicPair(UniValue::VOBJ);
            topicPair.push_back(Pair("raw", l.hex()));
            topics.push_back(topicPair);
            //TODO add "pretty" field for human readable data
        }
        UniValue dataPair(UniValue::VOBJ);
        dataPair.push_back(Pair("raw", HexStr(log.data)));
        logEntrie.push_back(Pair("data", dataPair));
        logEntrie.push_back(Pair("topics", topics));
        logEntries.push_back(logEntrie);
    }
    result.push_back(Pair("entries", logEntries));
    return result;
}

void writeVMlog(const std::vector<ResultExecute>& res, const CTransaction& tx, const CBlock& block){
    boost::filesystem::path qtumDir = GetDataDir() / "vmExecLogs.json";
    std::stringstream ss;
    if(fIsVMlogFile){
        ss << ",";
    } else {
        std::ofstream file(qtumDir.string(), std::ios::out | std::ios::app);
        file << "{\"logs\":[]}";
        file.close();
    }

    for(size_t i = 0; i < res.size(); i++){
        ss << vmLogToJSON(res[i], tx, block).write();
        if(i != res.size() - 1){
            ss << ",";
        } else {
            ss << "]}";
        }
    }
    
    std::ofstream file(qtumDir.string(), std::ios::in | std::ios::out);
    file.seekp(-2, std::ios::end);
    file << ss.str();
    file.close();
    fIsVMlogFile = true;
}

void ByteCodeExec::performByteCode(dev::eth::Permanence type){
    for(QtumTransaction& tx : txs){
        dev::eth::EnvInfo envInfo(BuildEVMEnvironment());
        std::unique_ptr<dev::eth::SealEngineFace> se(dev::eth::ChainParams(dev::eth::genesisInfo(dev::eth::Network::HomesteadTest)).createSealEngine());
        if(!tx.isCreation() && !globalState->addressInUse(tx.receiveAddress())){
            dev::eth::ExecutionResult execRes;
            execRes.excepted = dev::eth::TransactionException::Unknown;
            result.push_back(ResultExecute{execRes, dev::eth::TransactionReceipt(dev::h256(), dev::u256(), dev::eth::LogEntries()), CTransaction()});
            continue;
        }
        result.push_back(globalState->execute(envInfo, *se.get(), tx, type, OnOpFunc()));
    }
    globalState->db().commit();
    globalState->dbUtxo().commit();
}

ByteCodeExecResult ByteCodeExec::processingResults(){
    ByteCodeExecResult resultBCE;
    for(size_t i = 0; i < result.size(); i++){
        if(result[i].execRes.excepted != dev::eth::TransactionException::None){
            if(txs[i].value() > 0){
                CMutableTransaction tx;
                tx.vin.push_back(CTxIn(h256Touint(txs[i].getHashWith()), txs[i].getNVout(), CScript() << OP_TXHASH));
                CScript script(CScript() << OP_DUP << OP_HASH160 << txs[i].sender().asBytes() << OP_EQUALVERIFY << OP_CHECKSIG);
                tx.vout.push_back(CTxOut(CAmount(txs[i].value()), script));
                resultBCE.refundValueTx.push_back(CTransaction(tx));
            }
        } else {
            resultBCE.usedFee += CAmount(result[i].execRes.gasUsed);
            CAmount ref(txs[i].gas() - result[i].execRes.gasUsed);
            if(ref > 0){
                CScript script(CScript() << OP_DUP << OP_HASH160 << txs[i].sender().asBytes() << OP_EQUALVERIFY << OP_CHECKSIG);
                resultBCE.refundVOuts.push_back(CTxOut(ref, script));
                resultBCE.refundSender += ref;
            }
        }
        if(result[i].tx != CTransaction()){
            resultBCE.refundValueTx.push_back(result[i].tx);
        }
    }
    return resultBCE;
}

dev::eth::EnvInfo ByteCodeExec::BuildEVMEnvironment(){
    dev::eth::EnvInfo env;
    CBlockIndex* tip = chainActive.Tip();
    env.setNumber(dev::u256(tip->nHeight + 1));
    env.setTimestamp(dev::u256(tip->nTime));
    env.setDifficulty(dev::u256(tip->nBits));

    dev::eth::LastHashes lh;
    lh.resize(256);
    lh[0] = dev::u256(0);
    for(int i=0;i<256;i++){
        if(!tip)
            break;
        lh[i]= uintToh256(*tip->phashBlock);
        tip = tip->pprev;
    }
    env.setLastHashes(std::move(lh));
    env.setGasLimit(500000000);
    env.setAuthor(EthAddrFromScript(block.vtx.at(0)->vout.at(0).scriptPubKey));
    return env;
}

dev::Address ByteCodeExec::EthAddrFromScript(const CScript& scriptIn){
    CTxDestination resDest;
    if(!ExtractDestination(scriptIn, resDest)){
        return dev::Address();
    }
    CKeyID resPH(boost::get<CKeyID>(resDest));

    std::vector<unsigned char> addr(resPH.begin(), resPH.end());

    return dev::Address(addr);
}

void VersionVM::expandData(){
    std::string raw(std::bitset<32>(rawVersion).to_string());
    vmFormat = std::bitset<2>(std::string(raw.begin(), raw.begin() + 2)).to_ulong();
    rootVM = std::bitset<6>(std::string(raw.begin() + 2, raw.begin() + 8)).to_ulong();
    vmVersion = std::bitset<8>(std::string(raw.begin() + 8, raw.begin() + 16)).to_ulong();
    flagOptions = std::bitset<16>(std::string(raw.begin() + 16, raw.begin() + 32)).to_ulong();
}

std::vector<QtumTransaction> QtumTxConverter::extractionQtumTransactions(){
    std::vector<QtumTransaction> result;
    for(size_t i = 0; i < txBit.vout.size(); i++){
        if(txBit.vout[i].scriptPubKey.HasOpCreate() || txBit.vout[i].scriptPubKey.HasOpCall()){
            if(receiveStack(txBit.vout[i].scriptPubKey)){
                EthTransactionParams params = parseEthTXParams();
                if(params != EthTransactionParams()){
                    result.push_back(createEthTX(params, i));
                }
            }
        }
    }
    return result;
}

bool QtumTxConverter::receiveStack(const CScript& scriptPubKey){
    EvalScript(stack, scriptPubKey, SCRIPT_EXEC_BYTE_CODE, BaseSignatureChecker(), SIGVERSION_BASE, nullptr);
    if (stack.empty())
        return false;

    CScript scriptRest(stack.back().begin(), stack.back().end());
    stack.pop_back();

    opcode = (opcodetype)(*scriptRest.begin());
    if((opcode == OP_CREATE && stack.size() < 4) || (opcode == OP_CALL && stack.size() < 5)){
        stack.clear();
        return false;
    }

    return true;
}

EthTransactionParams QtumTxConverter::parseEthTXParams(){
    try{
        dev::Address receiveAddress;
        valtype vecAddr;
        if (opcode == OP_CALL)
        {
            vecAddr = stack.back();
            stack.pop_back();
            receiveAddress = dev::Address(vecAddr);
        }           
        valtype code(stack.back());
        stack.pop_back();
        uint64_t gasPrice = CScriptNum::vch_to_uint64(stack.back());
        stack.pop_back();
        uint64_t gasLimit = CScriptNum::vch_to_uint64(stack.back());
        stack.pop_back();
        VersionVM version(CScriptNum::vch_to_uint64(stack.back()));
        stack.pop_back();
        return EthTransactionParams{version, dev::u256(gasLimit), dev::u256(gasPrice), code, receiveAddress};      
    }
    catch(const scriptnum_error& err){
        LogPrintf("Incorrect parameters to VM.");
        return EthTransactionParams();
    }   
}

QtumTransaction QtumTxConverter::createEthTX(const EthTransactionParams& etp, uint32_t nOut){
    QtumTransaction txEth;
    if (etp.receiveAddress == dev::Address()){
        txEth = QtumTransaction(txBit.vout[nOut].nValue, etp.gasPrice, (etp.gasLimit * etp.gasPrice), etp.code, dev::u256(0));
    }
    else{
        txEth = QtumTransaction(txBit.vout[nOut].nValue, etp.gasPrice, (etp.gasLimit * etp.gasPrice), etp.receiveAddress, etp.code, dev::u256(0));
    }
    dev::Address sender(GetSenderAddress(txBit, view));
    txEth.forceSender(sender);
    txEth.setHashWith(uintToh256(txBit.GetHash()));
    txEth.setNVout(nOut);

    return txEth;
}
///////////////////////////////////////////////////////////////////////

bool ConnectBlock(const CBlock& block, CValidationState& state, CBlockIndex* pindex,
                  CCoinsViewCache& view, const CChainParams& chainparams, bool fJustCheck)
{
    AssertLockHeld(cs_main);

    int64_t nTimeStart = GetTimeMicros();

    // Check it again in case a previous version let a bad block in
    if (!CheckBlock(block, state, chainparams.GetConsensus(), !fJustCheck, !fJustCheck))
        return error("%s: Consensus::CheckBlock: %s", __func__, FormatStateMessage(state));

    // verify that the view's current state corresponds to the previous block
    uint256 hashPrevBlock = pindex->pprev == NULL ? uint256() : pindex->pprev->GetBlockHash();
    assert(hashPrevBlock == view.GetBestBlock());

    // Special case for the genesis block, skipping connection of its transactions
    // (its coinbase is unspendable)
    if (block.GetHash() == chainparams.GetConsensus().hashGenesisBlock) {
        if (!fJustCheck)
            view.SetBestBlock(pindex->GetBlockHash());
        return true;
    }

    bool fScriptChecks = true;
    if (!hashAssumeValid.IsNull()) {
        // We've been configured with the hash of a block which has been externally verified to have a valid history.
        // A suitable default value is included with the software and updated from time to time.  Because validity
        //  relative to a piece of software is an objective fact these defaults can be easily reviewed.
        // This setting doesn't force the selection of any particular chain but makes validating some faster by
        //  effectively caching the result of part of the verification.
        BlockMap::const_iterator  it = mapBlockIndex.find(hashAssumeValid);
        if (it != mapBlockIndex.end()) {
            if (it->second->GetAncestor(pindex->nHeight) == pindex &&
                pindexBestHeader->GetAncestor(pindex->nHeight) == pindex &&
                pindexBestHeader->nChainWork >= UintToArith256(chainparams.GetConsensus().nMinimumChainWork)) {
                // This block is a member of the assumed verified chain and an ancestor of the best header.
                // The equivalent time check discourages hashpower from extorting the network via DOS attack
                //  into accepting an invalid block through telling users they must manually set assumevalid.
                //  Requiring a software change or burying the invalid block, regardless of the setting, makes
                //  it hard to hide the implication of the demand.  This also avoids having release candidates
                //  that are hardly doing any signature verification at all in testing without having to
                //  artificially set the default assumed verified block further back.
                // The test against nMinimumChainWork prevents the skipping when denied access to any chain at
                //  least as good as the expected chain.
                fScriptChecks = (GetBlockProofEquivalentTime(*pindexBestHeader, *pindex, *pindexBestHeader, chainparams.GetConsensus()) <= 60 * 60 * 24 * 7 * 2);
            }
        }
    }

    int64_t nTime1 = GetTimeMicros(); nTimeCheck += nTime1 - nTimeStart;
    LogPrint("bench", "    - Sanity checks: %.2fms [%.2fs]\n", 0.001 * (nTime1 - nTimeStart), nTimeCheck * 0.000001);

    // Do not allow blocks that contain transactions which 'overwrite' older transactions,
    // unless those are already completely spent.
    // If such overwrites are allowed, coinbases and transactions depending upon those
    // can be duplicated to remove the ability to spend the first instance -- even after
    // being sent to another address.
    // See BIP30 and http://r6.ca/blog/20120206T005236Z.html for more information.
    // This logic is not necessary for memory pool transactions, as AcceptToMemoryPool
    // already refuses previously-known transaction ids entirely.
    // This rule was originally applied to all blocks with a timestamp after March 15, 2012, 0:00 UTC.
    // Now that the whole chain is irreversibly beyond that time it is applied to all blocks except the
    // two in the chain that violate it. This prevents exploiting the issue against nodes during their
    // initial block download.

    bool fEnforceBIP30 = (!pindex->phashBlock);

    //bool fEnforceBIP30 = (!pindex->phashBlock) || // Enforce on CreateNewBlock invocations which don't have a hash.
    //                      !((pindex->nHeight==91842 && pindex->GetBlockHash() == uint256S("0x00000000000a4d0a398161ffc163c503763b1f4360639393e0e4c8e300e0caec")) ||
    //                       (pindex->nHeight==91880 && pindex->GetBlockHash() == uint256S("0x00000000000743f190a18c5577a3c2d2a1f610ae9601ac046a38084ccb7cd721")));

    // Once BIP34 activated it was not possible to create new duplicate coinbases and thus other than starting
    // with the 2 existing duplicate coinbase pairs, not possible to create overwriting txs.  But by the
    // time BIP34 activated, in each of the existing pairs the duplicate coinbase had overwritten the first
    // before the first had been spent.  Since those coinbases are sufficiently buried its no longer possible to create further
    // duplicate transactions descending from the known pairs either.
    // If we're on the known chain at height greater than where BIP34 activated, we can save the db accesses needed for the BIP30 check.
    CBlockIndex *pindexBIP34height = pindex->pprev->GetAncestor(chainparams.GetConsensus().BIP34Height);
    //Only continue to enforce if we're below BIP34 activation height or the block hash at that height doesn't correspond.
    fEnforceBIP30 = fEnforceBIP30 && (!pindexBIP34height || !(pindexBIP34height->GetBlockHash() == chainparams.GetConsensus().BIP34Hash));

    if (fEnforceBIP30) {
        for (const auto& tx : block.vtx) {
            const CCoins* coins = view.AccessCoins(tx->GetHash());
            if (coins && !coins->IsPruned())
                return state.DoS(100, error("ConnectBlock(): tried to overwrite transaction"),
                                 REJECT_INVALID, "bad-txns-BIP30");
        }
    }

    // BIP16 didn't become active until Apr 1 2012
    int64_t nBIP16SwitchTime = 1333238400;
    bool fStrictPayToScriptHash = (pindex->GetBlockTime() >= nBIP16SwitchTime);

    unsigned int flags = fStrictPayToScriptHash ? SCRIPT_VERIFY_P2SH : SCRIPT_VERIFY_NONE;

    // Start enforcing the DERSIG (BIP66) rule
    if (pindex->nHeight >= chainparams.GetConsensus().BIP66Height) {
        flags |= SCRIPT_VERIFY_DERSIG;
    }

    // Start enforcing CHECKLOCKTIMEVERIFY (BIP65) rule
    if (pindex->nHeight >= chainparams.GetConsensus().BIP65Height) {
        flags |= SCRIPT_VERIFY_CHECKLOCKTIMEVERIFY;
    }

    // Start enforcing BIP68 (sequence locks) and BIP112 (CHECKSEQUENCEVERIFY) using versionbits logic.
    int nLockTimeFlags = 0;
    if (VersionBitsState(pindex->pprev, chainparams.GetConsensus(), Consensus::DEPLOYMENT_CSV, versionbitscache) == THRESHOLD_ACTIVE) {
        flags |= SCRIPT_VERIFY_CHECKSEQUENCEVERIFY;
        nLockTimeFlags |= LOCKTIME_VERIFY_SEQUENCE;
    }

    // Start enforcing WITNESS rules using versionbits logic.
    if (IsWitnessEnabled(pindex->pprev, chainparams.GetConsensus())) {
        flags |= SCRIPT_VERIFY_WITNESS;
        flags |= SCRIPT_VERIFY_NULLDUMMY;
    }

    int64_t nTime2 = GetTimeMicros(); nTimeForks += nTime2 - nTime1;
    LogPrint("bench", "    - Fork checks: %.2fms [%.2fs]\n", 0.001 * (nTime2 - nTime1), nTimeForks * 0.000001);

    CBlockUndo blockundo;

    CCheckQueueControl<CScriptCheck> control(fScriptChecks && nScriptCheckThreads ? &scriptcheckqueue : NULL);

///////////////////////////////////////////////////////  // qtum
    CBlock checkBlock(block.GetBlockHeader());
    std::vector<CTxOut> checkVouts;
///////////////////////////////////////////////////////

    std::vector<int> prevheights;
    CAmount nFees = 0;
    CAmount nActualStakeReward = 0;
    int nInputs = 0;
    int64_t nSigOpsCost = 0;
    CDiskTxPos pos(pindex->GetBlockPos(), GetSizeOfCompactSize(block.vtx.size()));
    std::vector<std::pair<uint256, CDiskTxPos> > vPos;
    vPos.reserve(block.vtx.size());
    blockundo.vtxundo.reserve(block.vtx.size() - 1);
    std::vector<PrecomputedTransactionData> txdata;
    txdata.reserve(block.vtx.size()); // Required so that pointers to individual PrecomputedTransactionData don't get invalidated
    for (unsigned int i = 0; i < block.vtx.size(); i++)
    {
        const CTransaction &tx = *(block.vtx[i]);

        nInputs += tx.vin.size();

        if (!tx.IsCoinBase())
        {
            if (!view.HaveInputs(tx))
                return state.DoS(100, error("ConnectBlock(): inputs missing/spent"),
                                 REJECT_INVALID, "bad-txns-inputs-missingorspent");

            // Check that transaction is BIP68 final
            // BIP68 lock checks (as opposed to nLockTime checks) must
            // be in ConnectBlock because they require the UTXO set
            prevheights.resize(tx.vin.size());
            for (size_t j = 0; j < tx.vin.size(); j++) {
                prevheights[j] = view.AccessCoins(tx.vin[j].prevout.hash)->nHeight;
            }

            if (!SequenceLocks(tx, nLockTimeFlags, &prevheights, *pindex)) {
                return state.DoS(100, error("%s: contains a non-BIP68-final transaction", __func__),
                                 REJECT_INVALID, "bad-txns-nonfinal");
            }
        }

        // GetTransactionSigOpCost counts 3 types of sigops:
        // * legacy (always)
        // * p2sh (when P2SH enabled in flags and excludes coinbase)
        // * witness (when witness enabled in flags and excludes coinbase)
        nSigOpsCost += GetTransactionSigOpCost(tx, view, flags);
        if (nSigOpsCost > MAX_BLOCK_SIGOPS_COST)
            return state.DoS(100, error("ConnectBlock(): too many sigops"),
                             REJECT_INVALID, "bad-blk-sigops");

        txdata.emplace_back(tx);

        bool hasTxhash = false;

        if (!tx.IsCoinBase())
        {
            if (tx.IsCoinStake())
                nActualStakeReward = tx.GetValueOut()-view.GetValueIn(tx);
            else
                nFees += view.GetValueIn(tx)-tx.GetValueOut();
                    
            std::vector<CScriptCheck> vChecks;
            bool fCacheResults = fJustCheck; /* Don't cache results if we're actually connecting blocks (still consult the cache, though) */
            // if (!CheckInputs(tx, state, view, fScriptChecks, flags, fCacheResults, txdata[i], nScriptCheckThreads ? &vChecks : NULL))
            hasTxhash = tx.vin[0].scriptSig.HasOpTXHASH();
            if (!CheckInputs(tx, state, view, fScriptChecks, flags, fCacheResults, txdata[i], (hasTxhash || tx.HasCreateOrCall()) ? NULL : (nScriptCheckThreads ? &vChecks : NULL)))//nScriptCheckThreads ? &vChecks : NULL))
                return error("ConnectBlock(): CheckInputs on %s failed with %s",
                    tx.GetHash().ToString(), FormatStateMessage(state));
            control.Add(vChecks);
        }

///////////////////////////////////////////////////////////////////////////////////////// qtum
        if(!tx.HasTXHASH()){
            checkBlock.vtx.push_back(block.vtx[i]);
        }

        if(tx.HasCreateOrCall() && !hasTxhash){
            QtumTxConverter convert(tx, NULL);
            ByteCodeExec exec(block, convert.extractionQtumTransactions());
            exec.performByteCode();
            std::vector<ResultExecute> resultExec(exec.getResult());
            ByteCodeExecResult bcer = exec.processingResults();
            checkVouts.insert(checkVouts.end(), bcer.refundVOuts.begin(), bcer.refundVOuts.end());
            for(CTransaction& t : bcer.refundValueTx){
                checkBlock.vtx.push_back(MakeTransactionRef(std::move(t)));
            }
            if(fRecordLogOpcodes && !fJustCheck){
                writeVMlog(resultExec, tx, block);
            }
        }

        std::unordered_map<dev::Address, dev::u256> addresses = globalState->addresses();
        for(auto i : addresses){
            std::cout << "Address : " << i.first.hex() << std::endl;
            std::cout << "Balance : " << CAmount(i.second) << std::endl << std::endl;
        }
/////////////////////////////////////////////////////////////////////////////////////////

        CTxUndo undoDummy;
        if (i > 0) {
            blockundo.vtxundo.push_back(CTxUndo());
        }
        UpdateCoins(tx, view, i == 0 ? undoDummy : blockundo.vtxundo.back(), pindex->nHeight);

        vPos.push_back(std::make_pair(tx.GetHash(), pos));
        pos.nTxOffset += ::GetSerializeSize(tx, SER_DISK, CLIENT_VERSION);
    }
    int64_t nTime3 = GetTimeMicros(); nTimeConnect += nTime3 - nTime2;
    LogPrint("bench", "      - Connect %u transactions: %.2fms (%.3fms/tx, %.3fms/txin) [%.2fs]\n", (unsigned)block.vtx.size(), 0.001 * (nTime3 - nTime2), 0.001 * (nTime3 - nTime2) / block.vtx.size(), nInputs <= 1 ? 0 : 0.001 * (nTime3 - nTime2) / (nInputs-1), nTimeConnect * 0.000001);

    if (block.IsProofOfWork())
    {
        CAmount blockReward = nFees + GetBlockSubsidy(pindex->nHeight, chainparams.GetConsensus());
        if (block.vtx[0]->GetValueOut() > blockReward || !CheckRefund(block, checkVouts))
            return state.DoS(100,
                             error("ConnectBlock(): coinbase pays too much (actual=%d vs limit=%d)",
                                   block.vtx[0]->GetValueOut(), blockReward),
                                   REJECT_INVALID, "bad-cb-amount");
    }
    else
    {
        if (!CheckTransactionTimestamp(*block.vtx[1], block.nTime, *pblocktree))
            return error("ConnectBlock() : %s transaction timestamp check failure", block.vtx[1]->GetHash().ToString());

        CAmount blockReward = nFees + GetBlockSubsidy(pindex->nHeight, chainparams.GetConsensus());
         if (nActualStakeReward > blockReward || !CheckRefund(block, checkVouts))
            return state.DoS(100,
                             error("ConnectBlock(): coinstake pays too much (actual=%d vs limit=%d)",
                                   block.vtx[0]->GetValueOut(), blockReward),
                                   REJECT_INVALID, "bad-cs-amount");
        
    }

    if (!control.Wait())
        return state.DoS(100, false);
    int64_t nTime4 = GetTimeMicros(); nTimeVerify += nTime4 - nTime2;
    LogPrint("bench", "    - Verify %u txins: %.2fms (%.3fms/txin) [%.2fs]\n", nInputs - 1, 0.001 * (nTime4 - nTime2), nInputs <= 1 ? 0 : 0.001 * (nTime4 - nTime2) / (nInputs-1), nTimeVerify * 0.000001);

////////////////////////////////////////////////////////////////// // qtum
    checkBlock.hashMerkleRoot = BlockMerkleRoot(checkBlock);
    checkBlock.hashStateRoot = h256Touint(globalState->rootHash());
    checkBlock.hashUTXORoot = h256Touint(globalState->rootHashUTXO());
    if((checkBlock.GetHash() != block.GetHash()) && !fJustCheck)
        return state.DoS(100, error("ConnectBlock(): Incorrect transactions or hashes(hashStateRoot, hashUTXORoot)."),
                            REJECT_INVALID, "incorrect-transactions-or-hashes-block");

    if (fJustCheck)
    {
        dev::h256 prevHashStateRoot(dev::sha3(dev::rlp("")));
        dev::h256 prevHashUTXORoot(dev::sha3(dev::rlp("")));
        if(pindex->pprev->hashStateRoot != uint256() && pindex->pprev->hashUTXORoot != uint256()){
            prevHashStateRoot = uintToh256(pindex->pprev->hashStateRoot);
            prevHashUTXORoot = uintToh256(pindex->pprev->hashUTXORoot);
        }
        globalState->setRoot(prevHashStateRoot);
        globalState->setRootUTXO(prevHashUTXORoot);
        return true;
    }
//////////////////////////////////////////////////////////////////

    // Write undo information to disk
    if (pindex->GetUndoPos().IsNull() || !pindex->IsValid(BLOCK_VALID_SCRIPTS))
    {
        if (pindex->GetUndoPos().IsNull()) {
            CDiskBlockPos _pos;
            if (!FindUndoPos(state, pindex->nFile, _pos, ::GetSerializeSize(blockundo, SER_DISK, CLIENT_VERSION) + 40))
                return error("ConnectBlock(): FindUndoPos failed");
            if (!UndoWriteToDisk(blockundo, _pos, pindex->pprev->GetBlockHash(), chainparams.MessageStart()))
                return AbortNode(state, "Failed to write undo data");

            // update nUndoPos in block index
            pindex->nUndoPos = _pos.nPos;
            pindex->nStatus |= BLOCK_HAVE_UNDO;
        }

        pindex->RaiseValidity(BLOCK_VALID_SCRIPTS);
        setDirtyBlockIndex.insert(pindex);
    }

    if (fTxIndex)
        if (!pblocktree->WriteTxIndex(vPos))
            return AbortNode(state, "Failed to write transaction index");

    // add this block to the view's block chain
    view.SetBestBlock(pindex->GetBlockHash());

    int64_t nTime5 = GetTimeMicros(); nTimeIndex += nTime5 - nTime4;
    LogPrint("bench", "    - Index writing: %.2fms [%.2fs]\n", 0.001 * (nTime5 - nTime4), nTimeIndex * 0.000001);

    // Watch for changes to the previous coinbase transaction.
    static uint256 hashPrevBestCoinBase;
    GetMainSignals().UpdatedTransaction(hashPrevBestCoinBase);
    hashPrevBestCoinBase = block.vtx[0]->GetHash();


    int64_t nTime6 = GetTimeMicros(); nTimeCallbacks += nTime6 - nTime5;
    LogPrint("bench", "    - Callbacks: %.2fms [%.2fs]\n", 0.001 * (nTime6 - nTime5), nTimeCallbacks * 0.000001);

    return true;
}

/**
 * Update the on-disk chain state.
 * The caches and indexes are flushed depending on the mode we're called with
 * if they're too large, if it's been a while since the last write,
 * or always and in all cases if we're in prune mode and are deleting files.
 */
bool static FlushStateToDisk(CValidationState &state, FlushStateMode mode, int nManualPruneHeight) {
    int64_t nMempoolUsage = mempool.DynamicMemoryUsage();
    const CChainParams& chainparams = Params();
    LOCK2(cs_main, cs_LastBlockFile);
    static int64_t nLastWrite = 0;
    static int64_t nLastFlush = 0;
    static int64_t nLastSetChain = 0;
    std::set<int> setFilesToPrune;
    bool fFlushForPrune = false;
    try {
    if (fPruneMode && (fCheckForPruning || nManualPruneHeight > 0) && !fReindex) {
        if (nManualPruneHeight > 0) {
            FindFilesToPruneManual(setFilesToPrune, nManualPruneHeight);
        } else {
            FindFilesToPrune(setFilesToPrune, chainparams.PruneAfterHeight());
            fCheckForPruning = false;
        }
        if (!setFilesToPrune.empty()) {
            fFlushForPrune = true;
            if (!fHavePruned) {
                pblocktree->WriteFlag("prunedblockfiles", true);
                fHavePruned = true;
            }
        }
    }
    int64_t nNow = GetTimeMicros();
    // Avoid writing/flushing immediately after startup.
    if (nLastWrite == 0) {
        nLastWrite = nNow;
    }
    if (nLastFlush == 0) {
        nLastFlush = nNow;
    }
    if (nLastSetChain == 0) {
        nLastSetChain = nNow;
    }
    int64_t nMempoolSizeMax = GetArg("-maxmempool", DEFAULT_MAX_MEMPOOL_SIZE) * 1000000;
    int64_t cacheSize = pcoinsTip->DynamicMemoryUsage();
    int64_t nTotalSpace = nCoinCacheUsage + std::max<int64_t>(nMempoolSizeMax - nMempoolUsage, 0);
    // The cache is large and we're within 10% and 100 MiB of the limit, but we have time now (not in the middle of a block processing).
    bool fCacheLarge = mode == FLUSH_STATE_PERIODIC && cacheSize > std::max((9 * nTotalSpace) / 10, nTotalSpace - 100 * 1024 * 1024);
    // The cache is over the limit, we have to write now.
    bool fCacheCritical = mode == FLUSH_STATE_IF_NEEDED && cacheSize > nTotalSpace;
    // It's been a while since we wrote the block index to disk. Do this frequently, so we don't need to redownload after a crash.
    bool fPeriodicWrite = mode == FLUSH_STATE_PERIODIC && nNow > nLastWrite + (int64_t)DATABASE_WRITE_INTERVAL * 1000000;
    // It's been very long since we flushed the cache. Do this infrequently, to optimize cache usage.
    bool fPeriodicFlush = mode == FLUSH_STATE_PERIODIC && nNow > nLastFlush + (int64_t)DATABASE_FLUSH_INTERVAL * 1000000;
    // Combine all conditions that result in a full cache flush.
    bool fDoFullFlush = (mode == FLUSH_STATE_ALWAYS) || fCacheLarge || fCacheCritical || fPeriodicFlush || fFlushForPrune;
    // Write blocks and block index to disk.
    if (fDoFullFlush || fPeriodicWrite) {
        // Depend on nMinDiskSpace to ensure we can write block index
        if (!CheckDiskSpace(0))
            return state.Error("out of disk space");
        // First make sure all block and undo data is flushed to disk.
        FlushBlockFile();
        // Then update all block file information (which may refer to block and undo files).
        {
            std::vector<std::pair<int, const CBlockFileInfo*> > vFiles;
            vFiles.reserve(setDirtyFileInfo.size());
            for (std::set<int>::iterator it = setDirtyFileInfo.begin(); it != setDirtyFileInfo.end(); ) {
                vFiles.push_back(std::make_pair(*it, &vinfoBlockFile[*it]));
                setDirtyFileInfo.erase(it++);
            }
            std::vector<const CBlockIndex*> vBlocks;
            vBlocks.reserve(setDirtyBlockIndex.size());
            for (std::set<CBlockIndex*>::iterator it = setDirtyBlockIndex.begin(); it != setDirtyBlockIndex.end(); ) {
                vBlocks.push_back(*it);
                setDirtyBlockIndex.erase(it++);
            }
            if (!pblocktree->WriteBatchSync(vFiles, nLastBlockFile, vBlocks)) {
                return AbortNode(state, "Failed to write to block index database");
            }
        }
        // Finally remove any pruned files
        if (fFlushForPrune)
            UnlinkPrunedFiles(setFilesToPrune);
        nLastWrite = nNow;
    }
    // Flush best chain related state. This can only be done if the blocks / block index write was also done.
    if (fDoFullFlush) {
        // Typical CCoins structures on disk are around 128 bytes in size.
        // Pushing a new one to the database can cause it to be written
        // twice (once in the log, and once in the tables). This is already
        // an overestimation, as most will delete an existing entry or
        // overwrite one. Still, use a conservative safety factor of 2.
        if (!CheckDiskSpace(128 * 2 * 2 * pcoinsTip->GetCacheSize()))
            return state.Error("out of disk space");
        // Flush the chainstate (which may refer to block index entries).
        if (!pcoinsTip->Flush())
            return AbortNode(state, "Failed to write to coin database");
        nLastFlush = nNow;
    }
    if (fDoFullFlush || ((mode == FLUSH_STATE_ALWAYS || mode == FLUSH_STATE_PERIODIC) && nNow > nLastSetChain + (int64_t)DATABASE_WRITE_INTERVAL * 1000000)) {
        // Update best block in wallet (so we can detect restored wallets).
        GetMainSignals().SetBestChain(chainActive.GetLocator());
        nLastSetChain = nNow;
    }
    } catch (const std::runtime_error& e) {
        return AbortNode(state, std::string("System error while flushing: ") + e.what());
    }
    return true;
}

void FlushStateToDisk() {
    CValidationState state;
    FlushStateToDisk(state, FLUSH_STATE_ALWAYS);
}

void PruneAndFlush() {
    CValidationState state;
    fCheckForPruning = true;
    FlushStateToDisk(state, FLUSH_STATE_NONE);
}

/** Update chainActive and related internal data structures. */
void static UpdateTip(CBlockIndex *pindexNew, const CChainParams& chainParams) {
    chainActive.SetTip(pindexNew);

    // New best block
    mempool.AddTransactionsUpdated(1);

    cvBlockChange.notify_all();

    static bool fWarned = false;
    std::vector<std::string> warningMessages;
    if (!IsInitialBlockDownload())
    {
        int nUpgraded = 0;
        const CBlockIndex* pindex = chainActive.Tip();
        for (int bit = 0; bit < VERSIONBITS_NUM_BITS; bit++) {
            WarningBitsConditionChecker checker(bit);
            ThresholdState state = checker.GetStateFor(pindex, chainParams.GetConsensus(), warningcache[bit]);
            if (state == THRESHOLD_ACTIVE || state == THRESHOLD_LOCKED_IN) {
                if (state == THRESHOLD_ACTIVE) {
                    std::string strWarning = strprintf(_("Warning: unknown new rules activated (versionbit %i)"), bit);
                    SetMiscWarning(strWarning);
                    if (!fWarned) {
                        AlertNotify(strWarning);
                        fWarned = true;
                    }
                } else {
                    warningMessages.push_back(strprintf("unknown new rules are about to activate (versionbit %i)", bit));
                }
            }
        }
        // Check the version of the last 100 blocks to see if we need to upgrade:
        for (int i = 0; i < 100 && pindex != NULL; i++)
        {
            int32_t nExpectedVersion = ComputeBlockVersion(pindex->pprev, chainParams.GetConsensus());
            if (pindex->nVersion > VERSIONBITS_LAST_OLD_BLOCK_VERSION && (pindex->nVersion & ~nExpectedVersion) != 0)
                ++nUpgraded;
            pindex = pindex->pprev;
        }
        if (nUpgraded > 0)
            warningMessages.push_back(strprintf("%d of last 100 blocks have unexpected version", nUpgraded));
        if (nUpgraded > 100/2)
        {
            std::string strWarning = _("Warning: Unknown block versions being mined! It's possible unknown rules are in effect");
            // notify GetWarnings(), called by Qt and the JSON-RPC code to warn the user:
            SetMiscWarning(strWarning);
            if (!fWarned) {
                AlertNotify(strWarning);
                fWarned = true;
            }
        }
    }
    LogPrintf("%s: new best=%s height=%d version=0x%08x log2_work=%.8g tx=%lu date='%s' progress=%f cache=%.1fMiB(%utx)", __func__,
      chainActive.Tip()->GetBlockHash().ToString(), chainActive.Height(), chainActive.Tip()->nVersion,
      log(chainActive.Tip()->nChainWork.getdouble())/log(2.0), (unsigned long)chainActive.Tip()->nChainTx,
      DateTimeStrFormat("%Y-%m-%d %H:%M:%S", chainActive.Tip()->GetBlockTime()),
      GuessVerificationProgress(chainParams.TxData(), chainActive.Tip()), pcoinsTip->DynamicMemoryUsage() * (1.0 / (1<<20)), pcoinsTip->GetCacheSize());
    if (!warningMessages.empty())
        LogPrintf(" warning='%s'", boost::algorithm::join(warningMessages, ", "));
    LogPrintf("\n");

}

/** Disconnect chainActive's tip. You probably want to call mempool.removeForReorg and manually re-limit mempool size after this, with cs_main held. */
bool static DisconnectTip(CValidationState& state, const CChainParams& chainparams, bool fBare = false)
{
    CBlockIndex *pindexDelete = chainActive.Tip();
    assert(pindexDelete);
    // Read block from disk.
    CBlock block;
    if (!ReadBlockFromDisk(block, pindexDelete, chainparams.GetConsensus()))
        return AbortNode(state, "Failed to read block");
    // Apply the block atomically to the chain state.
    int64_t nStart = GetTimeMicros();
    {
        CCoinsViewCache view(pcoinsTip);
        if (!DisconnectBlock(block, state, pindexDelete, view))
            return error("DisconnectTip(): DisconnectBlock %s failed", pindexDelete->GetBlockHash().ToString());
        bool flushed = view.Flush();
        assert(flushed);
    }
    LogPrint("bench", "- Disconnect block: %.2fms\n", (GetTimeMicros() - nStart) * 0.001);
    // Write the chain state to disk, if necessary.
    if (!FlushStateToDisk(state, FLUSH_STATE_IF_NEEDED))
        return false;

    if (!fBare) {
        // Resurrect mempool transactions from the disconnected block.
        std::vector<uint256> vHashUpdate;
        for (const auto& it : block.vtx) {
            const CTransaction& tx = *it;
            // ignore validation errors in resurrected transactions
            CValidationState stateDummy;
            if (tx.IsCoinBase() || tx.IsCoinStake() || !AcceptToMemoryPool(mempool, stateDummy, it, false, NULL, NULL, true)) {
                mempool.removeRecursive(tx, MemPoolRemovalReason::REORG);
            } else if (mempool.exists(tx.GetHash())) {
                vHashUpdate.push_back(tx.GetHash());
            }
        }
        // AcceptToMemoryPool/addUnchecked all assume that new mempool entries have
        // no in-mempool children, which is generally not true when adding
        // previously-confirmed transactions back to the mempool.
        // UpdateTransactionsFromBlock finds descendants of any transactions in this
        // block that were added back and cleans up the mempool state.
        mempool.UpdateTransactionsFromBlock(vHashUpdate);
    }

    // Update chainActive and related variables.
    UpdateTip(pindexDelete->pprev, chainparams);
    // Let wallets know transactions went from 1-confirmed to
    // 0-confirmed or conflicted:
    for (const auto& tx : block.vtx) {
        GetMainSignals().SyncTransaction(*tx, pindexDelete->pprev, CMainSignals::SYNC_TRANSACTION_NOT_IN_BLOCK);
    }
    return true;
}

static int64_t nTimeReadFromDisk = 0;
static int64_t nTimeConnectTotal = 0;
static int64_t nTimeFlush = 0;
static int64_t nTimeChainState = 0;
static int64_t nTimePostConnect = 0;

/**
 * Used to track blocks whose transactions were applied to the UTXO state as a
 * part of a single ActivateBestChainStep call.
 */
struct ConnectTrace {
    std::vector<std::pair<CBlockIndex*, std::shared_ptr<const CBlock> > > blocksConnected;
};

/**
 * Connect a new block to chainActive. pblock is either NULL or a pointer to a CBlock
 * corresponding to pindexNew, to bypass loading it again from disk.
 *
 * The block is always added to connectTrace (either after loading from disk or by copying
 * pblock) - if that is not intended, care must be taken to remove the last entry in
 * blocksConnected in case of failure.
 */
bool static ConnectTip(CValidationState& state, const CChainParams& chainparams, CBlockIndex* pindexNew, const std::shared_ptr<const CBlock>& pblock, ConnectTrace& connectTrace)
{
    assert(pindexNew->pprev == chainActive.Tip());
    // Read block from disk.
    int64_t nTime1 = GetTimeMicros();
    if (!pblock) {
        std::shared_ptr<CBlock> pblockNew = std::make_shared<CBlock>();
        connectTrace.blocksConnected.emplace_back(pindexNew, pblockNew);
        if (!ReadBlockFromDisk(*pblockNew, pindexNew, chainparams.GetConsensus()))
            return AbortNode(state, "Failed to read block");
    } else {
        connectTrace.blocksConnected.emplace_back(pindexNew, pblock);
    }
    const CBlock& blockConnecting = *connectTrace.blocksConnected.back().second;
    // Apply the block atomically to the chain state.
    int64_t nTime2 = GetTimeMicros(); nTimeReadFromDisk += nTime2 - nTime1;
    int64_t nTime3;
    LogPrint("bench", "  - Load block from disk: %.2fms [%.2fs]\n", (nTime2 - nTime1) * 0.001, nTimeReadFromDisk * 0.000001);
    {
        CCoinsViewCache view(pcoinsTip);

        dev::h256 oldHashStateRoot(globalState->rootHash()); // qtum
        dev::h256 oldHashUTXORoot(globalState->rootHashUTXO()); // qtum

        bool rv = ConnectBlock(blockConnecting, state, pindexNew, view, chainparams);
        GetMainSignals().BlockChecked(blockConnecting, state);
        if (!rv) {
            if (state.IsInvalid())
                InvalidBlockFound(pindexNew, state);

            globalState->setRoot(oldHashStateRoot); // qtum
            globalState->setRootUTXO(oldHashUTXORoot); // qtum

            return error("ConnectTip(): ConnectBlock %s failed", pindexNew->GetBlockHash().ToString());
        }
        nTime3 = GetTimeMicros(); nTimeConnectTotal += nTime3 - nTime2;
        LogPrint("bench", "  - Connect total: %.2fms [%.2fs]\n", (nTime3 - nTime2) * 0.001, nTimeConnectTotal * 0.000001);
        bool flushed = view.Flush();
        assert(flushed);
    }
    int64_t nTime4 = GetTimeMicros(); nTimeFlush += nTime4 - nTime3;
    LogPrint("bench", "  - Flush: %.2fms [%.2fs]\n", (nTime4 - nTime3) * 0.001, nTimeFlush * 0.000001);
    // Write the chain state to disk, if necessary.
    if (!FlushStateToDisk(state, FLUSH_STATE_IF_NEEDED))
        return false;
    int64_t nTime5 = GetTimeMicros(); nTimeChainState += nTime5 - nTime4;
    LogPrint("bench", "  - Writing chainstate: %.2fms [%.2fs]\n", (nTime5 - nTime4) * 0.001, nTimeChainState * 0.000001);
    // Remove conflicting transactions from the mempool.;
    mempool.removeForBlock(blockConnecting.vtx, pindexNew->nHeight);
    // Update chainActive & related variables.
    UpdateTip(pindexNew, chainparams);

    int64_t nTime6 = GetTimeMicros(); nTimePostConnect += nTime6 - nTime5; nTimeTotal += nTime6 - nTime1;
    LogPrint("bench", "  - Connect postprocess: %.2fms [%.2fs]\n", (nTime6 - nTime5) * 0.001, nTimePostConnect * 0.000001);
    LogPrint("bench", "- Connect block: %.2fms [%.2fs]\n", (nTime6 - nTime1) * 0.001, nTimeTotal * 0.000001);
    return true;
}

/**
 * Return the tip of the chain with the most work in it, that isn't
 * known to be invalid (it's however far from certain to be valid).
 */
static CBlockIndex* FindMostWorkChain() {
    do {
        CBlockIndex *pindexNew = NULL;

        // Find the best candidate header.
        {
            std::set<CBlockIndex*, CBlockIndexWorkComparator>::reverse_iterator it = setBlockIndexCandidates.rbegin();
            if (it == setBlockIndexCandidates.rend())
                return NULL;
            pindexNew = *it;
        }

        // Check whether all blocks on the path between the currently active chain and the candidate are valid.
        // Just going until the active chain is an optimization, as we know all blocks in it are valid already.
        CBlockIndex *pindexTest = pindexNew;
        bool fInvalidAncestor = false;
        while (pindexTest && !chainActive.Contains(pindexTest)) {
            assert(pindexTest->nChainTx || pindexTest->nHeight == 0);

            // Pruned nodes may have entries in setBlockIndexCandidates for
            // which block files have been deleted.  Remove those as candidates
            // for the most work chain if we come across them; we can't switch
            // to a chain unless we have all the non-active-chain parent blocks.
            bool fFailedChain = pindexTest->nStatus & BLOCK_FAILED_MASK;
            bool fMissingData = !(pindexTest->nStatus & BLOCK_HAVE_DATA);
            if (fFailedChain || fMissingData) {
                // Candidate chain is not usable (either invalid or missing data)
                if (fFailedChain && (pindexBestInvalid == NULL || pindexNew->nChainWork > pindexBestInvalid->nChainWork))
                    pindexBestInvalid = pindexNew;
                CBlockIndex *pindexFailed = pindexNew;
                // Remove the entire chain from the set.
                while (pindexTest != pindexFailed) {
                    if (fFailedChain) {
                        pindexFailed->nStatus |= BLOCK_FAILED_CHILD;
                    } else if (fMissingData) {
                        // If we're missing data, then add back to mapBlocksUnlinked,
                        // so that if the block arrives in the future we can try adding
                        // to setBlockIndexCandidates again.
                        mapBlocksUnlinked.insert(std::make_pair(pindexFailed->pprev, pindexFailed));
                    }
                    setBlockIndexCandidates.erase(pindexFailed);
                    pindexFailed = pindexFailed->pprev;
                }
                setBlockIndexCandidates.erase(pindexTest);
                fInvalidAncestor = true;
                break;
            }
            pindexTest = pindexTest->pprev;
        }
        if (!fInvalidAncestor)
            return pindexNew;
    } while(true);
}

/** Delete all entries in setBlockIndexCandidates that are worse than the current tip. */
static void PruneBlockIndexCandidates() {
    // Note that we can't delete the current block itself, as we may need to return to it later in case a
    // reorganization to a better block fails.
    std::set<CBlockIndex*, CBlockIndexWorkComparator>::iterator it = setBlockIndexCandidates.begin();
    while (it != setBlockIndexCandidates.end() && setBlockIndexCandidates.value_comp()(*it, chainActive.Tip())) {
        setBlockIndexCandidates.erase(it++);
    }
    // Either the current tip or a successor of it we're working towards is left in setBlockIndexCandidates.
    assert(!setBlockIndexCandidates.empty());
}

/**
 * Try to make some progress towards making pindexMostWork the active block.
 * pblock is either NULL or a pointer to a CBlock corresponding to pindexMostWork.
 */
static bool ActivateBestChainStep(CValidationState& state, const CChainParams& chainparams, CBlockIndex* pindexMostWork, const std::shared_ptr<const CBlock>& pblock, bool& fInvalidFound, ConnectTrace& connectTrace)
{
    AssertLockHeld(cs_main);
    const CBlockIndex *pindexOldTip = chainActive.Tip();
    const CBlockIndex *pindexFork = chainActive.FindFork(pindexMostWork);

    // Disconnect active blocks which are no longer in the best chain.
    bool fBlocksDisconnected = false;
    while (chainActive.Tip() && chainActive.Tip() != pindexFork) {
        if (!DisconnectTip(state, chainparams))
            return false;
        fBlocksDisconnected = true;
    }

    // Build list of new blocks to connect.
    std::vector<CBlockIndex*> vpindexToConnect;
    bool fContinue = true;
    int nHeight = pindexFork ? pindexFork->nHeight : -1;
    while (fContinue && nHeight != pindexMostWork->nHeight) {
        // Don't iterate the entire list of potential improvements toward the best tip, as we likely only need
        // a few blocks along the way.
        int nTargetHeight = std::min(nHeight + 32, pindexMostWork->nHeight);
        vpindexToConnect.clear();
        vpindexToConnect.reserve(nTargetHeight - nHeight);
        CBlockIndex *pindexIter = pindexMostWork->GetAncestor(nTargetHeight);
        while (pindexIter && pindexIter->nHeight != nHeight) {
            vpindexToConnect.push_back(pindexIter);
            pindexIter = pindexIter->pprev;
        }
        nHeight = nTargetHeight;

        // Connect new blocks.
        BOOST_REVERSE_FOREACH(CBlockIndex *pindexConnect, vpindexToConnect) {
            if (!ConnectTip(state, chainparams, pindexConnect, pindexConnect == pindexMostWork ? pblock : std::shared_ptr<const CBlock>(), connectTrace)) {
                if (state.IsInvalid()) {
                    // The block violates a consensus rule.
                    if (!state.CorruptionPossible())
                        InvalidChainFound(vpindexToConnect.back());
                    state = CValidationState();
                    fInvalidFound = true;
                    fContinue = false;
                    // If we didn't actually connect the block, don't notify listeners about it
                    connectTrace.blocksConnected.pop_back();
                    break;
                } else {
                    // A system error occurred (disk space, database error, ...).
                    return false;
                }
            } else {
                PruneBlockIndexCandidates();
                if (!pindexOldTip || chainActive.Tip()->nChainWork > pindexOldTip->nChainWork) {
                    // We're in a better position than we were. Return temporarily to release the lock.
                    fContinue = false;
                    break;
                }
            }
        }
    }

    if (fBlocksDisconnected) {
        mempool.removeForReorg(pcoinsTip, chainActive.Tip()->nHeight + 1, STANDARD_LOCKTIME_VERIFY_FLAGS);
        LimitMempoolSize(mempool, GetArg("-maxmempool", DEFAULT_MAX_MEMPOOL_SIZE) * 1000000, GetArg("-mempoolexpiry", DEFAULT_MEMPOOL_EXPIRY) * 60 * 60);
    }
    mempool.check(pcoinsTip);

    // Callbacks/notifications for a new best chain.
    if (fInvalidFound)
        CheckForkWarningConditionsOnNewFork(vpindexToConnect.back());
    else
        CheckForkWarningConditions();

    return true;
}

static void NotifyHeaderTip() {
    bool fNotify = false;
    bool fInitialBlockDownload = false;
    static CBlockIndex* pindexHeaderOld = NULL;
    CBlockIndex* pindexHeader = NULL;
    {
        LOCK(cs_main);
        pindexHeader = pindexBestHeader;

        if (pindexHeader != pindexHeaderOld) {
            fNotify = true;
            fInitialBlockDownload = IsInitialBlockDownload();
            pindexHeaderOld = pindexHeader;
        }
    }
    // Send block tip changed notifications without cs_main
    if (fNotify) {
        uiInterface.NotifyHeaderTip(fInitialBlockDownload, pindexHeader);
    }
}

/**
 * Make the best chain active, in multiple steps. The result is either failure
 * or an activated best chain. pblock is either NULL or a pointer to a block
 * that is already loaded (to avoid loading it again from disk).
 */
bool ActivateBestChain(CValidationState &state, const CChainParams& chainparams, std::shared_ptr<const CBlock> pblock) {
    // Note that while we're often called here from ProcessNewBlock, this is
    // far from a guarantee. Things in the P2P/RPC will often end up calling
    // us in the middle of ProcessNewBlock - do not assume pblock is set
    // sanely for performance or correctness!

    CBlockIndex *pindexMostWork = NULL;
    CBlockIndex *pindexNewTip = NULL;
    do {
        boost::this_thread::interruption_point();
        if (ShutdownRequested())
            break;

        const CBlockIndex *pindexFork;
        ConnectTrace connectTrace;
        bool fInitialDownload;
        {
            LOCK(cs_main);
            { // TODO: Tempoarily ensure that mempool removals are notified before
              // connected transactions.  This shouldn't matter, but the abandoned
              // state of transactions in our wallet is currently cleared when we
              // receive another notification and there is a race condition where
              // notification of a connected conflict might cause an outside process
              // to abandon a transaction and then have it inadvertantly cleared by
              // the notification that the conflicted transaction was evicted.
            MemPoolConflictRemovalTracker mrt(mempool);
            CBlockIndex *pindexOldTip = chainActive.Tip();
            if (pindexMostWork == NULL) {
                pindexMostWork = FindMostWorkChain();
            }

            // Whether we have anything to do at all.
            if (pindexMostWork == NULL || pindexMostWork == chainActive.Tip())
                return true;

            bool fInvalidFound = false;
            std::shared_ptr<const CBlock> nullBlockPtr;
            if (!ActivateBestChainStep(state, chainparams, pindexMostWork, pblock && pblock->GetHash() == pindexMostWork->GetBlockHash() ? pblock : nullBlockPtr, fInvalidFound, connectTrace))
                return false;

            if (fInvalidFound) {
                // Wipe cache, we may need another branch now.
                pindexMostWork = NULL;
            }
            pindexNewTip = chainActive.Tip();
            pindexFork = chainActive.FindFork(pindexOldTip);
            fInitialDownload = IsInitialBlockDownload();

            // throw all transactions though the signal-interface

            } // MemPoolConflictRemovalTracker destroyed and conflict evictions are notified

            // Transactions in the connnected block are notified
            for (const auto& pair : connectTrace.blocksConnected) {
                assert(pair.second);
                const CBlock& block = *(pair.second);
                for (unsigned int i = 0; i < block.vtx.size(); i++)
                    GetMainSignals().SyncTransaction(*block.vtx[i], pair.first, i);
            }
        }
        // When we reach this point, we switched to a new tip (stored in pindexNewTip).

        // Notifications/callbacks that can run without cs_main

        // Notify external listeners about the new tip.
        GetMainSignals().UpdatedBlockTip(pindexNewTip, pindexFork, fInitialDownload);

        // Always notify the UI if a new block tip was connected
        if (pindexFork != pindexNewTip) {
            uiInterface.NotifyBlockTip(fInitialDownload, pindexNewTip);
        }
    } while (pindexNewTip != pindexMostWork);
    CheckBlockIndex(chainparams.GetConsensus());

    // Write changes periodically to disk, after relay.
    if (!FlushStateToDisk(state, FLUSH_STATE_PERIODIC)) {
        return false;
    }

    return true;
}


bool PreciousBlock(CValidationState& state, const CChainParams& params, CBlockIndex *pindex)
{
    {
        LOCK(cs_main);
        if (pindex->nChainWork < chainActive.Tip()->nChainWork) {
            // Nothing to do, this block is not at the tip.
            return true;
        }
        if (chainActive.Tip()->nChainWork > nLastPreciousChainwork) {
            // The chain has been extended since the last call, reset the counter.
            nBlockReverseSequenceId = -1;
        }
        nLastPreciousChainwork = chainActive.Tip()->nChainWork;
        setBlockIndexCandidates.erase(pindex);
        pindex->nSequenceId = nBlockReverseSequenceId;
        if (nBlockReverseSequenceId > std::numeric_limits<int32_t>::min()) {
            // We can't keep reducing the counter if somebody really wants to
            // call preciousblock 2**31-1 times on the same set of tips...
            nBlockReverseSequenceId--;
        }
        if (pindex->IsValid(BLOCK_VALID_TRANSACTIONS) && pindex->nChainTx) {
            setBlockIndexCandidates.insert(pindex);
            PruneBlockIndexCandidates();
        }
    }

    return ActivateBestChain(state, params);
}

bool InvalidateBlock(CValidationState& state, const CChainParams& chainparams, CBlockIndex *pindex)
{
    AssertLockHeld(cs_main);

    // Mark the block itself as invalid.
    pindex->nStatus |= BLOCK_FAILED_VALID;
    setDirtyBlockIndex.insert(pindex);
    setBlockIndexCandidates.erase(pindex);

    while (chainActive.Contains(pindex)) {
        CBlockIndex *pindexWalk = chainActive.Tip();
        pindexWalk->nStatus |= BLOCK_FAILED_CHILD;
        setDirtyBlockIndex.insert(pindexWalk);
        setBlockIndexCandidates.erase(pindexWalk);
        // ActivateBestChain considers blocks already in chainActive
        // unconditionally valid already, so force disconnect away from it.
        if (!DisconnectTip(state, chainparams)) {
            mempool.removeForReorg(pcoinsTip, chainActive.Tip()->nHeight + 1, STANDARD_LOCKTIME_VERIFY_FLAGS);
            return false;
        }
    }

    LimitMempoolSize(mempool, GetArg("-maxmempool", DEFAULT_MAX_MEMPOOL_SIZE) * 1000000, GetArg("-mempoolexpiry", DEFAULT_MEMPOOL_EXPIRY) * 60 * 60);

    // The resulting new best tip may not be in setBlockIndexCandidates anymore, so
    // add it again.
    BlockMap::iterator it = mapBlockIndex.begin();
    while (it != mapBlockIndex.end()) {
        if (it->second->IsValid(BLOCK_VALID_TRANSACTIONS) && it->second->nChainTx && !setBlockIndexCandidates.value_comp()(it->second, chainActive.Tip())) {
            setBlockIndexCandidates.insert(it->second);
        }
        it++;
    }

    InvalidChainFound(pindex);
    mempool.removeForReorg(pcoinsTip, chainActive.Tip()->nHeight + 1, STANDARD_LOCKTIME_VERIFY_FLAGS);
    uiInterface.NotifyBlockTip(IsInitialBlockDownload(), pindex->pprev);
    return true;
}

bool ResetBlockFailureFlags(CBlockIndex *pindex) {
    AssertLockHeld(cs_main);

    int nHeight = pindex->nHeight;

    // Remove the invalidity flag from this block and all its descendants.
    BlockMap::iterator it = mapBlockIndex.begin();
    while (it != mapBlockIndex.end()) {
        if (!it->second->IsValid() && it->second->GetAncestor(nHeight) == pindex) {
            it->second->nStatus &= ~BLOCK_FAILED_MASK;
            setDirtyBlockIndex.insert(it->second);
            if (it->second->IsValid(BLOCK_VALID_TRANSACTIONS) && it->second->nChainTx && setBlockIndexCandidates.value_comp()(chainActive.Tip(), it->second)) {
                setBlockIndexCandidates.insert(it->second);
            }
            if (it->second == pindexBestInvalid) {
                // Reset invalid block marker if it was pointing to one of those.
                pindexBestInvalid = NULL;
            }
        }
        it++;
    }

    // Remove the invalidity flag from all ancestors too.
    while (pindex != NULL) {
        if (pindex->nStatus & BLOCK_FAILED_MASK) {
            pindex->nStatus &= ~BLOCK_FAILED_MASK;
            setDirtyBlockIndex.insert(pindex);
        }
        pindex = pindex->pprev;
    }
    return true;
}

bool CheckTransactionTimestamp(const CTransaction& tx, const uint32_t& nTimeBlock, CBlockTreeDB& txdb)
{
    if (tx.IsCoinBase())
        return true;

    BOOST_FOREACH(const CTxIn& txin, tx.vin)
    {
        // First try finding the previous transaction in database
        CMutableTransaction txPrev;
        CDiskTxPos txindex;
        if (!ReadFromDisk(txPrev, txindex, txdb, txin.prevout))
            continue;  // previous transaction not in main chain

        // Read block header
        CBlockHeader blockFrom;
        if (!ReadFromDisk(blockFrom, txindex.nFile, txindex.nPos))
            return false; // unable to read block of previous transaction

        if (nTimeBlock < blockFrom.nTime)
            return false;  // Transaction timestamp violation

        LogPrint("Transaction timestamp", "timestamp nTimeDiff=%d", nTimeBlock - blockFrom.nTime);
    }

    return true;
}

CBlockIndex* AddToBlockIndex(const CBlockHeader& block)
{
    // Check for duplicate
    uint256 hash = block.GetHash();
    BlockMap::iterator it = mapBlockIndex.find(hash);
    if (it != mapBlockIndex.end())
        return it->second;

    // Construct new block index object
    CBlockIndex* pindexNew = new CBlockIndex(block);
    assert(pindexNew);
    // We assign the sequence id to blocks only when the full data is available,
    // to avoid miners withholding blocks but broadcasting headers, to get a
    // competitive advantage.
    pindexNew->nSequenceId = 0;
    BlockMap::iterator mi = mapBlockIndex.insert(std::make_pair(hash, pindexNew)).first;
    if (pindexNew->IsProofOfStake())
        setStakeSeen.insert(std::make_pair(pindexNew->prevoutStake, pindexNew->nStakeTime));
    pindexNew->phashBlock = &((*mi).first);
    BlockMap::iterator miPrev = mapBlockIndex.find(block.hashPrevBlock);
    if (miPrev != mapBlockIndex.end())
    {
        pindexNew->pprev = (*miPrev).second;
        pindexNew->nHeight = pindexNew->pprev->nHeight + 1;
        pindexNew->BuildSkip();
    }
    pindexNew->nTimeMax = (pindexNew->pprev ? std::max(pindexNew->pprev->nTimeMax, pindexNew->nTime) : pindexNew->nTime);
    pindexNew->nChainWork = (pindexNew->pprev ? pindexNew->pprev->nChainWork : 0) + GetBlockProof(*pindexNew);
    pindexNew->nStakeModifier = ComputeStakeModifier(pindexNew->pprev, block.IsProofOfWork() ? hash : block.PrevoutStake().hash);
    pindexNew->RaiseValidity(BLOCK_VALID_TREE);
    if (pindexBestHeader == NULL || pindexBestHeader->nChainWork < pindexNew->nChainWork)
        pindexBestHeader = pindexNew;

    setDirtyBlockIndex.insert(pindexNew);

    return pindexNew;
}

/** Mark a block as having its data received and checked (up to BLOCK_VALID_TRANSACTIONS). */
bool ReceivedBlockTransactions(const CBlock &block, CValidationState& state, CBlockIndex *pindexNew, const CDiskBlockPos& pos)
{
    pindexNew->nTx = block.vtx.size();
    pindexNew->nChainTx = 0;
    pindexNew->nFile = pos.nFile;
    pindexNew->nDataPos = pos.nPos;
    pindexNew->nUndoPos = 0;
    pindexNew->nStatus |= BLOCK_HAVE_DATA;
    if (IsWitnessEnabled(pindexNew->pprev, Params().GetConsensus())) {
        pindexNew->nStatus |= BLOCK_OPT_WITNESS;
    }
    pindexNew->RaiseValidity(BLOCK_VALID_TRANSACTIONS);
    setDirtyBlockIndex.insert(pindexNew);

    if (pindexNew->pprev == NULL || pindexNew->pprev->nChainTx) {
        // If pindexNew is the genesis block or all parents are BLOCK_VALID_TRANSACTIONS.
        std::deque<CBlockIndex*> queue;
        queue.push_back(pindexNew);

        // Recursively process any descendant blocks that now may be eligible to be connected.
        while (!queue.empty()) {
            CBlockIndex *pindex = queue.front();
            queue.pop_front();
            pindex->nChainTx = (pindex->pprev ? pindex->pprev->nChainTx : 0) + pindex->nTx;
            {
                LOCK(cs_nBlockSequenceId);
                pindex->nSequenceId = nBlockSequenceId++;
            }
            if (chainActive.Tip() == NULL || !setBlockIndexCandidates.value_comp()(pindex, chainActive.Tip())) {
                setBlockIndexCandidates.insert(pindex);
            }
            std::pair<std::multimap<CBlockIndex*, CBlockIndex*>::iterator, std::multimap<CBlockIndex*, CBlockIndex*>::iterator> range = mapBlocksUnlinked.equal_range(pindex);
            while (range.first != range.second) {
                std::multimap<CBlockIndex*, CBlockIndex*>::iterator it = range.first;
                queue.push_back(it->second);
                range.first++;
                mapBlocksUnlinked.erase(it);
            }
        }
    } else {
        if (pindexNew->pprev && pindexNew->pprev->IsValid(BLOCK_VALID_TREE)) {
            mapBlocksUnlinked.insert(std::make_pair(pindexNew->pprev, pindexNew));
        }
    }

    return true;
}

bool FindBlockPos(CValidationState &state, CDiskBlockPos &pos, unsigned int nAddSize, unsigned int nHeight, uint64_t nTime, bool fKnown = false)
{
    LOCK(cs_LastBlockFile);

    unsigned int nFile = fKnown ? pos.nFile : nLastBlockFile;
    if (vinfoBlockFile.size() <= nFile) {
        vinfoBlockFile.resize(nFile + 1);
    }

    if (!fKnown) {
        while (vinfoBlockFile[nFile].nSize + nAddSize >= MAX_BLOCKFILE_SIZE) {
            nFile++;
            if (vinfoBlockFile.size() <= nFile) {
                vinfoBlockFile.resize(nFile + 1);
            }
        }
        pos.nFile = nFile;
        pos.nPos = vinfoBlockFile[nFile].nSize;
    }

    if ((int)nFile != nLastBlockFile) {
        if (!fKnown) {
            LogPrintf("Leaving block file %i: %s\n", nLastBlockFile, vinfoBlockFile[nLastBlockFile].ToString());
        }
        FlushBlockFile(!fKnown);
        nLastBlockFile = nFile;
    }

    vinfoBlockFile[nFile].AddBlock(nHeight, nTime);
    if (fKnown)
        vinfoBlockFile[nFile].nSize = std::max(pos.nPos + nAddSize, vinfoBlockFile[nFile].nSize);
    else
        vinfoBlockFile[nFile].nSize += nAddSize;

    if (!fKnown) {
        unsigned int nOldChunks = (pos.nPos + BLOCKFILE_CHUNK_SIZE - 1) / BLOCKFILE_CHUNK_SIZE;
        unsigned int nNewChunks = (vinfoBlockFile[nFile].nSize + BLOCKFILE_CHUNK_SIZE - 1) / BLOCKFILE_CHUNK_SIZE;
        if (nNewChunks > nOldChunks) {
            if (fPruneMode)
                fCheckForPruning = true;
            if (CheckDiskSpace(nNewChunks * BLOCKFILE_CHUNK_SIZE - pos.nPos)) {
                FILE *file = OpenBlockFile(pos);
                if (file) {
                    LogPrintf("Pre-allocating up to position 0x%x in blk%05u.dat\n", nNewChunks * BLOCKFILE_CHUNK_SIZE, pos.nFile);
                    AllocateFileRange(file, pos.nPos, nNewChunks * BLOCKFILE_CHUNK_SIZE - pos.nPos);
                    fclose(file);
                }
            }
            else
                return state.Error("out of disk space");
        }
    }

    setDirtyFileInfo.insert(nFile);
    return true;
}

bool FindUndoPos(CValidationState &state, int nFile, CDiskBlockPos &pos, unsigned int nAddSize)
{
    pos.nFile = nFile;

    LOCK(cs_LastBlockFile);

    unsigned int nNewSize;
    pos.nPos = vinfoBlockFile[nFile].nUndoSize;
    nNewSize = vinfoBlockFile[nFile].nUndoSize += nAddSize;
    setDirtyFileInfo.insert(nFile);

    unsigned int nOldChunks = (pos.nPos + UNDOFILE_CHUNK_SIZE - 1) / UNDOFILE_CHUNK_SIZE;
    unsigned int nNewChunks = (nNewSize + UNDOFILE_CHUNK_SIZE - 1) / UNDOFILE_CHUNK_SIZE;
    if (nNewChunks > nOldChunks) {
        if (fPruneMode)
            fCheckForPruning = true;
        if (CheckDiskSpace(nNewChunks * UNDOFILE_CHUNK_SIZE - pos.nPos)) {
            FILE *file = OpenUndoFile(pos);
            if (file) {
                LogPrintf("Pre-allocating up to position 0x%x in rev%05u.dat\n", nNewChunks * UNDOFILE_CHUNK_SIZE, pos.nFile);
                AllocateFileRange(file, pos.nPos, nNewChunks * UNDOFILE_CHUNK_SIZE - pos.nPos);
                fclose(file);
            }
        }
        else
            return state.Error("out of disk space");
    }

    return true;
}

#ifdef ENABLE_WALLET
// novacoin: attempt to generate suitable proof-of-stake
bool SignBlock(std::shared_ptr<CBlock> pblock, CWallet& wallet, const CAmount& nTotalFees)
{
    // if we are trying to sign
    //    something except proof-of-stake block template
    if (!pblock->vtx[0]->vout[0].IsEmpty())
        return false;

    // if we are trying to sign
    //    a complete proof-of-stake block
    if (pblock->IsProofOfStake())
        return true;

    static int64_t nLastCoinStakeSearchTime = GetAdjustedTime(); // startup timestamp

    CKey key;
    CMutableTransaction txCoinStake(*pblock->vtx[1]);
    uint32_t nTimeBlock = GetAdjustedTime();
    nTimeBlock &= ~STAKE_TIMESTAMP_MASK;

    int64_t nSearchTime = nTimeBlock; // search to current time

    if (nSearchTime > nLastCoinStakeSearchTime)
    {
        //original line:
        //int64_t nSearchInterval = IsProtocolV2(nBestHeight+1) ? 1 : nSearchTime - nLastCoinStakeSearchTime;
        //IsProtocolV2 mean POS 2 or higher, so the modified line is:
        int64_t nSearchInterval = 1;
        if (wallet.CreateCoinStake(wallet, pblock->nBits, nSearchInterval, nTotalFees, nTimeBlock, txCoinStake, key))
        {
            if (nTimeBlock >= pindexBestHeader->GetMedianTimePast()+1)
            {
                // make sure coinstake would meet timestamp protocol
                //    as it would be the same as the block timestamp
                pblock->nTime = nTimeBlock;
                pblock->vtx[1] = MakeTransactionRef(std::move(txCoinStake));
                pblock->hashMerkleRoot = BlockMerkleRoot(*pblock);

                // append a signature to our block and ensure that is LowS
                return key.Sign(pblock->GetHashWithoutSign(), pblock->vchBlockSig) && EnsureLowS(pblock->vchBlockSig);
            }
        }
        nLastCoinStakeSearchInterval = nSearchTime - nLastCoinStakeSearchTime;
        nLastCoinStakeSearchTime = nSearchTime;
    }

    return false;
}
#endif

bool CheckBlockSignature(const CBlock& block)
{
    if (block.IsProofOfWork())
        return block.vchBlockSig.empty();

    if (block.vchBlockSig.empty())
        return false;

    std::vector<valtype> vSolutions;
    txnouttype whichType;

    const CTxOut& txout = block.vtx[1]->vout[1];

    if (!Solver(txout.scriptPubKey, whichType, vSolutions))
        return false;

    if (whichType == TX_PUBKEY)
    {
        valtype& vchPubKey = vSolutions[0];
        return CPubKey(vchPubKey).Verify(block.GetHashWithoutSign(), block.vchBlockSig);
    }
    else
    {
        // Block signing key also can be encoded in the nonspendable output
        // This allows to not pollute UTXO set with useless outputs e.g. in case of multisig staking

        const CScript& script = txout.scriptPubKey;
        CScript::const_iterator pc = script.begin();
        opcodetype opcode;
        valtype vchPushValue;

        if (!script.GetOp(pc, opcode, vchPushValue))
            return false;
        if (opcode != OP_RETURN)
            return false;
        if (!script.GetOp(pc, opcode, vchPushValue))
            return false;
        if (!IsCompressedOrUncompressedPubKey(vchPushValue))
            return false;
        return CPubKey(vchPushValue).Verify(block.GetHashWithoutSign(), block.vchBlockSig);
    }

    return false;
}

bool CheckBlockHeader(const CBlockHeader& block, CValidationState& state, const Consensus::Params& consensusParams, bool fCheckPOW)
{
    // Check proof of work matches claimed amount
    if (fCheckPOW && !CheckHeaderProof(block, consensusParams))
        return state.DoS(50, false, REJECT_INVALID, "high-hash", false, "proof of work failed");

    return true;
}

bool CheckBlock(const CBlock& block, CValidationState& state, const Consensus::Params& consensusParams, bool fCheckPOW, bool fCheckMerkleRoot, bool fCheckSig)
{
    // These are checks that are independent of context.

    if (block.fChecked)
        return true;

    // Check that the header is valid (particularly PoW).  This is mostly
    // redundant with the call in AcceptBlockHeader.
    if (!CheckBlockHeader(block, state, consensusParams, fCheckPOW))
        return false;

    // Check the merkle root.
    if (fCheckMerkleRoot) {
        bool mutated;
        uint256 hashMerkleRoot2 = BlockMerkleRoot(block, &mutated);
        if (block.hashMerkleRoot != hashMerkleRoot2)
            return state.DoS(100, false, REJECT_INVALID, "bad-txnmrklroot", true, "hashMerkleRoot mismatch");

        // Check for merkle tree malleability (CVE-2012-2459): repeating sequences
        // of transactions in a block without affecting the merkle root of a block,
        // while still invalidating it.
        if (mutated)
            return state.DoS(100, false, REJECT_INVALID, "bad-txns-duplicate", true, "duplicate transaction");
    }

    // All potential-corruption validation must be done before we do any
    // transaction validation, as otherwise we may mark the header as invalid
    // because we receive the wrong transactions for it.
    // Note that witness malleability is checked in ContextualCheckBlock, so no
    // checks that use witness data may be performed here.

    // Size limits
    if (block.vtx.empty() || block.vtx.size() > MAX_BLOCK_BASE_SIZE || ::GetSerializeSize(block, SER_NETWORK, PROTOCOL_VERSION | SERIALIZE_TRANSACTION_NO_WITNESS) > MAX_BLOCK_BASE_SIZE)
        return state.DoS(100, false, REJECT_INVALID, "bad-blk-length", false, "size limits failed");

    // First transaction must be coinbase in case of PoW block, the rest must not be
    if (block.vtx.empty() || !block.vtx[0]->IsCoinBase())
        return state.DoS(100, false, REJECT_INVALID, "bad-cb-missing", false, "first tx is not coinbase");
    for (unsigned int i = 1; i < block.vtx.size(); i++)
        if (block.vtx[i]->IsCoinBase())
            return state.DoS(100, false, REJECT_INVALID, "bad-cb-multiple", false, "more than one coinbase");

    // Second transaction must be coinbase in case of PoS block, the rest must not be
    if (block.IsProofOfStake())
    {
        // Coinbase output should be empty if proof-of-stake block
        int commitpos = GetWitnessCommitmentIndex(block);
        if (block.vtx[0]->vout.size() != (commitpos == -1 ? 1 : 2) || !block.vtx[0]->vout[0].IsEmpty())
            return state.DoS(100, false, REJECT_INVALID, "bad-cb-missing", false, "coinbase output not empty for proof-of-stake block");

        // Second transaction must be coinstake, the rest must not be
        if (block.vtx.empty() || !block.vtx[1]->IsCoinStake())
            return state.DoS(100, false, REJECT_INVALID, "bad-cs-multiple", false, "second tx is not coinbase");
        for (unsigned int i = 2; i < block.vtx.size(); i++)
            if (block.vtx[i]->IsCoinStake())
               return state.DoS(100, false, REJECT_INVALID, "bad-cs-multiple", false, "more than one coinbase");
    }

    // Check proof-of-stake block signature
    if (fCheckSig && !CheckBlockSignature(block))
        return state.DoS(100, false, REJECT_INVALID, "bad-blk-signature", false, "bad proof-of-stake block signature");

    // Check transactions
    for (const auto& tx : block.vtx)
        if (!CheckTransaction(*tx, state, false))
            return state.Invalid(false, state.GetRejectCode(), state.GetRejectReason(),
                                 strprintf("Transaction check failed (tx hash %s) %s", tx->GetHash().ToString(), state.GetDebugMessage()));

    unsigned int nSigOps = 0;
    for (const auto& tx : block.vtx)
    {
        nSigOps += GetLegacySigOpCount(*tx);
    }
    if (nSigOps * WITNESS_SCALE_FACTOR > MAX_BLOCK_SIGOPS_COST)
        return state.DoS(100, false, REJECT_INVALID, "bad-blk-sigops", false, "out-of-bounds SigOpCount");

    if (fCheckPOW && fCheckMerkleRoot)
        block.fChecked = true;

    return true;
}

static bool CheckIndexAgainstCheckpoint(const CBlockIndex* pindexPrev, CValidationState& state, const CChainParams& chainparams, const uint256& hash)
{
    if (*pindexPrev->phashBlock == chainparams.GetConsensus().hashGenesisBlock)
        return true;

    int nHeight = pindexPrev->nHeight+1;
    // Don't accept any forks from the main chain prior to last checkpoint
    CBlockIndex* pcheckpoint = Checkpoints::GetLastCheckpoint(chainparams.Checkpoints());
    if (pcheckpoint && nHeight < pcheckpoint->nHeight)
        return state.DoS(100, error("%s: forked chain older than last checkpoint (height %d)", __func__, nHeight));

    return true;
}

bool IsWitnessEnabled(const CBlockIndex* pindexPrev, const Consensus::Params& params)
{
    LOCK(cs_main);
    return (VersionBitsState(pindexPrev, params, Consensus::DEPLOYMENT_SEGWIT, versionbitscache) == THRESHOLD_ACTIVE);
}

// Compute at which vout of the block's coinbase transaction the witness
// commitment occurs, or -1 if not found.
static int GetWitnessCommitmentIndex(const CBlock& block)
{
    int commitpos = -1;
    if(!block.vtx.empty()){
        for (size_t o = 0; o < block.vtx[0]->vout.size(); o++) {
            if (block.vtx[0]->vout[o].scriptPubKey.size() >= 38 && block.vtx[0]->vout[o].scriptPubKey[0] == OP_RETURN && block.vtx[0]->vout[o].scriptPubKey[1] == 0x24 && block.vtx[0]->vout[o].scriptPubKey[2] == 0xaa && block.vtx[0]->vout[o].scriptPubKey[3] == 0x21 && block.vtx[0]->vout[o].scriptPubKey[4] == 0xa9 && block.vtx[0]->vout[o].scriptPubKey[5] == 0xed) {
                commitpos = o;
            }
        }
    }
    return commitpos;
}

void UpdateUncommittedBlockStructures(CBlock& block, const CBlockIndex* pindexPrev, const Consensus::Params& consensusParams)
{
    int commitpos = GetWitnessCommitmentIndex(block);
    static const std::vector<unsigned char> nonce(32, 0x00);
    if (commitpos != -1 && IsWitnessEnabled(pindexPrev, consensusParams) && !block.vtx[0]->HasWitness()) {
        CMutableTransaction tx(*block.vtx[0]);
        tx.vin[0].scriptWitness.stack.resize(1);
        tx.vin[0].scriptWitness.stack[0] = nonce;
        block.vtx[0] = MakeTransactionRef(std::move(tx));
    }
}

std::vector<unsigned char> GenerateCoinbaseCommitment(CBlock& block, const CBlockIndex* pindexPrev, const Consensus::Params& consensusParams, bool fProofOfStake)
{
    std::vector<unsigned char> commitment;
    int commitpos = GetWitnessCommitmentIndex(block);
    std::vector<unsigned char> ret(32, 0x00);
    if (consensusParams.vDeployments[Consensus::DEPLOYMENT_SEGWIT].nTimeout != 0) {
        if (commitpos == -1) {
            uint256 witnessroot = BlockWitnessMerkleRoot(block, NULL, &fProofOfStake);
            CHash256().Write(witnessroot.begin(), 32).Write(&ret[0], 32).Finalize(witnessroot.begin());
            CTxOut out;
            out.nValue = 0;
            out.scriptPubKey.resize(38);
            out.scriptPubKey[0] = OP_RETURN;
            out.scriptPubKey[1] = 0x24;
            out.scriptPubKey[2] = 0xaa;
            out.scriptPubKey[3] = 0x21;
            out.scriptPubKey[4] = 0xa9;
            out.scriptPubKey[5] = 0xed;
            memcpy(&out.scriptPubKey[6], witnessroot.begin(), 32);
            commitment = std::vector<unsigned char>(out.scriptPubKey.begin(), out.scriptPubKey.end());
            CMutableTransaction tx(*block.vtx[0]);
            tx.vout.push_back(out);
            block.vtx[0] = MakeTransactionRef(std::move(tx));
        }
    }
    UpdateUncommittedBlockStructures(block, pindexPrev, consensusParams);
    return commitment;
}

bool ContextualCheckBlockHeader(const CBlockHeader& block, CValidationState& state, const Consensus::Params& consensusParams, const CBlockIndex* pindexPrev, int64_t nAdjustedTime)
{
    const int nHeight = pindexPrev == NULL ? 0 : pindexPrev->nHeight + 1;
    // Check proof of work
    if (block.nBits != GetNextWorkRequired(pindexPrev, &block, consensusParams))
        return state.DoS(100, false, REJECT_INVALID, "bad-diffbits", false, "incorrect proof of work");

    // Check timestamp against prev
    if (block.IsProofOfStake() && block.GetBlockTime() <= pindexPrev->GetMedianTimePast())
        return state.Invalid(false, REJECT_INVALID, "time-too-old", "block's timestamp is too early");

    // Check timestamp
    if (block.GetBlockTime() > nAdjustedTime + 2 * 60 * 60)
        return state.Invalid(false, REJECT_INVALID, "time-too-new", "block timestamp too far in the future");

    // Reject outdated version blocks when 95% (75% on testnet) of the network has upgraded:
    // check for version 2, 3 and 4 upgrades
    if((block.nVersion < 2 && nHeight >= consensusParams.BIP34Height) ||
       (block.nVersion < 3 && nHeight >= consensusParams.BIP66Height) ||
       (block.nVersion < 4 && nHeight >= consensusParams.BIP65Height))
            return state.Invalid(false, REJECT_OBSOLETE, strprintf("bad-version(0x%08x)", block.nVersion),
                                 strprintf("rejected nVersion=0x%08x block", block.nVersion));

    return true;
}

bool ContextualCheckBlock(const CBlock& block, CValidationState& state, const Consensus::Params& consensusParams, const CBlockIndex* pindexPrev)
{
    const int nHeight = pindexPrev == NULL ? 0 : pindexPrev->nHeight + 1;

    // Start enforcing BIP113 (Median Time Past) using versionbits logic.
    int nLockTimeFlags = 0;
    if (VersionBitsState(pindexPrev, consensusParams, Consensus::DEPLOYMENT_CSV, versionbitscache) == THRESHOLD_ACTIVE) {
        nLockTimeFlags |= LOCKTIME_MEDIAN_TIME_PAST;
    }

    int64_t nLockTimeCutoff = (nLockTimeFlags & LOCKTIME_MEDIAN_TIME_PAST)
                              ? pindexPrev->GetMedianTimePast()
                              : block.GetBlockTime();

    // Check that all transactions are finalized
    for (const auto& tx : block.vtx) {
        if (!IsFinalTx(*tx, nHeight, nLockTimeCutoff)) {
            return state.DoS(10, false, REJECT_INVALID, "bad-txns-nonfinal", false, "non-final transaction");
        }
    }

    // Enforce rule that the coinbase starts with serialized block height
    if (nHeight >= consensusParams.BIP34Height)
    {
        CScript expect = CScript() << nHeight;
        if (block.vtx[0]->vin[0].scriptSig.size() < expect.size() ||
            !std::equal(expect.begin(), expect.end(), block.vtx[0]->vin[0].scriptSig.begin())) {
            return state.DoS(100, false, REJECT_INVALID, "bad-cb-height", false, "block height mismatch in coinbase");
        }
    }

    // Validation for witness commitments.
    // * We compute the witness hash (which is the hash including witnesses) of all the block's transactions, except the
    //   coinbase (where 0x0000....0000 is used instead).
    // * The coinbase scriptWitness is a stack of a single 32-byte vector, containing a witness nonce (unconstrained).
    // * We build a merkle tree with all those witness hashes as leaves (similar to the hashMerkleRoot in the block header).
    // * There must be at least one output whose scriptPubKey is a single 36-byte push, the first 4 bytes of which are
    //   {0xaa, 0x21, 0xa9, 0xed}, and the following 32 bytes are SHA256^2(witness root, witness nonce). In case there are
    //   multiple, the last one is used.
    bool fHaveWitness = false;
    if (VersionBitsState(pindexPrev, consensusParams, Consensus::DEPLOYMENT_SEGWIT, versionbitscache) == THRESHOLD_ACTIVE) {
        int commitpos = GetWitnessCommitmentIndex(block);
        if (commitpos != -1) {
            bool malleated = false;
            uint256 hashWitness = BlockWitnessMerkleRoot(block, &malleated);
            // The malleation check is ignored; as the transaction tree itself
            // already does not permit it, it is impossible to trigger in the
            // witness tree.
            if (block.vtx[0]->vin[0].scriptWitness.stack.size() != 1 || block.vtx[0]->vin[0].scriptWitness.stack[0].size() != 32) {
                return state.DoS(100, false, REJECT_INVALID, "bad-witness-nonce-size", true, strprintf("%s : invalid witness nonce size", __func__));
            }
            CHash256().Write(hashWitness.begin(), 32).Write(&block.vtx[0]->vin[0].scriptWitness.stack[0][0], 32).Finalize(hashWitness.begin());
            if (memcmp(hashWitness.begin(), &block.vtx[0]->vout[commitpos].scriptPubKey[6], 32)) {
                return state.DoS(100, false, REJECT_INVALID, "bad-witness-merkle-match", true, strprintf("%s : witness merkle commitment mismatch", __func__));
            }
            fHaveWitness = true;
        }
    }

    // No witness data is allowed in blocks that don't commit to witness data, as this would otherwise leave room for spam
    if (!fHaveWitness) {
        for (size_t i = 0; i < block.vtx.size(); i++) {
            if (block.vtx[i]->HasWitness()) {
                return state.DoS(100, false, REJECT_INVALID, "unexpected-witness", true, strprintf("%s : unexpected witness data found", __func__));
            }
        }
    }

    // After the coinbase witness nonce and commitment are verified,
    // we can check if the block weight passes (before we've checked the
    // coinbase witness, it would be possible for the weight to be too
    // large by filling up the coinbase witness, which doesn't change
    // the block hash, so we couldn't mark the block as permanently
    // failed).
    if (GetBlockWeight(block) > MAX_BLOCK_WEIGHT) {
        return state.DoS(100, false, REJECT_INVALID, "bad-blk-weight", false, strprintf("%s : weight limit failed", __func__));
    }

    return true;
}

static bool UpdateHashProof(const CBlock& block, CValidationState& state, const Consensus::Params& consensusParams, CBlockIndex* pindex)
{
    int nHeight = pindex->nHeight;
    uint256 hash = block.GetHash();

    //reject proof of work at height consensusParams.nLastPOWBlock
    if (block.IsProofOfWork() && nHeight > consensusParams.nLastPOWBlock)
        return state.DoS(100, error("AcceptBlock() : reject proof-of-work at height %d", nHeight));
    
    // Check coinstake timestamp
    if (block.IsProofOfStake() && !CheckCoinStakeTimestamp(block.GetBlockTime()))
        return state.DoS(50, error("AcceptBlock() : coinstake timestamp violation nTimeBlock=%d", block.GetBlockTime()));

    // Check proof-of-work or proof-of-stake
    if (block.nBits != GetNextWorkRequired(pindex->pprev, &block, consensusParams))
        return state.DoS(100, error("AcceptBlock() : incorrect %s", block.IsProofOfWork() ? "proof-of-work" : "proof-of-stake"));

    uint256 hashProof;
    // Verify hash target and signature of coinstake tx
    if (block.IsProofOfStake())
    {
        uint256 targetProofOfStake;
        if (!CheckProofOfStake(pindex->pprev, state, *block.vtx[1], block.nBits, block.nTime, hashProof, targetProofOfStake))
        {
            return error("AcceptBlock() : check proof-of-stake failed for block %s", hash.ToString());
        }
    }
    
    // PoW is checked in CheckBlock()
    if (block.IsProofOfWork())
    {
        hashProof = block.GetHash();
    }
    
    // Record proof hash value
    pindex->hashProof = hashProof;
    return true;
}

static bool AcceptBlockHeader(const CBlockHeader& block, CValidationState& state, const CChainParams& chainparams, CBlockIndex** ppindex)
{
    AssertLockHeld(cs_main);
    // Check for duplicate
    uint256 hash = block.GetHash();
    BlockMap::iterator miSelf = mapBlockIndex.find(hash);
    CBlockIndex *pindex = NULL;
    if (hash != chainparams.GetConsensus().hashGenesisBlock) {

        if (miSelf != mapBlockIndex.end()) {
            // Block header is already known.
            pindex = miSelf->second;
            if (ppindex)
                *ppindex = pindex;
            if (pindex->nStatus & BLOCK_FAILED_MASK)
                return state.Invalid(error("%s: block %s is marked invalid", __func__, hash.ToString()), 0, "duplicate");
            return true;
        }

        if (!CheckBlockHeader(block, state, chainparams.GetConsensus()))
            return error("%s: Consensus::CheckBlockHeader: %s, %s", __func__, hash.ToString(), FormatStateMessage(state));

        // Get prev block index
        CBlockIndex* pindexPrev = NULL;
        BlockMap::iterator mi = mapBlockIndex.find(block.hashPrevBlock);
        if (mi == mapBlockIndex.end())
            return state.DoS(10, error("%s: prev block not found", __func__), 0, "bad-prevblk");
        pindexPrev = (*mi).second;
        if (pindexPrev->nStatus & BLOCK_FAILED_MASK)
            return state.DoS(100, error("%s: prev block invalid", __func__), REJECT_INVALID, "bad-prevblk");

        assert(pindexPrev);
        if (fCheckpointsEnabled && !CheckIndexAgainstCheckpoint(pindexPrev, state, chainparams, hash))
            return error("%s: CheckIndexAgainstCheckpoint(): %s", __func__, state.GetRejectReason().c_str());

        if (!ContextualCheckBlockHeader(block, state, chainparams.GetConsensus(), pindexPrev, GetAdjustedTime()))
            return error("%s: Consensus::ContextualCheckBlockHeader: %s, %s", __func__, hash.ToString(), FormatStateMessage(state));
    }
    if (pindex == NULL)
        pindex = AddToBlockIndex(block);

    if (ppindex)
        *ppindex = pindex;

    CheckBlockIndex(chainparams.GetConsensus());

    return true;
}

// Exposed wrapper for AcceptBlockHeader
bool ProcessNewBlockHeaders(const std::vector<CBlockHeader>& headers, CValidationState& state, const CChainParams& chainparams, const CBlockIndex** ppindex)
{
    {
        LOCK(cs_main);
        for (const CBlockHeader& header : headers) {
            CBlockIndex *pindex = NULL; // Use a temp pindex instead of ppindex to avoid a const_cast
            if (!AcceptBlockHeader(header, state, chainparams, &pindex)) {
                return false;
            }
            if (ppindex) {
                *ppindex = pindex;
            }
        }
    }
    NotifyHeaderTip();
    return true;
}

/** Store block on disk. If dbp is non-NULL, the file is known to already reside on disk */
static bool AcceptBlock(const std::shared_ptr<const CBlock>& pblock, CValidationState& state, const CChainParams& chainparams, CBlockIndex** ppindex, bool fRequested, const CDiskBlockPos* dbp, bool* fNewBlock)
{
    const CBlock& block = *pblock;

    if (fNewBlock) *fNewBlock = false;
    AssertLockHeld(cs_main);

    CBlockIndex *pindexDummy = NULL;
    CBlockIndex *&pindex = ppindex ? *ppindex : pindexDummy;

    if (!AcceptBlockHeader(block, state, chainparams, &pindex))
        return false;

    if (!UpdateHashProof(block, state, chainparams.GetConsensus(), pindex))
    {
        return error("%s: UpdateHashProof(): %s", __func__, state.GetRejectReason().c_str());
    }

    // Get prev block index
    CBlockIndex* pindexPrev = nullptr;
    if(pindex->nHeight > 0){
        BlockMap::iterator mi = mapBlockIndex.find(block.hashPrevBlock);
        if (mi == mapBlockIndex.end())
            return state.DoS(10, error("AcceptBlock() : prev block not found"));
        pindexPrev = (*mi).second;
    }

    // Get block height
    int nHeight = pindex->nHeight;

    // Check for the last proof of work block
    if (block.IsProofOfWork() && nHeight > chainparams.GetConsensus().nLastPOWBlock)
        return state.DoS(100, error("AcceptBlock() : reject proof-of-work at height %d", nHeight));

    // Check that the block satisfies synchronized checkpoint
    if (!Checkpoints::CheckSync(nHeight))
        return error("AcceptBlock() : rejected by synchronized checkpoint");

    // Check timestamp against prev
<<<<<<< HEAD
    if (block.IsProofOfStake() && (block.GetBlockTime() <= pindexPrev->GetBlockTime() || FutureDrift(block.GetBlockTime()) < pindexPrev->GetBlockTime()))
=======
    if (pindexPrev && (block.GetBlockTime() <= pindexPrev->GetBlockTime() || FutureDrift(block.GetBlockTime()) < pindexPrev->GetBlockTime()))
>>>>>>> 4c2373f8
        return error("AcceptBlock() : block's timestamp is too early");

    // Enforce rule that the coinbase starts with serialized block height
    CScript expect = CScript() << nHeight;
    if (block.vtx[0]->vin[0].scriptSig.size() < expect.size() ||
        !std::equal(expect.begin(), expect.end(), block.vtx[0]->vin[0].scriptSig.begin()))
        return state.DoS(100, error("AcceptBlock() : block height mismatch in coinbase"));

    // Try to process all requested blocks that we don't have, but only
    // process an unrequested block if it's new and has enough work to
    // advance our tip, and isn't too many blocks ahead.
    bool fAlreadyHave = pindex->nStatus & BLOCK_HAVE_DATA;
    bool fHasMoreWork = (chainActive.Tip() ? pindex->nChainWork > chainActive.Tip()->nChainWork : true);
    // Blocks that are too out-of-order needlessly limit the effectiveness of
    // pruning, because pruning will not delete block files that contain any
    // blocks which are too close in height to the tip.  Apply this test
    // regardless of whether pruning is enabled; it should generally be safe to
    // not process unrequested blocks.
    bool fTooFarAhead = (pindex->nHeight > int(chainActive.Height() + MIN_BLOCKS_TO_KEEP));

    // TODO: Decouple this function from the block download logic by removing fRequested
    // This requires some new chain datastructure to efficiently look up if a
    // block is in a chain leading to a candidate for best tip, despite not
    // being such a candidate itself.

    // TODO: deal better with return value and error conditions for duplicate
    // and unrequested blocks.
    if (fAlreadyHave) return true;
    if (!fRequested) {  // If we didn't ask for it:
        if (pindex->nTx != 0) return true;  // This is a previously-processed block that was pruned
        if (!fHasMoreWork) return true;     // Don't process less-work chains
        if (fTooFarAhead) return true;      // Block height is too high
    }
    if (fNewBlock) *fNewBlock = true;

    if (!CheckBlock(block, state, chainparams.GetConsensus()) ||
        !ContextualCheckBlock(block, state, chainparams.GetConsensus(), pindex->pprev)) {
        if (state.IsInvalid() && !state.CorruptionPossible()) {
            pindex->nStatus |= BLOCK_FAILED_VALID;
            setDirtyBlockIndex.insert(pindex);
        }
        return error("%s: %s", __func__, FormatStateMessage(state));
    }

    // Header is valid/has work, merkle tree and segwit merkle tree are good...RELAY NOW
    // (but if it does not build on our best tip, let the SendMessages loop relay it)
    if (!IsInitialBlockDownload() && chainActive.Tip() == pindex->pprev)
        GetMainSignals().NewPoWValidBlock(pindex, pblock);

    // Write block to history file
    try {
        unsigned int nBlockSize = ::GetSerializeSize(block, SER_DISK, CLIENT_VERSION);
        CDiskBlockPos blockPos;
        if (dbp != NULL)
            blockPos = *dbp;
        if (!FindBlockPos(state, blockPos, nBlockSize+8, nHeight, block.GetBlockTime(), dbp != NULL))
            return error("AcceptBlock(): FindBlockPos failed");
        if (dbp == NULL)
            if (!WriteBlockToDisk(block, blockPos, chainparams.MessageStart()))
                AbortNode(state, "Failed to write block");
        if (!ReceivedBlockTransactions(block, state, pindex, blockPos))
            return error("AcceptBlock(): ReceivedBlockTransactions failed");
    } catch (const std::runtime_error& e) {
        return AbortNode(state, std::string("System error: ") + e.what());
    }

    if (fCheckForPruning)
        FlushStateToDisk(state, FLUSH_STATE_NONE); // we just allocated more disk space for block files

    return true;
}

bool static IsCanonicalBlockSignature(const std::shared_ptr<const CBlock> pblock, bool checkLowS)
{
    if (pblock->IsProofOfWork()) {
        return pblock->vchBlockSig.empty();
    }

    return checkLowS ? IsLowDERSignature(pblock->vchBlockSig, NULL, false) : IsDERSignature(pblock->vchBlockSig, NULL, false);
}

bool CheckCanonicalBlockSignature(const std::shared_ptr<const CBlock> pblock)
{
    //block signature encoding
    bool ret = IsCanonicalBlockSignature(pblock, false);

    //block signature encoding (low-s)
    if(ret) ret = IsCanonicalBlockSignature(pblock, true);

    return ret;
}

bool ProcessNewBlock(const CChainParams& chainparams, const std::shared_ptr<const CBlock> pblock, bool fForceProcessing, bool *fNewBlock)
{
    {
        CBlockIndex *pindex = NULL;
        if (fNewBlock) *fNewBlock = false;
        CValidationState state;
        // Ensure that CheckBlock() passes before calling AcceptBlock, as
        // belt-and-suspenders.
        bool ret = CheckBlock(*pblock, state, chainparams.GetConsensus());

        LOCK(cs_main);

        if (ret) {
            // Store to disk
            ret = AcceptBlock(pblock, state, chainparams, &pindex, fForceProcessing, NULL, fNewBlock);
        }
        CheckBlockIndex(chainparams.GetConsensus());
        if (!ret) {
            GetMainSignals().BlockChecked(*pblock, state);
            return error("%s: AcceptBlock FAILED", __func__);
        }
    }

    NotifyHeaderTip();

    CValidationState state; // Only used to report errors, not invalidity - ignore it
    if (!ActivateBestChain(state, chainparams, pblock))
        return error("%s: ActivateBestChain failed", __func__);

    return true;
}

bool TestBlockValidity(CValidationState& state, const CChainParams& chainparams, const CBlock& block, CBlockIndex* pindexPrev, bool fCheckPOW, bool fCheckMerkleRoot)
{
    AssertLockHeld(cs_main);
    assert(pindexPrev && pindexPrev == chainActive.Tip());
    if (fCheckpointsEnabled && !CheckIndexAgainstCheckpoint(pindexPrev, state, chainparams, block.GetHash()))
        return error("%s: CheckIndexAgainstCheckpoint(): %s", __func__, state.GetRejectReason().c_str());

    CCoinsViewCache viewNew(pcoinsTip);
    CBlockIndex indexDummy(block);
    indexDummy.pprev = pindexPrev;
    indexDummy.nHeight = pindexPrev->nHeight + 1;

    // NOTE: CheckBlockHeader is called by CheckBlock
    if (!ContextualCheckBlockHeader(block, state, chainparams.GetConsensus(), pindexPrev, GetAdjustedTime()))
        return error("%s: Consensus::ContextualCheckBlockHeader: %s", __func__, FormatStateMessage(state));
    if (!CheckBlock(block, state, chainparams.GetConsensus(), fCheckPOW, fCheckMerkleRoot))
        return error("%s: Consensus::CheckBlock: %s", __func__, FormatStateMessage(state));
    if (!ContextualCheckBlock(block, state, chainparams.GetConsensus(), pindexPrev))
        return error("%s: Consensus::ContextualCheckBlock: %s", __func__, FormatStateMessage(state));

    dev::h256 oldHashStateRoot(globalState->rootHash()); // qtum
    dev::h256 oldHashUTXORoot(globalState->rootHashUTXO()); // qtum
    
    if (!ConnectBlock(block, state, &indexDummy, viewNew, chainparams, true)){
        
        globalState->setRoot(oldHashStateRoot); // qtum
        globalState->setRootUTXO(oldHashUTXORoot); // qtum
        
        return false;
    }
    assert(state.IsValid());

    return true;
}

/**
 * BLOCK PRUNING CODE
 */

/* Calculate the amount of disk space the block & undo files currently use */
uint64_t CalculateCurrentUsage()
{
    uint64_t retval = 0;
    BOOST_FOREACH(const CBlockFileInfo &file, vinfoBlockFile) {
        retval += file.nSize + file.nUndoSize;
    }
    return retval;
}

/* Prune a block file (modify associated database entries)*/
void PruneOneBlockFile(const int fileNumber)
{
    for (BlockMap::iterator it = mapBlockIndex.begin(); it != mapBlockIndex.end(); ++it) {
        CBlockIndex* pindex = it->second;
        if (pindex->nFile == fileNumber) {
            pindex->nStatus &= ~BLOCK_HAVE_DATA;
            pindex->nStatus &= ~BLOCK_HAVE_UNDO;
            pindex->nFile = 0;
            pindex->nDataPos = 0;
            pindex->nUndoPos = 0;
            setDirtyBlockIndex.insert(pindex);

            // Prune from mapBlocksUnlinked -- any block we prune would have
            // to be downloaded again in order to consider its chain, at which
            // point it would be considered as a candidate for
            // mapBlocksUnlinked or setBlockIndexCandidates.
            std::pair<std::multimap<CBlockIndex*, CBlockIndex*>::iterator, std::multimap<CBlockIndex*, CBlockIndex*>::iterator> range = mapBlocksUnlinked.equal_range(pindex->pprev);
            while (range.first != range.second) {
                std::multimap<CBlockIndex *, CBlockIndex *>::iterator _it = range.first;
                range.first++;
                if (_it->second == pindex) {
                    mapBlocksUnlinked.erase(_it);
                }
            }
        }
    }

    vinfoBlockFile[fileNumber].SetNull();
    setDirtyFileInfo.insert(fileNumber);
}


void UnlinkPrunedFiles(const std::set<int>& setFilesToPrune)
{
    for (std::set<int>::iterator it = setFilesToPrune.begin(); it != setFilesToPrune.end(); ++it) {
        CDiskBlockPos pos(*it, 0);
        boost::filesystem::remove(GetBlockPosFilename(pos, "blk"));
        boost::filesystem::remove(GetBlockPosFilename(pos, "rev"));
        LogPrintf("Prune: %s deleted blk/rev (%05u)\n", __func__, *it);
    }
}

/* Calculate the block/rev files to delete based on height specified by user with RPC command pruneblockchain */
void FindFilesToPruneManual(std::set<int>& setFilesToPrune, int nManualPruneHeight)
{
    assert(fPruneMode && nManualPruneHeight > 0);

    LOCK2(cs_main, cs_LastBlockFile);
    if (chainActive.Tip() == NULL)
        return;

    // last block to prune is the lesser of (user-specified height, MIN_BLOCKS_TO_KEEP from the tip)
    unsigned int nLastBlockWeCanPrune = std::min((unsigned)nManualPruneHeight, chainActive.Tip()->nHeight - MIN_BLOCKS_TO_KEEP);
    int count=0;
    for (int fileNumber = 0; fileNumber < nLastBlockFile; fileNumber++) {
        if (vinfoBlockFile[fileNumber].nSize == 0 || vinfoBlockFile[fileNumber].nHeightLast > nLastBlockWeCanPrune)
            continue;
        PruneOneBlockFile(fileNumber);
        setFilesToPrune.insert(fileNumber);
        count++;
    }
    LogPrintf("Prune (Manual): prune_height=%d removed %d blk/rev pairs\n", nLastBlockWeCanPrune, count);
}

/* This function is called from the RPC code for pruneblockchain */
void PruneBlockFilesManual(int nManualPruneHeight)
{
    CValidationState state;
    FlushStateToDisk(state, FLUSH_STATE_NONE, nManualPruneHeight);
}

/* Calculate the block/rev files that should be deleted to remain under target*/
void FindFilesToPrune(std::set<int>& setFilesToPrune, uint64_t nPruneAfterHeight)
{
    LOCK2(cs_main, cs_LastBlockFile);
    if (chainActive.Tip() == NULL || nPruneTarget == 0) {
        return;
    }
    if ((uint64_t)chainActive.Tip()->nHeight <= nPruneAfterHeight) {
        return;
    }

    unsigned int nLastBlockWeCanPrune = chainActive.Tip()->nHeight - MIN_BLOCKS_TO_KEEP;
    uint64_t nCurrentUsage = CalculateCurrentUsage();
    // We don't check to prune until after we've allocated new space for files
    // So we should leave a buffer under our target to account for another allocation
    // before the next pruning.
    uint64_t nBuffer = BLOCKFILE_CHUNK_SIZE + UNDOFILE_CHUNK_SIZE;
    uint64_t nBytesToPrune;
    int count=0;

    if (nCurrentUsage + nBuffer >= nPruneTarget) {
        for (int fileNumber = 0; fileNumber < nLastBlockFile; fileNumber++) {
            nBytesToPrune = vinfoBlockFile[fileNumber].nSize + vinfoBlockFile[fileNumber].nUndoSize;

            if (vinfoBlockFile[fileNumber].nSize == 0)
                continue;

            if (nCurrentUsage + nBuffer < nPruneTarget)  // are we below our target?
                break;

            // don't prune files that could have a block within MIN_BLOCKS_TO_KEEP of the main chain's tip but keep scanning
            if (vinfoBlockFile[fileNumber].nHeightLast > nLastBlockWeCanPrune)
                continue;

            PruneOneBlockFile(fileNumber);
            // Queue up the files for removal
            setFilesToPrune.insert(fileNumber);
            nCurrentUsage -= nBytesToPrune;
            count++;
        }
    }

    LogPrint("prune", "Prune: target=%dMiB actual=%dMiB diff=%dMiB max_prune_height=%d removed %d blk/rev pairs\n",
           nPruneTarget/1024/1024, nCurrentUsage/1024/1024,
           ((int64_t)nPruneTarget - (int64_t)nCurrentUsage)/1024/1024,
           nLastBlockWeCanPrune, count);
}

bool CheckDiskSpace(uint64_t nAdditionalBytes)
{
    uint64_t nFreeBytesAvailable = boost::filesystem::space(GetDataDir()).available;

    // Check for nMinDiskSpace bytes (currently 50MB)
    if (nFreeBytesAvailable < nMinDiskSpace + nAdditionalBytes)
        return AbortNode("Disk space is low!", _("Error: Disk space is low!"));

    return true;
}

FILE* OpenDiskFile(const CDiskBlockPos &pos, const char *prefix, bool fReadOnly)
{
    if (pos.IsNull())
        return NULL;
    boost::filesystem::path path = GetBlockPosFilename(pos, prefix);
    boost::filesystem::create_directories(path.parent_path());
    FILE* file = fopen(path.string().c_str(), "rb+");
    if (!file && !fReadOnly)
        file = fopen(path.string().c_str(), "wb+");
    if (!file) {
        LogPrintf("Unable to open file %s\n", path.string());
        return NULL;
    }
    if (pos.nPos) {
        if (fseek(file, pos.nPos, SEEK_SET)) {
            LogPrintf("Unable to seek to position %u of %s\n", pos.nPos, path.string());
            fclose(file);
            return NULL;
        }
    }
    return file;
}

FILE* OpenBlockFile(const CDiskBlockPos &pos, bool fReadOnly) {
    return OpenDiskFile(pos, "blk", fReadOnly);
}

FILE* OpenUndoFile(const CDiskBlockPos &pos, bool fReadOnly) {
    return OpenDiskFile(pos, "rev", fReadOnly);
}

boost::filesystem::path GetBlockPosFilename(const CDiskBlockPos &pos, const char *prefix)
{
    return GetDataDir() / "blocks" / strprintf("%s%05u.dat", prefix, pos.nFile);
}

CBlockIndex * InsertBlockIndex(uint256 hash)
{
    if (hash.IsNull())
        return NULL;

    // Return existing
    BlockMap::iterator mi = mapBlockIndex.find(hash);
    if (mi != mapBlockIndex.end())
        return (*mi).second;

    // Create new
    CBlockIndex* pindexNew = new CBlockIndex();
    if (!pindexNew)
        throw std::runtime_error(std::string(__func__) + ": new CBlockIndex failed");
    mi = mapBlockIndex.insert(std::make_pair(hash, pindexNew)).first;
    pindexNew->phashBlock = &((*mi).first);

    return pindexNew;
}

bool static LoadBlockIndexDB(const CChainParams& chainparams)
{
    if (!pblocktree->LoadBlockIndexGuts(InsertBlockIndex))
        return false;

    boost::this_thread::interruption_point();

    // Calculate nChainWork
    std::vector<std::pair<int, CBlockIndex*> > vSortedByHeight;
    vSortedByHeight.reserve(mapBlockIndex.size());
    BOOST_FOREACH(const PAIRTYPE(uint256, CBlockIndex*)& item, mapBlockIndex)
    {
        CBlockIndex* pindex = item.second;
        vSortedByHeight.push_back(std::make_pair(pindex->nHeight, pindex));
    }
    sort(vSortedByHeight.begin(), vSortedByHeight.end());
    BOOST_FOREACH(const PAIRTYPE(int, CBlockIndex*)& item, vSortedByHeight)
    {
        CBlockIndex* pindex = item.second;
        pindex->nChainWork = (pindex->pprev ? pindex->pprev->nChainWork : 0) + GetBlockProof(*pindex);
        pindex->nTimeMax = (pindex->pprev ? std::max(pindex->pprev->nTimeMax, pindex->nTime) : pindex->nTime);
        // We can link the chain of blocks for which we've received transactions at some point.
        // Pruned nodes may have deleted the block.
        if (pindex->nTx > 0) {
            if (pindex->pprev) {
                if (pindex->pprev->nChainTx) {
                    pindex->nChainTx = pindex->pprev->nChainTx + pindex->nTx;
                } else {
                    pindex->nChainTx = 0;
                    mapBlocksUnlinked.insert(std::make_pair(pindex->pprev, pindex));
                }
            } else {
                pindex->nChainTx = pindex->nTx;
            }
        }
        if (pindex->IsValid(BLOCK_VALID_TRANSACTIONS) && (pindex->nChainTx || pindex->pprev == NULL))
            setBlockIndexCandidates.insert(pindex);
        if (pindex->nStatus & BLOCK_FAILED_MASK && (!pindexBestInvalid || pindex->nChainWork > pindexBestInvalid->nChainWork))
            pindexBestInvalid = pindex;
        if (pindex->pprev)
            pindex->BuildSkip();
        if (pindex->IsValid(BLOCK_VALID_TREE) && (pindexBestHeader == NULL || CBlockIndexWorkComparator()(pindexBestHeader, pindex)))
            pindexBestHeader = pindex;
    }

    // Load block file info
    pblocktree->ReadLastBlockFile(nLastBlockFile);
    vinfoBlockFile.resize(nLastBlockFile + 1);
    LogPrintf("%s: last block file = %i\n", __func__, nLastBlockFile);
    for (int nFile = 0; nFile <= nLastBlockFile; nFile++) {
        pblocktree->ReadBlockFileInfo(nFile, vinfoBlockFile[nFile]);
    }
    LogPrintf("%s: last block file info: %s\n", __func__, vinfoBlockFile[nLastBlockFile].ToString());
    for (int nFile = nLastBlockFile + 1; true; nFile++) {
        CBlockFileInfo info;
        if (pblocktree->ReadBlockFileInfo(nFile, info)) {
            vinfoBlockFile.push_back(info);
        } else {
            break;
        }
    }

    // Check presence of blk files
    LogPrintf("Checking all blk files are present...\n");
    std::set<int> setBlkDataFiles;
    BOOST_FOREACH(const PAIRTYPE(uint256, CBlockIndex*)& item, mapBlockIndex)
    {
        CBlockIndex* pindex = item.second;
        if (pindex->nStatus & BLOCK_HAVE_DATA) {
            setBlkDataFiles.insert(pindex->nFile);
        }
    }
    for (std::set<int>::iterator it = setBlkDataFiles.begin(); it != setBlkDataFiles.end(); it++)
    {
        CDiskBlockPos pos(*it, 0);
        if (CAutoFile(OpenBlockFile(pos, true), SER_DISK, CLIENT_VERSION).IsNull()) {
            return false;
        }
    }

    // Check whether we have ever pruned block & undo files
    pblocktree->ReadFlag("prunedblockfiles", fHavePruned);
    if (fHavePruned)
        LogPrintf("LoadBlockIndexDB(): Block files have previously been pruned\n");

    // Check whether we need to continue reindexing
    bool fReindexing = false;
    pblocktree->ReadReindexing(fReindexing);
    fReindex |= fReindexing;

    // Check whether we have a transaction index
    pblocktree->ReadFlag("txindex", fTxIndex);
    LogPrintf("%s: transaction index %s\n", __func__, fTxIndex ? "enabled" : "disabled");

    // Load pointer to end of best chain
    BlockMap::iterator it = mapBlockIndex.find(pcoinsTip->GetBestBlock());
    if (it == mapBlockIndex.end())
        return true;
    chainActive.SetTip(it->second);

    PruneBlockIndexCandidates();

    LogPrintf("%s: hashBestChain=%s height=%d date=%s progress=%f\n", __func__,
        chainActive.Tip()->GetBlockHash().ToString(), chainActive.Height(),
        DateTimeStrFormat("%Y-%m-%d %H:%M:%S", chainActive.Tip()->GetBlockTime()),
        GuessVerificationProgress(chainparams.TxData(), chainActive.Tip()));

    return true;
}

CVerifyDB::CVerifyDB()
{
    uiInterface.ShowProgress(_("Verifying blocks..."), 0);
}

CVerifyDB::~CVerifyDB()
{
    uiInterface.ShowProgress("", 100);
}

bool CVerifyDB::VerifyDB(const CChainParams& chainparams, CCoinsView *coinsview, int nCheckLevel, int nCheckDepth)
{
    LOCK(cs_main);
    if (chainActive.Tip() == NULL || chainActive.Tip()->pprev == NULL)
        return true;

    // Verify blocks in the best chain
    if (nCheckDepth <= 0)
        nCheckDepth = 1000000000; // suffices until the year 19000
    if (nCheckDepth > chainActive.Height())
        nCheckDepth = chainActive.Height();
    nCheckLevel = std::max(0, std::min(4, nCheckLevel));
    LogPrintf("Verifying last %i blocks at level %i\n", nCheckDepth, nCheckLevel);
    CCoinsViewCache coins(coinsview);
    CBlockIndex* pindexState = chainActive.Tip();
    CBlockIndex* pindexFailure = NULL;
    int nGoodTransactions = 0;
    CValidationState state;
    int reportDone = 0;

    dev::h256 oldHashStateRoot(globalState->rootHash()); // qtum
    dev::h256 oldHashUTXORoot(globalState->rootHashUTXO()); // qtum

    LogPrintf("[0%%]...");
    for (CBlockIndex* pindex = chainActive.Tip(); pindex && pindex->pprev; pindex = pindex->pprev)
    {
        boost::this_thread::interruption_point();
        int percentageDone = std::max(1, std::min(99, (int)(((double)(chainActive.Height() - pindex->nHeight)) / (double)nCheckDepth * (nCheckLevel >= 4 ? 50 : 100))));
        if (reportDone < percentageDone/10) {
            // report every 10% step
            LogPrintf("[%d%%]...", percentageDone);
            reportDone = percentageDone/10;
        }
        uiInterface.ShowProgress(_("Verifying blocks..."), percentageDone);
        if (pindex->nHeight < chainActive.Height()-nCheckDepth)
            break;
        if (fPruneMode && !(pindex->nStatus & BLOCK_HAVE_DATA)) {
            // If pruning, only go back as far as we have data.
            LogPrintf("VerifyDB(): block verification stopping at height %d (pruning, no data)\n", pindex->nHeight);
            break;
        }
        CBlock block;
        // check level 0: read from disk
        if (!ReadBlockFromDisk(block, pindex, chainparams.GetConsensus()))
            return error("VerifyDB(): *** ReadBlockFromDisk failed at %d, hash=%s", pindex->nHeight, pindex->GetBlockHash().ToString());
        // check level 1: verify block validity
        if (nCheckLevel >= 1 && !CheckBlock(block, state, chainparams.GetConsensus()))
            return error("%s: *** found bad block at %d, hash=%s (%s)\n", __func__,
                         pindex->nHeight, pindex->GetBlockHash().ToString(), FormatStateMessage(state));
        // check level 2: verify undo validity
        if (nCheckLevel >= 2 && pindex) {
            CBlockUndo undo;
            CDiskBlockPos pos = pindex->GetUndoPos();
            if (!pos.IsNull()) {
                if (!UndoReadFromDisk(undo, pos, pindex->pprev->GetBlockHash()))
                    return error("VerifyDB(): *** found bad undo data at %d, hash=%s\n", pindex->nHeight, pindex->GetBlockHash().ToString());
            }
        }
        // check level 3: check for inconsistencies during memory-only disconnect of tip blocks
        if (nCheckLevel >= 3 && pindex == pindexState && (coins.DynamicMemoryUsage() + pcoinsTip->DynamicMemoryUsage()) <= nCoinCacheUsage) {
            bool fClean = true;
            if (!DisconnectBlock(block, state, pindex, coins, &fClean))
                return error("VerifyDB(): *** irrecoverable inconsistency in block data at %d, hash=%s", pindex->nHeight, pindex->GetBlockHash().ToString());
            pindexState = pindex->pprev;
            if (!fClean) {
                nGoodTransactions = 0;
                pindexFailure = pindex;
            } else
                nGoodTransactions += block.vtx.size();
        }
        if (ShutdownRequested())
            return true;
    }
    if (pindexFailure)
        return error("VerifyDB(): *** coin database inconsistencies found (last %i blocks, %i good transactions before that)\n", chainActive.Height() - pindexFailure->nHeight + 1, nGoodTransactions);

    // check level 4: try reconnecting blocks
    if (nCheckLevel >= 4) {
        CBlockIndex *pindex = pindexState;
        while (pindex != chainActive.Tip()) {
            boost::this_thread::interruption_point();
            uiInterface.ShowProgress(_("Verifying blocks..."), std::max(1, std::min(99, 100 - (int)(((double)(chainActive.Height() - pindex->nHeight)) / (double)nCheckDepth * 50))));
            pindex = chainActive.Next(pindex);
            CBlock block;
            if (!ReadBlockFromDisk(block, pindex, chainparams.GetConsensus()))
                return error("VerifyDB(): *** ReadBlockFromDisk failed at %d, hash=%s", pindex->nHeight, pindex->GetBlockHash().ToString());

            dev::h256 oldHashStateRoot(globalState->rootHash()); // qtum
            dev::h256 oldHashUTXORoot(globalState->rootHashUTXO()); // qtum

            if (!ConnectBlock(block, state, pindex, coins, chainparams)){

                globalState->setRoot(oldHashStateRoot); // qtum
                globalState->setRootUTXO(oldHashUTXORoot); // qtum

                return error("VerifyDB(): *** found unconnectable block at %d, hash=%s", pindex->nHeight, pindex->GetBlockHash().ToString());
            }
        }
    } else {
        globalState->setRoot(oldHashStateRoot); // qtum
        globalState->setRootUTXO(oldHashUTXORoot); // qtum
    }

    LogPrintf("[DONE].\n");
    LogPrintf("No coin database inconsistencies in last %i blocks (%i transactions)\n", chainActive.Height() - pindexState->nHeight, nGoodTransactions);

    return true;
}

bool RewindBlockIndex(const CChainParams& params)
{
    LOCK(cs_main);

    int nHeight = 1;
    while (nHeight <= chainActive.Height()) {
        if (IsWitnessEnabled(chainActive[nHeight - 1], params.GetConsensus()) && !(chainActive[nHeight]->nStatus & BLOCK_OPT_WITNESS)) {
            break;
        }
        nHeight++;
    }

    // nHeight is now the height of the first insufficiently-validated block, or tipheight + 1
    CValidationState state;
    CBlockIndex* pindex = chainActive.Tip();
    while (chainActive.Height() >= nHeight) {
        if (fPruneMode && !(chainActive.Tip()->nStatus & BLOCK_HAVE_DATA)) {
            // If pruning, don't try rewinding past the HAVE_DATA point;
            // since older blocks can't be served anyway, there's
            // no need to walk further, and trying to DisconnectTip()
            // will fail (and require a needless reindex/redownload
            // of the blockchain).
            break;
        }
        if (!DisconnectTip(state, params, true)) {
            return error("RewindBlockIndex: unable to disconnect block at height %i", pindex->nHeight);
        }
        // Occasionally flush state to disk.
        if (!FlushStateToDisk(state, FLUSH_STATE_PERIODIC))
            return false;
    }

    // Reduce validity flag and have-data flags.
    // We do this after actual disconnecting, otherwise we'll end up writing the lack of data
    // to disk before writing the chainstate, resulting in a failure to continue if interrupted.
    for (BlockMap::iterator it = mapBlockIndex.begin(); it != mapBlockIndex.end(); it++) {
        CBlockIndex* pindexIter = it->second;

        // Note: If we encounter an insufficiently validated block that
        // is on chainActive, it must be because we are a pruning node, and
        // this block or some successor doesn't HAVE_DATA, so we were unable to
        // rewind all the way.  Blocks remaining on chainActive at this point
        // must not have their validity reduced.
        if (IsWitnessEnabled(pindexIter->pprev, params.GetConsensus()) && !(pindexIter->nStatus & BLOCK_OPT_WITNESS) && !chainActive.Contains(pindexIter)) {
            // Reduce validity
            pindexIter->nStatus = std::min<unsigned int>(pindexIter->nStatus & BLOCK_VALID_MASK, BLOCK_VALID_TREE) | (pindexIter->nStatus & ~BLOCK_VALID_MASK);
            // Remove have-data flags.
            pindexIter->nStatus &= ~(BLOCK_HAVE_DATA | BLOCK_HAVE_UNDO);
            // Remove storage location.
            pindexIter->nFile = 0;
            pindexIter->nDataPos = 0;
            pindexIter->nUndoPos = 0;
            // Remove various other things
            pindexIter->nTx = 0;
            pindexIter->nChainTx = 0;
            pindexIter->nSequenceId = 0;
            // Make sure it gets written.
            setDirtyBlockIndex.insert(pindexIter);
            // Update indexes
            setBlockIndexCandidates.erase(pindexIter);
            std::pair<std::multimap<CBlockIndex*, CBlockIndex*>::iterator, std::multimap<CBlockIndex*, CBlockIndex*>::iterator> ret = mapBlocksUnlinked.equal_range(pindexIter->pprev);
            while (ret.first != ret.second) {
                if (ret.first->second == pindexIter) {
                    mapBlocksUnlinked.erase(ret.first++);
                } else {
                    ++ret.first;
                }
            }
        } else if (pindexIter->IsValid(BLOCK_VALID_TRANSACTIONS) && pindexIter->nChainTx) {
            setBlockIndexCandidates.insert(pindexIter);
        }
    }

    PruneBlockIndexCandidates();

    CheckBlockIndex(params.GetConsensus());

    if (!FlushStateToDisk(state, FLUSH_STATE_ALWAYS)) {
        return false;
    }

    return true;
}

// May NOT be used after any connections are up as much
// of the peer-processing logic assumes a consistent
// block index state
void UnloadBlockIndex()
{
    LOCK(cs_main);
    setBlockIndexCandidates.clear();
    chainActive.SetTip(NULL);
    pindexBestInvalid = NULL;
    pindexBestHeader = NULL;
    mempool.clear();
    mapBlocksUnlinked.clear();
    vinfoBlockFile.clear();
    nLastBlockFile = 0;
    nBlockSequenceId = 1;
    setDirtyBlockIndex.clear();
    setDirtyFileInfo.clear();
    versionbitscache.Clear();
    for (int b = 0; b < VERSIONBITS_NUM_BITS; b++) {
        warningcache[b].clear();
    }

    BOOST_FOREACH(BlockMap::value_type& entry, mapBlockIndex) {
        delete entry.second;
    }
    mapBlockIndex.clear();
    fHavePruned = false;
}

bool LoadBlockIndex(const CChainParams& chainparams)
{
    // Load block index from databases
    if (!fReindex && !LoadBlockIndexDB(chainparams))
        return false;
    return true;
}

bool InitBlockIndex(const CChainParams& chainparams)
{
    LOCK(cs_main);

    // Check whether we're already initialized
    if (chainActive.Genesis() != NULL)
        return true;

    // Use the provided setting for -txindex in the new database
    fTxIndex = GetBoolArg("-txindex", DEFAULT_TXINDEX);
    pblocktree->WriteFlag("txindex", fTxIndex);
    LogPrintf("Initializing databases...\n");

    // Only add the genesis block if not reindexing (in which case we reuse the one already on disk)
    if (!fReindex) {
        try {
            CBlock &block = const_cast<CBlock&>(chainparams.GenesisBlock());
            // Start new block file
            unsigned int nBlockSize = ::GetSerializeSize(block, SER_DISK, CLIENT_VERSION);
            CDiskBlockPos blockPos;
            CValidationState state;
            if (!FindBlockPos(state, blockPos, nBlockSize+8, 0, block.GetBlockTime()))
                return error("LoadBlockIndex(): FindBlockPos failed");
            if (!WriteBlockToDisk(block, blockPos, chainparams.MessageStart()))
                return error("LoadBlockIndex(): writing genesis block to disk failed");
            CBlockIndex *pindex = AddToBlockIndex(block);
            pindex->hashProof = chainparams.GetConsensus().hashGenesisBlock;
            if (!ReceivedBlockTransactions(block, state, pindex, blockPos))
                return error("LoadBlockIndex(): genesis block not accepted");
            // Force a chainstate write so that when we VerifyDB in a moment, it doesn't check stale data
            return FlushStateToDisk(state, FLUSH_STATE_ALWAYS);
        } catch (const std::runtime_error& e) {
            return error("LoadBlockIndex(): failed to initialize block database: %s", e.what());
        }
    }

    return true;
}

bool LoadExternalBlockFile(const CChainParams& chainparams, FILE* fileIn, CDiskBlockPos *dbp)
{
    // Map of disk positions for blocks with unknown parent (only used for reindex)
    static std::multimap<uint256, CDiskBlockPos> mapBlocksUnknownParent;
    int64_t nStart = GetTimeMillis();

    int nLoaded = 0;
    try {
        // This takes over fileIn and calls fclose() on it in the CBufferedFile destructor
        CBufferedFile blkdat(fileIn, 2*MAX_BLOCK_SERIALIZED_SIZE, MAX_BLOCK_SERIALIZED_SIZE+8, SER_DISK, CLIENT_VERSION);
        uint64_t nRewind = blkdat.GetPos();
        while (!blkdat.eof()) {
            boost::this_thread::interruption_point();

            blkdat.SetPos(nRewind);
            nRewind++; // start one byte further next time, in case of failure
            blkdat.SetLimit(); // remove former limit
            unsigned int nSize = 0;
            try {
                // locate a header
                unsigned char buf[CMessageHeader::MESSAGE_START_SIZE];
                blkdat.FindByte(chainparams.MessageStart()[0]);
                nRewind = blkdat.GetPos()+1;
                blkdat >> FLATDATA(buf);
                if (memcmp(buf, chainparams.MessageStart(), CMessageHeader::MESSAGE_START_SIZE))
                    continue;
                // read size
                blkdat >> nSize;
                if (nSize < 80 || nSize > MAX_BLOCK_SERIALIZED_SIZE)
                    continue;
            } catch (const std::exception&) {
                // no valid block header found; don't complain
                break;
            }
            try {
                // read block
                uint64_t nBlockPos = blkdat.GetPos();
                if (dbp)
                    dbp->nPos = nBlockPos;
                blkdat.SetLimit(nBlockPos + nSize);
                blkdat.SetPos(nBlockPos);
                std::shared_ptr<CBlock> pblock = std::make_shared<CBlock>();
                CBlock& block = *pblock;
                blkdat >> block;
                nRewind = blkdat.GetPos();

                // detect out of order blocks, and store them for later
                uint256 hash = block.GetHash();
                if (hash != chainparams.GetConsensus().hashGenesisBlock && mapBlockIndex.find(block.hashPrevBlock) == mapBlockIndex.end()) {
                    LogPrint("reindex", "%s: Out of order block %s, parent %s not known\n", __func__, hash.ToString(),
                            block.hashPrevBlock.ToString());
                    if (dbp)
                        mapBlocksUnknownParent.insert(std::make_pair(block.hashPrevBlock, *dbp));
                    continue;
                }

                // process in case the block isn't known yet
                if (mapBlockIndex.count(hash) == 0 || (mapBlockIndex[hash]->nStatus & BLOCK_HAVE_DATA) == 0) {
                    LOCK(cs_main);
                    CValidationState state;
                    if (AcceptBlock(pblock, state, chainparams, NULL, true, dbp, NULL))
                        nLoaded++;
                    if (state.IsError())
                        break;
                } else if (hash != chainparams.GetConsensus().hashGenesisBlock && mapBlockIndex[hash]->nHeight % 1000 == 0) {
                    LogPrint("reindex", "Block Import: already had block %s at height %d\n", hash.ToString(), mapBlockIndex[hash]->nHeight);
                }

                // Activate the genesis block so normal node progress can continue
                if (hash == chainparams.GetConsensus().hashGenesisBlock) {
                    CValidationState state;
                    if (!ActivateBestChain(state, chainparams)) {
                        break;
                    }
                }

                NotifyHeaderTip();

                // Recursively process earlier encountered successors of this block
                std::deque<uint256> queue;
                queue.push_back(hash);
                while (!queue.empty()) {
                    uint256 head = queue.front();
                    queue.pop_front();
                    std::pair<std::multimap<uint256, CDiskBlockPos>::iterator, std::multimap<uint256, CDiskBlockPos>::iterator> range = mapBlocksUnknownParent.equal_range(head);
                    while (range.first != range.second) {
                        std::multimap<uint256, CDiskBlockPos>::iterator it = range.first;
                        std::shared_ptr<CBlock> pblockrecursive = std::make_shared<CBlock>();
                        if (ReadBlockFromDisk(*pblockrecursive, it->second, chainparams.GetConsensus()))
                        {
                            LogPrint("reindex", "%s: Processing out of order child %s of %s\n", __func__, pblockrecursive->GetHash().ToString(),
                                    head.ToString());
                            LOCK(cs_main);
                            CValidationState dummy;
                            if (AcceptBlock(pblockrecursive, dummy, chainparams, NULL, true, &it->second, NULL))
                            {
                                nLoaded++;
                                queue.push_back(pblockrecursive->GetHash());
                            }
                        }
                        range.first++;
                        mapBlocksUnknownParent.erase(it);
                        NotifyHeaderTip();
                    }
                }
            } catch (const std::exception& e) {
                LogPrintf("%s: Deserialize or I/O error - %s\n", __func__, e.what());
            }
        }
    } catch (const std::runtime_error& e) {
        AbortNode(std::string("System error: ") + e.what());
    }
    if (nLoaded > 0)
        LogPrintf("Loaded %i blocks from external file in %dms\n", nLoaded, GetTimeMillis() - nStart);
    return nLoaded > 0;
}

void static CheckBlockIndex(const Consensus::Params& consensusParams)
{
    if (!fCheckBlockIndex) {
        return;
    }

    LOCK(cs_main);

    // During a reindex, we read the genesis block and call CheckBlockIndex before ActivateBestChain,
    // so we have the genesis block in mapBlockIndex but no active chain.  (A few of the tests when
    // iterating the block tree require that chainActive has been initialized.)
    if (chainActive.Height() < 0) {
        assert(mapBlockIndex.size() <= 1);
        return;
    }

    // Build forward-pointing map of the entire block tree.
    std::multimap<CBlockIndex*,CBlockIndex*> forward;
    for (BlockMap::iterator it = mapBlockIndex.begin(); it != mapBlockIndex.end(); it++) {
        forward.insert(std::make_pair(it->second->pprev, it->second));
    }

    assert(forward.size() == mapBlockIndex.size());

    std::pair<std::multimap<CBlockIndex*,CBlockIndex*>::iterator,std::multimap<CBlockIndex*,CBlockIndex*>::iterator> rangeGenesis = forward.equal_range(NULL);
    CBlockIndex *pindex = rangeGenesis.first->second;
    rangeGenesis.first++;
    assert(rangeGenesis.first == rangeGenesis.second); // There is only one index entry with parent NULL.

    // Iterate over the entire block tree, using depth-first search.
    // Along the way, remember whether there are blocks on the path from genesis
    // block being explored which are the first to have certain properties.
    size_t nNodes = 0;
    int nHeight = 0;
    CBlockIndex* pindexFirstInvalid = NULL; // Oldest ancestor of pindex which is invalid.
    CBlockIndex* pindexFirstMissing = NULL; // Oldest ancestor of pindex which does not have BLOCK_HAVE_DATA.
    CBlockIndex* pindexFirstNeverProcessed = NULL; // Oldest ancestor of pindex for which nTx == 0.
    CBlockIndex* pindexFirstNotTreeValid = NULL; // Oldest ancestor of pindex which does not have BLOCK_VALID_TREE (regardless of being valid or not).
    CBlockIndex* pindexFirstNotTransactionsValid = NULL; // Oldest ancestor of pindex which does not have BLOCK_VALID_TRANSACTIONS (regardless of being valid or not).
    CBlockIndex* pindexFirstNotChainValid = NULL; // Oldest ancestor of pindex which does not have BLOCK_VALID_CHAIN (regardless of being valid or not).
    CBlockIndex* pindexFirstNotScriptsValid = NULL; // Oldest ancestor of pindex which does not have BLOCK_VALID_SCRIPTS (regardless of being valid or not).
    while (pindex != NULL) {
        nNodes++;
        if (pindexFirstInvalid == NULL && pindex->nStatus & BLOCK_FAILED_VALID) pindexFirstInvalid = pindex;
        if (pindexFirstMissing == NULL && !(pindex->nStatus & BLOCK_HAVE_DATA)) pindexFirstMissing = pindex;
        if (pindexFirstNeverProcessed == NULL && pindex->nTx == 0) pindexFirstNeverProcessed = pindex;
        if (pindex->pprev != NULL && pindexFirstNotTreeValid == NULL && (pindex->nStatus & BLOCK_VALID_MASK) < BLOCK_VALID_TREE) pindexFirstNotTreeValid = pindex;
        if (pindex->pprev != NULL && pindexFirstNotTransactionsValid == NULL && (pindex->nStatus & BLOCK_VALID_MASK) < BLOCK_VALID_TRANSACTIONS) pindexFirstNotTransactionsValid = pindex;
        if (pindex->pprev != NULL && pindexFirstNotChainValid == NULL && (pindex->nStatus & BLOCK_VALID_MASK) < BLOCK_VALID_CHAIN) pindexFirstNotChainValid = pindex;
        if (pindex->pprev != NULL && pindexFirstNotScriptsValid == NULL && (pindex->nStatus & BLOCK_VALID_MASK) < BLOCK_VALID_SCRIPTS) pindexFirstNotScriptsValid = pindex;

        // Begin: actual consistency checks.
        if (pindex->pprev == NULL) {
            // Genesis block checks.
            assert(pindex->GetBlockHash() == consensusParams.hashGenesisBlock); // Genesis block's hash must match.
            assert(pindex == chainActive.Genesis()); // The current active chain's genesis block must be this block.
        }
        if (pindex->nChainTx == 0) assert(pindex->nSequenceId <= 0);  // nSequenceId can't be set positive for blocks that aren't linked (negative is used for preciousblock)
        // VALID_TRANSACTIONS is equivalent to nTx > 0 for all nodes (whether or not pruning has occurred).
        // HAVE_DATA is only equivalent to nTx > 0 (or VALID_TRANSACTIONS) if no pruning has occurred.
        if (!fHavePruned) {
            // If we've never pruned, then HAVE_DATA should be equivalent to nTx > 0
            assert(!(pindex->nStatus & BLOCK_HAVE_DATA) == (pindex->nTx == 0));
            assert(pindexFirstMissing == pindexFirstNeverProcessed);
        } else {
            // If we have pruned, then we can only say that HAVE_DATA implies nTx > 0
            if (pindex->nStatus & BLOCK_HAVE_DATA) assert(pindex->nTx > 0);
        }
        if (pindex->nStatus & BLOCK_HAVE_UNDO) assert(pindex->nStatus & BLOCK_HAVE_DATA);
        assert(((pindex->nStatus & BLOCK_VALID_MASK) >= BLOCK_VALID_TRANSACTIONS) == (pindex->nTx > 0)); // This is pruning-independent.
        // All parents having had data (at some point) is equivalent to all parents being VALID_TRANSACTIONS, which is equivalent to nChainTx being set.
        assert((pindexFirstNeverProcessed != NULL) == (pindex->nChainTx == 0)); // nChainTx != 0 is used to signal that all parent blocks have been processed (but may have been pruned).
        assert((pindexFirstNotTransactionsValid != NULL) == (pindex->nChainTx == 0));
        assert(pindex->nHeight == nHeight); // nHeight must be consistent.
        assert(pindex->pprev == NULL || pindex->nChainWork >= pindex->pprev->nChainWork); // For every block except the genesis block, the chainwork must be larger than the parent's.
        assert(nHeight < 2 || (pindex->pskip && (pindex->pskip->nHeight < nHeight))); // The pskip pointer must point back for all but the first 2 blocks.
        assert(pindexFirstNotTreeValid == NULL); // All mapBlockIndex entries must at least be TREE valid
        if ((pindex->nStatus & BLOCK_VALID_MASK) >= BLOCK_VALID_TREE) assert(pindexFirstNotTreeValid == NULL); // TREE valid implies all parents are TREE valid
        if ((pindex->nStatus & BLOCK_VALID_MASK) >= BLOCK_VALID_CHAIN) assert(pindexFirstNotChainValid == NULL); // CHAIN valid implies all parents are CHAIN valid
        if ((pindex->nStatus & BLOCK_VALID_MASK) >= BLOCK_VALID_SCRIPTS) assert(pindexFirstNotScriptsValid == NULL); // SCRIPTS valid implies all parents are SCRIPTS valid
        if (pindexFirstInvalid == NULL) {
            // Checks for not-invalid blocks.
            assert((pindex->nStatus & BLOCK_FAILED_MASK) == 0); // The failed mask cannot be set for blocks without invalid parents.
        }
        if (!CBlockIndexWorkComparator()(pindex, chainActive.Tip()) && pindexFirstNeverProcessed == NULL) {
            if (pindexFirstInvalid == NULL) {
                // If this block sorts at least as good as the current tip and
                // is valid and we have all data for its parents, it must be in
                // setBlockIndexCandidates.  chainActive.Tip() must also be there
                // even if some data has been pruned.
                if (pindexFirstMissing == NULL || pindex == chainActive.Tip()) {
                    assert(setBlockIndexCandidates.count(pindex));
                }
                // If some parent is missing, then it could be that this block was in
                // setBlockIndexCandidates but had to be removed because of the missing data.
                // In this case it must be in mapBlocksUnlinked -- see test below.
            }
        } else { // If this block sorts worse than the current tip or some ancestor's block has never been seen, it cannot be in setBlockIndexCandidates.
            assert(setBlockIndexCandidates.count(pindex) == 0);
        }
        // Check whether this block is in mapBlocksUnlinked.
        std::pair<std::multimap<CBlockIndex*,CBlockIndex*>::iterator,std::multimap<CBlockIndex*,CBlockIndex*>::iterator> rangeUnlinked = mapBlocksUnlinked.equal_range(pindex->pprev);
        bool foundInUnlinked = false;
        while (rangeUnlinked.first != rangeUnlinked.second) {
            assert(rangeUnlinked.first->first == pindex->pprev);
            if (rangeUnlinked.first->second == pindex) {
                foundInUnlinked = true;
                break;
            }
            rangeUnlinked.first++;
        }
        if (pindex->pprev && (pindex->nStatus & BLOCK_HAVE_DATA) && pindexFirstNeverProcessed != NULL && pindexFirstInvalid == NULL) {
            // If this block has block data available, some parent was never received, and has no invalid parents, it must be in mapBlocksUnlinked.
            assert(foundInUnlinked);
        }
        if (!(pindex->nStatus & BLOCK_HAVE_DATA)) assert(!foundInUnlinked); // Can't be in mapBlocksUnlinked if we don't HAVE_DATA
        if (pindexFirstMissing == NULL) assert(!foundInUnlinked); // We aren't missing data for any parent -- cannot be in mapBlocksUnlinked.
        if (pindex->pprev && (pindex->nStatus & BLOCK_HAVE_DATA) && pindexFirstNeverProcessed == NULL && pindexFirstMissing != NULL) {
            // We HAVE_DATA for this block, have received data for all parents at some point, but we're currently missing data for some parent.
            assert(fHavePruned); // We must have pruned.
            // This block may have entered mapBlocksUnlinked if:
            //  - it has a descendant that at some point had more work than the
            //    tip, and
            //  - we tried switching to that descendant but were missing
            //    data for some intermediate block between chainActive and the
            //    tip.
            // So if this block is itself better than chainActive.Tip() and it wasn't in
            // setBlockIndexCandidates, then it must be in mapBlocksUnlinked.
            if (!CBlockIndexWorkComparator()(pindex, chainActive.Tip()) && setBlockIndexCandidates.count(pindex) == 0) {
                if (pindexFirstInvalid == NULL) {
                    assert(foundInUnlinked);
                }
            }
        }
        // assert(pindex->GetBlockHash() == pindex->GetBlockHeader().GetHash()); // Perhaps too slow
        // End: actual consistency checks.

        // Try descending into the first subnode.
        std::pair<std::multimap<CBlockIndex*,CBlockIndex*>::iterator,std::multimap<CBlockIndex*,CBlockIndex*>::iterator> range = forward.equal_range(pindex);
        if (range.first != range.second) {
            // A subnode was found.
            pindex = range.first->second;
            nHeight++;
            continue;
        }
        // This is a leaf node.
        // Move upwards until we reach a node of which we have not yet visited the last child.
        while (pindex) {
            // We are going to either move to a parent or a sibling of pindex.
            // If pindex was the first with a certain property, unset the corresponding variable.
            if (pindex == pindexFirstInvalid) pindexFirstInvalid = NULL;
            if (pindex == pindexFirstMissing) pindexFirstMissing = NULL;
            if (pindex == pindexFirstNeverProcessed) pindexFirstNeverProcessed = NULL;
            if (pindex == pindexFirstNotTreeValid) pindexFirstNotTreeValid = NULL;
            if (pindex == pindexFirstNotTransactionsValid) pindexFirstNotTransactionsValid = NULL;
            if (pindex == pindexFirstNotChainValid) pindexFirstNotChainValid = NULL;
            if (pindex == pindexFirstNotScriptsValid) pindexFirstNotScriptsValid = NULL;
            // Find our parent.
            CBlockIndex* pindexPar = pindex->pprev;
            // Find which child we just visited.
            std::pair<std::multimap<CBlockIndex*,CBlockIndex*>::iterator,std::multimap<CBlockIndex*,CBlockIndex*>::iterator> rangePar = forward.equal_range(pindexPar);
            while (rangePar.first->second != pindex) {
                assert(rangePar.first != rangePar.second); // Our parent must have at least the node we're coming from as child.
                rangePar.first++;
            }
            // Proceed to the next one.
            rangePar.first++;
            if (rangePar.first != rangePar.second) {
                // Move to the sibling.
                pindex = rangePar.first->second;
                break;
            } else {
                // Move up further.
                pindex = pindexPar;
                nHeight--;
                continue;
            }
        }
    }

    // Check that we actually traversed the entire map.
    assert(nNodes == forward.size());
}

std::string CBlockFileInfo::ToString() const
{
    return strprintf("CBlockFileInfo(blocks=%u, size=%u, heights=%u...%u, time=%s...%s)", nBlocks, nSize, nHeightFirst, nHeightLast, DateTimeStrFormat("%Y-%m-%d", nTimeFirst), DateTimeStrFormat("%Y-%m-%d", nTimeLast));
}

CBlockFileInfo* GetBlockFileInfo(size_t n)
{
    return &vinfoBlockFile.at(n);
}

ThresholdState VersionBitsTipState(const Consensus::Params& params, Consensus::DeploymentPos pos)
{
    LOCK(cs_main);
    return VersionBitsState(chainActive.Tip(), params, pos, versionbitscache);
}

int VersionBitsTipStateSinceHeight(const Consensus::Params& params, Consensus::DeploymentPos pos)
{
    LOCK(cs_main);
    return VersionBitsStateSinceHeight(chainActive.Tip(), params, pos, versionbitscache);
}

static const uint64_t MEMPOOL_DUMP_VERSION = 1;

bool LoadMempool(void)
{
    int64_t nExpiryTimeout = GetArg("-mempoolexpiry", DEFAULT_MEMPOOL_EXPIRY) * 60 * 60;
    FILE* filestr = fopen((GetDataDir() / "mempool.dat").string().c_str(), "rb");
    CAutoFile file(filestr, SER_DISK, CLIENT_VERSION);
    if (file.IsNull()) {
        LogPrintf("Failed to open mempool file from disk. Continuing anyway.\n");
        return false;
    }

    int64_t count = 0;
    int64_t skipped = 0;
    int64_t failed = 0;
    int64_t nNow = GetTime();

    try {
        uint64_t version;
        file >> version;
        if (version != MEMPOOL_DUMP_VERSION) {
            return false;
        }
        uint64_t num;
        file >> num;
        double prioritydummy = 0;
        while (num--) {
            CTransactionRef tx;
            int64_t nTime;
            int64_t nFeeDelta;
            file >> tx;
            file >> nTime;
            file >> nFeeDelta;

            CAmount amountdelta = nFeeDelta;
            if (amountdelta) {
                mempool.PrioritiseTransaction(tx->GetHash(), tx->GetHash().ToString(), prioritydummy, amountdelta);
            }
            CValidationState state;
            if (nTime + nExpiryTimeout > nNow) {
                LOCK(cs_main);
                AcceptToMemoryPoolWithTime(mempool, state, tx, true, NULL, nTime);
                if (state.IsValid()) {
                    ++count;
                } else {
                    ++failed;
                }
            } else {
                ++skipped;
            }
            if (ShutdownRequested())
                return false;
        }
        std::map<uint256, CAmount> mapDeltas;
        file >> mapDeltas;

        for (const auto& i : mapDeltas) {
            mempool.PrioritiseTransaction(i.first, i.first.ToString(), prioritydummy, i.second);
        }
    } catch (const std::exception& e) {
        LogPrintf("Failed to deserialize mempool data on disk: %s. Continuing anyway.\n", e.what());
        return false;
    }

    LogPrintf("Imported mempool transactions from disk: %i successes, %i failed, %i expired\n", count, failed, skipped);
    return true;
}

void DumpMempool(void)
{
    int64_t start = GetTimeMicros();

    std::map<uint256, CAmount> mapDeltas;
    std::vector<TxMempoolInfo> vinfo;

    {
        LOCK(mempool.cs);
        for (const auto &i : mempool.mapDeltas) {
            mapDeltas[i.first] = i.second.second;
        }
        vinfo = mempool.infoAll();
    }

    int64_t mid = GetTimeMicros();

    try {
        FILE* filestr = fopen((GetDataDir() / "mempool.dat.new").string().c_str(), "wb");
        if (!filestr) {
            return;
        }

        CAutoFile file(filestr, SER_DISK, CLIENT_VERSION);

        uint64_t version = MEMPOOL_DUMP_VERSION;
        file << version;

        file << (uint64_t)vinfo.size();
        for (const auto& i : vinfo) {
            file << *(i.tx);
            file << (int64_t)i.nTime;
            file << (int64_t)i.nFeeDelta;
            mapDeltas.erase(i.tx->GetHash());
        }

        file << mapDeltas;
        FileCommit(file.Get());
        file.fclose();
        RenameOver(GetDataDir() / "mempool.dat.new", GetDataDir() / "mempool.dat");
        int64_t last = GetTimeMicros();
        LogPrintf("Dumped mempool: %gs to copy, %gs to dump\n", (mid-start)*0.000001, (last-mid)*0.000001);
    } catch (const std::exception& e) {
        LogPrintf("Failed to dump mempool: %s. Continuing anyway.\n", e.what());
    }
}

//! Guess how far we are in the verification process at the given block index
double GuessVerificationProgress(const ChainTxData& data, CBlockIndex *pindex) {
    if (pindex == NULL)
        return 0.0;

    int64_t nNow = time(NULL);

    double fTxTotal;

    if (pindex->nChainTx <= data.nTxCount) {
        fTxTotal = data.nTxCount + (nNow - data.nTime) * data.dTxRate;
    } else {
        fTxTotal = pindex->nChainTx + (nNow - pindex->GetBlockTime()) * data.dTxRate;
    }

    return pindex->nChainTx / fTxTotal;
}

class CMainCleanup
{
public:
    CMainCleanup() {}
    ~CMainCleanup() {
        // block headers
        BlockMap::iterator it1 = mapBlockIndex.begin();
        for (; it1 != mapBlockIndex.end(); it1++)
            delete (*it1).second;
        mapBlockIndex.clear();
    }
} instance_of_cmaincleanup;<|MERGE_RESOLUTION|>--- conflicted
+++ resolved
@@ -3882,11 +3882,7 @@
         return error("AcceptBlock() : rejected by synchronized checkpoint");
 
     // Check timestamp against prev
-<<<<<<< HEAD
-    if (block.IsProofOfStake() && (block.GetBlockTime() <= pindexPrev->GetBlockTime() || FutureDrift(block.GetBlockTime()) < pindexPrev->GetBlockTime()))
-=======
-    if (pindexPrev && (block.GetBlockTime() <= pindexPrev->GetBlockTime() || FutureDrift(block.GetBlockTime()) < pindexPrev->GetBlockTime()))
->>>>>>> 4c2373f8
+    if (pindexPrev && block.IsProofOfStake() && (block.GetBlockTime() <= pindexPrev->GetBlockTime() || FutureDrift(block.GetBlockTime()) < pindexPrev->GetBlockTime()))
         return error("AcceptBlock() : block's timestamp is too early");
 
     // Enforce rule that the coinbase starts with serialized block height
