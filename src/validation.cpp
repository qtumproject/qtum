// Copyright (c) 2009-2010 Satoshi Nakamoto
// Copyright (c) 2009-2018 The Bitcoin Core developers
// Distributed under the MIT software license, see the accompanying
// file COPYING or http://www.opensource.org/licenses/mit-license.php.

#include <validation.h>

#include <arith_uint256.h>
#include <chain.h>
#include <chainparams.h>
#include <checkpoints.h>
#include <checkqueue.h>
#include <consensus/consensus.h>
#include <consensus/merkle.h>
#include <consensus/tx_verify.h>
#include <consensus/validation.h>
#include <cuckoocache.h>
#include <hash.h>
#include <index/txindex.h>
#include <policy/fees.h>
#include <policy/policy.h>
#include <policy/rbf.h>
#include <pow.h>
#include <pos.h>
#include <primitives/block.h>
#include <primitives/transaction.h>
#include <random.h>
#include <reverse_iterator.h>
#include <script/script.h>
#include <script/sigcache.h>
#include <script/standard.h>
#include <shutdown.h>
#include <timedata.h>
#include <tinyformat.h>
#include <txdb.h>
#include <txmempool.h>
#include <ui_interface.h>
#include <undo.h>
#include <util.h>
#include <utilmoneystr.h>
#include <utilstrencodings.h>
#include <validationinterface.h>
#include <warnings.h>

#include <serialize.h>
#include <pubkey.h>
#include <key.h>
#include <wallet/wallet.h>

#include <future>
#include <sstream>

#include <boost/algorithm/string/replace.hpp>
#include <boost/thread.hpp>

#if defined(NDEBUG)
# error "Qtum cannot be compiled without assertions."
#endif

#define MICRO 0.000001
#define MILLI 0.001

/**
 * Global state
 */

 ////////////////////////////// qtum
#include <iostream>
#include <bitset>
#include "pubkey.h"
#include <univalue.h>

std::unique_ptr<QtumState> globalState;
std::shared_ptr<dev::eth::SealEngineFace> globalSealEngine;
bool fRecordLogOpcodes = false;
bool fIsVMlogFile = false;
bool fGettingValuesDGP = false;
 //////////////////////////////

namespace {
    struct CBlockIndexWorkComparator
    {
        bool operator()(const CBlockIndex *pa, const CBlockIndex *pb) const {
            // First sort by most total work, ...
            if (pa->nChainWork > pb->nChainWork) return false;
            if (pa->nChainWork < pb->nChainWork) return true;

            // ... then by earliest time received, ...
            if (pa->nSequenceId < pb->nSequenceId) return false;
            if (pa->nSequenceId > pb->nSequenceId) return true;

            // Use pointer address as tie breaker (should only happen with blocks
            // loaded from disk, as those all have id 0).
            if (pa < pb) return false;
            if (pa > pb) return true;

            // Identical blocks.
            return false;
        }
    };
} // anon namespace

enum DisconnectResult
{
    DISCONNECT_OK,      // All good.
    DISCONNECT_UNCLEAN, // Rolled back, but UTXO set was inconsistent with block.
    DISCONNECT_FAILED   // Something else went wrong.
};

class ConnectTrace;

/**
 * CChainState stores and provides an API to update our local knowledge of the
 * current best chain and header tree.
 *
 * It generally provides access to the current block tree, as well as functions
 * to provide new data, which it will appropriately validate and incorporate in
 * its state as necessary.
 *
 * Eventually, the API here is targeted at being exposed externally as a
 * consumable libconsensus library, so any functions added must only call
 * other class member functions, pure functions in other parts of the consensus
 * library, callbacks via the validation interface, or read/write-to-disk
 * functions (eventually this will also be via callbacks).
 */
class CChainState {
private:
    /**
     * The set of all CBlockIndex entries with BLOCK_VALID_TRANSACTIONS (for itself and all ancestors) and
     * as good as our current tip or better. Entries may be failed, though, and pruning nodes may be
     * missing the data for the block.
     */
    std::set<CBlockIndex*, CBlockIndexWorkComparator> setBlockIndexCandidates;

    /**
     * Every received block is assigned a unique and increasing identifier, so we
     * know which one to give priority in case of a fork.
     */
    CCriticalSection cs_nBlockSequenceId;
    /** Blocks loaded from disk are assigned id 0, so start the counter at 1. */
    int32_t nBlockSequenceId = 1;
    /** Decreasing counter (used by subsequent preciousblock calls). */
    int32_t nBlockReverseSequenceId = -1;
    /** chainwork for the last block that preciousblock has been applied to. */
    arith_uint256 nLastPreciousChainwork = 0;

    /** In order to efficiently track invalidity of headers, we keep the set of
      * blocks which we tried to connect and found to be invalid here (ie which
      * were set to BLOCK_FAILED_VALID since the last restart). We can then
      * walk this set and check if a new header is a descendant of something in
      * this set, preventing us from having to walk mapBlockIndex when we try
      * to connect a bad block and fail.
      *
      * While this is more complicated than marking everything which descends
      * from an invalid block as invalid at the time we discover it to be
      * invalid, doing so would require walking all of mapBlockIndex to find all
      * descendants. Since this case should be very rare, keeping track of all
      * BLOCK_FAILED_VALID blocks in a set should be just fine and work just as
      * well.
      *
      * Because we already walk mapBlockIndex in height-order at startup, we go
      * ahead and mark descendants of invalid blocks as FAILED_CHILD at that time,
      * instead of putting things in this set.
      */
    std::set<CBlockIndex*> m_failed_blocks;

    /**
     * the ChainState CriticalSection
     * A lock that must be held when modifying this ChainState - held in ActivateBestChain()
     */
    CCriticalSection m_cs_chainstate;

public:
    CChain chainActive;
    BlockMap mapBlockIndex;
    std::set<std::pair<COutPoint, unsigned int>> setStakeSeen;
    std::multimap<CBlockIndex*, CBlockIndex*> mapBlocksUnlinked;
    CBlockIndex *pindexBestInvalid = nullptr;

    bool LoadBlockIndex(const Consensus::Params& consensus_params, CBlockTreeDB& blocktree) EXCLUSIVE_LOCKS_REQUIRED(cs_main);

    bool ActivateBestChain(CValidationState &state, const CChainParams& chainparams, std::shared_ptr<const CBlock> pblock);

    /**
     * If a block header hasn't already been seen, call CheckBlockHeader on it, ensure
     * that it doesn't descend from an invalid block, and then add it to mapBlockIndex.
     */
    bool AcceptBlockHeader(const CBlockHeader& block, CValidationState& state, const CChainParams& chainparams, CBlockIndex** ppindex) EXCLUSIVE_LOCKS_REQUIRED(cs_main);
    bool AcceptBlock(const std::shared_ptr<const CBlock>& pblock, CValidationState& state, const CChainParams& chainparams, CBlockIndex** ppindex, bool fRequested, const CDiskBlockPos* dbp, bool* fNewBlock) EXCLUSIVE_LOCKS_REQUIRED(cs_main);

    // Block (dis)connection on a given view:
    DisconnectResult DisconnectBlock(const CBlock& block, const CBlockIndex* pindex, CCoinsViewCache& view, bool* pfClean);
    bool ConnectBlock(const CBlock& block, CValidationState& state, CBlockIndex* pindex,
                    CCoinsViewCache& view, const CChainParams& chainparams, bool fJustCheck = false);
    bool UpdateHashProof(const CBlock& block, CValidationState& state, const Consensus::Params& consensusParams, CBlockIndex* pindex, CCoinsViewCache& view);

    // Block disconnection on our pcoinsTip:
    bool DisconnectTip(CValidationState& state, const CChainParams& chainparams, DisconnectedBlockTransactions *disconnectpool);

    // Manual block validity manipulation:
    bool PreciousBlock(CValidationState& state, const CChainParams& params, CBlockIndex* pindex) LOCKS_EXCLUDED(cs_main);
    bool InvalidateBlock(CValidationState& state, const CChainParams& chainparams, CBlockIndex* pindex) EXCLUSIVE_LOCKS_REQUIRED(cs_main);
    void ResetBlockFailureFlags(CBlockIndex* pindex) EXCLUSIVE_LOCKS_REQUIRED(cs_main);

    bool ReplayBlocks(const CChainParams& params, CCoinsView* view);
    bool RewindBlockIndex(const CChainParams& params);
    bool LoadGenesisBlock(const CChainParams& chainparams);

    void PruneBlockIndexCandidates();

    void UnloadBlockIndex();

private:
    bool ActivateBestChainStep(CValidationState& state, const CChainParams& chainparams, CBlockIndex* pindexMostWork, const std::shared_ptr<const CBlock>& pblock, bool& fInvalidFound, ConnectTrace& connectTrace);
    bool ConnectTip(CValidationState& state, const CChainParams& chainparams, CBlockIndex* pindexNew, const std::shared_ptr<const CBlock>& pblock, ConnectTrace& connectTrace, DisconnectedBlockTransactions &disconnectpool);

    CBlockIndex* AddToBlockIndex(const CBlockHeader& block) EXCLUSIVE_LOCKS_REQUIRED(cs_main);
    /** Create a new block index entry for a given block hash */
    CBlockIndex* InsertBlockIndex(const uint256& hash) EXCLUSIVE_LOCKS_REQUIRED(cs_main);
    /**
     * Make various assertions about the state of the block index.
     *
     * By default this only executes fully when using the Regtest chain; see: fCheckBlockIndex.
     */
    void CheckBlockIndex(const Consensus::Params& consensusParams);

    void InvalidBlockFound(CBlockIndex *pindex, const CValidationState &state);
    CBlockIndex* FindMostWorkChain() EXCLUSIVE_LOCKS_REQUIRED(cs_main);
    void ReceivedBlockTransactions(const CBlock& block, CBlockIndex* pindexNew, const CDiskBlockPos& pos, const Consensus::Params& consensusParams) EXCLUSIVE_LOCKS_REQUIRED(cs_main);


    bool RollforwardBlock(const CBlockIndex* pindex, CCoinsViewCache& inputs, const CChainParams& params) EXCLUSIVE_LOCKS_REQUIRED(cs_main);
} g_chainstate;



CCriticalSection cs_main;

BlockMap& mapBlockIndex = g_chainstate.mapBlockIndex;
std::set<std::pair<COutPoint, unsigned int>>& setStakeSeen = g_chainstate.setStakeSeen;
CChain& chainActive = g_chainstate.chainActive;
CBlockIndex *pindexBestHeader = nullptr;
CWaitableCriticalSection g_best_block_mutex;
CConditionVariable g_best_block_cv;
uint256 g_best_block;
int nScriptCheckThreads = 0;
std::atomic_bool fImporting(false);
std::atomic_bool fReindex(false);
bool fLogEvents = false;
bool fHavePruned = false;
bool fPruneMode = false;
bool fIsBareMultisigStd = DEFAULT_PERMIT_BAREMULTISIG;
bool fRequireStandard = true;
bool fCheckBlockIndex = false;
bool fCheckpointsEnabled = DEFAULT_CHECKPOINTS_ENABLED;
size_t nCoinCacheUsage = 5000 * 300;
uint64_t nPruneTarget = 0;
int64_t nMaxTipAge = DEFAULT_MAX_TIP_AGE;
bool fEnableReplacement = DEFAULT_ENABLE_REPLACEMENT;

uint256 hashAssumeValid;
arith_uint256 nMinimumChainWork;

CFeeRate minRelayTxFee = CFeeRate(DEFAULT_MIN_RELAY_TX_FEE);
CAmount maxTxFee = DEFAULT_TRANSACTION_MAXFEE;

CBlockPolicyEstimator feeEstimator;
CTxMemPool mempool(&feeEstimator);
std::atomic_bool g_is_mempool_loaded{false};

/** Constant stuff for coinbase transactions we create: */
CScript COINBASE_FLAGS;

const std::string strMessageMagic = "Qtum Signed Message:\n";

// Internal stuff
namespace {
    CBlockIndex *&pindexBestInvalid = g_chainstate.pindexBestInvalid;

    /** All pairs A->B, where A (or one of its ancestors) misses transactions, but B has transactions.
     * Pruned nodes may have entries where B is missing data.
     */
    std::multimap<CBlockIndex*, CBlockIndex*>& mapBlocksUnlinked = g_chainstate.mapBlocksUnlinked;

    CCriticalSection cs_LastBlockFile;
    std::vector<CBlockFileInfo> vinfoBlockFile;
    int nLastBlockFile = 0;
    /** Global flag to indicate we should check to see if there are
     *  block/undo files that should be deleted.  Set on startup
     *  or if we allocate more file space when we're in prune mode
     */
    bool fCheckForPruning = false;

    /** Dirty block index entries. */
    std::set<CBlockIndex*> setDirtyBlockIndex;

    /** Dirty block file entries. */
    std::set<int> setDirtyFileInfo;
} // anon namespace

CBlockIndex* FindForkInGlobalIndex(const CChain& chain, const CBlockLocator& locator)
{
    AssertLockHeld(cs_main);

    // Find the latest block common to locator and chain - we expect that
    // locator.vHave is sorted descending by height.
    for (const uint256& hash : locator.vHave) {
        CBlockIndex* pindex = LookupBlockIndex(hash);
        if (pindex) {
            if (chain.Contains(pindex))
                return pindex;
            if (pindex->GetAncestor(chain.Height()) == chain.Tip()) {
                return chain.Tip();
            }
        }
    }
    return chain.Genesis();
}

std::unique_ptr<CCoinsViewDB> pcoinsdbview;
std::unique_ptr<CCoinsViewCache> pcoinsTip;
std::unique_ptr<CBlockTreeDB> pblocktree;
std::unique_ptr<StorageResults> pstorageresult;

enum class FlushStateMode {
    NONE,
    IF_NEEDED,
    PERIODIC,
    ALWAYS
};

// See definition for documentation
static int GetWitnessCommitmentIndex(const CBlock& block);
static bool FlushStateToDisk(const CChainParams& chainParams, CValidationState &state, FlushStateMode mode, int nManualPruneHeight=0);
static void FindFilesToPruneManual(std::set<int>& setFilesToPrune, int nManualPruneHeight);
static void FindFilesToPrune(std::set<int>& setFilesToPrune, uint64_t nPruneAfterHeight);
bool CheckInputs(const CTransaction& tx, CValidationState &state, const CCoinsViewCache &inputs, bool fScriptChecks, unsigned int flags, bool cacheSigStore, bool cacheFullScriptStore, PrecomputedTransactionData& txdata, std::vector<CScriptCheck> *pvChecks = nullptr);
static FILE* OpenUndoFile(const CDiskBlockPos &pos, bool fReadOnly = false);

bool CheckFinalTx(const CTransaction &tx, int flags)
{
    AssertLockHeld(cs_main);

    // By convention a negative value for flags indicates that the
    // current network-enforced consensus rules should be used. In
    // a future soft-fork scenario that would mean checking which
    // rules would be enforced for the next block and setting the
    // appropriate flags. At the present time no soft-forks are
    // scheduled, so no flags are set.
    flags = std::max(flags, 0);

    // CheckFinalTx() uses chainActive.Height()+1 to evaluate
    // nLockTime because when IsFinalTx() is called within
    // CBlock::AcceptBlock(), the height of the block *being*
    // evaluated is what is used. Thus if we want to know if a
    // transaction can be part of the *next* block, we need to call
    // IsFinalTx() with one more than chainActive.Height().
    const int nBlockHeight = chainActive.Height() + 1;

    // BIP113 requires that time-locked transactions have nLockTime set to
    // less than the median time of the previous block they're contained in.
    // When the next block is created its previous block will be the current
    // chain tip, so we use that to calculate the median time passed to
    // IsFinalTx() if LOCKTIME_MEDIAN_TIME_PAST is set.
    const int64_t nBlockTime = (flags & LOCKTIME_MEDIAN_TIME_PAST)
                             ? chainActive.Tip()->GetMedianTimePast()
                             : GetAdjustedTime();

    return IsFinalTx(tx, nBlockHeight, nBlockTime);
}

bool TestLockPointValidity(const LockPoints* lp)
{
    AssertLockHeld(cs_main);
    assert(lp);
    // If there are relative lock times then the maxInputBlock will be set
    // If there are no relative lock times, the LockPoints don't depend on the chain
    if (lp->maxInputBlock) {
        // Check whether chainActive is an extension of the block at which the LockPoints
        // calculation was valid.  If not LockPoints are no longer valid
        if (!chainActive.Contains(lp->maxInputBlock)) {
            return false;
        }
    }

    // LockPoints still valid
    return true;
}

bool CheckSequenceLocks(const CTransaction &tx, int flags, LockPoints* lp, bool useExistingLockPoints)
{
    AssertLockHeld(cs_main);
    AssertLockHeld(mempool.cs);

    CBlockIndex* tip = chainActive.Tip();
    assert(tip != nullptr);

    CBlockIndex index;
    index.pprev = tip;
    // CheckSequenceLocks() uses chainActive.Height()+1 to evaluate
    // height based locks because when SequenceLocks() is called within
    // ConnectBlock(), the height of the block *being*
    // evaluated is what is used.
    // Thus if we want to know if a transaction can be part of the
    // *next* block, we need to use one more than chainActive.Height()
    index.nHeight = tip->nHeight + 1;

    std::pair<int, int64_t> lockPair;
    if (useExistingLockPoints) {
        assert(lp);
        lockPair.first = lp->height;
        lockPair.second = lp->time;
    }
    else {
        // pcoinsTip contains the UTXO set for chainActive.Tip()
        CCoinsViewMemPool viewMemPool(pcoinsTip.get(), mempool);
        std::vector<int> prevheights;
        prevheights.resize(tx.vin.size());
        for (size_t txinIndex = 0; txinIndex < tx.vin.size(); txinIndex++) {
            const CTxIn& txin = tx.vin[txinIndex];
            Coin coin;
            if (!viewMemPool.GetCoin(txin.prevout, coin)) {
                return error("%s: Missing input", __func__);
            }
            if (coin.nHeight == MEMPOOL_HEIGHT) {
                // Assume all mempool transaction confirm in the next block
                prevheights[txinIndex] = tip->nHeight + 1;
            } else {
                prevheights[txinIndex] = coin.nHeight;
            }
        }
        lockPair = CalculateSequenceLocks(tx, flags, &prevheights, index);
        if (lp) {
            lp->height = lockPair.first;
            lp->time = lockPair.second;
            // Also store the hash of the block with the highest height of
            // all the blocks which have sequence locked prevouts.
            // This hash needs to still be on the chain
            // for these LockPoint calculations to be valid
            // Note: It is impossible to correctly calculate a maxInputBlock
            // if any of the sequence locked inputs depend on unconfirmed txs,
            // except in the special case where the relative lock time/height
            // is 0, which is equivalent to no sequence lock. Since we assume
            // input height of tip+1 for mempool txs and test the resulting
            // lockPair from CalculateSequenceLocks against tip+1.  We know
            // EvaluateSequenceLocks will fail if there was a non-zero sequence
            // lock on a mempool input, so we can use the return value of
            // CheckSequenceLocks to indicate the LockPoints validity
            int maxInputHeight = 0;
            for (int height : prevheights) {
                // Can ignore mempool inputs since we'll fail if they had non-zero locks
                if (height != tip->nHeight+1) {
                    maxInputHeight = std::max(maxInputHeight, height);
                }
            }
            lp->maxInputBlock = tip->GetAncestor(maxInputHeight);
        }
    }
    return EvaluateSequenceLocks(index, lockPair);
}

// Returns the script flags which should be checked for a given block
static unsigned int GetBlockScriptFlags(const CBlockIndex* pindex, const Consensus::Params& chainparams);

static void LimitMempoolSize(CTxMemPool& pool, size_t limit, unsigned long age) {
    int expired = pool.Expire(GetTime() - age);
    if (expired != 0) {
        LogPrint(BCLog::MEMPOOL, "Expired %i transactions from the memory pool\n", expired);
    }

    std::vector<COutPoint> vNoSpendsRemaining;
    pool.TrimToSize(limit, &vNoSpendsRemaining);
    for (const COutPoint& removed : vNoSpendsRemaining)
        pcoinsTip->Uncache(removed);
}

/** Convert CValidationState to a human-readable message for logging */
std::string FormatStateMessage(const CValidationState &state)
{
    return strprintf("%s%s (code %i)",
        state.GetRejectReason(),
        state.GetDebugMessage().empty() ? "" : ", "+state.GetDebugMessage(),
        state.GetRejectCode());
}

static bool IsCurrentForFeeEstimation()
{
    AssertLockHeld(cs_main);
    if (IsInitialBlockDownload())
        return false;
    if (chainActive.Tip()->GetBlockTime() < (GetTime() - MAX_FEE_ESTIMATION_TIP_AGE))
        return false;
    if (chainActive.Height() < pindexBestHeader->nHeight - 1)
        return false;
    return true;
}

/* Make mempool consistent after a reorg, by re-adding or recursively erasing
 * disconnected block transactions from the mempool, and also removing any
 * other transactions from the mempool that are no longer valid given the new
 * tip/height.
 *
 * Note: we assume that disconnectpool only contains transactions that are NOT
 * confirmed in the current chain nor already in the mempool (otherwise,
 * in-mempool descendants of such transactions would be removed).
 *
 * Passing fAddToMempool=false will skip trying to add the transactions back,
 * and instead just erase from the mempool as needed.
 */

static void UpdateMempoolForReorg(DisconnectedBlockTransactions &disconnectpool, bool fAddToMempool)
{
    AssertLockHeld(cs_main);
    std::vector<uint256> vHashUpdate;
    // disconnectpool's insertion_order index sorts the entries from
    // oldest to newest, but the oldest entry will be the last tx from the
    // latest mined block that was disconnected.
    // Iterate disconnectpool in reverse, so that we add transactions
    // back to the mempool starting with the earliest transaction that had
    // been previously seen in a block.
    auto it = disconnectpool.queuedTx.get<insertion_order>().rbegin();
    while (it != disconnectpool.queuedTx.get<insertion_order>().rend()) {
        // ignore validation errors in resurrected transactions
        CValidationState stateDummy;
        if (!fAddToMempool || (*it)->IsCoinBase() || (*it)->IsCoinStake() || 
            !AcceptToMemoryPool(mempool, stateDummy, *it, nullptr /* pfMissingInputs */,
                                nullptr /* plTxnReplaced */, true /* bypass_limits */, 0 /* nAbsurdFee */)) {
            // If the transaction doesn't make it in to the mempool, remove any
            // transactions that depend on it (which would now be orphans).
            mempool.removeRecursive(**it, MemPoolRemovalReason::REORG);
        } else if (mempool.exists((*it)->GetHash())) {
            vHashUpdate.push_back((*it)->GetHash());
        }
        ++it;
    }
    disconnectpool.queuedTx.clear();
    // AcceptToMemoryPool/addUnchecked all assume that new mempool entries have
    // no in-mempool children, which is generally not true when adding
    // previously-confirmed transactions back to the mempool.
    // UpdateTransactionsFromBlock finds descendants of any transactions in
    // the disconnectpool that were added back and cleans up the mempool state.
    mempool.UpdateTransactionsFromBlock(vHashUpdate);

    // We also need to remove any now-immature transactions
    mempool.removeForReorg(pcoinsTip.get(), chainActive.Tip()->nHeight + 1, STANDARD_LOCKTIME_VERIFY_FLAGS);
    // Re-limit mempool size, in case we added any transactions
    LimitMempoolSize(mempool, gArgs.GetArg("-maxmempool", DEFAULT_MAX_MEMPOOL_SIZE) * 1000000, gArgs.GetArg("-mempoolexpiry", DEFAULT_MEMPOOL_EXPIRY) * 60 * 60);
}

// Used to avoid mempool polluting consensus critical paths if CCoinsViewMempool
// were somehow broken and returning the wrong scriptPubKeys
static bool CheckInputsFromMempoolAndCache(const CTransaction& tx, CValidationState& state, const CCoinsViewCache& view, const CTxMemPool& pool,
                 unsigned int flags, bool cacheSigStore, PrecomputedTransactionData& txdata) {
    AssertLockHeld(cs_main);

    // pool.cs should be locked already, but go ahead and re-take the lock here
    // to enforce that mempool doesn't change between when we check the view
    // and when we actually call through to CheckInputs
    LOCK(pool.cs);

    assert(!tx.IsCoinBase());
    for (const CTxIn& txin : tx.vin) {
        const Coin& coin = view.AccessCoin(txin.prevout);

        // At this point we haven't actually checked if the coins are all
        // available (or shouldn't assume we have, since CheckInputs does).
        // So we just return failure if the inputs are not available here,
        // and then only have to check equivalence for available inputs.
        if (coin.IsSpent()) return false;

        const CTransactionRef& txFrom = pool.get(txin.prevout.hash);
        if (txFrom) {
            assert(txFrom->GetHash() == txin.prevout.hash);
            assert(txFrom->vout.size() > txin.prevout.n);
            assert(txFrom->vout[txin.prevout.n] == coin.out);
        } else {
            const Coin& coinFromDisk = pcoinsTip->AccessCoin(txin.prevout);
            assert(!coinFromDisk.IsSpent());
            assert(coinFromDisk.out == coin.out);
        }
    }

    return CheckInputs(tx, state, view, true, flags, cacheSigStore, true, txdata);
}

static bool AcceptToMemoryPoolWorker(const CChainParams& chainparams, CTxMemPool& pool, CValidationState& state, const CTransactionRef& ptx,
                              bool* pfMissingInputs, int64_t nAcceptTime, std::list<CTransactionRef>* plTxnReplaced,
                              bool bypass_limits, const CAmount& nAbsurdFee, std::vector<COutPoint>& coins_to_uncache, bool test_accept, bool rawTx)
{
    const CTransaction& tx = *ptx;
    const uint256 hash = tx.GetHash();
    AssertLockHeld(cs_main);
    LOCK(pool.cs); // mempool "read lock" (held through GetMainSignals().TransactionAddedToMempool())
    if (pfMissingInputs) {
        *pfMissingInputs = false;
    }

    if (!CheckTransaction(tx, state))
        return false; // state filled in by CheckTransaction

    // Coinbase is only valid in a block, not as a loose transaction
    if (tx.IsCoinBase())
        return state.DoS(100, false, REJECT_INVALID, "coinbase");

    // ppcoin: coinstake is also only valid in a block, not as a loose transaction
    if (tx.IsCoinStake())
        return state.DoS(100, false, REJECT_INVALID, "coinstake");

    // Rather not work on nonstandard transactions (unless -testnet/-regtest)
    std::string reason;
    if (fRequireStandard && !IsStandardTx(tx, reason))
        return state.DoS(0, false, REJECT_NONSTANDARD, reason);

    // Do not work on transactions that are too small.
    // A transaction with 1 segwit input and 1 P2WPHK output has non-witness size of 82 bytes.
    // Transactions smaller than this are not relayed to reduce unnecessary malloc overhead.
    if (::GetSerializeSize(tx, SER_NETWORK, PROTOCOL_VERSION | SERIALIZE_TRANSACTION_NO_WITNESS) < MIN_STANDARD_TX_NONWITNESS_SIZE)
        return state.DoS(0, false, REJECT_NONSTANDARD, "tx-size-small");

    // Only accept nLockTime-using transactions that can be mined in the next
    // block; we don't want our mempool filled up with transactions that can't
    // be mined yet.
    if (!CheckFinalTx(tx, STANDARD_LOCKTIME_VERIFY_FLAGS))
        return state.DoS(0, false, REJECT_NONSTANDARD, "non-final");

    // is it already in the memory pool?
    if (pool.exists(hash)) {
        return state.Invalid(false, REJECT_DUPLICATE, "txn-already-in-mempool");
    }

    // Check for conflicts with in-memory transactions
    std::set<uint256> setConflicts;
    for (const CTxIn &txin : tx.vin)
    {
        auto itConflicting = pool.mapNextTx.find(txin.prevout);
        if (itConflicting != pool.mapNextTx.end())
        {
            const CTransaction *ptxConflicting = itConflicting->second;
            if (!setConflicts.count(ptxConflicting->GetHash()))
            {
                // Allow opt-out of transaction replacement by setting
                // nSequence > MAX_BIP125_RBF_SEQUENCE (SEQUENCE_FINAL-2) on all inputs.
                //
                // SEQUENCE_FINAL-1 is picked to still allow use of nLockTime by
                // non-replaceable transactions. All inputs rather than just one
                // is for the sake of multi-party protocols, where we don't
                // want a single party to be able to disable replacement.
                //
                // The opt-out ignores descendants as anyone relying on
                // first-seen mempool behavior should be checking all
                // unconfirmed ancestors anyway; doing otherwise is hopelessly
                // insecure.
                bool fReplacementOptOut = true;
                if (fEnableReplacement)
                {
                    for (const CTxIn &_txin : ptxConflicting->vin)
                    {
                        if (_txin.nSequence <= MAX_BIP125_RBF_SEQUENCE)
                        {
                            fReplacementOptOut = false;
                            break;
                        }
                    }
                }
                if (fReplacementOptOut) {
                    return state.Invalid(false, REJECT_DUPLICATE, "txn-mempool-conflict");
                }

                setConflicts.insert(ptxConflicting->GetHash());
            }
        }
    }

    {
        CCoinsView dummy;
        CCoinsViewCache view(&dummy);

        LockPoints lp;
        CCoinsViewMemPool viewMemPool(pcoinsTip.get(), pool);
        view.SetBackend(viewMemPool);

        // do we already have it?
        for (size_t out = 0; out < tx.vout.size(); out++) {
            COutPoint outpoint(hash, out);
            bool had_coin_in_cache = pcoinsTip->HaveCoinInCache(outpoint);
            if (view.HaveCoin(outpoint)) {
                if (!had_coin_in_cache) {
                    coins_to_uncache.push_back(outpoint);
                }
                return state.Invalid(false, REJECT_DUPLICATE, "txn-already-known");
            }
        }

        // do all inputs exist?
        for (const CTxIn& txin : tx.vin) {
            if (!pcoinsTip->HaveCoinInCache(txin.prevout)) {
                coins_to_uncache.push_back(txin.prevout);
            }
            if (!view.HaveCoin(txin.prevout)) {
                // Are inputs missing because we already have the tx?
                for (size_t out = 0; out < tx.vout.size(); out++) {
                    // Optimistically just do efficient check of cache for outputs
                    if (pcoinsTip->HaveCoinInCache(COutPoint(hash, out))) {
                        return state.Invalid(false, REJECT_DUPLICATE, "txn-already-known");
                    }
                }
                // Otherwise assume this might be an orphan tx for which we just haven't seen parents yet
                if (pfMissingInputs) {
                    *pfMissingInputs = true;
                }
                return false; // fMissingInputs and !state.IsInvalid() is used to detect this condition, don't set state.Invalid()
            }
        }

        // Bring the best block into scope
        view.GetBestBlock();

        // we have all inputs cached now, so switch back to dummy, so we don't need to keep lock on mempool
        view.SetBackend(dummy);

        // Only accept BIP68 sequence locked transactions that can be mined in the next
        // block; we don't want our mempool filled up with transactions that can't
        // be mined yet.
        // Must keep pool.cs for this unless we change CheckSequenceLocks to take a
        // CoinsViewCache instead of create its own
        if (!CheckSequenceLocks(tx, STANDARD_LOCKTIME_VERIFY_FLAGS, &lp))
            return state.DoS(0, false, REJECT_NONSTANDARD, "non-BIP68-final");

        CAmount nFees = 0;
        if (!Consensus::CheckTxInputs(tx, state, view, GetSpendHeight(view), nFees)) {
            return error("%s: Consensus::CheckTxInputs: %s, %s", __func__, tx.GetHash().ToString(), FormatStateMessage(state));
        }

        // Check for non-standard pay-to-script-hash in inputs
        if (fRequireStandard && !AreInputsStandard(tx, view))
            return state.Invalid(false, REJECT_NONSTANDARD, "bad-txns-nonstandard-inputs");

        // Check for non-standard witness in P2WSH
        if (tx.HasWitness() && fRequireStandard && !IsWitnessStandard(tx, view))
            return state.DoS(0, false, REJECT_NONSTANDARD, "bad-witness-nonstandard", true);

        int64_t nSigOpsCost = GetTransactionSigOpCost(tx, view, STANDARD_SCRIPT_VERIFY_FLAGS);

        dev::u256 txMinGasPrice = 0;

        //////////////////////////////////////////////////////////// // qtum
        if(tx.HasCreateOrCall()){

            if(!CheckSenderScript(view, tx)){
                return state.DoS(1, false, REJECT_INVALID, "bad-txns-invalid-sender-script");
            }

            QtumDGP qtumDGP(globalState.get(), fGettingValuesDGP);
            uint64_t minGasPrice = qtumDGP.getMinGasPrice(chainActive.Tip()->nHeight + 1);
            uint64_t blockGasLimit = qtumDGP.getBlockGasLimit(chainActive.Tip()->nHeight + 1);
            size_t count = 0;
            for(const CTxOut& o : tx.vout)
                count += o.scriptPubKey.HasOpCreate() || o.scriptPubKey.HasOpCall() ? 1 : 0;
            QtumTxConverter converter(tx, NULL);
            ExtractQtumTX resultConverter;
            if(!converter.extractionQtumTransactions(resultConverter)){
                return state.DoS(100, error("AcceptToMempool(): Contract transaction of the wrong format"), REJECT_INVALID, "bad-tx-bad-contract-format");
            }
            std::vector<QtumTransaction> qtumTransactions = resultConverter.first;
            std::vector<EthTransactionParams> qtumETP = resultConverter.second;

            dev::u256 sumGas = dev::u256(0);
            dev::u256 gasAllTxs = dev::u256(0);
            for(QtumTransaction qtumTransaction : qtumTransactions){
                sumGas += qtumTransaction.gas() * qtumTransaction.gasPrice();

                if(sumGas > dev::u256(INT64_MAX)) {
                    return state.DoS(100, error("AcceptToMempool(): Transaction's gas stipend overflows"), REJECT_INVALID, "bad-tx-gas-stipend-overflow");
                }

                if(sumGas > dev::u256(nFees)) {
                    return state.DoS(100, error("AcceptToMempool(): Transaction fee does not cover the gas stipend"), REJECT_INVALID, "bad-txns-fee-notenough");
                }

                if(txMinGasPrice != 0) {
                    txMinGasPrice = std::min(txMinGasPrice, qtumTransaction.gasPrice());
                } else {
                    txMinGasPrice = qtumTransaction.gasPrice();
                }
                VersionVM v = qtumTransaction.getVersion();
                if(v.format!=0)
                    return state.DoS(100, error("AcceptToMempool(): Contract execution uses unknown version format"), REJECT_INVALID, "bad-tx-version-format");
                if(v.rootVM != 1)
                    return state.DoS(100, error("AcceptToMempool(): Contract execution uses unknown root VM"), REJECT_INVALID, "bad-tx-version-rootvm");
                if(v.vmVersion != 0)
                    return state.DoS(100, error("AcceptToMempool(): Contract execution uses unknown VM version"), REJECT_INVALID, "bad-tx-version-vmversion");
                if(v.flagOptions != 0)
                    return state.DoS(100, error("AcceptToMempool(): Contract execution uses unknown flag options"), REJECT_INVALID, "bad-tx-version-flags");

                //check gas limit is not less than minimum mempool gas limit
                if(qtumTransaction.gas() < gArgs.GetArg("-minmempoolgaslimit", MEMPOOL_MIN_GAS_LIMIT))
                    return state.DoS(100, error("AcceptToMempool(): Contract execution has lower gas limit than allowed to accept into mempool"), REJECT_INVALID, "bad-tx-too-little-mempool-gas");

                //check gas limit is not less than minimum gas limit (unless it is a no-exec tx)
                if(qtumTransaction.gas() < MINIMUM_GAS_LIMIT && v.rootVM != 0)
                    return state.DoS(100, error("AcceptToMempool(): Contract execution has lower gas limit than allowed"), REJECT_INVALID, "bad-tx-too-little-gas");

                if(qtumTransaction.gas() > UINT32_MAX)
                    return state.DoS(100, error("AcceptToMempool(): Contract execution can not specify greater gas limit than can fit in 32-bits"), REJECT_INVALID, "bad-tx-too-much-gas");

                gasAllTxs += qtumTransaction.gas();
                if(gasAllTxs > dev::u256(blockGasLimit))
                    return state.DoS(1, false, REJECT_INVALID, "bad-txns-gas-exceeds-blockgaslimit");

                //don't allow less than DGP set minimum gas price to prevent MPoS greedy mining/spammers
                if(v.rootVM!=0 && (uint64_t)qtumTransaction.gasPrice() < minGasPrice)
                    return state.DoS(100, error("AcceptToMempool(): Contract execution has lower gas price than allowed"), REJECT_INVALID, "bad-tx-low-gas-price");
            }

            if(!CheckMinGasPrice(qtumETP, minGasPrice))
                return state.DoS(100, false, REJECT_INVALID, "bad-txns-small-gasprice");

            if(count > qtumTransactions.size())
                return state.DoS(100, false, REJECT_INVALID, "bad-txns-incorrect-format");

            if (rawTx && nAbsurdFee && dev::u256(nFees) > dev::u256(nAbsurdFee) + sumGas)
                return state.Invalid(false,
                    REJECT_HIGHFEE, "absurdly-high-fee",
                    strprintf("%d > %d", nFees, nAbsurdFee));
        }
        ////////////////////////////////////////////////////////////

        // nModifiedFees includes any fee deltas from PrioritiseTransaction
        CAmount nModifiedFees = nFees;
        pool.ApplyDelta(hash, nModifiedFees);

        // Keep track of transactions that spend a coinbase, which we re-scan
        // during reorgs to ensure COINBASE_MATURITY is still met.
        bool fSpendsCoinbase = false;
        for (const CTxIn &txin : tx.vin) {
            const Coin &coin = view.AccessCoin(txin.prevout);
            if (coin.IsCoinBase() || coin.IsCoinStake()) {
                fSpendsCoinbase = true;
                break;
            }
        }

        CTxMemPoolEntry entry(ptx, nFees, nAcceptTime, chainActive.Height(),
                              fSpendsCoinbase, nSigOpsCost, lp, CAmount(txMinGasPrice));
        unsigned int nSize = entry.GetTxSize();

        // Check that the transaction doesn't have an excessive number of
        // sigops, making it impossible to mine. Since the coinbase transaction
        // itself can contain sigops MAX_STANDARD_TX_SIGOPS is less than
        // MAX_BLOCK_SIGOPS; we still consider this an invalid rather than
        // merely non-standard transaction.
        if (nSigOpsCost > dgpMaxTxSigOps)
            return state.DoS(0, false, REJECT_NONSTANDARD, "bad-txns-too-many-sigops", false,
                strprintf("%d", nSigOpsCost));

        CAmount mempoolRejectFee = pool.GetMinFee(gArgs.GetArg("-maxmempool", DEFAULT_MAX_MEMPOOL_SIZE) * 1000000).GetFee(nSize);
        if (!bypass_limits && mempoolRejectFee > 0 && nModifiedFees < mempoolRejectFee) {
            return state.DoS(0, false, REJECT_INSUFFICIENTFEE, "mempool min fee not met", false, strprintf("%d < %d", nModifiedFees, mempoolRejectFee));
        }

        // No transactions are allowed below minRelayTxFee except from disconnected blocks
        if (!bypass_limits && nModifiedFees < ::minRelayTxFee.GetFee(nSize)) {
            return state.DoS(0, false, REJECT_INSUFFICIENTFEE, "min relay fee not met", false, strprintf("%d < %d", nModifiedFees, ::minRelayTxFee.GetFee(nSize)));
        }

        if (!tx.HasCreateOrCall() && nAbsurdFee && nFees > nAbsurdFee)
            return state.Invalid(false,
                REJECT_HIGHFEE, "absurdly-high-fee",
                strprintf("%d > %d", nFees, nAbsurdFee));

        // Calculate in-mempool ancestors, up to a limit.
        CTxMemPool::setEntries setAncestors;
        size_t nLimitAncestors = gArgs.GetArg("-limitancestorcount", DEFAULT_ANCESTOR_LIMIT);
        size_t nLimitAncestorSize = gArgs.GetArg("-limitancestorsize", DEFAULT_ANCESTOR_SIZE_LIMIT)*1000;
        size_t nLimitDescendants = gArgs.GetArg("-limitdescendantcount", DEFAULT_DESCENDANT_LIMIT);
        size_t nLimitDescendantSize = gArgs.GetArg("-limitdescendantsize", DEFAULT_DESCENDANT_SIZE_LIMIT)*1000;
        std::string errString;
        if (!pool.CalculateMemPoolAncestors(entry, setAncestors, nLimitAncestors, nLimitAncestorSize, nLimitDescendants, nLimitDescendantSize, errString)) {
            return state.DoS(0, false, REJECT_NONSTANDARD, "too-long-mempool-chain", false, errString);
        }

        // A transaction that spends outputs that would be replaced by it is invalid. Now
        // that we have the set of all ancestors we can detect this
        // pathological case by making sure setConflicts and setAncestors don't
        // intersect.
        for (CTxMemPool::txiter ancestorIt : setAncestors)
        {
            const uint256 &hashAncestor = ancestorIt->GetTx().GetHash();
            if (setConflicts.count(hashAncestor))
            {
                return state.DoS(10, false,
                                 REJECT_INVALID, "bad-txns-spends-conflicting-tx", false,
                                 strprintf("%s spends conflicting transaction %s",
                                           hash.ToString(),
                                           hashAncestor.ToString()));
            }
        }

        // Check if it's economically rational to mine this transaction rather
        // than the ones it replaces.
        CAmount nConflictingFees = 0;
        size_t nConflictingSize = 0;
        uint64_t nConflictingCount = 0;
        CTxMemPool::setEntries allConflicting;

        // If we don't hold the lock allConflicting might be incomplete; the
        // subsequent RemoveStaged() and addUnchecked() calls don't guarantee
        // mempool consistency for us.
        const bool fReplacementTransaction = setConflicts.size();
        if (fReplacementTransaction)
        {
            CFeeRate newFeeRate(nModifiedFees, nSize);
            std::set<uint256> setConflictsParents;
            const int maxDescendantsToVisit = 100;
            CTxMemPool::setEntries setIterConflicting;
            for (const uint256 &hashConflicting : setConflicts)
            {
                CTxMemPool::txiter mi = pool.mapTx.find(hashConflicting);
                if (mi == pool.mapTx.end())
                    continue;

                // Save these to avoid repeated lookups
                setIterConflicting.insert(mi);

                // Don't allow the replacement to reduce the feerate of the
                // mempool.
                //
                // We usually don't want to accept replacements with lower
                // feerates than what they replaced as that would lower the
                // feerate of the next block. Requiring that the feerate always
                // be increased is also an easy-to-reason about way to prevent
                // DoS attacks via replacements.
                //
                // We only consider the feerates of transactions being directly
                // replaced, not their indirect descendants. While that does
                // mean high feerate children are ignored when deciding whether
                // or not to replace, we do require the replacement to pay more
                // overall fees too, mitigating most cases.
                CFeeRate oldFeeRate(mi->GetModifiedFee(), mi->GetTxSize());
                if (newFeeRate <= oldFeeRate)
                {
                    return state.DoS(0, false,
                            REJECT_INSUFFICIENTFEE, "insufficient fee", false,
                            strprintf("rejecting replacement %s; new feerate %s <= old feerate %s",
                                  hash.ToString(),
                                  newFeeRate.ToString(),
                                  oldFeeRate.ToString()));
                }

                for (const CTxIn &txin : mi->GetTx().vin)
                {
                    setConflictsParents.insert(txin.prevout.hash);
                }

                nConflictingCount += mi->GetCountWithDescendants();
            }
            // This potentially overestimates the number of actual descendants
            // but we just want to be conservative to avoid doing too much
            // work.
            if (nConflictingCount <= maxDescendantsToVisit) {
                // If not too many to replace, then calculate the set of
                // transactions that would have to be evicted
                for (CTxMemPool::txiter it : setIterConflicting) {
                    pool.CalculateDescendants(it, allConflicting);
                }
                for (CTxMemPool::txiter it : allConflicting) {
                    nConflictingFees += it->GetModifiedFee();
                    nConflictingSize += it->GetTxSize();
                }
            } else {
                return state.DoS(0, false,
                        REJECT_NONSTANDARD, "too many potential replacements", false,
                        strprintf("rejecting replacement %s; too many potential replacements (%d > %d)\n",
                            hash.ToString(),
                            nConflictingCount,
                            maxDescendantsToVisit));
            }

            for (unsigned int j = 0; j < tx.vin.size(); j++)
            {
                // We don't want to accept replacements that require low
                // feerate junk to be mined first. Ideally we'd keep track of
                // the ancestor feerates and make the decision based on that,
                // but for now requiring all new inputs to be confirmed works.
                if (!setConflictsParents.count(tx.vin[j].prevout.hash))
                {
                    // Rather than check the UTXO set - potentially expensive -
                    // it's cheaper to just check if the new input refers to a
                    // tx that's in the mempool.
                    if (pool.mapTx.find(tx.vin[j].prevout.hash) != pool.mapTx.end())
                        return state.DoS(0, false,
                                         REJECT_NONSTANDARD, "replacement-adds-unconfirmed", false,
                                         strprintf("replacement %s adds unconfirmed input, idx %d",
                                                  hash.ToString(), j));
                }
            }

            // The replacement must pay greater fees than the transactions it
            // replaces - if we did the bandwidth used by those conflicting
            // transactions would not be paid for.
            if (nModifiedFees < nConflictingFees)
            {
                return state.DoS(0, false,
                                 REJECT_INSUFFICIENTFEE, "insufficient fee", false,
                                 strprintf("rejecting replacement %s, less fees than conflicting txs; %s < %s",
                                          hash.ToString(), FormatMoney(nModifiedFees), FormatMoney(nConflictingFees)));
            }

            // Finally in addition to paying more fees than the conflicts the
            // new transaction must pay for its own bandwidth.
            CAmount nDeltaFees = nModifiedFees - nConflictingFees;
            if (nDeltaFees < ::incrementalRelayFee.GetFee(nSize))
            {
                return state.DoS(0, false,
                        REJECT_INSUFFICIENTFEE, "insufficient fee", false,
                        strprintf("rejecting replacement %s, not enough additional fees to relay; %s < %s",
                              hash.ToString(),
                              FormatMoney(nDeltaFees),
                              FormatMoney(::incrementalRelayFee.GetFee(nSize))));
            }
        }

        constexpr unsigned int scriptVerifyFlags = STANDARD_SCRIPT_VERIFY_FLAGS;

        // Check against previous transactions
        // This is done last to help prevent CPU exhaustion denial-of-service attacks.
        PrecomputedTransactionData txdata(tx);
        if (!CheckInputs(tx, state, view, true, scriptVerifyFlags, true, false, txdata)) {
            // SCRIPT_VERIFY_CLEANSTACK requires SCRIPT_VERIFY_WITNESS, so we
            // need to turn both off, and compare against just turning off CLEANSTACK
            // to see if the failure is specifically due to witness validation.
            CValidationState stateDummy; // Want reported failures to be from first CheckInputs
            if (!tx.HasWitness() && CheckInputs(tx, stateDummy, view, true, scriptVerifyFlags & ~(SCRIPT_VERIFY_WITNESS | SCRIPT_VERIFY_CLEANSTACK), true, false, txdata) &&
                !CheckInputs(tx, stateDummy, view, true, scriptVerifyFlags & ~SCRIPT_VERIFY_CLEANSTACK, true, false, txdata)) {
                // Only the witness is missing, so the transaction itself may be fine.
                state.SetCorruptionPossible();
            }
            return false; // state filled in by CheckInputs
        }

        // Check again against the current block tip's script verification
        // flags to cache our script execution flags. This is, of course,
        // useless if the next block has different script flags from the
        // previous one, but because the cache tracks script flags for us it
        // will auto-invalidate and we'll just have a few blocks of extra
        // misses on soft-fork activation.
        //
        // This is also useful in case of bugs in the standard flags that cause
        // transactions to pass as valid when they're actually invalid. For
        // instance the STRICTENC flag was incorrectly allowing certain
        // CHECKSIG NOT scripts to pass, even though they were invalid.
        //
        // There is a similar check in CreateNewBlock() to prevent creating
        // invalid blocks (using TestBlockValidity), however allowing such
        // transactions into the mempool can be exploited as a DoS attack.
        unsigned int currentBlockScriptVerifyFlags = GetBlockScriptFlags(chainActive.Tip(), Params().GetConsensus());
        if (!CheckInputsFromMempoolAndCache(tx, state, view, pool, currentBlockScriptVerifyFlags, true, txdata)) {
            return error("%s: BUG! PLEASE REPORT THIS! CheckInputs failed against latest-block but not STANDARD flags %s, %s",
                    __func__, hash.ToString(), FormatStateMessage(state));
        }

        if (test_accept) {
            // Tx was accepted, but not added
            return true;
        }

        // Remove conflicting transactions from the mempool
        for (CTxMemPool::txiter it : allConflicting)
        {
            LogPrint(BCLog::MEMPOOL, "replacing tx %s with %s for %s QTUM additional fees, %d delta bytes\n",
                    it->GetTx().GetHash().ToString(),
                    hash.ToString(),
                    FormatMoney(nModifiedFees - nConflictingFees),
                    (int)nSize - (int)nConflictingSize);
            if (plTxnReplaced)
                plTxnReplaced->push_back(it->GetSharedTx());
        }
        pool.RemoveStaged(allConflicting, false, MemPoolRemovalReason::REPLACED);

        // This transaction should only count for fee estimation if:
        // - it isn't a BIP 125 replacement transaction (may not be widely supported)
        // - it's not being re-added during a reorg which bypasses typical mempool fee limits
        // - the node is not behind
        // - the transaction is not dependent on any other transactions in the mempool
        bool validForFeeEstimation = !fReplacementTransaction && !bypass_limits && IsCurrentForFeeEstimation() && pool.HasNoInputsOf(tx);

        // Store transaction in memory
        pool.addUnchecked(hash, entry, setAncestors, validForFeeEstimation);

        // trim mempool and check if tx was trimmed
        if (!bypass_limits) {
            LimitMempoolSize(pool, gArgs.GetArg("-maxmempool", DEFAULT_MAX_MEMPOOL_SIZE) * 1000000, gArgs.GetArg("-mempoolexpiry", DEFAULT_MEMPOOL_EXPIRY) * 60 * 60);
            if (!pool.exists(hash))
                return state.DoS(0, false, REJECT_INSUFFICIENTFEE, "mempool full");
        }
    }

    GetMainSignals().TransactionAddedToMempool(ptx);

    return true;
}

/** (try to) add transaction to memory pool with a specified acceptance time **/
static bool AcceptToMemoryPoolWithTime(const CChainParams& chainparams, CTxMemPool& pool, CValidationState &state, const CTransactionRef &tx,
                        bool* pfMissingInputs, int64_t nAcceptTime, std::list<CTransactionRef>* plTxnReplaced,
                        bool bypass_limits, const CAmount nAbsurdFee, bool test_accept, bool rawTx = false)
{
    std::vector<COutPoint> coins_to_uncache;
    bool res = AcceptToMemoryPoolWorker(chainparams, pool, state, tx, pfMissingInputs, nAcceptTime, plTxnReplaced, bypass_limits, nAbsurdFee, coins_to_uncache, test_accept, rawTx);
    if (!res) {
        for (const COutPoint& hashTx : coins_to_uncache)
            pcoinsTip->Uncache(hashTx);
    }
    // After we've (potentially) uncached entries, ensure our coins cache is still within its size limits
    CValidationState stateDummy;
    FlushStateToDisk(chainparams, stateDummy, FlushStateMode::PERIODIC);
    return res;
}
bool IsConfirmedInNPrevBlocks(const CDiskTxPos& txindex, const CBlockIndex* pindexFrom, int nMaxDepth, int& nActualDepth)
{
    for (const CBlockIndex* pindex = pindexFrom; pindex && pindexFrom->nHeight - pindex->nHeight < nMaxDepth; pindex = pindex->pprev)
    {
        if (pindex->nDataPos == txindex.nPos && pindex->nFile == txindex.nFile)
        {
            nActualDepth = pindexFrom->nHeight - pindex->nHeight;
            return true;
        }
    }
    return false;
}


bool AcceptToMemoryPool(CTxMemPool& pool, CValidationState &state, const CTransactionRef &tx,
                        bool* pfMissingInputs, std::list<CTransactionRef>* plTxnReplaced,
                        bool bypass_limits, const CAmount nAbsurdFee, bool test_accept, bool rawTx)
{
    const CChainParams& chainparams = Params();
    return AcceptToMemoryPoolWithTime(chainparams, pool, state, tx, pfMissingInputs, GetTime(), plTxnReplaced, bypass_limits, nAbsurdFee, test_accept, rawTx);
}

/**
 * Return transaction in txOut, and if it was found inside a block, its hash is placed in hashBlock.
 * If blockIndex is provided, the transaction is fetched from the corresponding block.
 */
bool GetTransaction(const uint256& hash, CTransactionRef& txOut, const Consensus::Params& consensusParams, uint256& hashBlock, bool fAllowSlow, CBlockIndex* blockIndex)
{
    CBlockIndex* pindexSlow = blockIndex;

    LOCK(cs_main);

    if (!blockIndex) {
        CTransactionRef ptx = mempool.get(hash);
        if (ptx) {
            txOut = ptx;
            return true;
        }

        if (g_txindex) {
            return g_txindex->FindTx(hash, hashBlock, txOut);
        }

        if (fAllowSlow) { // use coin database to locate block that contains transaction, and scan it
            const Coin& coin = AccessByTxid(*pcoinsTip, hash);
            if (!coin.IsSpent()) pindexSlow = chainActive[coin.nHeight];
        }
    }

    if (pindexSlow) {
        CBlock block;
        if (ReadBlockFromDisk(block, pindexSlow, consensusParams)) {
            for (const auto& tx : block.vtx) {
                if (tx->GetHash() == hash) {
                    txOut = tx;
                    hashBlock = pindexSlow->GetBlockHash();
                    return true;
                }
            }
        }
    }

    return false;
}

bool CheckHeaderPoW(const CBlockHeader& block, const Consensus::Params& consensusParams)
{
    // Check for proof of work block header
    return CheckProofOfWork(block.GetHash(), block.nBits, consensusParams);
}

bool CheckHeaderPoS(const CBlockHeader& block, const Consensus::Params& consensusParams)
{
    // Check for proof of stake block header
    // Get prev block index
    BlockMap::iterator mi = mapBlockIndex.find(block.hashPrevBlock);
    if (mi == mapBlockIndex.end())
        return false;

    // Check the kernel hash
    CBlockIndex* pindexPrev = (*mi).second;
    return CheckKernel(pindexPrev, block.nBits, block.StakeTime(), block.prevoutStake, *pcoinsTip);
}

bool CheckHeaderProof(const CBlockHeader& block, const Consensus::Params& consensusParams){
    if(block.IsProofOfWork()){
        return CheckHeaderPoW(block, consensusParams);
    }
    if(block.IsProofOfStake()){
        return CheckHeaderPoS(block, consensusParams);
    }
    return false;
}

bool CheckIndexProof(const CBlockIndex& block, const Consensus::Params& consensusParams)
{
    // Get the hash of the proof
    // After validating the PoS block the computed hash proof is saved in the block index, which is used to check the index
    uint256 hashProof = block.IsProofOfWork() ? block.GetBlockHash() : block.hashProof;
    // Check for proof after the hash proof is computed
    if(block.IsProofOfStake()){
        //blocks are loaded out of order, so checking PoS kernels here is not practical
        return true; //CheckKernel(block.pprev, block.nBits, block.nTime, block.prevoutStake);
    }else{
        return CheckProofOfWork(hashProof, block.nBits, consensusParams, false);
    }
}

//////////////////////////////////////////////////////////////////////////////
//
// CBlock and CBlockIndex
//

static bool WriteBlockToDisk(const CBlock& block, CDiskBlockPos& pos, const CMessageHeader::MessageStartChars& messageStart)
{
    // Open history file to append
    CAutoFile fileout(OpenBlockFile(pos), SER_DISK, CLIENT_VERSION);
    if (fileout.IsNull())
        return error("WriteBlockToDisk: OpenBlockFile failed");

    // Write index header
    unsigned int nSize = GetSerializeSize(fileout, block);
    fileout << messageStart << nSize;

    // Write block
    long fileOutPos = ftell(fileout.Get());
    if (fileOutPos < 0)
        return error("WriteBlockToDisk: ftell failed");
    pos.nPos = (unsigned int)fileOutPos;
    fileout << block;

    return true;
}

template <typename Block>
bool ReadBlockFromDisk(Block& block, const CDiskBlockPos& pos, const Consensus::Params& consensusParams)
{
    block.SetNull();

    // Open history file to read
    CAutoFile filein(OpenBlockFile(pos, true), SER_DISK, CLIENT_VERSION);
    if (filein.IsNull())
        return error("ReadBlockFromDisk: OpenBlockFile failed for %s", pos.ToString());

    // Read block
    try {
        filein >> block;
    }
    catch (const std::exception& e) {
        return error("%s: Deserialize or I/O error - %s at %s", __func__, e.what(), pos.ToString());
    }

    // Check the header
    if(!block.IsProofOfStake()) {
        //PoS blocks can be loaded out of order from disk, which makes PoS impossible to validate. So, do not validate their headers
        //they will be validated later in CheckBlock and ConnectBlock anyway
        if (!CheckHeaderProof(block, consensusParams))
            return error("ReadBlockFromDisk: Errors in block header at %s", pos.ToString());
    }

    return true;
}

bool ReadBlockFromDisk(CBlock& block, const CBlockIndex* pindex, const Consensus::Params& consensusParams)
{
    CDiskBlockPos blockPos;
    {
        LOCK(cs_main);
        blockPos = pindex->GetBlockPos();
    }

    if (!ReadBlockFromDisk(block, blockPos, consensusParams))
        return false;
    if (block.GetHash() != pindex->GetBlockHash())
        return error("ReadBlockFromDisk(CBlock&, CBlockIndex*): GetHash() doesn't match index for %s at %s",
                pindex->ToString(), pindex->GetBlockPos().ToString());
    return true;
}

bool ReadRawBlockFromDisk(std::vector<uint8_t>& block, const CDiskBlockPos& pos, const CMessageHeader::MessageStartChars& message_start)
{
    CDiskBlockPos hpos = pos;
    hpos.nPos -= 8; // Seek back 8 bytes for meta header
    CAutoFile filein(OpenBlockFile(hpos, true), SER_DISK, CLIENT_VERSION);
    if (filein.IsNull()) {
        return error("%s: OpenBlockFile failed for %s", __func__, pos.ToString());
    }

    try {
        CMessageHeader::MessageStartChars blk_start;
        unsigned int blk_size;

        filein >> blk_start >> blk_size;

        if (memcmp(blk_start, message_start, CMessageHeader::MESSAGE_START_SIZE)) {
            return error("%s: Block magic mismatch for %s: %s versus expected %s", __func__, pos.ToString(),
                    HexStr(blk_start, blk_start + CMessageHeader::MESSAGE_START_SIZE),
                    HexStr(message_start, message_start + CMessageHeader::MESSAGE_START_SIZE));
        }

        if (blk_size > MAX_SIZE) {
            return error("%s: Block data is larger than maximum deserialization size for %s: %s versus %s", __func__, pos.ToString(),
                    blk_size, MAX_SIZE);
        }

        block.resize(blk_size); // Zeroing of memory is intentional here
        filein.read((char*)block.data(), blk_size);
    } catch(const std::exception& e) {
        return error("%s: Read from block file failed: %s for %s", __func__, e.what(), pos.ToString());
    }

    return true;
}

bool ReadRawBlockFromDisk(std::vector<uint8_t>& block, const CBlockIndex* pindex, const CMessageHeader::MessageStartChars& message_start)
{
    CDiskBlockPos block_pos;
    {
        LOCK(cs_main);
        block_pos = pindex->GetBlockPos();
    }

    return ReadRawBlockFromDisk(block, block_pos, message_start);
}

CAmount GetBlockSubsidy(int nHeight, const Consensus::Params& consensusParams)
{
    if(nHeight <= consensusParams.nLastPOWBlock)
        return 20000 * COIN;

    int halvings = (nHeight - consensusParams.nLastPOWBlock - 1) / consensusParams.nSubsidyHalvingInterval;
    // Force block reward to zero when right shift is undefined.
    if (halvings >= 7)
        return 0;

    CAmount nSubsidy = 4 * COIN;
    // Subsidy is cut in half every 985500 blocks which will occur approximately every 4 years.
    nSubsidy >>= halvings;
    return nSubsidy;
}

bool IsInitialBlockDownload()
{
    // Once this function has returned false, it must remain false.
    static std::atomic<bool> latchToFalse{false};
    // Optimization: pre-test latch before taking the lock.
    if (latchToFalse.load(std::memory_order_relaxed))
        return false;

    LOCK(cs_main);
    if (latchToFalse.load(std::memory_order_relaxed))
        return false;
    if (fImporting || fReindex)
        return true;
    if (chainActive.Tip() == nullptr)
        return true;
    if (chainActive.Tip()->nChainWork < nMinimumChainWork)
        return true;
    if (chainActive.Tip()->GetBlockTime() < (GetTime() - nMaxTipAge))
        return true;
    LogPrintf("Leaving InitialBlockDownload (latching to false)\n");
    latchToFalse.store(true, std::memory_order_relaxed);
    return false;
}

CBlockIndex *pindexBestForkTip = nullptr, *pindexBestForkBase = nullptr;

static void AlertNotify(const std::string& strMessage)
{
    uiInterface.NotifyAlertChanged();
    std::string strCmd = gArgs.GetArg("-alertnotify", "");
    if (strCmd.empty()) return;

    // Alert text should be plain ascii coming from a trusted source, but to
    // be safe we first strip anything not in safeChars, then add single quotes around
    // the whole string before passing it to the shell:
    std::string singleQuote("'");
    std::string safeStatus = SanitizeString(strMessage);
    safeStatus = singleQuote+safeStatus+singleQuote;
    boost::replace_all(strCmd, "%s", safeStatus);

    std::thread t(runCommand, strCmd);
    t.detach(); // thread runs free
}

static void CheckForkWarningConditions()
{
    AssertLockHeld(cs_main);
    // Before we get past initial download, we cannot reliably alert about forks
    // (we assume we don't get stuck on a fork before finishing our initial sync)
    if (IsInitialBlockDownload())
        return;

    // If our best fork is no longer within 72 blocks (+/- 12 hours if no one mines it)
    // of our head, drop it
    if (pindexBestForkTip && chainActive.Height() - pindexBestForkTip->nHeight >= 72)
        pindexBestForkTip = nullptr;

    if (pindexBestForkTip || (pindexBestInvalid && pindexBestInvalid->nChainWork > chainActive.Tip()->nChainWork + (GetBlockProof(*chainActive.Tip()) * 6)))
    {
        if (!GetfLargeWorkForkFound() && pindexBestForkBase)
        {
            std::string warning = std::string("'Warning: Large-work fork detected, forking after block ") +
                pindexBestForkBase->phashBlock->ToString() + std::string("'");
            AlertNotify(warning);
        }
        if (pindexBestForkTip && pindexBestForkBase)
        {
            LogPrintf("%s: Warning: Large valid fork found\n  forking the chain at height %d (%s)\n  lasting to height %d (%s).\nChain state database corruption likely.\n", __func__,
                   pindexBestForkBase->nHeight, pindexBestForkBase->phashBlock->ToString(),
                   pindexBestForkTip->nHeight, pindexBestForkTip->phashBlock->ToString());
            SetfLargeWorkForkFound(true);
        }
        else
        {
            LogPrintf("%s: Warning: Found invalid chain at least ~6 blocks longer than our best chain.\nChain state database corruption likely.\n", __func__);
            SetfLargeWorkInvalidChainFound(true);
        }
    }
    else
    {
        SetfLargeWorkForkFound(false);
        SetfLargeWorkInvalidChainFound(false);
    }
}

static void CheckForkWarningConditionsOnNewFork(CBlockIndex* pindexNewForkTip)
{
    AssertLockHeld(cs_main);
    // If we are on a fork that is sufficiently large, set a warning flag
    CBlockIndex* pfork = pindexNewForkTip;
    CBlockIndex* plonger = chainActive.Tip();
    while (pfork && pfork != plonger)
    {
        while (plonger && plonger->nHeight > pfork->nHeight)
            plonger = plonger->pprev;
        if (pfork == plonger)
            break;
        pfork = pfork->pprev;
    }

    // We define a condition where we should warn the user about as a fork of at least 7 blocks
    // with a tip within 72 blocks (+/- 12 hours if no one mines it) of ours
    // We use 7 blocks rather arbitrarily as it represents just under 10% of sustained network
    // hash rate operating on the fork.
    // or a chain that is entirely longer than ours and invalid (note that this should be detected by both)
    // We define it this way because it allows us to only store the highest fork tip (+ base) which meets
    // the 7-block condition and from this always have the most-likely-to-cause-warning fork
    if (pfork && (!pindexBestForkTip || pindexNewForkTip->nHeight > pindexBestForkTip->nHeight) &&
            pindexNewForkTip->nChainWork - pfork->nChainWork > (GetBlockProof(*pfork) * 7) &&
            chainActive.Height() - pindexNewForkTip->nHeight < 72)
    {
        pindexBestForkTip = pindexNewForkTip;
        pindexBestForkBase = pfork;
    }

    CheckForkWarningConditions();
}

void static InvalidChainFound(CBlockIndex* pindexNew)
{
    if (!pindexBestInvalid || pindexNew->nChainWork > pindexBestInvalid->nChainWork)
        pindexBestInvalid = pindexNew;

    LogPrintf("%s: invalid block=%s  height=%d  log2_work=%.8g  date=%s\n", __func__,
      pindexNew->GetBlockHash().ToString(), pindexNew->nHeight,
      log(pindexNew->nChainWork.getdouble())/log(2.0), FormatISO8601DateTime(pindexNew->GetBlockTime()));
    CBlockIndex *tip = chainActive.Tip();
    assert (tip);
    LogPrintf("%s:  current best=%s  height=%d  log2_work=%.8g  date=%s\n", __func__,
      tip->GetBlockHash().ToString(), chainActive.Height(), log(tip->nChainWork.getdouble())/log(2.0),
      FormatISO8601DateTime(tip->GetBlockTime()));
    CheckForkWarningConditions();
}

void CChainState::InvalidBlockFound(CBlockIndex *pindex, const CValidationState &state) {
    if (!state.CorruptionPossible()) {
        pindex->nStatus |= BLOCK_FAILED_VALID;
        m_failed_blocks.insert(pindex);
        setDirtyBlockIndex.insert(pindex);
        setBlockIndexCandidates.erase(pindex);
        InvalidChainFound(pindex);
    }
}

void UpdateCoins(const CTransaction& tx, CCoinsViewCache& inputs, CTxUndo &txundo, int nHeight)
{
    // mark inputs spent
    if (!tx.IsCoinBase()) {
        txundo.vprevout.reserve(tx.vin.size());
        for (const CTxIn &txin : tx.vin) {
            txundo.vprevout.emplace_back();
            bool is_spent = inputs.SpendCoin(txin.prevout, &txundo.vprevout.back());
            assert(is_spent);
        }
    }
    // add outputs
    AddCoins(inputs, tx, nHeight);
}

void UpdateCoins(const CTransaction& tx, CCoinsViewCache& inputs, int nHeight)
{
    CTxUndo txundo;
    UpdateCoins(tx, inputs, txundo, nHeight);
}

bool CScriptCheck::operator()() {
    const CScript &scriptSig = ptxTo->vin[nIn].scriptSig;
    const CScriptWitness *witness = &ptxTo->vin[nIn].scriptWitness;
    return VerifyScript(scriptSig, m_tx_out.scriptPubKey, witness, nFlags, CachingTransactionSignatureChecker(ptxTo, nIn, m_tx_out.nValue, cacheStore, *txdata), &error);
}

int GetSpendHeight(const CCoinsViewCache& inputs)
{
    LOCK(cs_main);
    CBlockIndex* pindexPrev = LookupBlockIndex(inputs.GetBestBlock());
    return pindexPrev->nHeight + 1;
}


static CuckooCache::cache<uint256, SignatureCacheHasher> scriptExecutionCache;
static uint256 scriptExecutionCacheNonce(GetRandHash());

void InitScriptExecutionCache() {
    // nMaxCacheSize is unsigned. If -maxsigcachesize is set to zero,
    // setup_bytes creates the minimum possible cache (2 elements).
    size_t nMaxCacheSize = std::min(std::max((int64_t)0, gArgs.GetArg("-maxsigcachesize", DEFAULT_MAX_SIG_CACHE_SIZE) / 2), MAX_MAX_SIG_CACHE_SIZE) * ((size_t) 1 << 20);
    size_t nElems = scriptExecutionCache.setup_bytes(nMaxCacheSize);
    LogPrintf("Using %zu MiB out of %zu/2 requested for script execution cache, able to store %zu elements\n",
            (nElems*sizeof(uint256)) >>20, (nMaxCacheSize*2)>>20, nElems);
}

/**
 * Check whether all inputs of this transaction are valid (no double spends, scripts & sigs, amounts)
 * This does not modify the UTXO set.
 *
 * If pvChecks is not nullptr, script checks are pushed onto it instead of being performed inline. Any
 * script checks which are not necessary (eg due to script execution cache hits) are, obviously,
 * not pushed onto pvChecks/run.
 *
 * Setting cacheSigStore/cacheFullScriptStore to false will remove elements from the corresponding cache
 * which are matched. This is useful for checking blocks where we will likely never need the cache
 * entry again.
 *
 * Non-static (and re-declared) in src/test/txvalidationcache_tests.cpp
 */
bool CheckInputs(const CTransaction& tx, CValidationState &state, const CCoinsViewCache &inputs, bool fScriptChecks, unsigned int flags, bool cacheSigStore, bool cacheFullScriptStore, PrecomputedTransactionData& txdata, std::vector<CScriptCheck> *pvChecks)
{
    if (!tx.IsCoinBase())
    {
        if (pvChecks)
            pvChecks->reserve(tx.vin.size());

        // The first loop above does all the inexpensive checks.
        // Only if ALL inputs pass do we perform expensive ECDSA signature checks.
        // Helps prevent CPU exhaustion attacks.

        // Skip script verification when connecting blocks under the
        // assumevalid block. Assuming the assumevalid block is valid this
        // is safe because block merkle hashes are still computed and checked,
        // Of course, if an assumed valid block is invalid due to false scriptSigs
        // this optimization would allow an invalid chain to be accepted.
        if (fScriptChecks) {
            // First check if script executions have been cached with the same
            // flags. Note that this assumes that the inputs provided are
            // correct (ie that the transaction hash which is in tx's prevouts
            // properly commits to the scriptPubKey in the inputs view of that
            // transaction).
            uint256 hashCacheEntry;
            // We only use the first 19 bytes of nonce to avoid a second SHA
            // round - giving us 19 + 32 + 4 = 55 bytes (+ 8 + 1 = 64)
            static_assert(55 - sizeof(flags) - 32 >= 128/8, "Want at least 128 bits of nonce for script execution cache");
            CSHA256().Write(scriptExecutionCacheNonce.begin(), 55 - sizeof(flags) - 32).Write(tx.GetWitnessHash().begin(), 32).Write((unsigned char*)&flags, sizeof(flags)).Finalize(hashCacheEntry.begin());
            AssertLockHeld(cs_main); //TODO: Remove this requirement by making CuckooCache not require external locks
            if (scriptExecutionCache.contains(hashCacheEntry, !cacheFullScriptStore)) {
                return true;
            }

            for (unsigned int i = 0; i < tx.vin.size(); i++) {
                const COutPoint &prevout = tx.vin[i].prevout;
                const Coin& coin = inputs.AccessCoin(prevout);
                assert(!coin.IsSpent());

                // We very carefully only pass in things to CScriptCheck which
                // are clearly committed to by tx' witness hash. This provides
                // a sanity check that our caching is not introducing consensus
                // failures through additional data in, eg, the coins being
                // spent being checked as a part of CScriptCheck.

                // Verify signature
                CScriptCheck check(coin.out, tx, i, flags, cacheSigStore, &txdata);
                if (pvChecks) {
                    pvChecks->push_back(CScriptCheck());
                    check.swap(pvChecks->back());
                } else if (!check()) {
                    if (flags & STANDARD_NOT_MANDATORY_VERIFY_FLAGS) {
                        // Check whether the failure was caused by a
                        // non-mandatory script verification check, such as
                        // non-standard DER encodings or non-null dummy
                        // arguments; if so, don't trigger DoS protection to
                        // avoid splitting the network between upgraded and
                        // non-upgraded nodes.
                        CScriptCheck check2(coin.out, tx, i,
                                flags & ~STANDARD_NOT_MANDATORY_VERIFY_FLAGS, cacheSigStore, &txdata);
                        if (check2())
                            return state.Invalid(false, REJECT_NONSTANDARD, strprintf("non-mandatory-script-verify-flag (%s)", ScriptErrorString(check.GetScriptError())));
                    }
                    // Failures of other flags indicate a transaction that is
                    // invalid in new blocks, e.g. an invalid P2SH. We DoS ban
                    // such nodes as they are not following the protocol. That
                    // said during an upgrade careful thought should be taken
                    // as to the correct behavior - we may want to continue
                    // peering with non-upgraded nodes even after soft-fork
                    // super-majority signaling has occurred.
                    return state.DoS(100,false, REJECT_INVALID, strprintf("mandatory-script-verify-flag-failed (%s)", ScriptErrorString(check.GetScriptError())));
                }
            }

            if (cacheFullScriptStore && !pvChecks) {
                // We executed all of the provided scripts, and were told to
                // cache the result. Do so now.
                scriptExecutionCache.insert(hashCacheEntry);
            }
        }
    }

    return true;
}

namespace {

bool UndoWriteToDisk(const CBlockUndo& blockundo, CDiskBlockPos& pos, const uint256& hashBlock, const CMessageHeader::MessageStartChars& messageStart)
{
    // Open history file to append
    CAutoFile fileout(OpenUndoFile(pos), SER_DISK, CLIENT_VERSION);
    if (fileout.IsNull())
        return error("%s: OpenUndoFile failed", __func__);

    // Write index header
    unsigned int nSize = GetSerializeSize(fileout, blockundo);
    fileout << messageStart << nSize;

    // Write undo data
    long fileOutPos = ftell(fileout.Get());
    if (fileOutPos < 0)
        return error("%s: ftell failed", __func__);
    pos.nPos = (unsigned int)fileOutPos;
    fileout << blockundo;

    // calculate & write checksum
    CHashWriter hasher(SER_GETHASH, PROTOCOL_VERSION);
    hasher << hashBlock;
    hasher << blockundo;
    fileout << hasher.GetHash();

    return true;
}

static bool UndoReadFromDisk(CBlockUndo& blockundo, const CBlockIndex *pindex)
{
    CDiskBlockPos pos = pindex->GetUndoPos();
    if (pos.IsNull()) {
        return error("%s: no undo data available", __func__);
    }

    // Open history file to read
    CAutoFile filein(OpenUndoFile(pos, true), SER_DISK, CLIENT_VERSION);
    if (filein.IsNull())
        return error("%s: OpenUndoFile failed", __func__);

    // Read block
    uint256 hashChecksum;
    CHashVerifier<CAutoFile> verifier(&filein); // We need a CHashVerifier as reserializing may lose data
    try {
        verifier << pindex->pprev->GetBlockHash();
        verifier >> blockundo;
        filein >> hashChecksum;
    }
    catch (const std::exception& e) {
        return error("%s: Deserialize or I/O error - %s", __func__, e.what());
    }

    // Verify checksum
    if (hashChecksum != verifier.GetHash())
        return error("%s: Checksum mismatch", __func__);

    return true;
}

/** Abort with a message */
static bool AbortNode(const std::string& strMessage, const std::string& userMessage="")
{
    SetMiscWarning(strMessage);
    LogPrintf("*** %s\n", strMessage);
    uiInterface.ThreadSafeMessageBox(
        userMessage.empty() ? _("Error: A fatal internal error occurred, see debug.log for details") : userMessage,
        "", CClientUIInterface::MSG_ERROR);
    StartShutdown();
    return false;
}

static bool AbortNode(CValidationState& state, const std::string& strMessage, const std::string& userMessage="")
{
    AbortNode(strMessage, userMessage);
    return state.Error(strMessage);
}

} // namespace

/**
 * Restore the UTXO in a Coin at a given COutPoint
 * @param undo The Coin to be restored.
 * @param view The coins view to which to apply the changes.
 * @param out The out point that corresponds to the tx input.
 * @return A DisconnectResult as an int
 */
int ApplyTxInUndo(Coin&& undo, CCoinsViewCache& view, const COutPoint& out)
{
    bool fClean = true;

    if (view.HaveCoin(out)) fClean = false; // overwriting transaction output

    if (undo.nHeight == 0) {
        // Missing undo metadata (height and coinbase). Older versions included this
        // information only in undo records for the last spend of a transactions'
        // outputs. This implies that it must be present for some other output of the same tx.
        const Coin& alternate = AccessByTxid(view, out.hash);
        if (!alternate.IsSpent()) {
            undo.nHeight = alternate.nHeight;
            undo.fCoinBase = alternate.fCoinBase;
        } else {
            return DISCONNECT_FAILED; // adding output for transaction without known metadata
        }
    }
    // The potential_overwrite parameter to AddCoin is only allowed to be false if we know for
    // sure that the coin did not already exist in the cache. As we have queried for that above
    // using HaveCoin, we don't need to guess. When fClean is false, a coin already existed and
    // it is an overwrite.
    view.AddCoin(out, std::move(undo), !fClean);

    return fClean ? DISCONNECT_OK : DISCONNECT_UNCLEAN;
}

/** Undo the effects of this block (with given index) on the UTXO set represented by coins.
 *  When FAILED is returned, view is left in an indeterminate state. */
DisconnectResult CChainState::DisconnectBlock(const CBlock& block, const CBlockIndex* pindex, CCoinsViewCache& view, bool* pfClean)
{
    assert(pindex->GetBlockHash() == view.GetBestBlock());

    if (pfClean)
        *pfClean = false;

    bool fClean = true;

    CBlockUndo blockUndo;
    if (!UndoReadFromDisk(blockUndo, pindex)) {
        error("DisconnectBlock(): failure reading undo data");
        return DISCONNECT_FAILED;
    }

    if (blockUndo.vtxundo.size() + 1 != block.vtx.size()) {
        error("DisconnectBlock(): block and undo data inconsistent");
        return DISCONNECT_FAILED;
    }

    // undo transactions in reverse order
    for (int i = block.vtx.size() - 1; i >= 0; i--) {
        const CTransaction &tx = *(block.vtx[i]);
        uint256 hash = tx.GetHash();
        bool is_coinbase = tx.IsCoinBase();
        bool is_coinstake = tx.IsCoinStake();

        // Check that all outputs are available and match the outputs in the block itself
        // exactly.
        for (size_t o = 0; o < tx.vout.size(); o++) {
            if (!tx.vout[o].scriptPubKey.IsUnspendable()) {
                COutPoint out(hash, o);
                Coin coin;
                bool is_spent = view.SpendCoin(out, &coin);
                if (!is_spent || tx.vout[o] != coin.out || pindex->nHeight != coin.nHeight || is_coinbase != coin.fCoinBase || is_coinstake != coin.fCoinStake) {
                    fClean = false; // transaction output mismatch
                }
            }
        }

        // restore inputs
        if (i > 0) { // not coinbases
            CTxUndo &txundo = blockUndo.vtxundo[i-1];
            if (txundo.vprevout.size() != tx.vin.size()) {
                error("DisconnectBlock(): transaction and undo data inconsistent");
                return DISCONNECT_FAILED;
            }
            for (unsigned int j = tx.vin.size(); j-- > 0;) {
                const COutPoint &out = tx.vin[j].prevout;
                int res = ApplyTxInUndo(std::move(txundo.vprevout[j]), view, out);
                if (res == DISCONNECT_FAILED) return DISCONNECT_FAILED;
                fClean = fClean && res != DISCONNECT_UNCLEAN;
            }
            // At this point, all of txundo.vprevout should have been moved out.
        }
    }

    // move best block pointer to prevout block
    view.SetBestBlock(pindex->pprev->GetBlockHash());

    globalState->setRoot(uintToh256(pindex->pprev->hashStateRoot)); // qtum
    globalState->setRootUTXO(uintToh256(pindex->pprev->hashUTXORoot)); // qtum

    if(pfClean == NULL && fLogEvents){
        pstorageresult->deleteResults(block.vtx);
        pblocktree->EraseHeightIndex(pindex->nHeight);
    }
    pblocktree->EraseStakeIndex(pindex->nHeight);

    return fClean ? DISCONNECT_OK : DISCONNECT_UNCLEAN;
}

void static FlushBlockFile(bool fFinalize = false)
{
    LOCK(cs_LastBlockFile);

    CDiskBlockPos posOld(nLastBlockFile, 0);
    bool status = true;

    FILE *fileOld = OpenBlockFile(posOld);
    if (fileOld) {
        if (fFinalize)
            status &= TruncateFile(fileOld, vinfoBlockFile[nLastBlockFile].nSize);
        status &= FileCommit(fileOld);
        fclose(fileOld);
    }

    fileOld = OpenUndoFile(posOld);
    if (fileOld) {
        if (fFinalize)
            status &= TruncateFile(fileOld, vinfoBlockFile[nLastBlockFile].nUndoSize);
        status &= FileCommit(fileOld);
        fclose(fileOld);
    }

    if (!status) {
        AbortNode("Flushing block file to disk failed. This is likely the result of an I/O error.");
    }
}

static bool FindUndoPos(CValidationState &state, int nFile, CDiskBlockPos &pos, unsigned int nAddSize);

static bool WriteUndoDataForBlock(const CBlockUndo& blockundo, CValidationState& state, CBlockIndex* pindex, const CChainParams& chainparams)
{
    // Write undo information to disk
    if (pindex->GetUndoPos().IsNull()) {
        CDiskBlockPos _pos;
        if (!FindUndoPos(state, pindex->nFile, _pos, ::GetSerializeSize(blockundo, SER_DISK, CLIENT_VERSION) + 40))
            return error("ConnectBlock(): FindUndoPos failed");
        if (!UndoWriteToDisk(blockundo, _pos, pindex->pprev->GetBlockHash(), chainparams.MessageStart()))
            return AbortNode(state, "Failed to write undo data");

        // update nUndoPos in block index
        pindex->nUndoPos = _pos.nPos;
        pindex->nStatus |= BLOCK_HAVE_UNDO;
        setDirtyBlockIndex.insert(pindex);
    }

    return true;
}

static CCheckQueue<CScriptCheck> scriptcheckqueue(128);

void ThreadScriptCheck() {
    RenameThread("bitcoin-scriptch");
    scriptcheckqueue.Thread();
}

// Protected by cs_main
VersionBitsCache versionbitscache;

int32_t ComputeBlockVersion(const CBlockIndex* pindexPrev, const Consensus::Params& params)
{
    LOCK(cs_main);
    int32_t nVersion = VERSIONBITS_TOP_BITS;

    for (int i = 0; i < (int)Consensus::MAX_VERSION_BITS_DEPLOYMENTS; i++) {
        ThresholdState state = VersionBitsState(pindexPrev, params, static_cast<Consensus::DeploymentPos>(i), versionbitscache);
        if (state == ThresholdState::LOCKED_IN || state == ThresholdState::STARTED) {
            nVersion |= VersionBitsMask(params, static_cast<Consensus::DeploymentPos>(i));
        }
    }

    return nVersion;
}

/**
 * Threshold condition checker that triggers when unknown versionbits are seen on the network.
 */
class WarningBitsConditionChecker : public AbstractThresholdConditionChecker
{
private:
    int bit;

public:
    explicit WarningBitsConditionChecker(int bitIn) : bit(bitIn) {}

    int64_t BeginTime(const Consensus::Params& params) const override { return 0; }
    int64_t EndTime(const Consensus::Params& params) const override { return std::numeric_limits<int64_t>::max(); }
    int Period(const Consensus::Params& params) const override { return params.nMinerConfirmationWindow; }
    int Threshold(const Consensus::Params& params) const override { return params.nRuleChangeActivationThreshold; }

    bool Condition(const CBlockIndex* pindex, const Consensus::Params& params) const override
    {
        return ((pindex->nVersion & VERSIONBITS_TOP_MASK) == VERSIONBITS_TOP_BITS) &&
               ((pindex->nVersion >> bit) & 1) != 0 &&
               ((ComputeBlockVersion(pindex->pprev, params) >> bit) & 1) == 0;
    }
};

// Protected by cs_main
static ThresholdConditionCache warningcache[VERSIONBITS_NUM_BITS];

// 0.13.0 was shipped with a segwit deployment defined for testnet, but not for
// mainnet. We no longer need to support disabling the segwit deployment
// except for testing purposes, due to limitations of the functional test
// environment. See test/functional/p2p-segwit.py.
static bool IsScriptWitnessEnabled(const Consensus::Params& params)
{
    return params.vDeployments[Consensus::DEPLOYMENT_SEGWIT].nTimeout != 0;
}

static unsigned int GetBlockScriptFlags(const CBlockIndex* pindex, const Consensus::Params& consensusparams) {
    AssertLockHeld(cs_main);

    unsigned int flags = SCRIPT_VERIFY_NONE;

    // BIP16 didn't become active until Apr 1 2012 (on mainnet, and
    // retroactively applied to testnet)
    // However, only one historical block violated the P2SH rules (on both
    // mainnet and testnet), so for simplicity, always leave P2SH
    // on except for the one violating block.
    if (consensusparams.BIP16Exception.IsNull() || // no bip16 exception on this chain
        pindex->phashBlock == nullptr || // this is a new candidate block, eg from TestBlockValidity()
        *pindex->phashBlock != consensusparams.BIP16Exception) // this block isn't the historical exception
    {
        flags |= SCRIPT_VERIFY_P2SH;
    }

    // Enforce WITNESS rules whenever P2SH is in effect (and the segwit
    // deployment is defined).
    if (flags & SCRIPT_VERIFY_P2SH && IsScriptWitnessEnabled(consensusparams)) {
        flags |= SCRIPT_VERIFY_WITNESS;
    }

    // Start enforcing the DERSIG (BIP66) rule
    if (pindex->nHeight >= consensusparams.BIP66Height) {
        flags |= SCRIPT_VERIFY_DERSIG;
    }

    // Start enforcing CHECKLOCKTIMEVERIFY (BIP65) rule
    if (pindex->nHeight >= consensusparams.BIP65Height) {
        flags |= SCRIPT_VERIFY_CHECKLOCKTIMEVERIFY;
    }

    // Start enforcing BIP68 (sequence locks) and BIP112 (CHECKSEQUENCEVERIFY) using versionbits logic.
    if (VersionBitsState(pindex->pprev, consensusparams, Consensus::DEPLOYMENT_CSV, versionbitscache) == ThresholdState::ACTIVE) {
        flags |= SCRIPT_VERIFY_CHECKSEQUENCEVERIFY;
    }

    if (IsNullDummyEnabled(pindex->pprev, consensusparams)) {
        flags |= SCRIPT_VERIFY_NULLDUMMY;
    }

    return flags;
}



static int64_t nTimeCheck = 0;
static int64_t nTimeForks = 0;
static int64_t nTimeVerify = 0;
static int64_t nTimeConnect = 0;
static int64_t nTimeIndex = 0;
static int64_t nTimeCallbacks = 0;
static int64_t nTimeTotal = 0;
static int64_t nBlocksTotal = 0;

/////////////////////////////////////////////////////////////////////// qtum
bool CheckSenderScript(const CCoinsViewCache& view, const CTransaction& tx){
    CScript script = view.AccessCoin(tx.vin[0].prevout).out.scriptPubKey;
    if(!script.IsPayToPubkeyHash() && !script.IsPayToPubkey()){
        return false;
    }
    return true;
}

std::vector<ResultExecute> CallContract(const dev::Address& addrContract, std::vector<unsigned char> opcode, const dev::Address& sender, uint64_t gasLimit){
    CBlock block;
    CMutableTransaction tx;

    CBlockIndex* pblockindex = mapBlockIndex[chainActive.Tip()->GetBlockHash()];
    ReadBlockFromDisk(block, pblockindex, Params().GetConsensus());
    block.nTime = GetAdjustedTime();

    if(block.IsProofOfStake())
    	block.vtx.erase(block.vtx.begin()+2,block.vtx.end());
    else
    	block.vtx.erase(block.vtx.begin()+1,block.vtx.end());

    QtumDGP qtumDGP(globalState.get(), fGettingValuesDGP);
    uint64_t blockGasLimit = qtumDGP.getBlockGasLimit(chainActive.Tip()->nHeight + 1);

    if(gasLimit == 0){
        gasLimit = blockGasLimit - 1;
    }
    dev::Address senderAddress = sender == dev::Address() ? dev::Address("ffffffffffffffffffffffffffffffffffffffff") : sender;
    tx.vout.push_back(CTxOut(0, CScript() << OP_DUP << OP_HASH160 << senderAddress.asBytes() << OP_EQUALVERIFY << OP_CHECKSIG));
    block.vtx.push_back(MakeTransactionRef(CTransaction(tx)));
 
    QtumTransaction callTransaction(0, 1, dev::u256(gasLimit), addrContract, opcode, dev::u256(0));
    callTransaction.forceSender(senderAddress);
    callTransaction.setVersion(VersionVM::GetEVMDefault());

    
    ByteCodeExec exec(block, std::vector<QtumTransaction>(1, callTransaction), blockGasLimit, pblockindex);
    exec.performByteCode(dev::eth::Permanence::Reverted);
    return exec.getResult();
}

bool CheckMinGasPrice(std::vector<EthTransactionParams>& etps, const uint64_t& minGasPrice){
    for(EthTransactionParams& etp : etps){
        if(etp.gasPrice < dev::u256(minGasPrice))
            return false;
    }
    return true;
}

bool CheckReward(const CBlock& block, CValidationState& state, int nHeight, const Consensus::Params& consensusParams, CAmount nFees, CAmount gasRefunds, CAmount nActualStakeReward, const std::vector<CTxOut>& vouts)
{
    size_t offset = block.IsProofOfStake() ? 1 : 0;
    std::vector<CTxOut> vTempVouts=block.vtx[offset]->vout;
    std::vector<CTxOut>::iterator it;
    for(size_t i = 0; i < vouts.size(); i++){
        it=std::find(vTempVouts.begin(), vTempVouts.end(), vouts[i]);
        if(it==vTempVouts.end()){
            return state.DoS(100,error("CheckReward(): Gas refund missing"));
        }else{
            vTempVouts.erase(it);
        }
    }

    // Check block reward
    if (block.IsProofOfWork())
    {
        // Check proof-of-work reward
        CAmount blockReward = nFees + GetBlockSubsidy(nHeight, consensusParams);
        if (block.vtx[offset]->GetValueOut() > blockReward)
            return state.DoS(100,
                             error("CheckReward(): coinbase pays too much (actual=%d vs limit=%d)",
                                   block.vtx[offset]->GetValueOut(), blockReward),
                             REJECT_INVALID, "bad-cb-amount");
    }
    else
    {
        // Check full reward
        CAmount blockReward = nFees + GetBlockSubsidy(nHeight, consensusParams);
        if (nActualStakeReward > blockReward)
            return state.DoS(100,
                             error("CheckReward(): coinstake pays too much (actual=%d vs limit=%d)",
                                   nActualStakeReward, blockReward),
                             REJECT_INVALID, "bad-cs-amount");

        // The first proof-of-stake blocks get full reward, the rest of them are split between recipients
        int rewardRecipients = 1;
        int nPrevHeight = nHeight -1;
        if(nPrevHeight >= consensusParams.nFirstMPoSBlock)
            rewardRecipients = consensusParams.nMPoSRewardRecipients;

        // Check reward recipients number
        if(rewardRecipients < 1)
            return error("CheckReward(): invalid reward recipients");

        //if only 1 then no MPoS logic required
        if(rewardRecipients == 1){
            return true;
        }
        if(blockReward < gasRefunds){
            return state.DoS(100, error("CheckReward(): Block Reward is less than total gas refunds"),
                             REJECT_INVALID, "bad-cs-gas-greater-than-reward");

        }
        CAmount splitReward = (blockReward - gasRefunds) / rewardRecipients;

        // Generate the list of script recipients including all of their parameters
        std::vector<CScript> mposScriptList;
        if(!GetMPoSOutputScripts(mposScriptList, nPrevHeight, consensusParams))
            return error("CheckReward(): cannot create the list of MPoS output scripts");
      
        for(size_t i = 0; i < mposScriptList.size(); i++){
            it=std::find(vTempVouts.begin(), vTempVouts.end(), CTxOut(splitReward,mposScriptList[i]));
            if(it==vTempVouts.end()){
                return state.DoS(100,
                        error("CheckReward(): An MPoS participant was not properly paid"),
                        REJECT_INVALID, "bad-cs-mpos-missing");
            }else{
                vTempVouts.erase(it);
            }
        }

        vTempVouts.clear();
    }

    return true;
}

valtype GetSenderAddress(const CTransaction& tx, const CCoinsViewCache* coinsView, const std::vector<CTransactionRef>* blockTxs){
    CScript script;
    bool scriptFilled=false; //can't use script.empty() because an empty script is technically valid

    // First check the current (or in-progress) block for zero-confirmation change spending that won't yet be in txindex
    if(blockTxs){
        for(auto btx : *blockTxs){
            if(btx->GetHash() == tx.vin[0].prevout.hash){
                script = btx->vout[tx.vin[0].prevout.n].scriptPubKey;
                scriptFilled=true;
                break;
            }
        }
    }
    if(!scriptFilled && coinsView){
        script = coinsView->AccessCoin(tx.vin[0].prevout).out.scriptPubKey;
        scriptFilled = true;
    }
    if(!scriptFilled)
    {
        CTransactionRef txPrevout;
        uint256 hashBlock;
        if(GetTransaction(tx.vin[0].prevout.hash, txPrevout, Params().GetConsensus(), hashBlock, true)){
            script = txPrevout->vout[tx.vin[0].prevout.n].scriptPubKey;
        } else {
            LogPrintf("Error fetching transaction details of tx %s. This will probably cause more errors", tx.vin[0].prevout.hash.ToString());
            return valtype();
        }
    }

	CTxDestination addressBit;
    txnouttype txType=TX_NONSTANDARD;
	if(ExtractDestination(script, addressBit, &txType)){
		if ((txType == TX_PUBKEY || txType == TX_PUBKEYHASH) &&
                addressBit.type() == typeid(CKeyID)){
			CKeyID senderAddress(boost::get<CKeyID>(addressBit));
			return valtype(senderAddress.begin(), senderAddress.end());
		}
	}
    //prevout is not a standard transaction format, so just return 0
    return valtype();
}

UniValue vmLogToJSON(const ResultExecute& execRes, const CTransaction& tx, const CBlock& block){
    UniValue result(UniValue::VOBJ);
    if(tx != CTransaction())
        result.pushKV("txid", tx.GetHash().GetHex());
    result.pushKV("address", execRes.execRes.newAddress.hex());
    if(block.GetHash() != CBlock().GetHash()){
        result.pushKV("time", block.GetBlockTime());
        result.pushKV("blockhash", block.GetHash().GetHex());
        result.pushKV("blockheight", chainActive.Tip()->nHeight + 1);
    } else {
        result.pushKV("time", GetAdjustedTime());
        result.pushKV("blockheight", chainActive.Tip()->nHeight);
    }
    UniValue logEntries(UniValue::VARR);
    dev::eth::LogEntries logs = execRes.txRec.log();
    for(dev::eth::LogEntry log : logs){
        UniValue logEntrie(UniValue::VOBJ);
        logEntrie.pushKV("address", log.address.hex());
        UniValue topics(UniValue::VARR);
        for(dev::h256 l : log.topics){
            UniValue topicPair(UniValue::VOBJ);
            topicPair.pushKV("raw", l.hex());
            topics.push_back(topicPair);
            //TODO add "pretty" field for human readable data
        }
        UniValue dataPair(UniValue::VOBJ);
        dataPair.pushKV("raw", HexStr(log.data));
        logEntrie.pushKV("data", dataPair);
        logEntrie.pushKV("topics", topics);
        logEntries.push_back(logEntrie);
    }
    result.pushKV("entries", logEntries);
    return result;
}

void writeVMlog(const std::vector<ResultExecute>& res, const CTransaction& tx, const CBlock& block){
    boost::filesystem::path qtumDir = GetDataDir() / "vmExecLogs.json";
    std::stringstream ss;
    if(fIsVMlogFile){
        ss << ",";
    } else {
        std::ofstream file(qtumDir.string(), std::ios::out | std::ios::app);
        file << "{\"logs\":[]}";
        file.close();
    }

    for(size_t i = 0; i < res.size(); i++){
        ss << vmLogToJSON(res[i], tx, block).write();
        if(i != res.size() - 1){
            ss << ",";
        } else {
            ss << "]}";
        }
    }
    
    std::ofstream file(qtumDir.string(), std::ios::in | std::ios::out);
    file.seekp(-2, std::ios::end);
    file << ss.str();
    file.close();
    fIsVMlogFile = true;
}

LastHashes::LastHashes()
{}

void LastHashes::set(const CBlockIndex *tip)
{
    clear();

    m_lastHashes.resize(256);
    for(int i=0;i<256;i++){
        if(!tip)
            break;
        m_lastHashes[i]= uintToh256(*tip->phashBlock);
        tip = tip->pprev;
    }
}

dev::h256s LastHashes::precedingHashes(const dev::h256 &) const
{
    return m_lastHashes;
}

void LastHashes::clear()
{
    m_lastHashes.clear();
}

bool ByteCodeExec::performByteCode(dev::eth::Permanence type){
    for(QtumTransaction& tx : txs){
        //validate VM version
        if(tx.getVersion().toRaw() != VersionVM::GetEVMDefault().toRaw()){
            return false;
        }
        dev::eth::EnvInfo envInfo(BuildEVMEnvironment());
        if(!tx.isCreation() && !globalState->addressInUse(tx.receiveAddress())){
            dev::eth::ExecutionResult execRes;
            execRes.excepted = dev::eth::TransactionException::Unknown;
            result.push_back(ResultExecute{execRes, dev::eth::TransactionReceipt(dev::h256(), dev::u256(), dev::eth::LogEntries()), CTransaction()});
            continue;
        }
        result.push_back(globalState->execute(envInfo, *globalSealEngine.get(), tx, type, OnOpFunc()));
    }
    globalState->db().commit();
    globalState->dbUtxo().commit();
    globalSealEngine.get()->deleteAddresses.clear();
    return true;
}

bool ByteCodeExec::processingResults(ByteCodeExecResult& resultBCE){
    for(size_t i = 0; i < result.size(); i++){
        uint64_t gasUsed = (uint64_t) result[i].execRes.gasUsed;
        if(result[i].execRes.excepted != dev::eth::TransactionException::None){
            if(txs[i].value() > 0){
                CMutableTransaction tx;
                tx.vin.push_back(CTxIn(h256Touint(txs[i].getHashWith()), txs[i].getNVout(), CScript() << OP_SPEND));
                CScript script(CScript() << OP_DUP << OP_HASH160 << txs[i].sender().asBytes() << OP_EQUALVERIFY << OP_CHECKSIG);
                tx.vout.push_back(CTxOut(CAmount(txs[i].value()), script));
                resultBCE.valueTransfers.push_back(CTransaction(tx));
            }
            resultBCE.usedGas += gasUsed;
        } else {
            if(txs[i].gas() > UINT64_MAX ||
                    result[i].execRes.gasUsed > UINT64_MAX ||
                    txs[i].gasPrice() > UINT64_MAX){
                return false;
            }
            uint64_t gas = (uint64_t) txs[i].gas();
            uint64_t gasPrice = (uint64_t) txs[i].gasPrice();

            resultBCE.usedGas += gasUsed;
            int64_t amount = (gas - gasUsed) * gasPrice;
            if(amount < 0){
                return false;
            }
            if(amount > 0){
                CScript script(CScript() << OP_DUP << OP_HASH160 << txs[i].sender().asBytes() << OP_EQUALVERIFY << OP_CHECKSIG);
                resultBCE.refundOutputs.push_back(CTxOut(amount, script));
                resultBCE.refundSender += amount;
            }
        }
        if(result[i].tx != CTransaction()){
            resultBCE.valueTransfers.push_back(result[i].tx);
        }
    }
    return true;
}

dev::eth::EnvInfo ByteCodeExec::BuildEVMEnvironment(){
<<<<<<< HEAD
    CBlockIndex* tip = chainActive.Tip();
    dev::eth::BlockHeader header;
    header.setNumber(tip->nHeight + 1);
    header.setTimestamp(block.nTime);
    header.setDifficulty(dev::u256(block.nBits));
    header.setGasLimit(blockGasLimit);

    lastHashes.set(tip);
=======
    dev::eth::EnvInfo env;
    CBlockIndex* tip = pindex;
    env.setNumber(dev::u256(tip->nHeight + 1));
    env.setTimestamp(dev::u256(block.nTime));
    env.setDifficulty(dev::u256(block.nBits));
>>>>>>> 9a9fc3b6

    if(block.IsProofOfStake()){
        header.setAuthor(EthAddrFromScript(block.vtx[1]->vout[1].scriptPubKey));
    }else {
        header.setAuthor(EthAddrFromScript(block.vtx[0]->vout[0].scriptPubKey));
    }
    dev::u256 gasUsed;
    dev::eth::EnvInfo env(header, lastHashes, gasUsed);
    return env;
}

dev::Address ByteCodeExec::EthAddrFromScript(const CScript& script){
    CTxDestination addressBit;
    txnouttype txType=TX_NONSTANDARD;
    if(ExtractDestination(script, addressBit, &txType)){
        if ((txType == TX_PUBKEY || txType == TX_PUBKEYHASH) &&
            addressBit.type() == typeid(CKeyID)){
            CKeyID addressKey(boost::get<CKeyID>(addressBit));
            std::vector<unsigned char> addr(addressKey.begin(), addressKey.end());
            return dev::Address(addr);
        }
    }
    //if not standard or not a pubkey or pubkeyhash output, then return 0
    return dev::Address();
}

bool QtumTxConverter::extractionQtumTransactions(ExtractQtumTX& qtumtx){
    std::vector<QtumTransaction> resultTX;
    std::vector<EthTransactionParams> resultETP;
    for(size_t i = 0; i < txBit.vout.size(); i++){
        if(txBit.vout[i].scriptPubKey.HasOpCreate() || txBit.vout[i].scriptPubKey.HasOpCall()){
            if(receiveStack(txBit.vout[i].scriptPubKey)){
                EthTransactionParams params;
                if(parseEthTXParams(params)){
                    resultTX.push_back(createEthTX(params, i));
                    resultETP.push_back(params);
                }else{
                    return false;
                }
            }else{
                return false;
            }
        }
    }
    qtumtx = std::make_pair(resultTX, resultETP);
    return true;
}

bool QtumTxConverter::receiveStack(const CScript& scriptPubKey){
    EvalScript(stack, scriptPubKey, SCRIPT_EXEC_BYTE_CODE, BaseSignatureChecker(), SigVersion::BASE, nullptr);
    if (stack.empty())
        return false;

    CScript scriptRest(stack.back().begin(), stack.back().end());
    stack.pop_back();

    opcode = (opcodetype)(*scriptRest.begin());
    if((opcode == OP_CREATE && stack.size() < 4) || (opcode == OP_CALL && stack.size() < 5)){
        stack.clear();
        return false;
    }

    return true;
}

bool QtumTxConverter::parseEthTXParams(EthTransactionParams& params){
    try{
        dev::Address receiveAddress;
        valtype vecAddr;
        if (opcode == OP_CALL)
        {
            vecAddr = stack.back();
            stack.pop_back();
            receiveAddress = dev::Address(vecAddr);
        }
        if(stack.size() < 4)
            return false;

        if(stack.back().size() < 1){
            return false;
        }
        valtype code(stack.back());
        stack.pop_back();
        uint64_t gasPrice = CScriptNum::vch_to_uint64(stack.back());
        stack.pop_back();
        uint64_t gasLimit = CScriptNum::vch_to_uint64(stack.back());
        stack.pop_back();
        if(gasPrice > INT64_MAX || gasLimit > INT64_MAX){
            return false;
        }
        //we track this as CAmount in some places, which is an int64_t, so constrain to INT64_MAX
        if(gasPrice !=0 && gasLimit > INT64_MAX / gasPrice){
            //overflows past 64bits, reject this tx
            return false;
        }
        if(stack.back().size() > 4){
            return false;
        }
        VersionVM version = VersionVM::fromRaw((uint32_t)CScriptNum::vch_to_uint64(stack.back()));
        stack.pop_back();
        params.version = version;
        params.gasPrice = dev::u256(gasPrice);
        params.receiveAddress = receiveAddress;
        params.code = code;
        params.gasLimit = dev::u256(gasLimit);
        return true;
    }
    catch(const scriptnum_error& err){
        LogPrintf("Incorrect parameters to VM.");
        return false;
    }
}

QtumTransaction QtumTxConverter::createEthTX(const EthTransactionParams& etp, uint32_t nOut){
    QtumTransaction txEth;
    if (etp.receiveAddress == dev::Address() && opcode != OP_CALL){
        txEth = QtumTransaction(txBit.vout[nOut].nValue, etp.gasPrice, etp.gasLimit, etp.code, dev::u256(0));
    }
    else{
        txEth = QtumTransaction(txBit.vout[nOut].nValue, etp.gasPrice, etp.gasLimit, etp.receiveAddress, etp.code, dev::u256(0));
    }
    dev::Address sender(GetSenderAddress(txBit, view, blockTransactions));
    txEth.forceSender(sender);
    txEth.setHashWith(uintToh256(txBit.GetHash()));
    txEth.setNVout(nOut);
    txEth.setVersion(etp.version);

    return txEth;
}
///////////////////////////////////////////////////////////////////////

/** Apply the effects of this block (with given index) on the UTXO set represented by coins.
 *  Validity checks that depend on the UTXO set are also done; ConnectBlock()
 *  can fail if those validity checks fail (among other reasons). */
bool CChainState::ConnectBlock(const CBlock& block, CValidationState& state, CBlockIndex* pindex,
                  CCoinsViewCache& view, const CChainParams& chainparams, bool fJustCheck)
{
    AssertLockHeld(cs_main);
    assert(pindex);
    assert(*pindex->phashBlock == block.GetHash());
    int64_t nTimeStart = GetTimeMicros();

    ///////////////////////////////////////////////// // qtum
    QtumDGP qtumDGP(globalState.get(), fGettingValuesDGP);
    globalSealEngine->setQtumSchedule(qtumDGP.getGasSchedule(pindex->nHeight + 1));
    uint32_t sizeBlockDGP = qtumDGP.getBlockSize(pindex->nHeight + 1);
    uint64_t minGasPrice = qtumDGP.getMinGasPrice(pindex->nHeight + 1);
    uint64_t blockGasLimit = qtumDGP.getBlockGasLimit(pindex->nHeight + 1);
    dgpMaxBlockSize = sizeBlockDGP ? sizeBlockDGP : dgpMaxBlockSize;
    updateBlockSizeParams(dgpMaxBlockSize);
    CBlock checkBlock(block.GetBlockHeader());
    std::vector<CTxOut> checkVouts;

    uint64_t countCumulativeGasUsed = 0;
    /////////////////////////////////////////////////

    // Move this check from CheckBlock to ConnectBlock as it depends on DGP values
    if (block.vtx.empty() || block.vtx.size() > dgpMaxBlockSize || ::GetSerializeSize(block, SER_NETWORK, PROTOCOL_VERSION | SERIALIZE_TRANSACTION_NO_WITNESS) > dgpMaxBlockSize) // qtum
        return state.DoS(100, false, REJECT_INVALID, "bad-blk-length", false, "size limits failed");

    // Move this check from ContextualCheckBlock to ConnectBlock as it depends on DGP values
    if (GetBlockWeight(block) > dgpMaxBlockWeight) {
        return state.DoS(100, false, REJECT_INVALID, "bad-blk-weight", false, strprintf("%s : weight limit failed", __func__));
    }

    // Check it again in case a previous version let a bad block in
    // NOTE: We don't currently (re-)invoke ContextualCheckBlock() or
    // ContextualCheckBlockHeader() here. This means that if we add a new
    // consensus rule that is enforced in one of those two functions, then we
    // may have let in a block that violates the rule prior to updating the
    // software, and we would NOT be enforcing the rule here. Fully solving
    // upgrade from one software version to the next after a consensus rule
    // change is potentially tricky and issue-specific (see RewindBlockIndex()
    // for one general approach that was used for BIP 141 deployment).
    // Also, currently the rule against blocks more than 2 hours in the future
    // is enforced in ContextualCheckBlockHeader(); we wouldn't want to
    // re-enforce that rule here (at least until we make it impossible for
    // GetAdjustedTime() to go backward).
    if (!CheckBlock(block, state, chainparams.GetConsensus(), !fJustCheck, !fJustCheck)) {
        if (state.CorruptionPossible()) {
            // We don't write down blocks to disk if they may have been
            // corrupted, so this should be impossible unless we're having hardware
            // problems.
            return AbortNode(state, "Corrupt block found indicating potential hardware failure; shutting down");
        }
        return error("%s: Consensus::CheckBlock: %s", __func__, FormatStateMessage(state));
    }

    // verify that the view's current state corresponds to the previous block
    uint256 hashPrevBlock = pindex->pprev == nullptr ? uint256() : pindex->pprev->GetBlockHash();
    assert(hashPrevBlock == view.GetBestBlock());

    // Special case for the genesis block, skipping connection of its transactions
    // (its coinbase is unspendable)
    if (block.GetHash() == chainparams.GetConsensus().hashGenesisBlock) {
        if (!fJustCheck)
            view.SetBestBlock(pindex->GetBlockHash());
        return true;
    }

    // State is filled in by UpdateHashProof
    if (!UpdateHashProof(block, state, chainparams.GetConsensus(), pindex, view)) {
        return error("%s: ConnectBlock(): %s", __func__, state.GetRejectReason().c_str());
    }
    nBlocksTotal++;

    bool fScriptChecks = true;
    if (!hashAssumeValid.IsNull()) {
        // We've been configured with the hash of a block which has been externally verified to have a valid history.
        // A suitable default value is included with the software and updated from time to time.  Because validity
        //  relative to a piece of software is an objective fact these defaults can be easily reviewed.
        // This setting doesn't force the selection of any particular chain but makes validating some faster by
        //  effectively caching the result of part of the verification.
        BlockMap::const_iterator  it = mapBlockIndex.find(hashAssumeValid);
        if (it != mapBlockIndex.end()) {
            if (it->second->GetAncestor(pindex->nHeight) == pindex &&
                pindexBestHeader->GetAncestor(pindex->nHeight) == pindex &&
                pindexBestHeader->nChainWork >= nMinimumChainWork) {
                // This block is a member of the assumed verified chain and an ancestor of the best header.
                // The equivalent time check discourages hash power from extorting the network via DOS attack
                //  into accepting an invalid block through telling users they must manually set assumevalid.
                //  Requiring a software change or burying the invalid block, regardless of the setting, makes
                //  it hard to hide the implication of the demand.  This also avoids having release candidates
                //  that are hardly doing any signature verification at all in testing without having to
                //  artificially set the default assumed verified block further back.
                // The test against nMinimumChainWork prevents the skipping when denied access to any chain at
                //  least as good as the expected chain.
                fScriptChecks = (GetBlockProofEquivalentTime(*pindexBestHeader, *pindex, *pindexBestHeader, chainparams.GetConsensus()) <= 60 * 60 * 24 * 7 * 2);
            }
        }
    }

    int64_t nTime1 = GetTimeMicros(); nTimeCheck += nTime1 - nTimeStart;
    LogPrint(BCLog::BENCH, "    - Sanity checks: %.2fms [%.2fs (%.2fms/blk)]\n", MILLI * (nTime1 - nTimeStart), nTimeCheck * MICRO, nTimeCheck * MILLI / nBlocksTotal);

    // Do not allow blocks that contain transactions which 'overwrite' older transactions,
    // unless those are already completely spent.
    // If such overwrites are allowed, coinbases and transactions depending upon those
    // can be duplicated to remove the ability to spend the first instance -- even after
    // being sent to another address.
    // See BIP30 and http://r6.ca/blog/20120206T005236Z.html for more information.
    // This logic is not necessary for memory pool transactions, as AcceptToMemoryPool
    // already refuses previously-known transaction ids entirely.
    // This rule was originally applied to all blocks with a timestamp after March 15, 2012, 0:00 UTC.
    // Now that the whole chain is irreversibly beyond that time it is applied to all blocks except the
    // two in the chain that violate it. This prevents exploiting the issue against nodes during their
    // initial block download.
    bool fEnforceBIP30 = (!pindex->phashBlock);

    // Once BIP34 activated it was not possible to create new duplicate coinbases and thus other than starting
    // with the 2 existing duplicate coinbase pairs, not possible to create overwriting txs.  But by the
    // time BIP34 activated, in each of the existing pairs the duplicate coinbase had overwritten the first
    // before the first had been spent.  Since those coinbases are sufficiently buried it's no longer possible to create further
    // duplicate transactions descending from the known pairs either.
    // If we're on the known chain at height greater than where BIP34 activated, we can save the db accesses needed for the BIP30 check.

    // BIP34 requires that a block at height X (block X) has its coinbase
    // scriptSig start with a CScriptNum of X (indicated height X).  The above
    // logic of no longer requiring BIP30 once BIP34 activates is flawed in the
    // case that there is a block X before the BIP34 height of 227,931 which has
    // an indicated height Y where Y is greater than X.  The coinbase for block
    // X would also be a valid coinbase for block Y, which could be a BIP30
    // violation.  An exhaustive search of all mainnet coinbases before the
    // BIP34 height which have an indicated height greater than the block height
    // reveals many occurrences. The 3 lowest indicated heights found are
    // 209,921, 490,897, and 1,983,702 and thus coinbases for blocks at these 3
    // heights would be the first opportunity for BIP30 to be violated.

    // The search reveals a great many blocks which have an indicated height
    // greater than 1,983,702, so we simply remove the optimization to skip
    // BIP30 checking for blocks at height 1,983,702 or higher.  Before we reach
    // that block in another 25 years or so, we should take advantage of a
    // future consensus change to do a new and improved version of BIP34 that
    // will actually prevent ever creating any duplicate coinbases in the
    // future.
    static constexpr int BIP34_IMPLIES_BIP30_LIMIT = 1983702;

    // There is no potential to create a duplicate coinbase at block 209,921
    // because this is still before the BIP34 height and so explicit BIP30
    // checking is still active.

    // The final case is block 176,684 which has an indicated height of
    // 490,897. Unfortunately, this issue was not discovered until about 2 weeks
    // before block 490,897 so there was not much opportunity to address this
    // case other than to carefully analyze it and determine it would not be a
    // problem. Block 490,897 was, in fact, mined with a different coinbase than
    // block 176,684, but it is important to note that even if it hadn't been or
    // is remined on an alternate fork with a duplicate coinbase, we would still
    // not run into a BIP30 violation.  This is because the coinbase for 176,684
    // is spent in block 185,956 in transaction
    // d4f7fbbf92f4a3014a230b2dc70b8058d02eb36ac06b4a0736d9d60eaa9e8781.  This
    // spending transaction can't be duplicated because it also spends coinbase
    // 0328dd85c331237f18e781d692c92de57649529bd5edf1d01036daea32ffde29.  This
    // coinbase has an indicated height of over 4.2 billion, and wouldn't be
    // duplicatable until that height, and it's currently impossible to create a
    // chain that long. Nevertheless we may wish to consider a future soft fork
    // which retroactively prevents block 490,897 from creating a duplicate
    // coinbase. The two historical BIP30 violations often provide a confusing
    // edge case when manipulating the UTXO and it would be simpler not to have
    // another edge case to deal with.

    // testnet3 has no blocks before the BIP34 height with indicated heights
    // post BIP34 before approximately height 486,000,000 and presumably will
    // be reset before it reaches block 1,983,702 and starts doing unnecessary
    // BIP30 checking again.
    assert(pindex->pprev);
    CBlockIndex *pindexBIP34height = pindex->pprev->GetAncestor(chainparams.GetConsensus().BIP34Height);
    //Only continue to enforce if we're below BIP34 activation height or the block hash at that height doesn't correspond.
    fEnforceBIP30 = fEnforceBIP30 && (!pindexBIP34height || !(pindexBIP34height->GetBlockHash() == chainparams.GetConsensus().BIP34Hash));

    // TODO: Remove BIP30 checking from block height 1,983,702 on, once we have a
    // consensus change that ensures coinbases at those heights can not
    // duplicate earlier coinbases.
    if (fEnforceBIP30 || pindex->nHeight >= BIP34_IMPLIES_BIP30_LIMIT) {
        for (const auto& tx : block.vtx) {
            for (size_t o = 0; o < tx->vout.size(); o++) {
                if (view.HaveCoin(COutPoint(tx->GetHash(), o))) {
                    return state.DoS(100, error("ConnectBlock(): tried to overwrite transaction"),
                                     REJECT_INVALID, "bad-txns-BIP30");
                }
            }
        }
    }

    // Start enforcing BIP68 (sequence locks) and BIP112 (CHECKSEQUENCEVERIFY) using versionbits logic.
    int nLockTimeFlags = 0;
    if (VersionBitsState(pindex->pprev, chainparams.GetConsensus(), Consensus::DEPLOYMENT_CSV, versionbitscache) == ThresholdState::ACTIVE) {
        nLockTimeFlags |= LOCKTIME_VERIFY_SEQUENCE;
    }

    // Get the script flags for this block
    unsigned int flags = GetBlockScriptFlags(pindex, chainparams.GetConsensus());

    int64_t nTime2 = GetTimeMicros(); nTimeForks += nTime2 - nTime1;
    LogPrint(BCLog::BENCH, "    - Fork checks: %.2fms [%.2fs (%.2fms/blk)]\n", MILLI * (nTime2 - nTime1), nTimeForks * MICRO, nTimeForks * MILLI / nBlocksTotal);

    CBlockUndo blockundo;

    CCheckQueueControl<CScriptCheck> control(fScriptChecks && nScriptCheckThreads ? &scriptcheckqueue : nullptr);

    std::vector<int> prevheights;
    CAmount nFees = 0;
    CAmount nActualStakeReward = 0;
    int nInputs = 0;
    int64_t nSigOpsCost = 0;
    blockundo.vtxundo.reserve(block.vtx.size() - 1);

    ///////////////////////////////////////////////////////// // qtum
    std::map<dev::Address, std::pair<CHeightTxIndexKey, std::vector<uint256>>> heightIndexes;
    /////////////////////////////////////////////////////////

    std::vector<PrecomputedTransactionData> txdata;
    txdata.reserve(block.vtx.size()); // Required so that pointers to individual PrecomputedTransactionData don't get invalidated
    uint64_t blockGasUsed = 0;
    CAmount gasRefunds=0;

    uint64_t nValueOut=0;
    uint64_t nValueIn=0;

    for (unsigned int i = 0; i < block.vtx.size(); i++)
    {
        const CTransaction &tx = *(block.vtx[i]);

        nInputs += tx.vin.size();

        if (!tx.IsCoinBase())
        {
            CAmount txfee = 0;
            if (!Consensus::CheckTxInputs(tx, state, view, pindex->nHeight, txfee)) {
                return error("%s: Consensus::CheckTxInputs: %s, %s", __func__, tx.GetHash().ToString(), FormatStateMessage(state));
            }
            nFees += txfee;
            if (!MoneyRange(nFees)) {
                return state.DoS(100, error("%s: accumulated fee in the block out of range.", __func__),
                                 REJECT_INVALID, "bad-txns-accumulated-fee-outofrange");
            }

            // Check that transaction is BIP68 final
            // BIP68 lock checks (as opposed to nLockTime checks) must
            // be in ConnectBlock because they require the UTXO set
            prevheights.resize(tx.vin.size());
            for (size_t j = 0; j < tx.vin.size(); j++) {
                prevheights[j] = view.AccessCoin(tx.vin[j].prevout).nHeight;
            }

            if (!SequenceLocks(tx, nLockTimeFlags, &prevheights, *pindex)) {
                return state.DoS(100, error("%s: contains a non-BIP68-final transaction", __func__),
                                 REJECT_INVALID, "bad-txns-nonfinal");
            }
        }

        // GetTransactionSigOpCost counts 3 types of sigops:
        // * legacy (always)
        // * p2sh (when P2SH enabled in flags and excludes coinbase)
        // * witness (when witness enabled in flags and excludes coinbase)
        nSigOpsCost += GetTransactionSigOpCost(tx, view, flags);
        if (nSigOpsCost > dgpMaxBlockSigOps)
            return state.DoS(100, error("ConnectBlock(): too many sigops"),
                             REJECT_INVALID, "bad-blk-sigops");

        txdata.emplace_back(tx);

        bool hasOpSpend = tx.HasOpSpend();

        if (!tx.IsCoinBase())
        {
            if (tx.IsCoinStake())
                nActualStakeReward = tx.GetValueOut()-view.GetValueIn(tx);
                    
            std::vector<CScriptCheck> vChecks;
            bool fCacheResults = fJustCheck; /* Don't cache results if we're actually connecting blocks (still consult the cache, though) */
            //note that coinbase and coinstake can not contain any contract opcodes, this is checked in CheckBlock
            if (!CheckInputs(tx, state, view, fScriptChecks, flags, fCacheResults, fCacheResults, txdata[i], (hasOpSpend || tx.HasCreateOrCall()) ? nullptr : (nScriptCheckThreads ? &vChecks : nullptr)))//nScriptCheckThreads ? &vChecks : nullptr))
                return error("ConnectBlock(): CheckInputs on %s failed with %s",
                    tx.GetHash().ToString(), FormatStateMessage(state));
            control.Add(vChecks);

            for(const CTxIn& j : tx.vin){
                if(!j.scriptSig.HasOpSpend()){
                    const CTxOut& prevout = view.AccessCoin(j.prevout).out;
                    if((prevout.scriptPubKey.HasOpCreate() || prevout.scriptPubKey.HasOpCall())){
                        return state.DoS(100, error("ConnectBlock(): Contract spend without OP_SPEND in scriptSig"),
                                REJECT_INVALID, "bad-txns-invalid-contract-spend");
                    }
                }
            }
        }

        if(tx.IsCoinBase()){
            nValueOut += tx.GetValueOut();
        }else{
            int64_t nTxValueIn = view.GetValueIn(tx);
            int64_t nTxValueOut = tx.GetValueOut();
            nValueIn += nTxValueIn;
            nValueOut += nTxValueOut;
        }

///////////////////////////////////////////////////////////////////////////////////////// qtum
        if(!tx.HasOpSpend()){
            checkBlock.vtx.push_back(block.vtx[i]);
        }
        if(tx.HasCreateOrCall() && !hasOpSpend){

            if(!CheckSenderScript(view, tx)){
                return state.DoS(100, false, REJECT_INVALID, "bad-txns-invalid-sender-script");
            }

            QtumTxConverter convert(tx, &view, &block.vtx);

            ExtractQtumTX resultConvertQtumTX;
            if(!convert.extractionQtumTransactions(resultConvertQtumTX)){
                return state.DoS(100, error("ConnectBlock(): Contract transaction of the wrong format"), REJECT_INVALID, "bad-tx-bad-contract-format");
            }
            if(!CheckMinGasPrice(resultConvertQtumTX.second, minGasPrice))
                return state.DoS(100, error("ConnectBlock(): Contract execution has lower gas price than allowed"), REJECT_INVALID, "bad-tx-low-gas-price");


            dev::u256 gasAllTxs = dev::u256(0);
            ByteCodeExec exec(block, resultConvertQtumTX.first, blockGasLimit, pindex->pprev);
            //validate VM version and other ETH params before execution
            //Reject anything unknown (could be changed later by DGP)
            //TODO evaluate if this should be relaxed for soft-fork purposes
            bool nonZeroVersion=false;
            dev::u256 sumGas = dev::u256(0);
            CAmount nTxFee = view.GetValueIn(tx)-tx.GetValueOut();
            for(QtumTransaction& qtx : resultConvertQtumTX.first){
                sumGas += qtx.gas() * qtx.gasPrice();

                if(sumGas > dev::u256(INT64_MAX)) {
                    return state.DoS(100, error("ConnectBlock(): Transaction's gas stipend overflows"), REJECT_INVALID, "bad-tx-gas-stipend-overflow");
                }

                if(sumGas > dev::u256(nTxFee)) {
                    return state.DoS(100, error("ConnectBlock(): Transaction fee does not cover the gas stipend"), REJECT_INVALID, "bad-txns-fee-notenough");
                }

                VersionVM v = qtx.getVersion();
                if(v.format!=0)
                    return state.DoS(100, error("ConnectBlock(): Contract execution uses unknown version format"), REJECT_INVALID, "bad-tx-version-format");
                if(v.rootVM != 0){
                    nonZeroVersion=true;
                }else{
                    if(nonZeroVersion){
                        //If an output is version 0, then do not allow any other versions in the same tx
                        return state.DoS(100, error("ConnectBlock(): Contract tx has mixed version 0 and non-0 VM executions"), REJECT_INVALID, "bad-tx-mixed-zero-versions");
                    }
                }
                if(!(v.rootVM == 0 || v.rootVM == 1))
                    return state.DoS(100, error("ConnectBlock(): Contract execution uses unknown root VM"), REJECT_INVALID, "bad-tx-version-rootvm");
                if(v.vmVersion != 0)
                    return state.DoS(100, error("ConnectBlock(): Contract execution uses unknown VM version"), REJECT_INVALID, "bad-tx-version-vmversion");
                if(v.flagOptions != 0)
                    return state.DoS(100, error("ConnectBlock(): Contract execution uses unknown flag options"), REJECT_INVALID, "bad-tx-version-flags");

                //check gas limit is not less than minimum gas limit (unless it is a no-exec tx)
                if(qtx.gas() < MINIMUM_GAS_LIMIT && v.rootVM != 0)
                    return state.DoS(100, error("ConnectBlock(): Contract execution has lower gas limit than allowed"), REJECT_INVALID, "bad-tx-too-little-gas");

                if(qtx.gas() > UINT32_MAX)
                    return state.DoS(100, error("ConnectBlock(): Contract execution can not specify greater gas limit than can fit in 32-bits"), REJECT_INVALID, "bad-tx-too-much-gas");

                gasAllTxs += qtx.gas();
                if(gasAllTxs > dev::u256(blockGasLimit))
                    return state.DoS(1, false, REJECT_INVALID, "bad-txns-gas-exceeds-blockgaslimit");

                //don't allow less than DGP set minimum gas price to prevent MPoS greedy mining/spammers
                if(v.rootVM!=0 && (uint64_t)qtx.gasPrice() < minGasPrice)
                    return state.DoS(100, error("ConnectBlock(): Contract execution has lower gas price than allowed"), REJECT_INVALID, "bad-tx-low-gas-price");
            }

            if(!nonZeroVersion){
                //if tx is 0 version, then the tx must already have been added by a previous contract execution
                if(!tx.HasOpSpend()){
                    return state.DoS(100, error("ConnectBlock(): Version 0 contract executions are not allowed unless created by the AAL "), REJECT_INVALID, "bad-tx-improper-version-0");
                }
            }

            if(!exec.performByteCode()){
                return state.DoS(100, error("ConnectBlock(): Unknown error during contract execution"), REJECT_INVALID, "bad-tx-unknown-error");
            }

            std::vector<ResultExecute> resultExec(exec.getResult());
            ByteCodeExecResult bcer;
            if(!exec.processingResults(bcer)){
                return state.DoS(100, error("ConnectBlock(): Error processing VM execution results"), REJECT_INVALID, "bad-vm-exec-processing");
            }

            countCumulativeGasUsed += bcer.usedGas;
            std::vector<TransactionReceiptInfo> tri;
            if (fLogEvents && !fJustCheck)
            {
                for(size_t k = 0; k < resultConvertQtumTX.first.size(); k ++){
                    for(auto& log : resultExec[k].txRec.log()) {
                        if(!heightIndexes.count(log.address)){
                            heightIndexes[log.address].first = CHeightTxIndexKey(pindex->nHeight, log.address);
                        }
                        heightIndexes[log.address].second.push_back(tx.GetHash());
                    }
                    tri.push_back(TransactionReceiptInfo{block.GetHash(), uint32_t(pindex->nHeight), tx.GetHash(), uint32_t(i), resultConvertQtumTX.first[k].from(), resultConvertQtumTX.first[k].to(),
                                countCumulativeGasUsed, uint64_t(resultExec[k].execRes.gasUsed), resultExec[k].execRes.newAddress, resultExec[k].txRec.log(), resultExec[k].execRes.excepted});
                }

                pstorageresult->addResult(uintToh256(tx.GetHash()), tri);
            }

            blockGasUsed += bcer.usedGas;
            if(blockGasUsed > blockGasLimit){
                return state.DoS(1000, error("ConnectBlock(): Block exceeds gas limit"), REJECT_INVALID, "bad-blk-gaslimit");
            }
            for(CTxOut refundVout : bcer.refundOutputs){
                gasRefunds += refundVout.nValue;
            }
            checkVouts.insert(checkVouts.end(), bcer.refundOutputs.begin(), bcer.refundOutputs.end());
            for(CTransaction& t : bcer.valueTransfers){
                checkBlock.vtx.push_back(MakeTransactionRef(std::move(t)));
            }
            if(fRecordLogOpcodes && !fJustCheck){
                writeVMlog(resultExec, tx, block);
            }

            for(ResultExecute& re: resultExec){
                if(re.execRes.newAddress != dev::Address() && !fJustCheck)
                    dev::g_logPost(std::string("Address : " + re.execRes.newAddress.hex()), NULL);
            }
        }
/////////////////////////////////////////////////////////////////////////////////////////

        CTxUndo undoDummy;
        if (i > 0) {
            blockundo.vtxundo.push_back(CTxUndo());
        }
        UpdateCoins(tx, view, i == 0 ? undoDummy : blockundo.vtxundo.back(), pindex->nHeight);
    }
    int64_t nTime3 = GetTimeMicros(); nTimeConnect += nTime3 - nTime2;
    LogPrint(BCLog::BENCH, "      - Connect %u transactions: %.2fms (%.3fms/tx, %.3fms/txin) [%.2fs (%.2fms/blk)]\n", (unsigned)block.vtx.size(), MILLI * (nTime3 - nTime2), MILLI * (nTime3 - nTime2) / block.vtx.size(), nInputs <= 1 ? 0 : MILLI * (nTime3 - nTime2) / (nInputs-1), nTimeConnect * MICRO, nTimeConnect * MILLI / nBlocksTotal);

    if(nFees < gasRefunds) { //make sure it won't overflow
        return state.DoS(1000, error("ConnectBlock(): Less total fees than gas refund fees"), REJECT_INVALID, "bad-blk-fees-greater-gasrefund");
    }
    if(!CheckReward(block, state, pindex->nHeight, chainparams.GetConsensus(), nFees, gasRefunds, nActualStakeReward, checkVouts))
        return state.DoS(100,error("ConnectBlock(): Reward check failed"));

    if (!control.Wait())
        return state.DoS(100, error("%s: CheckQueue failed", __func__), REJECT_INVALID, "block-validation-failed");
    int64_t nTime4 = GetTimeMicros(); nTimeVerify += nTime4 - nTime2;
    LogPrint(BCLog::BENCH, "    - Verify %u txins: %.2fms (%.3fms/txin) [%.2fs (%.2fms/blk)]\n", nInputs - 1, MILLI * (nTime4 - nTime2), nInputs <= 1 ? 0 : MILLI * (nTime4 - nTime2) / (nInputs-1), nTimeVerify * MICRO, nTimeVerify * MILLI / nBlocksTotal);

////////////////////////////////////////////////////////////////// // qtum
    checkBlock.hashMerkleRoot = BlockMerkleRoot(checkBlock);
    checkBlock.hashStateRoot = h256Touint(globalState->rootHash());
    checkBlock.hashUTXORoot = h256Touint(globalState->rootHashUTXO());

    //If this error happens, it probably means that something with AAL created transactions didn't match up to what is expected
    if((checkBlock.GetHash() != block.GetHash()) && !fJustCheck)
    {
        LogPrintf("Actual block data does not match block expected by AAL\n");
        //Something went wrong with AAL, compare different elements and determine what the problem is
        if(checkBlock.hashMerkleRoot != block.hashMerkleRoot){
            //there is a mismatched tx, so go through and determine which txs
            if(block.vtx.size() > checkBlock.vtx.size()){
                LogPrintf("Unexpected AAL transactions in block. Actual txs: %i, expected txs: %i\n", block.vtx.size(), checkBlock.vtx.size());
                for(size_t i=0;i<block.vtx.size();i++){
                    if(i > checkBlock.vtx.size()-1){
                        LogPrintf("Unexpected transaction: %s\n", block.vtx[i]->ToString());
                    }else {
                        if (block.vtx[i]->GetHash() != checkBlock.vtx[i]->GetHash()) {
                            LogPrintf("Mismatched transaction at entry %i\n", i);
                            LogPrintf("Actual: %s\n", block.vtx[i]->ToString());
                            LogPrintf("Expected: %s\n", checkBlock.vtx[i]->ToString());
                        }
                    }
                }
            }else if(block.vtx.size() < checkBlock.vtx.size()){
                LogPrintf("Actual block is missing AAL transactions. Actual txs: %i, expected txs: %i\n", block.vtx.size(), checkBlock.vtx.size());
                for(size_t i=0;i<checkBlock.vtx.size();i++){
                    if(i > block.vtx.size()-1){
                        LogPrintf("Missing transaction: %s\n", checkBlock.vtx[i]->ToString());
                    }else {
                        if (block.vtx[i]->GetHash() != checkBlock.vtx[i]->GetHash()) {
                            LogPrintf("Mismatched transaction at entry %i\n", i);
                            LogPrintf("Actual: %s\n", block.vtx[i]->ToString());
                            LogPrintf("Expected: %s\n", checkBlock.vtx[i]->ToString());
                        }
                    }
                }
            }else{
                //count is correct, but a tx is wrong
                for(size_t i=0;i<checkBlock.vtx.size();i++){
                    if (block.vtx[i]->GetHash() != checkBlock.vtx[i]->GetHash()) {
                        LogPrintf("Mismatched transaction at entry %i\n", i);
                        LogPrintf("Actual: %s\n", block.vtx[i]->ToString());
                        LogPrintf("Expected: %s\n", checkBlock.vtx[i]->ToString());
                    }
                }
            }
        }
        if(checkBlock.hashUTXORoot != block.hashUTXORoot){
            LogPrintf("Actual block data does not match hashUTXORoot expected by AAL block\n");
        }
        if(checkBlock.hashStateRoot != block.hashStateRoot){
            LogPrintf("Actual block data does not match hashStateRoot expected by AAL block\n");
        }

        return state.DoS(100, error("ConnectBlock(): Incorrect AAL transactions or hashes (hashStateRoot, hashUTXORoot)"),
                         REJECT_INVALID, "incorrect-transactions-or-hashes-block");
    }

    if (fJustCheck)
    {
        dev::h256 prevHashStateRoot(dev::sha3(dev::rlp("")));
        dev::h256 prevHashUTXORoot(dev::sha3(dev::rlp("")));
        if(pindex->pprev->hashStateRoot != uint256() && pindex->pprev->hashUTXORoot != uint256()){
            prevHashStateRoot = uintToh256(pindex->pprev->hashStateRoot);
            prevHashUTXORoot = uintToh256(pindex->pprev->hashUTXORoot);
        }
        globalState->setRoot(prevHashStateRoot);
        globalState->setRootUTXO(prevHashUTXORoot);
        return true;
    }
//////////////////////////////////////////////////////////////////

    pindex->nMoneySupply = (pindex->pprev? pindex->pprev->nMoneySupply : 0) + nValueOut - nValueIn;
    //only start checking this error after block 5000 and only on testnet and mainnet, not regtest
    if(pindex->nHeight > 5000 && !Params().GetConsensus().fPoSNoRetargeting) {
        //sanity check in case an exploit happens that allows new coins to be minted
        if(pindex->nMoneySupply > (uint64_t)(100000000 + ((pindex->nHeight - 5000) * 4)) * COIN){
            return state.DoS(100, error("ConnectBlock(): Unknown error caused actual money supply to exceed expected money supply"),
                             REJECT_INVALID, "incorrect-money-supply");
        }
    }

    if (!WriteUndoDataForBlock(blockundo, state, pindex, chainparams))
        return false;

    if (!pindex->IsValid(BLOCK_VALID_SCRIPTS)) {
        pindex->RaiseValidity(BLOCK_VALID_SCRIPTS);
        setDirtyBlockIndex.insert(pindex);
    }

    if (fLogEvents)
    {
        for (const auto& e: heightIndexes)
        {
            if (!pblocktree->WriteHeightIndex(e.second.first, e.second.second))
                return AbortNode(state, "Failed to write height index");
        }
    }    
    if(block.IsProofOfStake()){
        // Read the public key from the second output
        std::vector<unsigned char> vchPubKey;
        if(GetBlockPublicKey(block, vchPubKey))
        {
            uint160 pkh = uint160(ToByteVector(CPubKey(vchPubKey).GetID()));
            pblocktree->WriteStakeIndex(pindex->nHeight, pkh);
        }else{
            pblocktree->WriteStakeIndex(pindex->nHeight, uint160());
        }
    }else{
        pblocktree->WriteStakeIndex(pindex->nHeight, uint160());
    }

    assert(pindex->phashBlock);
    // add this block to the view's block chain
    view.SetBestBlock(pindex->GetBlockHash());

    int64_t nTime5 = GetTimeMicros(); nTimeIndex += nTime5 - nTime4;
    LogPrint(BCLog::BENCH, "    - Index writing: %.2fms [%.2fs (%.2fms/blk)]\n", MILLI * (nTime5 - nTime4), nTimeIndex * MICRO, nTimeIndex * MILLI / nBlocksTotal);

    int64_t nTime6 = GetTimeMicros(); nTimeCallbacks += nTime6 - nTime5;
    LogPrint(BCLog::BENCH, "    - Callbacks: %.2fms [%.2fs (%.2fms/blk)]\n", MILLI * (nTime6 - nTime5), nTimeCallbacks * MICRO, nTimeCallbacks * MILLI / nBlocksTotal);

    if (fLogEvents)
        pstorageresult->commitResults();

    return true;
}

/**
 * Update the on-disk chain state.
 * The caches and indexes are flushed depending on the mode we're called with
 * if they're too large, if it's been a while since the last write,
 * or always and in all cases if we're in prune mode and are deleting files.
 *
 * If FlushStateMode::NONE is used, then FlushStateToDisk(...) won't do anything
 * besides checking if we need to prune.
 */
bool static FlushStateToDisk(const CChainParams& chainparams, CValidationState &state, FlushStateMode mode, int nManualPruneHeight) {
    int64_t nMempoolUsage = mempool.DynamicMemoryUsage();
    LOCK(cs_main);
    static int64_t nLastWrite = 0;
    static int64_t nLastFlush = 0;
    std::set<int> setFilesToPrune;
    bool full_flush_completed = false;
    try {
    {
        bool fFlushForPrune = false;
        bool fDoFullFlush = false;
        LOCK(cs_LastBlockFile);
        if (fPruneMode && (fCheckForPruning || nManualPruneHeight > 0) && !fReindex) {
            if (nManualPruneHeight > 0) {
                FindFilesToPruneManual(setFilesToPrune, nManualPruneHeight);
            } else {
                FindFilesToPrune(setFilesToPrune, chainparams.PruneAfterHeight());
                fCheckForPruning = false;
            }
            if (!setFilesToPrune.empty()) {
                fFlushForPrune = true;
                if (!fHavePruned) {
                    pblocktree->WriteFlag("prunedblockfiles", true);
                    fHavePruned = true;
                }
            }
        }
        int64_t nNow = GetTimeMicros();
        // Avoid writing/flushing immediately after startup.
        if (nLastWrite == 0) {
            nLastWrite = nNow;
        }
        if (nLastFlush == 0) {
            nLastFlush = nNow;
        }
        int64_t nMempoolSizeMax = gArgs.GetArg("-maxmempool", DEFAULT_MAX_MEMPOOL_SIZE) * 1000000;
        int64_t cacheSize = pcoinsTip->DynamicMemoryUsage() * DB_PEAK_USAGE_FACTOR;
        int64_t nTotalSpace = nCoinCacheUsage + std::max<int64_t>(nMempoolSizeMax - nMempoolUsage, 0);
        // The cache is large and we're within 10% and 10 MiB of the limit, but we have time now (not in the middle of a block processing).
        bool fCacheLarge = mode == FlushStateMode::PERIODIC && cacheSize > std::max((9 * nTotalSpace) / 10, nTotalSpace - MAX_BLOCK_COINSDB_USAGE * 1024 * 1024);
        // The cache is over the limit, we have to write now.
        bool fCacheCritical = mode == FlushStateMode::IF_NEEDED && cacheSize > nTotalSpace;
        // It's been a while since we wrote the block index to disk. Do this frequently, so we don't need to redownload after a crash.
        bool fPeriodicWrite = mode == FlushStateMode::PERIODIC && nNow > nLastWrite + (int64_t)DATABASE_WRITE_INTERVAL * 1000000;
        // It's been very long since we flushed the cache. Do this infrequently, to optimize cache usage.
        bool fPeriodicFlush = mode == FlushStateMode::PERIODIC && nNow > nLastFlush + (int64_t)DATABASE_FLUSH_INTERVAL * 1000000;
        // Combine all conditions that result in a full cache flush.
        fDoFullFlush = (mode == FlushStateMode::ALWAYS) || fCacheLarge || fCacheCritical || fPeriodicFlush || fFlushForPrune;
        // Write blocks and block index to disk.
        if (fDoFullFlush || fPeriodicWrite) {
            // Depend on nMinDiskSpace to ensure we can write block index
            if (!CheckDiskSpace(0, true))
                return state.Error("out of disk space");
            // First make sure all block and undo data is flushed to disk.
            FlushBlockFile();
            // Then update all block file information (which may refer to block and undo files).
            {
                std::vector<std::pair<int, const CBlockFileInfo*> > vFiles;
                vFiles.reserve(setDirtyFileInfo.size());
                for (std::set<int>::iterator it = setDirtyFileInfo.begin(); it != setDirtyFileInfo.end(); ) {
                    vFiles.push_back(std::make_pair(*it, &vinfoBlockFile[*it]));
                    setDirtyFileInfo.erase(it++);
                }
                std::vector<const CBlockIndex*> vBlocks;
                vBlocks.reserve(setDirtyBlockIndex.size());
                for (std::set<CBlockIndex*>::iterator it = setDirtyBlockIndex.begin(); it != setDirtyBlockIndex.end(); ) {
                    vBlocks.push_back(*it);
                    setDirtyBlockIndex.erase(it++);
                }
                if (!pblocktree->WriteBatchSync(vFiles, nLastBlockFile, vBlocks)) {
                    return AbortNode(state, "Failed to write to block index database");
                }
            }
            // Finally remove any pruned files
            if (fFlushForPrune)
                UnlinkPrunedFiles(setFilesToPrune);
            nLastWrite = nNow;
        }
        // Flush best chain related state. This can only be done if the blocks / block index write was also done.
        if (fDoFullFlush && !pcoinsTip->GetBestBlock().IsNull()) {
            // Typical Coin structures on disk are around 48 bytes in size.
            // Pushing a new one to the database can cause it to be written
            // twice (once in the log, and once in the tables). This is already
            // an overestimation, as most will delete an existing entry or
            // overwrite one. Still, use a conservative safety factor of 2.
            if (!CheckDiskSpace(48 * 2 * 2 * pcoinsTip->GetCacheSize()))
                return state.Error("out of disk space");
            // Flush the chainstate (which may refer to block index entries).
            if (!pcoinsTip->Flush())
                return AbortNode(state, "Failed to write to coin database");
            nLastFlush = nNow;
            full_flush_completed = true;
        }
    }
    if (full_flush_completed) {
        // Update best block in wallet (so we can detect restored wallets).
        GetMainSignals().ChainStateFlushed(chainActive.GetLocator());
    }
    } catch (const std::runtime_error& e) {
        return AbortNode(state, std::string("System error while flushing: ") + e.what());
    }
    return true;
}

void FlushStateToDisk() {
    CValidationState state;
    const CChainParams& chainparams = Params();
    if (!FlushStateToDisk(chainparams, state, FlushStateMode::ALWAYS)) {
        LogPrintf("%s: failed to flush state (%s)\n", __func__, FormatStateMessage(state));
    }
}

void PruneAndFlush() {
    CValidationState state;
    fCheckForPruning = true;
    const CChainParams& chainparams = Params();
    if (!FlushStateToDisk(chainparams, state, FlushStateMode::NONE)) {
        LogPrintf("%s: failed to flush state (%s)\n", __func__, FormatStateMessage(state));
    }
}

static void DoWarning(const std::string& strWarning)
{
    static bool fWarned = false;
    SetMiscWarning(strWarning);
    if (!fWarned) {
        AlertNotify(strWarning);
        fWarned = true;
    }
}

/** Private helper function that concatenates warning messages. */
static void AppendWarning(std::string& res, const std::string& warn)
{
    if (!res.empty()) res += ", ";
    res += warn;
}

/** Check warning conditions and do some notifications on new chain tip set. */
void static UpdateTip(const CBlockIndex *pindexNew, const CChainParams& chainParams) {
    // New best block
    mempool.AddTransactionsUpdated(1);

    {
        WaitableLock lock(g_best_block_mutex);
        g_best_block = pindexNew->GetBlockHash();
        g_best_block_cv.notify_all();
    }

    std::string warningMessages;
    if (!IsInitialBlockDownload())
    {
        int nUpgraded = 0;
        const CBlockIndex* pindex = pindexNew;
        for (int bit = 0; bit < VERSIONBITS_NUM_BITS; bit++) {
            WarningBitsConditionChecker checker(bit);
            ThresholdState state = checker.GetStateFor(pindex, chainParams.GetConsensus(), warningcache[bit]);
            if (state == ThresholdState::ACTIVE || state == ThresholdState::LOCKED_IN) {
                const std::string strWarning = strprintf(_("Warning: unknown new rules activated (versionbit %i)"), bit);
                if (state == ThresholdState::ACTIVE) {
                    DoWarning(strWarning);
                } else {
                    AppendWarning(warningMessages, strWarning);
                }
            }
        }
        // Check the version of the last 100 blocks to see if we need to upgrade:
        for (int i = 0; i < 100 && pindex != nullptr; i++)
        {
            int32_t nExpectedVersion = ComputeBlockVersion(pindex->pprev, chainParams.GetConsensus());
            if (pindex->nVersion > VERSIONBITS_LAST_OLD_BLOCK_VERSION && (pindex->nVersion & ~nExpectedVersion) != 0)
                ++nUpgraded;
            pindex = pindex->pprev;
        }
        if (nUpgraded > 0)
            AppendWarning(warningMessages, strprintf(_("%d of last 100 blocks have unexpected version"), nUpgraded));
        if (nUpgraded > 100/2)
        {
            std::string strWarning = _("Warning: Unknown block versions being mined! It's possible unknown rules are in effect");
            // notify GetWarnings(), called by Qt and the JSON-RPC code to warn the user:
            DoWarning(strWarning);
        }
    }
    LogPrintf("%s: new best=%s height=%d version=0x%08x log2_work=%.8g tx=%lu date='%s' progress=%f cache=%.1fMiB(%utxo)", __func__, /* Continued */
      pindexNew->GetBlockHash().ToString(), pindexNew->nHeight, pindexNew->nVersion,
      log(pindexNew->nChainWork.getdouble())/log(2.0), (unsigned long)pindexNew->nChainTx,
      FormatISO8601DateTime(pindexNew->GetBlockTime()),
      GuessVerificationProgress(chainParams.TxData(), pindexNew), pcoinsTip->DynamicMemoryUsage() * (1.0 / (1<<20)), pcoinsTip->GetCacheSize());
    if (!warningMessages.empty())
        LogPrintf(" warning='%s'", warningMessages); /* Continued */
    LogPrintf("\n");

}

/** Disconnect chainActive's tip.
  * After calling, the mempool will be in an inconsistent state, with
  * transactions from disconnected blocks being added to disconnectpool.  You
  * should make the mempool consistent again by calling UpdateMempoolForReorg.
  * with cs_main held.
  *
  * If disconnectpool is nullptr, then no disconnected transactions are added to
  * disconnectpool (note that the caller is responsible for mempool consistency
  * in any case).
  */
bool CChainState::DisconnectTip(CValidationState& state, const CChainParams& chainparams, DisconnectedBlockTransactions *disconnectpool)
{
    CBlockIndex *pindexDelete = chainActive.Tip();
    assert(pindexDelete);
    // Read block from disk.
    std::shared_ptr<CBlock> pblock = std::make_shared<CBlock>();
    CBlock& block = *pblock;
    if (!ReadBlockFromDisk(block, pindexDelete, chainparams.GetConsensus()))
        return AbortNode(state, "Failed to read block");
    // Apply the block atomically to the chain state.
    int64_t nStart = GetTimeMicros();
    {
        CCoinsViewCache view(pcoinsTip.get());
        assert(view.GetBestBlock() == pindexDelete->GetBlockHash());
        if (DisconnectBlock(block, pindexDelete, view, nullptr) != DISCONNECT_OK)
            return error("DisconnectTip(): DisconnectBlock %s failed", pindexDelete->GetBlockHash().ToString());
        bool flushed = view.Flush();
        assert(flushed);
    }
    LogPrint(BCLog::BENCH, "- Disconnect block: %.2fms\n", (GetTimeMicros() - nStart) * MILLI);
    // Write the chain state to disk, if necessary.
    if (!FlushStateToDisk(chainparams, state, FlushStateMode::IF_NEEDED))
        return false;

    if (disconnectpool) {
        // Save transactions to re-add to mempool at end of reorg
        for (auto it = block.vtx.rbegin(); it != block.vtx.rend(); ++it) {
            disconnectpool->addTransaction(*it);
        }
        while (disconnectpool->DynamicMemoryUsage() > MAX_DISCONNECTED_TX_POOL_SIZE * 1000) {
            // Drop the earliest entry, and remove its children from the mempool.
            auto it = disconnectpool->queuedTx.get<insertion_order>().begin();
            mempool.removeRecursive(**it, MemPoolRemovalReason::REORG);
            disconnectpool->removeEntry(it);
        }
    }

    chainActive.SetTip(pindexDelete->pprev);

    UpdateTip(pindexDelete->pprev, chainparams);
    // Let wallets know transactions went from 1-confirmed to
    // 0-confirmed or conflicted:
    GetMainSignals().BlockDisconnected(pblock);
    return true;
}

static int64_t nTimeReadFromDisk = 0;
static int64_t nTimeConnectTotal = 0;
static int64_t nTimeFlush = 0;
static int64_t nTimeChainState = 0;
static int64_t nTimePostConnect = 0;

struct PerBlockConnectTrace {
    CBlockIndex* pindex = nullptr;
    std::shared_ptr<const CBlock> pblock;
    std::shared_ptr<std::vector<CTransactionRef>> conflictedTxs;
    PerBlockConnectTrace() : conflictedTxs(std::make_shared<std::vector<CTransactionRef>>()) {}
};
/**
 * Used to track blocks whose transactions were applied to the UTXO state as a
 * part of a single ActivateBestChainStep call.
 *
 * This class also tracks transactions that are removed from the mempool as
 * conflicts (per block) and can be used to pass all those transactions
 * through SyncTransaction.
 *
 * This class assumes (and asserts) that the conflicted transactions for a given
 * block are added via mempool callbacks prior to the BlockConnected() associated
 * with those transactions. If any transactions are marked conflicted, it is
 * assumed that an associated block will always be added.
 *
 * This class is single-use, once you call GetBlocksConnected() you have to throw
 * it away and make a new one.
 */
class ConnectTrace {
private:
    std::vector<PerBlockConnectTrace> blocksConnected;
    CTxMemPool &pool;

public:
    explicit ConnectTrace(CTxMemPool &_pool) : blocksConnected(1), pool(_pool) {
        pool.NotifyEntryRemoved.connect(boost::bind(&ConnectTrace::NotifyEntryRemoved, this, _1, _2));
    }

    ~ConnectTrace() {
        pool.NotifyEntryRemoved.disconnect(boost::bind(&ConnectTrace::NotifyEntryRemoved, this, _1, _2));
    }

    void BlockConnected(CBlockIndex* pindex, std::shared_ptr<const CBlock> pblock) {
        assert(!blocksConnected.back().pindex);
        assert(pindex);
        assert(pblock);
        blocksConnected.back().pindex = pindex;
        blocksConnected.back().pblock = std::move(pblock);
        blocksConnected.emplace_back();
    }

    std::vector<PerBlockConnectTrace>& GetBlocksConnected() {
        // We always keep one extra block at the end of our list because
        // blocks are added after all the conflicted transactions have
        // been filled in. Thus, the last entry should always be an empty
        // one waiting for the transactions from the next block. We pop
        // the last entry here to make sure the list we return is sane.
        assert(!blocksConnected.back().pindex);
        assert(blocksConnected.back().conflictedTxs->empty());
        blocksConnected.pop_back();
        return blocksConnected;
    }

    void NotifyEntryRemoved(CTransactionRef txRemoved, MemPoolRemovalReason reason) {
        assert(!blocksConnected.back().pindex);
        if (reason == MemPoolRemovalReason::CONFLICT) {
            blocksConnected.back().conflictedTxs->emplace_back(std::move(txRemoved));
        }
    }
};

/**
 * Connect a new block to chainActive. pblock is either nullptr or a pointer to a CBlock
 * corresponding to pindexNew, to bypass loading it again from disk.
 *
 * The block is added to connectTrace if connection succeeds.
 */
bool CChainState::ConnectTip(CValidationState& state, const CChainParams& chainparams, CBlockIndex* pindexNew, const std::shared_ptr<const CBlock>& pblock, ConnectTrace& connectTrace, DisconnectedBlockTransactions &disconnectpool)
{
    assert(pindexNew->pprev == chainActive.Tip());
    // Read block from disk.
    int64_t nTime1 = GetTimeMicros();
    std::shared_ptr<const CBlock> pthisBlock;
    if (!pblock) {
        std::shared_ptr<CBlock> pblockNew = std::make_shared<CBlock>();
        if (!ReadBlockFromDisk(*pblockNew, pindexNew, chainparams.GetConsensus()))
            return AbortNode(state, "Failed to read block");
        pthisBlock = pblockNew;
    } else {
        pthisBlock = pblock;
    }
    const CBlock& blockConnecting = *pthisBlock;
    // Apply the block atomically to the chain state.
    int64_t nTime2 = GetTimeMicros(); nTimeReadFromDisk += nTime2 - nTime1;
    int64_t nTime3;
    LogPrint(BCLog::BENCH, "  - Load block from disk: %.2fms [%.2fs]\n", (nTime2 - nTime1) * MILLI, nTimeReadFromDisk * MICRO);
    {
        CCoinsViewCache view(pcoinsTip.get());

        dev::h256 oldHashStateRoot(globalState->rootHash()); // qtum
        dev::h256 oldHashUTXORoot(globalState->rootHashUTXO()); // qtum

        bool rv = ConnectBlock(blockConnecting, state, pindexNew, view, chainparams);
        GetMainSignals().BlockChecked(blockConnecting, state);
        if (!rv) {
            if (state.IsInvalid())
                InvalidBlockFound(pindexNew, state);

            globalState->setRoot(oldHashStateRoot); // qtum
            globalState->setRootUTXO(oldHashUTXORoot); // qtum
            pstorageresult->clearCacheResult();
            return error("ConnectTip(): ConnectBlock %s failed", pindexNew->GetBlockHash().ToString());
        }
        nTime3 = GetTimeMicros(); nTimeConnectTotal += nTime3 - nTime2;
        LogPrint(BCLog::BENCH, "  - Connect total: %.2fms [%.2fs (%.2fms/blk)]\n", (nTime3 - nTime2) * MILLI, nTimeConnectTotal * MICRO, nTimeConnectTotal * MILLI / nBlocksTotal);
        bool flushed = view.Flush();
        assert(flushed);
    }
    int64_t nTime4 = GetTimeMicros(); nTimeFlush += nTime4 - nTime3;
    LogPrint(BCLog::BENCH, "  - Flush: %.2fms [%.2fs (%.2fms/blk)]\n", (nTime4 - nTime3) * MILLI, nTimeFlush * MICRO, nTimeFlush * MILLI / nBlocksTotal);
    // Write the chain state to disk, if necessary.
    if (!FlushStateToDisk(chainparams, state, FlushStateMode::IF_NEEDED))
        return false;
    int64_t nTime5 = GetTimeMicros(); nTimeChainState += nTime5 - nTime4;
    LogPrint(BCLog::BENCH, "  - Writing chainstate: %.2fms [%.2fs (%.2fms/blk)]\n", (nTime5 - nTime4) * MILLI, nTimeChainState * MICRO, nTimeChainState * MILLI / nBlocksTotal);
    // Remove conflicting transactions from the mempool.;
    mempool.removeForBlock(blockConnecting.vtx, pindexNew->nHeight);
    disconnectpool.removeForBlock(blockConnecting.vtx);
    // Update chainActive & related variables.
    chainActive.SetTip(pindexNew);
    UpdateTip(pindexNew, chainparams);

    int64_t nTime6 = GetTimeMicros(); nTimePostConnect += nTime6 - nTime5; nTimeTotal += nTime6 - nTime1;
    LogPrint(BCLog::BENCH, "  - Connect postprocess: %.2fms [%.2fs (%.2fms/blk)]\n", (nTime6 - nTime5) * MILLI, nTimePostConnect * MICRO, nTimePostConnect * MILLI / nBlocksTotal);
    LogPrint(BCLog::BENCH, "- Connect block: %.2fms [%.2fs (%.2fms/blk)]\n", (nTime6 - nTime1) * MILLI, nTimeTotal * MICRO, nTimeTotal * MILLI / nBlocksTotal);

    connectTrace.BlockConnected(pindexNew, std::move(pthisBlock));
    return true;
}

/**
 * Return the tip of the chain with the most work in it, that isn't
 * known to be invalid (it's however far from certain to be valid).
 */
CBlockIndex* CChainState::FindMostWorkChain() {
    do {
        CBlockIndex *pindexNew = nullptr;

        // Find the best candidate header.
        {
            std::set<CBlockIndex*, CBlockIndexWorkComparator>::reverse_iterator it = setBlockIndexCandidates.rbegin();
            if (it == setBlockIndexCandidates.rend())
                return nullptr;
            pindexNew = *it;
        }

        // Check whether all blocks on the path between the currently active chain and the candidate are valid.
        // Just going until the active chain is an optimization, as we know all blocks in it are valid already.
        CBlockIndex *pindexTest = pindexNew;
        bool fInvalidAncestor = false;
        while (pindexTest && !chainActive.Contains(pindexTest)) {
            assert(pindexTest->nChainTx || pindexTest->nHeight == 0);

            // Pruned nodes may have entries in setBlockIndexCandidates for
            // which block files have been deleted.  Remove those as candidates
            // for the most work chain if we come across them; we can't switch
            // to a chain unless we have all the non-active-chain parent blocks.
            bool fFailedChain = pindexTest->nStatus & BLOCK_FAILED_MASK;
            bool fMissingData = !(pindexTest->nStatus & BLOCK_HAVE_DATA);
            if (fFailedChain || fMissingData) {
                // Candidate chain is not usable (either invalid or missing data)
                if (fFailedChain && (pindexBestInvalid == nullptr || pindexNew->nChainWork > pindexBestInvalid->nChainWork))
                    pindexBestInvalid = pindexNew;
                CBlockIndex *pindexFailed = pindexNew;
                // Remove the entire chain from the set.
                while (pindexTest != pindexFailed) {
                    if (fFailedChain) {
                        pindexFailed->nStatus |= BLOCK_FAILED_CHILD;
                    } else if (fMissingData) {
                        // If we're missing data, then add back to mapBlocksUnlinked,
                        // so that if the block arrives in the future we can try adding
                        // to setBlockIndexCandidates again.
                        mapBlocksUnlinked.insert(std::make_pair(pindexFailed->pprev, pindexFailed));
                    }
                    setBlockIndexCandidates.erase(pindexFailed);
                    pindexFailed = pindexFailed->pprev;
                }
                setBlockIndexCandidates.erase(pindexTest);
                fInvalidAncestor = true;
                break;
            }
            pindexTest = pindexTest->pprev;
        }
        if (!fInvalidAncestor)
            return pindexNew;
    } while(true);
}

/** Delete all entries in setBlockIndexCandidates that are worse than the current tip. */
void CChainState::PruneBlockIndexCandidates() {
    // Note that we can't delete the current block itself, as we may need to return to it later in case a
    // reorganization to a better block fails.
    std::set<CBlockIndex*, CBlockIndexWorkComparator>::iterator it = setBlockIndexCandidates.begin();
    while (it != setBlockIndexCandidates.end() && setBlockIndexCandidates.value_comp()(*it, chainActive.Tip())) {
        setBlockIndexCandidates.erase(it++);
    }
    // Either the current tip or a successor of it we're working towards is left in setBlockIndexCandidates.
    assert(!setBlockIndexCandidates.empty());
}

/**
 * Try to make some progress towards making pindexMostWork the active block.
 * pblock is either nullptr or a pointer to a CBlock corresponding to pindexMostWork.
 */
bool CChainState::ActivateBestChainStep(CValidationState& state, const CChainParams& chainparams, CBlockIndex* pindexMostWork, const std::shared_ptr<const CBlock>& pblock, bool& fInvalidFound, ConnectTrace& connectTrace)
{
    AssertLockHeld(cs_main);

    const CBlockIndex *pindexOldTip = chainActive.Tip();
    const CBlockIndex *pindexFork = chainActive.FindFork(pindexMostWork);

    // Disconnect active blocks which are no longer in the best chain.
    bool fBlocksDisconnected = false;
    DisconnectedBlockTransactions disconnectpool;
    while (chainActive.Tip() && chainActive.Tip() != pindexFork) {
        if (!DisconnectTip(state, chainparams, &disconnectpool)) {
            // This is likely a fatal error, but keep the mempool consistent,
            // just in case. Only remove from the mempool in this case.
            UpdateMempoolForReorg(disconnectpool, false);
            return false;
        }
        fBlocksDisconnected = true;
    }

    // Build list of new blocks to connect.
    std::vector<CBlockIndex*> vpindexToConnect;
    bool fContinue = true;
    int nHeight = pindexFork ? pindexFork->nHeight : -1;
    while (fContinue && nHeight != pindexMostWork->nHeight) {
        // Don't iterate the entire list of potential improvements toward the best tip, as we likely only need
        // a few blocks along the way.
        int nTargetHeight = std::min(nHeight + 32, pindexMostWork->nHeight);
        vpindexToConnect.clear();
        vpindexToConnect.reserve(nTargetHeight - nHeight);
        CBlockIndex *pindexIter = pindexMostWork->GetAncestor(nTargetHeight);
        while (pindexIter && pindexIter->nHeight != nHeight) {
            vpindexToConnect.push_back(pindexIter);
            pindexIter = pindexIter->pprev;
        }
        nHeight = nTargetHeight;

        // Connect new blocks.
        for (CBlockIndex *pindexConnect : reverse_iterate(vpindexToConnect)) {
            if (!ConnectTip(state, chainparams, pindexConnect, pindexConnect == pindexMostWork ? pblock : std::shared_ptr<const CBlock>(), connectTrace, disconnectpool)) {
                if (state.IsInvalid()) {
                    // The block violates a consensus rule.
                    if (!state.CorruptionPossible()) {
                        InvalidChainFound(vpindexToConnect.front());
                    }
                    state = CValidationState();
                    fInvalidFound = true;
                    fContinue = false;
                    break;
                } else {
                    // A system error occurred (disk space, database error, ...).
                    // Make the mempool consistent with the current tip, just in case
                    // any observers try to use it before shutdown.
                    UpdateMempoolForReorg(disconnectpool, false);
                    return false;
                }
            } else {
                PruneBlockIndexCandidates();
                if (!pindexOldTip || chainActive.Tip()->nChainWork > pindexOldTip->nChainWork) {
                    // We're in a better position than we were. Return temporarily to release the lock.
                    fContinue = false;
                    break;
                }
            }
        }
    }

    if (fBlocksDisconnected) {
        // If any blocks were disconnected, disconnectpool may be non empty.  Add
        // any disconnected transactions back to the mempool.
        UpdateMempoolForReorg(disconnectpool, true);
    }
    mempool.check(pcoinsTip.get());

    // Callbacks/notifications for a new best chain.
    if (fInvalidFound)
        CheckForkWarningConditionsOnNewFork(vpindexToConnect.back());
    else
        CheckForkWarningConditions();

    return true;
}

static void NotifyHeaderTip() LOCKS_EXCLUDED(cs_main) {
    bool fNotify = false;
    bool fInitialBlockDownload = false;
    static CBlockIndex* pindexHeaderOld = nullptr;
    CBlockIndex* pindexHeader = nullptr;
    {
        LOCK(cs_main);
        pindexHeader = pindexBestHeader;

        if (pindexHeader != pindexHeaderOld) {
            fNotify = true;
            fInitialBlockDownload = IsInitialBlockDownload();
            pindexHeaderOld = pindexHeader;
        }
    }
    // Send block tip changed notifications without cs_main
    if (fNotify) {
        uiInterface.NotifyHeaderTip(fInitialBlockDownload, pindexHeader);
    }
}

/**
 * Make the best chain active, in multiple steps. The result is either failure
 * or an activated best chain. pblock is either nullptr or a pointer to a block
 * that is already loaded (to avoid loading it again from disk).
 *
 * ActivateBestChain is split into steps (see ActivateBestChainStep) so that
 * we avoid holding cs_main for an extended period of time; the length of this
 * call may be quite long during reindexing or a substantial reorg.
 */
bool CChainState::ActivateBestChain(CValidationState &state, const CChainParams& chainparams, std::shared_ptr<const CBlock> pblock) {
    // Note that while we're often called here from ProcessNewBlock, this is
    // far from a guarantee. Things in the P2P/RPC will often end up calling
    // us in the middle of ProcessNewBlock - do not assume pblock is set
    // sanely for performance or correctness!
    AssertLockNotHeld(cs_main);

    // ABC maintains a fair degree of expensive-to-calculate internal state
    // because this function periodically releases cs_main so that it does not lock up other threads for too long
    // during large connects - and to allow for e.g. the callback queue to drain
    // we use m_cs_chainstate to enforce mutual exclusion so that only one caller may execute this function at a time
    LOCK(m_cs_chainstate);

    CBlockIndex *pindexMostWork = nullptr;
    CBlockIndex *pindexNewTip = nullptr;
    int nStopAtHeight = gArgs.GetArg("-stopatheight", DEFAULT_STOPATHEIGHT);
    do {
        boost::this_thread::interruption_point();

        if (GetMainSignals().CallbacksPending() > 10) {
            // Block until the validation queue drains. This should largely
            // never happen in normal operation, however may happen during
            // reindex, causing memory blowup if we run too far ahead.
            // Note that if a validationinterface callback ends up calling
            // ActivateBestChain this may lead to a deadlock! We should
            // probably have a DEBUG_LOCKORDER test for this in the future.
            SyncWithValidationInterfaceQueue();
        }

        {
            LOCK(cs_main);
            CBlockIndex* starting_tip = chainActive.Tip();
            bool blocks_connected = false;
            do {
                // We absolutely may not unlock cs_main until we've made forward progress
                // (with the exception of shutdown due to hardware issues, low disk space, etc).
                ConnectTrace connectTrace(mempool); // Destructed before cs_main is unlocked

                if (pindexMostWork == nullptr) {
                    pindexMostWork = FindMostWorkChain();
                }

                // Whether we have anything to do at all.
                if (pindexMostWork == nullptr || pindexMostWork == chainActive.Tip()) {
                    break;
                }

                bool fInvalidFound = false;
                std::shared_ptr<const CBlock> nullBlockPtr;
                if (!ActivateBestChainStep(state, chainparams, pindexMostWork, pblock && pblock->GetHash() == pindexMostWork->GetBlockHash() ? pblock : nullBlockPtr, fInvalidFound, connectTrace))
                    return false;
                blocks_connected = true;

                if (fInvalidFound) {
                    // Wipe cache, we may need another branch now.
                    pindexMostWork = nullptr;
                }
                pindexNewTip = chainActive.Tip();

                for (const PerBlockConnectTrace& trace : connectTrace.GetBlocksConnected()) {
                    assert(trace.pblock && trace.pindex);
                    GetMainSignals().BlockConnected(trace.pblock, trace.pindex, trace.conflictedTxs);
                }
            } while (!chainActive.Tip() || (starting_tip && CBlockIndexWorkComparator()(chainActive.Tip(), starting_tip)));
            if (!blocks_connected) return true;

            const CBlockIndex* pindexFork = chainActive.FindFork(starting_tip);
            bool fInitialDownload = IsInitialBlockDownload();

            // Notify external listeners about the new tip.
            // Enqueue while holding cs_main to ensure that UpdatedBlockTip is called in the order in which blocks are connected
            if (pindexFork != pindexNewTip) {
                // Notify ValidationInterface subscribers
                GetMainSignals().UpdatedBlockTip(pindexNewTip, pindexFork, fInitialDownload);

                // Always notify the UI if a new block tip was connected
                uiInterface.NotifyBlockTip(fInitialDownload, pindexNewTip);
            }
        }
        // When we reach this point, we switched to a new tip (stored in pindexNewTip).

        if (nStopAtHeight && pindexNewTip && pindexNewTip->nHeight >= nStopAtHeight) StartShutdown();

        // We check shutdown only after giving ActivateBestChainStep a chance to run once so that we
        // never shutdown before connecting the genesis block during LoadChainTip(). Previously this
        // caused an assert() failure during shutdown in such cases as the UTXO DB flushing checks
        // that the best block hash is non-null.
        if (ShutdownRequested())
            break;
    } while (pindexNewTip != pindexMostWork);
    CheckBlockIndex(chainparams.GetConsensus());

    // Write changes periodically to disk, after relay.
    if (!FlushStateToDisk(chainparams, state, FlushStateMode::PERIODIC)) {
        return false;
    }

    return true;
}

bool ActivateBestChain(CValidationState &state, const CChainParams& chainparams, std::shared_ptr<const CBlock> pblock) {
    return g_chainstate.ActivateBestChain(state, chainparams, std::move(pblock));
}

bool CChainState::PreciousBlock(CValidationState& state, const CChainParams& params, CBlockIndex *pindex)
{
    {
        LOCK(cs_main);
        if (pindex->nChainWork < chainActive.Tip()->nChainWork) {
            // Nothing to do, this block is not at the tip.
            return true;
        }
        if (chainActive.Tip()->nChainWork > nLastPreciousChainwork) {
            // The chain has been extended since the last call, reset the counter.
            nBlockReverseSequenceId = -1;
        }
        nLastPreciousChainwork = chainActive.Tip()->nChainWork;
        setBlockIndexCandidates.erase(pindex);
        pindex->nSequenceId = nBlockReverseSequenceId;
        if (nBlockReverseSequenceId > std::numeric_limits<int32_t>::min()) {
            // We can't keep reducing the counter if somebody really wants to
            // call preciousblock 2**31-1 times on the same set of tips...
            nBlockReverseSequenceId--;
        }
        if (pindex->IsValid(BLOCK_VALID_TRANSACTIONS) && pindex->nChainTx) {
            setBlockIndexCandidates.insert(pindex);
            PruneBlockIndexCandidates();
        }
    }

    return ActivateBestChain(state, params, std::shared_ptr<const CBlock>());
}
bool PreciousBlock(CValidationState& state, const CChainParams& params, CBlockIndex *pindex) {
    return g_chainstate.PreciousBlock(state, params, pindex);
}

bool CChainState::InvalidateBlock(CValidationState& state, const CChainParams& chainparams, CBlockIndex *pindex)
{
    AssertLockHeld(cs_main);

    // We first disconnect backwards and then mark the blocks as invalid.
    // This prevents a case where pruned nodes may fail to invalidateblock
    // and be left unable to start as they have no tip candidates (as there
    // are no blocks that meet the "have data and are not invalid per
    // nStatus" criteria for inclusion in setBlockIndexCandidates).

    bool pindex_was_in_chain = false;
    CBlockIndex *invalid_walk_tip = chainActive.Tip();

    DisconnectedBlockTransactions disconnectpool;
    while (chainActive.Contains(pindex)) {
        pindex_was_in_chain = true;
        // ActivateBestChain considers blocks already in chainActive
        // unconditionally valid already, so force disconnect away from it.
        if (!DisconnectTip(state, chainparams, &disconnectpool)) {
            // It's probably hopeless to try to make the mempool consistent
            // here if DisconnectTip failed, but we can try.
            UpdateMempoolForReorg(disconnectpool, false);
            return false;
        }
    }

    // Now mark the blocks we just disconnected as descendants invalid
    // (note this may not be all descendants).
    while (pindex_was_in_chain && invalid_walk_tip != pindex) {
        invalid_walk_tip->nStatus |= BLOCK_FAILED_CHILD;
        setDirtyBlockIndex.insert(invalid_walk_tip);
        setBlockIndexCandidates.erase(invalid_walk_tip);
        invalid_walk_tip = invalid_walk_tip->pprev;
    }

    // Mark the block itself as invalid.
    pindex->nStatus |= BLOCK_FAILED_VALID;
    setDirtyBlockIndex.insert(pindex);
    setBlockIndexCandidates.erase(pindex);
    m_failed_blocks.insert(pindex);

    // DisconnectTip will add transactions to disconnectpool; try to add these
    // back to the mempool.
    UpdateMempoolForReorg(disconnectpool, true);

    // The resulting new best tip may not be in setBlockIndexCandidates anymore, so
    // add it again.
    BlockMap::iterator it = mapBlockIndex.begin();
    while (it != mapBlockIndex.end()) {
        if (it->second->IsValid(BLOCK_VALID_TRANSACTIONS) && it->second->nChainTx && !setBlockIndexCandidates.value_comp()(it->second, chainActive.Tip())) {
            setBlockIndexCandidates.insert(it->second);
        }
        it++;
    }

    InvalidChainFound(pindex);

    // Only notify about a new block tip if the active chain was modified.
    if (pindex_was_in_chain) {
        uiInterface.NotifyBlockTip(IsInitialBlockDownload(), pindex->pprev);
    }
    return true;
}
bool InvalidateBlock(CValidationState& state, const CChainParams& chainparams, CBlockIndex *pindex) {
    return g_chainstate.InvalidateBlock(state, chainparams, pindex);
}

void CChainState::ResetBlockFailureFlags(CBlockIndex *pindex) {
    AssertLockHeld(cs_main);

    int nHeight = pindex->nHeight;

    // Remove the invalidity flag from this block and all its descendants.
    BlockMap::iterator it = mapBlockIndex.begin();
    while (it != mapBlockIndex.end()) {
        if (!it->second->IsValid() && it->second->GetAncestor(nHeight) == pindex) {
            it->second->nStatus &= ~BLOCK_FAILED_MASK;
            setDirtyBlockIndex.insert(it->second);
            if (it->second->IsValid(BLOCK_VALID_TRANSACTIONS) && it->second->nChainTx && setBlockIndexCandidates.value_comp()(chainActive.Tip(), it->second)) {
                setBlockIndexCandidates.insert(it->second);
            }
            if (it->second == pindexBestInvalid) {
                // Reset invalid block marker if it was pointing to one of those.
                pindexBestInvalid = nullptr;
            }
            m_failed_blocks.erase(it->second);
        }
        it++;
    }

    // Remove the invalidity flag from all ancestors too.
    while (pindex != nullptr) {
        if (pindex->nStatus & BLOCK_FAILED_MASK) {
            pindex->nStatus &= ~BLOCK_FAILED_MASK;
            setDirtyBlockIndex.insert(pindex);
            m_failed_blocks.erase(pindex);
        }
        pindex = pindex->pprev;
    }
}

void ResetBlockFailureFlags(CBlockIndex *pindex) {
    return g_chainstate.ResetBlockFailureFlags(pindex);
}

CBlockIndex* CChainState::AddToBlockIndex(const CBlockHeader& block)
{
    AssertLockHeld(cs_main);

    // Check for duplicate
    uint256 hash = block.GetHash();
    BlockMap::iterator it = mapBlockIndex.find(hash);
    if (it != mapBlockIndex.end())
        return it->second;

    // Construct new block index object
    CBlockIndex* pindexNew = new CBlockIndex(block);
    // We assign the sequence id to blocks only when the full data is available,
    // to avoid miners withholding blocks but broadcasting headers, to get a
    // competitive advantage.
    pindexNew->nSequenceId = 0;
    BlockMap::iterator mi = mapBlockIndex.insert(std::make_pair(hash, pindexNew)).first;
    if (pindexNew->IsProofOfStake())
        setStakeSeen.insert(std::make_pair(pindexNew->prevoutStake, pindexNew->nTime));
    pindexNew->phashBlock = &((*mi).first);
    BlockMap::iterator miPrev = mapBlockIndex.find(block.hashPrevBlock);
    if (miPrev != mapBlockIndex.end())
    {
        pindexNew->pprev = (*miPrev).second;
        pindexNew->nHeight = pindexNew->pprev->nHeight + 1;
        pindexNew->BuildSkip();
    }
    pindexNew->nTimeMax = (pindexNew->pprev ? std::max(pindexNew->pprev->nTimeMax, pindexNew->nTime) : pindexNew->nTime);
    pindexNew->nChainWork = (pindexNew->pprev ? pindexNew->pprev->nChainWork : 0) + GetBlockProof(*pindexNew);
    pindexNew->nStakeModifier = ComputeStakeModifier(pindexNew->pprev, block.IsProofOfWork() ? hash : block.prevoutStake.hash);
    pindexNew->RaiseValidity(BLOCK_VALID_TREE);
    if (pindexBestHeader == nullptr || pindexBestHeader->nChainWork < pindexNew->nChainWork)
        pindexBestHeader = pindexNew;

    setDirtyBlockIndex.insert(pindexNew);

    return pindexNew;
}

/** Mark a block as having its data received and checked (up to BLOCK_VALID_TRANSACTIONS). */
void CChainState::ReceivedBlockTransactions(const CBlock& block, CBlockIndex* pindexNew, const CDiskBlockPos& pos, const Consensus::Params& consensusParams)
{
    pindexNew->nTx = block.vtx.size();
    pindexNew->nChainTx = 0;
    pindexNew->nFile = pos.nFile;
    pindexNew->nDataPos = pos.nPos;
    pindexNew->nUndoPos = 0;
    pindexNew->nStatus |= BLOCK_HAVE_DATA;
    if (IsWitnessEnabled(pindexNew->pprev, consensusParams)) {
        pindexNew->nStatus |= BLOCK_OPT_WITNESS;
    }
    pindexNew->RaiseValidity(BLOCK_VALID_TRANSACTIONS);
    setDirtyBlockIndex.insert(pindexNew);

    if (pindexNew->pprev == nullptr || pindexNew->pprev->nChainTx) {
        // If pindexNew is the genesis block or all parents are BLOCK_VALID_TRANSACTIONS.
        std::deque<CBlockIndex*> queue;
        queue.push_back(pindexNew);

        // Recursively process any descendant blocks that now may be eligible to be connected.
        while (!queue.empty()) {
            CBlockIndex *pindex = queue.front();
            queue.pop_front();
            pindex->nChainTx = (pindex->pprev ? pindex->pprev->nChainTx : 0) + pindex->nTx;
            {
                LOCK(cs_nBlockSequenceId);
                pindex->nSequenceId = nBlockSequenceId++;
            }
            if (chainActive.Tip() == nullptr || !setBlockIndexCandidates.value_comp()(pindex, chainActive.Tip())) {
                setBlockIndexCandidates.insert(pindex);
            }
            std::pair<std::multimap<CBlockIndex*, CBlockIndex*>::iterator, std::multimap<CBlockIndex*, CBlockIndex*>::iterator> range = mapBlocksUnlinked.equal_range(pindex);
            while (range.first != range.second) {
                std::multimap<CBlockIndex*, CBlockIndex*>::iterator it = range.first;
                queue.push_back(it->second);
                range.first++;
                mapBlocksUnlinked.erase(it);
            }
        }
    } else {
        if (pindexNew->pprev && pindexNew->pprev->IsValid(BLOCK_VALID_TREE)) {
            mapBlocksUnlinked.insert(std::make_pair(pindexNew->pprev, pindexNew));
        }
    }
}

static bool FindBlockPos(CDiskBlockPos &pos, unsigned int nAddSize, unsigned int nHeight, uint64_t nTime, bool fKnown = false)
{
    LOCK(cs_LastBlockFile);

    unsigned int nFile = fKnown ? pos.nFile : nLastBlockFile;
    if (vinfoBlockFile.size() <= nFile) {
        vinfoBlockFile.resize(nFile + 1);
    }

    if (!fKnown) {
        while (vinfoBlockFile[nFile].nSize + nAddSize >= MAX_BLOCKFILE_SIZE) {
            nFile++;
            if (vinfoBlockFile.size() <= nFile) {
                vinfoBlockFile.resize(nFile + 1);
            }
        }
        pos.nFile = nFile;
        pos.nPos = vinfoBlockFile[nFile].nSize;
    }

    if ((int)nFile != nLastBlockFile) {
        if (!fKnown) {
            LogPrintf("Leaving block file %i: %s\n", nLastBlockFile, vinfoBlockFile[nLastBlockFile].ToString());
        }
        FlushBlockFile(!fKnown);
        nLastBlockFile = nFile;
    }

    vinfoBlockFile[nFile].AddBlock(nHeight, nTime);
    if (fKnown)
        vinfoBlockFile[nFile].nSize = std::max(pos.nPos + nAddSize, vinfoBlockFile[nFile].nSize);
    else
        vinfoBlockFile[nFile].nSize += nAddSize;

    if (!fKnown) {
        unsigned int nOldChunks = (pos.nPos + BLOCKFILE_CHUNK_SIZE - 1) / BLOCKFILE_CHUNK_SIZE;
        unsigned int nNewChunks = (vinfoBlockFile[nFile].nSize + BLOCKFILE_CHUNK_SIZE - 1) / BLOCKFILE_CHUNK_SIZE;
        if (nNewChunks > nOldChunks) {
            if (fPruneMode)
                fCheckForPruning = true;
            if (CheckDiskSpace(nNewChunks * BLOCKFILE_CHUNK_SIZE - pos.nPos, true)) {
                FILE *file = OpenBlockFile(pos);
                if (file) {
                    LogPrintf("Pre-allocating up to position 0x%x in blk%05u.dat\n", nNewChunks * BLOCKFILE_CHUNK_SIZE, pos.nFile);
                    AllocateFileRange(file, pos.nPos, nNewChunks * BLOCKFILE_CHUNK_SIZE - pos.nPos);
                    fclose(file);
                }
            }
            else
                return error("out of disk space");
        }
    }

    setDirtyFileInfo.insert(nFile);
    return true;
}

static bool FindUndoPos(CValidationState &state, int nFile, CDiskBlockPos &pos, unsigned int nAddSize)
{
    pos.nFile = nFile;

    LOCK(cs_LastBlockFile);

    unsigned int nNewSize;
    pos.nPos = vinfoBlockFile[nFile].nUndoSize;
    nNewSize = vinfoBlockFile[nFile].nUndoSize += nAddSize;
    setDirtyFileInfo.insert(nFile);

    unsigned int nOldChunks = (pos.nPos + UNDOFILE_CHUNK_SIZE - 1) / UNDOFILE_CHUNK_SIZE;
    unsigned int nNewChunks = (nNewSize + UNDOFILE_CHUNK_SIZE - 1) / UNDOFILE_CHUNK_SIZE;
    if (nNewChunks > nOldChunks) {
        if (fPruneMode)
            fCheckForPruning = true;
        if (CheckDiskSpace(nNewChunks * UNDOFILE_CHUNK_SIZE - pos.nPos, true)) {
            FILE *file = OpenUndoFile(pos);
            if (file) {
                LogPrintf("Pre-allocating up to position 0x%x in rev%05u.dat\n", nNewChunks * UNDOFILE_CHUNK_SIZE, pos.nFile);
                AllocateFileRange(file, pos.nPos, nNewChunks * UNDOFILE_CHUNK_SIZE - pos.nPos);
                fclose(file);
            }
        }
        else
            return state.Error("out of disk space");
    }

    return true;
}

bool CheckFirstCoinstakeOutput(const CBlock& block)
{
    // Coinbase output should be empty if proof-of-stake block
    int commitpos = GetWitnessCommitmentIndex(block);
    if(commitpos < 0)
    {
        if (block.vtx[0]->vout.size() != 1 || !block.vtx[0]->vout[0].IsEmpty())
            return false;
    }
    else
    {
        if (block.vtx[0]->vout.size() != 2 || !block.vtx[0]->vout[0].IsEmpty() || block.vtx[0]->vout[1].nValue)
            return false;
    }

    return true;
}

#ifdef ENABLE_WALLET
// novacoin: attempt to generate suitable proof-of-stake
bool SignBlock(std::shared_ptr<CBlock> pblock, CWallet& wallet, const CAmount& nTotalFees, uint32_t nTime)
{
    // if we are trying to sign
    //    something except proof-of-stake block template
    if (!CheckFirstCoinstakeOutput(*pblock))
        return false;

    // if we are trying to sign
    //    a complete proof-of-stake block
    if (pblock->IsProofOfStake() && !pblock->vchBlockSig.empty())
        return true;

    CKey key;
    CMutableTransaction txCoinStake(*pblock->vtx[1]);
    uint32_t nTimeBlock = nTime;
    nTimeBlock &= ~STAKE_TIMESTAMP_MASK;
    //original line:
    //int64_t nSearchInterval = IsProtocolV2(nBestHeight+1) ? 1 : nSearchTime - nLastCoinStakeSearchTime;
    //IsProtocolV2 mean POS 2 or higher, so the modified line is:
    if (wallet.CreateCoinStake(wallet, pblock->nBits, nTotalFees, nTimeBlock, txCoinStake, key))
    {
        if (nTimeBlock >= pindexBestHeader->GetMedianTimePast()+1)
        {
            // make sure coinstake would meet timestamp protocol
            //    as it would be the same as the block timestamp
            pblock->nTime = nTimeBlock;
            pblock->vtx[1] = MakeTransactionRef(std::move(txCoinStake));
            pblock->hashMerkleRoot = BlockMerkleRoot(*pblock);
            pblock->prevoutStake = pblock->vtx[1]->vin[0].prevout;

            // Check timestamp against prev
            if(pblock->GetBlockTime() <= pindexBestHeader->GetBlockTime() || FutureDrift(pblock->GetBlockTime()) < pindexBestHeader->GetBlockTime())
            {
                return false;
            }

            // append a signature to our block and ensure that is LowS
            return key.Sign(pblock->GetHashWithoutSign(), pblock->vchBlockSig) &&
                       EnsureLowS(pblock->vchBlockSig) &&
                       CheckHeaderPoS(*pblock, Params().GetConsensus());
        }
    }

    return false;
}
#endif

bool GetBlockPublicKey(const CBlock& block, std::vector<unsigned char>& vchPubKey)
{
    if (block.IsProofOfWork())
        return false;

    if (block.vchBlockSig.empty())
        return false;

    std::vector<valtype> vSolutions;
    txnouttype whichType;

    const CTxOut& txout = block.vtx[1]->vout[1];

    if (!Solver(txout.scriptPubKey, whichType, vSolutions))
        return false;

    if (whichType == TX_PUBKEY)
    {
        vchPubKey = vSolutions[0];
        return true;
    }
    else
    {
        // Block signing key also can be encoded in the nonspendable output
        // This allows to not pollute UTXO set with useless outputs e.g. in case of multisig staking

        const CScript& script = txout.scriptPubKey;
        CScript::const_iterator pc = script.begin();
        opcodetype opcode;
        valtype vchPushValue;

        if (!script.GetOp(pc, opcode, vchPubKey))
            return false;
        if (opcode != OP_RETURN)
            return false;
        if (!script.GetOp(pc, opcode, vchPubKey))
            return false;
        if (!IsCompressedOrUncompressedPubKey(vchPubKey))
            return false;
        return true;
    }

    return false;
}

bool CheckBlockSignature(const CBlock& block)
{
    if (block.IsProofOfWork())
        return block.vchBlockSig.empty();

    std::vector<unsigned char> vchPubKey;
    if(!GetBlockPublicKey(block, vchPubKey))
    {
        return false;
    }

    return CPubKey(vchPubKey).Verify(block.GetHashWithoutSign(), block.vchBlockSig);
}

static bool CheckBlockHeader(const CBlockHeader& block, CValidationState& state, const Consensus::Params& consensusParams, bool fCheckPOW = true, bool fCheckPOS = true)
{
    // Check proof of work matches claimed amount
    if (fCheckPOW && block.IsProofOfWork() && !CheckHeaderPoW(block, consensusParams))
        return state.DoS(50, false, REJECT_INVALID, "high-hash", false, "proof of work failed");

//    // Check proof of stake matches claimed amount
//    if (fCheckPOS && block.IsProofOfStake() && !CheckHeaderPoS(block, consensusParams))
//        // May occur if behind on block chain sync
//        return state.DoS(1, false, REJECT_INVALID, "bad-cb-header", false, "proof of stake failed");

    return true;
}

bool CheckBlock(const CBlock& block, CValidationState& state, const Consensus::Params& consensusParams, bool fCheckPOW, bool fCheckMerkleRoot, bool fCheckSig)
{
    // These are checks that are independent of context.

    if (block.fChecked)
        return true;

    // Check that the header is valid (particularly PoW).  This is mostly
    // redundant with the call in AcceptBlockHeader.
    if (!CheckBlockHeader(block, state, consensusParams, fCheckPOW, false))
        return false;

    if (block.IsProofOfStake() &&  block.GetBlockTime() > FutureDrift(GetAdjustedTime()))
        return error("CheckBlock() : block timestamp too far in the future");

    // Check the merkle root.
    if (fCheckMerkleRoot) {
        bool mutated;
        uint256 hashMerkleRoot2 = BlockMerkleRoot(block, &mutated);
        if (block.hashMerkleRoot != hashMerkleRoot2)
            return state.DoS(100, false, REJECT_INVALID, "bad-txnmrklroot", true, "hashMerkleRoot mismatch");

        // Check for merkle tree malleability (CVE-2012-2459): repeating sequences
        // of transactions in a block without affecting the merkle root of a block,
        // while still invalidating it.
        if (mutated)
            return state.DoS(100, false, REJECT_INVALID, "bad-txns-duplicate", true, "duplicate transaction");
    }

    // All potential-corruption validation must be done before we do any
    // transaction validation, as otherwise we may mark the header as invalid
    // because we receive the wrong transactions for it.
    // Note that witness malleability is checked in ContextualCheckBlock, so no
    // checks that use witness data may be performed here.

    // First transaction must be coinbase, the rest must not be
    if (block.vtx.empty() || !block.vtx[0]->IsCoinBase())
        return state.DoS(100, false, REJECT_INVALID, "bad-cb-missing", false, "first tx is not coinbase");
    for (unsigned int i = 1; i < block.vtx.size(); i++)
        if (block.vtx[i]->IsCoinBase())
            return state.DoS(100, false, REJECT_INVALID, "bad-cb-multiple", false, "more than one coinbase");

    //Don't allow contract opcodes in coinbase
    if(block.vtx[0]->HasOpSpend() || block.vtx[0]->HasCreateOrCall()){
        return state.DoS(100, false, REJECT_INVALID, "bad-cb-contract", false, "coinbase must not contain OP_SPEND, OP_CALL, or OP_CREATE");
    }

    // Second transaction must be coinbase in case of PoS block, the rest must not be
    if (block.IsProofOfStake())
    {
        // Coinbase output should be empty if proof-of-stake block
        if (!CheckFirstCoinstakeOutput(block))
            return state.DoS(100, false, REJECT_INVALID, "bad-cb-missing", false, "coinbase output not empty for proof-of-stake block");

        // Second transaction must be coinstake
        if (block.vtx.empty() || block.vtx.size() < 2 || !block.vtx[1]->IsCoinStake())
            return state.DoS(100, false, REJECT_INVALID, "bad-cs-missing", false, "second tx is not coinstake");

        //prevoutStake must exactly match the coinstake in the block body
        if(block.vtx[1]->vin.empty() || block.prevoutStake != block.vtx[1]->vin[0].prevout){
            return state.DoS(100, false, REJECT_INVALID, "bad-cs-invalid", false, "prevoutStake in block header does not match coinstake in block body");
        }
        //the rest of the transactions must not be coinstake
        for (unsigned int i = 2; i < block.vtx.size(); i++)
            if (block.vtx[i]->IsCoinStake())
               return state.DoS(100, false, REJECT_INVALID, "bad-cs-multiple", false, "more than one coinstake");

        //Don't allow contract opcodes in coinstake
        //We might allow this later, but it hasn't been tested enough to determine if safe
        if(block.vtx[1]->HasOpSpend() || block.vtx[1]->HasCreateOrCall()){
            return state.DoS(100, false, REJECT_INVALID, "bad-cs-contract", false, "coinstake must not contain OP_SPEND, OP_CALL, or OP_CREATE");
        }
    }

    // Check proof-of-stake block signature
    if (fCheckSig && !CheckBlockSignature(block))
        return state.DoS(100, false, REJECT_INVALID, "bad-blk-signature", false, "bad proof-of-stake block signature");

    bool lastWasContract=false;
    // Check transactions
    for (const auto& tx : block.vtx) {
        if (!CheckTransaction(*tx, state, true))
            return state.Invalid(false, state.GetRejectCode(), state.GetRejectReason(),
                                 strprintf("Transaction check failed (tx hash %s) %s", tx->GetHash().ToString(), state.GetDebugMessage()));
        //OP_SPEND can only exist immediately after a contract tx in a block, or after another OP_SPEND
        //So, if the previous tx was not a contract tx, fail it.
        if(tx->HasOpSpend()){
            if(!lastWasContract){
                return state.DoS(100, false, REJECT_INVALID, "bad-opspend-tx", false, "OP_SPEND transaction without corresponding contract transaction");
            }
        }
        lastWasContract = tx->HasCreateOrCall() || tx->HasOpSpend();
    }

    unsigned int nSigOps = 0;
    for (const auto& tx : block.vtx)
    {
        nSigOps += GetLegacySigOpCount(*tx);
    }
    if (nSigOps * WITNESS_SCALE_FACTOR > dgpMaxBlockSigOps)
        return state.DoS(100, false, REJECT_INVALID, "bad-blk-sigops", false, "out-of-bounds SigOpCount");

    if (fCheckPOW && fCheckMerkleRoot)
        block.fChecked = true;

    return true;
}

bool IsWitnessEnabled(const CBlockIndex* pindexPrev, const Consensus::Params& params)
{
    LOCK(cs_main);
    return (VersionBitsState(pindexPrev, params, Consensus::DEPLOYMENT_SEGWIT, versionbitscache) == ThresholdState::ACTIVE);
}

bool IsNullDummyEnabled(const CBlockIndex* pindexPrev, const Consensus::Params& params)
{
    LOCK(cs_main);
    return (VersionBitsState(pindexPrev, params, Consensus::DEPLOYMENT_SEGWIT, versionbitscache) == ThresholdState::ACTIVE);
}

// Compute at which vout of the block's coinbase transaction the witness
// commitment occurs, or -1 if not found.
static int GetWitnessCommitmentIndex(const CBlock& block)
{
    int commitpos = -1;
    if (!block.vtx.empty()) {
        for (size_t o = 0; o < block.vtx[0]->vout.size(); o++) {
            if (block.vtx[0]->vout[o].scriptPubKey.size() >= 38 && block.vtx[0]->vout[o].scriptPubKey[0] == OP_RETURN && block.vtx[0]->vout[o].scriptPubKey[1] == 0x24 && block.vtx[0]->vout[o].scriptPubKey[2] == 0xaa && block.vtx[0]->vout[o].scriptPubKey[3] == 0x21 && block.vtx[0]->vout[o].scriptPubKey[4] == 0xa9 && block.vtx[0]->vout[o].scriptPubKey[5] == 0xed) {
                commitpos = o;
            }
        }
    }
    return commitpos;
}

void UpdateUncommittedBlockStructures(CBlock& block, const CBlockIndex* pindexPrev, const Consensus::Params& consensusParams)
{
    int commitpos = GetWitnessCommitmentIndex(block);
    static const std::vector<unsigned char> nonce(32, 0x00);
    if (commitpos != -1 && IsWitnessEnabled(pindexPrev, consensusParams) && !block.vtx[0]->HasWitness()) {
        CMutableTransaction tx(*block.vtx[0]);
        tx.vin[0].scriptWitness.stack.resize(1);
        tx.vin[0].scriptWitness.stack[0] = nonce;
        block.vtx[0] = MakeTransactionRef(std::move(tx));
    }
}

std::vector<unsigned char> GenerateCoinbaseCommitment(CBlock& block, const CBlockIndex* pindexPrev, const Consensus::Params& consensusParams, bool fProofOfStake)
{
    std::vector<unsigned char> commitment;
    int commitpos = GetWitnessCommitmentIndex(block);
    std::vector<unsigned char> ret(32, 0x00);
    if (consensusParams.vDeployments[Consensus::DEPLOYMENT_SEGWIT].nTimeout != 0) {
        if (commitpos == -1) {
            uint256 witnessroot = BlockWitnessMerkleRoot(block, nullptr, &fProofOfStake);
            CHash256().Write(witnessroot.begin(), 32).Write(ret.data(), 32).Finalize(witnessroot.begin());
            CTxOut out;
            out.nValue = 0;
            out.scriptPubKey.resize(38);
            out.scriptPubKey[0] = OP_RETURN;
            out.scriptPubKey[1] = 0x24;
            out.scriptPubKey[2] = 0xaa;
            out.scriptPubKey[3] = 0x21;
            out.scriptPubKey[4] = 0xa9;
            out.scriptPubKey[5] = 0xed;
            memcpy(&out.scriptPubKey[6], witnessroot.begin(), 32);
            commitment = std::vector<unsigned char>(out.scriptPubKey.begin(), out.scriptPubKey.end());
            CMutableTransaction tx(*block.vtx[0]);
            tx.vout.push_back(out);
            block.vtx[0] = MakeTransactionRef(std::move(tx));
        }
    }
    UpdateUncommittedBlockStructures(block, pindexPrev, consensusParams);
    return commitment;
}

/** Context-dependent validity checks.
 *  By "context", we mean only the previous block headers, but not the UTXO
 *  set; UTXO-related validity checks are done in ConnectBlock().
 *  NOTE: This function is not currently invoked by ConnectBlock(), so we
 *  should consider upgrade issues if we change which consensus rules are
 *  enforced in this function (eg by adding a new consensus rule). See comment
 *  in ConnectBlock().
 *  Note that -reindex-chainstate skips the validation that happens here!
 */
static bool ContextualCheckBlockHeader(const CBlockHeader& block, CValidationState& state, const CChainParams& params, const CBlockIndex* pindexPrev, int64_t nAdjustedTime)
{
    assert(pindexPrev != nullptr);
    const int nHeight = pindexPrev->nHeight + 1;

    // Check proof of work
    const Consensus::Params& consensusParams = params.GetConsensus();
    if (block.nBits != GetNextWorkRequired(pindexPrev, &block, consensusParams,block.IsProofOfStake()))
        return state.DoS(100, false, REJECT_INVALID, "bad-diffbits", false, "incorrect difficulty value");

    // Check against checkpoints
    if (fCheckpointsEnabled) {
        // Don't accept any forks from the main chain prior to last checkpoint.
        // GetLastCheckpoint finds the last checkpoint in MapCheckpoints that's in our
        // MapBlockIndex.
        CBlockIndex* pcheckpoint = Checkpoints::GetLastCheckpoint(params.Checkpoints());
        if (pcheckpoint && nHeight < pcheckpoint->nHeight)
            return state.DoS(100, error("%s: forked chain older than last checkpoint (height %d)", __func__, nHeight), REJECT_CHECKPOINT, "bad-fork-prior-to-checkpoint");
    }

    // Check that the block satisfies synchronized checkpoint
    if (!Checkpoints::CheckSync(nHeight))
        return state.DoS(1, error("%s: forked chain older than synchronized checkpoint (height %d)", __func__, nHeight), REJECT_CHECKPOINT, "bad-fork-prior-to-synch-checkpoint");

    // Check timestamp against prev
    if (pindexPrev && block.IsProofOfStake() && block.GetBlockTime() <= pindexPrev->GetMedianTimePast())
        return state.Invalid(false, REJECT_INVALID, "time-too-old", "block's timestamp is too early");

    // Check timestamp
    if (block.IsProofOfStake() && block.GetBlockTime() > FutureDrift(nAdjustedTime))
        return state.Invalid(false, REJECT_INVALID, "time-too-new", "block timestamp too far in the future");

    // Reject outdated version blocks when 95% (75% on testnet) of the network has upgraded:
    // check for version 2, 3 and 4 upgrades
    if((block.nVersion < 2 && nHeight >= consensusParams.BIP34Height) ||
       (block.nVersion < 3 && nHeight >= consensusParams.BIP66Height) ||
       (block.nVersion < 4 && nHeight >= consensusParams.BIP65Height))
            return state.Invalid(false, REJECT_OBSOLETE, strprintf("bad-version(0x%08x)", block.nVersion),
                                 strprintf("rejected nVersion=0x%08x block", block.nVersion));

    return true;
}

/** NOTE: This function is not currently invoked by ConnectBlock(), so we
 *  should consider upgrade issues if we change which consensus rules are
 *  enforced in this function (eg by adding a new consensus rule). See comment
 *  in ConnectBlock().
 *  Note that -reindex-chainstate skips the validation that happens here!
 */
static bool ContextualCheckBlock(const CBlock& block, CValidationState& state, const Consensus::Params& consensusParams, const CBlockIndex* pindexPrev)
{
    const int nHeight = pindexPrev == nullptr ? 0 : pindexPrev->nHeight + 1;

    // Start enforcing BIP113 (Median Time Past) using versionbits logic.
    int nLockTimeFlags = 0;
    if (VersionBitsState(pindexPrev, consensusParams, Consensus::DEPLOYMENT_CSV, versionbitscache) == ThresholdState::ACTIVE) {
        nLockTimeFlags |= LOCKTIME_MEDIAN_TIME_PAST;
    }

    int64_t nLockTimeCutoff = (nLockTimeFlags & LOCKTIME_MEDIAN_TIME_PAST)
                              ? pindexPrev->GetMedianTimePast()
                              : block.GetBlockTime();

    // Check that all transactions are finalized
    for (const auto& tx : block.vtx) {
        if (!IsFinalTx(*tx, nHeight, nLockTimeCutoff)) {
            return state.DoS(10, false, REJECT_INVALID, "bad-txns-nonfinal", false, "non-final transaction");
        }
    }

    // Enforce rule that the coinbase starts with serialized block height
    if (nHeight >= consensusParams.BIP34Height)
    {
        CScript expect = CScript() << nHeight;
        if (block.vtx[0]->vin[0].scriptSig.size() < expect.size() ||
            !std::equal(expect.begin(), expect.end(), block.vtx[0]->vin[0].scriptSig.begin())) {
            return state.DoS(100, false, REJECT_INVALID, "bad-cb-height", false, "block height mismatch in coinbase");
        }
    }

    // Validation for witness commitments.
    // * We compute the witness hash (which is the hash including witnesses) of all the block's transactions, except the
    //   coinbase (where 0x0000....0000 is used instead).
    // * The coinbase scriptWitness is a stack of a single 32-byte vector, containing a witness reserved value (unconstrained).
    // * We build a merkle tree with all those witness hashes as leaves (similar to the hashMerkleRoot in the block header).
    // * There must be at least one output whose scriptPubKey is a single 36-byte push, the first 4 bytes of which are
    //   {0xaa, 0x21, 0xa9, 0xed}, and the following 32 bytes are SHA256^2(witness root, witness reserved value). In case there are
    //   multiple, the last one is used.
    bool fHaveWitness = false;
    if (VersionBitsState(pindexPrev, consensusParams, Consensus::DEPLOYMENT_SEGWIT, versionbitscache) == ThresholdState::ACTIVE) {
        int commitpos = GetWitnessCommitmentIndex(block);
        if (commitpos != -1) {
            bool malleated = false;
            uint256 hashWitness = BlockWitnessMerkleRoot(block, &malleated);
            // The malleation check is ignored; as the transaction tree itself
            // already does not permit it, it is impossible to trigger in the
            // witness tree.
            if (block.vtx[0]->vin[0].scriptWitness.stack.size() != 1 || block.vtx[0]->vin[0].scriptWitness.stack[0].size() != 32) {
                return state.DoS(100, false, REJECT_INVALID, "bad-witness-nonce-size", true, strprintf("%s : invalid witness reserved value size", __func__));
            }
            CHash256().Write(hashWitness.begin(), 32).Write(&block.vtx[0]->vin[0].scriptWitness.stack[0][0], 32).Finalize(hashWitness.begin());
            if (memcmp(hashWitness.begin(), &block.vtx[0]->vout[commitpos].scriptPubKey[6], 32)) {
                return state.DoS(100, false, REJECT_INVALID, "bad-witness-merkle-match", true, strprintf("%s : witness merkle commitment mismatch", __func__));
            }
            fHaveWitness = true;
        }
    }

    // No witness data is allowed in blocks that don't commit to witness data, as this would otherwise leave room for spam
    if (!fHaveWitness) {
      for (const auto& tx : block.vtx) {
            if (tx->HasWitness()) {
                return state.DoS(100, false, REJECT_INVALID, "unexpected-witness", true, strprintf("%s : unexpected witness data found", __func__));
            }
        }
    }

    return true;
}

bool CChainState::UpdateHashProof(const CBlock& block, CValidationState& state, const Consensus::Params& consensusParams, CBlockIndex* pindex, CCoinsViewCache& view)
{
    int nHeight = pindex->nHeight;
    uint256 hash = block.GetHash();

    //reject proof of work at height consensusParams.nLastPOWBlock
    if (block.IsProofOfWork() && nHeight > consensusParams.nLastPOWBlock)
        return state.DoS(100, error("UpdateHashProof() : reject proof-of-work at height %d", nHeight));
    
    // Check coinstake timestamp
    if (block.IsProofOfStake() && !CheckCoinStakeTimestamp(block.GetBlockTime()))
        return state.DoS(50, error("UpdateHashProof() : coinstake timestamp violation nTimeBlock=%d", block.GetBlockTime()));

    // Check proof-of-work or proof-of-stake
    if (block.nBits != GetNextWorkRequired(pindex->pprev, &block, consensusParams,block.IsProofOfStake()))
        return state.DoS(100, error("UpdateHashProof() : incorrect %s", block.IsProofOfWork() ? "proof-of-work" : "proof-of-stake"));

    uint256 hashProof;
    // Verify hash target and signature of coinstake tx
    if (block.IsProofOfStake())
    {
        uint256 targetProofOfStake;
        if (!CheckProofOfStake(pindex->pprev, state, *block.vtx[1], block.nBits, block.nTime, hashProof, targetProofOfStake, view))
        {
            return error("UpdateHashProof() : check proof-of-stake failed for block %s", hash.ToString());
        }
    }
    
    // PoW is checked in CheckBlock()
    if (block.IsProofOfWork())
    {
        hashProof = block.GetHash();
    }
    
    // Record proof hash value
    pindex->hashProof = hashProof;
    return true;
}

bool CheckPOS(const CBlockHeader& block, CBlockIndex* pindexPrev)
{
    // Determining if PoS is possible to be checked in the header
    int diff = pindexPrev->nHeight + 1 - chainActive.Height();
    if(pindexPrev && block.IsProofOfStake() && !IsInitialBlockDownload()
    // Additional check if not triggered initial block download, like when PoW blocks were initially created
    // CheckPOS is called after ContextualCheckBlockHeader where future block headers are not accepted
            && (diff < COINBASE_MATURITY))
    {
        // Old header not child of the Tip
        if(diff < -COINBASE_MATURITY)
            return true;

        // New header
        // Determining if the header is child of the Tip
        CBlockIndex* prev = pindexPrev;
        for(int i = 0; i < COINBASE_MATURITY; i++)
        {
            if(prev == chainActive.Tip())
                return true;
            prev = prev->pprev;
        }
    }

    // PoS header proofs are not validated
    return false;
}

bool CChainState::AcceptBlockHeader(const CBlockHeader& block, CValidationState& state, const CChainParams& chainparams, CBlockIndex** ppindex)
{
    AssertLockHeld(cs_main);
    // Check for duplicate
    uint256 hash = block.GetHash();
    BlockMap::iterator miSelf = mapBlockIndex.find(hash);
    CBlockIndex *pindex = nullptr;
    if (hash != chainparams.GetConsensus().hashGenesisBlock) {
        if (miSelf != mapBlockIndex.end()) {
            // Block header is already known.
            pindex = miSelf->second;
            if (ppindex)
                *ppindex = pindex;
            if (pindex->nStatus & BLOCK_FAILED_MASK)
                return state.Invalid(error("%s: block %s is marked invalid", __func__, hash.ToString()), 0, "duplicate");
            return true;
        }

        // Check for the checkpoint
        if (chainActive.Tip() && block.hashPrevBlock != chainActive.Tip()->GetBlockHash())
        {
            // Extra checks to prevent "fill up memory by spamming with bogus blocks"
            const CBlockIndex* pcheckpoint = Checkpoints::AutoSelectSyncCheckpoint();
            int64_t deltaTime = block.GetBlockTime() - pcheckpoint->nTime;
            if (deltaTime < 0)
            {
                return state.DoS(1, false, REJECT_INVALID, "older-than-checkpoint", false,"AcceptBlockHeader(): Block with a timestamp before last checkpoint");
            }
        }

        // Check for the signiture encoding
        if (!CheckCanonicalBlockSignature(&block))
        {
            return state.DoS(100, false, REJECT_INVALID, "bad-signature-encoding", false,"AcceptBlockHeader(): bad block signature encoding");
        }

        // Get prev block index
        CBlockIndex* pindexPrev = nullptr;
        BlockMap::iterator mi = mapBlockIndex.find(block.hashPrevBlock);
        if (mi == mapBlockIndex.end())
            return state.DoS(10, error("%s: prev block not found", __func__), 0, "prev-blk-not-found");
        pindexPrev = (*mi).second;
        if (pindexPrev->nStatus & BLOCK_FAILED_MASK)
            return state.DoS(100, error("%s: prev block invalid", __func__), REJECT_INVALID, "bad-prevblk");
        if (!ContextualCheckBlockHeader(block, state, chainparams, pindexPrev, GetAdjustedTime()))
            return error("%s: Consensus::ContextualCheckBlockHeader: %s, %s", __func__, hash.ToString(), FormatStateMessage(state));

        // If the previous block index isn't valid, determine if it descends from any block which
        // has been found invalid (m_failed_blocks), then mark pindexPrev and any blocks
        // between them as failed.
        if (!pindexPrev->IsValid(BLOCK_VALID_SCRIPTS)) {
            for (const CBlockIndex* failedit : m_failed_blocks) {
                if (pindexPrev->GetAncestor(failedit->nHeight) == failedit) {
                    assert(failedit->nStatus & BLOCK_FAILED_VALID);
                    CBlockIndex* invalid_walk = pindexPrev;
                    while (invalid_walk != failedit) {
                        invalid_walk->nStatus |= BLOCK_FAILED_CHILD;
                        setDirtyBlockIndex.insert(invalid_walk);
                        invalid_walk = invalid_walk->pprev;
                    }
                    return state.DoS(100, error("%s: prev block invalid", __func__), REJECT_INVALID, "bad-prevblk");
                }
            }
        }

        // Reject proof of work at height consensusParams.nLastPOWBlock
        int nHeight = pindexPrev->nHeight + 1;
        if (block.IsProofOfWork() && nHeight > chainparams.GetConsensus().nLastPOWBlock)
            return state.DoS(100, false, REJECT_INVALID, "reject-pow", false, strprintf("reject proof-of-work at height %d", nHeight));

        if(block.IsProofOfStake())
        {
            // Reject proof of stake before height COINBASE_MATURITY
            if (nHeight < COINBASE_MATURITY)
                return state.DoS(100, false, REJECT_INVALID, "reject-pos", false, strprintf("reject proof-of-stake at height %d", nHeight));

            // Check coin stake timestamp
            if(!CheckCoinStakeTimestamp(block.nTime))
                return state.DoS(100, false, REJECT_INVALID, "timestamp-invalid", false, "proof of stake failed due to invalid timestamp");
        }

        // Check block header
        // if (!CheckBlockHeader(block, state, chainparams.GetConsensus(), true, CheckPOS(block, pindexPrev)))
        if (!CheckBlockHeader(block, state, chainparams.GetConsensus()))
            return error("%s: Consensus::CheckBlockHeader: %s, %s", __func__, hash.ToString(), FormatStateMessage(state));
    }
    if (pindex == nullptr)
        pindex = AddToBlockIndex(block);

    if (ppindex)
        *ppindex = pindex;

    CheckBlockIndex(chainparams.GetConsensus());

    return true;
}

// Exposed wrapper for AcceptBlockHeader
bool ProcessNewBlockHeaders(const std::vector<CBlockHeader>& headers, CValidationState& state, const CChainParams& chainparams, const CBlockIndex** ppindex, CBlockHeader *first_invalid,  const CBlockIndex** pindexFirst)
{
    if (first_invalid != nullptr) first_invalid->SetNull();
    {
        LOCK(cs_main);
        bool bFirst = true;
        for (const CBlockHeader& header : headers) {
            CBlockIndex *pindex = nullptr; // Use a temp pindex instead of ppindex to avoid a const_cast
            if (!g_chainstate.AcceptBlockHeader(header, state, chainparams, &pindex)) {
                if (first_invalid) *first_invalid = header;
                return false;
            }
            if (ppindex) {
                *ppindex = pindex;
                if(bFirst && pindexFirst)
                {
                    *pindexFirst = pindex;
                    bFirst = false;
                }
            }
        }
    }
    NotifyHeaderTip();
    return true;
}

/** Store block on disk. If dbp is non-nullptr, the file is known to already reside on disk */
static CDiskBlockPos SaveBlockToDisk(const CBlock& block, int nHeight, const CChainParams& chainparams, const CDiskBlockPos* dbp) {
    unsigned int nBlockSize = ::GetSerializeSize(block, SER_DISK, CLIENT_VERSION);
    CDiskBlockPos blockPos;
    if (dbp != nullptr)
        blockPos = *dbp;
    if (!FindBlockPos(blockPos, nBlockSize+8, nHeight, block.GetBlockTime(), dbp != nullptr)) {
        error("%s: FindBlockPos failed", __func__);
        return CDiskBlockPos();
    }
    if (dbp == nullptr) {
        if (!WriteBlockToDisk(block, blockPos, chainparams.MessageStart())) {
            AbortNode("Failed to write block");
            return CDiskBlockPos();
        }
    }
    return blockPos;
}

/** Store block on disk. If dbp is non-nullptr, the file is known to already reside on disk */
bool CChainState::AcceptBlock(const std::shared_ptr<const CBlock>& pblock, CValidationState& state, const CChainParams& chainparams, CBlockIndex** ppindex, bool fRequested, const CDiskBlockPos* dbp, bool* fNewBlock)
{
    const CBlock& block = *pblock;

    if (fNewBlock) *fNewBlock = false;
    AssertLockHeld(cs_main);

    CBlockIndex *pindexDummy = nullptr;
    CBlockIndex *&pindex = ppindex ? *ppindex : pindexDummy;

    if (!AcceptBlockHeader(block, state, chainparams, &pindex))
        return false;

    if(block.IsProofOfWork()) {
        if (!UpdateHashProof(block, state, chainparams.GetConsensus(), pindex, *pcoinsTip))
        {
            return error("%s: AcceptBlock(): %s", __func__, state.GetRejectReason().c_str());
        }
    }

    // Get prev block index
    CBlockIndex* pindexPrev = nullptr;
    if(pindex->nHeight > 0){
        BlockMap::iterator mi = mapBlockIndex.find(block.hashPrevBlock);
        if (mi == mapBlockIndex.end())
            return state.DoS(10, error("AcceptBlock() : prev block not found"));
        pindexPrev = (*mi).second;
    }

    // Get block height
    int nHeight = pindex->nHeight;

    // Check for the last proof of work block
    if (block.IsProofOfWork() && nHeight > chainparams.GetConsensus().nLastPOWBlock)
        return state.DoS(100, error("AcceptBlock() : reject proof-of-work at height %d", nHeight));

    // Check that the block satisfies synchronized checkpoint
    if (!Checkpoints::CheckSync(nHeight))
        return error("AcceptBlock() : rejected by synchronized checkpoint");

    // Check timestamp against prev
    if (pindexPrev && block.IsProofOfStake() && (block.GetBlockTime() <= pindexPrev->GetBlockTime() || FutureDrift(block.GetBlockTime()) < pindexPrev->GetBlockTime()))
        return error("AcceptBlock() : block's timestamp is too early");

    // Check timestamp
    if (block.IsProofOfStake() &&  block.GetBlockTime() > FutureDrift(GetAdjustedTime()))
        return error("AcceptBlock() : block timestamp too far in the future");

    // Enforce rule that the coinbase starts with serialized block height
    if (nHeight >= chainparams.GetConsensus().BIP34Height)
    {
        CScript expect = CScript() << nHeight;
        if (block.vtx[0]->vin[0].scriptSig.size() < expect.size() ||
            !std::equal(expect.begin(), expect.end(), block.vtx[0]->vin[0].scriptSig.begin()))
            return state.DoS(100, error("AcceptBlock() : block height mismatch in coinbase"));
    }

    // Try to process all requested blocks that we don't have, but only
    // process an unrequested block if it's new and has enough work to
    // advance our tip, and isn't too many blocks ahead.
    bool fAlreadyHave = pindex->nStatus & BLOCK_HAVE_DATA;
    bool fHasMoreWork = (chainActive.Tip() ? pindex->nChainWork > chainActive.Tip()->nChainWork : true);
    // Blocks that are too out-of-order needlessly limit the effectiveness of
    // pruning, because pruning will not delete block files that contain any
    // blocks which are too close in height to the tip.  Apply this test
    // regardless of whether pruning is enabled; it should generally be safe to
    // not process unrequested blocks.
    bool fTooFarAhead = (pindex->nHeight > int(chainActive.Height() + MIN_BLOCKS_TO_KEEP));

    // TODO: Decouple this function from the block download logic by removing fRequested
    // This requires some new chain data structure to efficiently look up if a
    // block is in a chain leading to a candidate for best tip, despite not
    // being such a candidate itself.

    // TODO: deal better with return value and error conditions for duplicate
    // and unrequested blocks.
    if (fAlreadyHave) return true;
    if (!fRequested) {  // If we didn't ask for it:
        if (pindex->nTx != 0) return true;    // This is a previously-processed block that was pruned
        if (!fHasMoreWork) return true; // Don't process less-work OR equal-work chains
        if (fTooFarAhead) return true;        // Block height is too high

        // Protect against DoS attacks from low-work chains.
        // If our tip is behind, a peer could try to send us
        // low-work blocks on a fake chain that we would never
        // request; don't process these.
        if (pindex->nChainWork < nMinimumChainWork) return true;
    }

    if (!CheckBlock(block, state, chainparams.GetConsensus()) ||
        !ContextualCheckBlock(block, state, chainparams.GetConsensus(), pindex->pprev)) {
        if (state.IsInvalid() && !state.CorruptionPossible()) {
            pindex->nStatus |= BLOCK_FAILED_VALID;
            setDirtyBlockIndex.insert(pindex);
        }
        return error("%s: %s", __func__, FormatStateMessage(state));
    }

    // Header is valid/has work, merkle tree and segwit merkle tree are good...RELAY NOW
    // (but if it does not build on our best tip, let the SendMessages loop relay it)
    if (!IsInitialBlockDownload() && chainActive.Tip() == pindex->pprev)
        GetMainSignals().NewPoWValidBlock(pindex, pblock);

    // Write block to history file
    if (fNewBlock) *fNewBlock = true;
    try {
        CDiskBlockPos blockPos = SaveBlockToDisk(block, pindex->nHeight, chainparams, dbp);
        if (blockPos.IsNull()) {
            state.Error(strprintf("%s: Failed to find position to write new block to disk", __func__));
            return false;
        }
        ReceivedBlockTransactions(block, pindex, blockPos, chainparams.GetConsensus());
    } catch (const std::runtime_error& e) {
        return AbortNode(state, std::string("System error: ") + e.what());
    }

    FlushStateToDisk(chainparams, state, FlushStateMode::NONE);

    CheckBlockIndex(chainparams.GetConsensus());

    return true;
}

bool IsCanonicalBlockSignature(const CBlockHeader* pblock, bool checkLowS)
{
    if (pblock->IsProofOfWork()) {
        return pblock->vchBlockSig.empty();
    }

    return checkLowS ? IsLowDERSignature(pblock->vchBlockSig, NULL, false) : IsDERSignature(pblock->vchBlockSig, NULL, false);
}

bool CheckCanonicalBlockSignature(const CBlockHeader* pblock)
{
    //block signature encoding
    bool ret = IsCanonicalBlockSignature(pblock, false);

    //block signature encoding (low-s)
    if(ret) ret = IsCanonicalBlockSignature(pblock, true);

    return ret;
}

bool ProcessNewBlock(const CChainParams& chainparams, const std::shared_ptr<const CBlock> pblock, bool fForceProcessing, bool *fNewBlock)
{
    AssertLockNotHeld(cs_main);

    {
        CBlockIndex *pindex = nullptr;
        if (fNewBlock) *fNewBlock = false;
        CValidationState state;
        // Ensure that CheckBlock() passes before calling AcceptBlock, as
        // belt-and-suspenders.
        bool ret = CheckBlock(*pblock, state, chainparams.GetConsensus());

        LOCK(cs_main);

        if (ret) {
            // Store to disk
            ret = g_chainstate.AcceptBlock(pblock, state, chainparams, &pindex, fForceProcessing, nullptr, fNewBlock);
        }
        if (!ret) {
            GetMainSignals().BlockChecked(*pblock, state);
            return error("%s: AcceptBlock FAILED (%s)", __func__, FormatStateMessage(state));
        }
    }

    NotifyHeaderTip();

    CValidationState state; // Only used to report errors, not invalidity - ignore it
    if (!g_chainstate.ActivateBestChain(state, chainparams, pblock))
        return error("%s: ActivateBestChain failed (%s)", __func__, FormatStateMessage(state));

    return true;
}

bool TestBlockValidity(CValidationState& state, const CChainParams& chainparams, const CBlock& block, CBlockIndex* pindexPrev, bool fCheckPOW, bool fCheckMerkleRoot)
{
    AssertLockHeld(cs_main);
    assert(pindexPrev && pindexPrev == chainActive.Tip());
    CCoinsViewCache viewNew(pcoinsTip.get());
    uint256 block_hash(block.GetHash());
    CBlockIndex indexDummy(block);
    indexDummy.pprev = pindexPrev;
    indexDummy.nHeight = pindexPrev->nHeight + 1;
    indexDummy.phashBlock = &block_hash;

    // NOTE: CheckBlockHeader is called by CheckBlock
    if (!ContextualCheckBlockHeader(block, state, chainparams, pindexPrev, GetAdjustedTime()))
        return error("%s: Consensus::ContextualCheckBlockHeader: %s", __func__, FormatStateMessage(state));
    if (!CheckBlock(block, state, chainparams.GetConsensus(), fCheckPOW, fCheckMerkleRoot))
        return error("%s: Consensus::CheckBlock: %s", __func__, FormatStateMessage(state));
    if (!ContextualCheckBlock(block, state, chainparams.GetConsensus(), pindexPrev))
        return error("%s: Consensus::ContextualCheckBlock: %s", __func__, FormatStateMessage(state));

    dev::h256 oldHashStateRoot(globalState->rootHash()); // qtum
    dev::h256 oldHashUTXORoot(globalState->rootHashUTXO()); // qtum
    
    if (!g_chainstate.ConnectBlock(block, state, &indexDummy, viewNew, chainparams, true)){
        
        globalState->setRoot(oldHashStateRoot); // qtum
        globalState->setRootUTXO(oldHashUTXORoot); // qtum
        pstorageresult->clearCacheResult();
        return false;
    }
    assert(state.IsValid());

    return true;
}

/**
 * BLOCK PRUNING CODE
 */

/* Calculate the amount of disk space the block & undo files currently use */
uint64_t CalculateCurrentUsage()
{
    LOCK(cs_LastBlockFile);

    uint64_t retval = 0;
    for (const CBlockFileInfo &file : vinfoBlockFile) {
        retval += file.nSize + file.nUndoSize;
    }
    return retval;
}

/* Prune a block file (modify associated database entries)*/
void PruneOneBlockFile(const int fileNumber)
{
    LOCK(cs_LastBlockFile);

    for (const auto& entry : mapBlockIndex) {
        CBlockIndex* pindex = entry.second;
        if (pindex->nFile == fileNumber) {
            pindex->nStatus &= ~BLOCK_HAVE_DATA;
            pindex->nStatus &= ~BLOCK_HAVE_UNDO;
            pindex->nFile = 0;
            pindex->nDataPos = 0;
            pindex->nUndoPos = 0;
            setDirtyBlockIndex.insert(pindex);

            // Prune from mapBlocksUnlinked -- any block we prune would have
            // to be downloaded again in order to consider its chain, at which
            // point it would be considered as a candidate for
            // mapBlocksUnlinked or setBlockIndexCandidates.
            std::pair<std::multimap<CBlockIndex*, CBlockIndex*>::iterator, std::multimap<CBlockIndex*, CBlockIndex*>::iterator> range = mapBlocksUnlinked.equal_range(pindex->pprev);
            while (range.first != range.second) {
                std::multimap<CBlockIndex *, CBlockIndex *>::iterator _it = range.first;
                range.first++;
                if (_it->second == pindex) {
                    mapBlocksUnlinked.erase(_it);
                }
            }
        }
    }

    vinfoBlockFile[fileNumber].SetNull();
    setDirtyFileInfo.insert(fileNumber);
}


void UnlinkPrunedFiles(const std::set<int>& setFilesToPrune)
{
    for (std::set<int>::iterator it = setFilesToPrune.begin(); it != setFilesToPrune.end(); ++it) {
        CDiskBlockPos pos(*it, 0);
        fs::remove(GetBlockPosFilename(pos, "blk"));
        fs::remove(GetBlockPosFilename(pos, "rev"));
        LogPrintf("Prune: %s deleted blk/rev (%05u)\n", __func__, *it);
    }
}

/* Calculate the block/rev files to delete based on height specified by user with RPC command pruneblockchain */
static void FindFilesToPruneManual(std::set<int>& setFilesToPrune, int nManualPruneHeight)
{
    assert(fPruneMode && nManualPruneHeight > 0);

    LOCK2(cs_main, cs_LastBlockFile);
    if (chainActive.Tip() == nullptr)
        return;

    // last block to prune is the lesser of (user-specified height, MIN_BLOCKS_TO_KEEP from the tip)
    unsigned int nLastBlockWeCanPrune = std::min((unsigned)nManualPruneHeight, chainActive.Tip()->nHeight - MIN_BLOCKS_TO_KEEP);
    int count=0;
    for (int fileNumber = 0; fileNumber < nLastBlockFile; fileNumber++) {
        if (vinfoBlockFile[fileNumber].nSize == 0 || vinfoBlockFile[fileNumber].nHeightLast > nLastBlockWeCanPrune)
            continue;
        PruneOneBlockFile(fileNumber);
        setFilesToPrune.insert(fileNumber);
        count++;
    }
    LogPrintf("Prune (Manual): prune_height=%d removed %d blk/rev pairs\n", nLastBlockWeCanPrune, count);
}

/* This function is called from the RPC code for pruneblockchain */
void PruneBlockFilesManual(int nManualPruneHeight)
{
    CValidationState state;
    const CChainParams& chainparams = Params();
    if (!FlushStateToDisk(chainparams, state, FlushStateMode::NONE, nManualPruneHeight)) {
        LogPrintf("%s: failed to flush state (%s)\n", __func__, FormatStateMessage(state));
    }
}

/**
 * Prune block and undo files (blk???.dat and undo???.dat) so that the disk space used is less than a user-defined target.
 * The user sets the target (in MB) on the command line or in config file.  This will be run on startup and whenever new
 * space is allocated in a block or undo file, staying below the target. Changing back to unpruned requires a reindex
 * (which in this case means the blockchain must be re-downloaded.)
 *
 * Pruning functions are called from FlushStateToDisk when the global fCheckForPruning flag has been set.
 * Block and undo files are deleted in lock-step (when blk00003.dat is deleted, so is rev00003.dat.)
 * Pruning cannot take place until the longest chain is at least a certain length (100000 on mainnet, 1000 on testnet, 1000 on regtest).
 * Pruning will never delete a block within a defined distance (currently 288) from the active chain's tip.
 * The block index is updated by unsetting HAVE_DATA and HAVE_UNDO for any blocks that were stored in the deleted files.
 * A db flag records the fact that at least some block files have been pruned.
 *
 * @param[out]   setFilesToPrune   The set of file indices that can be unlinked will be returned
 */
static void FindFilesToPrune(std::set<int>& setFilesToPrune, uint64_t nPruneAfterHeight)
{
    LOCK2(cs_main, cs_LastBlockFile);
    if (chainActive.Tip() == nullptr || nPruneTarget == 0) {
        return;
    }
    if ((uint64_t)chainActive.Tip()->nHeight <= nPruneAfterHeight) {
        return;
    }

    unsigned int nLastBlockWeCanPrune = chainActive.Tip()->nHeight - MIN_BLOCKS_TO_KEEP;
    uint64_t nCurrentUsage = CalculateCurrentUsage();
    // We don't check to prune until after we've allocated new space for files
    // So we should leave a buffer under our target to account for another allocation
    // before the next pruning.
    uint64_t nBuffer = BLOCKFILE_CHUNK_SIZE + UNDOFILE_CHUNK_SIZE;
    uint64_t nBytesToPrune;
    int count=0;

    if (nCurrentUsage + nBuffer >= nPruneTarget) {
        // On a prune event, the chainstate DB is flushed.
        // To avoid excessive prune events negating the benefit of high dbcache
        // values, we should not prune too rapidly.
        // So when pruning in IBD, increase the buffer a bit to avoid a re-prune too soon.
        if (IsInitialBlockDownload()) {
            // Since this is only relevant during IBD, we use a fixed 10%
            nBuffer += nPruneTarget / 10;
        }

        for (int fileNumber = 0; fileNumber < nLastBlockFile; fileNumber++) {
            nBytesToPrune = vinfoBlockFile[fileNumber].nSize + vinfoBlockFile[fileNumber].nUndoSize;

            if (vinfoBlockFile[fileNumber].nSize == 0)
                continue;

            if (nCurrentUsage + nBuffer < nPruneTarget)  // are we below our target?
                break;

            // don't prune files that could have a block within MIN_BLOCKS_TO_KEEP of the main chain's tip but keep scanning
            if (vinfoBlockFile[fileNumber].nHeightLast > nLastBlockWeCanPrune)
                continue;

            PruneOneBlockFile(fileNumber);
            // Queue up the files for removal
            setFilesToPrune.insert(fileNumber);
            nCurrentUsage -= nBytesToPrune;
            count++;
        }
    }

    LogPrint(BCLog::PRUNE, "Prune: target=%dMiB actual=%dMiB diff=%dMiB max_prune_height=%d removed %d blk/rev pairs\n",
           nPruneTarget/1024/1024, nCurrentUsage/1024/1024,
           ((int64_t)nPruneTarget - (int64_t)nCurrentUsage)/1024/1024,
           nLastBlockWeCanPrune, count);
}

bool CheckDiskSpace(uint64_t nAdditionalBytes, bool blocks_dir)
{
    uint64_t nFreeBytesAvailable = fs::space(blocks_dir ? GetBlocksDir() : GetDataDir()).available;

    // Check for nMinDiskSpace bytes (currently 50MB)
    if (nFreeBytesAvailable < nMinDiskSpace + nAdditionalBytes)
        return AbortNode("Disk space is low!", _("Error: Disk space is low!"));

    return true;
}

static FILE* OpenDiskFile(const CDiskBlockPos &pos, const char *prefix, bool fReadOnly)
{
    if (pos.IsNull())
        return nullptr;
    fs::path path = GetBlockPosFilename(pos, prefix);
    fs::create_directories(path.parent_path());
    FILE* file = fsbridge::fopen(path, fReadOnly ? "rb": "rb+");
    if (!file && !fReadOnly)
        file = fsbridge::fopen(path, "wb+");
    if (!file) {
        LogPrintf("Unable to open file %s\n", path.string());
        return nullptr;
    }
    if (pos.nPos) {
        if (fseek(file, pos.nPos, SEEK_SET)) {
            LogPrintf("Unable to seek to position %u of %s\n", pos.nPos, path.string());
            fclose(file);
            return nullptr;
        }
    }
    return file;
}

FILE* OpenBlockFile(const CDiskBlockPos &pos, bool fReadOnly) {
    return OpenDiskFile(pos, "blk", fReadOnly);
}

/** Open an undo file (rev?????.dat) */
static FILE* OpenUndoFile(const CDiskBlockPos &pos, bool fReadOnly) {
    return OpenDiskFile(pos, "rev", fReadOnly);
}

fs::path GetBlockPosFilename(const CDiskBlockPos &pos, const char *prefix)
{
    return GetBlocksDir() / strprintf("%s%05u.dat", prefix, pos.nFile);
}

CBlockIndex * CChainState::InsertBlockIndex(const uint256& hash)
{
    AssertLockHeld(cs_main);

    if (hash.IsNull())
        return nullptr;

    // Return existing
    BlockMap::iterator mi = mapBlockIndex.find(hash);
    if (mi != mapBlockIndex.end())
        return (*mi).second;

    // Create new
    CBlockIndex* pindexNew = new CBlockIndex();
    mi = mapBlockIndex.insert(std::make_pair(hash, pindexNew)).first;
    pindexNew->phashBlock = &((*mi).first);

    return pindexNew;
}

bool CChainState::LoadBlockIndex(const Consensus::Params& consensus_params, CBlockTreeDB& blocktree)
{
    if (!blocktree.LoadBlockIndexGuts(consensus_params, [this](const uint256& hash) EXCLUSIVE_LOCKS_REQUIRED(cs_main) { return this->InsertBlockIndex(hash); }))
        return false;

    boost::this_thread::interruption_point();

    // Calculate nChainWork
    std::vector<std::pair<int, CBlockIndex*> > vSortedByHeight;
    vSortedByHeight.reserve(mapBlockIndex.size());
    for (const std::pair<const uint256, CBlockIndex*>& item : mapBlockIndex)
    {
        CBlockIndex* pindex = item.second;
        vSortedByHeight.push_back(std::make_pair(pindex->nHeight, pindex));
    }
    sort(vSortedByHeight.begin(), vSortedByHeight.end());
    for (const std::pair<int, CBlockIndex*>& item : vSortedByHeight)
    {
        CBlockIndex* pindex = item.second;
        pindex->nChainWork = (pindex->pprev ? pindex->pprev->nChainWork : 0) + GetBlockProof(*pindex);
        pindex->nTimeMax = (pindex->pprev ? std::max(pindex->pprev->nTimeMax, pindex->nTime) : pindex->nTime);
        // We can link the chain of blocks for which we've received transactions at some point.
        // Pruned nodes may have deleted the block.
        if (pindex->nTx > 0) {
            if (pindex->pprev) {
                if (pindex->pprev->nChainTx) {
                    pindex->nChainTx = pindex->pprev->nChainTx + pindex->nTx;
                } else {
                    pindex->nChainTx = 0;
                    mapBlocksUnlinked.insert(std::make_pair(pindex->pprev, pindex));
                }
            } else {
                pindex->nChainTx = pindex->nTx;
            }
        }
        if (!(pindex->nStatus & BLOCK_FAILED_MASK) && pindex->pprev && (pindex->pprev->nStatus & BLOCK_FAILED_MASK)) {
            pindex->nStatus |= BLOCK_FAILED_CHILD;
            setDirtyBlockIndex.insert(pindex);
        }
        if (pindex->IsValid(BLOCK_VALID_TRANSACTIONS) && (pindex->nChainTx || pindex->pprev == nullptr))
            setBlockIndexCandidates.insert(pindex);
        if (pindex->nStatus & BLOCK_FAILED_MASK && (!pindexBestInvalid || pindex->nChainWork > pindexBestInvalid->nChainWork))
            pindexBestInvalid = pindex;
        if (pindex->pprev)
            pindex->BuildSkip();
        if (pindex->IsValid(BLOCK_VALID_TREE) && (pindexBestHeader == nullptr || CBlockIndexWorkComparator()(pindexBestHeader, pindex)))
            pindexBestHeader = pindex;
    }

    return true;
}

bool static LoadBlockIndexDB(const CChainParams& chainparams) EXCLUSIVE_LOCKS_REQUIRED(cs_main)
{
    if (!g_chainstate.LoadBlockIndex(chainparams.GetConsensus(), *pblocktree))
        return false;

    // Load block file info
    pblocktree->ReadLastBlockFile(nLastBlockFile);
    vinfoBlockFile.resize(nLastBlockFile + 1);
    LogPrintf("%s: last block file = %i\n", __func__, nLastBlockFile);
    for (int nFile = 0; nFile <= nLastBlockFile; nFile++) {
        pblocktree->ReadBlockFileInfo(nFile, vinfoBlockFile[nFile]);
    }
    LogPrintf("%s: last block file info: %s\n", __func__, vinfoBlockFile[nLastBlockFile].ToString());
    for (int nFile = nLastBlockFile + 1; true; nFile++) {
        CBlockFileInfo info;
        if (pblocktree->ReadBlockFileInfo(nFile, info)) {
            vinfoBlockFile.push_back(info);
        } else {
            break;
        }
    }

    // Check presence of blk files
    LogPrintf("Checking all blk files are present...\n");
    std::set<int> setBlkDataFiles;
    for (const std::pair<const uint256, CBlockIndex*>& item : mapBlockIndex)
    {
        CBlockIndex* pindex = item.second;
        if (pindex->nStatus & BLOCK_HAVE_DATA) {
            setBlkDataFiles.insert(pindex->nFile);
        }
    }
    for (std::set<int>::iterator it = setBlkDataFiles.begin(); it != setBlkDataFiles.end(); it++)
    {
        CDiskBlockPos pos(*it, 0);
        if (CAutoFile(OpenBlockFile(pos, true), SER_DISK, CLIENT_VERSION).IsNull()) {
            return false;
        }
    }

    // Check whether we have ever pruned block & undo files
    pblocktree->ReadFlag("prunedblockfiles", fHavePruned);
    if (fHavePruned)
        LogPrintf("LoadBlockIndexDB(): Block files have previously been pruned\n");

    // Check whether we need to continue reindexing
    bool fReindexing = false;
    pblocktree->ReadReindexing(fReindexing);
    if(fReindexing) fReindex = true;

    // Check whether we have a transaction index
    pblocktree->ReadFlag("logevents", fLogEvents);
    LogPrintf("%s: log events index %s\n", __func__, fLogEvents ? "enabled" : "disabled");

    return true;
}

bool LoadChainTip(const CChainParams& chainparams)
{
    AssertLockHeld(cs_main);

    if (chainActive.Tip() && chainActive.Tip()->GetBlockHash() == pcoinsTip->GetBestBlock()) return true;

    if (pcoinsTip->GetBestBlock().IsNull() && mapBlockIndex.size() == 1) {
        // In case we just added the genesis block, connect it now, so
        // that we always have a chainActive.Tip() when we return.
        LogPrintf("%s: Connecting genesis block...\n", __func__);
        CValidationState state;
        if (!ActivateBestChain(state, chainparams)) {
            LogPrintf("%s: failed to activate chain (%s)\n", __func__, FormatStateMessage(state));
            return false;
        }
    }

    // Load pointer to end of best chain
    CBlockIndex* pindex = LookupBlockIndex(pcoinsTip->GetBestBlock());
    if (!pindex) {
        return false;
    }
    chainActive.SetTip(pindex);

    g_chainstate.PruneBlockIndexCandidates();

    LogPrintf("Loaded best chain: hashBestChain=%s height=%d date=%s progress=%f\n",
        chainActive.Tip()->GetBlockHash().ToString(), chainActive.Height(),
        FormatISO8601DateTime(chainActive.Tip()->GetBlockTime()),
        GuessVerificationProgress(chainparams.TxData(), chainActive.Tip()));
    return true;
}

CVerifyDB::CVerifyDB()
{
    uiInterface.ShowProgress(_("Verifying blocks..."), 0, false);
}

CVerifyDB::~CVerifyDB()
{
    uiInterface.ShowProgress("", 100, false);
}

bool CVerifyDB::VerifyDB(const CChainParams& chainparams, CCoinsView *coinsview, int nCheckLevel, int nCheckDepth)
{
    LOCK(cs_main);
    if (chainActive.Tip() == nullptr || chainActive.Tip()->pprev == nullptr)
        return true;

    // Verify blocks in the best chain
    if (nCheckDepth <= 0 || nCheckDepth > chainActive.Height())
        nCheckDepth = chainActive.Height();
    nCheckLevel = std::max(0, std::min(4, nCheckLevel));
    LogPrintf("Verifying last %i blocks at level %i\n", nCheckDepth, nCheckLevel);
    CCoinsViewCache coins(coinsview);
    CBlockIndex* pindex;
    CBlockIndex* pindexFailure = nullptr;
    int nGoodTransactions = 0;
    CValidationState state;
    int reportDone = 0;

////////////////////////////////////////////////////////////////////////// // qtum
    dev::h256 oldHashStateRoot(globalState->rootHash());
    dev::h256 oldHashUTXORoot(globalState->rootHashUTXO());
    QtumDGP qtumDGP(globalState.get(), fGettingValuesDGP);
//////////////////////////////////////////////////////////////////////////

    LogPrintf("[0%%]..."); /* Continued */
    for (pindex = chainActive.Tip(); pindex && pindex->pprev; pindex = pindex->pprev) {
        boost::this_thread::interruption_point();
        int percentageDone = std::max(1, std::min(99, (int)(((double)(chainActive.Height() - pindex->nHeight)) / (double)nCheckDepth * (nCheckLevel >= 4 ? 50 : 100))));
        if (reportDone < percentageDone/10) {
            // report every 10% step
            LogPrintf("[%d%%]...", percentageDone); /* Continued */
            reportDone = percentageDone/10;
        }
        uiInterface.ShowProgress(_("Verifying blocks..."), percentageDone, false);
        if (pindex->nHeight <= chainActive.Height()-nCheckDepth)
            break;
        if (fPruneMode && !(pindex->nStatus & BLOCK_HAVE_DATA)) {
            // If pruning, only go back as far as we have data.
            LogPrintf("VerifyDB(): block verification stopping at height %d (pruning, no data)\n", pindex->nHeight);
            break;
        }

        ///////////////////////////////////////////////////////////////////// // qtum
        uint32_t sizeBlockDGP = qtumDGP.getBlockSize(pindex->nHeight);
        dgpMaxBlockSize = sizeBlockDGP ? sizeBlockDGP : dgpMaxBlockSize;
        updateBlockSizeParams(dgpMaxBlockSize);
        /////////////////////////////////////////////////////////////////////

        CBlock block;
        // check level 0: read from disk
        if (!ReadBlockFromDisk(block, pindex, chainparams.GetConsensus()))
            return error("VerifyDB(): *** ReadBlockFromDisk failed at %d, hash=%s", pindex->nHeight, pindex->GetBlockHash().ToString());
        // check level 1: verify block validity
        if (nCheckLevel >= 1 && !CheckBlock(block, state, chainparams.GetConsensus(),false))
            return error("%s: *** found bad block at %d, hash=%s (%s)\n", __func__,
                         pindex->nHeight, pindex->GetBlockHash().ToString(), FormatStateMessage(state));
        // check level 2: verify undo validity
        if (nCheckLevel >= 2 && pindex) {
            CBlockUndo undo;
            if (!pindex->GetUndoPos().IsNull()) {
                if (!UndoReadFromDisk(undo, pindex)) {
                    return error("VerifyDB(): *** found bad undo data at %d, hash=%s\n", pindex->nHeight, pindex->GetBlockHash().ToString());
                }
            }
        }
        // check level 3: check for inconsistencies during memory-only disconnect of tip blocks
        if (nCheckLevel >= 3 && (coins.DynamicMemoryUsage() + pcoinsTip->DynamicMemoryUsage()) <= nCoinCacheUsage) {
            assert(coins.GetBestBlock() == pindex->GetBlockHash());
            bool fClean=true;
            DisconnectResult res = g_chainstate.DisconnectBlock(block, pindex, coins, &fClean);
            if (res == DISCONNECT_FAILED) {
                return error("VerifyDB(): *** irrecoverable inconsistency in block data at %d, hash=%s", pindex->nHeight, pindex->GetBlockHash().ToString());
            }
            if (res == DISCONNECT_UNCLEAN) {
                nGoodTransactions = 0;
                pindexFailure = pindex;
            } else {
                nGoodTransactions += block.vtx.size();
            }
        }
        if (ShutdownRequested())
            return true;
    }
    if (pindexFailure)
        return error("VerifyDB(): *** coin database inconsistencies found (last %i blocks, %i good transactions before that)\n", chainActive.Height() - pindexFailure->nHeight + 1, nGoodTransactions);

    // store block count as we move pindex at check level >= 4
    int block_count = chainActive.Height() - pindex->nHeight;

    // check level 4: try reconnecting blocks
    if (nCheckLevel >= 4) {
        while (pindex != chainActive.Tip()) {
            boost::this_thread::interruption_point();
            uiInterface.ShowProgress(_("Verifying blocks..."), std::max(1, std::min(99, 100 - (int)(((double)(chainActive.Height() - pindex->nHeight)) / (double)nCheckDepth * 50))), false);
            pindex = chainActive.Next(pindex);
            CBlock block;
            if (!ReadBlockFromDisk(block, pindex, chainparams.GetConsensus()))
                return error("VerifyDB(): *** ReadBlockFromDisk failed at %d, hash=%s", pindex->nHeight, pindex->GetBlockHash().ToString());

            dev::h256 oldHashStateRoot(globalState->rootHash()); // qtum
            dev::h256 oldHashUTXORoot(globalState->rootHashUTXO()); // qtum

            if (!g_chainstate.ConnectBlock(block, state, pindex, coins, chainparams)){

                globalState->setRoot(oldHashStateRoot); // qtum
                globalState->setRootUTXO(oldHashUTXORoot); // qtum
                pstorageresult->clearCacheResult();
                return error("VerifyDB(): *** found unconnectable block at %d, hash=%s (%s)", pindex->nHeight, pindex->GetBlockHash().ToString(), FormatStateMessage(state));
            }
        }
    } else {
        globalState->setRoot(oldHashStateRoot); // qtum
        globalState->setRootUTXO(oldHashUTXORoot); // qtum
    }

    LogPrintf("[DONE].\n");
    LogPrintf("No coin database inconsistencies in last %i blocks (%i transactions)\n", block_count, nGoodTransactions);

    return true;
}

/** Apply the effects of a block on the utxo cache, ignoring that it may already have been applied. */
bool CChainState::RollforwardBlock(const CBlockIndex* pindex, CCoinsViewCache& inputs, const CChainParams& params)
{
    // TODO: merge with ConnectBlock
    CBlock block;
    if (!ReadBlockFromDisk(block, pindex, params.GetConsensus())) {
        return error("ReplayBlock(): ReadBlockFromDisk failed at %d, hash=%s", pindex->nHeight, pindex->GetBlockHash().ToString());
    }

    for (const CTransactionRef& tx : block.vtx) {
        if (!tx->IsCoinBase()) {
            for (const CTxIn &txin : tx->vin) {
                inputs.SpendCoin(txin.prevout);
            }
        }
        // Pass check = true as every addition may be an overwrite.
        AddCoins(inputs, *tx, pindex->nHeight, true);
    }
    return true;
}

bool CChainState::ReplayBlocks(const CChainParams& params, CCoinsView* view)
{
    LOCK(cs_main);

    CCoinsViewCache cache(view);

    std::vector<uint256> hashHeads = view->GetHeadBlocks();
    if (hashHeads.empty()) return true; // We're already in a consistent state.
    if (hashHeads.size() != 2) return error("ReplayBlocks(): unknown inconsistent state");

    uiInterface.ShowProgress(_("Replaying blocks..."), 0, false);
    LogPrintf("Replaying blocks\n");

    const CBlockIndex* pindexOld = nullptr;  // Old tip during the interrupted flush.
    const CBlockIndex* pindexNew;            // New tip during the interrupted flush.
    const CBlockIndex* pindexFork = nullptr; // Latest block common to both the old and the new tip.

    if (mapBlockIndex.count(hashHeads[0]) == 0) {
        return error("ReplayBlocks(): reorganization to unknown block requested");
    }
    pindexNew = mapBlockIndex[hashHeads[0]];

    if (!hashHeads[1].IsNull()) { // The old tip is allowed to be 0, indicating it's the first flush.
        if (mapBlockIndex.count(hashHeads[1]) == 0) {
            return error("ReplayBlocks(): reorganization from unknown block requested");
        }
        pindexOld = mapBlockIndex[hashHeads[1]];
        pindexFork = LastCommonAncestor(pindexOld, pindexNew);
        assert(pindexFork != nullptr);
    }

    // Rollback along the old branch.
    while (pindexOld != pindexFork) {
        if (pindexOld->nHeight > 0) { // Never disconnect the genesis block.
            CBlock block;
            if (!ReadBlockFromDisk(block, pindexOld, params.GetConsensus())) {
                return error("RollbackBlock(): ReadBlockFromDisk() failed at %d, hash=%s", pindexOld->nHeight, pindexOld->GetBlockHash().ToString());
            }
            LogPrintf("Rolling back %s (%i)\n", pindexOld->GetBlockHash().ToString(), pindexOld->nHeight);
            bool fClean=true;
            DisconnectResult res = DisconnectBlock(block, pindexOld, cache, &fClean);
            if (res == DISCONNECT_FAILED) {
                return error("RollbackBlock(): DisconnectBlock failed at %d, hash=%s", pindexOld->nHeight, pindexOld->GetBlockHash().ToString());
            }
            // If DISCONNECT_UNCLEAN is returned, it means a non-existing UTXO was deleted, or an existing UTXO was
            // overwritten. It corresponds to cases where the block-to-be-disconnect never had all its operations
            // applied to the UTXO set. However, as both writing a UTXO and deleting a UTXO are idempotent operations,
            // the result is still a version of the UTXO set with the effects of that block undone.
        }
        pindexOld = pindexOld->pprev;
    }

    // Roll forward from the forking point to the new tip.
    int nForkHeight = pindexFork ? pindexFork->nHeight : 0;
    for (int nHeight = nForkHeight + 1; nHeight <= pindexNew->nHeight; ++nHeight) {
        const CBlockIndex* pindex = pindexNew->GetAncestor(nHeight);
        LogPrintf("Rolling forward %s (%i)\n", pindex->GetBlockHash().ToString(), nHeight);
        if (!RollforwardBlock(pindex, cache, params)) return false;
    }

    cache.SetBestBlock(pindexNew->GetBlockHash());
    cache.Flush();
    uiInterface.ShowProgress("", 100, false);
    return true;
}

bool ReplayBlocks(const CChainParams& params, CCoinsView* view) {
    return g_chainstate.ReplayBlocks(params, view);
}

bool CChainState::RewindBlockIndex(const CChainParams& params)
{
    LOCK(cs_main);

    // Note that during -reindex-chainstate we are called with an empty chainActive!

    int nHeight = 1;
    while (nHeight <= chainActive.Height()) {
        // Although SCRIPT_VERIFY_WITNESS is now generally enforced on all
        // blocks in ConnectBlock, we don't need to go back and
        // re-download/re-verify blocks from before segwit actually activated.
        if (IsWitnessEnabled(chainActive[nHeight - 1], params.GetConsensus()) && !(chainActive[nHeight]->nStatus & BLOCK_OPT_WITNESS)) {
            break;
        }
        nHeight++;
    }

    // nHeight is now the height of the first insufficiently-validated block, or tipheight + 1
    CValidationState state;
    CBlockIndex* pindex = chainActive.Tip();
    while (chainActive.Height() >= nHeight) {
        if (fPruneMode && !(chainActive.Tip()->nStatus & BLOCK_HAVE_DATA)) {
            // If pruning, don't try rewinding past the HAVE_DATA point;
            // since older blocks can't be served anyway, there's
            // no need to walk further, and trying to DisconnectTip()
            // will fail (and require a needless reindex/redownload
            // of the blockchain).
            break;
        }
        if (!DisconnectTip(state, params, nullptr)) {
            return error("RewindBlockIndex: unable to disconnect block at height %i (%s)", pindex->nHeight, FormatStateMessage(state));
        }
        // Occasionally flush state to disk.
        if (!FlushStateToDisk(params, state, FlushStateMode::PERIODIC)) {
            LogPrintf("RewindBlockIndex: unable to flush state to disk (%s)\n", FormatStateMessage(state));
            return false;
        }
    }

    // Reduce validity flag and have-data flags.
    // We do this after actual disconnecting, otherwise we'll end up writing the lack of data
    // to disk before writing the chainstate, resulting in a failure to continue if interrupted.
    for (const auto& entry : mapBlockIndex) {
        CBlockIndex* pindexIter = entry.second;

        // Note: If we encounter an insufficiently validated block that
        // is on chainActive, it must be because we are a pruning node, and
        // this block or some successor doesn't HAVE_DATA, so we were unable to
        // rewind all the way.  Blocks remaining on chainActive at this point
        // must not have their validity reduced.
        if (IsWitnessEnabled(pindexIter->pprev, params.GetConsensus()) && !(pindexIter->nStatus & BLOCK_OPT_WITNESS) && !chainActive.Contains(pindexIter)) {
            // Reduce validity
            pindexIter->nStatus = std::min<unsigned int>(pindexIter->nStatus & BLOCK_VALID_MASK, BLOCK_VALID_TREE) | (pindexIter->nStatus & ~BLOCK_VALID_MASK);
            // Remove have-data flags.
            pindexIter->nStatus &= ~(BLOCK_HAVE_DATA | BLOCK_HAVE_UNDO);
            // Remove storage location.
            pindexIter->nFile = 0;
            pindexIter->nDataPos = 0;
            pindexIter->nUndoPos = 0;
            // Remove various other things
            pindexIter->nTx = 0;
            pindexIter->nChainTx = 0;
            pindexIter->nSequenceId = 0;
            // Make sure it gets written.
            setDirtyBlockIndex.insert(pindexIter);
            // Update indexes
            setBlockIndexCandidates.erase(pindexIter);
            std::pair<std::multimap<CBlockIndex*, CBlockIndex*>::iterator, std::multimap<CBlockIndex*, CBlockIndex*>::iterator> ret = mapBlocksUnlinked.equal_range(pindexIter->pprev);
            while (ret.first != ret.second) {
                if (ret.first->second == pindexIter) {
                    mapBlocksUnlinked.erase(ret.first++);
                } else {
                    ++ret.first;
                }
            }
        } else if (pindexIter->IsValid(BLOCK_VALID_TRANSACTIONS) && pindexIter->nChainTx) {
            setBlockIndexCandidates.insert(pindexIter);
        }
    }

    if (chainActive.Tip() != nullptr) {
        // We can't prune block index candidates based on our tip if we have
        // no tip due to chainActive being empty!
        PruneBlockIndexCandidates();

        CheckBlockIndex(params.GetConsensus());
    }

    return true;
}

bool RewindBlockIndex(const CChainParams& params) {
    if (!g_chainstate.RewindBlockIndex(params)) {
        return false;
    }

    if (chainActive.Tip() != nullptr) {
        // FlushStateToDisk can possibly read chainActive. Be conservative
        // and skip it here, we're about to -reindex-chainstate anyway, so
        // it'll get called a bunch real soon.
        CValidationState state;
        if (!FlushStateToDisk(params, state, FlushStateMode::ALWAYS)) {
            LogPrintf("RewindBlockIndex: unable to flush state to disk (%s)\n", FormatStateMessage(state));
            return false;
        }
    }

    return true;
}

void CChainState::UnloadBlockIndex() {
    nBlockSequenceId = 1;
    m_failed_blocks.clear();
    setBlockIndexCandidates.clear();
}

// May NOT be used after any connections are up as much
// of the peer-processing logic assumes a consistent
// block index state
void UnloadBlockIndex()
{
    LOCK(cs_main);
    chainActive.SetTip(nullptr);
    pindexBestInvalid = nullptr;
    pindexBestHeader = nullptr;
    mempool.clear();
    mapBlocksUnlinked.clear();
    vinfoBlockFile.clear();
    nLastBlockFile = 0;
    setDirtyBlockIndex.clear();
    setDirtyFileInfo.clear();
    versionbitscache.Clear();
    for (int b = 0; b < VERSIONBITS_NUM_BITS; b++) {
        warningcache[b].clear();
    }

    for (BlockMap::value_type& entry : mapBlockIndex) {
        delete entry.second;
    }
    mapBlockIndex.clear();
    fHavePruned = false;

    g_chainstate.UnloadBlockIndex();
}

bool LoadBlockIndex(const CChainParams& chainparams)
{
    // Load block index from databases
    bool needs_init = fReindex;
    if (!fReindex) {
        bool ret = LoadBlockIndexDB(chainparams);
        if (!ret) return false;
        needs_init = mapBlockIndex.empty();
    }

    if (needs_init) {
        // Everything here is for *new* reindex/DBs. Thus, though
        // LoadBlockIndexDB may have set fReindex if we shut down
        // mid-reindex previously, we don't check fReindex and
        // instead only check it prior to LoadBlockIndexDB to set
        // needs_init.

        LogPrintf("Initializing databases...\n");
        // Use the provided setting for -logevents in the new database
        fLogEvents = gArgs.GetBoolArg("-logevents", DEFAULT_LOGEVENTS);
        pblocktree->WriteFlag("logevents", fLogEvents);
    }
    return true;
}

bool CChainState::LoadGenesisBlock(const CChainParams& chainparams)
{
    LOCK(cs_main);

    // Check whether we're already initialized by checking for genesis in
    // mapBlockIndex. Note that we can't use chainActive here, since it is
    // set based on the coins db, not the block index db, which is the only
    // thing loaded at this point.
    if (mapBlockIndex.count(chainparams.GenesisBlock().GetHash()))
        return true;

    try {
        CBlock &block = const_cast<CBlock&>(chainparams.GenesisBlock());
        CDiskBlockPos blockPos = SaveBlockToDisk(block, 0, chainparams, nullptr);
        if (blockPos.IsNull())
            return error("%s: writing genesis block to disk failed", __func__);
        CBlockIndex *pindex = AddToBlockIndex(block);
        pindex->hashProof = chainparams.GetConsensus().hashGenesisBlock;
        ReceivedBlockTransactions(block, pindex, blockPos, chainparams.GetConsensus());
    } catch (const std::runtime_error& e) {
        return error("%s: failed to write genesis block: %s", __func__, e.what());
    }

    return true;
}

bool LoadGenesisBlock(const CChainParams& chainparams)
{
    return g_chainstate.LoadGenesisBlock(chainparams);
}

bool LoadExternalBlockFile(const CChainParams& chainparams, FILE* fileIn, CDiskBlockPos *dbp)
{
    // Map of disk positions for blocks with unknown parent (only used for reindex)
    static std::multimap<uint256, CDiskBlockPos> mapBlocksUnknownParent;
    int64_t nStart = GetTimeMillis();

    int nLoaded = 0;
    try {
        // This takes over fileIn and calls fclose() on it in the CBufferedFile destructor
        CBufferedFile blkdat(fileIn, 2*dgpMaxBlockSerSize, dgpMaxBlockSerSize+8, SER_DISK, CLIENT_VERSION);
        uint64_t nRewind = blkdat.GetPos();
        while (!blkdat.eof()) {
            boost::this_thread::interruption_point();

            blkdat.SetPos(nRewind);
            nRewind++; // start one byte further next time, in case of failure
            blkdat.SetLimit(); // remove former limit
            unsigned int nSize = 0;
            try {
                // locate a header
                unsigned char buf[CMessageHeader::MESSAGE_START_SIZE];
                blkdat.FindByte(chainparams.MessageStart()[0]);
                nRewind = blkdat.GetPos()+1;
                blkdat >> buf;
                if (memcmp(buf, chainparams.MessageStart(), CMessageHeader::MESSAGE_START_SIZE))
                    continue;
                // read size
                blkdat >> nSize;
                if (nSize < 80 || nSize > dgpMaxBlockSerSize)
                    continue;
            } catch (const std::exception&) {
                // no valid block header found; don't complain
                break;
            }
            try {
                // read block
                uint64_t nBlockPos = blkdat.GetPos();
                if (dbp)
                    dbp->nPos = nBlockPos;
                blkdat.SetLimit(nBlockPos + nSize);
                blkdat.SetPos(nBlockPos);
                std::shared_ptr<CBlock> pblock = std::make_shared<CBlock>();
                CBlock& block = *pblock;
                blkdat >> block;
                nRewind = blkdat.GetPos();

                uint256 hash = block.GetHash();
                {
                    LOCK(cs_main);
                    // detect out of order blocks, and store them for later
                    if (hash != chainparams.GetConsensus().hashGenesisBlock && !LookupBlockIndex(block.hashPrevBlock)) {
                        LogPrint(BCLog::REINDEX, "%s: Out of order block %s, parent %s not known\n", __func__, hash.ToString(),
                                block.hashPrevBlock.ToString());
                        if (dbp)
                            mapBlocksUnknownParent.insert(std::make_pair(block.hashPrevBlock, *dbp));
                        continue;
                    }

                    // process in case the block isn't known yet
                    CBlockIndex* pindex = LookupBlockIndex(hash);
                    if (!pindex || (pindex->nStatus & BLOCK_HAVE_DATA) == 0) {
                      CValidationState state;
                      if (g_chainstate.AcceptBlock(pblock, state, chainparams, nullptr, true, dbp, nullptr)) {
                          nLoaded++;
                      }
                      if (state.IsError()) {
                          break;
                      }
                    } else if (hash != chainparams.GetConsensus().hashGenesisBlock && pindex->nHeight % 1000 == 0) {
                      LogPrint(BCLog::REINDEX, "Block Import: already had block %s at height %d\n", hash.ToString(), pindex->nHeight);
                    }
                }

                // In Bitcoin this only needed to be done for genesis and at the end of block indexing
                // But for Qtum PoS we need to sync this after every block to ensure txdb is populated for
                // validating PoS proofs
                {
                    CValidationState state;
                    if (!ActivateBestChain(state, chainparams)) {
                        break;
                    }
                }

                NotifyHeaderTip();

                // Recursively process earlier encountered successors of this block
                std::deque<uint256> queue;
                queue.push_back(hash);
                while (!queue.empty()) {
                    uint256 head = queue.front();
                    queue.pop_front();
                    std::pair<std::multimap<uint256, CDiskBlockPos>::iterator, std::multimap<uint256, CDiskBlockPos>::iterator> range = mapBlocksUnknownParent.equal_range(head);
                    while (range.first != range.second) {
                        std::multimap<uint256, CDiskBlockPos>::iterator it = range.first;
                        std::shared_ptr<CBlock> pblockrecursive = std::make_shared<CBlock>();
                        if (ReadBlockFromDisk(*pblockrecursive, it->second, chainparams.GetConsensus()))
                        {
                            LogPrint(BCLog::REINDEX, "%s: Processing out of order child %s of %s\n", __func__, pblockrecursive->GetHash().ToString(),
                                    head.ToString());
                            LOCK(cs_main);
                            CValidationState dummy;
                            if (g_chainstate.AcceptBlock(pblockrecursive, dummy, chainparams, nullptr, true, &it->second, nullptr))
                            {
                                nLoaded++;
                                queue.push_back(pblockrecursive->GetHash());
                            }
                        }
                        range.first++;
                        mapBlocksUnknownParent.erase(it);
                        NotifyHeaderTip();
                    }
                }
            } catch (const std::exception& e) {
                LogPrintf("%s: Deserialize or I/O error - %s\n", __func__, e.what());
            }
        }
    } catch (const std::runtime_error& e) {
        AbortNode(std::string("System error: ") + e.what());
    }
    if (nLoaded > 0)
        LogPrintf("Loaded %i blocks from external file in %dms\n", nLoaded, GetTimeMillis() - nStart);
    return nLoaded > 0;
}

void CChainState::CheckBlockIndex(const Consensus::Params& consensusParams)
{
    if (!fCheckBlockIndex) {
        return;
    }

    LOCK(cs_main);

    // During a reindex, we read the genesis block and call CheckBlockIndex before ActivateBestChain,
    // so we have the genesis block in mapBlockIndex but no active chain.  (A few of the tests when
    // iterating the block tree require that chainActive has been initialized.)
    if (chainActive.Height() < 0) {
        assert(mapBlockIndex.size() <= 1);
        return;
    }

    // Build forward-pointing map of the entire block tree.
    std::multimap<CBlockIndex*,CBlockIndex*> forward;
    for (auto& entry : mapBlockIndex) {
        forward.insert(std::make_pair(entry.second->pprev, entry.second));
    }

    assert(forward.size() == mapBlockIndex.size());

    std::pair<std::multimap<CBlockIndex*,CBlockIndex*>::iterator,std::multimap<CBlockIndex*,CBlockIndex*>::iterator> rangeGenesis = forward.equal_range(nullptr);
    CBlockIndex *pindex = rangeGenesis.first->second;
    rangeGenesis.first++;
    assert(rangeGenesis.first == rangeGenesis.second); // There is only one index entry with parent nullptr.

    // Iterate over the entire block tree, using depth-first search.
    // Along the way, remember whether there are blocks on the path from genesis
    // block being explored which are the first to have certain properties.
    size_t nNodes = 0;
    int nHeight = 0;
    CBlockIndex* pindexFirstInvalid = nullptr; // Oldest ancestor of pindex which is invalid.
    CBlockIndex* pindexFirstMissing = nullptr; // Oldest ancestor of pindex which does not have BLOCK_HAVE_DATA.
    CBlockIndex* pindexFirstNeverProcessed = nullptr; // Oldest ancestor of pindex for which nTx == 0.
    CBlockIndex* pindexFirstNotTreeValid = nullptr; // Oldest ancestor of pindex which does not have BLOCK_VALID_TREE (regardless of being valid or not).
    CBlockIndex* pindexFirstNotTransactionsValid = nullptr; // Oldest ancestor of pindex which does not have BLOCK_VALID_TRANSACTIONS (regardless of being valid or not).
    CBlockIndex* pindexFirstNotChainValid = nullptr; // Oldest ancestor of pindex which does not have BLOCK_VALID_CHAIN (regardless of being valid or not).
    CBlockIndex* pindexFirstNotScriptsValid = nullptr; // Oldest ancestor of pindex which does not have BLOCK_VALID_SCRIPTS (regardless of being valid or not).
    while (pindex != nullptr) {
        nNodes++;
        if (pindexFirstInvalid == nullptr && pindex->nStatus & BLOCK_FAILED_VALID) pindexFirstInvalid = pindex;
        if (pindexFirstMissing == nullptr && !(pindex->nStatus & BLOCK_HAVE_DATA)) pindexFirstMissing = pindex;
        if (pindexFirstNeverProcessed == nullptr && pindex->nTx == 0) pindexFirstNeverProcessed = pindex;
        if (pindex->pprev != nullptr && pindexFirstNotTreeValid == nullptr && (pindex->nStatus & BLOCK_VALID_MASK) < BLOCK_VALID_TREE) pindexFirstNotTreeValid = pindex;
        if (pindex->pprev != nullptr && pindexFirstNotTransactionsValid == nullptr && (pindex->nStatus & BLOCK_VALID_MASK) < BLOCK_VALID_TRANSACTIONS) pindexFirstNotTransactionsValid = pindex;
        if (pindex->pprev != nullptr && pindexFirstNotChainValid == nullptr && (pindex->nStatus & BLOCK_VALID_MASK) < BLOCK_VALID_CHAIN) pindexFirstNotChainValid = pindex;
        if (pindex->pprev != nullptr && pindexFirstNotScriptsValid == nullptr && (pindex->nStatus & BLOCK_VALID_MASK) < BLOCK_VALID_SCRIPTS) pindexFirstNotScriptsValid = pindex;

        // Begin: actual consistency checks.
        if (pindex->pprev == nullptr) {
            // Genesis block checks.
            assert(pindex->GetBlockHash() == consensusParams.hashGenesisBlock); // Genesis block's hash must match.
            assert(pindex == chainActive.Genesis()); // The current active chain's genesis block must be this block.
        }
        if (pindex->nChainTx == 0) assert(pindex->nSequenceId <= 0);  // nSequenceId can't be set positive for blocks that aren't linked (negative is used for preciousblock)
        // VALID_TRANSACTIONS is equivalent to nTx > 0 for all nodes (whether or not pruning has occurred).
        // HAVE_DATA is only equivalent to nTx > 0 (or VALID_TRANSACTIONS) if no pruning has occurred.
        if (!fHavePruned) {
            // If we've never pruned, then HAVE_DATA should be equivalent to nTx > 0
            assert(!(pindex->nStatus & BLOCK_HAVE_DATA) == (pindex->nTx == 0));
            assert(pindexFirstMissing == pindexFirstNeverProcessed);
        } else {
            // If we have pruned, then we can only say that HAVE_DATA implies nTx > 0
            if (pindex->nStatus & BLOCK_HAVE_DATA) assert(pindex->nTx > 0);
        }
        if (pindex->nStatus & BLOCK_HAVE_UNDO) assert(pindex->nStatus & BLOCK_HAVE_DATA);
        assert(((pindex->nStatus & BLOCK_VALID_MASK) >= BLOCK_VALID_TRANSACTIONS) == (pindex->nTx > 0)); // This is pruning-independent.
        // All parents having had data (at some point) is equivalent to all parents being VALID_TRANSACTIONS, which is equivalent to nChainTx being set.
        assert((pindexFirstNeverProcessed != nullptr) == (pindex->nChainTx == 0)); // nChainTx != 0 is used to signal that all parent blocks have been processed (but may have been pruned).
        assert((pindexFirstNotTransactionsValid != nullptr) == (pindex->nChainTx == 0));
        assert(pindex->nHeight == nHeight); // nHeight must be consistent.
        assert(pindex->pprev == nullptr || pindex->nChainWork >= pindex->pprev->nChainWork); // For every block except the genesis block, the chainwork must be larger than the parent's.
        assert(nHeight < 2 || (pindex->pskip && (pindex->pskip->nHeight < nHeight))); // The pskip pointer must point back for all but the first 2 blocks.
        assert(pindexFirstNotTreeValid == nullptr); // All mapBlockIndex entries must at least be TREE valid
        if ((pindex->nStatus & BLOCK_VALID_MASK) >= BLOCK_VALID_TREE) assert(pindexFirstNotTreeValid == nullptr); // TREE valid implies all parents are TREE valid
        if ((pindex->nStatus & BLOCK_VALID_MASK) >= BLOCK_VALID_CHAIN) assert(pindexFirstNotChainValid == nullptr); // CHAIN valid implies all parents are CHAIN valid
        if ((pindex->nStatus & BLOCK_VALID_MASK) >= BLOCK_VALID_SCRIPTS) assert(pindexFirstNotScriptsValid == nullptr); // SCRIPTS valid implies all parents are SCRIPTS valid
        if (pindexFirstInvalid == nullptr) {
            // Checks for not-invalid blocks.
            assert((pindex->nStatus & BLOCK_FAILED_MASK) == 0); // The failed mask cannot be set for blocks without invalid parents.
        }
        if (!CBlockIndexWorkComparator()(pindex, chainActive.Tip()) && pindexFirstNeverProcessed == nullptr) {
            if (pindexFirstInvalid == nullptr) {
                // If this block sorts at least as good as the current tip and
                // is valid and we have all data for its parents, it must be in
                // setBlockIndexCandidates.  chainActive.Tip() must also be there
                // even if some data has been pruned.
                if (pindexFirstMissing == nullptr || pindex == chainActive.Tip()) {
                    assert(setBlockIndexCandidates.count(pindex));
                }
                // If some parent is missing, then it could be that this block was in
                // setBlockIndexCandidates but had to be removed because of the missing data.
                // In this case it must be in mapBlocksUnlinked -- see test below.
            }
        } else { // If this block sorts worse than the current tip or some ancestor's block has never been seen, it cannot be in setBlockIndexCandidates.
            assert(setBlockIndexCandidates.count(pindex) == 0);
        }
        // Check whether this block is in mapBlocksUnlinked.
        std::pair<std::multimap<CBlockIndex*,CBlockIndex*>::iterator,std::multimap<CBlockIndex*,CBlockIndex*>::iterator> rangeUnlinked = mapBlocksUnlinked.equal_range(pindex->pprev);
        bool foundInUnlinked = false;
        while (rangeUnlinked.first != rangeUnlinked.second) {
            assert(rangeUnlinked.first->first == pindex->pprev);
            if (rangeUnlinked.first->second == pindex) {
                foundInUnlinked = true;
                break;
            }
            rangeUnlinked.first++;
        }
        if (pindex->pprev && (pindex->nStatus & BLOCK_HAVE_DATA) && pindexFirstNeverProcessed != nullptr && pindexFirstInvalid == nullptr) {
            // If this block has block data available, some parent was never received, and has no invalid parents, it must be in mapBlocksUnlinked.
            assert(foundInUnlinked);
        }
        if (!(pindex->nStatus & BLOCK_HAVE_DATA)) assert(!foundInUnlinked); // Can't be in mapBlocksUnlinked if we don't HAVE_DATA
        if (pindexFirstMissing == nullptr) assert(!foundInUnlinked); // We aren't missing data for any parent -- cannot be in mapBlocksUnlinked.
        if (pindex->pprev && (pindex->nStatus & BLOCK_HAVE_DATA) && pindexFirstNeverProcessed == nullptr && pindexFirstMissing != nullptr) {
            // We HAVE_DATA for this block, have received data for all parents at some point, but we're currently missing data for some parent.
            assert(fHavePruned); // We must have pruned.
            // This block may have entered mapBlocksUnlinked if:
            //  - it has a descendant that at some point had more work than the
            //    tip, and
            //  - we tried switching to that descendant but were missing
            //    data for some intermediate block between chainActive and the
            //    tip.
            // So if this block is itself better than chainActive.Tip() and it wasn't in
            // setBlockIndexCandidates, then it must be in mapBlocksUnlinked.
            if (!CBlockIndexWorkComparator()(pindex, chainActive.Tip()) && setBlockIndexCandidates.count(pindex) == 0) {
                if (pindexFirstInvalid == nullptr) {
                    assert(foundInUnlinked);
                }
            }
        }
        // assert(pindex->GetBlockHash() == pindex->GetBlockHeader().GetHash()); // Perhaps too slow
        // End: actual consistency checks.

        // Try descending into the first subnode.
        std::pair<std::multimap<CBlockIndex*,CBlockIndex*>::iterator,std::multimap<CBlockIndex*,CBlockIndex*>::iterator> range = forward.equal_range(pindex);
        if (range.first != range.second) {
            // A subnode was found.
            pindex = range.first->second;
            nHeight++;
            continue;
        }
        // This is a leaf node.
        // Move upwards until we reach a node of which we have not yet visited the last child.
        while (pindex) {
            // We are going to either move to a parent or a sibling of pindex.
            // If pindex was the first with a certain property, unset the corresponding variable.
            if (pindex == pindexFirstInvalid) pindexFirstInvalid = nullptr;
            if (pindex == pindexFirstMissing) pindexFirstMissing = nullptr;
            if (pindex == pindexFirstNeverProcessed) pindexFirstNeverProcessed = nullptr;
            if (pindex == pindexFirstNotTreeValid) pindexFirstNotTreeValid = nullptr;
            if (pindex == pindexFirstNotTransactionsValid) pindexFirstNotTransactionsValid = nullptr;
            if (pindex == pindexFirstNotChainValid) pindexFirstNotChainValid = nullptr;
            if (pindex == pindexFirstNotScriptsValid) pindexFirstNotScriptsValid = nullptr;
            // Find our parent.
            CBlockIndex* pindexPar = pindex->pprev;
            // Find which child we just visited.
            std::pair<std::multimap<CBlockIndex*,CBlockIndex*>::iterator,std::multimap<CBlockIndex*,CBlockIndex*>::iterator> rangePar = forward.equal_range(pindexPar);
            while (rangePar.first->second != pindex) {
                assert(rangePar.first != rangePar.second); // Our parent must have at least the node we're coming from as child.
                rangePar.first++;
            }
            // Proceed to the next one.
            rangePar.first++;
            if (rangePar.first != rangePar.second) {
                // Move to the sibling.
                pindex = rangePar.first->second;
                break;
            } else {
                // Move up further.
                pindex = pindexPar;
                nHeight--;
                continue;
            }
        }
    }

    // Check that we actually traversed the entire map.
    assert(nNodes == forward.size());
}

std::string CBlockFileInfo::ToString() const
{
    return strprintf("CBlockFileInfo(blocks=%u, size=%u, heights=%u...%u, time=%s...%s)", nBlocks, nSize, nHeightFirst, nHeightLast, FormatISO8601Date(nTimeFirst), FormatISO8601Date(nTimeLast));
}

CBlockFileInfo* GetBlockFileInfo(size_t n)
{
    LOCK(cs_LastBlockFile);

    return &vinfoBlockFile.at(n);
}

ThresholdState VersionBitsTipState(const Consensus::Params& params, Consensus::DeploymentPos pos)
{
    LOCK(cs_main);
    return VersionBitsState(chainActive.Tip(), params, pos, versionbitscache);
}

BIP9Stats VersionBitsTipStatistics(const Consensus::Params& params, Consensus::DeploymentPos pos)
{
    LOCK(cs_main);
    return VersionBitsStatistics(chainActive.Tip(), params, pos);
}

int VersionBitsTipStateSinceHeight(const Consensus::Params& params, Consensus::DeploymentPos pos)
{
    LOCK(cs_main);
    return VersionBitsStateSinceHeight(chainActive.Tip(), params, pos, versionbitscache);
}

static const uint64_t MEMPOOL_DUMP_VERSION = 1;

bool LoadMempool(void)
{
    const CChainParams& chainparams = Params();
    int64_t nExpiryTimeout = gArgs.GetArg("-mempoolexpiry", DEFAULT_MEMPOOL_EXPIRY) * 60 * 60;
    FILE* filestr = fsbridge::fopen(GetDataDir() / "mempool.dat", "rb");
    CAutoFile file(filestr, SER_DISK, CLIENT_VERSION);
    if (file.IsNull()) {
        LogPrintf("Failed to open mempool file from disk. Continuing anyway.\n");
        return false;
    }

    int64_t count = 0;
    int64_t expired = 0;
    int64_t failed = 0;
    int64_t already_there = 0;
    int64_t nNow = GetTime();

    try {
        uint64_t version;
        file >> version;
        if (version != MEMPOOL_DUMP_VERSION) {
            return false;
        }
        uint64_t num;
        file >> num;
        while (num--) {
            CTransactionRef tx;
            int64_t nTime;
            int64_t nFeeDelta;
            file >> tx;
            file >> nTime;
            file >> nFeeDelta;

            CAmount amountdelta = nFeeDelta;
            if (amountdelta) {
                mempool.PrioritiseTransaction(tx->GetHash(), amountdelta);
            }
            CValidationState state;
            if (nTime + nExpiryTimeout > nNow) {
                LOCK(cs_main);
                AcceptToMemoryPoolWithTime(chainparams, mempool, state, tx, nullptr /* pfMissingInputs */, nTime,
                                           nullptr /* plTxnReplaced */, false /* bypass_limits */, 0 /* nAbsurdFee */,
                                           false /* test_accept */);
                if (state.IsValid()) {
                    ++count;
                } else {
                    // mempool may contain the transaction already, e.g. from
                    // wallet(s) having loaded it while we were processing
                    // mempool transactions; consider these as valid, instead of
                    // failed, but mark them as 'already there'
                    if (mempool.exists(tx->GetHash())) {
                        ++already_there;
                    } else {
                        ++failed;
                    }
                }
            } else {
                ++expired;
            }
            if (ShutdownRequested())
                return false;
        }
        std::map<uint256, CAmount> mapDeltas;
        file >> mapDeltas;

        for (const auto& i : mapDeltas) {
            mempool.PrioritiseTransaction(i.first, i.second);
        }
    } catch (const std::exception& e) {
        LogPrintf("Failed to deserialize mempool data on disk: %s. Continuing anyway.\n", e.what());
        return false;
    }

    LogPrintf("Imported mempool transactions from disk: %i succeeded, %i failed, %i expired, %i already there\n", count, failed, expired, already_there);
    return true;
}

bool DumpMempool(void)
{
    int64_t start = GetTimeMicros();

    std::map<uint256, CAmount> mapDeltas;
    std::vector<TxMempoolInfo> vinfo;

    {
        LOCK(mempool.cs);
        for (const auto &i : mempool.mapDeltas) {
            mapDeltas[i.first] = i.second;
        }
        vinfo = mempool.infoAll();
    }

    int64_t mid = GetTimeMicros();

    try {
        FILE* filestr = fsbridge::fopen(GetDataDir() / "mempool.dat.new", "wb");
        if (!filestr) {
            return false;
        }

        CAutoFile file(filestr, SER_DISK, CLIENT_VERSION);

        uint64_t version = MEMPOOL_DUMP_VERSION;
        file << version;

        file << (uint64_t)vinfo.size();
        for (const auto& i : vinfo) {
            file << *(i.tx);
            file << (int64_t)i.nTime;
            file << (int64_t)i.nFeeDelta;
            mapDeltas.erase(i.tx->GetHash());
        }

        file << mapDeltas;
        if (!FileCommit(file.Get()))
            throw std::runtime_error("FileCommit failed");
        file.fclose();
        RenameOver(GetDataDir() / "mempool.dat.new", GetDataDir() / "mempool.dat");
        int64_t last = GetTimeMicros();
        LogPrintf("Dumped mempool: %gs to copy, %gs to dump\n", (mid-start)*MICRO, (last-mid)*MICRO);
    } catch (const std::exception& e) {
        LogPrintf("Failed to dump mempool: %s. Continuing anyway.\n", e.what());
        return false;
    }
    return true;
}

//! Guess how far we are in the verification process at the given block index
//! require cs_main if pindex has not been validated yet (because nChainTx might be unset)
double GuessVerificationProgress(const ChainTxData& data, const CBlockIndex *pindex) {
    if (pindex == nullptr)
        return 0.0;

    int64_t nNow = time(nullptr);

    double fTxTotal;

    if (pindex->nChainTx <= data.nTxCount) {
        fTxTotal = data.nTxCount + (nNow - data.nTime) * data.dTxRate;
    } else {
        fTxTotal = pindex->nChainTx + (nNow - pindex->GetBlockTime()) * data.dTxRate;
    }

    return pindex->nChainTx / fTxTotal;
}

class CMainCleanup
{
public:
    CMainCleanup() {}
    ~CMainCleanup() {
        // block headers
        BlockMap::iterator it1 = mapBlockIndex.begin();
        for (; it1 != mapBlockIndex.end(); it1++)
            delete (*it1).second;
        mapBlockIndex.clear();
    }
} instance_of_cmaincleanup;<|MERGE_RESOLUTION|>--- conflicted
+++ resolved
@@ -2319,8 +2319,7 @@
 }
 
 dev::eth::EnvInfo ByteCodeExec::BuildEVMEnvironment(){
-<<<<<<< HEAD
-    CBlockIndex* tip = chainActive.Tip();
+    CBlockIndex* tip = pindex;
     dev::eth::BlockHeader header;
     header.setNumber(tip->nHeight + 1);
     header.setTimestamp(block.nTime);
@@ -2328,13 +2327,6 @@
     header.setGasLimit(blockGasLimit);
 
     lastHashes.set(tip);
-=======
-    dev::eth::EnvInfo env;
-    CBlockIndex* tip = pindex;
-    env.setNumber(dev::u256(tip->nHeight + 1));
-    env.setTimestamp(dev::u256(block.nTime));
-    env.setDifficulty(dev::u256(block.nBits));
->>>>>>> 9a9fc3b6
 
     if(block.IsProofOfStake()){
         header.setAuthor(EthAddrFromScript(block.vtx[1]->vout[1].scriptPubKey));
