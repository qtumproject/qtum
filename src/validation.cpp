--- conflicted
+++ resolved
@@ -2166,7 +2166,42 @@
     return false;
 }
 
-<<<<<<< HEAD
+bool GetSpentCoinFromMainChain(const CBlockIndex* pforkPrev, COutPoint prevoutStake, Coin* coin) {
+    const CBlockIndex* pforkBase = chainActive.FindFork(pforkPrev);
+
+    // If the forkbase is more than COINBASE_MATURITY blocks in the past, do not attempt to scan the main chain.
+    if(chainActive.Tip()->nHeight - pforkBase->nHeight > COINBASE_MATURITY) {
+        return error("The fork's base is behind by more than 500 blocks");
+    }
+
+    // First, we make sure that the prevout has not been spent in any of pforktip's ancestors as the prevoutStake.
+    // This is done to prevent a single staker building a long chain based on only a single prevout.
+    {
+        const CBlockIndex* pindex = pforkPrev;
+        while(pindex && pindex != pforkBase) {
+            // The coinstake has already been spent in the fork.
+            if(pindex->prevoutStake == prevoutStake) {
+                return error("prevout already spent in the orphan chain");
+            }
+            pindex = pindex->pprev;
+        }
+    }
+
+    // Scan through blocks until we reach the forkbase to check if the prevoutStake has been spent in one of those blocks
+    // If it not in any of those blocks, and not in the utxo set, it can't be spendable in the orphan chain.
+    {
+        CBlockIndex* pindex = chainActive.Tip();
+        while(pindex && pindex != pforkBase) {
+            if(GetSpentCoinFromBlock(pindex, prevoutStake, coin)) {
+                return true;
+            }
+            pindex = pindex->pprev;
+        }
+    }
+
+    return false;
+}
+
 bool CheckOpSender(const CTransaction& tx, const CChainParams& chainparams, int nHeight){
     if(!tx.HasOpSender())
         return true;
@@ -2191,42 +2226,6 @@
     }
 
     return true;
-=======
-bool GetSpentCoinFromMainChain(const CBlockIndex* pforkPrev, COutPoint prevoutStake, Coin* coin) {
-    const CBlockIndex* pforkBase = chainActive.FindFork(pforkPrev);
-
-    // If the forkbase is more than COINBASE_MATURITY blocks in the past, do not attempt to scan the main chain.
-    if(chainActive.Tip()->nHeight - pforkBase->nHeight > COINBASE_MATURITY) {
-        return error("The fork's base is behind by more than 500 blocks");
-    }
-
-    // First, we make sure that the prevout has not been spent in any of pforktip's ancestors as the prevoutStake.
-    // This is done to prevent a single staker building a long chain based on only a single prevout.
-    {
-        const CBlockIndex* pindex = pforkPrev;
-        while(pindex && pindex != pforkBase) {
-            // The coinstake has already been spent in the fork.
-            if(pindex->prevoutStake == prevoutStake) {
-                return error("prevout already spent in the orphan chain");
-            }
-            pindex = pindex->pprev;
-        }
-    }
-
-    // Scan through blocks until we reach the forkbase to check if the prevoutStake has been spent in one of those blocks
-    // If it not in any of those blocks, and not in the utxo set, it can't be spendable in the orphan chain.
-    {
-        CBlockIndex* pindex = chainActive.Tip();
-        while(pindex && pindex != pforkBase) {
-            if(GetSpentCoinFromBlock(pindex, prevoutStake, coin)) {
-                return true;
-            }
-            pindex = pindex->pprev;
-        }
-    }
-
-    return false;
->>>>>>> 8ecaa2ff
 }
 
 bool CheckSenderScript(const CCoinsViewCache& view, const CTransaction& tx){
