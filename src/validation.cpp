// Copyright (c) 2009-2010 Satoshi Nakamoto
// Copyright (c) 2009-2022 The Bitcoin Core developers
// Distributed under the MIT software license, see the accompanying
// file COPYING or http://www.opensource.org/licenses/mit-license.php.

#include <validation.h>

#include <kernel/chain.h>
#include <kernel/coinstats.h>
#include <kernel/mempool_persist.h>

#include <arith_uint256.h>
#include <chain.h>
#include <chainparams.h>
#include <checkqueue.h>
#include <clientversion.h>
#include <consensus/amount.h>
#include <consensus/consensus.h>
#include <consensus/merkle.h>
#include <consensus/tx_check.h>
#include <consensus/tx_verify.h>
#include <consensus/validation.h>
#include <cuckoocache.h>
#include <flatfile.h>
#include <hash.h>
#include <kernel/chainparams.h>
#include <kernel/disconnected_transactions.h>
#include <kernel/mempool_entry.h>
#include <kernel/messagestartchars.h>
#include <kernel/notifications_interface.h>
#include <logging.h>
#include <logging/timer.h>
#include <node/blockstorage.h>
#include <node/utxo_snapshot.h>
#include <node/transaction.h>
#include <policy/policy.h>
#include <policy/rbf.h>
#include <policy/settings.h>
#include <pow.h>
#include <pos.h>
#include <primitives/block.h>
#include <primitives/transaction.h>
#include <random.h>
#include <reverse_iterator.h>
#include <script/script.h>
#include <script/sigcache.h>
#include <signet.h>
#include <timedata.h>
#include <tinyformat.h>
#include <txdb.h>
#include <txmempool.h>
#include <uint256.h>
#include <undo.h>
#include <util/check.h> // For NDEBUG compile time check
#include <util/fs.h>
#include <util/fs_helpers.h>
#include <util/hasher.h>
#include <util/moneystr.h>
#include <util/rbf.h>
#include <util/signalinterrupt.h>
#include <util/strencodings.h>
#include <util/time.h>
#include <util/trace.h>
#include <util/translation.h>
#include <validationinterface.h>
#include <warnings.h>

#include <libethcore/ABI.h>
#include <univalue.h>
#include <util/signstr.h>
#include <qtum/qtumutils.h>
#include <common/args.h>
#include <addresstype.h>

#include <algorithm>
#include <cassert>
#include <chrono>
#include <deque>
#include <numeric>
#include <optional>
#include <string>
#include <tuple>
#include <utility>
#include <fstream>

using kernel::CCoinsStats;
using kernel::CoinStatsHashType;
using kernel::ComputeUTXOStats;
using kernel::Notifications;

using fsbridge::FopenFn;
using node::BlockManager;
using node::BlockMap;
using node::CBlockIndexHeightOnlyComparator;
using node::CBlockIndexWorkComparator;
using node::fReindex;
using node::SnapshotMetadata;

/** Time to wait between writing blocks/block index to disk. */
static constexpr std::chrono::hours DATABASE_WRITE_INTERVAL{1};
/** Time to wait between flushing chainstate to disk. */
static constexpr std::chrono::hours DATABASE_FLUSH_INTERVAL{24};
/** Maximum age of our tip for us to be considered current for fee estimation */
static constexpr std::chrono::hours MAX_FEE_ESTIMATION_TIP_AGE{3};
const std::vector<std::string> CHECKLEVEL_DOC {
    "level 0 reads the blocks from disk",
    "level 1 verifies block validity",
    "level 2 verifies undo data",
    "level 3 checks disconnection of tip blocks",
    "level 4 tries to reconnect the blocks",
    "each level includes the checks of the previous levels",
};
/** The number of blocks to keep below the deepest prune lock.
 *  There is nothing special about this number. It is higher than what we
 *  expect to see in regular mainnet reorgs, but not so high that it would
 *  noticeably interfere with the pruning mechanism.
 * */
static constexpr int PRUNE_LOCK_BUFFER{10};

std::unique_ptr<QtumState> globalState;
std::shared_ptr<dev::eth::SealEngineFace> globalSealEngine;
std::unique_ptr<StorageResults> pstorageresult;
bool fRecordLogOpcodes = false;
bool fIsVMlogFile = false;
bool fGettingValuesDGP = false;
std::set<std::pair<COutPoint, unsigned int>> setStakeSeen;

GlobalMutex g_best_block_mutex;
std::condition_variable g_best_block_cv;
uint256 g_best_block;
bool fAddressIndex = false; // qtum
bool fLogEvents = false;

const CBlockIndex* Chainstate::FindForkInGlobalIndex(const CBlockLocator& locator) const
{
    AssertLockHeld(cs_main);

    // Find the latest block common to locator and chain - we expect that
    // locator.vHave is sorted descending by height.
    for (const uint256& hash : locator.vHave) {
        const CBlockIndex* pindex{m_blockman.LookupBlockIndex(hash)};
        if (pindex) {
            if (m_chain.Contains(pindex)) {
                return pindex;
            }
            if (pindex->GetAncestor(m_chain.Height()) == m_chain.Tip()) {
                return m_chain.Tip();
            }
        }
    }
    return m_chain.Genesis();
}

bool CheckInputScripts(const CTransaction& tx, TxValidationState& state,
                       const CCoinsViewCache& inputs, unsigned int flags, bool cacheSigStore,
                       bool cacheFullScriptStore, PrecomputedTransactionData& txdata,
                       std::vector<CScriptCheck>* pvChecks = nullptr)
                       EXCLUSIVE_LOCKS_REQUIRED(cs_main);

int64_t FutureDrift(uint32_t nTime, int nHeight, const Consensus::Params& consensusParams)
{
    return nTime + consensusParams.StakeTimestampMask(nHeight);
}

bool CheckFinalTxAtTip(const CBlockIndex& active_chain_tip, const CTransaction& tx)
{
    AssertLockHeld(cs_main);

    // CheckFinalTxAtTip() uses active_chain_tip.Height()+1 to evaluate
    // nLockTime because when IsFinalTx() is called within
    // AcceptBlock(), the height of the block *being*
    // evaluated is what is used. Thus if we want to know if a
    // transaction can be part of the *next* block, we need to call
    // IsFinalTx() with one more than active_chain_tip.Height().
    const int nBlockHeight = active_chain_tip.nHeight + 1;

    // BIP113 requires that time-locked transactions have nLockTime set to
    // less than the median time of the previous block they're contained in.
    // When the next block is created its previous block will be the current
    // chain tip, so we use that to calculate the median time passed to
    // IsFinalTx().
    const int64_t nBlockTime{active_chain_tip.GetMedianTimePast()};

    return IsFinalTx(tx, nBlockHeight, nBlockTime);
}

namespace {
/**
 * A helper which calculates heights of inputs of a given transaction.
 *
 * @param[in] tip    The current chain tip. If an input belongs to a mempool
 *                   transaction, we assume it will be confirmed in the next block.
 * @param[in] coins  Any CCoinsView that provides access to the relevant coins.
 * @param[in] tx     The transaction being evaluated.
 *
 * @returns A vector of input heights or nullopt, in case of an error.
 */
std::optional<std::vector<int>> CalculatePrevHeights(
    const CBlockIndex& tip,
    const CCoinsView& coins,
    const CTransaction& tx)
{
    std::vector<int> prev_heights;
    prev_heights.resize(tx.vin.size());
    for (size_t i = 0; i < tx.vin.size(); ++i) {
        const CTxIn& txin = tx.vin[i];
        Coin coin;
        if (!coins.GetCoin(txin.prevout, coin)) {
            LogPrintf("ERROR: %s: Missing input %d in transaction \'%s\'\n", __func__, i, tx.GetHash().GetHex());
            return std::nullopt;
        }
        if (coin.nHeight == MEMPOOL_HEIGHT) {
            // Assume all mempool transaction confirm in the next block.
            prev_heights[i] = tip.nHeight + 1;
        } else {
            prev_heights[i] = coin.nHeight;
        }
    }
    return prev_heights;
}
} // namespace

std::optional<LockPoints> CalculateLockPointsAtTip(
    CBlockIndex* tip,
    const CCoinsView& coins_view,
    const CTransaction& tx)
{
    assert(tip);

    auto prev_heights{CalculatePrevHeights(*tip, coins_view, tx)};
    if (!prev_heights.has_value()) return std::nullopt;

    CBlockIndex next_tip;
    next_tip.pprev = tip;
    // When SequenceLocks() is called within ConnectBlock(), the height
    // of the block *being* evaluated is what is used.
    // Thus if we want to know if a transaction can be part of the
    // *next* block, we need to use one more than active_chainstate.m_chain.Height()
    next_tip.nHeight = tip->nHeight + 1;
    const auto [min_height, min_time] = CalculateSequenceLocks(tx, STANDARD_LOCKTIME_VERIFY_FLAGS, prev_heights.value(), next_tip);

    // Also store the hash of the block with the highest height of
    // all the blocks which have sequence locked prevouts.
    // This hash needs to still be on the chain
    // for these LockPoint calculations to be valid
    // Note: It is impossible to correctly calculate a maxInputBlock
    // if any of the sequence locked inputs depend on unconfirmed txs,
    // except in the special case where the relative lock time/height
    // is 0, which is equivalent to no sequence lock. Since we assume
    // input height of tip+1 for mempool txs and test the resulting
    // min_height and min_time from CalculateSequenceLocks against tip+1.
    int max_input_height{0};
    for (const int height : prev_heights.value()) {
        // Can ignore mempool inputs since we'll fail if they had non-zero locks
        if (height != next_tip.nHeight) {
            max_input_height = std::max(max_input_height, height);
        }
    }

    // tip->GetAncestor(max_input_height) should never return a nullptr
    // because max_input_height is always less than the tip height.
    // It would, however, be a bad bug to continue execution, since a
    // LockPoints object with the maxInputBlock member set to nullptr
    // signifies no relative lock time.
    return LockPoints{min_height, min_time, Assert(tip->GetAncestor(max_input_height))};
}

bool CheckSequenceLocksAtTip(CBlockIndex* tip,
                             const LockPoints& lock_points)
{
    assert(tip != nullptr);

    CBlockIndex index;
    index.pprev = tip;
    // CheckSequenceLocksAtTip() uses active_chainstate.m_chain.Height()+1 to evaluate
    // height based locks because when SequenceLocks() is called within
    // ConnectBlock(), the height of the block *being*
    // evaluated is what is used.
    // Thus if we want to know if a transaction can be part of the
    // *next* block, we need to use one more than active_chainstate.m_chain.Height()
    index.nHeight = tip->nHeight + 1;

    return EvaluateSequenceLocks(index, {lock_points.height, lock_points.time});
}

// Returns the script flags which should be checked for a given block
static unsigned int GetBlockScriptFlags(const CBlockIndex& block_index, const ChainstateManager& chainman);

static void LimitMempoolSize(CTxMemPool& pool, CCoinsViewCache& coins_cache)
    EXCLUSIVE_LOCKS_REQUIRED(::cs_main, pool.cs)
{
    AssertLockHeld(::cs_main);
    AssertLockHeld(pool.cs);
    int expired = pool.Expire(GetTime<std::chrono::seconds>() - pool.m_expiry);
    if (expired != 0) {
        LogPrint(BCLog::MEMPOOL, "Expired %i transactions from the memory pool\n", expired);
    }

    std::vector<COutPoint> vNoSpendsRemaining;
    pool.TrimToSize(pool.m_max_size_bytes, &vNoSpendsRemaining);
    for (const COutPoint& removed : vNoSpendsRemaining)
        coins_cache.Uncache(removed);
}

static bool IsCurrentForFeeEstimation(Chainstate& active_chainstate) EXCLUSIVE_LOCKS_REQUIRED(cs_main)
{
    AssertLockHeld(cs_main);
    if (active_chainstate.m_chainman.IsInitialBlockDownload()) {
        return false;
    }
    if (active_chainstate.m_chain.Tip()->GetBlockTime() < count_seconds(GetTime<std::chrono::seconds>() - MAX_FEE_ESTIMATION_TIP_AGE))
        return false;
    if (active_chainstate.m_chain.Height() < active_chainstate.m_chainman.m_best_header->nHeight - 1) {
        return false;
    }
    return true;
}

void Chainstate::MaybeUpdateMempoolForReorg(
    DisconnectedBlockTransactions& disconnectpool,
    bool fAddToMempool)
{
    if (!m_mempool) return;

    AssertLockHeld(cs_main);
    AssertLockHeld(m_mempool->cs);
    std::vector<uint256> vHashUpdate;
    {
        // disconnectpool is ordered so that the front is the most recently-confirmed
        // transaction (the last tx of the block at the tip) in the disconnected chain.
        // Iterate disconnectpool in reverse, so that we add transactions
        // back to the mempool starting with the earliest transaction that had
        // been previously seen in a block.
        const auto queuedTx = disconnectpool.take();
        auto it = queuedTx.rbegin();
        while (it != queuedTx.rend()) {
            // ignore validation errors in resurrected transactions
            if (!fAddToMempool || (*it)->IsCoinBase() || (*it)->IsCoinStake() ||
                AcceptToMemoryPool(*this, *it, GetTime(),
                    /*bypass_limits=*/true, /*test_accept=*/false).m_result_type !=
                        MempoolAcceptResult::ResultType::VALID) {
                // If the transaction doesn't make it in to the mempool, remove any
                // transactions that depend on it (which would now be orphans).
                m_mempool->removeRecursive(**it, MemPoolRemovalReason::REORG);
            } else if (m_mempool->exists(GenTxid::Txid((*it)->GetHash()))) {
                vHashUpdate.push_back((*it)->GetHash());
            }
            ++it;
        }
    }

    // AcceptToMemoryPool/addUnchecked all assume that new mempool entries have
    // no in-mempool children, which is generally not true when adding
    // previously-confirmed transactions back to the mempool.
    // UpdateTransactionsFromBlock finds descendants of any transactions in
    // the disconnectpool that were added back and cleans up the mempool state.
    m_mempool->UpdateTransactionsFromBlock(vHashUpdate);

    // Predicate to use for filtering transactions in removeForReorg.
    // Checks whether the transaction is still final and, if it spends a coinbase output, mature.
    // Also updates valid entries' cached LockPoints if needed.
    // If false, the tx is still valid and its lockpoints are updated.
    // If true, the tx would be invalid in the next block; remove this entry and all of its descendants.
    const auto filter_final_and_mature = [this](CTxMemPool::txiter it)
        EXCLUSIVE_LOCKS_REQUIRED(m_mempool->cs, ::cs_main) {
        AssertLockHeld(m_mempool->cs);
        AssertLockHeld(::cs_main);
        const CTransaction& tx = it->GetTx();

        // The transaction must be final.
        if (!CheckFinalTxAtTip(*Assert(m_chain.Tip()), tx)) return true;

        const LockPoints& lp = it->GetLockPoints();
        // CheckSequenceLocksAtTip checks if the transaction will be final in the next block to be
        // created on top of the new chain.
        if (TestLockPointValidity(m_chain, lp)) {
            if (!CheckSequenceLocksAtTip(m_chain.Tip(), lp)) {
                return true;
            }
        } else {
            const CCoinsViewMemPool view_mempool{&CoinsTip(), *m_mempool};
            const std::optional<LockPoints> new_lock_points{CalculateLockPointsAtTip(m_chain.Tip(), view_mempool, tx)};
            if (new_lock_points.has_value() && CheckSequenceLocksAtTip(m_chain.Tip(), *new_lock_points)) {
                // Now update the mempool entry lockpoints as well.
                m_mempool->mapTx.modify(it, [&new_lock_points](CTxMemPoolEntry& e) { e.UpdateLockPoints(*new_lock_points); });
            } else {
                return true;
            }
        }

        // If the transaction spends any coinbase outputs, it must be mature.
        if (it->GetSpendsCoinbase()) {
            for (const CTxIn& txin : tx.vin) {
                auto it2 = m_mempool->mapTx.find(txin.prevout.hash);
                if (it2 != m_mempool->mapTx.end())
                    continue;
                const Coin& coin{CoinsTip().AccessCoin(txin.prevout)};
                assert(!coin.IsSpent());
                const auto mempool_spend_height{m_chain.Tip()->nHeight + 1};
                if ((coin.IsCoinBase() || coin.IsCoinStake()) && mempool_spend_height - coin.nHeight < m_chainman.GetParams().GetConsensus().CoinbaseMaturity(mempool_spend_height)) {
                    return true;
                }
            }
        }
        // Transaction is still valid and cached LockPoints are updated.
        return false;
    };

    // We also need to remove any now-immature transactions
    m_mempool->removeForReorg(m_chain, filter_final_and_mature);
    // Re-limit mempool size, in case we added any transactions
    LimitMempoolSize(*m_mempool, this->CoinsTip());
}

/**
* Checks to avoid mempool polluting consensus critical paths since cached
* signature and script validity results will be reused if we validate this
* transaction again during block validation.
* */
static bool CheckInputsFromMempoolAndCache(const CTransaction& tx, TxValidationState& state,
                const CCoinsViewCache& view, const CTxMemPool& pool,
                unsigned int flags, PrecomputedTransactionData& txdata, CCoinsViewCache& coins_tip)
                EXCLUSIVE_LOCKS_REQUIRED(cs_main, pool.cs)
{
    AssertLockHeld(cs_main);
    AssertLockHeld(pool.cs);

    assert(!tx.IsCoinBase());
    for (const CTxIn& txin : tx.vin) {
        const Coin& coin = view.AccessCoin(txin.prevout);

        // This coin was checked in PreChecks and MemPoolAccept
        // has been holding cs_main since then.
        Assume(!coin.IsSpent());
        if (coin.IsSpent()) return false;

        // If the Coin is available, there are 2 possibilities:
        // it is available in our current ChainstateActive UTXO set,
        // or it's a UTXO provided by a transaction in our mempool.
        // Ensure the scriptPubKeys in Coins from CoinsView are correct.
        const CTransactionRef& txFrom = pool.get(txin.prevout.hash);
        if (txFrom) {
            assert(txFrom->GetHash() == txin.prevout.hash);
            assert(txFrom->vout.size() > txin.prevout.n);
            assert(txFrom->vout[txin.prevout.n] == coin.out);
        } else {
            const Coin& coinFromUTXOSet = coins_tip.AccessCoin(txin.prevout);
            assert(!coinFromUTXOSet.IsSpent());
            assert(coinFromUTXOSet.out == coin.out);
        }
    }

    // Call CheckInputScripts() to cache signature and script validity against current tip consensus rules.
    return CheckInputScripts(tx, state, view, flags, /* cacheSigStore= */ true, /* cacheFullScriptStore= */ true, txdata);
}

namespace {

class MemPoolAccept
{
public:
    explicit MemPoolAccept(CTxMemPool& mempool, Chainstate& active_chainstate) :
        m_pool(mempool),
        m_view(&m_dummy),
        m_viewmempool(&active_chainstate.CoinsTip(), m_pool),
        m_active_chainstate(active_chainstate)
    {
    }

    // We put the arguments we're handed into a struct, so we can pass them
    // around easier.
    struct ATMPArgs {
        const CChainParams& m_chainparams;
        const int64_t m_accept_time;
        const bool m_bypass_limits;
        /*
         * Return any outpoints which were not previously present in the coins
         * cache, but were added as a result of validating the tx for mempool
         * acceptance. This allows the caller to optionally remove the cache
         * additions if the associated transaction ends up being rejected by
         * the mempool.
         */
        std::vector<COutPoint>& m_coins_to_uncache;
        const bool m_test_accept;
        /** Whether we allow transactions to replace mempool transactions by BIP125 rules. If false,
         * any transaction spending the same inputs as a transaction in the mempool is considered
         * a conflict. */
        const bool m_allow_replacement;
        /** When true, the mempool will not be trimmed when any transactions are submitted in
         * Finalize(). Instead, limits should be enforced at the end to ensure the package is not
         * partially submitted.
         */
        const bool m_package_submission;
        /** When true, use package feerates instead of individual transaction feerates for fee-based
         * policies such as mempool min fee and min relay fee.
         */
        const bool m_package_feerates;

        /** Parameters for single transaction mempool validation. */
        static ATMPArgs SingleAccept(const CChainParams& chainparams, int64_t accept_time,
                                     bool bypass_limits, std::vector<COutPoint>& coins_to_uncache,
                                     bool test_accept) {
            return ATMPArgs{/* m_chainparams */ chainparams,
                            /* m_accept_time */ accept_time,
                            /* m_bypass_limits */ bypass_limits,
                            /* m_coins_to_uncache */ coins_to_uncache,
                            /* m_test_accept */ test_accept,
                            /* m_allow_replacement */ true,
                            /* m_package_submission */ false,
                            /* m_package_feerates */ false,
            };
        }

        /** Parameters for test package mempool validation through testmempoolaccept. */
        static ATMPArgs PackageTestAccept(const CChainParams& chainparams, int64_t accept_time,
                                          std::vector<COutPoint>& coins_to_uncache) {
            return ATMPArgs{/* m_chainparams */ chainparams,
                            /* m_accept_time */ accept_time,
                            /* m_bypass_limits */ false,
                            /* m_coins_to_uncache */ coins_to_uncache,
                            /* m_test_accept */ true,
                            /* m_allow_replacement */ false,
                            /* m_package_submission */ false, // not submitting to mempool
                            /* m_package_feerates */ false,
            };
        }

        /** Parameters for child-with-unconfirmed-parents package validation. */
        static ATMPArgs PackageChildWithParents(const CChainParams& chainparams, int64_t accept_time,
                                                std::vector<COutPoint>& coins_to_uncache) {
            return ATMPArgs{/* m_chainparams */ chainparams,
                            /* m_accept_time */ accept_time,
                            /* m_bypass_limits */ false,
                            /* m_coins_to_uncache */ coins_to_uncache,
                            /* m_test_accept */ false,
                            /* m_allow_replacement */ false,
                            /* m_package_submission */ true,
                            /* m_package_feerates */ true,
            };
        }

        /** Parameters for a single transaction within a package. */
        static ATMPArgs SingleInPackageAccept(const ATMPArgs& package_args) {
            return ATMPArgs{/* m_chainparams */ package_args.m_chainparams,
                            /* m_accept_time */ package_args.m_accept_time,
                            /* m_bypass_limits */ false,
                            /* m_coins_to_uncache */ package_args.m_coins_to_uncache,
                            /* m_test_accept */ package_args.m_test_accept,
                            /* m_allow_replacement */ true,
                            /* m_package_submission */ true, // do not LimitMempoolSize in Finalize()
                            /* m_package_feerates */ false, // only 1 transaction
            };
        }

    private:
        // Private ctor to avoid exposing details to clients and allowing the possibility of
        // mixing up the order of the arguments. Use static functions above instead.
        ATMPArgs(const CChainParams& chainparams,
                 int64_t accept_time,
                 bool bypass_limits,
                 std::vector<COutPoint>& coins_to_uncache,
                 bool test_accept,
                 bool allow_replacement,
                 bool package_submission,
                 bool package_feerates)
            : m_chainparams{chainparams},
              m_accept_time{accept_time},
              m_bypass_limits{bypass_limits},
              m_coins_to_uncache{coins_to_uncache},
              m_test_accept{test_accept},
              m_allow_replacement{allow_replacement},
              m_package_submission{package_submission},
              m_package_feerates{package_feerates}
        {
        }
    };

    // Single transaction acceptance
    MempoolAcceptResult AcceptSingleTransaction(const CTransactionRef& ptx, ATMPArgs& args) EXCLUSIVE_LOCKS_REQUIRED(cs_main);

    /**
    * Multiple transaction acceptance. Transactions may or may not be interdependent, but must not
    * conflict with each other, and the transactions cannot already be in the mempool. Parents must
    * come before children if any dependencies exist.
    */
    PackageMempoolAcceptResult AcceptMultipleTransactions(const std::vector<CTransactionRef>& txns, ATMPArgs& args) EXCLUSIVE_LOCKS_REQUIRED(cs_main);

    /**
     * Submission of a subpackage.
     * If subpackage size == 1, calls AcceptSingleTransaction() with adjusted ATMPArgs to avoid
     * package policy restrictions like no CPFP carve out (PackageMempoolChecks) and disabled RBF
     * (m_allow_replacement), and creates a PackageMempoolAcceptResult wrapping the result.
     *
     * If subpackage size > 1, calls AcceptMultipleTransactions() with the provided ATMPArgs.
     *
     * Also cleans up all non-chainstate coins from m_view at the end.
    */
    PackageMempoolAcceptResult AcceptSubPackage(const std::vector<CTransactionRef>& subpackage, ATMPArgs& args)
        EXCLUSIVE_LOCKS_REQUIRED(cs_main, m_pool.cs);

    /**
     * Package (more specific than just multiple transactions) acceptance. Package must be a child
     * with all of its unconfirmed parents, and topologically sorted.
     */
    PackageMempoolAcceptResult AcceptPackage(const Package& package, ATMPArgs& args) EXCLUSIVE_LOCKS_REQUIRED(cs_main);

private:
    // All the intermediate state that gets passed between the various levels
    // of checking a given transaction.
    struct Workspace {
        explicit Workspace(const CTransactionRef& ptx) : m_ptx(ptx), m_hash(ptx->GetHash()) {}
        /** Txids of mempool transactions that this transaction directly conflicts with. */
        std::set<uint256> m_conflicts;
        /** Iterators to mempool entries that this transaction directly conflicts with. */
        CTxMemPool::setEntries m_iters_conflicting;
        /** Iterators to all mempool entries that would be replaced by this transaction, including
         * those it directly conflicts with and their descendants. */
        CTxMemPool::setEntries m_all_conflicting;
        /** All mempool ancestors of this transaction. */
        CTxMemPool::setEntries m_ancestors;
        /** Mempool entry constructed for this transaction. Constructed in PreChecks() but not
         * inserted into the mempool until Finalize(). */
        std::unique_ptr<CTxMemPoolEntry> m_entry;
        /** Pointers to the transactions that have been removed from the mempool and replaced by
         * this transaction, used to return to the MemPoolAccept caller. Only populated if
         * validation is successful and the original transactions are removed. */
        std::list<CTransactionRef> m_replaced_transactions;

        /** Virtual size of the transaction as used by the mempool, calculated using serialized size
         * of the transaction and sigops. */
        int64_t m_vsize;
        /** Fees paid by this transaction: total input amounts subtracted by total output amounts. */
        CAmount m_base_fees;
        /** Base fees + any fee delta set by the user with prioritisetransaction. */
        CAmount m_modified_fees;
        /** Total modified fees of all transactions being replaced. */
        CAmount m_conflicting_fees{0};
        /** Total virtual size of all transactions being replaced. */
        size_t m_conflicting_size{0};

        /** If we're doing package validation (i.e. m_package_feerates=true), the "effective"
         * package feerate of this transaction is the total fees divided by the total size of
         * transactions (which may include its ancestors and/or descendants). */
        CFeeRate m_package_feerate{0};

        const CTransactionRef& m_ptx;
        /** Txid. */
        const uint256& m_hash;
        TxValidationState m_state;
        /** A temporary cache containing serialized transaction data for signature verification.
         * Reused across PolicyScriptChecks and ConsensusScriptChecks. */
        PrecomputedTransactionData m_precomputed_txdata;
    };

    // Run the policy checks on a given transaction, excluding any script checks.
    // Looks up inputs, calculates feerate, considers replacement, evaluates
    // package limits, etc. As this function can be invoked for "free" by a peer,
    // only tests that are fast should be done here (to avoid CPU DoS).
    bool PreChecks(ATMPArgs& args, Workspace& ws) EXCLUSIVE_LOCKS_REQUIRED(cs_main, m_pool.cs);

    // Run checks for mempool replace-by-fee.
    bool ReplacementChecks(Workspace& ws) EXCLUSIVE_LOCKS_REQUIRED(cs_main, m_pool.cs);

    // Enforce package mempool ancestor/descendant limits (distinct from individual
    // ancestor/descendant limits done in PreChecks).
    bool PackageMempoolChecks(const std::vector<CTransactionRef>& txns,
                              int64_t total_vsize,
                              PackageValidationState& package_state) EXCLUSIVE_LOCKS_REQUIRED(cs_main, m_pool.cs);

    // Run the script checks using our policy flags. As this can be slow, we should
    // only invoke this on transactions that have otherwise passed policy checks.
    bool PolicyScriptChecks(const ATMPArgs& args, Workspace& ws) EXCLUSIVE_LOCKS_REQUIRED(cs_main, m_pool.cs);

    // Re-run the script checks, using consensus flags, and try to cache the
    // result in the scriptcache. This should be done after
    // PolicyScriptChecks(). This requires that all inputs either be in our
    // utxo set or in the mempool.
    bool ConsensusScriptChecks(const ATMPArgs& args, Workspace& ws) EXCLUSIVE_LOCKS_REQUIRED(cs_main, m_pool.cs);

    // Try to add the transaction to the mempool, removing any conflicts first.
    // Returns true if the transaction is in the mempool after any size
    // limiting is performed, false otherwise.
    bool Finalize(const ATMPArgs& args, Workspace& ws) EXCLUSIVE_LOCKS_REQUIRED(cs_main, m_pool.cs);

    // Submit all transactions to the mempool and call ConsensusScriptChecks to add to the script
    // cache - should only be called after successful validation of all transactions in the package.
    // Does not call LimitMempoolSize(), so mempool max_size_bytes may be temporarily exceeded.
    bool SubmitPackage(const ATMPArgs& args, std::vector<Workspace>& workspaces, PackageValidationState& package_state,
                       std::map<uint256, MempoolAcceptResult>& results)
         EXCLUSIVE_LOCKS_REQUIRED(cs_main, m_pool.cs);

    // Compare a package's feerate against minimum allowed.
    bool CheckFeeRate(size_t package_size, CAmount package_fee, TxValidationState& state) EXCLUSIVE_LOCKS_REQUIRED(::cs_main, m_pool.cs)
    {
        AssertLockHeld(::cs_main);
        AssertLockHeld(m_pool.cs);
        CAmount mempoolRejectFee = m_pool.GetMinFee().GetFee(package_size);
        if (mempoolRejectFee > 0 && package_fee < mempoolRejectFee) {
            return state.Invalid(TxValidationResult::TX_MEMPOOL_POLICY, "mempool min fee not met", strprintf("%d < %d", package_fee, mempoolRejectFee));
        }

        if (package_fee < m_pool.m_min_relay_feerate.GetFee(package_size)) {
            return state.Invalid(TxValidationResult::TX_MEMPOOL_POLICY, "min relay fee not met",
                                 strprintf("%d < %d", package_fee, m_pool.m_min_relay_feerate.GetFee(package_size)));
        }
        return true;
    }

private:
    CTxMemPool& m_pool;
    CCoinsViewCache m_view;
    CCoinsViewMemPool m_viewmempool;
    CCoinsView m_dummy;

    Chainstate& m_active_chainstate;

    /** Whether the transaction(s) would replace any mempool transactions. If so, RBF rules apply. */
    bool m_rbf{false};
};

bool MemPoolAccept::PreChecks(ATMPArgs& args, Workspace& ws)
{
    AssertLockHeld(cs_main);
    AssertLockHeld(m_pool.cs);
    const CTransactionRef& ptx = ws.m_ptx;
    const CTransaction& tx = *ws.m_ptx;
    const uint256& hash = ws.m_hash;

    // Copy/alias what we need out of args
    const int64_t nAcceptTime = args.m_accept_time;
    const bool bypass_limits = args.m_bypass_limits;
    std::vector<COutPoint>& coins_to_uncache = args.m_coins_to_uncache;
    const CChainParams& chainparams = args.m_chainparams;

    // Alias what we need out of ws
    TxValidationState& state = ws.m_state;
    std::unique_ptr<CTxMemPoolEntry>& entry = ws.m_entry;

    if (!CheckTransaction(tx, state)) {
        return false; // state filled in by CheckTransaction
    }

    // Coinbase is only valid in a block, not as a loose transaction
    if (tx.IsCoinBase())
        return state.Invalid(TxValidationResult::TX_CONSENSUS, "coinbase");

    // ppcoin: coinstake is also only valid in a block, not as a loose transaction
    if (tx.IsCoinStake())
        return state.Invalid(TxValidationResult::TX_CONSENSUS, "coinstake");

    // Rather not work on nonstandard transactions (unless -testnet/-regtest)
    std::string reason;
    if (m_pool.m_require_standard && !IsStandardTx(tx, m_pool.m_max_datacarrier_bytes, m_pool.m_permit_bare_multisig, m_pool.m_dust_relay_feerate, reason)) {
        return state.Invalid(TxValidationResult::TX_NOT_STANDARD, reason);
    }

    // Transactions smaller than 65 non-witness bytes are not relayed to mitigate CVE-2017-12842.
    if (::GetSerializeSize(tx, PROTOCOL_VERSION | SERIALIZE_TRANSACTION_NO_WITNESS) < MIN_STANDARD_TX_NONWITNESS_SIZE)
        return state.Invalid(TxValidationResult::TX_NOT_STANDARD, "tx-size-small");

    // Only accept nLockTime-using transactions that can be mined in the next
    // block; we don't want our mempool filled up with transactions that can't
    // be mined yet.
    if (!CheckFinalTxAtTip(*Assert(m_active_chainstate.m_chain.Tip()), tx)) {
        return state.Invalid(TxValidationResult::TX_PREMATURE_SPEND, "non-final");
    }

    if (m_pool.exists(GenTxid::Wtxid(tx.GetWitnessHash()))) {
        // Exact transaction already exists in the mempool.
        return state.Invalid(TxValidationResult::TX_CONFLICT, "txn-already-in-mempool");
    } else if (m_pool.exists(GenTxid::Txid(tx.GetHash()))) {
        // Transaction with the same non-witness data but different witness (same txid, different
        // wtxid) already exists in the mempool.
        return state.Invalid(TxValidationResult::TX_CONFLICT, "txn-same-nonwitness-data-in-mempool");
    }

    // Check for conflicts with in-memory transactions
    for (const CTxIn &txin : tx.vin)
    {
        const CTransaction* ptxConflicting = m_pool.GetConflictTx(txin.prevout);
        if (ptxConflicting) {
            if (!args.m_allow_replacement) {
                // Transaction conflicts with a mempool tx, but we're not allowing replacements.
                return state.Invalid(TxValidationResult::TX_MEMPOOL_POLICY, "bip125-replacement-disallowed");
            }
            if (!ws.m_conflicts.count(ptxConflicting->GetHash()))
            {
                // Transactions that don't explicitly signal replaceability are
                // *not* replaceable with the current logic, even if one of their
                // unconfirmed ancestors signals replaceability. This diverges
                // from BIP125's inherited signaling description (see CVE-2021-31876).
                // Applications relying on first-seen mempool behavior should
                // check all unconfirmed ancestors; otherwise an opt-in ancestor
                // might be replaced, causing removal of this descendant.
                //
                // If replaceability signaling is ignored due to node setting,
                // replacement is always allowed.
                if (!m_pool.m_full_rbf && !SignalsOptInRBF(*ptxConflicting)) {
                    return state.Invalid(TxValidationResult::TX_MEMPOOL_POLICY, "txn-mempool-conflict");
                }

                ws.m_conflicts.insert(ptxConflicting->GetHash());
            }
        }
    }

    m_view.SetBackend(m_viewmempool);

    const CCoinsViewCache& coins_cache = m_active_chainstate.CoinsTip();

    // do we already have it?
    for (size_t out = 0; out < tx.vout.size(); out++) {
        COutPoint outpoint(hash, out);
        bool had_coin_in_cache = coins_cache.HaveCoinInCache(outpoint);
        if (m_view.HaveCoin(outpoint)) {
            if (!had_coin_in_cache) {
                coins_to_uncache.push_back(outpoint);
            }
            return state.Invalid(TxValidationResult::TX_CONFLICT, "txn-already-known");
        }
    }

    // do all inputs exist?
    for (const CTxIn& txin : tx.vin) {
        if (!coins_cache.HaveCoinInCache(txin.prevout)) {
            coins_to_uncache.push_back(txin.prevout);
        }

        // Note: this call may add txin.prevout to the coins cache
        // (coins_cache.cacheCoins) by way of FetchCoin(). It should be removed
        // later (via coins_to_uncache) if this tx turns out to be invalid.
        if (!m_view.HaveCoin(txin.prevout)) {
            // Are inputs missing because we already have the tx?
            for (size_t out = 0; out < tx.vout.size(); out++) {
                // Optimistically just do efficient check of cache for outputs
                if (coins_cache.HaveCoinInCache(COutPoint(hash, out))) {
                    return state.Invalid(TxValidationResult::TX_CONFLICT, "txn-already-known");
                }
            }
            // Otherwise assume this might be an orphan tx for which we just haven't seen parents yet
            return state.Invalid(TxValidationResult::TX_MISSING_INPUTS, "bad-txns-inputs-missingorspent");
        }
    }

    // This is const, but calls into the back end CoinsViews. The CCoinsViewDB at the bottom of the
    // hierarchy brings the best block into scope. See CCoinsViewDB::GetBestBlock().
    m_view.GetBestBlock();

    // we have all inputs cached now, so switch back to dummy (to protect
    // against bugs where we pull more inputs from disk that miss being added
    // to coins_to_uncache)
    m_view.SetBackend(m_dummy);

    assert(m_active_chainstate.m_blockman.LookupBlockIndex(m_view.GetBestBlock()) == m_active_chainstate.m_chain.Tip());

    // Only accept BIP68 sequence locked transactions that can be mined in the next
    // block; we don't want our mempool filled up with transactions that can't
    // be mined yet.
    // Pass in m_view which has all of the relevant inputs cached. Note that, since m_view's
    // backend was removed, it no longer pulls coins from the mempool.
    const std::optional<LockPoints> lock_points{CalculateLockPointsAtTip(m_active_chainstate.m_chain.Tip(), m_view, tx)};
    if (!lock_points.has_value() || !CheckSequenceLocksAtTip(m_active_chainstate.m_chain.Tip(), *lock_points)) {
        return state.Invalid(TxValidationResult::TX_PREMATURE_SPEND, "non-BIP68-final");
    }

    // The mempool holds txs for the next block, so pass height+1 to CheckTxInputs
    if (!Consensus::CheckTxInputs(tx, state, m_view, m_active_chainstate.m_chain.Height() + 1, ws.m_base_fees)) {
        return false; // state filled in by CheckTxInputs
    }

    if (m_pool.m_require_standard && !AreInputsStandard(tx, m_view)) {
        return state.Invalid(TxValidationResult::TX_INPUTS_NOT_STANDARD, "bad-txns-nonstandard-inputs");
    }

    // Check for non-standard witnesses.
    if (tx.HasWitness() && m_pool.m_require_standard && !IsWitnessStandard(tx, m_view)) {
        return state.Invalid(TxValidationResult::TX_WITNESS_MUTATED, "bad-witness-nonstandard");
    }

    int64_t nSigOpsCost = GetTransactionSigOpCost(tx, m_view, STANDARD_SCRIPT_VERIFY_FLAGS);

    dev::u256 txMinGasPrice = 0;

    //////////////////////////////////////////////////////////// // qtum
    if(!CheckOpSender(tx, chainparams, m_active_chainstate.m_chain.Height() + 1)){
        return state.Invalid(TxValidationResult::TX_CONSENSUS, "bad-txns-invalid-sender");
    }
    if(tx.HasCreateOrCall()){

        if(!CheckSenderScript(m_view, tx)){
            return state.Invalid(TxValidationResult::TX_INVALID_SENDER_SCRIPT, "bad-txns-invalid-sender-script");
        }

        QtumDGP qtumDGP(globalState.get(), m_active_chainstate, fGettingValuesDGP);
        uint64_t minGasPrice = qtumDGP.getMinGasPrice(m_active_chainstate.m_chain.Tip()->nHeight + 1);
        uint64_t blockGasLimit = qtumDGP.getBlockGasLimit(m_active_chainstate.m_chain.Tip()->nHeight + 1);
        size_t count = 0;
        for(const CTxOut& o : tx.vout)
            count += o.scriptPubKey.HasOpCreate() || o.scriptPubKey.HasOpCall() ? 1 : 0;
        unsigned int contractflags = GetContractScriptFlags(m_active_chainstate.m_chain.Height() + 1, chainparams.GetConsensus());
        QtumTxConverter converter(tx, m_active_chainstate, &m_pool, NULL, NULL, contractflags);
        ExtractQtumTX resultConverter;
        if(!converter.extractionQtumTransactions(resultConverter)){
            return state.Invalid(TxValidationResult::TX_CONSENSUS, "bad-tx-bad-contract-format", "AcceptToMempool(): Contract transaction of the wrong format");
        }
        std::vector<QtumTransaction> qtumTransactions = resultConverter.first;
        std::vector<EthTransactionParams> qtumETP = resultConverter.second;

        dev::u256 sumGas = dev::u256(0);
        dev::u256 gasAllTxs = dev::u256(0);
        for(QtumTransaction qtumTransaction : qtumTransactions){
            sumGas += qtumTransaction.gas() * qtumTransaction.gasPrice();

            if(sumGas > dev::u256(INT64_MAX)) {
                return state.Invalid(TxValidationResult::TX_CONSENSUS, "bad-tx-gas-stipend-overflow", "AcceptToMempool(): Transaction's gas stipend overflows");
            }

            if(sumGas > dev::u256(ws.m_base_fees)) {
                return state.Invalid(TxValidationResult::TX_CONSENSUS, "bad-txns-fee-notenough", "AcceptToMempool(): Transaction fee does not cover the gas stipend");
            }

            if(txMinGasPrice != 0) {
                txMinGasPrice = std::min(txMinGasPrice, qtumTransaction.gasPrice());
            } else {
                txMinGasPrice = qtumTransaction.gasPrice();
            }
            VersionVM v = qtumTransaction.getVersion();
            if(v.format!=0)
                return state.Invalid(TxValidationResult::TX_CONSENSUS, "bad-tx-version-format", "AcceptToMempool(): Contract execution uses unknown version format");
            if(v.rootVM != 1)
                return state.Invalid(TxValidationResult::TX_CONSENSUS, "bad-tx-version-rootvm", "AcceptToMempool(): Contract execution uses unknown root VM");
            if(v.vmVersion != 0)
                return state.Invalid(TxValidationResult::TX_CONSENSUS, "bad-tx-version-vmversion", "AcceptToMempool(): Contract execution uses unknown VM version");
            if(v.flagOptions != 0)
                return state.Invalid(TxValidationResult::TX_CONSENSUS, "bad-tx-version-flags", "AcceptToMempool(): Contract execution uses unknown flag options");

            //check gas limit is not less than minimum mempool gas limit
            if(qtumTransaction.gas() < gArgs.GetIntArg("-minmempoolgaslimit", MEMPOOL_MIN_GAS_LIMIT))
                return state.Invalid(TxValidationResult::TX_CONSENSUS, "bad-tx-too-little-mempool-gas", "AcceptToMempool(): Contract execution has lower gas limit than allowed to accept into mempool");

            //check gas limit is not less than minimum gas limit (unless it is a no-exec tx)
            if(qtumTransaction.gas() < MINIMUM_GAS_LIMIT && v.rootVM != 0)
                return state.Invalid(TxValidationResult::TX_CONSENSUS, "bad-tx-too-little-gas", "AcceptToMempool(): Contract execution has lower gas limit than allowed");

            if(qtumTransaction.gas() > UINT32_MAX)
                return state.Invalid(TxValidationResult::TX_CONSENSUS, "bad-tx-too-much-gas", "AcceptToMempool(): Contract execution can not specify greater gas limit than can fit in 32-bits");

            gasAllTxs += qtumTransaction.gas();
            if(gasAllTxs > dev::u256(blockGasLimit))
                return state.Invalid(TxValidationResult::TX_GAS_EXCEEDS_LIMIT, "bad-txns-gas-exceeds-blockgaslimit");

            //don't allow less than DGP set minimum gas price to prevent MPoS greedy mining/spammers
            if(v.rootVM!=0 && (uint64_t)qtumTransaction.gasPrice() < minGasPrice)
                return state.Invalid(TxValidationResult::TX_CONSENSUS, "bad-tx-low-gas-price", "AcceptToMempool(): Contract execution has lower gas price than allowed");
        }

        if(!CheckMinGasPrice(qtumETP, minGasPrice))
            return state.Invalid(TxValidationResult::TX_CONSENSUS, "bad-txns-small-gasprice");

        if(count > qtumTransactions.size())
            return state.Invalid(TxValidationResult::TX_CONSENSUS, "bad-txns-incorrect-format");
    }
    ////////////////////////////////////////////////////////////

    // ws.m_modified_fees includes any fee deltas from PrioritiseTransaction
    ws.m_modified_fees = ws.m_base_fees;
    m_pool.ApplyDelta(hash, ws.m_modified_fees);

    // Keep track of transactions that spend a coinbase, which we re-scan
    // during reorgs to ensure coinbaseMaturity is still met.
    bool fSpendsCoinbase = false;
    for (const CTxIn &txin : tx.vin) {
        const Coin &coin = m_view.AccessCoin(txin.prevout);
        if (coin.IsCoinBase() || coin.IsCoinStake()) {
            fSpendsCoinbase = true;
            break;
        }
    }

    // Set entry_sequence to 0 when bypass_limits is used; this allows txs from a block
    // reorg to be marked earlier than any child txs that were already in the mempool.
    const uint64_t entry_sequence = bypass_limits ? 0 : m_pool.GetSequence();
    entry.reset(new CTxMemPoolEntry(ptx, ws.m_base_fees, nAcceptTime, m_active_chainstate.m_chain.Height(), entry_sequence,
                                    fSpendsCoinbase, nSigOpsCost, lock_points.value(), CAmount(txMinGasPrice)));
    ws.m_vsize = entry->GetTxSize();

    if (nSigOpsCost > dgpMaxTxSigOps)
        return state.Invalid(TxValidationResult::TX_NOT_STANDARD, "bad-txns-too-many-sigops",
                strprintf("%d", nSigOpsCost));

    // No individual transactions are allowed below the min relay feerate except from disconnected blocks.
    // This requirement, unlike CheckFeeRate, cannot be bypassed using m_package_feerates because,
    // while a tx could be package CPFP'd when entering the mempool, we do not have a DoS-resistant
    // method of ensuring the tx remains bumped. For example, the fee-bumping child could disappear
    // due to a replacement.
    if (!bypass_limits && ws.m_modified_fees < m_pool.m_min_relay_feerate.GetFee(ws.m_vsize)) {
        return state.Invalid(TxValidationResult::TX_MEMPOOL_POLICY, "min relay fee not met",
                             strprintf("%d < %d", ws.m_modified_fees, m_pool.m_min_relay_feerate.GetFee(ws.m_vsize)));
    }
    // No individual transactions are allowed below the mempool min feerate except from disconnected
    // blocks and transactions in a package. Package transactions will be checked using package
    // feerate later.
    if (!bypass_limits && !args.m_package_feerates && !CheckFeeRate(ws.m_vsize, ws.m_modified_fees, state)) return false;

    ws.m_iters_conflicting = m_pool.GetIterSet(ws.m_conflicts);

    // Note that these modifications are only applicable to single transaction scenarios;
    // carve-outs and package RBF are disabled for multi-transaction evaluations.
    CTxMemPool::Limits maybe_rbf_limits = m_pool.m_limits;

    // Calculate in-mempool ancestors, up to a limit.
    if (ws.m_conflicts.size() == 1) {
        // In general, when we receive an RBF transaction with mempool conflicts, we want to know whether we
        // would meet the chain limits after the conflicts have been removed. However, there isn't a practical
        // way to do this short of calculating the ancestor and descendant sets with an overlay cache of
        // changed mempool entries. Due to both implementation and runtime complexity concerns, this isn't
        // very realistic, thus we only ensure a limited set of transactions are RBF'able despite mempool
        // conflicts here. Importantly, we need to ensure that some transactions which were accepted using
        // the below carve-out are able to be RBF'ed, without impacting the security the carve-out provides
        // for off-chain contract systems (see link in the comment below).
        //
        // Specifically, the subset of RBF transactions which we allow despite chain limits are those which
        // conflict directly with exactly one other transaction (but may evict children of said transaction),
        // and which are not adding any new mempool dependencies. Note that the "no new mempool dependencies"
        // check is accomplished later, so we don't bother doing anything about it here, but if our
        // policy changes, we may need to move that check to here instead of removing it wholesale.
        //
        // Such transactions are clearly not merging any existing packages, so we are only concerned with
        // ensuring that (a) no package is growing past the package size (not count) limits and (b) we are
        // not allowing something to effectively use the (below) carve-out spot when it shouldn't be allowed
        // to.
        //
        // To check these we first check if we meet the RBF criteria, above, and increment the descendant
        // limits by the direct conflict and its descendants (as these are recalculated in
        // CalculateMempoolAncestors by assuming the new transaction being added is a new descendant, with no
        // removals, of each parent's existing dependent set). The ancestor count limits are unmodified (as
        // the ancestor limits should be the same for both our new transaction and any conflicts).
        // We don't bother incrementing m_limit_descendants by the full removal count as that limit never comes
        // into force here (as we're only adding a single transaction).
        assert(ws.m_iters_conflicting.size() == 1);
        CTxMemPool::txiter conflict = *ws.m_iters_conflicting.begin();

        maybe_rbf_limits.descendant_count += 1;
        maybe_rbf_limits.descendant_size_vbytes += conflict->GetSizeWithDescendants();
    }

    auto ancestors{m_pool.CalculateMemPoolAncestors(*entry, maybe_rbf_limits)};
    if (!ancestors) {
        // If CalculateMemPoolAncestors fails second time, we want the original error string.
        // Contracting/payment channels CPFP carve-out:
        // If the new transaction is relatively small (up to 40k weight)
        // and has at most one ancestor (ie ancestor limit of 2, including
        // the new transaction), allow it if its parent has exactly the
        // descendant limit descendants.
        //
        // This allows protocols which rely on distrusting counterparties
        // being able to broadcast descendants of an unconfirmed transaction
        // to be secure by simply only having two immediately-spendable
        // outputs - one for each counterparty. For more info on the uses for
        // this, see https://lists.linuxfoundation.org/pipermail/bitcoin-dev/2018-November/016518.html
        CTxMemPool::Limits cpfp_carve_out_limits{
            .ancestor_count = 2,
            .ancestor_size_vbytes = maybe_rbf_limits.ancestor_size_vbytes,
            .descendant_count = maybe_rbf_limits.descendant_count + 1,
            .descendant_size_vbytes = maybe_rbf_limits.descendant_size_vbytes + EXTRA_DESCENDANT_TX_SIZE_LIMIT,
        };
        const auto error_message{util::ErrorString(ancestors).original};
        if (ws.m_vsize > EXTRA_DESCENDANT_TX_SIZE_LIMIT) {
            return state.Invalid(TxValidationResult::TX_MEMPOOL_POLICY, "too-long-mempool-chain", error_message);
        }
        ancestors = m_pool.CalculateMemPoolAncestors(*entry, cpfp_carve_out_limits);
        if (!ancestors) return state.Invalid(TxValidationResult::TX_MEMPOOL_POLICY, "too-long-mempool-chain", error_message);
    }

    ws.m_ancestors = *ancestors;

    // A transaction that spends outputs that would be replaced by it is invalid. Now
    // that we have the set of all ancestors we can detect this
    // pathological case by making sure ws.m_conflicts and ws.m_ancestors don't
    // intersect.
    if (const auto err_string{EntriesAndTxidsDisjoint(ws.m_ancestors, ws.m_conflicts, hash)}) {
        // We classify this as a consensus error because a transaction depending on something it
        // conflicts with would be inconsistent.
        return state.Invalid(TxValidationResult::TX_CONSENSUS, "bad-txns-spends-conflicting-tx", *err_string);
    }

    m_rbf = !ws.m_conflicts.empty();
    return true;
}

bool MemPoolAccept::ReplacementChecks(Workspace& ws)
{
    AssertLockHeld(cs_main);
    AssertLockHeld(m_pool.cs);

    const CTransaction& tx = *ws.m_ptx;
    const uint256& hash = ws.m_hash;
    TxValidationState& state = ws.m_state;

    CFeeRate newFeeRate(ws.m_modified_fees, ws.m_vsize);
    // Enforce Rule #6. The replacement transaction must have a higher feerate than its direct conflicts.
    // - The motivation for this check is to ensure that the replacement transaction is preferable for
    //   block-inclusion, compared to what would be removed from the mempool.
    // - This logic predates ancestor feerate-based transaction selection, which is why it doesn't
    //   consider feerates of descendants.
    // - Note: Ancestor feerate-based transaction selection has made this comparison insufficient to
    //   guarantee that this is incentive-compatible for miners, because it is possible for a
    //   descendant transaction of a direct conflict to pay a higher feerate than the transaction that
    //   might replace them, under these rules.
    if (const auto err_string{PaysMoreThanConflicts(ws.m_iters_conflicting, newFeeRate, hash)}) {
        return state.Invalid(TxValidationResult::TX_MEMPOOL_POLICY, "insufficient fee", *err_string);
    }

    // Calculate all conflicting entries and enforce Rule #5.
    if (const auto err_string{GetEntriesForConflicts(tx, m_pool, ws.m_iters_conflicting, ws.m_all_conflicting)}) {
        return state.Invalid(TxValidationResult::TX_MEMPOOL_POLICY,
                             "too many potential replacements", *err_string);
    }
    // Enforce Rule #2.
    if (const auto err_string{HasNoNewUnconfirmed(tx, m_pool, ws.m_iters_conflicting)}) {
        return state.Invalid(TxValidationResult::TX_MEMPOOL_POLICY,
                             "replacement-adds-unconfirmed", *err_string);
    }
    // Check if it's economically rational to mine this transaction rather than the ones it
    // replaces and pays for its own relay fees. Enforce Rules #3 and #4.
    for (CTxMemPool::txiter it : ws.m_all_conflicting) {
        ws.m_conflicting_fees += it->GetModifiedFee();
        ws.m_conflicting_size += it->GetTxSize();
    }
    if (const auto err_string{PaysForRBF(ws.m_conflicting_fees, ws.m_modified_fees, ws.m_vsize,
                                         m_pool.m_incremental_relay_feerate, hash)}) {
        return state.Invalid(TxValidationResult::TX_MEMPOOL_POLICY, "insufficient fee", *err_string);
    }
    return true;
}

bool MemPoolAccept::PackageMempoolChecks(const std::vector<CTransactionRef>& txns,
                                         const int64_t total_vsize,
                                         PackageValidationState& package_state)
{
    AssertLockHeld(cs_main);
    AssertLockHeld(m_pool.cs);

    // CheckPackageLimits expects the package transactions to not already be in the mempool.
    assert(std::all_of(txns.cbegin(), txns.cend(), [this](const auto& tx)
                       { return !m_pool.exists(GenTxid::Txid(tx->GetHash()));}));

    std::string err_string;
    if (!m_pool.CheckPackageLimits(txns, total_vsize, err_string)) {
        // This is a package-wide error, separate from an individual transaction error.
        return package_state.Invalid(PackageValidationResult::PCKG_POLICY, "package-mempool-limits", err_string);
    }
   return true;
}

bool MemPoolAccept::PolicyScriptChecks(const ATMPArgs& args, Workspace& ws)
{
    AssertLockHeld(cs_main);
    AssertLockHeld(m_pool.cs);
    const CTransaction& tx = *ws.m_ptx;
    TxValidationState& state = ws.m_state;

    constexpr unsigned int scriptVerifyFlags = STANDARD_SCRIPT_VERIFY_FLAGS;

    // Check input scripts and signatures.
    // This is done last to help prevent CPU exhaustion denial-of-service attacks.
    if (!CheckInputScripts(tx, state, m_view, scriptVerifyFlags, true, false, ws.m_precomputed_txdata)) {
        // SCRIPT_VERIFY_CLEANSTACK requires SCRIPT_VERIFY_WITNESS, so we
        // need to turn both off, and compare against just turning off CLEANSTACK
        // to see if the failure is specifically due to witness validation.
        TxValidationState state_dummy; // Want reported failures to be from first CheckInputScripts
        if (!tx.HasWitness() && CheckInputScripts(tx, state_dummy, m_view, scriptVerifyFlags & ~(SCRIPT_VERIFY_WITNESS | SCRIPT_VERIFY_CLEANSTACK), true, false, ws.m_precomputed_txdata) &&
                !CheckInputScripts(tx, state_dummy, m_view, scriptVerifyFlags & ~SCRIPT_VERIFY_CLEANSTACK, true, false, ws.m_precomputed_txdata)) {
            // Only the witness is missing, so the transaction itself may be fine.
            state.Invalid(TxValidationResult::TX_WITNESS_STRIPPED,
                    state.GetRejectReason(), state.GetDebugMessage());
        }
        return false; // state filled in by CheckInputScripts
    }

    return true;
}

bool MemPoolAccept::ConsensusScriptChecks(const ATMPArgs& args, Workspace& ws)
{
    AssertLockHeld(cs_main);
    AssertLockHeld(m_pool.cs);
    const CTransaction& tx = *ws.m_ptx;
    const uint256& hash = ws.m_hash;
    TxValidationState& state = ws.m_state;

    // Check again against the current block tip's script verification
    // flags to cache our script execution flags. This is, of course,
    // useless if the next block has different script flags from the
    // previous one, but because the cache tracks script flags for us it
    // will auto-invalidate and we'll just have a few blocks of extra
    // misses on soft-fork activation.
    //
    // This is also useful in case of bugs in the standard flags that cause
    // transactions to pass as valid when they're actually invalid. For
    // instance the STRICTENC flag was incorrectly allowing certain
    // CHECKSIG NOT scripts to pass, even though they were invalid.
    //
    // There is a similar check in CreateNewBlock() to prevent creating
    // invalid blocks (using TestBlockValidity), however allowing such
    // transactions into the mempool can be exploited as a DoS attack.
    unsigned int currentBlockScriptVerifyFlags{GetBlockScriptFlags(*m_active_chainstate.m_chain.Tip(), m_active_chainstate.m_chainman)};
    if (!CheckInputsFromMempoolAndCache(tx, state, m_view, m_pool, currentBlockScriptVerifyFlags,
                                        ws.m_precomputed_txdata, m_active_chainstate.CoinsTip())) {
        LogPrintf("BUG! PLEASE REPORT THIS! CheckInputScripts failed against latest-block but not STANDARD flags %s, %s\n", hash.ToString(), state.ToString());
        return Assume(false);
    }

    return true;
}

bool MemPoolAccept::Finalize(const ATMPArgs& args, Workspace& ws)
{
    AssertLockHeld(cs_main);
    AssertLockHeld(m_pool.cs);
    const CTransaction& tx = *ws.m_ptx;
    const uint256& hash = ws.m_hash;
    TxValidationState& state = ws.m_state;
    const bool bypass_limits = args.m_bypass_limits;

    std::unique_ptr<CTxMemPoolEntry>& entry = ws.m_entry;

    // Remove conflicting transactions from the mempool
    for (CTxMemPool::txiter it : ws.m_all_conflicting)
    {
        LogPrint(BCLog::MEMPOOL, "replacing tx %s (wtxid=%s) with %s (wtxid=%s) for %s additional fees, %d delta bytes\n",
                it->GetTx().GetHash().ToString(),
                it->GetTx().GetWitnessHash().ToString(),
                hash.ToString(),
                tx.GetWitnessHash().ToString(),
                FormatMoney(ws.m_modified_fees - ws.m_conflicting_fees),
                (int)entry->GetTxSize() - (int)ws.m_conflicting_size);
        TRACE7(mempool, replaced,
                it->GetTx().GetHash().data(),
                it->GetTxSize(),
                it->GetFee(),
                std::chrono::duration_cast<std::chrono::duration<std::uint64_t>>(it->GetTime()).count(),
                hash.data(),
                entry->GetTxSize(),
                entry->GetFee()
        );
        ws.m_replaced_transactions.push_back(it->GetSharedTx());
    }
    m_pool.RemoveStaged(ws.m_all_conflicting, false, MemPoolRemovalReason::REPLACED);

    // This transaction should only count for fee estimation if:
    // - it's not being re-added during a reorg which bypasses typical mempool fee limits
    // - the node is not behind
    // - the transaction is not dependent on any other transactions in the mempool
    // - it's not part of a package. Since package relay is not currently supported, this
    // transaction has not necessarily been accepted to miners' mempools.
    bool validForFeeEstimation = !bypass_limits && !args.m_package_submission && IsCurrentForFeeEstimation(m_active_chainstate) && m_pool.HasNoInputsOf(tx);

    //////////////////////////////////////////////////////////////// // qtum
    // Add memory address index
    if (fAddressIndex)
    {
        m_pool.addAddressIndex(*entry, m_view);
        m_pool.addSpentIndex(*entry, m_view);
    }
    ////////////////////////////////////////////////////////////////

    // Store transaction in memory
    m_pool.addUnchecked(*entry, ws.m_ancestors, validForFeeEstimation);

    // trim mempool and check if tx was trimmed
    // If we are validating a package, don't trim here because we could evict a previous transaction
    // in the package. LimitMempoolSize() should be called at the very end to make sure the mempool
    // is still within limits and package submission happens atomically.
    if (!args.m_package_submission && !bypass_limits) {
        LimitMempoolSize(m_pool, m_active_chainstate.CoinsTip());
        if (!m_pool.exists(GenTxid::Txid(hash)))
            return state.Invalid(TxValidationResult::TX_MEMPOOL_POLICY, "mempool full");
    }
    return true;
}

bool MemPoolAccept::SubmitPackage(const ATMPArgs& args, std::vector<Workspace>& workspaces,
                                  PackageValidationState& package_state,
                                  std::map<uint256, MempoolAcceptResult>& results)
{
    AssertLockHeld(cs_main);
    AssertLockHeld(m_pool.cs);
    // Sanity check: none of the transactions should be in the mempool, and none of the transactions
    // should have a same-txid-different-witness equivalent in the mempool.
    assert(std::all_of(workspaces.cbegin(), workspaces.cend(), [this](const auto& ws){
        return !m_pool.exists(GenTxid::Txid(ws.m_ptx->GetHash())); }));

    bool all_submitted = true;
    // ConsensusScriptChecks adds to the script cache and is therefore consensus-critical;
    // CheckInputsFromMempoolAndCache asserts that transactions only spend coins available from the
    // mempool or UTXO set. Submit each transaction to the mempool immediately after calling
    // ConsensusScriptChecks to make the outputs available for subsequent transactions.
    for (Workspace& ws : workspaces) {
        if (!ConsensusScriptChecks(args, ws)) {
            results.emplace(ws.m_ptx->GetWitnessHash(), MempoolAcceptResult::Failure(ws.m_state));
            // Since PolicyScriptChecks() passed, this should never fail.
            Assume(false);
            all_submitted = false;
            package_state.Invalid(PackageValidationResult::PCKG_MEMPOOL_ERROR,
                                  strprintf("BUG! PolicyScriptChecks succeeded but ConsensusScriptChecks failed: %s",
                                            ws.m_ptx->GetHash().ToString()));
        }

        // Re-calculate mempool ancestors to call addUnchecked(). They may have changed since the
        // last calculation done in PreChecks, since package ancestors have already been submitted.
        {
            auto ancestors{m_pool.CalculateMemPoolAncestors(*ws.m_entry, m_pool.m_limits)};
            if(!ancestors) {
                results.emplace(ws.m_ptx->GetWitnessHash(), MempoolAcceptResult::Failure(ws.m_state));
                // Since PreChecks() and PackageMempoolChecks() both enforce limits, this should never fail.
                Assume(false);
                all_submitted = false;
                package_state.Invalid(PackageValidationResult::PCKG_MEMPOOL_ERROR,
                                    strprintf("BUG! Mempool ancestors or descendants were underestimated: %s",
                                                ws.m_ptx->GetHash().ToString()));
            }
            ws.m_ancestors = std::move(ancestors).value_or(ws.m_ancestors);
        }
        // If we call LimitMempoolSize() for each individual Finalize(), the mempool will not take
        // the transaction's descendant feerate into account because it hasn't seen them yet. Also,
        // we risk evicting a transaction that a subsequent package transaction depends on. Instead,
        // allow the mempool to temporarily bypass limits, the maximum package size) while
        // submitting transactions individually and then trim at the very end.
        if (!Finalize(args, ws)) {
            results.emplace(ws.m_ptx->GetWitnessHash(), MempoolAcceptResult::Failure(ws.m_state));
            // Since LimitMempoolSize() won't be called, this should never fail.
            Assume(false);
            all_submitted = false;
            package_state.Invalid(PackageValidationResult::PCKG_MEMPOOL_ERROR,
                                  strprintf("BUG! Adding to mempool failed: %s", ws.m_ptx->GetHash().ToString()));
        }
    }

    std::vector<uint256> all_package_wtxids;
    all_package_wtxids.reserve(workspaces.size());
    std::transform(workspaces.cbegin(), workspaces.cend(), std::back_inserter(all_package_wtxids),
                   [](const auto& ws) { return ws.m_ptx->GetWitnessHash(); });

    // Add successful results. The returned results may change later if LimitMempoolSize() evicts them.
    for (Workspace& ws : workspaces) {
        const auto effective_feerate = args.m_package_feerates ? ws.m_package_feerate :
            CFeeRate{ws.m_modified_fees, static_cast<uint32_t>(ws.m_vsize)};
        const auto effective_feerate_wtxids = args.m_package_feerates ? all_package_wtxids :
            std::vector<uint256>({ws.m_ptx->GetWitnessHash()});
        results.emplace(ws.m_ptx->GetWitnessHash(),
                        MempoolAcceptResult::Success(std::move(ws.m_replaced_transactions), ws.m_vsize,
                                         ws.m_base_fees, effective_feerate, effective_feerate_wtxids));
        GetMainSignals().TransactionAddedToMempool(ws.m_ptx, m_pool.GetAndIncrementSequence());
    }
    return all_submitted;
}

MempoolAcceptResult MemPoolAccept::AcceptSingleTransaction(const CTransactionRef& ptx, ATMPArgs& args)
{
    AssertLockHeld(cs_main);
    LOCK(m_pool.cs); // mempool "read lock" (held through GetMainSignals().TransactionAddedToMempool())

    Workspace ws(ptx);

    if (!PreChecks(args, ws)) return MempoolAcceptResult::Failure(ws.m_state);

    if (m_rbf && !ReplacementChecks(ws)) return MempoolAcceptResult::Failure(ws.m_state);

    // Perform the inexpensive checks first and avoid hashing and signature verification unless
    // those checks pass, to mitigate CPU exhaustion denial-of-service attacks.
    if (!PolicyScriptChecks(args, ws)) return MempoolAcceptResult::Failure(ws.m_state);

    if (!ConsensusScriptChecks(args, ws)) return MempoolAcceptResult::Failure(ws.m_state);

    const CFeeRate effective_feerate{ws.m_modified_fees, static_cast<uint32_t>(ws.m_vsize)};
    const std::vector<uint256> single_wtxid{ws.m_ptx->GetWitnessHash()};
    // Tx was accepted, but not added
    if (args.m_test_accept) {
        return MempoolAcceptResult::Success(std::move(ws.m_replaced_transactions), ws.m_vsize,
                                            ws.m_base_fees, effective_feerate, single_wtxid);
    }

    if (!Finalize(args, ws)) return MempoolAcceptResult::Failure(ws.m_state);

    GetMainSignals().TransactionAddedToMempool(ptx, m_pool.GetAndIncrementSequence());

    return MempoolAcceptResult::Success(std::move(ws.m_replaced_transactions), ws.m_vsize, ws.m_base_fees,
                                        effective_feerate, single_wtxid);
}

PackageMempoolAcceptResult MemPoolAccept::AcceptMultipleTransactions(const std::vector<CTransactionRef>& txns, ATMPArgs& args)
{
    AssertLockHeld(cs_main);

    // These context-free package limits can be done before taking the mempool lock.
    PackageValidationState package_state;
    if (!CheckPackage(txns, package_state)) return PackageMempoolAcceptResult(package_state, {});

    std::vector<Workspace> workspaces{};
    workspaces.reserve(txns.size());
    std::transform(txns.cbegin(), txns.cend(), std::back_inserter(workspaces),
                   [](const auto& tx) { return Workspace(tx); });
    std::map<uint256, MempoolAcceptResult> results;

    LOCK(m_pool.cs);

    // Do all PreChecks first and fail fast to avoid running expensive script checks when unnecessary.
    for (Workspace& ws : workspaces) {
        if (!PreChecks(args, ws)) {
            package_state.Invalid(PackageValidationResult::PCKG_TX, "transaction failed");
            // Exit early to avoid doing pointless work. Update the failed tx result; the rest are unfinished.
            results.emplace(ws.m_ptx->GetWitnessHash(), MempoolAcceptResult::Failure(ws.m_state));
            return PackageMempoolAcceptResult(package_state, std::move(results));
        }
        // Make the coins created by this transaction available for subsequent transactions in the
        // package to spend. Since we already checked conflicts in the package and we don't allow
        // replacements, we don't need to track the coins spent. Note that this logic will need to be
        // updated if package replace-by-fee is allowed in the future.
        assert(!args.m_allow_replacement);
        m_viewmempool.PackageAddTransaction(ws.m_ptx);
    }

    // Transactions must meet two minimum feerates: the mempool minimum fee and min relay fee.
    // For transactions consisting of exactly one child and its parents, it suffices to use the
    // package feerate (total modified fees / total virtual size) to check this requirement.
    // Note that this is an aggregate feerate; this function has not checked that there are transactions
    // too low feerate to pay for themselves, or that the child transactions are higher feerate than
    // their parents. Using aggregate feerate may allow "parents pay for child" behavior and permit
    // a child that is below mempool minimum feerate. To avoid these behaviors, callers of
    // AcceptMultipleTransactions need to restrict txns topology (e.g. to ancestor sets) and check
    // the feerates of individuals and subsets.
    const auto m_total_vsize = std::accumulate(workspaces.cbegin(), workspaces.cend(), int64_t{0},
        [](int64_t sum, auto& ws) { return sum + ws.m_vsize; });
    const auto m_total_modified_fees = std::accumulate(workspaces.cbegin(), workspaces.cend(), CAmount{0},
        [](CAmount sum, auto& ws) { return sum + ws.m_modified_fees; });
    const CFeeRate package_feerate(m_total_modified_fees, m_total_vsize);
    TxValidationState placeholder_state;
    if (args.m_package_feerates &&
        !CheckFeeRate(m_total_vsize, m_total_modified_fees, placeholder_state)) {
        package_state.Invalid(PackageValidationResult::PCKG_POLICY, "package-fee-too-low");
        return PackageMempoolAcceptResult(package_state, {});
    }

    // Apply package mempool ancestor/descendant limits. Skip if there is only one transaction,
    // because it's unnecessary. Also, CPFP carve out can increase the limit for individual
    // transactions, but this exemption is not extended to packages in CheckPackageLimits().
    std::string err_string;
    if (txns.size() > 1 && !PackageMempoolChecks(txns, m_total_vsize, package_state)) {
        return PackageMempoolAcceptResult(package_state, std::move(results));
    }

    std::vector<uint256> all_package_wtxids;
    all_package_wtxids.reserve(workspaces.size());
    std::transform(workspaces.cbegin(), workspaces.cend(), std::back_inserter(all_package_wtxids),
                   [](const auto& ws) { return ws.m_ptx->GetWitnessHash(); });
    for (Workspace& ws : workspaces) {
        ws.m_package_feerate = package_feerate;
        if (!PolicyScriptChecks(args, ws)) {
            // Exit early to avoid doing pointless work. Update the failed tx result; the rest are unfinished.
            package_state.Invalid(PackageValidationResult::PCKG_TX, "transaction failed");
            results.emplace(ws.m_ptx->GetWitnessHash(), MempoolAcceptResult::Failure(ws.m_state));
            return PackageMempoolAcceptResult(package_state, std::move(results));
        }
        if (args.m_test_accept) {
            const auto effective_feerate = args.m_package_feerates ? ws.m_package_feerate :
                CFeeRate{ws.m_modified_fees, static_cast<uint32_t>(ws.m_vsize)};
            const auto effective_feerate_wtxids = args.m_package_feerates ? all_package_wtxids :
                std::vector<uint256>{ws.m_ptx->GetWitnessHash()};
            results.emplace(ws.m_ptx->GetWitnessHash(),
                            MempoolAcceptResult::Success(std::move(ws.m_replaced_transactions),
                                                         ws.m_vsize, ws.m_base_fees, effective_feerate,
                                                         effective_feerate_wtxids));
        }
    }

    if (args.m_test_accept) return PackageMempoolAcceptResult(package_state, std::move(results));

    if (!SubmitPackage(args, workspaces, package_state, results)) {
        // PackageValidationState filled in by SubmitPackage().
        return PackageMempoolAcceptResult(package_state, std::move(results));
    }

    return PackageMempoolAcceptResult(package_state, std::move(results));
}

PackageMempoolAcceptResult MemPoolAccept::AcceptSubPackage(const std::vector<CTransactionRef>& subpackage, ATMPArgs& args)
{
    AssertLockHeld(::cs_main);
    AssertLockHeld(m_pool.cs);
    auto result = [&]() EXCLUSIVE_LOCKS_REQUIRED(::cs_main, m_pool.cs) {
        if (subpackage.size() > 1) {
            return AcceptMultipleTransactions(subpackage, args);
        }
        const auto& tx = subpackage.front();
        ATMPArgs single_args = ATMPArgs::SingleInPackageAccept(args);
        const auto single_res = AcceptSingleTransaction(tx, single_args);
        PackageValidationState package_state_wrapped;
        if (single_res.m_result_type != MempoolAcceptResult::ResultType::VALID) {
            package_state_wrapped.Invalid(PackageValidationResult::PCKG_TX, "transaction failed");
        }
        return PackageMempoolAcceptResult(package_state_wrapped, {{tx->GetWitnessHash(), single_res}});
    }();
    // Clean up m_view and m_viewmempool so that other subpackage evaluations don't have access to
    // coins they shouldn't. Keep some coins in order to minimize re-fetching coins from the UTXO set.
    //
    // There are 3 kinds of coins in m_view:
    // (1) Temporary coins from the transactions in subpackage, constructed by m_viewmempool.
    // (2) Mempool coins from transactions in the mempool, constructed by m_viewmempool.
    // (3) Confirmed coins fetched from our current UTXO set.
    //
    // (1) Temporary coins need to be removed, regardless of whether the transaction was submitted.
    // If the transaction was submitted to the mempool, m_viewmempool will be able to fetch them from
    // there. If it wasn't submitted to mempool, it is incorrect to keep them - future calls may try
    // to spend those coins that don't actually exist.
    // (2) Mempool coins also need to be removed. If the mempool contents have changed as a result
    // of submitting or replacing transactions, coins previously fetched from mempool may now be
    // spent or nonexistent. Those coins need to be deleted from m_view.
    // (3) Confirmed coins don't need to be removed. The chainstate has not changed (we are
    // holding cs_main and no blocks have been processed) so the confirmed tx cannot disappear like
    // a mempool tx can. The coin may now be spent after we submitted a tx to mempool, but
    // we have already checked that the package does not have 2 transactions spending the same coin.
    // Keeping them in m_view is an optimization to not re-fetch confirmed coins if we later look up
    // inputs for this transaction again.
    for (const auto& outpoint : m_viewmempool.GetNonBaseCoins()) {
        // In addition to resetting m_viewmempool, we also need to manually delete these coins from
        // m_view because it caches copies of the coins it fetched from m_viewmempool previously.
        m_view.Uncache(outpoint);
    }
    // This deletes the temporary and mempool coins.
    m_viewmempool.Reset();
    return result;
}

PackageMempoolAcceptResult MemPoolAccept::AcceptPackage(const Package& package, ATMPArgs& args)
{
    AssertLockHeld(cs_main);
    // Used if returning a PackageMempoolAcceptResult directly from this function.
    PackageValidationState package_state_quit_early;

    // Check that the package is well-formed. If it isn't, we won't try to validate any of the
    // transactions and thus won't return any MempoolAcceptResults, just a package-wide error.

    // Context-free package checks.
    if (!CheckPackage(package, package_state_quit_early)) return PackageMempoolAcceptResult(package_state_quit_early, {});

    // All transactions in the package must be a parent of the last transaction. This is just an
    // opportunity for us to fail fast on a context-free check without taking the mempool lock.
    if (!IsChildWithParents(package)) {
        package_state_quit_early.Invalid(PackageValidationResult::PCKG_POLICY, "package-not-child-with-parents");
        return PackageMempoolAcceptResult(package_state_quit_early, {});
    }

    // IsChildWithParents() guarantees the package is > 1 transactions.
    assert(package.size() > 1);
    // The package must be 1 child with all of its unconfirmed parents. The package is expected to
    // be sorted, so the last transaction is the child.
    const auto& child = package.back();
    std::unordered_set<uint256, SaltedTxidHasher> unconfirmed_parent_txids;
    std::transform(package.cbegin(), package.cend() - 1,
                   std::inserter(unconfirmed_parent_txids, unconfirmed_parent_txids.end()),
                   [](const auto& tx) { return tx->GetHash(); });

    // All child inputs must refer to a preceding package transaction or a confirmed UTXO. The only
    // way to verify this is to look up the child's inputs in our current coins view (not including
    // mempool), and enforce that all parents not present in the package be available at chain tip.
    // Since this check can bring new coins into the coins cache, keep track of these coins and
    // uncache them if we don't end up submitting this package to the mempool.
    const CCoinsViewCache& coins_tip_cache = m_active_chainstate.CoinsTip();
    for (const auto& input : child->vin) {
        if (!coins_tip_cache.HaveCoinInCache(input.prevout)) {
            args.m_coins_to_uncache.push_back(input.prevout);
        }
    }
    // Using the MemPoolAccept m_view cache allows us to look up these same coins faster later.
    // This should be connecting directly to CoinsTip, not to m_viewmempool, because we specifically
    // require inputs to be confirmed if they aren't in the package.
    m_view.SetBackend(m_active_chainstate.CoinsTip());
    const auto package_or_confirmed = [this, &unconfirmed_parent_txids](const auto& input) {
         return unconfirmed_parent_txids.count(input.prevout.hash) > 0 || m_view.HaveCoin(input.prevout);
    };
    if (!std::all_of(child->vin.cbegin(), child->vin.cend(), package_or_confirmed)) {
        package_state_quit_early.Invalid(PackageValidationResult::PCKG_POLICY, "package-not-child-with-unconfirmed-parents");
        return PackageMempoolAcceptResult(package_state_quit_early, {});
    }
    // Protect against bugs where we pull more inputs from disk that miss being added to
    // coins_to_uncache. The backend will be connected again when needed in PreChecks.
    m_view.SetBackend(m_dummy);

    LOCK(m_pool.cs);
    // Stores results from which we will create the returned PackageMempoolAcceptResult.
    // A result may be changed if a mempool transaction is evicted later due to LimitMempoolSize().
    std::map<uint256, MempoolAcceptResult> results_final;
    // Results from individual validation which will be returned if no other result is available for
    // this transaction. "Nonfinal" because if a transaction fails by itself but succeeds later
    // (i.e. when evaluated with a fee-bumping child), the result in this map may be discarded.
    std::map<uint256, MempoolAcceptResult> individual_results_nonfinal;
    bool quit_early{false};
    std::vector<CTransactionRef> txns_package_eval;
    for (const auto& tx : package) {
        const auto& wtxid = tx->GetWitnessHash();
        const auto& txid = tx->GetHash();
        // There are 3 possibilities: already in mempool, same-txid-diff-wtxid already in mempool,
        // or not in mempool. An already confirmed tx is treated as one not in mempool, because all
        // we know is that the inputs aren't available.
        if (m_pool.exists(GenTxid::Wtxid(wtxid))) {
            // Exact transaction already exists in the mempool.
            // Node operators are free to set their mempool policies however they please, nodes may receive
            // transactions in different orders, and malicious counterparties may try to take advantage of
            // policy differences to pin or delay propagation of transactions. As such, it's possible for
            // some package transaction(s) to already be in the mempool, and we don't want to reject the
            // entire package in that case (as that could be a censorship vector). De-duplicate the
            // transactions that are already in the mempool, and only call AcceptMultipleTransactions() with
            // the new transactions. This ensures we don't double-count transaction counts and sizes when
            // checking ancestor/descendant limits, or double-count transaction fees for fee-related policy.
            auto iter = m_pool.GetIter(txid);
            assert(iter != std::nullopt);
            results_final.emplace(wtxid, MempoolAcceptResult::MempoolTx(iter.value()->GetTxSize(), iter.value()->GetFee()));
        } else if (m_pool.exists(GenTxid::Txid(txid))) {
            // Transaction with the same non-witness data but different witness (same txid,
            // different wtxid) already exists in the mempool.
            //
            // We don't allow replacement transactions right now, so just swap the package
            // transaction for the mempool one. Note that we are ignoring the validity of the
            // package transaction passed in.
            // TODO: allow witness replacement in packages.
            auto iter = m_pool.GetIter(txid);
            assert(iter != std::nullopt);
            // Provide the wtxid of the mempool tx so that the caller can look it up in the mempool.
            results_final.emplace(wtxid, MempoolAcceptResult::MempoolTxDifferentWitness(iter.value()->GetTx().GetWitnessHash()));
        } else {
            // Transaction does not already exist in the mempool.
            // Try submitting the transaction on its own.
            const auto single_package_res = AcceptSubPackage({tx}, args);
            const auto& single_res = single_package_res.m_tx_results.at(wtxid);
            if (single_res.m_result_type == MempoolAcceptResult::ResultType::VALID) {
                // The transaction succeeded on its own and is now in the mempool. Don't include it
                // in package validation, because its fees should only be "used" once.
                assert(m_pool.exists(GenTxid::Wtxid(wtxid)));
                results_final.emplace(wtxid, single_res);
            } else if (single_res.m_state.GetResult() != TxValidationResult::TX_MEMPOOL_POLICY &&
                       single_res.m_state.GetResult() != TxValidationResult::TX_MISSING_INPUTS) {
                // Package validation policy only differs from individual policy in its evaluation
                // of feerate. For example, if a transaction fails here due to violation of a
                // consensus rule, the result will not change when it is submitted as part of a
                // package. To minimize the amount of repeated work, unless the transaction fails
                // due to feerate or missing inputs (its parent is a previous transaction in the
                // package that failed due to feerate), don't run package validation. Note that this
                // decision might not make sense if different types of packages are allowed in the
                // future.  Continue individually validating the rest of the transactions, because
                // some of them may still be valid.
                quit_early = true;
                package_state_quit_early.Invalid(PackageValidationResult::PCKG_TX, "transaction failed");
                individual_results_nonfinal.emplace(wtxid, single_res);
            } else {
                individual_results_nonfinal.emplace(wtxid, single_res);
                txns_package_eval.push_back(tx);
            }
        }
    }

    auto multi_submission_result = quit_early || txns_package_eval.empty() ? PackageMempoolAcceptResult(package_state_quit_early, {}) :
        AcceptSubPackage(txns_package_eval, args);
    PackageValidationState& package_state_final = multi_submission_result.m_state;

    // Make sure we haven't exceeded max mempool size.
    // Package transactions that were submitted to mempool or already in mempool may be evicted.
    LimitMempoolSize(m_pool, m_active_chainstate.CoinsTip());

    for (const auto& tx : package) {
        const auto& wtxid = tx->GetWitnessHash();
        if (multi_submission_result.m_tx_results.count(wtxid) > 0) {
            // We shouldn't have re-submitted if the tx result was already in results_final.
            Assume(results_final.count(wtxid) == 0);
            // If it was submitted, check to see if the tx is still in the mempool. It could have
            // been evicted due to LimitMempoolSize() above.
            const auto& txresult = multi_submission_result.m_tx_results.at(wtxid);
            if (txresult.m_result_type == MempoolAcceptResult::ResultType::VALID && !m_pool.exists(GenTxid::Wtxid(wtxid))) {
                package_state_final.Invalid(PackageValidationResult::PCKG_TX, "transaction failed");
                TxValidationState mempool_full_state;
                mempool_full_state.Invalid(TxValidationResult::TX_MEMPOOL_POLICY, "mempool full");
                results_final.emplace(wtxid, MempoolAcceptResult::Failure(mempool_full_state));
            } else {
                results_final.emplace(wtxid, txresult);
            }
        } else if (const auto it{results_final.find(wtxid)}; it != results_final.end()) {
            // Already-in-mempool transaction. Check to see if it's still there, as it could have
            // been evicted when LimitMempoolSize() was called.
            Assume(it->second.m_result_type != MempoolAcceptResult::ResultType::INVALID);
            Assume(individual_results_nonfinal.count(wtxid) == 0);
            // Query by txid to include the same-txid-different-witness ones.
            if (!m_pool.exists(GenTxid::Txid(tx->GetHash()))) {
                package_state_final.Invalid(PackageValidationResult::PCKG_TX, "transaction failed");
                TxValidationState mempool_full_state;
                mempool_full_state.Invalid(TxValidationResult::TX_MEMPOOL_POLICY, "mempool full");
                // Replace the previous result.
                results_final.erase(wtxid);
                results_final.emplace(wtxid, MempoolAcceptResult::Failure(mempool_full_state));
            }
        } else if (const auto it{individual_results_nonfinal.find(wtxid)}; it != individual_results_nonfinal.end()) {
            Assume(it->second.m_result_type == MempoolAcceptResult::ResultType::INVALID);
            // Interesting result from previous processing.
            results_final.emplace(wtxid, it->second);
        }
    }
    Assume(results_final.size() == package.size());
    return PackageMempoolAcceptResult(package_state_final, std::move(results_final));
}

} // anon namespace

MempoolAcceptResult AcceptToMemoryPool(Chainstate& active_chainstate, const CTransactionRef& tx,
                                       int64_t accept_time, bool bypass_limits, bool test_accept)
    EXCLUSIVE_LOCKS_REQUIRED(::cs_main)
{
    AssertLockHeld(::cs_main);
    const CChainParams& chainparams{active_chainstate.m_chainman.GetParams()};
    assert(active_chainstate.GetMempool() != nullptr);
    CTxMemPool& pool{*active_chainstate.GetMempool()};

    std::vector<COutPoint> coins_to_uncache;
    auto args = MemPoolAccept::ATMPArgs::SingleAccept(chainparams, accept_time, bypass_limits, coins_to_uncache, test_accept);
    MempoolAcceptResult result = MemPoolAccept(pool, active_chainstate).AcceptSingleTransaction(tx, args);
    if (result.m_result_type != MempoolAcceptResult::ResultType::VALID) {
        // Remove coins that were not present in the coins cache before calling
        // AcceptSingleTransaction(); this is to prevent memory DoS in case we receive a large
        // number of invalid transactions that attempt to overrun the in-memory coins cache
        // (`CCoinsViewCache::cacheCoins`).

        for (const COutPoint& hashTx : coins_to_uncache)
            active_chainstate.CoinsTip().Uncache(hashTx);
        TRACE2(mempool, rejected,
                tx->GetHash().data(),
                result.m_state.GetRejectReason().c_str()
        );
    }
    // After we've (potentially) uncached entries, ensure our coins cache is still within its size limits
    BlockValidationState state_dummy;
    active_chainstate.FlushStateToDisk(state_dummy, FlushStateMode::PERIODIC);
    return result;
}

PackageMempoolAcceptResult ProcessNewPackage(Chainstate& active_chainstate, CTxMemPool& pool,
                                                   const Package& package, bool test_accept)
{
    AssertLockHeld(cs_main);
    assert(!package.empty());
    assert(std::all_of(package.cbegin(), package.cend(), [](const auto& tx){return tx != nullptr;}));

    std::vector<COutPoint> coins_to_uncache;
    const CChainParams& chainparams = active_chainstate.m_chainman.GetParams();
    auto result = [&]() EXCLUSIVE_LOCKS_REQUIRED(cs_main) {
        AssertLockHeld(cs_main);
        if (test_accept) {
            auto args = MemPoolAccept::ATMPArgs::PackageTestAccept(chainparams, GetTime(), coins_to_uncache);
            return MemPoolAccept(pool, active_chainstate).AcceptMultipleTransactions(package, args);
        } else {
            auto args = MemPoolAccept::ATMPArgs::PackageChildWithParents(chainparams, GetTime(), coins_to_uncache);
            return MemPoolAccept(pool, active_chainstate).AcceptPackage(package, args);
        }
    }();

    // Uncache coins pertaining to transactions that were not submitted to the mempool.
    if (test_accept || result.m_state.IsInvalid()) {
        for (const COutPoint& hashTx : coins_to_uncache) {
            active_chainstate.CoinsTip().Uncache(hashTx);
        }
    }
    // Ensure the coins cache is still within limits.
    BlockValidationState state_dummy;
    active_chainstate.FlushStateToDisk(state_dummy, FlushStateMode::PERIODIC);
    return result;
}

bool IsConfirmedInNPrevBlocks(const CDiskTxPos& txindex, const CBlockIndex* pindexFrom, int nMaxDepth, int& nActualDepth)
{
    for (const CBlockIndex* pindex = pindexFrom; pindex && pindexFrom->nHeight - pindex->nHeight < nMaxDepth; pindex = pindex->pprev)
    {
        if (pindex->nDataPos == txindex.nPos && pindex->nFile == txindex.nFile)
        {
            nActualDepth = pindexFrom->nHeight - pindex->nHeight;
            return true;
        }
    }
    return false;
}

bool CheckHeaderPoW(const CBlockHeader& block, const Consensus::Params& consensusParams)
{
    // Check for proof of work block header
    return CheckProofOfWork(block.GetHash(), block.nBits, consensusParams);
}

bool CheckHeaderPoS(const CBlockHeader& block, const Consensus::Params& consensusParams, Chainstate& chainstate)
{
    LOCK(cs_main);
    // Check for proof of stake block header
    // Get prev block index
    BlockMap::iterator mi = chainstate.m_blockman.m_block_index.find(block.hashPrevBlock);
    if (mi == chainstate.m_blockman.m_block_index.end())
        return false;

    // Check the kernel hash
    CBlockIndex* pindexPrev = &((*mi).second);

    if(pindexPrev->nHeight >= consensusParams.nEnableHeaderSignatureHeight && !CheckRecoveredPubKeyFromBlockSignature(pindexPrev, block, chainstate.CoinsTip(), chainstate)) {
        return error("Failed signature check");
    }

    return CheckKernel(pindexPrev, block.nBits, block.StakeTime(), block.prevoutStake, chainstate.CoinsTip(), chainstate);
}

bool CheckHeaderProof(const CBlockHeader& block, const Consensus::Params& consensusParams, Chainstate& chainstate){
    if(block.IsProofOfWork()){
        return CheckHeaderPoW(block, consensusParams);
    }
    if(block.IsProofOfStake()){
        return CheckHeaderPoS(block, consensusParams, chainstate);
    }
    return false;
}

bool CheckIndexProof(const CBlockIndex& block, const Consensus::Params& consensusParams)
{
    // Get the hash of the proof
    // After validating the PoS block the computed hash proof is saved in the block index, which is used to check the index
    uint256 hashProof = block.IsProofOfWork() ? block.GetBlockHash() : block.hashProof;
    // Check for proof after the hash proof is computed
    if(block.IsProofOfStake()){
        //blocks are loaded out of order, so checking PoS kernels here is not practical
        return true; //CheckKernel(block.pprev, block.nBits, block.nTime, block.prevoutStake);
    }else{
        return CheckProofOfWork(hashProof, block.nBits, consensusParams);
    }
}

CAmount GetBlockSubsidy(int nHeight, const Consensus::Params& consensusParams)
{
    if(nHeight <= consensusParams.nLastBigReward)
        return 20000 * COIN;

    int subsidyHalvingInterval = consensusParams.SubsidyHalvingInterval(nHeight);
    int subsidyHalvingWeight = consensusParams.SubsidyHalvingWeight(nHeight);
    int halvings = (subsidyHalvingWeight - 1) / subsidyHalvingInterval;
    // Force block reward to zero when right shift is undefined.
    if (halvings >= 7)
        return 0;

    int blocktimeDownscaleFactor = consensusParams.BlocktimeDownscaleFactor(nHeight);
    CAmount nSubsidy = 4 * COIN / blocktimeDownscaleFactor;
    // Subsidy is cut in half every 985500 blocks which will occur approximately every 4 years.
    nSubsidy >>= halvings;
    return nSubsidy;
}

CoinsViews::CoinsViews(DBParams db_params, CoinsViewOptions options)
    : m_dbview{std::move(db_params), std::move(options)},
      m_catcherview(&m_dbview) {}

void CoinsViews::InitCache()
{
    AssertLockHeld(::cs_main);
    m_cacheview = std::make_unique<CCoinsViewCache>(&m_catcherview);
}

Chainstate::Chainstate(
    CTxMemPool* mempool,
    BlockManager& blockman,
    ChainstateManager& chainman,
    std::optional<uint256> from_snapshot_blockhash)
    : m_mempool(mempool),
      m_blockman(blockman),
      m_chainman(chainman),
      m_from_snapshot_blockhash(from_snapshot_blockhash) {}

const CBlockIndex* Chainstate::SnapshotBase()
{
    if (!m_from_snapshot_blockhash) return nullptr;
    if (!m_cached_snapshot_base) m_cached_snapshot_base = Assert(m_chainman.m_blockman.LookupBlockIndex(*m_from_snapshot_blockhash));
    return m_cached_snapshot_base;
}

void Chainstate::InitCoinsDB(
    size_t cache_size_bytes,
    bool in_memory,
    bool should_wipe,
    fs::path leveldb_name)
{
    if (m_from_snapshot_blockhash) {
        leveldb_name += node::SNAPSHOT_CHAINSTATE_SUFFIX;
    }

    m_coins_views = std::make_unique<CoinsViews>(
        DBParams{
            .path = m_chainman.m_options.datadir / leveldb_name,
            .cache_bytes = cache_size_bytes,
            .memory_only = in_memory,
            .wipe_data = should_wipe,
            .obfuscate = true,
            .options = m_chainman.m_options.coins_db},
        m_chainman.m_options.coins_view);
}

void Chainstate::InitCoinsCache(size_t cache_size_bytes)
{
    AssertLockHeld(::cs_main);
    assert(m_coins_views != nullptr);
    m_coinstip_cache_size_bytes = cache_size_bytes;
    m_coins_views->InitCache();
}

// Note that though this is marked const, we may end up modifying `m_cached_finished_ibd`, which
// is a performance-related implementation detail. This function must be marked
// `const` so that `CValidationInterface` clients (which are given a `const Chainstate*`)
// can call it.
//
bool ChainstateManager::IsInitialBlockDownload() const
{
    static bool fForceInitialBlocksDownloadMode = gArgs.GetBoolArg("-forceinitialblocksdownloadmode", DEFAULT_FORCE_INITIAL_BLOCKS_DOWNLOAD_MODE);
    if(fForceInitialBlocksDownloadMode)
        return true;

    // Optimization: pre-test latch before taking the lock.
    if (m_cached_finished_ibd.load(std::memory_order_relaxed))
        return false;

    LOCK(cs_main);
    if (m_cached_finished_ibd.load(std::memory_order_relaxed))
        return false;
    if (m_blockman.LoadingBlocks()) {
        return true;
    }
    CChain& chain{ActiveChain()};
    if (chain.Tip() == nullptr) {
        return true;
    }
    if (chain.Tip()->nChainWork < MinimumChainWork()) {
        return true;
    }
    if (chain.Tip()->Time() < Now<NodeSeconds>() - m_options.max_tip_age) {
        return true;
    }
    LogPrintf("Leaving InitialBlockDownload (latching to false)\n");
    m_cached_finished_ibd.store(true, std::memory_order_relaxed);
    return false;
}

void Chainstate::CheckForkWarningConditions()
{
    AssertLockHeld(cs_main);

    // Before we get past initial download, we cannot reliably alert about forks
    // (we assume we don't get stuck on a fork before finishing our initial sync)
    if (m_chainman.IsInitialBlockDownload()) {
        return;
    }

    if (m_chainman.m_best_invalid && m_chainman.m_best_invalid->nChainWork > m_chain.Tip()->nChainWork + (GetBlockProof(*m_chain.Tip()) * 6)) {
        LogPrintf("%s: Warning: Found invalid chain at least ~6 blocks longer than our best chain.\nChain state database corruption likely.\n", __func__);
        SetfLargeWorkInvalidChainFound(true);
    } else {
        SetfLargeWorkInvalidChainFound(false);
    }
}

// Called both upon regular invalid block discovery *and* InvalidateBlock
void Chainstate::InvalidChainFound(CBlockIndex* pindexNew)
{
    AssertLockHeld(cs_main);
    if (!m_chainman.m_best_invalid || pindexNew->nChainWork > m_chainman.m_best_invalid->nChainWork) {
        m_chainman.m_best_invalid = pindexNew;
    }
    if (m_chainman.m_best_header != nullptr && m_chainman.m_best_header->GetAncestor(pindexNew->nHeight) == pindexNew) {
        m_chainman.m_best_header = m_chain.Tip();
    }

    LogPrintf("%s: invalid block=%s  height=%d  log2_work=%f  date=%s\n", __func__,
      pindexNew->GetBlockHash().ToString(), pindexNew->nHeight,
      log(pindexNew->nChainWork.getdouble())/log(2.0), FormatISO8601DateTime(pindexNew->GetBlockTime()));
    CBlockIndex *tip = m_chain.Tip();
    assert (tip);
    LogPrintf("%s:  current best=%s  height=%d  log2_work=%f  date=%s\n", __func__,
      tip->GetBlockHash().ToString(), m_chain.Height(), log(tip->nChainWork.getdouble())/log(2.0),
      FormatISO8601DateTime(tip->GetBlockTime()));
    CheckForkWarningConditions();
}

// Same as InvalidChainFound, above, except not called directly from InvalidateBlock,
// which does its own setBlockIndexCandidates management.
void Chainstate::InvalidBlockFound(CBlockIndex* pindex, const BlockValidationState& state)
{
    AssertLockHeld(cs_main);
    if (state.GetResult() != BlockValidationResult::BLOCK_MUTATED) {
        pindex->nStatus |= BLOCK_FAILED_VALID;
        m_chainman.m_failed_blocks.insert(pindex);
        m_blockman.m_dirty_blockindex.insert(pindex);
        setBlockIndexCandidates.erase(pindex);
        InvalidChainFound(pindex);
    }
}

void UpdateCoins(const CTransaction& tx, CCoinsViewCache& inputs, CTxUndo &txundo, int nHeight)
{
    // mark inputs spent
    if (!tx.IsCoinBase()) {
        txundo.vprevout.reserve(tx.vin.size());
        for (const CTxIn &txin : tx.vin) {
            txundo.vprevout.emplace_back();
            bool is_spent = inputs.SpendCoin(txin.prevout, &txundo.vprevout.back());
            assert(is_spent);
        }
    }
    // add outputs
    AddCoins(inputs, tx, nHeight);
}

bool CScriptCheck::operator()() {
    if(checkOutput())
    {
        // Check the sender signature inside the output, used to identify VM sender
        CScript senderPubKey, senderSig;
        if(!ExtractSenderData(ptxTo->vout[nOut].scriptPubKey, &senderPubKey, &senderSig))
            return false;
        return VerifyScript(senderSig, senderPubKey, nullptr, nFlags, CachingTransactionSignatureOutputChecker(ptxTo, nOut, ptxTo->vout[nOut].nValue, cacheStore, *txdata), &error);
    }

    // Check the input signature
    const CScript &scriptSig = ptxTo->vin[nIn].scriptSig;
    const CScriptWitness *witness = &ptxTo->vin[nIn].scriptWitness;
    return VerifyScript(scriptSig, m_tx_out.scriptPubKey, witness, nFlags, CachingTransactionSignatureChecker(ptxTo, nIn, m_tx_out.nValue, cacheStore, *txdata), &error);
}

static CuckooCache::cache<uint256, SignatureCacheHasher> g_scriptExecutionCache;
static CSHA256 g_scriptExecutionCacheHasher;

bool InitScriptExecutionCache(size_t max_size_bytes)
{
    // Setup the salted hasher
    uint256 nonce = GetRandHash();
    // We want the nonce to be 64 bytes long to force the hasher to process
    // this chunk, which makes later hash computations more efficient. We
    // just write our 32-byte entropy twice to fill the 64 bytes.
    g_scriptExecutionCacheHasher.Write(nonce.begin(), 32);
    g_scriptExecutionCacheHasher.Write(nonce.begin(), 32);

    auto setup_results = g_scriptExecutionCache.setup_bytes(max_size_bytes);
    if (!setup_results) return false;

    const auto [num_elems, approx_size_bytes] = *setup_results;
    LogPrintf("Using %zu MiB out of %zu MiB requested for script execution cache, able to store %zu elements\n",
              approx_size_bytes >> 20, max_size_bytes >> 20, num_elems);
    return true;
}

/**
 * Check whether all of this transaction's input scripts succeed.
 *
 * This involves ECDSA signature checks so can be computationally intensive. This function should
 * only be called after the cheap sanity checks in CheckTxInputs passed.
 *
 * If pvChecks is not nullptr, script checks are pushed onto it instead of being performed inline. Any
 * script checks which are not necessary (eg due to script execution cache hits) are, obviously,
 * not pushed onto pvChecks/run.
 *
 * Setting cacheSigStore/cacheFullScriptStore to false will remove elements from the corresponding cache
 * which are matched. This is useful for checking blocks where we will likely never need the cache
 * entry again.
 *
 * Note that we may set state.reason to NOT_STANDARD for extra soft-fork flags in flags, block-checking
 * callers should probably reset it to CONSENSUS in such cases.
 *
 * Non-static (and re-declared) in src/test/txvalidationcache_tests.cpp
 */
bool CheckInputScripts(const CTransaction& tx, TxValidationState& state,
                       const CCoinsViewCache& inputs, unsigned int flags, bool cacheSigStore,
                       bool cacheFullScriptStore, PrecomputedTransactionData& txdata,
                       std::vector<CScriptCheck>* pvChecks)
{
    if (tx.IsCoinBase()) return true;

    if (pvChecks) {
        pvChecks->reserve(tx.vin.size());
    }

    // First check if script executions have been cached with the same
    // flags. Note that this assumes that the inputs provided are
    // correct (ie that the transaction hash which is in tx's prevouts
    // properly commits to the scriptPubKey in the inputs view of that
    // transaction).
    uint256 hashCacheEntry;
    CSHA256 hasher = g_scriptExecutionCacheHasher;
    hasher.Write(tx.GetWitnessHash().begin(), 32).Write((unsigned char*)&flags, sizeof(flags)).Finalize(hashCacheEntry.begin());
    AssertLockHeld(cs_main); //TODO: Remove this requirement by making CuckooCache not require external locks
    if (g_scriptExecutionCache.contains(hashCacheEntry, !cacheFullScriptStore)) {
        return true;
    }

    if (!txdata.m_spent_outputs_ready) {
        std::vector<CTxOut> spent_outputs;
        spent_outputs.reserve(tx.vin.size());

        for (const auto& txin : tx.vin) {
            const COutPoint& prevout = txin.prevout;
            const Coin& coin = inputs.AccessCoin(prevout);
            assert(!coin.IsSpent());
            spent_outputs.emplace_back(coin.out);
        }
        txdata.Init(tx, std::move(spent_outputs));
    }
    assert(txdata.m_spent_outputs.size() == tx.vin.size());

    for (unsigned int i = 0; i < tx.vin.size(); i++) {

        // We very carefully only pass in things to CScriptCheck which
        // are clearly committed to by tx' witness hash. This provides
        // a sanity check that our caching is not introducing consensus
        // failures through additional data in, eg, the coins being
        // spent being checked as a part of CScriptCheck.

        // Verify signature
        CScriptCheck check(txdata.m_spent_outputs[i], tx, i, flags, cacheSigStore, &txdata);
        if (pvChecks) {
            pvChecks->emplace_back(std::move(check));
        } else if (!check()) {
            if (flags & STANDARD_NOT_MANDATORY_VERIFY_FLAGS) {
                // Check whether the failure was caused by a
                // non-mandatory script verification check, such as
                // non-standard DER encodings or non-null dummy
                // arguments; if so, ensure we return NOT_STANDARD
                // instead of CONSENSUS to avoid downstream users
                // splitting the network between upgraded and
                // non-upgraded nodes by banning CONSENSUS-failing
                // data providers.
                CScriptCheck check2(txdata.m_spent_outputs[i], tx, i,
                        flags & ~STANDARD_NOT_MANDATORY_VERIFY_FLAGS, cacheSigStore, &txdata);
                if (check2())
                    return state.Invalid(TxValidationResult::TX_NOT_STANDARD, strprintf("non-mandatory-script-verify-flag (%s)", ScriptErrorString(check.GetScriptError())));
            }
            // MANDATORY flag failures correspond to
            // TxValidationResult::TX_CONSENSUS. Because CONSENSUS
            // failures are the most serious case of validation
            // failures, we may need to consider using
            // RECENT_CONSENSUS_CHANGE for any script failure that
            // could be due to non-upgraded nodes which we may want to
            // support, to avoid splitting the network (but this
            // depends on the details of how net_processing handles
            // such errors).
            return state.Invalid(TxValidationResult::TX_CONSENSUS, strprintf("mandatory-script-verify-flag-failed (%s)", ScriptErrorString(check.GetScriptError())));
        }
    }

    for (unsigned int i = 0; i < tx.vout.size(); i++) {
        // Verify sender output signature
        if(tx.vout[i].scriptPubKey.HasOpSender())
        {
            CScriptCheck check(tx, i, 0, cacheSigStore, &txdata);
            if (pvChecks) {
                pvChecks->emplace_back(std::move(check));
            } else if (!check()) {
                return state.Invalid(TxValidationResult::TX_CONSENSUS, strprintf("sender-output-script-verify-failed (%s)", ScriptErrorString(check.GetScriptError())));
            }
        }
    }

    if (cacheFullScriptStore && !pvChecks) {
        // We executed all of the provided scripts, and were told to
        // cache the result. Do so now.
        g_scriptExecutionCache.insert(hashCacheEntry);
    }

    return true;
}

bool FatalError(Notifications& notifications, BlockValidationState& state, const std::string& strMessage, const bilingual_str& userMessage)
{
    notifications.fatalError(strMessage, userMessage);
    return state.Error(strMessage);
}

/**
 * Restore the UTXO in a Coin at a given COutPoint
 * @param undo The Coin to be restored.
 * @param view The coins view to which to apply the changes.
 * @param out The out point that corresponds to the tx input.
 * @return A DisconnectResult as an int
 */
int ApplyTxInUndo(Coin&& undo, CCoinsViewCache& view, const COutPoint& out)
{
    bool fClean = true;

    if (view.HaveCoin(out)) fClean = false; // overwriting transaction output

    if (undo.nHeight == 0) {
        // Missing undo metadata (height and coinbase). Older versions included this
        // information only in undo records for the last spend of a transactions'
        // outputs. This implies that it must be present for some other output of the same tx.
        const Coin& alternate = AccessByTxid(view, out.hash);
        if (!alternate.IsSpent()) {
            undo.nHeight = alternate.nHeight;
            undo.fCoinBase = alternate.fCoinBase;
        } else {
            return DISCONNECT_FAILED; // adding output for transaction without known metadata
        }
    }
    // If the coin already exists as an unspent coin in the cache, then the
    // possible_overwrite parameter to AddCoin must be set to true. We have
    // already checked whether an unspent coin exists above using HaveCoin, so
    // we don't need to guess. When fClean is false, an unspent coin already
    // existed and it is an overwrite.
    view.AddCoin(out, std::move(undo), !fClean);

    return fClean ? DISCONNECT_OK : DISCONNECT_UNCLEAN;
}

/** Undo the effects of this block (with given index) on the UTXO set represented by coins.
 *  When FAILED is returned, view is left in an indeterminate state. */
DisconnectResult Chainstate::DisconnectBlock(const CBlock& block, const CBlockIndex* pindex, CCoinsViewCache& view, bool* pfClean)
{
    AssertLockHeld(::cs_main);
    if (pfClean)
        *pfClean = false;
    bool fClean = true;

    CBlockUndo blockUndo;
    if (!m_blockman.UndoReadFromDisk(blockUndo, *pindex)) {
        error("DisconnectBlock(): failure reading undo data");
        return DISCONNECT_FAILED;
    }

    if (blockUndo.vtxundo.size() + 1 != block.vtx.size()) {
        error("DisconnectBlock(): block and undo data inconsistent");
        return DISCONNECT_FAILED;
    }

    /////////////////////////////////////////////////////////// // qtum
    std::vector<std::pair<CAddressIndexKey, CAmount> > addressIndex;
    std::vector<std::pair<CAddressUnspentKey, CAddressUnspentValue> > addressUnspentIndex;
    ///////////////////////////////////////////////////////////

    // Ignore blocks that contain transactions which are 'overwritten' by later transactions,
    // unless those are already completely spent.
    // See https://github.com/bitcoin/bitcoin/issues/22596 for additional information.
    // Note: the blocks specified here are different than the ones used in ConnectBlock because DisconnectBlock
    // unwinds the blocks in reverse. As a result, the inconsistency is not discovered until the earlier
    // blocks with the duplicate coinbase transactions are disconnected.
    bool fEnforceBIP30 = !IsBIP30Unspendable(*pindex);

    // undo transactions in reverse order
    for (int i = block.vtx.size() - 1; i >= 0; i--) {
        const CTransaction &tx = *(block.vtx[i]);
        uint256 hash = tx.GetHash();
        bool is_coinbase = tx.IsCoinBase();
        bool is_coinstake = tx.IsCoinStake();
        bool is_bip30_exception = (is_coinbase && !fEnforceBIP30);

        // Check that all outputs are available and match the outputs in the block itself
        // exactly.
        for (size_t o = 0; o < tx.vout.size(); o++) {
            if (!tx.vout[o].scriptPubKey.IsUnspendable()) {
                COutPoint out(hash, o);
                Coin coin;
                bool is_spent = view.SpendCoin(out, &coin);
                if (!is_spent || tx.vout[o] != coin.out || pindex->nHeight != coin.nHeight || is_coinbase != coin.fCoinBase || is_coinstake != coin.fCoinStake) {
                    if (!is_bip30_exception) {
                        fClean = false; // transaction output mismatch
                    }
                }
            }
        }

        /////////////////////////////////////////////////////////// // qtum
        if (pfClean == NULL && fAddressIndex) {

            for (unsigned int k = tx.vout.size(); k-- > 0;) {
                const CTxOut &out = tx.vout[k];

                CTxDestination dest;
                if (ExtractDestination({hash, k}, out.scriptPubKey, dest)) {
                    valtype bytesID(std::visit(DataVisitor(), dest));
                    if(bytesID.empty()) {
                        continue;
                    }
                    valtype addressBytes(32);
                    std::copy(bytesID.begin(), bytesID.end(), addressBytes.begin());
                    // undo receiving activity
                    addressIndex.push_back(std::make_pair(CAddressIndexKey(dest.index(), uint256(addressBytes), pindex->nHeight, i, hash, k, false), out.nValue));
                    // undo unspent index
                    addressUnspentIndex.push_back(std::make_pair(CAddressUnspentKey(dest.index(), uint256(addressBytes), hash, k), CAddressUnspentValue()));
                }
            }
        }
        ///////////////////////////////////////////////////////////

        // restore inputs
        if (i > 0) { // not coinbases
            CTxUndo &txundo = blockUndo.vtxundo[i-1];
            if (txundo.vprevout.size() != tx.vin.size()) {
                error("DisconnectBlock(): transaction and undo data inconsistent");
                return DISCONNECT_FAILED;
            }
            for (unsigned int j = tx.vin.size(); j > 0;) {
                --j;
                const COutPoint& out = tx.vin[j].prevout;
                int res = ApplyTxInUndo(std::move(txundo.vprevout[j]), view, out);
                if (res == DISCONNECT_FAILED) return DISCONNECT_FAILED;
                fClean = fClean && res != DISCONNECT_UNCLEAN;

                if (pfClean == NULL && fAddressIndex) {
                    const auto &undo = txundo.vprevout[j];
                    const bool isTxCoinStake = tx.IsCoinStake();
                    const CTxIn input = tx.vin[j];
                    const CTxOut &prevout = view.GetOutputFor(input);

                    CTxDestination dest;
                    if (ExtractDestination(input.prevout, prevout.scriptPubKey, dest)) {
                        valtype bytesID(std::visit(DataVisitor(), dest));
                        if(bytesID.empty()) {
                            continue;
                        }
                        valtype addressBytes(32);
                        std::copy(bytesID.begin(), bytesID.end(), addressBytes.begin());
                        // undo spending activity
                        addressIndex.push_back(std::make_pair(CAddressIndexKey(dest.index(), uint256(addressBytes), pindex->nHeight, i, hash, j, true), prevout.nValue * -1));
                        // restore unspent index
                        addressUnspentIndex.push_back(std::make_pair(CAddressUnspentKey(dest.index(), uint256(addressBytes), input.prevout.hash, input.prevout.n), CAddressUnspentValue(prevout.nValue, prevout.scriptPubKey, undo.nHeight, isTxCoinStake)));
                    }
                }
            }
            // At this point, all of txundo.vprevout should have been moved out.
        }
    }

    // move best block pointer to prevout block
    view.SetBestBlock(pindex->pprev->GetBlockHash());

    globalState->setRoot(uintToh256(pindex->pprev->hashStateRoot)); // qtum
    globalState->setRootUTXO(uintToh256(pindex->pprev->hashUTXORoot)); // qtum

    if(pfClean == NULL && fLogEvents){
        pstorageresult->deleteResults(block.vtx);
        m_blockman.m_block_tree_db->EraseHeightIndex(pindex->nHeight);
    }

    // The stake and delegate index is needed for MPoS, update it while MPoS is active
    const CChainParams& chainparams{m_chainman.GetParams()};
    if(pindex->nHeight <= chainparams.GetConsensus().nLastMPoSBlock)
    {
        m_blockman.m_block_tree_db->EraseStakeIndex(pindex->nHeight);
        if(pindex->IsProofOfStake() && pindex->HasProofOfDelegation())
            m_blockman.m_block_tree_db->EraseDelegateIndex(pindex->nHeight);
    }

    //////////////////////////////////////////////////// // qtum
    if (pfClean == NULL && fAddressIndex) {
        if (!m_blockman.m_block_tree_db->EraseAddressIndex(addressIndex)) {
            error("Failed to delete address index");
            return DISCONNECT_FAILED;
        }
        if (!m_blockman.m_block_tree_db->UpdateAddressUnspentIndex(addressUnspentIndex)) {
            error("Failed to write address unspent index");
            return DISCONNECT_FAILED;
        }
    }
    ////////////////////////////////////////////////////

    return fClean ? DISCONNECT_OK : DISCONNECT_UNCLEAN;
}

static CCheckQueue<CScriptCheck> scriptcheckqueue(128);

void StartScriptCheckWorkerThreads(int threads_num)
{
    scriptcheckqueue.StartWorkerThreads(threads_num);
}

void StopScriptCheckWorkerThreads()
{
    scriptcheckqueue.StopWorkerThreads();
}

/**
 * Threshold condition checker that triggers when unknown versionbits are seen on the network.
 */
class WarningBitsConditionChecker : public AbstractThresholdConditionChecker
{
private:
    const ChainstateManager& m_chainman;
    int m_bit;

public:
    explicit WarningBitsConditionChecker(const ChainstateManager& chainman, int bit) : m_chainman{chainman}, m_bit(bit) {}

    int64_t BeginTime(const Consensus::Params& params) const override { return 0; }
    int64_t EndTime(const Consensus::Params& params) const override { return std::numeric_limits<int64_t>::max(); }
    int Period(const Consensus::Params& params) const override { return params.nMinerConfirmationWindow; }
    int Threshold(const Consensus::Params& params) const override { return params.nRuleChangeActivationThreshold; }

    bool Condition(const CBlockIndex* pindex, const Consensus::Params& params) const override
    {
        return pindex->nHeight >= params.MinBIP9WarningHeight &&
               ((pindex->nVersion & VERSIONBITS_TOP_MASK) == VERSIONBITS_TOP_BITS) &&
               ((pindex->nVersion >> m_bit) & 1) != 0 &&
               ((m_chainman.m_versionbitscache.ComputeBlockVersion(pindex->pprev, params) >> m_bit) & 1) == 0;
    }
};

static unsigned int GetBlockScriptFlags(const CBlockIndex& block_index, const ChainstateManager& chainman)
{
    const Consensus::Params& consensusparams = chainman.GetConsensus();

    // BIP16 didn't become active until Apr 1 2012 (on mainnet, and
    // retroactively applied to testnet)
    // However, only one historical block violated the P2SH rules (on both
    // mainnet and testnet).
    // Similarly, only one historical block violated the TAPROOT rules on
    // mainnet.
    // For simplicity, always leave P2SH+WITNESS+TAPROOT on except for the two
    // violating blocks.
    uint32_t flags{SCRIPT_VERIFY_P2SH | SCRIPT_VERIFY_WITNESS | SCRIPT_VERIFY_TAPROOT};
    const auto it{consensusparams.script_flag_exceptions.find(*Assert(block_index.phashBlock))};
    if (it != consensusparams.script_flag_exceptions.end()) {
        flags = it->second;
    }

    // Enforce the DERSIG (BIP66) rule
    if (DeploymentActiveAt(block_index, chainman, Consensus::DEPLOYMENT_DERSIG)) {
        flags |= SCRIPT_VERIFY_DERSIG;
    }

    // Enforce CHECKLOCKTIMEVERIFY (BIP65)
    if (DeploymentActiveAt(block_index, chainman, Consensus::DEPLOYMENT_CLTV)) {
        flags |= SCRIPT_VERIFY_CHECKLOCKTIMEVERIFY;
    }

    // Enforce CHECKSEQUENCEVERIFY (BIP112)
    if (DeploymentActiveAt(block_index, chainman, Consensus::DEPLOYMENT_CSV)) {
        flags |= SCRIPT_VERIFY_CHECKSEQUENCEVERIFY;
    }

    // Enforce BIP147 NULLDUMMY (activated simultaneously with segwit)
    if (DeploymentActiveAt(block_index, chainman, Consensus::DEPLOYMENT_SEGWIT)) {
        flags |= SCRIPT_VERIFY_NULLDUMMY;
    }
    // Start support sender address in contract output
    if (block_index.nHeight >= consensusparams.QIP5Height) {
        flags |= SCRIPT_OUTPUT_SENDER;
    }

    return flags;
}

unsigned int GetContractScriptFlags(int nHeight, const Consensus::Params& consensusparams) {
    unsigned int flags = SCRIPT_EXEC_BYTE_CODE;

    // Start support sender address in contract output
    if (nHeight >= consensusparams.QIP5Height) {
        flags |= SCRIPT_OUTPUT_SENDER;
    }

    return flags;
}


static SteadyClock::duration time_check{};
static SteadyClock::duration time_forks{};
static SteadyClock::duration time_connect{};
static SteadyClock::duration time_verify{};
static SteadyClock::duration time_undo{};
static SteadyClock::duration time_index{};
static SteadyClock::duration time_total{};
static int64_t num_blocks_total = 0;

/////////////////////////////////////////////////////////////////////// qtum
bool GetSpentCoinFromBlock(const CBlockIndex* pindex, COutPoint prevout, Coin* coin, Chainstate& chainstate) {
    std::shared_ptr<CBlock> pblock = std::make_shared<CBlock>();
    CBlock& block = *pblock;
    if (!chainstate.m_blockman.ReadBlockFromDisk(block, *pindex)) {
        return error("GetSpentCoinFromBlock(): Could not read block from disk");
    }

    for(size_t j = 1; j < block.vtx.size(); ++j) {
        CTransactionRef& tx = block.vtx[j];
        for(size_t k = 0; k < tx->vin.size(); ++k) {
            const COutPoint& tmpprevout = tx->vin[k].prevout;
            if(tmpprevout == prevout) {
                CBlockUndo undo;
                if(!chainstate.m_blockman.UndoReadFromDisk(undo, *pindex)) {
                    return error("GetSpentCoinFromBlock(): Could not read undo block from disk");
                }

                if(undo.vtxundo.size() != block.vtx.size() - 1) {
                    return error("GetSpentCoinFromBlock(): undo tx size not equal to block tx size");
                }

                CTxUndo &txundo = undo.vtxundo[j-1]; // no vtxundo for coinbase

                if(txundo.vprevout.size() != tx->vin.size()) {
                    return error("GetSpentCoinFromBlock(): undo tx vin size not equal to block tx vin size");
                }

                *coin = txundo.vprevout[k];
                return true;
            }

        }
    }
    return false;
}

bool GetSpentCoinFromMainChain(const CBlockIndex* pforkPrev, COutPoint prevoutStake, Coin* coin, Chainstate& chainstate) {
    const CBlockIndex* pforkBase = chainstate.m_chain.FindFork(pforkPrev);

    // If the forkbase is more than coinbaseMaturity blocks in the past, do not attempt to scan the main chain.
    int nHeight = chainstate.m_chain.Tip()->nHeight;
    int coinbaseMaturity = Params().GetConsensus().CoinbaseMaturity(nHeight);
    if(nHeight - pforkBase->nHeight > coinbaseMaturity) {
        return error("The fork's base is behind by more than 500 blocks");
    }

    // First, we make sure that the prevout has not been spent in any of pforktip's ancestors as the prevoutStake.
    // This is done to prevent a single staker building a long chain based on only a single prevout.
    {
        const CBlockIndex* pindex = pforkPrev;
        while(pindex && pindex != pforkBase) {
            // The coinstake has already been spent in the fork.
            if(pindex->prevoutStake == prevoutStake) {
                return error("prevout already spent in the orphan chain");
            }
            pindex = pindex->pprev;
        }
    }

    // Scan through blocks until we reach the forkbase to check if the prevoutStake has been spent in one of those blocks
    // If it not in any of those blocks, and not in the utxo set, it can't be spendable in the orphan chain.
    {
        CBlockIndex* pindex = chainstate.m_chain.Tip();
        while(pindex && pindex != pforkBase) {
            if(GetSpentCoinFromBlock(pindex, prevoutStake, coin, chainstate)) {
                return true;
            }
            pindex = pindex->pprev;
        }
    }

    return false;
}

bool CheckOpSender(const CTransaction& tx, const CChainParams& chainparams, int nHeight){
    if(!tx.HasOpSender())
        return true;

    if(!(nHeight >= chainparams.GetConsensus().QIP5Height))
        return false;

    // Check that the sender address inside the output is only valid for contract outputs
    for (const CTxOut& txout : tx.vout)
    {
        bool hashOpSender = txout.scriptPubKey.HasOpSender();
        if(hashOpSender &&
                !(txout.scriptPubKey.HasOpCreate() ||
                  txout.scriptPubKey.HasOpCall()))
        {
            return false;
        }

        // Solve the script that match the sender templates
        if(hashOpSender && !ExtractSenderData(txout.scriptPubKey, nullptr, nullptr))
            return false;
    }

    return true;
}

bool CheckSenderScript(const CCoinsViewCache& view, const CTransaction& tx){
    // Check for the sender that pays the coins
    CScript script = view.AccessCoin(tx.vin[0].prevout).out.scriptPubKey;
    if(!script.IsPayToPubkeyHash() && !script.IsPayToPubkey()){
        return false;
    }

    // Check for additional VM sender
    if(!tx.HasOpSender())
        return true;

    // Check for the VM sender that is encoded into the output
    for (const CTxOut& txout : tx.vout)
    {
        if(txout.scriptPubKey.HasOpSender())
        {
            // Extract the sender data
            CScript senderPubKey, senderSig;
            if(!ExtractSenderData(txout.scriptPubKey, &senderPubKey, &senderSig))
                return false;

            // Check that the pub key is valid sender that can be used in the VM
            if(!senderPubKey.IsPayToPubkeyHash() && !senderPubKey.IsPayToPubkey())
                return false;

            // Get the signature stack
            std::vector <std::vector<unsigned char> > stack;
            if (!EvalScript(stack, senderSig, SCRIPT_VERIFY_NONE, BaseSignatureChecker(), SigVersion::BASE))
                return false;

            // Check that the signature script contains only signature and public key (2 items)
            if(stack.size() != STANDARD_SENDER_STACK_ITEMS)
                return false;

            // Check that the items size is no more than 80 bytes
            for(size_t i=0; i < stack.size(); i++)
            {
                if(stack[i].size() > MAX_STANDARD_SENDER_STACK_ITEM_SIZE)
                    return false;
            }
        }
    }

    return true;
}

std::vector<ResultExecute> CallContract(const dev::Address& addrContract, std::vector<unsigned char> opcode, Chainstate& chainstate, const dev::Address& sender, uint64_t gasLimit, CAmount nAmount){
    CBlock block;
    CMutableTransaction tx;

    CBlockIndex* pblockindex = &(chainstate.m_blockman.m_block_index[chainstate.m_chain.Tip()->GetBlockHash()]);
    chainstate.m_blockman.ReadBlockFromDisk(block, *pblockindex);
    block.nTime = GetAdjustedTimeSeconds();

    if(block.IsProofOfStake())
    	block.vtx.erase(block.vtx.begin()+2,block.vtx.end());
    else
    	block.vtx.erase(block.vtx.begin()+1,block.vtx.end());

    QtumDGP qtumDGP(globalState.get(), chainstate, fGettingValuesDGP);
    uint64_t blockGasLimit = qtumDGP.getBlockGasLimit(chainstate.m_chain.Tip()->nHeight + 1);

    if(gasLimit == 0){
        gasLimit = blockGasLimit - 1;
    }
    dev::Address senderAddress = sender == dev::Address() ? dev::Address("ffffffffffffffffffffffffffffffffffffffff") : sender;
    tx.vout.push_back(CTxOut(nAmount, CScript() << OP_DUP << OP_HASH160 << senderAddress.asBytes() << OP_EQUALVERIFY << OP_CHECKSIG));
    block.vtx.push_back(MakeTransactionRef(CTransaction(tx)));
    dev::u256 nonce = globalState->getNonce(senderAddress);
 
    QtumTransaction callTransaction;
    if(addrContract == dev::Address())
    {
        callTransaction = QtumTransaction(nAmount, 1, dev::u256(gasLimit), opcode, nonce);
    }
    else
    {
        callTransaction = QtumTransaction(nAmount, 1, dev::u256(gasLimit), addrContract, opcode, nonce);
    }
    callTransaction.forceSender(senderAddress);
    callTransaction.setVersion(VersionVM::GetEVMDefault());

    
    ByteCodeExec exec(block, std::vector<QtumTransaction>(1, callTransaction), blockGasLimit, pblockindex, chainstate.m_chain);
    exec.performByteCode(dev::eth::Permanence::Reverted);
    return exec.getResult();
}

bool CheckMinGasPrice(std::vector<EthTransactionParams>& etps, const uint64_t& minGasPrice){
    for(EthTransactionParams& etp : etps){
        if(etp.gasPrice < dev::u256(minGasPrice))
            return false;
    }
    return true;
}

bool CheckReward(const CBlock& block, BlockValidationState& state, int nHeight, const Consensus::Params& consensusParams, CAmount nFees, CAmount gasRefunds, CAmount nActualStakeReward, const std::vector<CTxOut>& vouts, CAmount nValueCoinPrev, bool delegateOutputExist, CChain& chain, node::BlockManager& blockman)
{
    size_t offset = block.IsProofOfStake() ? 1 : 0;
    std::vector<CTxOut> vTempVouts=block.vtx[offset]->vout;
    std::vector<CTxOut>::iterator it;
    for(size_t i = 0; i < vouts.size(); i++){
        it=std::find(vTempVouts.begin(), vTempVouts.end(), vouts[i]);
        if(it==vTempVouts.end()){
            return state.Invalid(BlockValidationResult::BLOCK_CONSENSUS, "bad-gas-refund-missing", "CheckReward(): Gas refund missing");
        }else{
            vTempVouts.erase(it);
        }
    }

    // Check block reward
    if (block.IsProofOfWork())
    {
        // Check proof-of-work reward
        CAmount blockReward = nFees + GetBlockSubsidy(nHeight, consensusParams);
        if (block.vtx[offset]->GetValueOut() > blockReward) {
            LogPrintf("ERROR: ConnectBlock(): coinbase pays too much (actual=%d vs limit=%d)\n", block.vtx[offset]->GetValueOut(), blockReward);
            return state.Invalid(BlockValidationResult::BLOCK_CONSENSUS, "bad-cb-amount");
        }
    }
    else
    {
        // Check full reward
        CAmount blockReward = nFees + GetBlockSubsidy(nHeight, consensusParams);
        if (nActualStakeReward > blockReward)
            return state.Invalid(BlockValidationResult::BLOCK_CONSENSUS, "bad-cs-amount", strprintf("CheckReward(): coinstake pays too much (actual=%d vs limit=%d)", nActualStakeReward, blockReward));

        // The first proof-of-stake blocks get full reward, the rest of them are split between recipients
        int rewardRecipients = 1;
        int nPrevHeight = nHeight -1;
        if(nPrevHeight >= consensusParams.nFirstMPoSBlock && nPrevHeight < consensusParams.nLastMPoSBlock)
            rewardRecipients = consensusParams.nMPoSRewardRecipients;

        // Check reward recipients number
        if(rewardRecipients < 1)
            return error("CheckReward(): invalid reward recipients");

        // Check reward can cover the gas refunds
        if(blockReward < gasRefunds){
            return state.Invalid(BlockValidationResult::BLOCK_CONSENSUS, "bad-cs-gas-greater-than-reward", "CheckReward(): Block Reward is less than total gas refunds");
        }

        CAmount splitReward = (blockReward - gasRefunds) / rewardRecipients;

        // Check that the reward is in the second output for the staker and the third output for the delegate
        // Delegation contract data like the fee is checked in CheckProofOfStake
        if(block.HasProofOfDelegation())
        {
            CAmount nReward = blockReward - gasRefunds - splitReward * (rewardRecipients -1);
            CAmount nValueStaker = block.vtx[offset]->vout[1].nValue;
            CAmount nValueDelegate = delegateOutputExist ? block.vtx[offset]->vout[2].nValue : 0;
            CAmount nMinedReward = nValueStaker + nValueDelegate - nValueCoinPrev;
            if(nReward != nMinedReward)
                return state.Invalid(BlockValidationResult::BLOCK_CONSENSUS, "bad-cs-delegate-reward", "CheckReward(): The block reward is not split correctly between the staker and the delegate");
        }

        //if only 1 then no MPoS logic required
        if(rewardRecipients == 1){
            return true;
        }

        // Generate the list of mpos outputs including all of their parameters
        std::vector<CTxOut> mposOutputList;
        if(!GetMPoSOutputs(mposOutputList, splitReward, nPrevHeight, consensusParams, chain, blockman))
            return error("CheckReward(): cannot create the list of MPoS outputs");
      
        for(size_t i = 0; i < mposOutputList.size(); i++){
            it=std::find(vTempVouts.begin(), vTempVouts.end(), mposOutputList[i]);
            if(it==vTempVouts.end()){
                return state.Invalid(BlockValidationResult::BLOCK_CONSENSUS, "bad-cs-mpos-missing", "CheckReward(): An MPoS participant was not properly paid");
            }else{
                vTempVouts.erase(it);
            }
        }

        vTempVouts.clear();
    }

    return true;
}

valtype GetSenderAddress(const CTransaction& tx, const CCoinsViewCache* coinsView, const std::vector<CTransactionRef>* blockTxs, Chainstate& chainstate, const CTxMemPool* mempool, int nOut = -1){
    CScript script;
    bool scriptFilled=false; //can't use script.empty() because an empty script is technically valid

    // Try get the sender script from the output script
    if(nOut > -1)
        scriptFilled = ExtractSenderData(tx.vout[nOut].scriptPubKey, &script, nullptr);

    // Check if the transaction has inputs
    if(tx.vin.size() == 0) {
        return valtype();
    }

    // Check the current (or in-progress) block for zero-confirmation change spending that won't yet be in txindex
    if(!scriptFilled && blockTxs){
        for(auto btx : *blockTxs){
            if(btx->GetHash() == tx.vin[0].prevout.hash){
                script = btx->vout[tx.vin[0].prevout.n].scriptPubKey;
                scriptFilled=true;
                break;
            }
        }
    }
    if(!scriptFilled && coinsView){
        script = coinsView->AccessCoin(tx.vin[0].prevout).out.scriptPubKey;
        scriptFilled = true;
    }
    if(!scriptFilled)
    {
        CTransactionRef txPrevout;
        uint256 hashBlock;
        txPrevout = node::GetTransaction(nullptr, mempool, tx.vin[0].prevout.hash, hashBlock, chainstate.m_blockman, &chainstate);
        if(txPrevout != nullptr){
            script = txPrevout->vout[tx.vin[0].prevout.n].scriptPubKey;
        } else {
            LogPrintf("Error fetching transaction details of tx %s. This will probably cause more errors", tx.vin[0].prevout.hash.ToString());
            return valtype();
        }
    }

	CTxDestination addressBit;
    TxoutType txType=TxoutType::NONSTANDARD;
	if(ExtractDestination(script, addressBit, &txType, true)){
		if ((txType == TxoutType::PUBKEY || txType == TxoutType::PUBKEYHASH) &&
                std::holds_alternative<PKHash>(addressBit)){
			PKHash senderAddress(std::get<PKHash>(addressBit));
			return valtype(senderAddress.begin(), senderAddress.end());
		}
	}
    //prevout is not a standard transaction format, so just return 0
    return valtype();
}

UniValue vmLogToJSON(const ResultExecute& execRes, const CTransaction& tx, const CBlock& block, CChain& chain){
    UniValue result(UniValue::VOBJ);
    if(tx != CTransaction())
        result.pushKV("txid", tx.GetHash().GetHex());
    result.pushKV("address", execRes.execRes.newAddress.hex());
    if(block.GetHash() != CBlock().GetHash()){
        result.pushKV("time", block.GetBlockTime());
        result.pushKV("blockhash", block.GetHash().GetHex());
        result.pushKV("blockheight", chain.Tip()->nHeight + 1);
    } else {
        result.pushKV("time", GetAdjustedTimeSeconds());
        result.pushKV("blockheight", chain.Tip()->nHeight);
    }
    UniValue logEntries(UniValue::VARR);
    dev::eth::LogEntries logs = execRes.txRec.log();
    for(dev::eth::LogEntry log : logs){
        UniValue logEntrie(UniValue::VOBJ);
        logEntrie.pushKV("address", log.address.hex());
        UniValue topics(UniValue::VARR);
        for(dev::h256 l : log.topics){
            UniValue topicPair(UniValue::VOBJ);
            topicPair.pushKV("raw", l.hex());
            topics.push_back(topicPair);
            //TODO add "pretty" field for human readable data
        }
        UniValue dataPair(UniValue::VOBJ);
        dataPair.pushKV("raw", HexStr(log.data));
        logEntrie.pushKV("data", dataPair);
        logEntrie.pushKV("topics", topics);
        logEntries.push_back(logEntrie);
    }
    result.pushKV("entries", logEntries);
    return result;
}

void writeVMlog(const std::vector<ResultExecute>& res, CChain& chain, const CTransaction& tx, const CBlock& block){
    fs::path qtumDir = gArgs.GetDataDirNet() / "vmExecLogs.json";
    std::stringstream ss;
    if(fIsVMlogFile){
        ss << ",";
    } else {
        std::ofstream file(PathToString(qtumDir), std::ios::out | std::ios::app);
        file << "{\"logs\":[]}";
        file.close();
    }

    for(size_t i = 0; i < res.size(); i++){
        ss << vmLogToJSON(res[i], tx, block, chain).write();
        if(i != res.size() - 1){
            ss << ",";
        } else {
            ss << "]}";
        }
    }
    
    std::ofstream file(PathToString(qtumDir), std::ios::in | std::ios::out);
    file.seekp(-2, std::ios::end);
    file << ss.str();
    file.close();
    fIsVMlogFile = true;
}

LastHashes::LastHashes()
{}

void LastHashes::set(const CBlockIndex *tip)
{
    clear();

    m_lastHashes.resize(256);
    for(int i=0;i<256;i++){
        if(!tip)
            break;
        m_lastHashes[i]= uintToh256(*tip->phashBlock);
        tip = tip->pprev;
    }
}

dev::h256s LastHashes::precedingHashes(const dev::h256 &) const
{
    return m_lastHashes;
}

void LastHashes::clear()
{
    m_lastHashes.clear();
}

bool ByteCodeExec::performByteCode(dev::eth::Permanence type){
    for(QtumTransaction& tx : txs){
        //validate VM version
        if(tx.getVersion().toRaw() != VersionVM::GetEVMDefault().toRaw()){
            return false;
        }
        dev::eth::EnvInfo envInfo(BuildEVMEnvironment());
        if(!tx.isCreation() && !globalState->addressInUse(tx.receiveAddress())){
            dev::eth::ExecutionResult execRes;
            execRes.excepted = dev::eth::TransactionException::Unknown;
            result.push_back(ResultExecute{execRes, QtumTransactionReceipt(dev::h256(), dev::h256(), dev::u256(), dev::eth::LogEntries()), CTransaction()});
            continue;
        }
        result.push_back(globalState->execute(envInfo, *globalSealEngine.get(), tx, chain, type, OnOpFunc()));
    }
    globalState->db().commit();
    globalState->dbUtxo().commit();
    globalSealEngine.get()->deleteAddresses.clear();
    return true;
}

bool ByteCodeExec::processingResults(ByteCodeExecResult& resultBCE){
	const Consensus::Params& consensusParams = Params().GetConsensus();
    for(size_t i = 0; i < result.size(); i++){
        uint64_t gasUsed = (uint64_t) result[i].execRes.gasUsed;

        if(result[i].execRes.excepted != dev::eth::TransactionException::None){
        	// refund coins sent to the contract to the sender
        	if(txs[i].value() > 0){
        		CMutableTransaction tx;
        		tx.vin.push_back(CTxIn(h256Touint(txs[i].getHashWith()), txs[i].getNVout(), CScript() << OP_SPEND));
        		CScript script(CScript() << OP_DUP << OP_HASH160 << txs[i].sender().asBytes() << OP_EQUALVERIFY << OP_CHECKSIG);
        		tx.vout.push_back(CTxOut(CAmount(txs[i].value()), script));
        		resultBCE.valueTransfers.push_back(CTransaction(tx));
        	}
        	if(!(chain.Height() >= consensusParams.QIP7Height && result[i].execRes.excepted == dev::eth::TransactionException::RevertInstruction)){
        	resultBCE.usedGas += gasUsed;
        	}
        }

        if(result[i].execRes.excepted == dev::eth::TransactionException::None || (chain.Height() >= consensusParams.QIP7Height && result[i].execRes.excepted == dev::eth::TransactionException::RevertInstruction)){
        	if(txs[i].gas() > UINT64_MAX ||
        			result[i].execRes.gasUsed > UINT64_MAX ||
					txs[i].gasPrice() > UINT64_MAX){
        		return false;
        	}
        	uint64_t gas = (uint64_t) txs[i].gas();
        	uint64_t gasPrice = (uint64_t) txs[i].gasPrice();

        	resultBCE.usedGas += gasUsed;
        	int64_t amount = (gas - gasUsed) * gasPrice;
        	if(amount < 0){
        		return false;
        	}
        	if(amount > 0){
        		// Refund the rest of the amount to the sender that provide the coins for the contract
				CScript script(CScript() << OP_DUP << OP_HASH160 << txs[i].getRefundSender().asBytes() << OP_EQUALVERIFY << OP_CHECKSIG);
				resultBCE.refundOutputs.push_back(CTxOut(amount, script));
				resultBCE.refundSender += amount;
        	}
        }

        if(result[i].tx != CTransaction()){
            resultBCE.valueTransfers.push_back(result[i].tx);
        }
    }
    return true;
}

dev::eth::EnvInfo ByteCodeExec::BuildEVMEnvironment(){
    CBlockIndex* tip = pindex;
    dev::eth::BlockHeader header;
    header.setNumber(tip->nHeight + 1);
    header.setTimestamp(block.nTime);
    header.setDifficulty(dev::u256(block.nBits));
    header.setGasLimit(blockGasLimit);

    lastHashes.set(tip);

    if(block.IsProofOfStake()){
        header.setAuthor(EthAddrFromScript(block.vtx[1]->vout[1].scriptPubKey));
    }else {
        header.setAuthor(EthAddrFromScript(block.vtx[0]->vout[0].scriptPubKey));
    }
    dev::u256 gasUsed;
    int &chainID = const_cast<int&>(globalSealEngine->chainParams().chainID);
    chainID = qtumutils::eth_getChainId(tip->nHeight);
    dev::eth::EnvInfo env(header, lastHashes, gasUsed, chainID);
    return env;
}

dev::Address ByteCodeExec::EthAddrFromScript(const CScript& script){
    CTxDestination addressBit;
    TxoutType txType=TxoutType::NONSTANDARD;
    if(ExtractDestination(script, addressBit, &txType, true)){
        if ((txType == TxoutType::PUBKEY || txType == TxoutType::PUBKEYHASH) &&
            std::holds_alternative<PKHash>(addressBit)){
            PKHash addressKey(std::get<PKHash>(addressBit));
            std::vector<unsigned char> addr(addressKey.begin(), addressKey.end());
            return dev::Address(addr);
        }
    }
    //if not standard or not a pubkey or pubkeyhash output, then return 0
    return dev::Address();
}

bool QtumTxConverter::extractionQtumTransactions(ExtractQtumTX& qtumtx){
    // Get the address of the sender that pay the coins for the contract transactions
    refundSender = dev::Address(GetSenderAddress(txBit, view, blockTransactions, chainstate, mempool));

    // Extract contract transactions
    std::vector<QtumTransaction> resultTX;
    std::vector<EthTransactionParams> resultETP;
    for(size_t i = 0; i < txBit.vout.size(); i++){
        if(txBit.vout[i].scriptPubKey.HasOpCreate() || txBit.vout[i].scriptPubKey.HasOpCall()){
            if(receiveStack(txBit.vout[i].scriptPubKey)){
                EthTransactionParams params;
                if(parseEthTXParams(params)){
                    resultTX.push_back(createEthTX(params, i));
                    resultETP.push_back(params);
                }else{
                    return false;
                }
            }else{
                return false;
            }
        }
    }
    qtumtx = std::make_pair(resultTX, resultETP);
    return true;
}

bool QtumTxConverter::receiveStack(const CScript& scriptPubKey){
    sender = false;
    EvalScript(stack, scriptPubKey, nFlags, BaseSignatureChecker(), SigVersion::BASE, nullptr);
    if (stack.empty())
        return false;

    CScript scriptRest(stack.back().begin(), stack.back().end());
    stack.pop_back();
    sender = scriptPubKey.HasOpSender();

    opcode = (opcodetype)(*scriptRest.begin());
    if((opcode == OP_CREATE && stack.size() < correctedStackSize(4)) || (opcode == OP_CALL && stack.size() < correctedStackSize(5))){
        stack.clear();
        sender = false;
        return false;
    }

    return true;
}

bool QtumTxConverter::parseEthTXParams(EthTransactionParams& params){
    try{
        dev::Address receiveAddress;
        valtype vecAddr;
        if (opcode == OP_CALL)
        {
            vecAddr = stack.back();
            stack.pop_back();
            receiveAddress = dev::Address(vecAddr);
        }
        if(stack.size() < correctedStackSize(4))
            return false;

        if(stack.back().size() < 1){
            return false;
        }
        valtype code(stack.back());
        stack.pop_back();
        uint64_t gasPrice = CScriptNum::vch_to_uint64(stack.back());
        stack.pop_back();
        uint64_t gasLimit = CScriptNum::vch_to_uint64(stack.back());
        stack.pop_back();
        if(gasPrice > INT64_MAX || gasLimit > INT64_MAX){
            return false;
        }
        //we track this as CAmount in some places, which is an int64_t, so constrain to INT64_MAX
        if(gasPrice !=0 && gasLimit > INT64_MAX / gasPrice){
            //overflows past 64bits, reject this tx
            return false;
        }
        if(stack.back().size() > 4){
            return false;
        }
        VersionVM version = VersionVM::fromRaw((uint32_t)CScriptNum::vch_to_uint64(stack.back()));
        stack.pop_back();
        params.version = version;
        params.gasPrice = dev::u256(gasPrice);
        params.receiveAddress = receiveAddress;
        params.code = code;
        params.gasLimit = dev::u256(gasLimit);
        return true;
    }
    catch(const scriptnum_error& err){
        LogPrintf("Incorrect parameters to VM.");
        return false;
    }
}

QtumTransaction QtumTxConverter::createEthTX(const EthTransactionParams& etp, uint32_t nOut){
    QtumTransaction txEth;
    if (etp.receiveAddress == dev::Address() && opcode != OP_CALL){
        txEth = QtumTransaction(txBit.vout[nOut].nValue, etp.gasPrice, etp.gasLimit, etp.code, dev::u256(0));
    }
    else{
        txEth = QtumTransaction(txBit.vout[nOut].nValue, etp.gasPrice, etp.gasLimit, etp.receiveAddress, etp.code, dev::u256(0));
    }
    dev::Address sender(GetSenderAddress(txBit, view, blockTransactions, chainstate, mempool, (int)nOut));
    txEth.forceSender(sender);
    txEth.setHashWith(uintToh256(txBit.GetHash()));
    txEth.setNVout(nOut);
    txEth.setVersion(etp.version);
    txEth.setRefundSender(refundSender);

    return txEth;
}

size_t QtumTxConverter::correctedStackSize(size_t size){
    // OP_SENDER add 3 more parameters in stack besides those for OP_CREATE or OP_CALL
    return sender ? size + 3 : size;
}
///////////////////////////////////////////////////////////////////////

bool CheckDelegationOutput(const CBlock& block, bool& delegateOutputExist, CCoinsViewCache& view, Chainstate& chainstate)
{
    if(block.IsProofOfStake() && block.HasProofOfDelegation())
    {
        uint160 staker;
        std::vector<unsigned char> vchPubKey;
        if(GetBlockPublicKey(block, vchPubKey))
        {
            staker = uint160(ToByteVector(CPubKey(vchPubKey).GetID()));
            uint160 address;
            uint8_t fee = 0;
            if(GetBlockDelegation(block, staker, address, fee, view, chainstate))
            {
                delegateOutputExist = IsDelegateOutputExist(fee);
                return true;
            }
            else
            {
                return false;
            }
        }
        else
        {
            return false;
        }
    }

    return true;
}

/** Apply the effects of this block (with given index) on the UTXO set represented by coins.
 *  Validity checks that depend on the UTXO set are also done; ConnectBlock()
 *  can fail if those validity checks fail (among other reasons). */
bool Chainstate::ConnectBlock(const CBlock& block, BlockValidationState& state, CBlockIndex* pindex,
                               CCoinsViewCache& view, bool fJustCheck)
{
    AssertLockHeld(cs_main);
    assert(pindex);

    uint256 block_hash{block.GetHash()};
    assert(*pindex->phashBlock == block_hash);
    const bool parallel_script_checks{scriptcheckqueue.HasThreads()};

    const auto time_start{SteadyClock::now()};
    const CChainParams& params{m_chainman.GetParams()};

    ///////////////////////////////////////////////// // qtum
    QtumDGP qtumDGP(globalState.get(), *this, fGettingValuesDGP);
    globalSealEngine->setQtumSchedule(qtumDGP.getGasSchedule(pindex->nHeight + (pindex->nHeight+1 >= params.GetConsensus().QIP7Height ? 0 : 1) ));
    uint32_t sizeBlockDGP = qtumDGP.getBlockSize(pindex->nHeight + (pindex->nHeight+1 >= params.GetConsensus().QIP7Height ? 0 : 1));
    uint64_t minGasPrice = qtumDGP.getMinGasPrice(pindex->nHeight + (pindex->nHeight+1 >= params.GetConsensus().QIP7Height ? 0 : 1));
    uint64_t blockGasLimit = qtumDGP.getBlockGasLimit(pindex->nHeight + (pindex->nHeight+1 >= params.GetConsensus().QIP7Height ? 0 : 1));
    dgpMaxBlockSize = sizeBlockDGP ? sizeBlockDGP : dgpMaxBlockSize;
    updateBlockSizeParams(dgpMaxBlockSize);
    CBlock checkBlock(block.GetBlockHeader());
    std::vector<CTxOut> checkVouts;

    /////////////////////////////////////////////////
    // We recheck the hardened checkpoints here since ContextualCheckBlock(Header) is not called in ConnectBlock.
    if(m_chainman.m_options.checkpoints_enabled && !m_blockman.CheckHardened(pindex->nHeight, block.GetHash(), params.Checkpoints())) {
        return state.Invalid(BlockValidationResult::BLOCK_CHECKPOINT, "bad-fork-hardened-checkpoint", strprintf("%s: expected hardened checkpoint at height %d", __func__, pindex->nHeight));
    }


    // Move this check from CheckBlock to ConnectBlock as it depends on DGP values
    if (block.vtx.empty() || block.vtx.size() > dgpMaxBlockSize || ::GetSerializeSize(block, PROTOCOL_VERSION | SERIALIZE_TRANSACTION_NO_WITNESS) > dgpMaxBlockSize) // qtum
        return state.Invalid(BlockValidationResult::BLOCK_CONSENSUS, "bad-blk-length", "size limits failed");

    // Move this check from ContextualCheckBlock to ConnectBlock as it depends on DGP values
    if (GetBlockWeight(block) > dgpMaxBlockWeight) {
        return state.Invalid(BlockValidationResult::BLOCK_CONSENSUS, "bad-blk-weight", strprintf("%s : weight limit failed", __func__));
    }

    bool delegateOutputExist = false;
    if (!CheckDelegationOutput(block, delegateOutputExist, view, *this)) {
        return state.Invalid(BlockValidationResult::BLOCK_CONSENSUS, "bad-delegate-output", strprintf("%s : delegation output check failed", __func__));
    }

    if (block.IsProofOfStake() && pindex->nHeight > params.GetConsensus().nEnableHeaderSignatureHeight && !CheckBlockInputPubKeyMatchesOutputPubKey(block, view, delegateOutputExist)) {
        return state.Invalid(BlockValidationResult::BLOCK_CONSENSUS, "bad-blk-coinstake-input-output-mismatch");
    }

    // Check it again in case a previous version let a bad block in
    // NOTE: We don't currently (re-)invoke ContextualCheckBlock() or
    // ContextualCheckBlockHeader() here. This means that if we add a new
    // consensus rule that is enforced in one of those two functions, then we
    // may have let in a block that violates the rule prior to updating the
    // software, and we would NOT be enforcing the rule here. Fully solving
    // upgrade from one software version to the next after a consensus rule
    // change is potentially tricky and issue-specific (see NeedsRedownload()
    // for one approach that was used for BIP 141 deployment).
    // Also, currently the rule against blocks more than 2 hours in the future
    // is enforced in ContextualCheckBlockHeader(); we wouldn't want to
    // re-enforce that rule here (at least until we make it impossible for
    // m_adjusted_time_callback() to go backward).
    if (!CheckBlock(block, state, params.GetConsensus(), *this, !fJustCheck, !fJustCheck)) {
        if (state.GetResult() == BlockValidationResult::BLOCK_MUTATED) {
            // We don't write down blocks to disk if they may have been
            // corrupted, so this should be impossible unless we're having hardware
            // problems.
            return FatalError(m_chainman.GetNotifications(), state, "Corrupt block found indicating potential hardware failure; shutting down");
        }
        return error("%s: Consensus::CheckBlock: %s", __func__, state.ToString());
    }

    // verify that the view's current state corresponds to the previous block
    uint256 hashPrevBlock = pindex->pprev == nullptr ? uint256() : pindex->pprev->GetBlockHash();
    assert(hashPrevBlock == view.GetBestBlock());

    num_blocks_total++;

    // Special case for the genesis block, skipping connection of its transactions
    // (its coinbase is unspendable)
    if (block_hash == params.GetConsensus().hashGenesisBlock) {
        if (!fJustCheck)
            view.SetBestBlock(pindex->GetBlockHash());
        return true;
    }

    // State is filled in by UpdateHashProof
    if (!UpdateHashProof(block, state, params.GetConsensus(), pindex, view)) {
        return error("%s: ConnectBlock(): %s", __func__, state.GetRejectReason().c_str());
    }

    bool fScriptChecks = true;
    if (!m_chainman.AssumedValidBlock().IsNull()) {
        // We've been configured with the hash of a block which has been externally verified to have a valid history.
        // A suitable default value is included with the software and updated from time to time.  Because validity
        //  relative to a piece of software is an objective fact these defaults can be easily reviewed.
        // This setting doesn't force the selection of any particular chain but makes validating some faster by
        //  effectively caching the result of part of the verification.
        BlockMap::const_iterator it{m_blockman.m_block_index.find(m_chainman.AssumedValidBlock())};
        if (it != m_blockman.m_block_index.end()) {
            if (it->second.GetAncestor(pindex->nHeight) == pindex &&
                m_chainman.m_best_header->GetAncestor(pindex->nHeight) == pindex &&
                m_chainman.m_best_header->nChainWork >= m_chainman.MinimumChainWork()) {
                // This block is a member of the assumed verified chain and an ancestor of the best header.
                // Script verification is skipped when connecting blocks under the
                // assumevalid block. Assuming the assumevalid block is valid this
                // is safe because block merkle hashes are still computed and checked,
                // Of course, if an assumed valid block is invalid due to false scriptSigs
                // this optimization would allow an invalid chain to be accepted.
                // The equivalent time check discourages hash power from extorting the network via DOS attack
                //  into accepting an invalid block through telling users they must manually set assumevalid.
                //  Requiring a software change or burying the invalid block, regardless of the setting, makes
                //  it hard to hide the implication of the demand.  This also avoids having release candidates
                //  that are hardly doing any signature verification at all in testing without having to
                //  artificially set the default assumed verified block further back.
                // The test against the minimum chain work prevents the skipping when denied access to any chain at
                //  least as good as the expected chain.
                fScriptChecks = (GetBlockProofEquivalentTime(*m_chainman.m_best_header, *pindex, *m_chainman.m_best_header, params.GetConsensus()) <= 60 * 60 * 24 * 7 * 2);
            }
        }
    }

    const auto time_1{SteadyClock::now()};
    time_check += time_1 - time_start;
    LogPrint(BCLog::BENCH, "    - Sanity checks: %.2fms [%.2fs (%.2fms/blk)]\n",
             Ticks<MillisecondsDouble>(time_1 - time_start),
             Ticks<SecondsDouble>(time_check),
             Ticks<MillisecondsDouble>(time_check) / num_blocks_total);

    // Do not allow blocks that contain transactions which 'overwrite' older transactions,
    // unless those are already completely spent.
    // If such overwrites are allowed, coinbases and transactions depending upon those
    // can be duplicated to remove the ability to spend the first instance -- even after
    // being sent to another address.
    // See BIP30, CVE-2012-1909, and http://r6.ca/blog/20120206T005236Z.html for more information.
    // This rule was originally applied to all blocks with a timestamp after March 15, 2012, 0:00 UTC.
    // Now that the whole chain is irreversibly beyond that time it is applied to all blocks except the
    // two in the chain that violate it. This prevents exploiting the issue against nodes during their
    // initial block download.
    bool fEnforceBIP30 = !IsBIP30Repeat(*pindex);

    // Once BIP34 activated it was not possible to create new duplicate coinbases and thus other than starting
    // with the 2 existing duplicate coinbase pairs, not possible to create overwriting txs.  But by the
    // time BIP34 activated, in each of the existing pairs the duplicate coinbase had overwritten the first
    // before the first had been spent.  Since those coinbases are sufficiently buried it's no longer possible to create further
    // duplicate transactions descending from the known pairs either.
    // If we're on the known chain at height greater than where BIP34 activated, we can save the db accesses needed for the BIP30 check.

    // BIP34 requires that a block at height X (block X) has its coinbase
    // scriptSig start with a CScriptNum of X (indicated height X).  The above
    // logic of no longer requiring BIP30 once BIP34 activates is flawed in the
    // case that there is a block X before the BIP34 height of 227,931 which has
    // an indicated height Y where Y is greater than X.  The coinbase for block
    // X would also be a valid coinbase for block Y, which could be a BIP30
    // violation.  An exhaustive search of all mainnet coinbases before the
    // BIP34 height which have an indicated height greater than the block height
    // reveals many occurrences. The 3 lowest indicated heights found are
    // 209,921, 490,897, and 1,983,702 and thus coinbases for blocks at these 3
    // heights would be the first opportunity for BIP30 to be violated.

    // The search reveals a great many blocks which have an indicated height
    // greater than 1,983,702, so we simply remove the optimization to skip
    // BIP30 checking for blocks at height 1,983,702 or higher.  Before we reach
    // that block in another 25 years or so, we should take advantage of a
    // future consensus change to do a new and improved version of BIP34 that
    // will actually prevent ever creating any duplicate coinbases in the
    // future.
    static constexpr int BIP34_IMPLIES_BIP30_LIMIT = 0;

    // There is no potential to create a duplicate coinbase at block 209,921
    // because this is still before the BIP34 height and so explicit BIP30
    // checking is still active.

    // The final case is block 176,684 which has an indicated height of
    // 490,897. Unfortunately, this issue was not discovered until about 2 weeks
    // before block 490,897 so there was not much opportunity to address this
    // case other than to carefully analyze it and determine it would not be a
    // problem. Block 490,897 was, in fact, mined with a different coinbase than
    // block 176,684, but it is important to note that even if it hadn't been or
    // is remined on an alternate fork with a duplicate coinbase, we would still
    // not run into a BIP30 violation.  This is because the coinbase for 176,684
    // is spent in block 185,956 in transaction
    // d4f7fbbf92f4a3014a230b2dc70b8058d02eb36ac06b4a0736d9d60eaa9e8781.  This
    // spending transaction can't be duplicated because it also spends coinbase
    // 0328dd85c331237f18e781d692c92de57649529bd5edf1d01036daea32ffde29.  This
    // coinbase has an indicated height of over 4.2 billion, and wouldn't be
    // duplicatable until that height, and it's currently impossible to create a
    // chain that long. Nevertheless we may wish to consider a future soft fork
    // which retroactively prevents block 490,897 from creating a duplicate
    // coinbase. The two historical BIP30 violations often provide a confusing
    // edge case when manipulating the UTXO and it would be simpler not to have
    // another edge case to deal with.

    // testnet3 has no blocks before the BIP34 height with indicated heights
    // post BIP34 before approximately height 486,000,000. After block
    // 1,983,702 testnet3 starts doing unnecessary BIP30 checking again.
    assert(pindex->pprev);
    CBlockIndex* pindexBIP34height = pindex->pprev->GetAncestor(params.GetConsensus().BIP34Height);
    //Only continue to enforce if we're below BIP34 activation height or the block hash at that height doesn't correspond.
    fEnforceBIP30 = fEnforceBIP30 && (!pindexBIP34height || !(pindexBIP34height->GetBlockHash() == params.GetConsensus().BIP34Hash));

    // TODO: Remove BIP30 checking from block height 1,983,702 on, once we have a
    // consensus change that ensures coinbases at those heights cannot
    // duplicate earlier coinbases.
    if (fEnforceBIP30 || pindex->nHeight >= BIP34_IMPLIES_BIP30_LIMIT) {
        for (const auto& tx : block.vtx) {
            for (size_t o = 0; o < tx->vout.size(); o++) {
                if (view.HaveCoin(COutPoint(tx->GetHash(), o))) {
                    LogPrintf("ERROR: ConnectBlock(): tried to overwrite transaction\n");
                    return state.Invalid(BlockValidationResult::BLOCK_CONSENSUS, "bad-txns-BIP30");
                }
            }
        }
    }

    // Enforce BIP68 (sequence locks)
    int nLockTimeFlags = 0;
    if (DeploymentActiveAt(*pindex, m_chainman, Consensus::DEPLOYMENT_CSV)) {
        nLockTimeFlags |= LOCKTIME_VERIFY_SEQUENCE;
    }

    // Get the script flags for this block
    unsigned int flags{GetBlockScriptFlags(*pindex, m_chainman)};
    unsigned int contractflags = GetContractScriptFlags(pindex->nHeight, params.GetConsensus());

    const auto time_2{SteadyClock::now()};
    time_forks += time_2 - time_1;
    LogPrint(BCLog::BENCH, "    - Fork checks: %.2fms [%.2fs (%.2fms/blk)]\n",
             Ticks<MillisecondsDouble>(time_2 - time_1),
             Ticks<SecondsDouble>(time_forks),
             Ticks<MillisecondsDouble>(time_forks) / num_blocks_total);

    CBlockUndo blockundo;

    // Precomputed transaction data pointers must not be invalidated
    // until after `control` has run the script checks (potentially
    // in multiple threads). Preallocate the vector size so a new allocation
    // doesn't invalidate pointers into the vector, and keep txsdata in scope
    // for as long as `control`.
    CCheckQueueControl<CScriptCheck> control(fScriptChecks && parallel_script_checks ? &scriptcheckqueue : nullptr);
    std::vector<PrecomputedTransactionData> txsdata(block.vtx.size());

    std::vector<int> prevheights;
    CAmount nFees = 0;
    CAmount nActualStakeReward = 0;
    CAmount nValueCoinPrev = 0;
    int nInputs = 0;
    int64_t nSigOpsCost = 0;
    blockundo.vtxundo.reserve(block.vtx.size() - 1);

    ///////////////////////////////////////////////////////// // qtum
    std::vector<std::pair<CAddressIndexKey, CAmount> > addressIndex;
    std::vector<std::pair<CAddressUnspentKey, CAddressUnspentValue> > addressUnspentIndex;
    std::vector<std::pair<CSpentIndexKey, CSpentIndexValue> > spentIndex;
    std::map<dev::Address, std::pair<CHeightTxIndexKey, std::vector<uint256>>> heightIndexes;
    /////////////////////////////////////////////////////////

    uint64_t blockGasUsed = 0;
    CAmount gasRefunds=0;

    uint64_t nValueOut=0;
    uint64_t nValueIn=0;

    if(block.IsProofOfStake())
    {
        Coin coin;
        if(!view.GetCoin(block.vtx[1]->vin[0].prevout, coin)){
            return state.Invalid(BlockValidationResult::BLOCK_CONSENSUS, "stake-prevout-not-exist", strprintf("ConnectBlock() : Stake prevout does not exist %s", block.vtx[1]->vin[0].prevout.hash.ToString()));
        }
        nValueCoinPrev = coin.out.nValue;
    }

    for (unsigned int i = 0; i < block.vtx.size(); i++)
    {
        const CTransaction &tx = *(block.vtx[i]);

        nInputs += tx.vin.size();

        if (!tx.IsCoinBase())
        {
            CAmount txfee = 0;
            TxValidationState tx_state;
            if (!Consensus::CheckTxInputs(tx, tx_state, view, pindex->nHeight, txfee)) {
                // Any transaction validation failure in ConnectBlock is a block consensus failure
                state.Invalid(BlockValidationResult::BLOCK_CONSENSUS,
                            tx_state.GetRejectReason(), tx_state.GetDebugMessage());
                return error("%s: Consensus::CheckTxInputs: %s, %s", __func__, tx.GetHash().ToString(), state.ToString());
            }
            nFees += txfee;
            if (!MoneyRange(nFees)) {
                LogPrintf("ERROR: %s: accumulated fee in the block out of range.\n", __func__);
                return state.Invalid(BlockValidationResult::BLOCK_CONSENSUS, "bad-txns-accumulated-fee-outofrange");
            }

            // Check that transaction is BIP68 final
            // BIP68 lock checks (as opposed to nLockTime checks) must
            // be in ConnectBlock because they require the UTXO set
            prevheights.resize(tx.vin.size());
            for (size_t j = 0; j < tx.vin.size(); j++) {
                prevheights[j] = view.AccessCoin(tx.vin[j].prevout).nHeight;
            }

            if (!SequenceLocks(tx, nLockTimeFlags, prevheights, *pindex)) {
                LogPrintf("ERROR: %s: contains a non-BIP68-final transaction\n", __func__);
                return state.Invalid(BlockValidationResult::BLOCK_CONSENSUS, "bad-txns-nonfinal");
            }

            ////////////////////////////////////////////////////////////////// // qtum
            if (fAddressIndex)
            {
                for (size_t j = 0; j < tx.vin.size(); j++) {
                    const CTxIn input = tx.vin[j];
                    const CTxOut &prevout = view.GetOutputFor(tx.vin[j]);

                    CTxDestination dest;
                    if (ExtractDestination(input.prevout, prevout.scriptPubKey, dest)) {
                        valtype bytesID(std::visit(DataVisitor(), dest));
                        if(bytesID.empty()) {
                            continue;
                        }
                        valtype addressBytes(32);
                        std::copy(bytesID.begin(), bytesID.end(), addressBytes.begin());
                        addressIndex.push_back(std::make_pair(CAddressIndexKey(dest.index(), uint256(addressBytes), pindex->nHeight, i, tx.GetHash(), j, true), prevout.nValue * -1));

                        // remove address from unspent index
                        addressUnspentIndex.push_back(std::make_pair(CAddressUnspentKey(dest.index(), uint256(addressBytes), input.prevout.hash, input.prevout.n), CAddressUnspentValue()));
                        spentIndex.push_back(std::make_pair(CSpentIndexKey(input.prevout.hash, input.prevout.n), CSpentIndexValue(tx.GetHash(), j, pindex->nHeight, prevout.nValue, dest.index(), uint256(addressBytes))));
                    }
                }
            }
            //////////////////////////////////////////////////////////////////
        }

        // GetTransactionSigOpCost counts 3 types of sigops:
        // * legacy (always)
        // * p2sh (when P2SH enabled in flags and excludes coinbase)
        // * witness (when witness enabled in flags and excludes coinbase)
        nSigOpsCost += GetTransactionSigOpCost(tx, view, flags);
        if (nSigOpsCost > dgpMaxBlockSigOps) {
            LogPrintf("ERROR: ConnectBlock(): too many sigops\n");
            return state.Invalid(BlockValidationResult::BLOCK_CONSENSUS, "bad-blk-sigops");
        }

        bool hasOpSpend = tx.HasOpSpend();

        if (!tx.IsCoinBase())
        {
            if (tx.IsCoinStake())
                nActualStakeReward = tx.GetValueOut()-view.GetValueIn(tx);
                    
            std::vector<CScriptCheck> vChecks;
            bool fCacheResults = fJustCheck; /* Don't cache results if we're actually connecting blocks (still consult the cache, though) */
            TxValidationState tx_state;
            if (fScriptChecks && !CheckInputScripts(tx, tx_state, view, flags, fCacheResults, fCacheResults, txsdata[i], (hasOpSpend || tx.HasCreateOrCall()) ? nullptr : (parallel_script_checks ? &vChecks : nullptr))) {
                // Any transaction validation failure in ConnectBlock is a block consensus failure
                state.Invalid(BlockValidationResult::BLOCK_CONSENSUS,
                              tx_state.GetRejectReason(), tx_state.GetDebugMessage());
                return error("ConnectBlock(): CheckInputScripts on %s failed with %s",
                    tx.GetHash().ToString(), state.ToString());
            }
            control.Add(std::move(vChecks));

            for(const CTxIn& j : tx.vin){
                if(!j.scriptSig.HasOpSpend()){
                    const CTxOut& prevout = view.AccessCoin(j.prevout).out;
                    if((prevout.scriptPubKey.HasOpCreate() || prevout.scriptPubKey.HasOpCall())){
                        return state.Invalid(BlockValidationResult::BLOCK_CONSENSUS, "bad-txns-invalid-contract-spend", "ConnectBlock(): Contract spend without OP_SPEND in scriptSig");
                    }
                }
            }
        }

        if(tx.IsCoinBase()){
            nValueOut += tx.GetValueOut();
        }else{
            int64_t nTxValueIn = view.GetValueIn(tx);
            int64_t nTxValueOut = tx.GetValueOut();
            nValueIn += nTxValueIn;
            nValueOut += nTxValueOut;
        }

///////////////////////////////////////////////////////////////////////////////////////// qtum
        if(!CheckOpSender(tx, params, pindex->nHeight)){
            return state.Invalid(BlockValidationResult::BLOCK_CONSENSUS, "bad-txns-invalid-sender");
        }
        if(!tx.HasOpSpend()){
            checkBlock.vtx.push_back(block.vtx[i]);
        }
        if(tx.HasCreateOrCall() && !hasOpSpend){

            if(!CheckSenderScript(view, tx)){
                return state.Invalid(BlockValidationResult::BLOCK_CONSENSUS, "bad-txns-invalid-sender-script");
            }

            QtumTxConverter convert(tx, *this, m_mempool, &view, &block.vtx, contractflags);

            ExtractQtumTX resultConvertQtumTX;
            if(!convert.extractionQtumTransactions(resultConvertQtumTX)){
                return state.Invalid(BlockValidationResult::BLOCK_CONSENSUS, "bad-tx-bad-contract-format", "ConnectBlock(): Contract transaction of the wrong format");
            }
            if(!CheckMinGasPrice(resultConvertQtumTX.second, minGasPrice))
                return state.Invalid(BlockValidationResult::BLOCK_CONSENSUS, "bad-tx-low-gas-price", "ConnectBlock(): Contract execution has lower gas price than allowed");


            dev::u256 gasAllTxs = dev::u256(0);
            ByteCodeExec exec(block, resultConvertQtumTX.first, blockGasLimit, pindex->pprev, m_chain);
            //validate VM version and other ETH params before execution
            //Reject anything unknown (could be changed later by DGP)
            //TODO evaluate if this should be relaxed for soft-fork purposes
            bool nonZeroVersion=false;
            dev::u256 sumGas = dev::u256(0);
            CAmount nTxFee = view.GetValueIn(tx)-tx.GetValueOut();
            for(QtumTransaction& qtx : resultConvertQtumTX.first){
                sumGas += qtx.gas() * qtx.gasPrice();

                if(sumGas > dev::u256(INT64_MAX)) {
                    return state.Invalid(BlockValidationResult::BLOCK_CONSENSUS, "bad-tx-gas-stipend-overflow", "ConnectBlock(): Transaction's gas stipend overflows");
                }

                if(sumGas > dev::u256(nTxFee)) {
                    return state.Invalid(BlockValidationResult::BLOCK_CONSENSUS, "bad-txns-fee-notenough", "ConnectBlock(): Transaction fee does not cover the gas stipend");
                }

                VersionVM v = qtx.getVersion();
                if(v.format!=0)
                    return state.Invalid(BlockValidationResult::BLOCK_CONSENSUS, "bad-tx-version-format", "ConnectBlock(): Contract execution uses unknown version format");
                if(v.rootVM != 0){
                    nonZeroVersion=true;
                }else{
                    if(nonZeroVersion){
                        //If an output is version 0, then do not allow any other versions in the same tx
                        return state.Invalid(BlockValidationResult::BLOCK_CONSENSUS, "bad-tx-mixed-zero-versions", "ConnectBlock(): Contract tx has mixed version 0 and non-0 VM executions");
                    }
                }
                if(!(v.rootVM == 0 || v.rootVM == 1))
                    return state.Invalid(BlockValidationResult::BLOCK_CONSENSUS, "bad-tx-version-rootvm", "ConnectBlock(): Contract execution uses unknown root VM");
                if(v.vmVersion != 0)
                    return state.Invalid(BlockValidationResult::BLOCK_CONSENSUS, "bad-tx-version-vmversion", "ConnectBlock(): Contract execution uses unknown VM version");
                if(v.flagOptions != 0)
                    return state.Invalid(BlockValidationResult::BLOCK_CONSENSUS, "bad-tx-version-flags", "ConnectBlock(): Contract execution uses unknown flag options");

                //check gas limit is not less than minimum gas limit (unless it is a no-exec tx)
                if(qtx.gas() < MINIMUM_GAS_LIMIT && v.rootVM != 0)
                    return state.Invalid(BlockValidationResult::BLOCK_CONSENSUS, "bad-tx-too-little-gas", "ConnectBlock(): Contract execution has lower gas limit than allowed");

                if(qtx.gas() > UINT32_MAX)
                    return state.Invalid(BlockValidationResult::BLOCK_CONSENSUS, "bad-tx-too-much-gas", "ConnectBlock(): Contract execution can not specify greater gas limit than can fit in 32-bits");

                gasAllTxs += qtx.gas();
                if(gasAllTxs > dev::u256(blockGasLimit))
                    return state.Invalid(BlockValidationResult::BLOCK_GAS_EXCEEDS_LIMIT, "bad-txns-gas-exceeds-blockgaslimit");

                //don't allow less than DGP set minimum gas price to prevent MPoS greedy mining/spammers
                if(v.rootVM!=0 && (uint64_t)qtx.gasPrice() < minGasPrice)
                    return state.Invalid(BlockValidationResult::BLOCK_CONSENSUS, "bad-tx-low-gas-price", "ConnectBlock(): Contract execution has lower gas price than allowed");
            }

            if(!nonZeroVersion){
                //if tx is 0 version, then the tx must already have been added by a previous contract execution
                if(!tx.HasOpSpend()){
                    return state.Invalid(BlockValidationResult::BLOCK_CONSENSUS, "bad-tx-improper-version-0", "ConnectBlock(): Version 0 contract executions are not allowed unless created by the AAL");
                }
            }

            if(!exec.performByteCode()){
                return state.Invalid(BlockValidationResult::BLOCK_CONSENSUS, "bad-tx-unknown-error", "ConnectBlock(): Unknown error during contract execution");
            }

            std::vector<ResultExecute> resultExec(exec.getResult());
            ByteCodeExecResult bcer;
            if(!exec.processingResults(bcer)){
                return state.Invalid(BlockValidationResult::BLOCK_CONSENSUS, "bad-vm-exec-processing", "ConnectBlock(): Error processing VM execution results");
            }

            std::vector<TransactionReceiptInfo> tri;
            if (fLogEvents && !fJustCheck)
            {
                uint64_t countCumulativeGasUsed = blockGasUsed;
                for(size_t k = 0; k < resultConvertQtumTX.first.size(); k ++){
                    for(auto& log : resultExec[k].txRec.log()) {
                        if(!heightIndexes.count(log.address)){
                            heightIndexes[log.address].first = CHeightTxIndexKey(pindex->nHeight, log.address);
                        }
                        heightIndexes[log.address].second.push_back(tx.GetHash());
                    }
                    uint64_t gasUsed = uint64_t(resultExec[k].execRes.gasUsed);
                    countCumulativeGasUsed += gasUsed;
                    tri.push_back(TransactionReceiptInfo{
                        block.GetHash(),
                        uint32_t(pindex->nHeight),
                        tx.GetHash(),
                        uint32_t(i),
                        resultConvertQtumTX.first[k].from(),
                        resultConvertQtumTX.first[k].to(),
                        countCumulativeGasUsed,
                        gasUsed,
                        resultExec[k].execRes.newAddress,
                        resultExec[k].txRec.log(),
                        resultExec[k].execRes.excepted,
                        exceptedMessage(resultExec[k].execRes.excepted, resultExec[k].execRes.output),
                        resultConvertQtumTX.first[k].getNVout(),
                        resultExec[k].txRec.bloom(),
                        resultExec[k].txRec.stateRoot(),
                        resultExec[k].txRec.utxoRoot(),
                    });
                }

                pstorageresult->addResult(uintToh256(tx.GetHash()), tri);
            }

            blockGasUsed += bcer.usedGas;
            if(blockGasUsed > blockGasLimit){
                return state.Invalid(BlockValidationResult::BLOCK_CONSENSUS, "bad-blk-gaslimit", "ConnectBlock(): Block exceeds gas limit");
            }
            for(CTxOut refundVout : bcer.refundOutputs){
                gasRefunds += refundVout.nValue;
            }
            checkVouts.insert(checkVouts.end(), bcer.refundOutputs.begin(), bcer.refundOutputs.end());
            for(CTransaction& t : bcer.valueTransfers){
                checkBlock.vtx.push_back(MakeTransactionRef(std::move(t)));
            }
            if(fRecordLogOpcodes && !fJustCheck){
                writeVMlog(resultExec, m_chain, tx, block);
            }

            for(ResultExecute& re: resultExec){
                if(re.execRes.newAddress != dev::Address() && !fJustCheck)
                    dev::g_logPost(std::string("Address : " + re.execRes.newAddress.hex()), NULL);
            }
        }
/////////////////////////////////////////////////////////////////////////////////////////

        /////////////////////////////////////////////////////////////////////////////////// // qtum
        if (fAddressIndex) {

            for (unsigned int k = 0; k < tx.vout.size(); k++) {
                const CTxOut &out = tx.vout[k];
                const bool isTxCoinStake = tx.IsCoinStake();

                CTxDestination dest;
                if (ExtractDestination({tx.GetHash(), k}, out.scriptPubKey, dest)) {
                    valtype bytesID(std::visit(DataVisitor(), dest));
                    if(bytesID.empty()) {
                        continue;
                    }
                    valtype addressBytes(32);
                    std::copy(bytesID.begin(), bytesID.end(), addressBytes.begin());
                    // record receiving activity
                    addressIndex.push_back(std::make_pair(CAddressIndexKey(dest.index(), uint256(addressBytes), pindex->nHeight, i, tx.GetHash(), k, false), out.nValue));
                    // record unspent output
                    addressUnspentIndex.push_back(std::make_pair(CAddressUnspentKey(dest.index(), uint256(addressBytes), tx.GetHash(), k), CAddressUnspentValue(out.nValue, out.scriptPubKey, pindex->nHeight, isTxCoinStake)));
                }
            }
        }
        ///////////////////////////////////////////////////////////////////////////////////

        CTxUndo undoDummy;
        if (i > 0) {
            blockundo.vtxundo.emplace_back();
        }
        UpdateCoins(tx, view, i == 0 ? undoDummy : blockundo.vtxundo.back(), pindex->nHeight);
    }
    const auto time_3{SteadyClock::now()};
    time_connect += time_3 - time_2;
    LogPrint(BCLog::BENCH, "      - Connect %u transactions: %.2fms (%.3fms/tx, %.3fms/txin) [%.2fs (%.2fms/blk)]\n", (unsigned)block.vtx.size(),
             Ticks<MillisecondsDouble>(time_3 - time_2), Ticks<MillisecondsDouble>(time_3 - time_2) / block.vtx.size(),
             nInputs <= 1 ? 0 : Ticks<MillisecondsDouble>(time_3 - time_2) / (nInputs - 1),
             Ticks<SecondsDouble>(time_connect),
             Ticks<MillisecondsDouble>(time_connect) / num_blocks_total);

    if(nFees < gasRefunds) { //make sure it won't overflow
        return state.Invalid(BlockValidationResult::BLOCK_CONSENSUS, "bad-blk-fees-greater-gasrefund", "ConnectBlock(): Less total fees than gas refund fees");
    }
    if(!CheckReward(block, state, pindex->nHeight, params.GetConsensus(), nFees, gasRefunds, nActualStakeReward, checkVouts, nValueCoinPrev, delegateOutputExist, m_chain, m_blockman))
        return state.Invalid(BlockValidationResult::BLOCK_CONSENSUS, "block-reward-invalid", "ConnectBlock(): Reward check failed");

    if (!control.Wait()) {
        LogPrintf("ERROR: %s: CheckQueue failed\n", __func__);
        return state.Invalid(BlockValidationResult::BLOCK_CONSENSUS, "block-validation-failed");
    }
    const auto time_4{SteadyClock::now()};
    time_verify += time_4 - time_2;
    LogPrint(BCLog::BENCH, "    - Verify %u txins: %.2fms (%.3fms/txin) [%.2fs (%.2fms/blk)]\n", nInputs - 1,
             Ticks<MillisecondsDouble>(time_4 - time_2),
             nInputs <= 1 ? 0 : Ticks<MillisecondsDouble>(time_4 - time_2) / (nInputs - 1),
             Ticks<SecondsDouble>(time_verify),
             Ticks<MillisecondsDouble>(time_verify) / num_blocks_total);

////////////////////////////////////////////////////////////////// // qtum
    if(pindex->nHeight == params.GetConsensus().nOfflineStakeHeight){
        globalState->deployDelegationsContract();
    }
    checkBlock.hashMerkleRoot = BlockMerkleRoot(checkBlock);
    checkBlock.hashStateRoot = h256Touint(globalState->rootHash());
    checkBlock.hashUTXORoot = h256Touint(globalState->rootHashUTXO());

    //If this error happens, it probably means that something with AAL created transactions didn't match up to what is expected
    if((checkBlock.GetHash() != block.GetHash()) && !fJustCheck)
    {
        LogPrintf("Actual block data does not match block expected by AAL\n");
        //Something went wrong with AAL, compare different elements and determine what the problem is
        if(checkBlock.hashMerkleRoot != block.hashMerkleRoot){
            //there is a mismatched tx, so go through and determine which txs
            if(block.vtx.size() > checkBlock.vtx.size()){
                LogPrintf("Unexpected AAL transactions in block. Actual txs: %i, expected txs: %i\n", block.vtx.size(), checkBlock.vtx.size());
                for(size_t i=0;i<block.vtx.size();i++){
                    if(i > checkBlock.vtx.size()-1){
                        LogPrintf("Unexpected transaction: %s\n", block.vtx[i]->ToString());
                    }else {
                        if (block.vtx[i]->GetHash() != checkBlock.vtx[i]->GetHash()) {
                            LogPrintf("Mismatched transaction at entry %i\n", i);
                            LogPrintf("Actual: %s\n", block.vtx[i]->ToString());
                            LogPrintf("Expected: %s\n", checkBlock.vtx[i]->ToString());
                        }
                    }
                }
            }else if(block.vtx.size() < checkBlock.vtx.size()){
                LogPrintf("Actual block is missing AAL transactions. Actual txs: %i, expected txs: %i\n", block.vtx.size(), checkBlock.vtx.size());
                for(size_t i=0;i<checkBlock.vtx.size();i++){
                    if(i > block.vtx.size()-1){
                        LogPrintf("Missing transaction: %s\n", checkBlock.vtx[i]->ToString());
                    }else {
                        if (block.vtx[i]->GetHash() != checkBlock.vtx[i]->GetHash()) {
                            LogPrintf("Mismatched transaction at entry %i\n", i);
                            LogPrintf("Actual: %s\n", block.vtx[i]->ToString());
                            LogPrintf("Expected: %s\n", checkBlock.vtx[i]->ToString());
                        }
                    }
                }
            }else{
                //count is correct, but a tx is wrong
                for(size_t i=0;i<checkBlock.vtx.size();i++){
                    if (block.vtx[i]->GetHash() != checkBlock.vtx[i]->GetHash()) {
                        LogPrintf("Mismatched transaction at entry %i\n", i);
                        LogPrintf("Actual: %s\n", block.vtx[i]->ToString());
                        LogPrintf("Expected: %s\n", checkBlock.vtx[i]->ToString());
                    }
                }
            }
        }
        if(checkBlock.hashUTXORoot != block.hashUTXORoot){
            LogPrintf("Actual block data does not match hashUTXORoot expected by AAL block\n");
        }
        if(checkBlock.hashStateRoot != block.hashStateRoot){
            LogPrintf("Actual block data does not match hashStateRoot expected by AAL block\n");
        }

        return state.Invalid(BlockValidationResult::BLOCK_CONSENSUS, "incorrect-transactions-or-hashes-block", "ConnectBlock(): Incorrect AAL transactions or hashes (hashStateRoot, hashUTXORoot)");
    }

    if (fJustCheck)
    {
        dev::h256 prevHashStateRoot(dev::sha3(dev::rlp("")));
        dev::h256 prevHashUTXORoot(dev::sha3(dev::rlp("")));
        if(pindex->pprev->hashStateRoot != uint256() && pindex->pprev->hashUTXORoot != uint256()){
            prevHashStateRoot = uintToh256(pindex->pprev->hashStateRoot);
            prevHashUTXORoot = uintToh256(pindex->pprev->hashUTXORoot);
        }
        globalState->setRoot(prevHashStateRoot);
        globalState->setRootUTXO(prevHashUTXORoot);
        return true;
    }
//////////////////////////////////////////////////////////////////

    pindex->nMoneySupply = (pindex->pprev? pindex->pprev->nMoneySupply : 0) + nValueOut - nValueIn;
    //only start checking this error after block 5000 and only on testnet and mainnet, not regtest
    if(pindex->nHeight > 5000 && !params.MineBlocksOnDemand()) {
        //sanity check in case an exploit happens that allows new coins to be minted
        if(pindex->nMoneySupply > (uint64_t)(100000000 + ((pindex->nHeight - 5000) * 4)) * COIN){
            return state.Invalid(BlockValidationResult::BLOCK_CONSENSUS, "incorrect-money-supply", "ConnectBlock(): Unknown error caused actual money supply to exceed expected money supply");
        }
    }

    if (!m_blockman.WriteUndoDataForBlock(blockundo, state, *pindex)) {
        return false;
    }

    const auto time_5{SteadyClock::now()};
    time_undo += time_5 - time_4;
    LogPrint(BCLog::BENCH, "    - Write undo data: %.2fms [%.2fs (%.2fms/blk)]\n",
             Ticks<MillisecondsDouble>(time_5 - time_4),
             Ticks<SecondsDouble>(time_undo),
             Ticks<MillisecondsDouble>(time_undo) / num_blocks_total);

    if (!pindex->IsValid(BLOCK_VALID_SCRIPTS)) {
        pindex->RaiseValidity(BLOCK_VALID_SCRIPTS);
        m_blockman.m_dirty_blockindex.insert(pindex);
    }

    if (fLogEvents)
    {
        for (const auto& e: heightIndexes)
        {
            if (!m_blockman.m_block_tree_db->WriteHeightIndex(e.second.first, e.second.second))
                return FatalError(m_chainman.GetNotifications(), state, "Failed to write height index");
        }
    }

    // The stake and delegate index is needed for MPoS, update it while MPoS is active
    if(pindex->nHeight <= params.GetConsensus().nLastMPoSBlock)
    {
        if(block.IsProofOfStake()){
            // Read the public key from the second output
            std::vector<unsigned char> vchPubKey;
            uint160 pkh;
            if(GetBlockPublicKey(block, vchPubKey))
            {
                pkh = uint160(ToByteVector(CPubKey(vchPubKey).GetID()));
                m_blockman.m_block_tree_db->WriteStakeIndex(pindex->nHeight, pkh);
            }else{
                m_blockman.m_block_tree_db->WriteStakeIndex(pindex->nHeight, uint160());
            }

            if(block.HasProofOfDelegation())
            {
                uint160 address;
                uint8_t fee = 0;
                GetBlockDelegation(block, pkh, address, fee, view, *this);
                m_blockman.m_block_tree_db->WriteDelegateIndex(pindex->nHeight, address, fee);
            }
        }else{
            m_blockman.m_block_tree_db->WriteStakeIndex(pindex->nHeight, uint160());
        }
    }

    ///////////////////////////////////////////////////////////// // qtum
    if (fAddressIndex) {
        if (!m_blockman.m_block_tree_db->WriteAddressIndex(addressIndex)) {
            return FatalError(m_chainman.GetNotifications(), state, "Failed to write address index");
        }
        if (!m_blockman.m_block_tree_db->UpdateAddressUnspentIndex(addressUnspentIndex)) {
            return FatalError(m_chainman.GetNotifications(), state, "Failed to write address unspent index");
        }

        if (!m_blockman.m_block_tree_db->UpdateSpentIndex(spentIndex))
            return FatalError(m_chainman.GetNotifications(), state, "Failed to write transaction index");

        unsigned int logicalTS = pindex->nTime;
        unsigned int prevLogicalTS = 0;

        // retrieve logical timestamp of the previous block
        if (pindex->pprev)
            if (!m_blockman.m_block_tree_db->ReadTimestampBlockIndex(pindex->pprev->GetBlockHash(), prevLogicalTS))
                LogPrintf("%s: Failed to read previous block's logical timestamp\n", __func__);

        if (logicalTS <= prevLogicalTS) {
            logicalTS = prevLogicalTS + 1;
            LogPrint(BCLog::INDEX, "%s: Previous logical timestamp is newer Actual[%d] prevLogical[%d] Logical[%d]\n", __func__, pindex->nTime, prevLogicalTS, logicalTS);
        }

        if (!m_blockman.m_block_tree_db->WriteTimestampIndex(CTimestampIndexKey(logicalTS, pindex->GetBlockHash())))
            return FatalError(m_chainman.GetNotifications(), state, "Failed to write timestamp index");

        if (!m_blockman.m_block_tree_db->WriteTimestampBlockIndex(CTimestampBlockIndexKey(pindex->GetBlockHash()), CTimestampBlockIndexValue(logicalTS)))
            return FatalError(m_chainman.GetNotifications(), state, "Failed to write blockhash index");
    }
    /////////////////////////////////////////////////////////////

    // add this block to the view's block chain
    view.SetBestBlock(pindex->GetBlockHash());

    const auto time_6{SteadyClock::now()};
    time_index += time_6 - time_5;
    LogPrint(BCLog::BENCH, "    - Index writing: %.2fms [%.2fs (%.2fms/blk)]\n",
             Ticks<MillisecondsDouble>(time_6 - time_5),
             Ticks<SecondsDouble>(time_index),
             Ticks<MillisecondsDouble>(time_index) / num_blocks_total);

    TRACE6(validation, block_connected,
        block_hash.data(),
        pindex->nHeight,
        block.vtx.size(),
        nInputs,
        nSigOpsCost,
        time_5 - time_start // in microseconds (µs)
    );

    if (fLogEvents)
        pstorageresult->commitResults();

    return true;
}

CoinsCacheSizeState Chainstate::GetCoinsCacheSizeState()
{
    AssertLockHeld(::cs_main);
    return this->GetCoinsCacheSizeState(
        m_coinstip_cache_size_bytes,
        m_mempool ? m_mempool->m_max_size_bytes : 0);
}

CoinsCacheSizeState Chainstate::GetCoinsCacheSizeState(
    size_t max_coins_cache_size_bytes,
    size_t max_mempool_size_bytes)
{
    AssertLockHeld(::cs_main);
    const int64_t nMempoolUsage = m_mempool ? m_mempool->DynamicMemoryUsage() : 0;
    int64_t cacheSize = CoinsTip().DynamicMemoryUsage() * DB_PEAK_USAGE_FACTOR;
    int64_t nTotalSpace =
        max_coins_cache_size_bytes + std::max<int64_t>(int64_t(max_mempool_size_bytes) - nMempoolUsage, 0);

    //! No need to periodic flush if at least this much space still available.
    static constexpr int64_t MAX_BLOCK_COINSDB_USAGE_BYTES = 10 * 1024 * 1024;  // 10MB
    int64_t large_threshold =
        std::max((9 * nTotalSpace) / 10, nTotalSpace - MAX_BLOCK_COINSDB_USAGE_BYTES);

    if (cacheSize > nTotalSpace) {
        LogPrintf("Cache size (%s) exceeds total space (%s)\n", cacheSize, nTotalSpace);
        return CoinsCacheSizeState::CRITICAL;
    } else if (cacheSize > large_threshold) {
        return CoinsCacheSizeState::LARGE;
    }
    return CoinsCacheSizeState::OK;
}

bool Chainstate::FlushStateToDisk(
    BlockValidationState &state,
    FlushStateMode mode,
    int nManualPruneHeight)
{
    LOCK(cs_main);
    assert(this->CanFlushToDisk());
    std::set<int> setFilesToPrune;
    bool full_flush_completed = false;

    const size_t coins_count = CoinsTip().GetCacheSize();
    const size_t coins_mem_usage = CoinsTip().DynamicMemoryUsage();

    try {
    {
        bool fFlushForPrune = false;
        bool fDoFullFlush = false;

        CoinsCacheSizeState cache_state = GetCoinsCacheSizeState();
        LOCK(m_blockman.cs_LastBlockFile);
        if (m_blockman.IsPruneMode() && (m_blockman.m_check_for_pruning || nManualPruneHeight > 0) && !fReindex) {
            // make sure we don't prune above any of the prune locks bestblocks
            // pruning is height-based
            int last_prune{m_chain.Height()}; // last height we can prune
            std::optional<std::string> limiting_lock; // prune lock that actually was the limiting factor, only used for logging

            for (const auto& prune_lock : m_blockman.m_prune_locks) {
                if (prune_lock.second.height_first == std::numeric_limits<int>::max()) continue;
                // Remove the buffer and one additional block here to get actual height that is outside of the buffer
                const int lock_height{prune_lock.second.height_first - PRUNE_LOCK_BUFFER - 1};
                last_prune = std::max(1, std::min(last_prune, lock_height));
                if (last_prune == lock_height) {
                    limiting_lock = prune_lock.first;
                }
            }

            if (limiting_lock) {
                LogPrint(BCLog::PRUNE, "%s limited pruning to height %d\n", limiting_lock.value(), last_prune);
            }

            if (nManualPruneHeight > 0) {
                LOG_TIME_MILLIS_WITH_CATEGORY("find files to prune (manual)", BCLog::BENCH);

                m_blockman.FindFilesToPruneManual(
                    setFilesToPrune,
                    std::min(last_prune, nManualPruneHeight),
                    *this, m_chainman);
            } else {
                LOG_TIME_MILLIS_WITH_CATEGORY("find files to prune", BCLog::BENCH);

                m_blockman.FindFilesToPrune(setFilesToPrune, last_prune, *this, m_chainman);
                m_blockman.m_check_for_pruning = false;
            }
            if (!setFilesToPrune.empty()) {
                fFlushForPrune = true;
                if (!m_blockman.m_have_pruned) {
                    m_blockman.m_block_tree_db->WriteFlag("prunedblockfiles", true);
                    m_blockman.m_have_pruned = true;
                }
            }
        }
        const auto nNow{SteadyClock::now()};
        // Avoid writing/flushing immediately after startup.
        if (m_last_write == decltype(m_last_write){}) {
            m_last_write = nNow;
        }
        if (m_last_flush == decltype(m_last_flush){}) {
            m_last_flush = nNow;
        }
        // The cache is large and we're within 10% and 10 MiB of the limit, but we have time now (not in the middle of a block processing).
        bool fCacheLarge = mode == FlushStateMode::PERIODIC && cache_state >= CoinsCacheSizeState::LARGE;
        // The cache is over the limit, we have to write now.
        bool fCacheCritical = mode == FlushStateMode::IF_NEEDED && cache_state >= CoinsCacheSizeState::CRITICAL;
        // It's been a while since we wrote the block index to disk. Do this frequently, so we don't need to redownload after a crash.
        bool fPeriodicWrite = mode == FlushStateMode::PERIODIC && nNow > m_last_write + DATABASE_WRITE_INTERVAL;
        // It's been very long since we flushed the cache. Do this infrequently, to optimize cache usage.
        bool fPeriodicFlush = mode == FlushStateMode::PERIODIC && nNow > m_last_flush + DATABASE_FLUSH_INTERVAL;
        // Combine all conditions that result in a full cache flush.
        fDoFullFlush = (mode == FlushStateMode::ALWAYS) || fCacheLarge || fCacheCritical || fPeriodicFlush || fFlushForPrune;
        // Write blocks and block index to disk.
        if (fDoFullFlush || fPeriodicWrite) {
            // Ensure we can write block index
            if (!CheckDiskSpace(m_blockman.m_opts.blocks_dir)) {
                return FatalError(m_chainman.GetNotifications(), state, "Disk space is too low!", _("Disk space is too low!"));
            }
            {
                LOG_TIME_MILLIS_WITH_CATEGORY("write block and undo data to disk", BCLog::BENCH);

                // First make sure all block and undo data is flushed to disk.
                // TODO: Handle return error, or add detailed comment why it is
                // safe to not return an error upon failure.
                if (!m_blockman.FlushChainstateBlockFile(m_chain.Height())) {
                    LogPrintLevel(BCLog::VALIDATION, BCLog::Level::Warning, "%s: Failed to flush block file.\n", __func__);
                }
            }

            // Then update all block file information (which may refer to block and undo files).
            {
                LOG_TIME_MILLIS_WITH_CATEGORY("write block index to disk", BCLog::BENCH);

                if (!m_blockman.WriteBlockIndexDB()) {
                    return FatalError(m_chainman.GetNotifications(), state, "Failed to write to block index database");
                }
            }
            // Finally remove any pruned files
            if (fFlushForPrune) {
                LOG_TIME_MILLIS_WITH_CATEGORY("unlink pruned files", BCLog::BENCH);

                m_blockman.UnlinkPrunedFiles(setFilesToPrune);
            }
            m_last_write = nNow;
        }
        // Flush best chain related state. This can only be done if the blocks / block index write was also done.
        if (fDoFullFlush && !CoinsTip().GetBestBlock().IsNull()) {
            LOG_TIME_MILLIS_WITH_CATEGORY(strprintf("write coins cache to disk (%d coins, %.2fkB)",
                coins_count, coins_mem_usage / 1000), BCLog::BENCH);

            // Typical Coin structures on disk are around 48 bytes in size.
            // Pushing a new one to the database can cause it to be written
            // twice (once in the log, and once in the tables). This is already
            // an overestimation, as most will delete an existing entry or
            // overwrite one. Still, use a conservative safety factor of 2.
            if (!CheckDiskSpace(m_chainman.m_options.datadir, 48 * 2 * 2 * CoinsTip().GetCacheSize())) {
                return FatalError(m_chainman.GetNotifications(), state, "Disk space is too low!", _("Disk space is too low!"));
            }
            // Flush the chainstate (which may refer to block index entries).
            if (!CoinsTip().Flush())
                return FatalError(m_chainman.GetNotifications(), state, "Failed to write to coin database");
            m_last_flush = nNow;
            full_flush_completed = true;
            TRACE5(utxocache, flush,
                   int64_t{Ticks<std::chrono::microseconds>(SteadyClock::now() - nNow)},
                   (uint32_t)mode,
                   (uint64_t)coins_count,
                   (uint64_t)coins_mem_usage,
                   (bool)fFlushForPrune);
        }
    }
    if (full_flush_completed) {
        // Update best block in wallet (so we can detect restored wallets).
        GetMainSignals().ChainStateFlushed(this->GetRole(), m_chain.GetLocator());
    }
    } catch (const std::runtime_error& e) {
        return FatalError(m_chainman.GetNotifications(), state, std::string("System error while flushing: ") + e.what());
    }
    return true;
}

void Chainstate::ForceFlushStateToDisk()
{
    BlockValidationState state;
    if (!this->FlushStateToDisk(state, FlushStateMode::ALWAYS)) {
        LogPrintf("%s: failed to flush state (%s)\n", __func__, state.ToString());
    }
}

void Chainstate::PruneAndFlush()
{
    BlockValidationState state;
    m_blockman.m_check_for_pruning = true;
    if (!this->FlushStateToDisk(state, FlushStateMode::NONE)) {
        LogPrintf("%s: failed to flush state (%s)\n", __func__, state.ToString());
    }
}

/** Private helper function that concatenates warning messages. */
static void AppendWarning(bilingual_str& res, const bilingual_str& warn)
{
    if (!res.empty()) res += Untranslated(", ");
    res += warn;
}

static void UpdateTipLog(
    const CCoinsViewCache& coins_tip,
    const CBlockIndex* tip,
    const CChainParams& params,
    const std::string& func_name,
    const std::string& prefix,
    const std::string& warning_messages) EXCLUSIVE_LOCKS_REQUIRED(::cs_main)
{

    AssertLockHeld(::cs_main);
    LogPrintf("%s%s: new best=%s height=%d version=0x%08x log2_work=%f tx=%lu date='%s' progress=%f cache=%.1fMiB(%utxo)%s\n",
        prefix, func_name,
        tip->GetBlockHash().ToString(), tip->nHeight, tip->nVersion,
        log(tip->nChainWork.getdouble()) / log(2.0), (unsigned long)tip->nChainTx,
        FormatISO8601DateTime(tip->GetBlockTime()),
        GuessVerificationProgress(params.TxData(), tip),
        coins_tip.DynamicMemoryUsage() * (1.0 / (1 << 20)),
        coins_tip.GetCacheSize(),
        !warning_messages.empty() ? strprintf(" warning='%s'", warning_messages) : "");
}

void Chainstate::UpdateTip(const CBlockIndex* pindexNew)
{
    AssertLockHeld(::cs_main);
    const auto& coins_tip = this->CoinsTip();

    const CChainParams& params{m_chainman.GetParams()};

    // The remainder of the function isn't relevant if we are not acting on
    // the active chainstate, so return if need be.
    if (this != &m_chainman.ActiveChainstate()) {
        // Only log every so often so that we don't bury log messages at the tip.
        constexpr int BACKGROUND_LOG_INTERVAL = 2000;
        if (pindexNew->nHeight % BACKGROUND_LOG_INTERVAL == 0) {
            UpdateTipLog(coins_tip, pindexNew, params, __func__, "[background validation] ", "");
        }
        return;
    }

    // New best block
    if (m_mempool) {
        m_mempool->AddTransactionsUpdated(1);
    }

    {
        LOCK(g_best_block_mutex);
        g_best_block = pindexNew->GetBlockHash();
        g_best_block_cv.notify_all();
    }

    bilingual_str warning_messages;
    if (!m_chainman.IsInitialBlockDownload()) {
        const CBlockIndex* pindex = pindexNew;
        for (int bit = 0; bit < VERSIONBITS_NUM_BITS; bit++) {
            WarningBitsConditionChecker checker(m_chainman, bit);
            ThresholdState state = checker.GetStateFor(pindex, params.GetConsensus(), m_chainman.m_warningcache.at(bit));
            if (state == ThresholdState::ACTIVE || state == ThresholdState::LOCKED_IN) {
                const bilingual_str warning = strprintf(_("Unknown new rules activated (versionbit %i)"), bit);
                if (state == ThresholdState::ACTIVE) {
                    m_chainman.GetNotifications().warning(warning);
                } else {
                    AppendWarning(warning_messages, warning);
                }
            }
        }
    }
    UpdateTipLog(coins_tip, pindexNew, params, __func__, "", warning_messages.original);
}

/** Disconnect m_chain's tip.
  * After calling, the mempool will be in an inconsistent state, with
  * transactions from disconnected blocks being added to disconnectpool.  You
  * should make the mempool consistent again by calling MaybeUpdateMempoolForReorg.
  * with cs_main held.
  *
  * If disconnectpool is nullptr, then no disconnected transactions are added to
  * disconnectpool (note that the caller is responsible for mempool consistency
  * in any case).
  */
bool Chainstate::DisconnectTip(BlockValidationState& state, DisconnectedBlockTransactions* disconnectpool)
{
    AssertLockHeld(cs_main);
    if (m_mempool) AssertLockHeld(m_mempool->cs);

    CBlockIndex *pindexDelete = m_chain.Tip();
    assert(pindexDelete);
    assert(pindexDelete->pprev);
    // Read block from disk.
    std::shared_ptr<CBlock> pblock = std::make_shared<CBlock>();
    CBlock& block = *pblock;
    if (!m_blockman.ReadBlockFromDisk(block, *pindexDelete)) {
        return error("DisconnectTip(): Failed to read block");
    }
    // Apply the block atomically to the chain state.
    const auto time_start{SteadyClock::now()};
    {
        CCoinsViewCache view(&CoinsTip());
        assert(view.GetBestBlock() == pindexDelete->GetBlockHash());
        if (DisconnectBlock(block, pindexDelete, view, nullptr) != DISCONNECT_OK)
            return error("DisconnectTip(): DisconnectBlock %s failed", pindexDelete->GetBlockHash().ToString());
        bool flushed = view.Flush();
        assert(flushed);
    }
    LogPrint(BCLog::BENCH, "- Disconnect block: %.2fms\n",
             Ticks<MillisecondsDouble>(SteadyClock::now() - time_start));

    {
        // Prune locks that began at or after the tip should be moved backward so they get a chance to reorg
        const int max_height_first{pindexDelete->nHeight - 1};
        for (auto& prune_lock : m_blockman.m_prune_locks) {
            if (prune_lock.second.height_first <= max_height_first) continue;

            prune_lock.second.height_first = max_height_first;
            LogPrint(BCLog::PRUNE, "%s prune lock moved back to %d\n", prune_lock.first, max_height_first);
        }
    }

    // Write the chain state to disk, if necessary.
    if (!FlushStateToDisk(state, FlushStateMode::IF_NEEDED)) {
        return false;
    }

    if (disconnectpool && m_mempool) {
        // Save transactions to re-add to mempool at end of reorg. If any entries are evicted for
        // exceeding memory limits, remove them and their descendants from the mempool.
        for (auto&& evicted_tx : disconnectpool->AddTransactionsFromBlock(block.vtx)) {
            m_mempool->removeRecursive(*evicted_tx, MemPoolRemovalReason::REORG);
        }
    }

    m_chain.SetTip(*pindexDelete->pprev);

    UpdateTip(pindexDelete->pprev);
    // Let wallets know transactions went from 1-confirmed to
    // 0-confirmed or conflicted:
    GetMainSignals().BlockDisconnected(pblock, pindexDelete);
    return true;
}

static SteadyClock::duration time_connect_total{};
static SteadyClock::duration time_flush{};
static SteadyClock::duration time_chainstate{};
static SteadyClock::duration time_post_connect{};

struct PerBlockConnectTrace {
    CBlockIndex* pindex = nullptr;
    std::shared_ptr<const CBlock> pblock;
    PerBlockConnectTrace() = default;
};
/**
 * Used to track blocks whose transactions were applied to the UTXO state as a
 * part of a single ActivateBestChainStep call.
 *
 * This class is single-use, once you call GetBlocksConnected() you have to throw
 * it away and make a new one.
 */
class ConnectTrace {
private:
    std::vector<PerBlockConnectTrace> blocksConnected;

public:
    explicit ConnectTrace() : blocksConnected(1) {}

    void BlockConnected(CBlockIndex* pindex, std::shared_ptr<const CBlock> pblock) {
        assert(!blocksConnected.back().pindex);
        assert(pindex);
        assert(pblock);
        blocksConnected.back().pindex = pindex;
        blocksConnected.back().pblock = std::move(pblock);
        blocksConnected.emplace_back();
    }

    std::vector<PerBlockConnectTrace>& GetBlocksConnected() {
        // We always keep one extra block at the end of our list because
        // blocks are added after all the conflicted transactions have
        // been filled in. Thus, the last entry should always be an empty
        // one waiting for the transactions from the next block. We pop
        // the last entry here to make sure the list we return is sane.
        assert(!blocksConnected.back().pindex);
        blocksConnected.pop_back();
        return blocksConnected;
    }
};

/**
 * Connect a new block to m_chain. pblock is either nullptr or a pointer to a CBlock
 * corresponding to pindexNew, to bypass loading it again from disk.
 *
 * The block is added to connectTrace if connection succeeds.
 */
bool Chainstate::ConnectTip(BlockValidationState& state, CBlockIndex* pindexNew, const std::shared_ptr<const CBlock>& pblock, ConnectTrace& connectTrace, DisconnectedBlockTransactions& disconnectpool)
{
    AssertLockHeld(cs_main);
    if (m_mempool) AssertLockHeld(m_mempool->cs);

    assert(pindexNew->pprev == m_chain.Tip());
    // Read block from disk.
    const auto time_1{SteadyClock::now()};
    std::shared_ptr<const CBlock> pthisBlock;
    if (!pblock) {
        std::shared_ptr<CBlock> pblockNew = std::make_shared<CBlock>();
        if (!m_blockman.ReadBlockFromDisk(*pblockNew, *pindexNew)) {
            return FatalError(m_chainman.GetNotifications(), state, "Failed to read block");
        }
        pthisBlock = pblockNew;
    } else {
        LogPrint(BCLog::BENCH, "  - Using cached block\n");
        pthisBlock = pblock;
    }
    const CBlock& blockConnecting = *pthisBlock;
    // Apply the block atomically to the chain state.
    const auto time_2{SteadyClock::now()};
    SteadyClock::time_point time_3;
    // When adding aggregate statistics in the future, keep in mind that
    // num_blocks_total may be zero until the ConnectBlock() call below.
    LogPrint(BCLog::BENCH, "  - Load block from disk: %.2fms\n",
             Ticks<MillisecondsDouble>(time_2 - time_1));
    {
        CCoinsViewCache view(&CoinsTip());

        dev::h256 oldHashStateRoot(globalState->rootHash()); // qtum
        dev::h256 oldHashUTXORoot(globalState->rootHashUTXO()); // qtum

        bool rv = ConnectBlock(blockConnecting, state, pindexNew, view);
        GetMainSignals().BlockChecked(blockConnecting, state);
        if (!rv) {
            if (state.IsInvalid())
                InvalidBlockFound(pindexNew, state);

            globalState->setRoot(oldHashStateRoot); // qtum
            globalState->setRootUTXO(oldHashUTXORoot); // qtum
            pstorageresult->clearCacheResult();
            return error("%s: ConnectBlock %s failed, %s", __func__, pindexNew->GetBlockHash().ToString(), state.ToString());
        }
        time_3 = SteadyClock::now();
        time_connect_total += time_3 - time_2;
        assert(num_blocks_total > 0);
        LogPrint(BCLog::BENCH, "  - Connect total: %.2fms [%.2fs (%.2fms/blk)]\n",
                 Ticks<MillisecondsDouble>(time_3 - time_2),
                 Ticks<SecondsDouble>(time_connect_total),
                 Ticks<MillisecondsDouble>(time_connect_total) / num_blocks_total);
        bool flushed = view.Flush();
        assert(flushed);
    }
    const auto time_4{SteadyClock::now()};
    time_flush += time_4 - time_3;
    LogPrint(BCLog::BENCH, "  - Flush: %.2fms [%.2fs (%.2fms/blk)]\n",
             Ticks<MillisecondsDouble>(time_4 - time_3),
             Ticks<SecondsDouble>(time_flush),
             Ticks<MillisecondsDouble>(time_flush) / num_blocks_total);
    // Write the chain state to disk, if necessary.
    if (!FlushStateToDisk(state, FlushStateMode::IF_NEEDED)) {
        return false;
    }
    const auto time_5{SteadyClock::now()};
    time_chainstate += time_5 - time_4;
    LogPrint(BCLog::BENCH, "  - Writing chainstate: %.2fms [%.2fs (%.2fms/blk)]\n",
             Ticks<MillisecondsDouble>(time_5 - time_4),
             Ticks<SecondsDouble>(time_chainstate),
             Ticks<MillisecondsDouble>(time_chainstate) / num_blocks_total);
    // Remove conflicting transactions from the mempool.;
    if (m_mempool) {
        m_mempool->removeForBlock(blockConnecting.vtx, pindexNew->nHeight);
        disconnectpool.removeForBlock(blockConnecting.vtx);
    }
    // Update m_chain & related variables.
    m_chain.SetTip(*pindexNew);
    UpdateTip(pindexNew);

    const auto time_6{SteadyClock::now()};
    time_post_connect += time_6 - time_5;
    time_total += time_6 - time_1;
    LogPrint(BCLog::BENCH, "  - Connect postprocess: %.2fms [%.2fs (%.2fms/blk)]\n",
             Ticks<MillisecondsDouble>(time_6 - time_5),
             Ticks<SecondsDouble>(time_post_connect),
             Ticks<MillisecondsDouble>(time_post_connect) / num_blocks_total);
    LogPrint(BCLog::BENCH, "- Connect block: %.2fms [%.2fs (%.2fms/blk)]\n",
             Ticks<MillisecondsDouble>(time_6 - time_1),
             Ticks<SecondsDouble>(time_total),
             Ticks<MillisecondsDouble>(time_total) / num_blocks_total);

    // If we are the background validation chainstate, check to see if we are done
    // validating the snapshot (i.e. our tip has reached the snapshot's base block).
    if (this != &m_chainman.ActiveChainstate()) {
        // This call may set `m_disabled`, which is referenced immediately afterwards in
        // ActivateBestChain, so that we stop connecting blocks past the snapshot base.
        m_chainman.MaybeCompleteSnapshotValidation();
    }

    connectTrace.BlockConnected(pindexNew, std::move(pthisBlock));
    return true;
}

/**
 * Return the tip of the chain with the most work in it, that isn't
 * known to be invalid (it's however far from certain to be valid).
 */
CBlockIndex* Chainstate::FindMostWorkChain()
{
    AssertLockHeld(::cs_main);
    do {
        CBlockIndex *pindexNew = nullptr;

        // Find the best candidate header.
        {
            std::set<CBlockIndex*, CBlockIndexWorkComparator>::reverse_iterator it = setBlockIndexCandidates.rbegin();
            if (it == setBlockIndexCandidates.rend())
                return nullptr;
            pindexNew = *it;
        }

        // Check whether all blocks on the path between the currently active chain and the candidate are valid.
        // Just going until the active chain is an optimization, as we know all blocks in it are valid already.
        CBlockIndex *pindexTest = pindexNew;
        bool fInvalidAncestor = false;
        while (pindexTest && !m_chain.Contains(pindexTest)) {
            assert(pindexTest->HaveNumChainTxs() || pindexTest->nHeight == 0);

            // Pruned nodes may have entries in setBlockIndexCandidates for
            // which block files have been deleted.  Remove those as candidates
            // for the most work chain if we come across them; we can't switch
            // to a chain unless we have all the non-active-chain parent blocks.
            bool fFailedChain = pindexTest->nStatus & BLOCK_FAILED_MASK;
            bool fMissingData = !(pindexTest->nStatus & BLOCK_HAVE_DATA);
            if (fFailedChain || fMissingData) {
                // Candidate chain is not usable (either invalid or missing data)
                if (fFailedChain && (m_chainman.m_best_invalid == nullptr || pindexNew->nChainWork > m_chainman.m_best_invalid->nChainWork)) {
                    m_chainman.m_best_invalid = pindexNew;
                }
                CBlockIndex *pindexFailed = pindexNew;
                // Remove the entire chain from the set.
                while (pindexTest != pindexFailed) {
                    if (fFailedChain) {
                        pindexFailed->nStatus |= BLOCK_FAILED_CHILD;
                        m_blockman.m_dirty_blockindex.insert(pindexFailed);
                    } else if (fMissingData) {
                        // If we're missing data, then add back to m_blocks_unlinked,
                        // so that if the block arrives in the future we can try adding
                        // to setBlockIndexCandidates again.
                        m_blockman.m_blocks_unlinked.insert(
                            std::make_pair(pindexFailed->pprev, pindexFailed));
                    }
                    setBlockIndexCandidates.erase(pindexFailed);
                    pindexFailed = pindexFailed->pprev;
                }
                setBlockIndexCandidates.erase(pindexTest);
                fInvalidAncestor = true;
                break;
            }
            pindexTest = pindexTest->pprev;
        }
        if (!fInvalidAncestor)
            return pindexNew;
    } while(true);
}

/** Delete all entries in setBlockIndexCandidates that are worse than the current tip. */
void Chainstate::PruneBlockIndexCandidates() {
    // Note that we can't delete the current block itself, as we may need to return to it later in case a
    // reorganization to a better block fails.
    std::set<CBlockIndex*, CBlockIndexWorkComparator>::iterator it = setBlockIndexCandidates.begin();
    while (it != setBlockIndexCandidates.end() && setBlockIndexCandidates.value_comp()(*it, m_chain.Tip())) {
        setBlockIndexCandidates.erase(it++);
    }
    // Either the current tip or a successor of it we're working towards is left in setBlockIndexCandidates.
    assert(!setBlockIndexCandidates.empty());
}

/**
 * Try to make some progress towards making pindexMostWork the active block.
 * pblock is either nullptr or a pointer to a CBlock corresponding to pindexMostWork.
 *
 * @returns true unless a system error occurred
 */
bool Chainstate::ActivateBestChainStep(BlockValidationState& state, CBlockIndex* pindexMostWork, const std::shared_ptr<const CBlock>& pblock, bool& fInvalidFound, ConnectTrace& connectTrace)
{
    AssertLockHeld(cs_main);
    if (m_mempool) AssertLockHeld(m_mempool->cs);

    const CBlockIndex* pindexOldTip = m_chain.Tip();
    const CBlockIndex* pindexFork = m_chain.FindFork(pindexMostWork);

    // Disconnect active blocks which are no longer in the best chain.
    bool fBlocksDisconnected = false;
    DisconnectedBlockTransactions disconnectpool{MAX_DISCONNECTED_TX_POOL_SIZE * 1000};
    while (m_chain.Tip() && m_chain.Tip() != pindexFork) {
        if (!DisconnectTip(state, &disconnectpool)) {
            // This is likely a fatal error, but keep the mempool consistent,
            // just in case. Only remove from the mempool in this case.
            MaybeUpdateMempoolForReorg(disconnectpool, false);

            // If we're unable to disconnect a block during normal operation,
            // then that is a failure of our local system -- we should abort
            // rather than stay on a less work chain.
            FatalError(m_chainman.GetNotifications(), state, "Failed to disconnect block; see debug.log for details");
            return false;
        }
        fBlocksDisconnected = true;
    }

    // Build list of new blocks to connect (in descending height order).
    std::vector<CBlockIndex*> vpindexToConnect;
    bool fContinue = true;
    int nHeight = pindexFork ? pindexFork->nHeight : -1;
    while (fContinue && nHeight != pindexMostWork->nHeight) {
        // Don't iterate the entire list of potential improvements toward the best tip, as we likely only need
        // a few blocks along the way.
        int nTargetHeight = std::min(nHeight + 32, pindexMostWork->nHeight);
        vpindexToConnect.clear();
        vpindexToConnect.reserve(nTargetHeight - nHeight);
        CBlockIndex* pindexIter = pindexMostWork->GetAncestor(nTargetHeight);
        while (pindexIter && pindexIter->nHeight != nHeight) {
            vpindexToConnect.push_back(pindexIter);
            pindexIter = pindexIter->pprev;
        }
        nHeight = nTargetHeight;

        // Connect new blocks.
        for (CBlockIndex* pindexConnect : reverse_iterate(vpindexToConnect)) {
            if (!ConnectTip(state, pindexConnect, pindexConnect == pindexMostWork ? pblock : std::shared_ptr<const CBlock>(), connectTrace, disconnectpool)) {
                if (state.IsInvalid()) {
                    // The block violates a consensus rule.
                    if (state.GetResult() != BlockValidationResult::BLOCK_MUTATED) {
                        InvalidChainFound(vpindexToConnect.front());
                    }
                    state = BlockValidationState();
                    fInvalidFound = true;
                    fContinue = false;
                    break;
                } else {
                    // A system error occurred (disk space, database error, ...).
                    // Make the mempool consistent with the current tip, just in case
                    // any observers try to use it before shutdown.
                    MaybeUpdateMempoolForReorg(disconnectpool, false);
                    return false;
                }
            } else {
                PruneBlockIndexCandidates();
                if (!pindexOldTip || m_chain.Tip()->nChainWork > pindexOldTip->nChainWork) {
                    // We're in a better position than we were. Return temporarily to release the lock.
                    fContinue = false;
                    break;
                }
            }
        }
    }

    if (fBlocksDisconnected) {
        // If any blocks were disconnected, disconnectpool may be non empty.  Add
        // any disconnected transactions back to the mempool.
        MaybeUpdateMempoolForReorg(disconnectpool, true);
    }
    if (m_mempool) m_mempool->check(this->CoinsTip(), this->m_chain.Height() + 1);

    CheckForkWarningConditions();

    return true;
}

static SynchronizationState GetSynchronizationState(bool init)
{
    if (!init) return SynchronizationState::POST_INIT;
    if (::fReindex) return SynchronizationState::INIT_REINDEX;
    return SynchronizationState::INIT_DOWNLOAD;
}

static bool NotifyHeaderTip(ChainstateManager& chainman) LOCKS_EXCLUDED(cs_main)
{
    bool fNotify = false;
    bool fInitialBlockDownload = false;
    static CBlockIndex* pindexHeaderOld = nullptr;
    CBlockIndex* pindexHeader = nullptr;
    {
        LOCK(cs_main);
        pindexHeader = chainman.m_best_header;

        if (pindexHeader != pindexHeaderOld) {
            fNotify = true;
            fInitialBlockDownload = chainman.IsInitialBlockDownload();
            pindexHeaderOld = pindexHeader;
        }
    }
    // Send block tip changed notifications without cs_main
    if (fNotify) {
        chainman.GetNotifications().headerTip(GetSynchronizationState(fInitialBlockDownload), pindexHeader->nHeight, pindexHeader->nTime, false);
    }
    return fNotify;
}

static void LimitValidationInterfaceQueue() LOCKS_EXCLUDED(cs_main) {
    AssertLockNotHeld(cs_main);

    if (GetMainSignals().CallbacksPending() > 10) {
        SyncWithValidationInterfaceQueue();
    }
}

bool Chainstate::ActivateBestChain(BlockValidationState& state, std::shared_ptr<const CBlock> pblock)
{
    AssertLockNotHeld(m_chainstate_mutex);

    // Note that while we're often called here from ProcessNewBlock, this is
    // far from a guarantee. Things in the P2P/RPC will often end up calling
    // us in the middle of ProcessNewBlock - do not assume pblock is set
    // sanely for performance or correctness!
    AssertLockNotHeld(::cs_main);

    // ABC maintains a fair degree of expensive-to-calculate internal state
    // because this function periodically releases cs_main so that it does not lock up other threads for too long
    // during large connects - and to allow for e.g. the callback queue to drain
    // we use m_chainstate_mutex to enforce mutual exclusion so that only one caller may execute this function at a time
    LOCK(m_chainstate_mutex);

    // Belt-and-suspenders check that we aren't attempting to advance the background
    // chainstate past the snapshot base block.
    if (WITH_LOCK(::cs_main, return m_disabled)) {
        LogPrintf("m_disabled is set - this chainstate should not be in operation. "
            "Please report this as a bug. %s\n", PACKAGE_BUGREPORT);
        return false;
    }

    CBlockIndex *pindexMostWork = nullptr;
    CBlockIndex *pindexNewTip = nullptr;
    bool exited_ibd{false};
    do {
        // Block until the validation queue drains. This should largely
        // never happen in normal operation, however may happen during
        // reindex, causing memory blowup if we run too far ahead.
        // Note that if a validationinterface callback ends up calling
        // ActivateBestChain this may lead to a deadlock! We should
        // probably have a DEBUG_LOCKORDER test for this in the future.
        LimitValidationInterfaceQueue();

        {
            LOCK(cs_main);
            // Lock transaction pool for at least as long as it takes for connectTrace to be consumed
            LOCK(MempoolMutex());
            const bool was_in_ibd = m_chainman.IsInitialBlockDownload();
            CBlockIndex* starting_tip = m_chain.Tip();
            bool blocks_connected = false;
            do {
                // We absolutely may not unlock cs_main until we've made forward progress
                // (with the exception of shutdown due to hardware issues, low disk space, etc).
                ConnectTrace connectTrace; // Destructed before cs_main is unlocked

                if (pindexMostWork == nullptr) {
                    pindexMostWork = FindMostWorkChain();
                }

                // Whether we have anything to do at all.
                if (pindexMostWork == nullptr || pindexMostWork == m_chain.Tip()) {
                    break;
                }

                bool fInvalidFound = false;
                std::shared_ptr<const CBlock> nullBlockPtr;
                if (!ActivateBestChainStep(state, pindexMostWork, pblock && pblock->GetHash() == pindexMostWork->GetBlockHash() ? pblock : nullBlockPtr, fInvalidFound, connectTrace)) {
                    // A system error occurred
                    return false;
                }
                blocks_connected = true;

                if (fInvalidFound) {
                    // Wipe cache, we may need another branch now.
                    pindexMostWork = nullptr;
                }
                pindexNewTip = m_chain.Tip();

                for (const PerBlockConnectTrace& trace : connectTrace.GetBlocksConnected()) {
                    assert(trace.pblock && trace.pindex);
                    GetMainSignals().BlockConnected(this->GetRole(), trace.pblock, trace.pindex);
                }

                // This will have been toggled in
                // ActivateBestChainStep -> ConnectTip -> MaybeCompleteSnapshotValidation,
                // if at all, so we should catch it here.
                //
                // Break this do-while to ensure we don't advance past the base snapshot.
                if (m_disabled) {
                    break;
                }
            } while (!m_chain.Tip() || (starting_tip && CBlockIndexWorkComparator()(m_chain.Tip(), starting_tip)));
            if (!blocks_connected) return true;

            const CBlockIndex* pindexFork = m_chain.FindFork(starting_tip);
            bool still_in_ibd = m_chainman.IsInitialBlockDownload();

            if (was_in_ibd && !still_in_ibd) {
                // Active chainstate has exited IBD.
                exited_ibd = true;
            }

            // Notify external listeners about the new tip.
            // Enqueue while holding cs_main to ensure that UpdatedBlockTip is called in the order in which blocks are connected
            if (this == &m_chainman.ActiveChainstate() && pindexFork != pindexNewTip) {
                // Notify ValidationInterface subscribers
                GetMainSignals().UpdatedBlockTip(pindexNewTip, pindexFork, still_in_ibd);

                // Always notify the UI if a new block tip was connected
                if (kernel::IsInterrupted(m_chainman.GetNotifications().blockTip(GetSynchronizationState(still_in_ibd), *pindexNewTip))) {
                    // Just breaking and returning success for now. This could
                    // be changed to bubble up the kernel::Interrupted value to
                    // the caller so the caller could distinguish between
                    // completed and interrupted operations.
                    break;
                }
            }
        }
        // When we reach this point, we switched to a new tip (stored in pindexNewTip).

        if (exited_ibd) {
            // If a background chainstate is in use, we may need to rebalance our
            // allocation of caches once a chainstate exits initial block download.
            LOCK(::cs_main);
            m_chainman.MaybeRebalanceCaches();
        }

        if (WITH_LOCK(::cs_main, return m_disabled)) {
            // Background chainstate has reached the snapshot base block, so exit.

            // Restart indexes to resume indexing for all blocks unique to the snapshot
            // chain. This resumes indexing "in order" from where the indexing on the
            // background validation chain left off.
            //
            // This cannot be done while holding cs_main (within
            // MaybeCompleteSnapshotValidation) or a cs_main deadlock will occur.
            if (m_chainman.restart_indexes) {
                m_chainman.restart_indexes();
            }
            break;
        }

        // We check interrupt only after giving ActivateBestChainStep a chance to run once so that we
        // never interrupt before connecting the genesis block during LoadChainTip(). Previously this
        // caused an assert() failure during interrupt in such cases as the UTXO DB flushing checks
        // that the best block hash is non-null.
        if (m_chainman.m_interrupt) break;
    } while (pindexNewTip != pindexMostWork);

    m_chainman.CheckBlockIndex();

    // Write changes periodically to disk, after relay.
    if (!FlushStateToDisk(state, FlushStateMode::PERIODIC)) {
        return false;
    }

    return true;
}

bool Chainstate::PreciousBlock(BlockValidationState& state, CBlockIndex* pindex)
{
    AssertLockNotHeld(m_chainstate_mutex);
    AssertLockNotHeld(::cs_main);
    {
        LOCK(cs_main);
        if (pindex->nChainWork < m_chain.Tip()->nChainWork) {
            // Nothing to do, this block is not at the tip.
            return true;
        }
        if (m_chain.Tip()->nChainWork > m_chainman.nLastPreciousChainwork) {
            // The chain has been extended since the last call, reset the counter.
            m_chainman.nBlockReverseSequenceId = -1;
        }
        m_chainman.nLastPreciousChainwork = m_chain.Tip()->nChainWork;
        setBlockIndexCandidates.erase(pindex);
        pindex->nSequenceId = m_chainman.nBlockReverseSequenceId;
        if (m_chainman.nBlockReverseSequenceId > std::numeric_limits<int32_t>::min()) {
            // We can't keep reducing the counter if somebody really wants to
            // call preciousblock 2**31-1 times on the same set of tips...
            m_chainman.nBlockReverseSequenceId--;
        }
        if (pindex->IsValid(BLOCK_VALID_TRANSACTIONS) && pindex->HaveNumChainTxs()) {
            setBlockIndexCandidates.insert(pindex);
            PruneBlockIndexCandidates();
        }
    }

    return ActivateBestChain(state, std::shared_ptr<const CBlock>());
}

bool Chainstate::InvalidateBlock(BlockValidationState& state, CBlockIndex* pindex)
{
    AssertLockNotHeld(m_chainstate_mutex);
    AssertLockNotHeld(::cs_main);

    // Genesis block can't be invalidated
    assert(pindex);
    if (pindex->nHeight == 0) return false;

    CBlockIndex* to_mark_failed = pindex;
    bool pindex_was_in_chain = false;
    int disconnected = 0;

    // We do not allow ActivateBestChain() to run while InvalidateBlock() is
    // running, as that could cause the tip to change while we disconnect
    // blocks.
    LOCK(m_chainstate_mutex);

    // We'll be acquiring and releasing cs_main below, to allow the validation
    // callbacks to run. However, we should keep the block index in a
    // consistent state as we disconnect blocks -- in particular we need to
    // add equal-work blocks to setBlockIndexCandidates as we disconnect.
    // To avoid walking the block index repeatedly in search of candidates,
    // build a map once so that we can look up candidate blocks by chain
    // work as we go.
    std::multimap<const arith_uint256, CBlockIndex *> candidate_blocks_by_work;

    {
        LOCK(cs_main);
        for (auto& entry : m_blockman.m_block_index) {
            CBlockIndex* candidate = &entry.second;
            // We don't need to put anything in our active chain into the
            // multimap, because those candidates will be found and considered
            // as we disconnect.
            // Instead, consider only non-active-chain blocks that have at
            // least as much work as where we expect the new tip to end up.
            if (!m_chain.Contains(candidate) &&
                    !CBlockIndexWorkComparator()(candidate, pindex->pprev) &&
                    candidate->IsValid(BLOCK_VALID_TRANSACTIONS) &&
                    candidate->HaveNumChainTxs()) {
                candidate_blocks_by_work.insert(std::make_pair(candidate->nChainWork, candidate));
            }
        }
    }

    // Disconnect (descendants of) pindex, and mark them invalid.
    while (true) {
        if (m_chainman.m_interrupt) break;

        // Make sure the queue of validation callbacks doesn't grow unboundedly.
        LimitValidationInterfaceQueue();

        LOCK(cs_main);
        // Lock for as long as disconnectpool is in scope to make sure MaybeUpdateMempoolForReorg is
        // called after DisconnectTip without unlocking in between
        LOCK(MempoolMutex());
        if (!m_chain.Contains(pindex)) break;
        pindex_was_in_chain = true;
        CBlockIndex *invalid_walk_tip = m_chain.Tip();

        // ActivateBestChain considers blocks already in m_chain
        // unconditionally valid already, so force disconnect away from it.
        DisconnectedBlockTransactions disconnectpool{MAX_DISCONNECTED_TX_POOL_SIZE * 1000};
        bool ret = DisconnectTip(state, &disconnectpool);
        // DisconnectTip will add transactions to disconnectpool.
        // Adjust the mempool to be consistent with the new tip, adding
        // transactions back to the mempool if disconnecting was successful,
        // and we're not doing a very deep invalidation (in which case
        // keeping the mempool up to date is probably futile anyway).
        MaybeUpdateMempoolForReorg(disconnectpool, /* fAddToMempool = */ (++disconnected <= 10) && ret);
        if (!ret) return false;
        assert(invalid_walk_tip->pprev == m_chain.Tip());

        // We immediately mark the disconnected blocks as invalid.
        // This prevents a case where pruned nodes may fail to invalidateblock
        // and be left unable to start as they have no tip candidates (as there
        // are no blocks that meet the "have data and are not invalid per
        // nStatus" criteria for inclusion in setBlockIndexCandidates).
        invalid_walk_tip->nStatus |= BLOCK_FAILED_VALID;
        m_blockman.m_dirty_blockindex.insert(invalid_walk_tip);
        setBlockIndexCandidates.erase(invalid_walk_tip);
        setBlockIndexCandidates.insert(invalid_walk_tip->pprev);
        if (invalid_walk_tip->pprev == to_mark_failed && (to_mark_failed->nStatus & BLOCK_FAILED_VALID)) {
            // We only want to mark the last disconnected block as BLOCK_FAILED_VALID; its children
            // need to be BLOCK_FAILED_CHILD instead.
            to_mark_failed->nStatus = (to_mark_failed->nStatus ^ BLOCK_FAILED_VALID) | BLOCK_FAILED_CHILD;
            m_blockman.m_dirty_blockindex.insert(to_mark_failed);
        }

        // Add any equal or more work headers to setBlockIndexCandidates
        auto candidate_it = candidate_blocks_by_work.lower_bound(invalid_walk_tip->pprev->nChainWork);
        while (candidate_it != candidate_blocks_by_work.end()) {
            if (!CBlockIndexWorkComparator()(candidate_it->second, invalid_walk_tip->pprev)) {
                setBlockIndexCandidates.insert(candidate_it->second);
                candidate_it = candidate_blocks_by_work.erase(candidate_it);
            } else {
                ++candidate_it;
            }
        }

        // Track the last disconnected block, so we can correct its BLOCK_FAILED_CHILD status in future
        // iterations, or, if it's the last one, call InvalidChainFound on it.
        to_mark_failed = invalid_walk_tip;
    }

    m_chainman.CheckBlockIndex();

    {
        LOCK(cs_main);
        if (m_chain.Contains(to_mark_failed)) {
            // If the to-be-marked invalid block is in the active chain, something is interfering and we can't proceed.
            return false;
        }

        // Mark pindex (or the last disconnected block) as invalid, even when it never was in the main chain
        to_mark_failed->nStatus |= BLOCK_FAILED_VALID;
        m_blockman.m_dirty_blockindex.insert(to_mark_failed);
        setBlockIndexCandidates.erase(to_mark_failed);
        m_chainman.m_failed_blocks.insert(to_mark_failed);

        // If any new blocks somehow arrived while we were disconnecting
        // (above), then the pre-calculation of what should go into
        // setBlockIndexCandidates may have missed entries. This would
        // technically be an inconsistency in the block index, but if we clean
        // it up here, this should be an essentially unobservable error.
        // Loop back over all block index entries and add any missing entries
        // to setBlockIndexCandidates.
        for (auto& [_, block_index] : m_blockman.m_block_index) {
            if (block_index.IsValid(BLOCK_VALID_TRANSACTIONS) && block_index.HaveNumChainTxs() && !setBlockIndexCandidates.value_comp()(&block_index, m_chain.Tip())) {
                setBlockIndexCandidates.insert(&block_index);
            }
        }

        InvalidChainFound(to_mark_failed);
    }

    // Only notify about a new block tip if the active chain was modified.
    if (pindex_was_in_chain) {
        // Ignoring return value for now, this could be changed to bubble up
        // kernel::Interrupted value to the caller so the caller could
        // distinguish between completed and interrupted operations. It might
        // also make sense for the blockTip notification to have an enum
        // parameter indicating the source of the tip change so hooks can
        // distinguish user-initiated invalidateblock changes from other
        // changes.
        (void)m_chainman.GetNotifications().blockTip(GetSynchronizationState(m_chainman.IsInitialBlockDownload()), *to_mark_failed->pprev);
    }
    return true;
}

void Chainstate::ResetBlockFailureFlags(CBlockIndex *pindex) {
    AssertLockHeld(cs_main);

    int nHeight = pindex->nHeight;

    // Remove the invalidity flag from this block and all its descendants.
    for (auto& [_, block_index] : m_blockman.m_block_index) {
        if (!block_index.IsValid() && block_index.GetAncestor(nHeight) == pindex) {
            block_index.nStatus &= ~BLOCK_FAILED_MASK;
            m_blockman.m_dirty_blockindex.insert(&block_index);
            if (block_index.IsValid(BLOCK_VALID_TRANSACTIONS) && block_index.HaveNumChainTxs() && setBlockIndexCandidates.value_comp()(m_chain.Tip(), &block_index)) {
                setBlockIndexCandidates.insert(&block_index);
            }
            if (&block_index == m_chainman.m_best_invalid) {
                // Reset invalid block marker if it was pointing to one of those.
                m_chainman.m_best_invalid = nullptr;
            }
            m_chainman.m_failed_blocks.erase(&block_index);
        }
    }

    // Remove the invalidity flag from all ancestors too.
    while (pindex != nullptr) {
        if (pindex->nStatus & BLOCK_FAILED_MASK) {
            pindex->nStatus &= ~BLOCK_FAILED_MASK;
            m_blockman.m_dirty_blockindex.insert(pindex);
            m_chainman.m_failed_blocks.erase(pindex);
        }
        pindex = pindex->pprev;
    }
}

void Chainstate::TryAddBlockIndexCandidate(CBlockIndex* pindex)
{
    AssertLockHeld(cs_main);
    // The block only is a candidate for the most-work-chain if it has the same
    // or more work than our current tip.
    if (m_chain.Tip() != nullptr && setBlockIndexCandidates.value_comp()(pindex, m_chain.Tip())) {
        return;
    }

    bool is_active_chainstate = this == &m_chainman.ActiveChainstate();
    if (is_active_chainstate) {
        // The active chainstate should always add entries that have more
        // work than the tip.
        setBlockIndexCandidates.insert(pindex);
    } else if (!m_disabled) {
        // For the background chainstate, we only consider connecting blocks
        // towards the snapshot base (which can't be nullptr or else we'll
        // never make progress).
        const CBlockIndex* snapshot_base{Assert(m_chainman.GetSnapshotBaseBlock())};
        if (snapshot_base->GetAncestor(pindex->nHeight) == pindex) {
            setBlockIndexCandidates.insert(pindex);
        }
    }
}

/** Mark a block as having its data received and checked (up to BLOCK_VALID_TRANSACTIONS). */
void ChainstateManager::ReceivedBlockTransactions(const CBlock& block, CBlockIndex* pindexNew, const FlatFilePos& pos)
{
    AssertLockHeld(cs_main);
    pindexNew->nTx = block.vtx.size();
    pindexNew->nChainTx = 0;
    pindexNew->nFile = pos.nFile;
    pindexNew->nDataPos = pos.nPos;
    pindexNew->nUndoPos = 0;
    pindexNew->nStatus |= BLOCK_HAVE_DATA;
    if (DeploymentActiveAt(*pindexNew, *this, Consensus::DEPLOYMENT_SEGWIT)) {
        pindexNew->nStatus |= BLOCK_OPT_WITNESS;
    }
    pindexNew->RaiseValidity(BLOCK_VALID_TRANSACTIONS);
    m_blockman.m_dirty_blockindex.insert(pindexNew);

    if (pindexNew->pprev == nullptr || pindexNew->pprev->HaveNumChainTxs()) {
        // If pindexNew is the genesis block or all parents are BLOCK_VALID_TRANSACTIONS.
        std::deque<CBlockIndex*> queue;
        queue.push_back(pindexNew);

        // Recursively process any descendant blocks that now may be eligible to be connected.
        while (!queue.empty()) {
            CBlockIndex *pindex = queue.front();
            queue.pop_front();
            pindex->nChainTx = (pindex->pprev ? pindex->pprev->nChainTx : 0) + pindex->nTx;
            pindex->nSequenceId = nBlockSequenceId++;
            for (Chainstate *c : GetAll()) {
                c->TryAddBlockIndexCandidate(pindex);
            }
            std::pair<std::multimap<CBlockIndex*, CBlockIndex*>::iterator, std::multimap<CBlockIndex*, CBlockIndex*>::iterator> range = m_blockman.m_blocks_unlinked.equal_range(pindex);
            while (range.first != range.second) {
                std::multimap<CBlockIndex*, CBlockIndex*>::iterator it = range.first;
                queue.push_back(it->second);
                range.first++;
                m_blockman.m_blocks_unlinked.erase(it);
            }
        }
    } else {
        if (pindexNew->pprev && pindexNew->pprev->IsValid(BLOCK_VALID_TREE)) {
            m_blockman.m_blocks_unlinked.insert(std::make_pair(pindexNew->pprev, pindexNew));
        }
    }
}

bool CheckFirstCoinstakeOutput(const CBlock& block)
{
    // Coinbase output should be empty if proof-of-stake block
    int commitpos = GetWitnessCommitmentIndex(block);
    if(commitpos < 0)
    {
        if (block.vtx[0]->vout.size() != 1 || !block.vtx[0]->vout[0].IsEmpty())
            return false;
    }
    else
    {
        if (block.vtx[0]->vout.size() != 2 || !block.vtx[0]->vout[0].IsEmpty() || block.vtx[0]->vout[1].nValue)
            return false;
    }

    return true;
}

bool GetBlockPublicKey(const CBlock& block, std::vector<unsigned char>& vchPubKey)
{
    if (block.IsProofOfWork())
        return false;

    if (block.vchBlockSigDlgt.empty())
        return false;

    std::vector<valtype> vSolutions;
    const CTxOut& txout = block.vtx[1]->vout[1];
    TxoutType whichType = Solver(txout.scriptPubKey, vSolutions);

    if (whichType == TxoutType::NONSTANDARD)
        return false;

    if (whichType == TxoutType::PUBKEY)
    {
        vchPubKey = vSolutions[0];
        return true;
    }
    else
    {
        // Block signing key also can be encoded in the nonspendable output
        // This allows to not pollute UTXO set with useless outputs e.g. in case of multisig staking

        const CScript& script = txout.scriptPubKey;
        CScript::const_iterator pc = script.begin();
        opcodetype opcode;
        valtype vchPushValue;

        if (!script.GetOp(pc, opcode, vchPubKey))
            return false;
        if (opcode != OP_RETURN)
            return false;
        if (!script.GetOp(pc, opcode, vchPubKey))
            return false;
        if (!IsCompressedOrUncompressedPubKey(vchPubKey))
            return false;
        return true;
    }

    return false;
}

bool GetBlockDelegation(const CBlock& block, const uint160& staker, uint160& address, uint8_t& fee, CCoinsViewCache& view, Chainstate& chainstate)
{
    // Check block parameters
    if (block.IsProofOfWork())
        return false;

    if (block.vchBlockSigDlgt.empty())
        return false;

    if (!block.HasProofOfDelegation())
        return false;

    if(block.vtx.size() < 1)
        return false;

    // Get the delegate
    std::string strMessage = staker.GetReverseHex();
    CKeyID keyid;
    if(!SignStr::GetKeyIdMessage(strMessage, block.GetProofOfDelegation(), keyid))
        return false;
    address = uint160(keyid);

    // Get the fee from the delegation contract
    uint8_t inFee = 0;
    if(!GetDelegationFeeFromContract(address, inFee, chainstate))
        return false;

    bool delegateOutputExist = IsDelegateOutputExist(inFee);
    size_t minVoutSize = delegateOutputExist ? 3 : 2;
    if(block.vtx[1]->vin.size() < 1 ||
            block.vtx[1]->vout.size() < minVoutSize)
        return false;

    // Get the staker fee
    COutPoint prevout = block.vtx[1]->vin[0].prevout;
    CAmount nValueCoin = view.AccessCoin(prevout).out.nValue;
    if(nValueCoin <= 0)
        return false;

    CAmount nValueStaker = block.vtx[1]->vout[1].nValue - nValueCoin;
    CAmount nValueDelegate = delegateOutputExist ? block.vtx[1]->vout[2].nValue : 0;
    CAmount nReward = nValueStaker + nValueDelegate;
    if(nReward <= 0)
        return false;

    fee = (nValueStaker * 100 + nReward - 1) / nReward;
    if(inFee != fee)
        return false;

    return true;
}

bool CheckBlockSignature(const CBlock& block)
{
    std::vector<unsigned char> vchBlockSig = block.GetBlockSignature();
    if (block.IsProofOfWork())
        return vchBlockSig.empty();

    std::vector<unsigned char> vchPubKey;
    if(!GetBlockPublicKey(block, vchPubKey))
    {
        return false;
    }

    uint256 hash = block.GetHashWithoutSign();

    if(vchBlockSig.size() == CPubKey::COMPACT_SIGNATURE_SIZE)
    {
        CPubKey pubkey;
        if(pubkey.RecoverCompact(hash, vchBlockSig) && pubkey == CPubKey(vchPubKey))
            return true;
    }

    return CPubKey(vchPubKey).Verify(hash, vchBlockSig);
}

static bool CheckBlockHeader(const CBlockHeader& block, BlockValidationState& state, const Consensus::Params& consensusParams, Chainstate& chainstate, bool fCheckPOW = true, bool fCheckPOS = true)
{
    // Check proof of work matches claimed amount
    if (fCheckPOW && block.IsProofOfWork() && !CheckHeaderPoW(block, consensusParams))
        return state.Invalid(BlockValidationResult::BLOCK_INVALID_HEADER, "high-hash", "proof of work failed");

    // Check proof of stake matches claimed amount
    if (fCheckPOS && !chainstate.m_chainman.IsInitialBlockDownload() && block.IsProofOfStake() && !CheckHeaderPoS(block, consensusParams, chainstate))
        // May occur if behind on block chain sync
       return state.Invalid(BlockValidationResult::BLOCK_INVALID_HEADER, "bad-cb-header", "proof of stake failed");

    return true;
}

<<<<<<< HEAD
bool CheckBlock(const CBlock& block, BlockValidationState& state, const Consensus::Params& consensusParams, Chainstate& chainstate, bool fCheckPOW, bool fCheckMerkleRoot, bool fCheckSig)
=======
static bool CheckMerkleRoot(const CBlock& block, BlockValidationState& state)
{
    if (block.m_checked_merkle_root) return true;

    bool mutated;
    uint256 merkle_root = BlockMerkleRoot(block, &mutated);
    if (block.hashMerkleRoot != merkle_root) {
        return state.Invalid(
            /*result=*/BlockValidationResult::BLOCK_MUTATED,
            /*reject_reason=*/"bad-txnmrklroot",
            /*debug_message=*/"hashMerkleRoot mismatch");
    }

    // Check for merkle tree malleability (CVE-2012-2459): repeating sequences
    // of transactions in a block without affecting the merkle root of a block,
    // while still invalidating it.
    if (mutated) {
        return state.Invalid(
            /*result=*/BlockValidationResult::BLOCK_MUTATED,
            /*reject_reason=*/"bad-txns-duplicate",
            /*debug_message=*/"duplicate transaction");
    }

    block.m_checked_merkle_root = true;
    return true;
}

/** CheckWitnessMalleation performs checks for block malleation with regard to
 * its witnesses.
 *
 * Note: If the witness commitment is expected (i.e. `expect_witness_commitment
 * = true`), then the block is required to have at least one transaction and the
 * first transaction needs to have at least one input. */
static bool CheckWitnessMalleation(const CBlock& block, bool expect_witness_commitment, BlockValidationState& state)
{
    if (expect_witness_commitment) {
        if (block.m_checked_witness_commitment) return true;

        int commitpos = GetWitnessCommitmentIndex(block);
        if (commitpos != NO_WITNESS_COMMITMENT) {
            assert(!block.vtx.empty() && !block.vtx[0]->vin.empty());
            const auto& witness_stack{block.vtx[0]->vin[0].scriptWitness.stack};

            if (witness_stack.size() != 1 || witness_stack[0].size() != 32) {
                return state.Invalid(
                    /*result=*/BlockValidationResult::BLOCK_MUTATED,
                    /*reject_reason=*/"bad-witness-nonce-size",
                    /*debug_message=*/strprintf("%s : invalid witness reserved value size", __func__));
            }

            // The malleation check is ignored; as the transaction tree itself
            // already does not permit it, it is impossible to trigger in the
            // witness tree.
            uint256 hash_witness = BlockWitnessMerkleRoot(block, /*mutated=*/nullptr);

            CHash256().Write(hash_witness).Write(witness_stack[0]).Finalize(hash_witness);
            if (memcmp(hash_witness.begin(), &block.vtx[0]->vout[commitpos].scriptPubKey[6], 32)) {
                return state.Invalid(
                    /*result=*/BlockValidationResult::BLOCK_MUTATED,
                    /*reject_reason=*/"bad-witness-merkle-match",
                    /*debug_message=*/strprintf("%s : witness merkle commitment mismatch", __func__));
            }

            block.m_checked_witness_commitment = true;
            return true;
        }
    }

    // No witness data is allowed in blocks that don't commit to witness data, as this would otherwise leave room for spam
    for (const auto& tx : block.vtx) {
        if (tx->HasWitness()) {
            return state.Invalid(
                /*result=*/BlockValidationResult::BLOCK_MUTATED,
                /*reject_reason=*/"unexpected-witness",
                /*debug_message=*/strprintf("%s : unexpected witness data found", __func__));
        }
    }

    return true;
}

bool CheckBlock(const CBlock& block, BlockValidationState& state, const Consensus::Params& consensusParams, bool fCheckPOW, bool fCheckMerkleRoot)
>>>>>>> 0b4aa31c
{
    // These are checks that are independent of context.

    if (block.fChecked)
        return true;

    // Check that the header is valid (particularly PoW).  This is mostly
    // redundant with the call in AcceptBlockHeader.
    if (!CheckBlockHeader(block, state, consensusParams, chainstate, fCheckPOW, false))
        return false;

    if (block.IsProofOfStake() &&  block.GetBlockTime() > FutureDrift(GetAdjustedTimeSeconds(), chainstate.m_chain.Height() + 1, consensusParams))
        return error("CheckBlock() : block timestamp too far in the future");

    // Signet only: check block solution
    if (consensusParams.signet_blocks && fCheckPOW && !CheckSignetBlockSolution(block, consensusParams)) {
        return state.Invalid(BlockValidationResult::BLOCK_CONSENSUS, "bad-signet-blksig", "signet block signature validation failure");
    }

    // Check the merkle root.
    if (fCheckMerkleRoot && !CheckMerkleRoot(block, state)) {
        return false;
    }

    // All potential-corruption validation must be done before we do any
    // transaction validation, as otherwise we may mark the header as invalid
    // because we receive the wrong transactions for it.
    // Note that witness malleability is checked in ContextualCheckBlock, so no
    // checks that use witness data may be performed here.

    // First transaction must be coinbase, the rest must not be
    if (block.vtx.empty() || !block.vtx[0]->IsCoinBase())
        return state.Invalid(BlockValidationResult::BLOCK_CONSENSUS, "bad-cb-missing", "first tx is not coinbase");
    for (unsigned int i = 1; i < block.vtx.size(); i++)
        if (block.vtx[i]->IsCoinBase())
            return state.Invalid(BlockValidationResult::BLOCK_CONSENSUS, "bad-cb-multiple", "more than one coinbase");

    //Don't allow contract opcodes in coinbase
    if(block.vtx[0]->HasOpSpend() || block.vtx[0]->HasCreateOrCall() || block.vtx[0]->HasOpSender()){
        return state.Invalid(BlockValidationResult::BLOCK_CONSENSUS, "bad-cb-contract", "coinbase must not contain OP_SPEND, OP_CALL, OP_CREATE or OP_SENDER");
    }

    // Second transaction must be coinbase in case of PoS block, the rest must not be
    if (block.IsProofOfStake())
    {
        // Coinbase output should be empty if proof-of-stake block
        if (!CheckFirstCoinstakeOutput(block))
            return state.Invalid(BlockValidationResult::BLOCK_CONSENSUS, "bad-cb-missing", "coinbase output not empty for proof-of-stake block");

        // Second transaction must be coinstake
        if (block.vtx.empty() || block.vtx.size() < 2 || !block.vtx[1]->IsCoinStake())
            return state.Invalid(BlockValidationResult::BLOCK_CONSENSUS, "bad-cs-missing", "second tx is not coinstake");

        if(!block.HasProofOfDelegation())
        {
            //prevoutStake must exactly match the coinstake in the block body
            if(block.vtx[1]->vin.empty() || block.prevoutStake != block.vtx[1]->vin[0].prevout){
                return state.Invalid(BlockValidationResult::BLOCK_CONSENSUS, "bad-cs-invalid", "prevoutStake in block header does not match coinstake in block body");
            }
        }
        //the rest of the transactions must not be coinstake
        for (unsigned int i = 2; i < block.vtx.size(); i++)
            if (block.vtx[i]->IsCoinStake())
               return state.Invalid(BlockValidationResult::BLOCK_CONSENSUS, "bad-cs-multiple", "more than one coinstake");

        //Don't allow contract opcodes in coinstake
        //We might allow this later, but it hasn't been tested enough to determine if safe
        if(block.vtx[1]->HasOpSpend() || block.vtx[1]->HasCreateOrCall() || block.vtx[1]->HasOpSender()){
            return state.Invalid(BlockValidationResult::BLOCK_CONSENSUS, "bad-cs-contract", "coinstake must not contain OP_SPEND, OP_CALL, OP_CREATE or OP_SENDER");
        }
    }

    // Check proof-of-stake block signature
    if (fCheckSig && !CheckBlockSignature(block))
        return state.Invalid(BlockValidationResult::BLOCK_CONSENSUS, "bad-blk-signature", "bad proof-of-stake block signature");

    bool lastWasContract=false;
    // Check transactions
    // Must check for duplicate inputs (see CVE-2018-17144)
    for (const auto& tx : block.vtx) {
        TxValidationState tx_state;
        if (!CheckTransaction(*tx, tx_state)) {
            // CheckBlock() does context-free validation checks. The only
            // possible failures are consensus failures.
            assert(tx_state.GetResult() == TxValidationResult::TX_CONSENSUS);
            return state.Invalid(BlockValidationResult::BLOCK_CONSENSUS, tx_state.GetRejectReason(),
                                 strprintf("Transaction check failed (tx hash %s) %s", tx->GetHash().ToString(), tx_state.GetDebugMessage()));
        }
        //OP_SPEND can only exist immediately after a contract tx in a block, or after another OP_SPEND
        //So, if the previous tx was not a contract tx, fail it.
        if(tx->HasOpSpend()){
            if(!lastWasContract){
                return state.Invalid(BlockValidationResult::BLOCK_CONSENSUS, "bad-opspend-tx", "OP_SPEND transaction without corresponding contract transaction");
            }
        }
        lastWasContract = tx->HasCreateOrCall() || tx->HasOpSpend();
    }
    unsigned int nSigOps = 0;
    for (const auto& tx : block.vtx)
    {
        nSigOps += GetLegacySigOpCount(*tx);
    }
    if (nSigOps * WITNESS_SCALE_FACTOR > dgpMaxBlockSigOps)
        return state.Invalid(BlockValidationResult::BLOCK_CONSENSUS, "bad-blk-sigops", "out-of-bounds SigOpCount");

    if (fCheckPOW && fCheckMerkleRoot)
        block.fChecked = true;

    return true;
}

void ChainstateManager::UpdateUncommittedBlockStructures(CBlock& block, const CBlockIndex* pindexPrev) const
{
    int commitpos = GetWitnessCommitmentIndex(block);
    static const std::vector<unsigned char> nonce(32, 0x00);
    if (commitpos != NO_WITNESS_COMMITMENT && DeploymentActiveAfter(pindexPrev, *this, Consensus::DEPLOYMENT_SEGWIT) && !block.vtx[0]->HasWitness()) {
        CMutableTransaction tx(*block.vtx[0]);
        tx.vin[0].scriptWitness.stack.resize(1);
        tx.vin[0].scriptWitness.stack[0] = nonce;
        block.vtx[0] = MakeTransactionRef(std::move(tx));
    }
}

std::vector<unsigned char> ChainstateManager::GenerateCoinbaseCommitment(CBlock& block, const CBlockIndex* pindexPrev, bool fProofOfStake) const
{
    std::vector<unsigned char> commitment;
    int commitpos = GetWitnessCommitmentIndex(block);
    std::vector<unsigned char> ret(32, 0x00);
    if (commitpos == NO_WITNESS_COMMITMENT) {
        uint256 witnessroot = BlockWitnessMerkleRoot(block, nullptr, &fProofOfStake);
        CHash256().Write(witnessroot).Write(ret).Finalize(witnessroot);
        CTxOut out;
        out.nValue = 0;
        out.scriptPubKey.resize(MINIMUM_WITNESS_COMMITMENT);
        out.scriptPubKey[0] = OP_RETURN;
        out.scriptPubKey[1] = 0x24;
        out.scriptPubKey[2] = 0xaa;
        out.scriptPubKey[3] = 0x21;
        out.scriptPubKey[4] = 0xa9;
        out.scriptPubKey[5] = 0xed;
        memcpy(&out.scriptPubKey[6], witnessroot.begin(), 32);
        commitment = std::vector<unsigned char>(out.scriptPubKey.begin(), out.scriptPubKey.end());
        CMutableTransaction tx(*block.vtx[0]);
        tx.vout.push_back(out);
        block.vtx[0] = MakeTransactionRef(std::move(tx));
    }
    UpdateUncommittedBlockStructures(block, pindexPrev);
    return commitment;
}

bool HasValidProofOfWork(const std::vector<CBlockHeader>& headers, const Consensus::Params& consensusParams)
{
    return std::all_of(headers.cbegin(), headers.cend(),
            [&](const auto& header) { return header.IsProofOfStake() ? true : CheckProofOfWork(header.GetHash(), header.nBits, consensusParams);});
}

bool IsBlockMutated(const CBlock& block, bool check_witness_root)
{
    BlockValidationState state;
    if (!CheckMerkleRoot(block, state)) {
        LogPrint(BCLog::VALIDATION, "Block mutated: %s\n", state.ToString());
        return true;
    }

    if (block.vtx.empty() || !block.vtx[0]->IsCoinBase()) {
        // Consider the block mutated if any transaction is 64 bytes in size (see 3.1
        // in "Weaknesses in Bitcoin’s Merkle Root Construction":
        // https://lists.linuxfoundation.org/pipermail/bitcoin-dev/attachments/20190225/a27d8837/attachment-0001.pdf).
        //
        // Note: This is not a consensus change as this only applies to blocks that
        // don't have a coinbase transaction and would therefore already be invalid.
        return std::any_of(block.vtx.begin(), block.vtx.end(),
                           [](auto& tx) { return ::GetSerializeSize(tx, PROTOCOL_VERSION | SERIALIZE_TRANSACTION_NO_WITNESS) == 64; });
    } else {
        // Theoretically it is still possible for a block with a 64 byte
        // coinbase transaction to be mutated but we neglect that possibility
        // here as it requires at least 224 bits of work.
    }

    if (!CheckWitnessMalleation(block, check_witness_root, state)) {
        LogPrint(BCLog::VALIDATION, "Block mutated: %s\n", state.ToString());
        return true;
    }

    return false;
}

arith_uint256 CalculateHeadersWork(const std::vector<CBlockHeader>& headers)
{
    arith_uint256 total_work{0};
    for (const CBlockHeader& header : headers) {
        CBlockIndex dummy(header);
        total_work += GetBlockProof(dummy);
    }
    return total_work;
}

/** Context-dependent validity checks.
 *  By "context", we mean only the previous block headers, but not the UTXO
 *  set; UTXO-related validity checks are done in ConnectBlock().
 *  NOTE: This function is not currently invoked by ConnectBlock(), so we
 *  should consider upgrade issues if we change which consensus rules are
 *  enforced in this function (eg by adding a new consensus rule). See comment
 *  in ConnectBlock().
 *  Note that -reindex-chainstate skips the validation that happens here!
 */
static bool ContextualCheckBlockHeader(const CBlockHeader& block, BlockValidationState& state, BlockManager& blockman, const ChainstateManager& chainman, const CBlockIndex* pindexPrev, NodeClock::time_point now) EXCLUSIVE_LOCKS_REQUIRED(::cs_main)
{
    AssertLockHeld(::cs_main);
    assert(pindexPrev != nullptr);
    const int nHeight = pindexPrev->nHeight + 1;

    // Check proof of work
    const Consensus::Params& consensusParams = chainman.GetConsensus();
    if (block.nBits != GetNextWorkRequired(pindexPrev, &block, consensusParams, block.IsProofOfStake()))
        return state.Invalid(BlockValidationResult::BLOCK_INVALID_HEADER, "bad-diffbits", "incorrect difficulty value");

    // Check against checkpoints
    if (chainman.m_options.checkpoints_enabled) {
        // Don't accept any forks from the main chain prior to last checkpoint.
        // GetLastCheckpoint finds the last checkpoint in MapCheckpoints that's in our
        // BlockIndex().
        const CBlockIndex* pcheckpoint = blockman.GetLastCheckpoint(chainman.GetParams().Checkpoints());
        if (pcheckpoint && nHeight < pcheckpoint->nHeight) {
            LogPrintf("ERROR: %s: forked chain older than last checkpoint (height %d)\n", __func__, nHeight);
            return state.Invalid(BlockValidationResult::BLOCK_CHECKPOINT, "bad-fork-prior-to-checkpoint");
        }
        if(!blockman.CheckHardened(nHeight, block.GetHash(), chainman.GetParams().Checkpoints())) {
            return state.Invalid(BlockValidationResult::BLOCK_CHECKPOINT, "bad-fork-hardened-checkpoint", strprintf("%s: expected hardened checkpoint at height %d", __func__, nHeight));
        }
    }

    // Check that the block satisfies synchronized checkpoint
    if (!blockman.CheckSync(nHeight, chainman.ActiveTip()))
        return state.Invalid(BlockValidationResult::BLOCK_HEADER_SYNC, "bad-fork-prior-to-synch-checkpoint", strprintf("%s: forked chain older than synchronized checkpoint (height %d)", __func__, nHeight));

    // Check timestamp against prev
    if (pindexPrev && block.IsProofOfStake() && block.GetBlockTime() <= pindexPrev->GetMedianTimePast())
        return state.Invalid(BlockValidationResult::BLOCK_INVALID_HEADER, "time-too-old", "block's timestamp is too early");

    // Check timestamp
    int64_t nAdjustedTime = TicksSinceEpoch<std::chrono::seconds>(now);
    if (block.IsProofOfStake() && block.GetBlockTime() > FutureDrift(nAdjustedTime, nHeight, consensusParams)) {
        return state.Invalid(BlockValidationResult::BLOCK_TIME_FUTURE, "time-too-new", "block timestamp too far in the future");
    }

    // Reject blocks with outdated version
    if ((block.nVersion < 2 && DeploymentActiveAfter(pindexPrev, chainman, Consensus::DEPLOYMENT_HEIGHTINCB)) ||
        (block.nVersion < 3 && DeploymentActiveAfter(pindexPrev, chainman, Consensus::DEPLOYMENT_DERSIG)) ||
        (block.nVersion < 4 && DeploymentActiveAfter(pindexPrev, chainman, Consensus::DEPLOYMENT_CLTV))) {
            return state.Invalid(BlockValidationResult::BLOCK_INVALID_HEADER, strprintf("bad-version(0x%08x)", block.nVersion),
                                 strprintf("rejected nVersion=0x%08x block", block.nVersion));
    }

    return true;
}

/** NOTE: This function is not currently invoked by ConnectBlock(), so we
 *  should consider upgrade issues if we change which consensus rules are
 *  enforced in this function (eg by adding a new consensus rule). See comment
 *  in ConnectBlock().
 *  Note that -reindex-chainstate skips the validation that happens here!
 */
static bool ContextualCheckBlock(const CBlock& block, BlockValidationState& state, const ChainstateManager& chainman, const CBlockIndex* pindexPrev)
{
    const int nHeight = pindexPrev == nullptr ? 0 : pindexPrev->nHeight + 1;

    // Enforce BIP113 (Median Time Past).
    bool enforce_locktime_median_time_past{false};
    if (DeploymentActiveAfter(pindexPrev, chainman, Consensus::DEPLOYMENT_CSV)) {
        assert(pindexPrev != nullptr);
        enforce_locktime_median_time_past = true;
    }

    const int64_t nLockTimeCutoff{enforce_locktime_median_time_past ?
                                      pindexPrev->GetMedianTimePast() :
                                      block.GetBlockTime()};

    // Check that all transactions are finalized
    for (const auto& tx : block.vtx) {
        if (!IsFinalTx(*tx, nHeight, nLockTimeCutoff)) {
            return state.Invalid(BlockValidationResult::BLOCK_CONSENSUS, "bad-txns-nonfinal", "non-final transaction");
        }
    }

    // Enforce rule that the coinbase starts with serialized block height
    if (DeploymentActiveAfter(pindexPrev, chainman, Consensus::DEPLOYMENT_HEIGHTINCB))
    {
        CScript expect = CScript() << nHeight;
        if (block.vtx[0]->vin[0].scriptSig.size() < expect.size() ||
            !std::equal(expect.begin(), expect.end(), block.vtx[0]->vin[0].scriptSig.begin())) {
            return state.Invalid(BlockValidationResult::BLOCK_CONSENSUS, "bad-cb-height", "block height mismatch in coinbase");
        }
    }

    // Validation for witness commitments.
    // * We compute the witness hash (which is the hash including witnesses) of all the block's transactions, except the
    //   coinbase (where 0x0000....0000 is used instead).
    // * The coinbase scriptWitness is a stack of a single 32-byte vector, containing a witness reserved value (unconstrained).
    // * We build a merkle tree with all those witness hashes as leaves (similar to the hashMerkleRoot in the block header).
    // * There must be at least one output whose scriptPubKey is a single 36-byte push, the first 4 bytes of which are
    //   {0xaa, 0x21, 0xa9, 0xed}, and the following 32 bytes are SHA256^2(witness root, witness reserved value). In case there are
    //   multiple, the last one is used.
    if (!CheckWitnessMalleation(block, DeploymentActiveAfter(pindexPrev, chainman, Consensus::DEPLOYMENT_SEGWIT), state)) {
        return false;
    }

    return true;
}

bool Chainstate::UpdateHashProof(const CBlock& block, BlockValidationState& state, const Consensus::Params& consensusParams, CBlockIndex* pindex, CCoinsViewCache& view)
{
    int nHeight = pindex->nHeight;
    uint256 hash = block.GetHash();

    //reject proof of work at height consensusParams.nLastPOWBlock
    if (block.IsProofOfWork() && nHeight > consensusParams.nLastPOWBlock)
        return state.Invalid(BlockValidationResult::BLOCK_INVALID_HEADER, "reject-pow", strprintf("UpdateHashProof() : reject proof-of-work at height %d", nHeight));
    
    // Check coinstake timestamp
    if (block.IsProofOfStake() && !CheckCoinStakeTimestamp(block.GetBlockTime(), nHeight, consensusParams))
        return state.Invalid(BlockValidationResult::BLOCK_INVALID_HEADER, "timestamp-invalid", strprintf("UpdateHashProof() : coinstake timestamp violation nTimeBlock=%d", block.GetBlockTime()));

    // Check proof-of-work or proof-of-stake
    if (block.nBits != GetNextWorkRequired(pindex->pprev, &block, consensusParams,block.IsProofOfStake()))
        return state.Invalid(BlockValidationResult::BLOCK_INVALID_HEADER, "bad-diffbits", strprintf("UpdateHashProof() : incorrect %s", block.IsProofOfWork() ? "proof-of-work" : "proof-of-stake"));

    uint256 hashProof;
    // Verify hash target and signature of coinstake tx
    if (block.IsProofOfStake())
    {
        uint256 targetProofOfStake;
        if (!CheckProofOfStake(pindex->pprev, state, *block.vtx[1], block.nBits, block.nTime, block.GetProofOfDelegation(), block.prevoutStake, hashProof, targetProofOfStake, view, *this))
        {
            return error("UpdateHashProof() : check proof-of-stake failed for block %s", hash.ToString());
        }
    }
    
    // PoW is checked in CheckBlock()
    if (block.IsProofOfWork())
    {
        hashProof = block.GetHash();
    }
    
    // Record proof hash value
    pindex->hashProof = hashProof;
    return true;
}

bool CheckPOS(const CBlockHeader& block, CBlockIndex* pindexPrev, Chainstate& chainstate)
{
    // Determining if PoS is possible to be checked in the header
    int nHeight = pindexPrev->nHeight + 1;
    int coinbaseMaturity = ::Params().GetConsensus().CoinbaseMaturity(nHeight);
    int diff = nHeight - chainstate.m_chain.Height();
    if(pindexPrev && block.IsProofOfStake() && !chainstate.m_chainman.IsInitialBlockDownload()
    // Additional check if not triggered initial block download, like when PoW blocks were initially created
    // CheckPOS is called after ContextualCheckBlockHeader where future block headers are not accepted
            && (diff < coinbaseMaturity))
    {
        // Old header not child of the Tip
        if(diff < -coinbaseMaturity)
            return true;

        // New header
        // Determining if the header is child of the Tip
        CBlockIndex* prev = pindexPrev;
        for(int i = 0; i < coinbaseMaturity; i++)
        {
            if(prev == chainstate.m_chain.Tip())
                return true;
            prev = prev->pprev;
        }
    }

    // PoS header proofs are not validated
    return false;
}

bool ChainstateManager::AcceptBlockHeader(const CBlockHeader& block, BlockValidationState& state, CBlockIndex** ppindex, bool min_pow_checked)
{
    AssertLockHeld(cs_main);

    // Check for duplicate
    Chainstate& chainstate = ActiveChainstate();
    uint256 hash = block.GetHash();
    BlockMap::iterator miSelf{m_blockman.m_block_index.find(hash)};
    if (hash != GetConsensus().hashGenesisBlock) {
        if (miSelf != m_blockman.m_block_index.end()) {
            // Block header is already known.
            CBlockIndex* pindex = &(miSelf->second);
            if (ppindex)
                *ppindex = pindex;
            if (pindex->nStatus & BLOCK_FAILED_MASK) {
                LogPrint(BCLog::VALIDATION, "%s: block %s is marked invalid\n", __func__, hash.ToString());
                return state.Invalid(BlockValidationResult::BLOCK_CACHED_INVALID, "duplicate");
            }
            return true;
        }

        // Check for the checkpoint
        if (chainstate.m_chain.Tip() && block.hashPrevBlock != chainstate.m_chain.Tip()->GetBlockHash())
        {
            // Extra checks to prevent "fill up memory by spamming with bogus blocks"
            const CBlockIndex* pcheckpoint = m_blockman.AutoSelectSyncCheckpoint(chainstate.m_chain.Tip());
            int64_t deltaTime = block.GetBlockTime() - pcheckpoint->nTime;
            if (deltaTime < 0)
            {
                return state.Invalid(BlockValidationResult::BLOCK_HEADER_SYNC, "older-than-checkpoint", "AcceptBlockHeader(): Block with a timestamp before last checkpoint");
            }
        }

        // Check for the signiture encoding
        if (!CheckCanonicalBlockSignature(&block))
        {
            return state.Invalid(BlockValidationResult::BLOCK_INVALID_HEADER, "bad-signature-encoding", "AcceptBlockHeader(): bad block signature encoding");
        }

        // Get prev block index
        CBlockIndex* pindexPrev = nullptr;
        BlockMap::iterator mi{m_blockman.m_block_index.find(block.hashPrevBlock)};
        if (mi == m_blockman.m_block_index.end()) {
            LogPrint(BCLog::VALIDATION, "header %s has prev block not found: %s\n", hash.ToString(), block.hashPrevBlock.ToString());
            return state.Invalid(BlockValidationResult::BLOCK_MISSING_PREV, "prev-blk-not-found");
        }
        pindexPrev = &((*mi).second);
        if (pindexPrev->nStatus & BLOCK_FAILED_MASK) {
            LogPrint(BCLog::VALIDATION, "header %s has prev block invalid: %s\n", hash.ToString(), block.hashPrevBlock.ToString());
            return state.Invalid(BlockValidationResult::BLOCK_INVALID_PREV, "bad-prevblk");
        }
        if (!ContextualCheckBlockHeader(block, state, m_blockman, *this, pindexPrev, m_options.adjusted_time_callback())) {
            LogPrint(BCLog::VALIDATION, "%s: Consensus::ContextualCheckBlockHeader: %s, %s\n", __func__, hash.ToString(), state.ToString());
            return false;
        }

        /* Determine if this block descends from any block which has been found
         * invalid (m_failed_blocks), then mark pindexPrev and any blocks between
         * them as failed. For example:
         *
         *                D3
         *              /
         *      B2 - C2
         *    /         \
         *  A             D2 - E2 - F2
         *    \
         *      B1 - C1 - D1 - E1
         *
         * In the case that we attempted to reorg from E1 to F2, only to find
         * C2 to be invalid, we would mark D2, E2, and F2 as BLOCK_FAILED_CHILD
         * but NOT D3 (it was not in any of our candidate sets at the time).
         *
         * In any case D3 will also be marked as BLOCK_FAILED_CHILD at restart
         * in LoadBlockIndex.
         */
        if (!pindexPrev->IsValid(BLOCK_VALID_SCRIPTS)) {
            // The above does not mean "invalid": it checks if the previous block
            // hasn't been validated up to BLOCK_VALID_SCRIPTS. This is a performance
            // optimization, in the common case of adding a new block to the tip,
            // we don't need to iterate over the failed blocks list.
            for (const CBlockIndex* failedit : m_failed_blocks) {
                if (pindexPrev->GetAncestor(failedit->nHeight) == failedit) {
                    assert(failedit->nStatus & BLOCK_FAILED_VALID);
                    CBlockIndex* invalid_walk = pindexPrev;
                    while (invalid_walk != failedit) {
                        invalid_walk->nStatus |= BLOCK_FAILED_CHILD;
                        m_blockman.m_dirty_blockindex.insert(invalid_walk);
                        invalid_walk = invalid_walk->pprev;
                    }
                    LogPrint(BCLog::VALIDATION, "header %s has prev block invalid: %s\n", hash.ToString(), block.hashPrevBlock.ToString());
                    return state.Invalid(BlockValidationResult::BLOCK_INVALID_PREV, "bad-prevblk");
                }
            }
        }

        // Reject proof of work at height consensusParams.nLastPOWBlock
        int nHeight = pindexPrev->nHeight + 1;
        if (block.IsProofOfWork() && nHeight > GetConsensus().nLastPOWBlock)
            return state.Invalid(BlockValidationResult::BLOCK_INVALID_HEADER, "reject-pow", strprintf("reject proof-of-work at height %d", nHeight));

        if(block.IsProofOfStake())
        {
            // Reject proof of stake before height coinbaseMaturity
            int coinbaseMaturity = GetConsensus().CoinbaseMaturity(nHeight);
            if (nHeight < coinbaseMaturity)
                return state.Invalid(BlockValidationResult::BLOCK_INVALID_HEADER, "reject-pos", strprintf("reject proof-of-stake at height %d", nHeight));

            // Check coin stake timestamp
            if(!CheckCoinStakeTimestamp(block.nTime, nHeight, GetConsensus()))
                return state.Invalid(BlockValidationResult::BLOCK_INVALID_HEADER, "timestamp-invalid", "proof of stake failed due to invalid timestamp");
        }

        // Check block header
        // if (!CheckBlockHeader(block, state, GetConsensus(), true, CheckPOS(block, pindexPrev)))
        if (!CheckBlockHeader(block, state, GetConsensus(), chainstate)) {
            LogPrint(BCLog::VALIDATION, "%s: Consensus::CheckBlockHeader: %s, %s\n", __func__, hash.ToString(), state.ToString());
            return false;
        }
    }
    if (!min_pow_checked) {
        LogPrint(BCLog::VALIDATION, "%s: not adding new block header %s, missing anti-dos proof-of-work validation\n", __func__, hash.ToString());
        return state.Invalid(BlockValidationResult::BLOCK_HEADER_LOW_WORK, "too-little-chainwork");
    }
    CBlockIndex* pindex{m_blockman.AddToBlockIndex(block, m_best_header)};

    if (ppindex)
        *ppindex = pindex;

    // Since this is the earliest point at which we have determined that a
    // header is both new and valid, log here.
    //
    // These messages are valuable for detecting potential selfish mining behavior;
    // if multiple displacing headers are seen near simultaneously across many
    // nodes in the network, this might be an indication of selfish mining. Having
    // this log by default when not in IBD ensures broad availability of this data
    // in case investigation is merited.
    const auto msg = strprintf(
        "Saw new header hash=%s height=%d", hash.ToString(), pindex->nHeight);

    if (IsInitialBlockDownload()) {
        LogPrintLevel(BCLog::VALIDATION, BCLog::Level::Debug, "%s\n", msg);
    } else {
        LogPrintf("%s\n", msg);
    }

    return true;
}

// Exposed wrapper for AcceptBlockHeader
bool ChainstateManager::ProcessNewBlockHeaders(const std::vector<CBlockHeader>& headers, bool min_pow_checked, BlockValidationState& state, const CBlockIndex** ppindex,  const CBlockIndex** pindexFirst)
{
    if(!IsInitialBlockDownload() && headers.size() > 1) {
        LOCK(cs_main);
        const CBlockHeader last_header = headers[headers.size()-1];
        unsigned int nHeight = ActiveChain().Height() + 1;
        if (last_header.IsProofOfStake() && last_header.GetBlockTime() > FutureDrift(GetAdjustedTimeSeconds(), nHeight, GetConsensus())) {
            return state.Invalid(BlockValidationResult::BLOCK_TIME_FUTURE, "time-too-new", "block timestamp too far in the future");
        }
    }
    AssertLockNotHeld(cs_main);
    {
        LOCK(cs_main);
        bool bFirst = true;
        bool fInstantBan = false;
        for (size_t i = 0; i < headers.size(); ++i) {
            const CBlockHeader& header = headers[i];

            // If the stake has been seen and the header has not yet been seen
            if (!m_blockman.LoadingBlocks() && !IsInitialBlockDownload() && header.IsProofOfStake() && setStakeSeen.count(std::make_pair(header.prevoutStake, header.nTime)) && !BlockIndex().count(header.GetHash())) {
                // if it is the last header of the list
                if(i+1 == headers.size()) {
                    if(fInstantBan) {
                        // if we've seen a dupe stake header already in this list, then instaban
                        return state.Invalid(BlockValidationResult::BLOCK_INVALID_HEADER, "dupe-stake", strprintf("%s: duplicate proof-of-stake instant ban (%s, %d) for header %s", __func__, header.prevoutStake.ToString(), header.nTime, header.GetHash().ToString()));
                    } else {
                        // otherwise just reject the block until it is part of a longer list
                        return state.Invalid(BlockValidationResult::BLOCK_HEADER_REJECT, "dupe-stake", strprintf("%s: duplicate proof-of-stake (%s, %d) for header %s", __func__, header.prevoutStake.ToString(), header.nTime, header.GetHash().ToString()));
                    }
                } else {
                    // if it is not part of the longest chain, then any error on a subsequent header should result in an instant ban
                    fInstantBan = true;
                }
            }
            CBlockIndex *pindex = nullptr; // Use a temp pindex instead of ppindex to avoid a const_cast
            bool accepted{AcceptBlockHeader(header, state, &pindex, min_pow_checked)};
            CheckBlockIndex();

            if (!accepted) {
                // if we have seen a duplicate stake in this header list previously, then ban immediately.
                if(fInstantBan) {
                    state.Invalid(BlockValidationResult::BLOCK_INVALID_HEADER, state.GetRejectReason(), "instant ban, due to duplicate header in the chain");
                }
                return false;
            }
            if (ppindex) {
                *ppindex = pindex;
                if(bFirst && pindexFirst)
                {
                    *pindexFirst = pindex;
                    bFirst = false;
                }
            }
        }
    }
    if (NotifyHeaderTip(*this)) {
        if (IsInitialBlockDownload() && ppindex && *ppindex) {
            const CBlockIndex& last_accepted{**ppindex};
            const int64_t blocks_left{(GetTime() - last_accepted.GetBlockTime()) / GetConsensus().TargetSpacing(last_accepted.nHeight)};
            const double progress{100.0 * last_accepted.nHeight / (last_accepted.nHeight + blocks_left)};
            LogPrintf("Synchronizing blockheaders, height: %d (~%.2f%%)\n", last_accepted.nHeight, progress);
        }
    }
    return true;
}

void ChainstateManager::ReportHeadersPresync(const arith_uint256& work, int64_t height, int64_t timestamp)
{
    AssertLockNotHeld(cs_main);
    {
        LOCK(cs_main);
        // Don't report headers presync progress if we already have a post-minchainwork header chain.
        // This means we lose reporting for potentially legitimate, but unlikely, deep reorgs, but
        // prevent attackers that spam low-work headers from filling our logs.
        if (m_best_header->nChainWork >= UintToArith256(GetConsensus().nMinimumChainWork)) return;
        // Rate limit headers presync updates to 4 per second, as these are not subject to DoS
        // protection.
        auto now = std::chrono::steady_clock::now();
        if (now < m_last_presync_update + std::chrono::milliseconds{250}) return;
        m_last_presync_update = now;
    }
    bool initial_download = IsInitialBlockDownload();
    GetNotifications().headerTip(GetSynchronizationState(initial_download), height, timestamp, /*presync=*/true);
    if (initial_download) {
        const int64_t blocks_left{(GetTime() - timestamp) / GetConsensus().nPowTargetSpacing};
        const double progress{100.0 * height / (height + blocks_left)};
        LogPrintf("Pre-synchronizing blockheaders, height: %d (~%.2f%%)\n", height, progress);
    }
}

/** Store block on disk. If dbp is non-nullptr, the file is known to already reside on disk */
bool ChainstateManager::AcceptBlock(const std::shared_ptr<const CBlock>& pblock, BlockValidationState& state, CBlockIndex** ppindex, bool fRequested, const FlatFilePos* dbp, bool* fNewBlock, bool min_pow_checked)
{
    const CBlock& block = *pblock;

    if (fNewBlock) *fNewBlock = false;
    AssertLockHeld(cs_main);

    CBlockIndex *pindexDummy = nullptr;
    CBlockIndex *&pindex = ppindex ? *ppindex : pindexDummy;

    bool accepted_header{AcceptBlockHeader(block, state, &pindex, min_pow_checked)};
    CheckBlockIndex();

    if (!accepted_header)
        return false;

    if(block.IsProofOfWork()) {
        if (!ActiveChainstate().UpdateHashProof(block, state, GetParams().GetConsensus(), pindex, ActiveChainstate().CoinsTip()))
        {
            return error("%s: AcceptBlock(): %s", __func__, state.GetRejectReason().c_str());
        }
    }

    // Get prev block index
    CBlockIndex* pindexPrev = nullptr;
    if(pindex->nHeight > 0){
        BlockMap::iterator mi = m_blockman.m_block_index.find(block.hashPrevBlock);
        if (mi == m_blockman.m_block_index.end())
            return state.Invalid(BlockValidationResult::BLOCK_MISSING_PREV, "prev-blk-not-found", strprintf("%s: prev block not found", __func__));
        pindexPrev = &((*mi).second);
    }

    // Get block height
    int nHeight = pindex->nHeight;

    // Check for the last proof of work block
    if (block.IsProofOfWork() && nHeight > GetParams().GetConsensus().nLastPOWBlock)
        return state.Invalid(BlockValidationResult::BLOCK_INVALID_HEADER, "reject-pow", strprintf("%s: reject proof-of-work at height %d", __func__, nHeight));

    // Check that the block satisfies synchronized checkpoint
    if (!m_blockman.CheckSync(nHeight, ActiveTip()))
        return error("AcceptBlock() : rejected by synchronized checkpoint");

    // Check timestamp against prev
    if (pindexPrev && block.IsProofOfStake() && (block.GetBlockTime() <= pindexPrev->GetBlockTime() || FutureDrift(block.GetBlockTime(), nHeight, GetParams().GetConsensus()) < pindexPrev->GetBlockTime()))
        return error("AcceptBlock() : block's timestamp is too early");

    // Check timestamp
    if (block.IsProofOfStake() &&  block.GetBlockTime() > FutureDrift(GetAdjustedTimeSeconds(), nHeight, GetParams().GetConsensus()))
        return error("AcceptBlock() : block timestamp too far in the future");

    // Enforce rule that the coinbase starts with serialized block height
    if (nHeight >= GetParams().GetConsensus().BIP34Height)
    {
        CScript expect = CScript() << nHeight;
        if (block.vtx[0]->vin[0].scriptSig.size() < expect.size() ||
            !std::equal(expect.begin(), expect.end(), block.vtx[0]->vin[0].scriptSig.begin()))
            return state.Invalid(BlockValidationResult::BLOCK_CONSENSUS, "bad-cb-height", "block height mismatch in coinbase");
    }

    // Check all requested blocks that we do not already have for validity and
    // save them to disk. Skip processing of unrequested blocks as an anti-DoS
    // measure, unless the blocks have more work than the active chain tip, and
    // aren't too far ahead of it, so are likely to be attached soon.
    bool fAlreadyHave = pindex->nStatus & BLOCK_HAVE_DATA;
    bool fHasMoreWork = (ActiveTip() ? pindex->nChainWork > ActiveTip()->nChainWork : true);
    // Blocks that are too out-of-order needlessly limit the effectiveness of
    // pruning, because pruning will not delete block files that contain any
    // blocks which are too close in height to the tip.  Apply this test
    // regardless of whether pruning is enabled; it should generally be safe to
    // not process unrequested blocks.
    bool fTooFarAhead{pindex->nHeight > ActiveHeight() + int(MIN_BLOCKS_TO_KEEP)};

    // TODO: Decouple this function from the block download logic by removing fRequested
    // This requires some new chain data structure to efficiently look up if a
    // block is in a chain leading to a candidate for best tip, despite not
    // being such a candidate itself.
    // Note that this would break the getblockfrompeer RPC

    // TODO: deal better with return value and error conditions for duplicate
    // and unrequested blocks.
    if (fAlreadyHave) return true;
    if (!fRequested) {  // If we didn't ask for it:
        if (pindex->nTx != 0) return true;    // This is a previously-processed block that was pruned
        if (!fHasMoreWork) return true; // Don't process less-work OR equal-work chains
        if (fTooFarAhead) return true;        // Block height is too high

        // Protect against DoS attacks from low-work chains.
        // If our tip is behind, a peer could try to send us
        // low-work blocks on a fake chain that we would never
        // request; don't process these.
        if (pindex->nChainWork < MinimumChainWork()) return true;
    }

    const CChainParams& params{GetParams()};

    if (!CheckBlock(block, state, params.GetConsensus(), ActiveChainstate()) ||
        !ContextualCheckBlock(block, state, *this, pindex->pprev)) {
        if (state.IsInvalid() && state.GetResult() != BlockValidationResult::BLOCK_MUTATED) {
            pindex->nStatus |= BLOCK_FAILED_VALID;
            m_blockman.m_dirty_blockindex.insert(pindex);
        }
        return error("%s: %s", __func__, state.ToString());
    }

    // Header is valid/has work, merkle tree and segwit merkle tree are good...RELAY NOW
    // (but if it does not build on our best tip, let the SendMessages loop relay it)

    // Write block to history file
    if (fNewBlock) *fNewBlock = true;
    try {
        FlatFilePos blockPos{m_blockman.SaveBlockToDisk(block, pindex->nHeight, dbp)};
        if (blockPos.IsNull()) {
            state.Error(strprintf("%s: Failed to find position to write new block to disk", __func__));
            return false;
        }
        ReceivedBlockTransactions(block, pindex, blockPos);
    } catch (const std::runtime_error& e) {
        return FatalError(GetNotifications(), state, std::string("System error: ") + e.what());
    }

    // TODO: FlushStateToDisk() handles flushing of both block and chainstate
    // data, so we should move this to ChainstateManager so that we can be more
    // intelligent about how we flush.
    // For now, since FlushStateMode::NONE is used, all that can happen is that
    // the block files may be pruned, so we can just call this on one
    // chainstate (particularly if we haven't implemented pruning with
    // background validation yet).
    ActiveChainstate().FlushStateToDisk(state, FlushStateMode::NONE);

    CheckBlockIndex();

    return true;
}

bool IsCanonicalBlockSignature(const CBlockHeader* pblock, bool checkLowS)
{
    if (pblock->IsProofOfWork()) {
        return pblock->vchBlockSigDlgt.empty();
    }

    return checkLowS ? IsLowDERSignature(pblock->vchBlockSigDlgt, NULL, false) : IsDERSignature(pblock->vchBlockSigDlgt, NULL, false);
}

bool CheckCanonicalBlockSignature(const CBlockHeader* pblock)
{
    // Check compact signature size
    if(pblock->IsProofOfStake() && pblock->GetBlockSignature().size() == CPubKey::COMPACT_SIGNATURE_SIZE)
        return pblock->HasProofOfDelegation() ? pblock->GetProofOfDelegation().size() == CPubKey::COMPACT_SIGNATURE_SIZE : true;

    //block signature encoding
    bool ret = IsCanonicalBlockSignature(pblock, false);

    //block signature encoding (low-s)
    if(ret) ret = IsCanonicalBlockSignature(pblock, true);

    return ret;
}

bool ChainstateManager::ProcessNewBlock(const std::shared_ptr<const CBlock>& block, bool force_processing, bool min_pow_checked, bool* new_block)
{
    AssertLockNotHeld(cs_main);

    {
        CBlockIndex *pindex = nullptr;
        if (new_block) *new_block = false;
        BlockValidationState state;

        // CheckBlock() does not support multi-threaded block validation because CBlock::fChecked can cause data race.
        // Therefore, the following critical section must include the CheckBlock() call as well.
        LOCK(cs_main);

        // Skipping AcceptBlock() for CheckBlock() failures means that we will never mark a block as invalid if
        // CheckBlock() fails.  This is protective against consensus failure if there are any unknown forms of block
        // malleability that cause CheckBlock() to fail; see e.g. CVE-2012-2459 and
        // https://lists.linuxfoundation.org/pipermail/bitcoin-dev/2019-February/016697.html.  Because CheckBlock() is
        // not very expensive, the anti-DoS benefits of caching failure (of a definitely-invalid block) are not substantial.
        bool ret = CheckBlock(*block, state, GetConsensus(), ActiveChainstate());
        if (ret) {
            // Store to disk
            ret = AcceptBlock(block, state, &pindex, force_processing, nullptr, new_block, min_pow_checked);
        }
        if (!ret) {
            GetMainSignals().BlockChecked(*block, state);
            return error("%s: AcceptBlock FAILED (%s)", __func__, state.ToString());
        }
    }

    NotifyHeaderTip(*this);

    BlockValidationState state; // Only used to report errors, not invalidity - ignore it
    if (!ActiveChainstate().ActivateBestChain(state, block)) {
        return error("%s: ActivateBestChain failed (%s)", __func__, state.ToString());
    }

    Chainstate* bg_chain{WITH_LOCK(cs_main, return BackgroundSyncInProgress() ? m_ibd_chainstate.get() : nullptr)};
    BlockValidationState bg_state;
    if (bg_chain && !bg_chain->ActivateBestChain(bg_state, block)) {
        return error("%s: [background] ActivateBestChain failed (%s)", __func__, bg_state.ToString());
     }

    return true;
}

MempoolAcceptResult ChainstateManager::ProcessTransaction(const CTransactionRef& tx, bool test_accept)
{
    AssertLockHeld(cs_main);
    Chainstate& active_chainstate = ActiveChainstate();
    if (!active_chainstate.GetMempool()) {
        TxValidationState state;
        state.Invalid(TxValidationResult::TX_NO_MEMPOOL, "no-mempool");
        return MempoolAcceptResult::Failure(state);
    }
    auto result = AcceptToMemoryPool(active_chainstate, tx, GetTime(), /*bypass_limits=*/ false, test_accept);
    active_chainstate.GetMempool()->check(active_chainstate.CoinsTip(), active_chainstate.m_chain.Height() + 1);
    return result;
}

bool TestBlockValidity(BlockValidationState& state,
                       const CChainParams& chainparams,
                       Chainstate& chainstate,
                       const CBlock& block,
                       CBlockIndex* pindexPrev,
                       const std::function<NodeClock::time_point()>& adjusted_time_callback,
                       bool fCheckPOW,
                       bool fCheckMerkleRoot)
{
    AssertLockHeld(cs_main);
    assert(pindexPrev && pindexPrev == chainstate.m_chain.Tip());
    CCoinsViewCache viewNew(&chainstate.CoinsTip());
    uint256 block_hash(block.GetHash());
    CBlockIndex indexDummy(block);
    indexDummy.pprev = pindexPrev;
    indexDummy.nHeight = pindexPrev->nHeight + 1;
    indexDummy.phashBlock = &block_hash;

    // NOTE: CheckBlockHeader is called by CheckBlock
    if (!ContextualCheckBlockHeader(block, state, chainstate.m_blockman, chainstate.m_chainman, pindexPrev, adjusted_time_callback()))
        return error("%s: Consensus::ContextualCheckBlockHeader: %s", __func__, state.ToString());
    if (!CheckBlock(block, state, chainparams.GetConsensus(), chainstate, fCheckPOW, fCheckMerkleRoot))
        return error("%s: Consensus::CheckBlock: %s", __func__, state.ToString());
    if (!ContextualCheckBlock(block, state, chainstate.m_chainman, pindexPrev))
        return error("%s: Consensus::ContextualCheckBlock: %s", __func__, state.ToString());

    dev::h256 oldHashStateRoot(globalState->rootHash()); // qtum
    dev::h256 oldHashUTXORoot(globalState->rootHashUTXO()); // qtum

    if (!chainstate.ConnectBlock(block, state, &indexDummy, viewNew, true)) {
        globalState->setRoot(oldHashStateRoot); // qtum
        globalState->setRootUTXO(oldHashUTXORoot); // qtum
        pstorageresult->clearCacheResult();
        return false;
    }
    assert(state.IsValid());

    return true;
}

/* This function is called from the RPC code for pruneblockchain */
void PruneBlockFilesManual(Chainstate& active_chainstate, int nManualPruneHeight)
{
    BlockValidationState state;
    if (!active_chainstate.FlushStateToDisk(
            state, FlushStateMode::NONE, nManualPruneHeight)) {
        LogPrintf("%s: failed to flush state (%s)\n", __func__, state.ToString());
    }
}

bool Chainstate::LoadChainTip()
{
    AssertLockHeld(cs_main);
    const CCoinsViewCache& coins_cache = CoinsTip();
    assert(!coins_cache.GetBestBlock().IsNull()); // Never called when the coins view is empty
    const CBlockIndex* tip = m_chain.Tip();

    if (tip && tip->GetBlockHash() == coins_cache.GetBestBlock()) {
        return true;
    }

    // Load pointer to end of best chain
    CBlockIndex* pindex = m_blockman.LookupBlockIndex(coins_cache.GetBestBlock());
    if (!pindex) {
        return false;
    }
    m_chain.SetTip(*pindex);
    PruneBlockIndexCandidates();

    tip = m_chain.Tip();
    LogPrintf("Loaded best chain: hashBestChain=%s height=%d date=%s progress=%f\n",
              tip->GetBlockHash().ToString(),
              m_chain.Height(),
              FormatISO8601DateTime(tip->GetBlockTime()),
              GuessVerificationProgress(m_chainman.GetParams().TxData(), tip));
    return true;
}

CVerifyDB::CVerifyDB(Notifications& notifications)
    : m_notifications{notifications}
{
    m_notifications.progress(_("Verifying blocks…"), 0, false);
}

CVerifyDB::~CVerifyDB()
{
    m_notifications.progress(bilingual_str{}, 100, false);
}

VerifyDBResult CVerifyDB::VerifyDB(
    Chainstate& chainstate,
    const Consensus::Params& consensus_params,
    CCoinsView& coinsview,
    int nCheckLevel, int nCheckDepth)
{
    AssertLockHeld(cs_main);

    if (chainstate.m_chain.Tip() == nullptr || chainstate.m_chain.Tip()->pprev == nullptr) {
        return VerifyDBResult::SUCCESS;
    }

    // Verify blocks in the best chain
    if (nCheckDepth <= 0 || nCheckDepth > chainstate.m_chain.Height()) {
        nCheckDepth = chainstate.m_chain.Height();
    }
    nCheckLevel = std::max(0, std::min(4, nCheckLevel));
    LogPrintf("Verifying last %i blocks at level %i\n", nCheckDepth, nCheckLevel);
    CCoinsViewCache coins(&coinsview);
    CBlockIndex* pindex;
    CBlockIndex* pindexFailure = nullptr;
    int nGoodTransactions = 0;
    BlockValidationState state;
    int reportDone = 0;
    bool skipped_no_block_data{false};
    bool skipped_l3_checks{false};

////////////////////////////////////////////////////////////////////////// // qtum
    dev::h256 oldHashStateRoot(globalState->rootHash());
    dev::h256 oldHashUTXORoot(globalState->rootHashUTXO());
    QtumDGP qtumDGP(globalState.get(), chainstate, fGettingValuesDGP);
//////////////////////////////////////////////////////////////////////////

    LogPrintf("Verification progress: 0%%\n");

    const bool is_snapshot_cs{chainstate.m_from_snapshot_blockhash};

    for (pindex = chainstate.m_chain.Tip(); pindex && pindex->pprev; pindex = pindex->pprev) {
        const int percentageDone = std::max(1, std::min(99, (int)(((double)(chainstate.m_chain.Height() - pindex->nHeight)) / (double)nCheckDepth * (nCheckLevel >= 4 ? 50 : 100))));
        if (reportDone < percentageDone / 10) {
            // report every 10% step
            LogPrintf("Verification progress: %d%%\n", percentageDone);
            reportDone = percentageDone / 10;
        }
        m_notifications.progress(_("Verifying blocks…"), percentageDone, false);
        if (pindex->nHeight <= chainstate.m_chain.Height() - nCheckDepth) {
            break;
        }
        if ((chainstate.m_blockman.IsPruneMode() || is_snapshot_cs) && !(pindex->nStatus & BLOCK_HAVE_DATA)) {
            // If pruning or running under an assumeutxo snapshot, only go
            // back as far as we have data.
            LogPrintf("VerifyDB(): block verification stopping at height %d (no data). This could be due to pruning or use of an assumeutxo snapshot.\n", pindex->nHeight);
            skipped_no_block_data = true;
            break;
        }

        ///////////////////////////////////////////////////////////////////// // qtum
        uint32_t sizeBlockDGP = qtumDGP.getBlockSize(pindex->nHeight);
        dgpMaxBlockSize = sizeBlockDGP ? sizeBlockDGP : dgpMaxBlockSize;
        updateBlockSizeParams(dgpMaxBlockSize);
        /////////////////////////////////////////////////////////////////////

        CBlock block;
        // check level 0: read from disk
        if (!chainstate.m_blockman.ReadBlockFromDisk(block, *pindex)) {
            LogPrintf("Verification error: ReadBlockFromDisk failed at %d, hash=%s\n", pindex->nHeight, pindex->GetBlockHash().ToString());
            return VerifyDBResult::CORRUPTED_BLOCK_DB;
        }
        // check level 1: verify block validity
        if (nCheckLevel >= 1 && !CheckBlock(block, state, consensus_params, chainstate,false)) {
            LogPrintf("Verification error: found bad block at %d, hash=%s (%s)\n",
                      pindex->nHeight, pindex->GetBlockHash().ToString(), state.ToString());
            return VerifyDBResult::CORRUPTED_BLOCK_DB;
        }
        // check level 2: verify undo validity
        if (nCheckLevel >= 2 && pindex) {
            CBlockUndo undo;
            if (!pindex->GetUndoPos().IsNull()) {
                if (!chainstate.m_blockman.UndoReadFromDisk(undo, *pindex)) {
                    LogPrintf("Verification error: found bad undo data at %d, hash=%s\n", pindex->nHeight, pindex->GetBlockHash().ToString());
                    return VerifyDBResult::CORRUPTED_BLOCK_DB;
                }
            }
        }
        // check level 3: check for inconsistencies during memory-only disconnect of tip blocks
        size_t curr_coins_usage = coins.DynamicMemoryUsage() + chainstate.CoinsTip().DynamicMemoryUsage();

        if (nCheckLevel >= 3) {
            if (curr_coins_usage <= chainstate.m_coinstip_cache_size_bytes) {
                assert(coins.GetBestBlock() == pindex->GetBlockHash());
                bool fClean=true;
                DisconnectResult res = chainstate.DisconnectBlock(block, pindex, coins, &fClean);
                if (res == DISCONNECT_FAILED) {
                    LogPrintf("Verification error: irrecoverable inconsistency in block data at %d, hash=%s\n", pindex->nHeight, pindex->GetBlockHash().ToString());
                    return VerifyDBResult::CORRUPTED_BLOCK_DB;
                }
                if (res == DISCONNECT_UNCLEAN) {
                    nGoodTransactions = 0;
                    pindexFailure = pindex;
                } else {
                    nGoodTransactions += block.vtx.size();
                }
            } else {
                skipped_l3_checks = true;
            }
        }
        if (chainstate.m_chainman.m_interrupt) return VerifyDBResult::INTERRUPTED;
    }
    if (pindexFailure) {
        LogPrintf("Verification error: coin database inconsistencies found (last %i blocks, %i good transactions before that)\n", chainstate.m_chain.Height() - pindexFailure->nHeight + 1, nGoodTransactions);
        return VerifyDBResult::CORRUPTED_BLOCK_DB;
    }
    if (skipped_l3_checks) {
        LogPrintf("Skipped verification of level >=3 (insufficient database cache size). Consider increasing -dbcache.\n");
    }

    // store block count as we move pindex at check level >= 4
    int block_count = chainstate.m_chain.Height() - pindex->nHeight;

    // check level 4: try reconnecting blocks
    if (nCheckLevel >= 4 && !skipped_l3_checks) {
        while (pindex != chainstate.m_chain.Tip()) {
            const int percentageDone = std::max(1, std::min(99, 100 - (int)(((double)(chainstate.m_chain.Height() - pindex->nHeight)) / (double)nCheckDepth * 50)));
            if (reportDone < percentageDone / 10) {
                // report every 10% step
                LogPrintf("Verification progress: %d%%\n", percentageDone);
                reportDone = percentageDone / 10;
            }
            m_notifications.progress(_("Verifying blocks…"), percentageDone, false);
            pindex = chainstate.m_chain.Next(pindex);
            CBlock block;
            if (!chainstate.m_blockman.ReadBlockFromDisk(block, *pindex)) {
                LogPrintf("Verification error: ReadBlockFromDisk failed at %d, hash=%s\n", pindex->nHeight, pindex->GetBlockHash().ToString());
                return VerifyDBResult::CORRUPTED_BLOCK_DB;
            }

            dev::h256 oldHashStateRoot(globalState->rootHash()); // qtum
            dev::h256 oldHashUTXORoot(globalState->rootHashUTXO()); // qtum

            if (!chainstate.ConnectBlock(block, state, pindex, coins)) {
                LogPrintf("Verification error: found unconnectable block at %d, hash=%s (%s)\n", pindex->nHeight, pindex->GetBlockHash().ToString(), state.ToString());
                globalState->setRoot(oldHashStateRoot); // qtum
                globalState->setRootUTXO(oldHashUTXORoot); // qtum
                pstorageresult->clearCacheResult();
                return VerifyDBResult::CORRUPTED_BLOCK_DB;
            }
            if (chainstate.m_chainman.m_interrupt) return VerifyDBResult::INTERRUPTED;
        }
    } else {
        globalState->setRoot(oldHashStateRoot); // qtum
        globalState->setRootUTXO(oldHashUTXORoot); // qtum
    }

    LogPrintf("Verification: No coin database inconsistencies in last %i blocks (%i transactions)\n", block_count, nGoodTransactions);

    if (skipped_l3_checks) {
        return VerifyDBResult::SKIPPED_L3_CHECKS;
    }
    if (skipped_no_block_data) {
        return VerifyDBResult::SKIPPED_MISSING_BLOCKS;
    }
    return VerifyDBResult::SUCCESS;
}

/** Apply the effects of a block on the utxo cache, ignoring that it may already have been applied. */
bool Chainstate::RollforwardBlock(const CBlockIndex* pindex, CCoinsViewCache& inputs)
{
    AssertLockHeld(cs_main);
    // TODO: merge with ConnectBlock
    CBlock block;
    if (!m_blockman.ReadBlockFromDisk(block, *pindex)) {
        return error("ReplayBlock(): ReadBlockFromDisk failed at %d, hash=%s", pindex->nHeight, pindex->GetBlockHash().ToString());
    }

    for (const CTransactionRef& tx : block.vtx) {
        if (!tx->IsCoinBase()) {
            for (const CTxIn &txin : tx->vin) {
                inputs.SpendCoin(txin.prevout);
            }
        }
        // Pass check = true as every addition may be an overwrite.
        AddCoins(inputs, *tx, pindex->nHeight, true);
    }
    return true;
}

bool Chainstate::ReplayBlocks()
{
    LOCK(cs_main);

    CCoinsView& db = this->CoinsDB();
    CCoinsViewCache cache(&db);

    std::vector<uint256> hashHeads = db.GetHeadBlocks();
    if (hashHeads.empty()) return true; // We're already in a consistent state.
    if (hashHeads.size() != 2) return error("ReplayBlocks(): unknown inconsistent state");

    m_chainman.GetNotifications().progress(_("Replaying blocks…"), 0, false);
    LogPrintf("Replaying blocks\n");

    const CBlockIndex* pindexOld = nullptr;  // Old tip during the interrupted flush.
    const CBlockIndex* pindexNew;            // New tip during the interrupted flush.
    const CBlockIndex* pindexFork = nullptr; // Latest block common to both the old and the new tip.

    if (m_blockman.m_block_index.count(hashHeads[0]) == 0) {
        return error("ReplayBlocks(): reorganization to unknown block requested");
    }
    pindexNew = &(m_blockman.m_block_index[hashHeads[0]]);

    if (!hashHeads[1].IsNull()) { // The old tip is allowed to be 0, indicating it's the first flush.
        if (m_blockman.m_block_index.count(hashHeads[1]) == 0) {
            return error("ReplayBlocks(): reorganization from unknown block requested");
        }
        pindexOld = &(m_blockman.m_block_index[hashHeads[1]]);
        pindexFork = LastCommonAncestor(pindexOld, pindexNew);
        assert(pindexFork != nullptr);
    }

    // Rollback along the old branch.
    while (pindexOld != pindexFork) {
        if (pindexOld->nHeight > 0) { // Never disconnect the genesis block.
            CBlock block;
            if (!m_blockman.ReadBlockFromDisk(block, *pindexOld)) {
                return error("RollbackBlock(): ReadBlockFromDisk() failed at %d, hash=%s", pindexOld->nHeight, pindexOld->GetBlockHash().ToString());
            }
            LogPrintf("Rolling back %s (%i)\n", pindexOld->GetBlockHash().ToString(), pindexOld->nHeight);
            bool fClean=true;
            DisconnectResult res = DisconnectBlock(block, pindexOld, cache, &fClean);
            if (res == DISCONNECT_FAILED) {
                return error("RollbackBlock(): DisconnectBlock failed at %d, hash=%s", pindexOld->nHeight, pindexOld->GetBlockHash().ToString());
            }
            // If DISCONNECT_UNCLEAN is returned, it means a non-existing UTXO was deleted, or an existing UTXO was
            // overwritten. It corresponds to cases where the block-to-be-disconnect never had all its operations
            // applied to the UTXO set. However, as both writing a UTXO and deleting a UTXO are idempotent operations,
            // the result is still a version of the UTXO set with the effects of that block undone.
        }
        pindexOld = pindexOld->pprev;
    }

    // Roll forward from the forking point to the new tip.
    int nForkHeight = pindexFork ? pindexFork->nHeight : 0;
    for (int nHeight = nForkHeight + 1; nHeight <= pindexNew->nHeight; ++nHeight) {
        const CBlockIndex& pindex{*Assert(pindexNew->GetAncestor(nHeight))};

        LogPrintf("Rolling forward %s (%i)\n", pindex.GetBlockHash().ToString(), nHeight);
        m_chainman.GetNotifications().progress(_("Replaying blocks…"), (int)((nHeight - nForkHeight) * 100.0 / (pindexNew->nHeight - nForkHeight)), false);
        if (!RollforwardBlock(&pindex, cache)) return false;
    }

    cache.SetBestBlock(pindexNew->GetBlockHash());
    cache.Flush();
    m_chainman.GetNotifications().progress(bilingual_str{}, 100, false);
    return true;
}

bool Chainstate::NeedsRedownload() const
{
    AssertLockHeld(cs_main);

    // At and above m_params.SegwitHeight, segwit consensus rules must be validated
    CBlockIndex* block{m_chain.Tip()};

    while (block != nullptr && DeploymentActiveAt(*block, m_chainman, Consensus::DEPLOYMENT_SEGWIT)) {
        if (!(block->nStatus & BLOCK_OPT_WITNESS)) {
            // block is insufficiently validated for a segwit client
            return true;
        }
        block = block->pprev;
    }

    return false;
}

void Chainstate::ClearBlockIndexCandidates()
{
    AssertLockHeld(::cs_main);
    setBlockIndexCandidates.clear();
}

bool ChainstateManager::LoadBlockIndex()
{
    AssertLockHeld(cs_main);
    // Load block index from databases
    bool needs_init = fReindex;
    if (!fReindex) {
        bool ret{m_blockman.LoadBlockIndexDB(SnapshotBlockhash())};
        if (!ret) return false;

        m_blockman.ScanAndUnlinkAlreadyPrunedFiles();

        std::vector<CBlockIndex*> vSortedByHeight{m_blockman.GetAllBlockIndices()};
        std::sort(vSortedByHeight.begin(), vSortedByHeight.end(),
                  CBlockIndexHeightOnlyComparator());

        for (CBlockIndex* pindex : vSortedByHeight) {
            if (m_interrupt) return false;
            // If we have an assumeutxo-based chainstate, then the snapshot
            // block will be a candidate for the tip, but it may not be
            // VALID_TRANSACTIONS (eg if we haven't yet downloaded the block),
            // so we special-case the snapshot block as a potential candidate
            // here.
            if (pindex == GetSnapshotBaseBlock() ||
                    (pindex->IsValid(BLOCK_VALID_TRANSACTIONS) &&
                     (pindex->HaveNumChainTxs() || pindex->pprev == nullptr))) {

                for (Chainstate* chainstate : GetAll()) {
                    chainstate->TryAddBlockIndexCandidate(pindex);
                }
            }
            if (pindex->nStatus & BLOCK_FAILED_MASK && (!m_best_invalid || pindex->nChainWork > m_best_invalid->nChainWork)) {
                m_best_invalid = pindex;
            }
            if (pindex->IsValid(BLOCK_VALID_TREE) && (m_best_header == nullptr || CBlockIndexWorkComparator()(m_best_header, pindex)))
                m_best_header = pindex;
        }

        needs_init = m_blockman.m_block_index.empty();
    }

    if (needs_init) {
        // Everything here is for *new* reindex/DBs. Thus, though
        // LoadBlockIndexDB may have set fReindex if we shut down
        // mid-reindex previously, we don't check fReindex and
        // instead only check it prior to LoadBlockIndexDB to set
        // needs_init.

        LogPrintf("Initializing databases...\n");
        // Use the provided setting for -logevents in the new database
        fLogEvents = gArgs.GetBoolArg("-logevents", DEFAULT_LOGEVENTS);
        m_blockman.m_block_tree_db->WriteFlag("logevents", fLogEvents);
        /////////////////////////////////////////////////////////////// // qtum
        fAddressIndex = gArgs.GetBoolArg("-addrindex", DEFAULT_ADDRINDEX);
        m_blockman.m_block_tree_db->WriteFlag("addrindex", fAddressIndex);
        ///////////////////////////////////////////////////////////////
    }
    return true;
}

bool Chainstate::LoadGenesisBlock()
{
    LOCK(cs_main);

    const CChainParams& params{m_chainman.GetParams()};

    // Check whether we're already initialized by checking for genesis in
    // m_blockman.m_block_index. Note that we can't use m_chain here, since it is
    // set based on the coins db, not the block index db, which is the only
    // thing loaded at this point.
    if (m_blockman.m_block_index.count(params.GenesisBlock().GetHash()))
        return true;

    try {
        const CBlock& block = params.GenesisBlock();
        FlatFilePos blockPos{m_blockman.SaveBlockToDisk(block, 0, nullptr)};
        if (blockPos.IsNull()) {
            return error("%s: writing genesis block to disk failed", __func__);
        }
        CBlockIndex* pindex = m_blockman.AddToBlockIndex(block, m_chainman.m_best_header);
        pindex->hashProof = m_chainman.GetParams().GetConsensus().hashGenesisBlock;
        m_chainman.ReceivedBlockTransactions(block, pindex, blockPos);
    } catch (const std::runtime_error& e) {
        return error("%s: failed to write genesis block: %s", __func__, e.what());
    }

    return true;
}

void ChainstateManager::LoadExternalBlockFile(
    CAutoFile& file_in,
    FlatFilePos* dbp,
    std::multimap<uint256, FlatFilePos>* blocks_with_unknown_parent)
{
    // Either both should be specified (-reindex), or neither (-loadblock).
    assert(!dbp == !blocks_with_unknown_parent);

    const auto start{SteadyClock::now()};
    const CChainParams& params{GetParams()};

    int nLoaded = 0;
    try {
        BufferedFile blkdat{file_in, 2 * dgpMaxBlockSerSize, dgpMaxBlockSerSize + 8};
        // nRewind indicates where to resume scanning in case something goes wrong,
        // such as a block fails to deserialize.
        uint64_t nRewind = blkdat.GetPos();
        while (!blkdat.eof()) {
            if (m_interrupt) return;

            blkdat.SetPos(nRewind);
            nRewind++; // start one byte further next time, in case of failure
            blkdat.SetLimit(); // remove former limit
            unsigned int nSize = 0;
            try {
                // locate a header
                MessageStartChars buf;
                blkdat.FindByte(std::byte(params.MessageStart()[0]));
                nRewind = blkdat.GetPos() + 1;
                blkdat >> buf;
                if (buf != params.MessageStart()) {
                    continue;
                }
                // read size
                blkdat >> nSize;
                if (nSize < 80 || nSize > dgpMaxBlockSerSize)
                    continue;
            } catch (const std::exception&) {
                // no valid block header found; don't complain
                // (this happens at the end of every blk.dat file)
                break;
            }
            try {
                // read block header
                const uint64_t nBlockPos{blkdat.GetPos()};
                if (dbp)
                    dbp->nPos = nBlockPos;
                blkdat.SetLimit(nBlockPos + nSize);
                CBlockHeader header;
                blkdat >> header;
                const uint256 hash{header.GetHash()};
                // Skip the rest of this block (this may read from disk into memory); position to the marker before the
                // next block, but it's still possible to rewind to the start of the current block (without a disk read).
                nRewind = nBlockPos + nSize;
                blkdat.SkipTo(nRewind);

                std::shared_ptr<CBlock> pblock{}; // needs to remain available after the cs_main lock is released to avoid duplicate reads from disk

                {
                    LOCK(cs_main);
                    // detect out of order blocks, and store them for later
                    if (hash != params.GetConsensus().hashGenesisBlock && !m_blockman.LookupBlockIndex(header.hashPrevBlock)) {
                        LogPrint(BCLog::REINDEX, "%s: Out of order block %s, parent %s not known\n", __func__, hash.ToString(),
                                 header.hashPrevBlock.ToString());
                        if (dbp && blocks_with_unknown_parent) {
                            blocks_with_unknown_parent->emplace(header.hashPrevBlock, *dbp);
                        }
                        continue;
                    }

                    // process in case the block isn't known yet
                    const CBlockIndex* pindex = m_blockman.LookupBlockIndex(hash);
                    if (!pindex || (pindex->nStatus & BLOCK_HAVE_DATA) == 0) {
                        // This block can be processed immediately; rewind to its start, read and deserialize it.
                        blkdat.SetPos(nBlockPos);
                        pblock = std::make_shared<CBlock>();
                        blkdat >> *pblock;
                        nRewind = blkdat.GetPos();

                        BlockValidationState state;
                        if (AcceptBlock(pblock, state, nullptr, true, dbp, nullptr, true)) {
                            nLoaded++;
                        }
                        if (state.IsError()) {
                            break;
                        }
                    } else if (hash != params.GetConsensus().hashGenesisBlock && pindex->nHeight % 1000 == 0) {
                        LogPrint(BCLog::REINDEX, "Block Import: already had block %s at height %d\n", hash.ToString(), pindex->nHeight);
                    }
                }

                // In Bitcoin this only needed to be done for genesis and at the end of block indexing
                // But for Qtum PoS we need to sync this after every block to ensure txdb is populated for
                // validating PoS proofs
                {
                    bool genesis_activation_failure = false;
                    for (auto c : GetAll()) {
                        BlockValidationState state;
                        if (!c->ActivateBestChain(state, nullptr)) {
                            genesis_activation_failure = true;
                            break;
                        }
                    }
                    if (genesis_activation_failure) {
                        break;
                    }
                }

                if (m_blockman.IsPruneMode() && !fReindex && pblock) {
                    // must update the tip for pruning to work while importing with -loadblock.
                    // this is a tradeoff to conserve disk space at the expense of time
                    // spent updating the tip to be able to prune.
                    // otherwise, ActivateBestChain won't be called by the import process
                    // until after all of the block files are loaded. ActivateBestChain can be
                    // called by concurrent network message processing. but, that is not
                    // reliable for the purpose of pruning while importing.
                    bool activation_failure = false;
                    for (auto c : GetAll()) {
                        BlockValidationState state;
                        if (!c->ActivateBestChain(state, pblock)) {
                            LogPrint(BCLog::REINDEX, "failed to activate chain (%s)\n", state.ToString());
                            activation_failure = true;
                            break;
                        }
                    }
                    if (activation_failure) {
                        break;
                    }
                }

                NotifyHeaderTip(*this);

                if (!blocks_with_unknown_parent) continue;

                // Recursively process earlier encountered successors of this block
                std::deque<uint256> queue;
                queue.push_back(hash);
                while (!queue.empty()) {
                    uint256 head = queue.front();
                    queue.pop_front();
                    auto range = blocks_with_unknown_parent->equal_range(head);
                    while (range.first != range.second) {
                        std::multimap<uint256, FlatFilePos>::iterator it = range.first;
                        std::shared_ptr<CBlock> pblockrecursive = std::make_shared<CBlock>();
                        if (m_blockman.ReadBlockFromDisk(*pblockrecursive, it->second)) {
                            LogPrint(BCLog::REINDEX, "%s: Processing out of order child %s of %s\n", __func__, pblockrecursive->GetHash().ToString(),
                                    head.ToString());
                            LOCK(cs_main);
                            BlockValidationState dummy;
                            if (AcceptBlock(pblockrecursive, dummy, nullptr, true, &it->second, nullptr, true)) {
                                nLoaded++;
                                queue.push_back(pblockrecursive->GetHash());
                            }
                        }
                        range.first++;
                        blocks_with_unknown_parent->erase(it);
                        NotifyHeaderTip(*this);
                    }
                }
            } catch (const std::exception& e) {
                // historical bugs added extra data to the block files that does not deserialize cleanly.
                // commonly this data is between readable blocks, but it does not really matter. such data is not fatal to the import process.
                // the code that reads the block files deals with invalid data by simply ignoring it.
                // it continues to search for the next {4 byte magic message start bytes + 4 byte length + block} that does deserialize cleanly
                // and passes all of the other block validation checks dealing with POW and the merkle root, etc...
                // we merely note with this informational log message when unexpected data is encountered.
                // we could also be experiencing a storage system read error, or a read of a previous bad write. these are possible, but
                // less likely scenarios. we don't have enough information to tell a difference here.
                // the reindex process is not the place to attempt to clean and/or compact the block files. if so desired, a studious node operator
                // may use knowledge of the fact that the block files are not entirely pristine in order to prepare a set of pristine, and
                // perhaps ordered, block files for later reindexing.
                LogPrint(BCLog::REINDEX, "%s: unexpected data at file offset 0x%x - %s. continuing\n", __func__, (nRewind - 1), e.what());
            }
        }
    } catch (const std::runtime_error& e) {
        GetNotifications().fatalError(std::string("System error: ") + e.what());
    }
    LogPrintf("Loaded %i blocks from external file in %dms\n", nLoaded, Ticks<std::chrono::milliseconds>(SteadyClock::now() - start));
}

void ChainstateManager::CheckBlockIndex()
{
    if (!ShouldCheckBlockIndex()) {
        return;
    }

    LOCK(cs_main);

    // During a reindex, we read the genesis block and call CheckBlockIndex before ActivateBestChain,
    // so we have the genesis block in m_blockman.m_block_index but no active chain. (A few of the
    // tests when iterating the block tree require that m_chain has been initialized.)
    if (ActiveChain().Height() < 0) {
        assert(m_blockman.m_block_index.size() <= 1);
        return;
    }

    // Build forward-pointing map of the entire block tree.
    std::multimap<CBlockIndex*,CBlockIndex*> forward;
    for (auto& [_, block_index] : m_blockman.m_block_index) {
        forward.emplace(block_index.pprev, &block_index);
    }

    assert(forward.size() == m_blockman.m_block_index.size());

    std::pair<std::multimap<CBlockIndex*,CBlockIndex*>::iterator,std::multimap<CBlockIndex*,CBlockIndex*>::iterator> rangeGenesis = forward.equal_range(nullptr);
    CBlockIndex *pindex = rangeGenesis.first->second;
    rangeGenesis.first++;
    assert(rangeGenesis.first == rangeGenesis.second); // There is only one index entry with parent nullptr.

    // Iterate over the entire block tree, using depth-first search.
    // Along the way, remember whether there are blocks on the path from genesis
    // block being explored which are the first to have certain properties.
    size_t nNodes = 0;
    int nHeight = 0;
    CBlockIndex* pindexFirstInvalid = nullptr; // Oldest ancestor of pindex which is invalid.
    CBlockIndex* pindexFirstMissing = nullptr; // Oldest ancestor of pindex which does not have BLOCK_HAVE_DATA.
    CBlockIndex* pindexFirstNeverProcessed = nullptr; // Oldest ancestor of pindex for which nTx == 0.
    CBlockIndex* pindexFirstNotTreeValid = nullptr; // Oldest ancestor of pindex which does not have BLOCK_VALID_TREE (regardless of being valid or not).
    CBlockIndex* pindexFirstNotTransactionsValid = nullptr; // Oldest ancestor of pindex which does not have BLOCK_VALID_TRANSACTIONS (regardless of being valid or not).
    CBlockIndex* pindexFirstNotChainValid = nullptr; // Oldest ancestor of pindex which does not have BLOCK_VALID_CHAIN (regardless of being valid or not).
    CBlockIndex* pindexFirstNotScriptsValid = nullptr; // Oldest ancestor of pindex which does not have BLOCK_VALID_SCRIPTS (regardless of being valid or not).
    CBlockIndex* pindexFirstAssumeValid = nullptr; // Oldest ancestor of pindex which has BLOCK_ASSUMED_VALID
    while (pindex != nullptr) {
        nNodes++;
        // Make sure nChainTx sum is correctly computed.
        unsigned int prev_chain_tx = pindex->pprev ? pindex->pprev->nChainTx : 0;
        assert((pindex->nChainTx == pindex->nTx + prev_chain_tx)
               // For testing, allow transaction counts to be completely unset.
               || (pindex->nChainTx == 0 && pindex->nTx == 0)
               // For testing, allow this nChainTx to be unset if previous is also unset.
               || (pindex->nChainTx == 0 && prev_chain_tx == 0 && pindex->pprev)
               // Transaction counts prior to snapshot are unknown.
               || pindex->IsAssumedValid());

        if (pindexFirstAssumeValid == nullptr && pindex->nStatus & BLOCK_ASSUMED_VALID) pindexFirstAssumeValid = pindex;
        if (pindexFirstInvalid == nullptr && pindex->nStatus & BLOCK_FAILED_VALID) pindexFirstInvalid = pindex;
        if (pindexFirstMissing == nullptr && !(pindex->nStatus & BLOCK_HAVE_DATA)) {
            pindexFirstMissing = pindex;
        }
        if (pindexFirstNeverProcessed == nullptr && pindex->nTx == 0) pindexFirstNeverProcessed = pindex;
        if (pindex->pprev != nullptr && pindexFirstNotTreeValid == nullptr && (pindex->nStatus & BLOCK_VALID_MASK) < BLOCK_VALID_TREE) pindexFirstNotTreeValid = pindex;

        if (pindex->pprev != nullptr && !pindex->IsAssumedValid()) {
            // Skip validity flag checks for BLOCK_ASSUMED_VALID index entries, since these
            // *_VALID_MASK flags will not be present for index entries we are temporarily assuming
            // valid.
            if (pindexFirstNotTransactionsValid == nullptr &&
                    (pindex->nStatus & BLOCK_VALID_MASK) < BLOCK_VALID_TRANSACTIONS) {
                pindexFirstNotTransactionsValid = pindex;
            }

            if (pindexFirstNotChainValid == nullptr &&
                    (pindex->nStatus & BLOCK_VALID_MASK) < BLOCK_VALID_CHAIN) {
                pindexFirstNotChainValid = pindex;
            }

            if (pindexFirstNotScriptsValid == nullptr &&
                    (pindex->nStatus & BLOCK_VALID_MASK) < BLOCK_VALID_SCRIPTS) {
                pindexFirstNotScriptsValid = pindex;
            }
        }

        // Begin: actual consistency checks.
        if (pindex->pprev == nullptr) {
            // Genesis block checks.
            assert(pindex->GetBlockHash() == GetConsensus().hashGenesisBlock); // Genesis block's hash must match.
            for (auto c : GetAll()) {
                if (c->m_chain.Genesis() != nullptr) {
                    assert(pindex == c->m_chain.Genesis()); // The chain's genesis block must be this block.
                }
            }
        }
        if (!pindex->HaveNumChainTxs()) assert(pindex->nSequenceId <= 0); // nSequenceId can't be set positive for blocks that aren't linked (negative is used for preciousblock)
        // VALID_TRANSACTIONS is equivalent to nTx > 0 for all nodes (whether or not pruning has occurred).
        // HAVE_DATA is only equivalent to nTx > 0 (or VALID_TRANSACTIONS) if no pruning has occurred.
        // Unless these indexes are assumed valid and pending block download on a
        // background chainstate.
        if (!m_blockman.m_have_pruned && !pindex->IsAssumedValid()) {
            // If we've never pruned, then HAVE_DATA should be equivalent to nTx > 0
            assert(!(pindex->nStatus & BLOCK_HAVE_DATA) == (pindex->nTx == 0));
            if (pindexFirstAssumeValid == nullptr) {
                // If we've got some assume valid blocks, then we might have
                // missing blocks (not HAVE_DATA) but still treat them as
                // having been processed (with a fake nTx value). Otherwise, we
                // can assert that these are the same.
                assert(pindexFirstMissing == pindexFirstNeverProcessed);
            }
        } else {
            // If we have pruned, then we can only say that HAVE_DATA implies nTx > 0
            if (pindex->nStatus & BLOCK_HAVE_DATA) assert(pindex->nTx > 0);
        }
        if (pindex->nStatus & BLOCK_HAVE_UNDO) assert(pindex->nStatus & BLOCK_HAVE_DATA);
        if (pindex->IsAssumedValid()) {
            // Assumed-valid blocks should have some nTx value.
            assert(pindex->nTx > 0);
            // Assumed-valid blocks should connect to the main chain.
            assert((pindex->nStatus & BLOCK_VALID_MASK) >= BLOCK_VALID_TREE);
        } else {
            // Otherwise there should only be an nTx value if we have
            // actually seen a block's transactions.
            assert(((pindex->nStatus & BLOCK_VALID_MASK) >= BLOCK_VALID_TRANSACTIONS) == (pindex->nTx > 0)); // This is pruning-independent.
        }
        // All parents having had data (at some point) is equivalent to all parents being VALID_TRANSACTIONS, which is equivalent to HaveNumChainTxs().
        assert((pindexFirstNeverProcessed == nullptr) == pindex->HaveNumChainTxs());
        assert((pindexFirstNotTransactionsValid == nullptr) == pindex->HaveNumChainTxs());
        assert(pindex->nHeight == nHeight); // nHeight must be consistent.
        assert(pindex->pprev == nullptr || pindex->nChainWork >= pindex->pprev->nChainWork); // For every block except the genesis block, the chainwork must be larger than the parent's.
        assert(nHeight < 2 || (pindex->pskip && (pindex->pskip->nHeight < nHeight))); // The pskip pointer must point back for all but the first 2 blocks.
        assert(pindexFirstNotTreeValid == nullptr); // All m_blockman.m_block_index entries must at least be TREE valid
        if ((pindex->nStatus & BLOCK_VALID_MASK) >= BLOCK_VALID_TREE) assert(pindexFirstNotTreeValid == nullptr); // TREE valid implies all parents are TREE valid
        if ((pindex->nStatus & BLOCK_VALID_MASK) >= BLOCK_VALID_CHAIN) assert(pindexFirstNotChainValid == nullptr); // CHAIN valid implies all parents are CHAIN valid
        if ((pindex->nStatus & BLOCK_VALID_MASK) >= BLOCK_VALID_SCRIPTS) assert(pindexFirstNotScriptsValid == nullptr); // SCRIPTS valid implies all parents are SCRIPTS valid
        if (pindexFirstInvalid == nullptr) {
            // Checks for not-invalid blocks.
            assert((pindex->nStatus & BLOCK_FAILED_MASK) == 0); // The failed mask cannot be set for blocks without invalid parents.
        }
        // Chainstate-specific checks on setBlockIndexCandidates
        for (auto c : GetAll()) {
            if (c->m_chain.Tip() == nullptr) continue;
            if (!CBlockIndexWorkComparator()(pindex, c->m_chain.Tip()) && pindexFirstNeverProcessed == nullptr) {
                if (pindexFirstInvalid == nullptr) {
                    const bool is_active = c == &ActiveChainstate();
                    // If this block sorts at least as good as the current tip and
                    // is valid and we have all data for its parents, it must be in
                    // setBlockIndexCandidates.  m_chain.Tip() must also be there
                    // even if some data has been pruned.
                    //
                    if ((pindexFirstMissing == nullptr || pindex == c->m_chain.Tip())) {
                        // The active chainstate should always have this block
                        // as a candidate, but a background chainstate should
                        // only have it if it is an ancestor of the snapshot base.
                        if (is_active || GetSnapshotBaseBlock()->GetAncestor(pindex->nHeight) == pindex) {
                            assert(c->setBlockIndexCandidates.count(pindex));
                        }
                    }
                    // If some parent is missing, then it could be that this block was in
                    // setBlockIndexCandidates but had to be removed because of the missing data.
                    // In this case it must be in m_blocks_unlinked -- see test below.
                }
            } else { // If this block sorts worse than the current tip or some ancestor's block has never been seen, it cannot be in setBlockIndexCandidates.
                assert(c->setBlockIndexCandidates.count(pindex) == 0);
            }
        }
        // Check whether this block is in m_blocks_unlinked.
        std::pair<std::multimap<CBlockIndex*,CBlockIndex*>::iterator,std::multimap<CBlockIndex*,CBlockIndex*>::iterator> rangeUnlinked = m_blockman.m_blocks_unlinked.equal_range(pindex->pprev);
        bool foundInUnlinked = false;
        while (rangeUnlinked.first != rangeUnlinked.second) {
            assert(rangeUnlinked.first->first == pindex->pprev);
            if (rangeUnlinked.first->second == pindex) {
                foundInUnlinked = true;
                break;
            }
            rangeUnlinked.first++;
        }
        if (pindex->pprev && (pindex->nStatus & BLOCK_HAVE_DATA) && pindexFirstNeverProcessed != nullptr && pindexFirstInvalid == nullptr) {
            // If this block has block data available, some parent was never received, and has no invalid parents, it must be in m_blocks_unlinked.
            assert(foundInUnlinked);
        }
        if (!(pindex->nStatus & BLOCK_HAVE_DATA)) assert(!foundInUnlinked); // Can't be in m_blocks_unlinked if we don't HAVE_DATA
        if (pindexFirstMissing == nullptr) assert(!foundInUnlinked); // We aren't missing data for any parent -- cannot be in m_blocks_unlinked.
        if (pindex->pprev && (pindex->nStatus & BLOCK_HAVE_DATA) && pindexFirstNeverProcessed == nullptr && pindexFirstMissing != nullptr) {
            // We HAVE_DATA for this block, have received data for all parents at some point, but we're currently missing data for some parent.
            assert(m_blockman.m_have_pruned || pindexFirstAssumeValid != nullptr); // We must have pruned, or else we're using a snapshot (causing us to have faked the received data for some parent(s)).
            // This block may have entered m_blocks_unlinked if:
            //  - it has a descendant that at some point had more work than the
            //    tip, and
            //  - we tried switching to that descendant but were missing
            //    data for some intermediate block between m_chain and the
            //    tip.
            // So if this block is itself better than any m_chain.Tip() and it wasn't in
            // setBlockIndexCandidates, then it must be in m_blocks_unlinked.
            for (auto c : GetAll()) {
                const bool is_active = c == &ActiveChainstate();
                if (!CBlockIndexWorkComparator()(pindex, c->m_chain.Tip()) && c->setBlockIndexCandidates.count(pindex) == 0) {
                    if (pindexFirstInvalid == nullptr) {
                        if (is_active || GetSnapshotBaseBlock()->GetAncestor(pindex->nHeight) == pindex) {
                            assert(foundInUnlinked);
                        }
                    }
                }
            }
        }
        // assert(pindex->GetBlockHash() == pindex->GetBlockHeader().GetHash()); // Perhaps too slow
        // End: actual consistency checks.

        // Try descending into the first subnode.
        std::pair<std::multimap<CBlockIndex*,CBlockIndex*>::iterator,std::multimap<CBlockIndex*,CBlockIndex*>::iterator> range = forward.equal_range(pindex);
        if (range.first != range.second) {
            // A subnode was found.
            pindex = range.first->second;
            nHeight++;
            continue;
        }
        // This is a leaf node.
        // Move upwards until we reach a node of which we have not yet visited the last child.
        while (pindex) {
            // We are going to either move to a parent or a sibling of pindex.
            // If pindex was the first with a certain property, unset the corresponding variable.
            if (pindex == pindexFirstInvalid) pindexFirstInvalid = nullptr;
            if (pindex == pindexFirstMissing) pindexFirstMissing = nullptr;
            if (pindex == pindexFirstNeverProcessed) pindexFirstNeverProcessed = nullptr;
            if (pindex == pindexFirstNotTreeValid) pindexFirstNotTreeValid = nullptr;
            if (pindex == pindexFirstNotTransactionsValid) pindexFirstNotTransactionsValid = nullptr;
            if (pindex == pindexFirstNotChainValid) pindexFirstNotChainValid = nullptr;
            if (pindex == pindexFirstNotScriptsValid) pindexFirstNotScriptsValid = nullptr;
            if (pindex == pindexFirstAssumeValid) pindexFirstAssumeValid = nullptr;
            // Find our parent.
            CBlockIndex* pindexPar = pindex->pprev;
            // Find which child we just visited.
            std::pair<std::multimap<CBlockIndex*,CBlockIndex*>::iterator,std::multimap<CBlockIndex*,CBlockIndex*>::iterator> rangePar = forward.equal_range(pindexPar);
            while (rangePar.first->second != pindex) {
                assert(rangePar.first != rangePar.second); // Our parent must have at least the node we're coming from as child.
                rangePar.first++;
            }
            // Proceed to the next one.
            rangePar.first++;
            if (rangePar.first != rangePar.second) {
                // Move to the sibling.
                pindex = rangePar.first->second;
                break;
            } else {
                // Move up further.
                pindex = pindexPar;
                nHeight--;
                continue;
            }
        }
    }

    // Check that we actually traversed the entire map.
    assert(nNodes == forward.size());
}

std::string Chainstate::ToString()
{
    AssertLockHeld(::cs_main);
    CBlockIndex* tip = m_chain.Tip();
    return strprintf("Chainstate [%s] @ height %d (%s)",
                     m_from_snapshot_blockhash ? "snapshot" : "ibd",
                     tip ? tip->nHeight : -1, tip ? tip->GetBlockHash().ToString() : "null");
}

bool Chainstate::ResizeCoinsCaches(size_t coinstip_size, size_t coinsdb_size)
{
    AssertLockHeld(::cs_main);
    if (coinstip_size == m_coinstip_cache_size_bytes &&
            coinsdb_size == m_coinsdb_cache_size_bytes) {
        // Cache sizes are unchanged, no need to continue.
        return true;
    }
    size_t old_coinstip_size = m_coinstip_cache_size_bytes;
    m_coinstip_cache_size_bytes = coinstip_size;
    m_coinsdb_cache_size_bytes = coinsdb_size;
    CoinsDB().ResizeCache(coinsdb_size);

    LogPrintf("[%s] resized coinsdb cache to %.1f MiB\n",
        this->ToString(), coinsdb_size * (1.0 / 1024 / 1024));
    LogPrintf("[%s] resized coinstip cache to %.1f MiB\n",
        this->ToString(), coinstip_size * (1.0 / 1024 / 1024));

    BlockValidationState state;
    bool ret;

    if (coinstip_size > old_coinstip_size) {
        // Likely no need to flush if cache sizes have grown.
        ret = FlushStateToDisk(state, FlushStateMode::IF_NEEDED);
    } else {
        // Otherwise, flush state to disk and deallocate the in-memory coins map.
        ret = FlushStateToDisk(state, FlushStateMode::ALWAYS);
    }
    return ret;
}

bool Chainstate::RemoveBlockIndex(CBlockIndex *pindex)
{
    AssertLockHeld(cs_main);
    // Check if the block index is present in any variable and remove it
    if(m_chainman.m_best_invalid == pindex)
        m_chainman.m_best_invalid = nullptr;

    if(m_chainman.m_best_header == pindex)
        m_chainman.m_best_header = nullptr;

    // Check if the block index is present in any list and remove it
    for (auto it=m_blockman.m_blocks_unlinked.begin(); it!=m_blockman.m_blocks_unlinked.end();){
        if(it->first == pindex || it->second == pindex)
        {
            it = m_blockman.m_blocks_unlinked.erase(it);
        }
        else{
            it++;
        }
    }

    setBlockIndexCandidates.erase(pindex);

    m_chainman.m_failed_blocks.erase(pindex);

    m_blockman.m_dirty_blockindex.erase(pindex);

    for (int b = 0; b < VERSIONBITS_NUM_BITS; b++) {
        m_chainman.m_warningcache[b].erase(pindex);
    }

    m_chainman.m_versionbitscache.Erase(pindex);

    return true;
}

//! Guess how far we are in the verification process at the given block index
//! require cs_main if pindex has not been validated yet (because nChainTx might be unset)
double GuessVerificationProgress(const ChainTxData& data, const CBlockIndex *pindex) {
    if (pindex == nullptr)
        return 0.0;

    int64_t nNow = time(nullptr);

    double fTxTotal;

    if (pindex->nChainTx <= data.nTxCount) {
        fTxTotal = data.nTxCount + (nNow - data.nTime) * data.dTxRate;
    } else {
        fTxTotal = pindex->nChainTx + (nNow - pindex->GetBlockTime()) * data.dTxRate;
    }

    return std::min<double>(pindex->nChainTx / fTxTotal, 1.0);
}

std::string exceptedMessage(const dev::eth::TransactionException& excepted, const dev::bytes& output)
{
    std::string message;
    try
    {
        // Process the revert message from the output
        if(excepted == dev::eth::TransactionException::RevertInstruction)
        {
            // Get function: Error(string)
            dev::bytesConstRef oRawData(&output);
            dev::bytes errorFunc = oRawData.cropped(0, 4).toBytes();
            if(dev::toHex(errorFunc) == "08c379a0")
            {
                dev::bytesConstRef oData = oRawData.cropped(4);
                message = dev::eth::ABIDeserialiser<std::string>::deserialise(oData);
            }
        }
    }
    catch(...)
    {}

    return message;
}

std::optional<uint256> ChainstateManager::SnapshotBlockhash() const
{
    LOCK(::cs_main);
    if (m_active_chainstate && m_active_chainstate->m_from_snapshot_blockhash) {
        // If a snapshot chainstate exists, it will always be our active.
        return m_active_chainstate->m_from_snapshot_blockhash;
    }
    return std::nullopt;
}

std::vector<Chainstate*> ChainstateManager::GetAll()
{
    LOCK(::cs_main);
    std::vector<Chainstate*> out;

    for (Chainstate* cs : {m_ibd_chainstate.get(), m_snapshot_chainstate.get()}) {
        if (this->IsUsable(cs)) out.push_back(cs);
    }

    return out;
}

Chainstate& ChainstateManager::InitializeChainstate(CTxMemPool* mempool)
{
    AssertLockHeld(::cs_main);
    assert(!m_ibd_chainstate);
    assert(!m_active_chainstate);

    m_ibd_chainstate = std::make_unique<Chainstate>(mempool, m_blockman, *this);
    m_active_chainstate = m_ibd_chainstate.get();
    return *m_active_chainstate;
}

[[nodiscard]] static bool DeleteCoinsDBFromDisk(const fs::path db_path, bool is_snapshot)
    EXCLUSIVE_LOCKS_REQUIRED(::cs_main)
{
    AssertLockHeld(::cs_main);

    if (is_snapshot) {
        fs::path base_blockhash_path = db_path / node::SNAPSHOT_BLOCKHASH_FILENAME;

        try {
            bool existed = fs::remove(base_blockhash_path);
            if (!existed) {
                LogPrintf("[snapshot] snapshot chainstate dir being removed lacks %s file\n",
                          fs::PathToString(node::SNAPSHOT_BLOCKHASH_FILENAME));
            }
        } catch (const fs::filesystem_error& e) {
            LogPrintf("[snapshot] failed to remove file %s: %s\n",
                    fs::PathToString(base_blockhash_path), fsbridge::get_filesystem_error_message(e));
        }
    }

    std::string path_str = fs::PathToString(db_path);
    LogPrintf("Removing leveldb dir at %s\n", path_str);

    // We have to destruct before this call leveldb::DB in order to release the db
    // lock, otherwise `DestroyDB` will fail. See `leveldb::~DBImpl()`.
    const bool destroyed = DestroyDB(path_str);

    if (!destroyed) {
        LogPrintf("error: leveldb DestroyDB call failed on %s\n", path_str);
    }

    // Datadir should be removed from filesystem; otherwise initialization may detect
    // it on subsequent statups and get confused.
    //
    // If the base_blockhash_path removal above fails in the case of snapshot
    // chainstates, this will return false since leveldb won't remove a non-empty
    // directory.
    return destroyed && !fs::exists(db_path);
}

bool ChainstateManager::ActivateSnapshot(
        AutoFile& coins_file,
        const SnapshotMetadata& metadata,
        bool in_memory)
{
    uint256 base_blockhash = metadata.m_base_blockhash;

    if (this->SnapshotBlockhash()) {
        LogPrintf("[snapshot] can't activate a snapshot-based chainstate more than once\n");
        return false;
    }

    {
        LOCK(::cs_main);
        if (Assert(m_active_chainstate->GetMempool())->size() > 0) {
            LogPrintf("[snapshot] can't activate a snapshot when mempool not empty\n");
            return false;
        }
    }

    int64_t current_coinsdb_cache_size{0};
    int64_t current_coinstip_cache_size{0};

    // Cache percentages to allocate to each chainstate.
    //
    // These particular percentages don't matter so much since they will only be
    // relevant during snapshot activation; caches are rebalanced at the conclusion of
    // this function. We want to give (essentially) all available cache capacity to the
    // snapshot to aid the bulk load later in this function.
    static constexpr double IBD_CACHE_PERC = 0.01;
    static constexpr double SNAPSHOT_CACHE_PERC = 0.99;

    {
        LOCK(::cs_main);
        // Resize the coins caches to ensure we're not exceeding memory limits.
        //
        // Allocate the majority of the cache to the incoming snapshot chainstate, since
        // (optimistically) getting to its tip will be the top priority. We'll need to call
        // `MaybeRebalanceCaches()` once we're done with this function to ensure
        // the right allocation (including the possibility that no snapshot was activated
        // and that we should restore the active chainstate caches to their original size).
        //
        current_coinsdb_cache_size = this->ActiveChainstate().m_coinsdb_cache_size_bytes;
        current_coinstip_cache_size = this->ActiveChainstate().m_coinstip_cache_size_bytes;

        // Temporarily resize the active coins cache to make room for the newly-created
        // snapshot chain.
        this->ActiveChainstate().ResizeCoinsCaches(
            static_cast<size_t>(current_coinstip_cache_size * IBD_CACHE_PERC),
            static_cast<size_t>(current_coinsdb_cache_size * IBD_CACHE_PERC));
    }

    auto snapshot_chainstate = WITH_LOCK(::cs_main,
        return std::make_unique<Chainstate>(
            /*mempool=*/nullptr, m_blockman, *this, base_blockhash));

    {
        LOCK(::cs_main);
        snapshot_chainstate->InitCoinsDB(
            static_cast<size_t>(current_coinsdb_cache_size * SNAPSHOT_CACHE_PERC),
            in_memory, false, "chainstate");
        snapshot_chainstate->InitCoinsCache(
            static_cast<size_t>(current_coinstip_cache_size * SNAPSHOT_CACHE_PERC));
    }

    auto cleanup_bad_snapshot = [&](const char* reason) EXCLUSIVE_LOCKS_REQUIRED(::cs_main) {
        LogPrintf("[snapshot] activation failed - %s\n", reason);
        this->MaybeRebalanceCaches();

        // PopulateAndValidateSnapshot can return (in error) before the leveldb datadir
        // has been created, so only attempt removal if we got that far.
        if (auto snapshot_datadir = node::FindSnapshotChainstateDir(m_options.datadir)) {
            // We have to destruct leveldb::DB in order to release the db lock, otherwise
            // DestroyDB() (in DeleteCoinsDBFromDisk()) will fail. See `leveldb::~DBImpl()`.
            // Destructing the chainstate (and so resetting the coinsviews object) does this.
            snapshot_chainstate.reset();
            bool removed = DeleteCoinsDBFromDisk(*snapshot_datadir, /*is_snapshot=*/true);
            if (!removed) {
                GetNotifications().fatalError(strprintf("Failed to remove snapshot chainstate dir (%s). "
                    "Manually remove it before restarting.\n", fs::PathToString(*snapshot_datadir)));
            }
        }
        return false;
    };

    if (!this->PopulateAndValidateSnapshot(*snapshot_chainstate, coins_file, metadata)) {
        LOCK(::cs_main);
        return cleanup_bad_snapshot("population failed");
    }

    LOCK(::cs_main);  // cs_main required for rest of snapshot activation.

    // Do a final check to ensure that the snapshot chainstate is actually a more
    // work chain than the active chainstate; a user could have loaded a snapshot
    // very late in the IBD process, and we wouldn't want to load a useless chainstate.
    if (!CBlockIndexWorkComparator()(ActiveTip(), snapshot_chainstate->m_chain.Tip())) {
        return cleanup_bad_snapshot("work does not exceed active chainstate");
    }
    // If not in-memory, persist the base blockhash for use during subsequent
    // initialization.
    if (!in_memory) {
        if (!node::WriteSnapshotBaseBlockhash(*snapshot_chainstate)) {
            return cleanup_bad_snapshot("could not write base blockhash");
        }
    }

    assert(!m_snapshot_chainstate);
    m_snapshot_chainstate.swap(snapshot_chainstate);
    const bool chaintip_loaded = m_snapshot_chainstate->LoadChainTip();
    assert(chaintip_loaded);

    // Transfer possession of the mempool to the snapshot chainstate.
    // Mempool is empty at this point because we're still in IBD.
    Assert(m_active_chainstate->m_mempool->size() == 0);
    Assert(!m_snapshot_chainstate->m_mempool);
    m_snapshot_chainstate->m_mempool = m_active_chainstate->m_mempool;
    m_active_chainstate->m_mempool = nullptr;
    m_active_chainstate = m_snapshot_chainstate.get();
    m_blockman.m_snapshot_height = this->GetSnapshotBaseHeight();

    LogPrintf("[snapshot] successfully activated snapshot %s\n", base_blockhash.ToString());
    LogPrintf("[snapshot] (%.2f MB)\n",
        m_snapshot_chainstate->CoinsTip().DynamicMemoryUsage() / (1000 * 1000));

    this->MaybeRebalanceCaches();
    return true;
}

static void FlushSnapshotToDisk(CCoinsViewCache& coins_cache, bool snapshot_loaded)
{
    LOG_TIME_MILLIS_WITH_CATEGORY_MSG_ONCE(
        strprintf("%s (%.2f MB)",
                  snapshot_loaded ? "saving snapshot chainstate" : "flushing coins cache",
                  coins_cache.DynamicMemoryUsage() / (1000 * 1000)),
        BCLog::LogFlags::ALL);

    coins_cache.Flush();
}

struct StopHashingException : public std::exception
{
    const char* what() const noexcept override
    {
        return "ComputeUTXOStats interrupted.";
    }
};

static void SnapshotUTXOHashBreakpoint(const util::SignalInterrupt& interrupt)
{
    if (interrupt) throw StopHashingException();
}

bool ChainstateManager::PopulateAndValidateSnapshot(
    Chainstate& snapshot_chainstate,
    AutoFile& coins_file,
    const SnapshotMetadata& metadata)
{
    // It's okay to release cs_main before we're done using `coins_cache` because we know
    // that nothing else will be referencing the newly created snapshot_chainstate yet.
    CCoinsViewCache& coins_cache = *WITH_LOCK(::cs_main, return &snapshot_chainstate.CoinsTip());

    uint256 base_blockhash = metadata.m_base_blockhash;

    CBlockIndex* snapshot_start_block = WITH_LOCK(::cs_main, return m_blockman.LookupBlockIndex(base_blockhash));

    if (!snapshot_start_block) {
        // Needed for ComputeUTXOStats to determine the
        // height and to avoid a crash when base_blockhash.IsNull()
        LogPrintf("[snapshot] Did not find snapshot start blockheader %s\n",
                  base_blockhash.ToString());
        return false;
    }

    int base_height = snapshot_start_block->nHeight;
    const auto& maybe_au_data = GetParams().AssumeutxoForHeight(base_height);

    if (!maybe_au_data) {
        LogPrintf("[snapshot] assumeutxo height in snapshot metadata not recognized "
                  "(%d) - refusing to load snapshot\n", base_height);
        return false;
    }

    const AssumeutxoData& au_data = *maybe_au_data;

    // This work comparison is a duplicate check with the one performed later in
    // ActivateSnapshot(), but is done so that we avoid doing the long work of staging
    // a snapshot that isn't actually usable.
    if (WITH_LOCK(::cs_main, return !CBlockIndexWorkComparator()(ActiveTip(), snapshot_start_block))) {
        LogPrintf("[snapshot] activation failed - work does not exceed active chainstate\n");
        return false;
    }

    COutPoint outpoint;
    Coin coin;
    const uint64_t coins_count = metadata.m_coins_count;
    uint64_t coins_left = metadata.m_coins_count;

    LogPrintf("[snapshot] loading coins from snapshot %s\n", base_blockhash.ToString());
    int64_t coins_processed{0};

    while (coins_left > 0) {
        try {
            coins_file >> outpoint;
            coins_file >> coin;
        } catch (const std::ios_base::failure&) {
            LogPrintf("[snapshot] bad snapshot format or truncated snapshot after deserializing %d coins\n",
                      coins_count - coins_left);
            return false;
        }
        if (coin.nHeight > base_height ||
            outpoint.n >= std::numeric_limits<decltype(outpoint.n)>::max() // Avoid integer wrap-around in coinstats.cpp:ApplyHash
        ) {
            LogPrintf("[snapshot] bad snapshot data after deserializing %d coins\n",
                      coins_count - coins_left);
            return false;
        }
        if (!MoneyRange(coin.out.nValue)) {
            LogPrintf("[snapshot] bad snapshot data after deserializing %d coins - bad tx out value\n",
                      coins_count - coins_left);
            return false;
        }

        coins_cache.EmplaceCoinInternalDANGER(std::move(outpoint), std::move(coin));

        --coins_left;
        ++coins_processed;

        if (coins_processed % 1000000 == 0) {
            LogPrintf("[snapshot] %d coins loaded (%.2f%%, %.2f MB)\n",
                coins_processed,
                static_cast<float>(coins_processed) * 100 / static_cast<float>(coins_count),
                coins_cache.DynamicMemoryUsage() / (1000 * 1000));
        }

        // Batch write and flush (if we need to) every so often.
        //
        // If our average Coin size is roughly 41 bytes, checking every 120,000 coins
        // means <5MB of memory imprecision.
        if (coins_processed % 120000 == 0) {
            if (m_interrupt) {
                return false;
            }

            const auto snapshot_cache_state = WITH_LOCK(::cs_main,
                return snapshot_chainstate.GetCoinsCacheSizeState());

            if (snapshot_cache_state >= CoinsCacheSizeState::CRITICAL) {
                // This is a hack - we don't know what the actual best block is, but that
                // doesn't matter for the purposes of flushing the cache here. We'll set this
                // to its correct value (`base_blockhash`) below after the coins are loaded.
                coins_cache.SetBestBlock(GetRandHash());

                // No need to acquire cs_main since this chainstate isn't being used yet.
                FlushSnapshotToDisk(coins_cache, /*snapshot_loaded=*/false);
            }
        }
    }

    // Important that we set this. This and the coins_cache accesses above are
    // sort of a layer violation, but either we reach into the innards of
    // CCoinsViewCache here or we have to invert some of the Chainstate to
    // embed them in a snapshot-activation-specific CCoinsViewCache bulk load
    // method.
    coins_cache.SetBestBlock(base_blockhash);

    bool out_of_coins{false};
    try {
        coins_file >> outpoint;
    } catch (const std::ios_base::failure&) {
        // We expect an exception since we should be out of coins.
        out_of_coins = true;
    }
    if (!out_of_coins) {
        LogPrintf("[snapshot] bad snapshot - coins left over after deserializing %d coins\n",
            coins_count);
        return false;
    }

    LogPrintf("[snapshot] loaded %d (%.2f MB) coins from snapshot %s\n",
        coins_count,
        coins_cache.DynamicMemoryUsage() / (1000 * 1000),
        base_blockhash.ToString());

    // No need to acquire cs_main since this chainstate isn't being used yet.
    FlushSnapshotToDisk(coins_cache, /*snapshot_loaded=*/true);

    assert(coins_cache.GetBestBlock() == base_blockhash);

    // As above, okay to immediately release cs_main here since no other context knows
    // about the snapshot_chainstate.
    CCoinsViewDB* snapshot_coinsdb = WITH_LOCK(::cs_main, return &snapshot_chainstate.CoinsDB());

    std::optional<CCoinsStats> maybe_stats;

    try {
        maybe_stats = ComputeUTXOStats(
            CoinStatsHashType::HASH_SERIALIZED, snapshot_coinsdb, m_blockman, [&interrupt = m_interrupt] { SnapshotUTXOHashBreakpoint(interrupt); });
    } catch (StopHashingException const&) {
        return false;
    }
    if (!maybe_stats.has_value()) {
        LogPrintf("[snapshot] failed to generate coins stats\n");
        return false;
    }

    // Assert that the deserialized chainstate contents match the expected assumeutxo value.
    if (AssumeutxoHash{maybe_stats->hashSerialized} != au_data.hash_serialized) {
        LogPrintf("[snapshot] bad snapshot content hash: expected %s, got %s\n",
            au_data.hash_serialized.ToString(), maybe_stats->hashSerialized.ToString());
        return false;
    }

    snapshot_chainstate.m_chain.SetTip(*snapshot_start_block);

    // The remainder of this function requires modifying data protected by cs_main.
    LOCK(::cs_main);

    // Fake various pieces of CBlockIndex state:
    CBlockIndex* index = nullptr;

    // Don't make any modifications to the genesis block.
    // This is especially important because we don't want to erroneously
    // apply BLOCK_ASSUMED_VALID to genesis, which would happen if we didn't skip
    // it here (since it apparently isn't BLOCK_VALID_SCRIPTS).
    constexpr int AFTER_GENESIS_START{1};

    for (int i = AFTER_GENESIS_START; i <= snapshot_chainstate.m_chain.Height(); ++i) {
        index = snapshot_chainstate.m_chain[i];

        // Fake nTx so that LoadBlockIndex() loads assumed-valid CBlockIndex
        // entries (among other things)
        if (!index->nTx) {
            index->nTx = 1;
        }
        // Fake nChainTx so that GuessVerificationProgress reports accurately
        index->nChainTx = index->pprev->nChainTx + index->nTx;

        // Mark unvalidated block index entries beneath the snapshot base block as assumed-valid.
        if (!index->IsValid(BLOCK_VALID_SCRIPTS)) {
            // This flag will be removed once the block is fully validated by a
            // background chainstate.
            index->nStatus |= BLOCK_ASSUMED_VALID;
        }

        // Fake BLOCK_OPT_WITNESS so that Chainstate::NeedsRedownload()
        // won't ask to rewind the entire assumed-valid chain on startup.
        if (DeploymentActiveAt(*index, *this, Consensus::DEPLOYMENT_SEGWIT)) {
            index->nStatus |= BLOCK_OPT_WITNESS;
        }

        m_blockman.m_dirty_blockindex.insert(index);
        // Changes to the block index will be flushed to disk after this call
        // returns in `ActivateSnapshot()`, when `MaybeRebalanceCaches()` is
        // called, since we've added a snapshot chainstate and therefore will
        // have to downsize the IBD chainstate, which will result in a call to
        // `FlushStateToDisk(ALWAYS)`.
    }

    assert(index);
    index->nChainTx = au_data.nChainTx;
    snapshot_chainstate.setBlockIndexCandidates.insert(snapshot_start_block);

    LogPrintf("[snapshot] validated snapshot (%.2f MB)\n",
        coins_cache.DynamicMemoryUsage() / (1000 * 1000));
    return true;
}

// Currently, this function holds cs_main for its duration, which could be for
// multiple minutes due to the ComputeUTXOStats call. This hold is necessary
// because we need to avoid advancing the background validation chainstate
// farther than the snapshot base block - and this function is also invoked
// from within ConnectTip, i.e. from within ActivateBestChain, so cs_main is
// held anyway.
//
// Eventually (TODO), we could somehow separate this function's runtime from
// maintenance of the active chain, but that will either require
//
//  (i) setting `m_disabled` immediately and ensuring all chainstate accesses go
//      through IsUsable() checks, or
//
//  (ii) giving each chainstate its own lock instead of using cs_main for everything.
SnapshotCompletionResult ChainstateManager::MaybeCompleteSnapshotValidation()
{
    AssertLockHeld(cs_main);
    if (m_ibd_chainstate.get() == &this->ActiveChainstate() ||
            !this->IsUsable(m_snapshot_chainstate.get()) ||
            !this->IsUsable(m_ibd_chainstate.get()) ||
            !m_ibd_chainstate->m_chain.Tip()) {
       // Nothing to do - this function only applies to the background
       // validation chainstate.
       return SnapshotCompletionResult::SKIPPED;
    }
    const int snapshot_tip_height = this->ActiveHeight();
    const int snapshot_base_height = *Assert(this->GetSnapshotBaseHeight());
    const CBlockIndex& index_new = *Assert(m_ibd_chainstate->m_chain.Tip());

    if (index_new.nHeight < snapshot_base_height) {
        // Background IBD not complete yet.
        return SnapshotCompletionResult::SKIPPED;
    }

    assert(SnapshotBlockhash());
    uint256 snapshot_blockhash = *Assert(SnapshotBlockhash());

    auto handle_invalid_snapshot = [&]() EXCLUSIVE_LOCKS_REQUIRED(::cs_main) {
        bilingual_str user_error = strprintf(_(
            "%s failed to validate the -assumeutxo snapshot state. "
            "This indicates a hardware problem, or a bug in the software, or a "
            "bad software modification that allowed an invalid snapshot to be "
            "loaded. As a result of this, the node will shut down and stop using any "
            "state that was built on the snapshot, resetting the chain height "
            "from %d to %d. On the next "
            "restart, the node will resume syncing from %d "
            "without using any snapshot data. "
            "Please report this incident to %s, including how you obtained the snapshot. "
            "The invalid snapshot chainstate will be left on disk in case it is "
            "helpful in diagnosing the issue that caused this error."),
            PACKAGE_NAME, snapshot_tip_height, snapshot_base_height, snapshot_base_height, PACKAGE_BUGREPORT
        );

        LogPrintf("[snapshot] !!! %s\n", user_error.original);
        LogPrintf("[snapshot] deleting snapshot, reverting to validated chain, and stopping node\n");

        m_active_chainstate = m_ibd_chainstate.get();
        m_snapshot_chainstate->m_disabled = true;
        assert(!this->IsUsable(m_snapshot_chainstate.get()));
        assert(this->IsUsable(m_ibd_chainstate.get()));

        auto rename_result = m_snapshot_chainstate->InvalidateCoinsDBOnDisk();
        if (!rename_result) {
            user_error = strprintf(Untranslated("%s\n%s"), user_error, util::ErrorString(rename_result));
        }

        GetNotifications().fatalError(user_error.original, user_error);
    };

    if (index_new.GetBlockHash() != snapshot_blockhash) {
        LogPrintf("[snapshot] supposed base block %s does not match the "
          "snapshot base block %s (height %d). Snapshot is not valid.\n",
          index_new.ToString(), snapshot_blockhash.ToString(), snapshot_base_height);
        handle_invalid_snapshot();
        return SnapshotCompletionResult::BASE_BLOCKHASH_MISMATCH;
    }

    assert(index_new.nHeight == snapshot_base_height);

    int curr_height = m_ibd_chainstate->m_chain.Height();

    assert(snapshot_base_height == curr_height);
    assert(snapshot_base_height == index_new.nHeight);
    assert(this->IsUsable(m_snapshot_chainstate.get()));
    assert(this->GetAll().size() == 2);

    CCoinsViewDB& ibd_coins_db = m_ibd_chainstate->CoinsDB();
    m_ibd_chainstate->ForceFlushStateToDisk();

    const auto& maybe_au_data = m_options.chainparams.AssumeutxoForHeight(curr_height);
    if (!maybe_au_data) {
        LogPrintf("[snapshot] assumeutxo data not found for height "
            "(%d) - refusing to validate snapshot\n", curr_height);
        handle_invalid_snapshot();
        return SnapshotCompletionResult::MISSING_CHAINPARAMS;
    }

    const AssumeutxoData& au_data = *maybe_au_data;
    std::optional<CCoinsStats> maybe_ibd_stats;
    LogPrintf("[snapshot] computing UTXO stats for background chainstate to validate "
        "snapshot - this could take a few minutes\n");
    try {
        maybe_ibd_stats = ComputeUTXOStats(
            CoinStatsHashType::HASH_SERIALIZED,
            &ibd_coins_db,
            m_blockman,
            [&interrupt = m_interrupt] { SnapshotUTXOHashBreakpoint(interrupt); });
    } catch (StopHashingException const&) {
        return SnapshotCompletionResult::STATS_FAILED;
    }

    // XXX note that this function is slow and will hold cs_main for potentially minutes.
    if (!maybe_ibd_stats) {
        LogPrintf("[snapshot] failed to generate stats for validation coins db\n");
        // While this isn't a problem with the snapshot per se, this condition
        // prevents us from validating the snapshot, so we should shut down and let the
        // user handle the issue manually.
        handle_invalid_snapshot();
        return SnapshotCompletionResult::STATS_FAILED;
    }
    const auto& ibd_stats = *maybe_ibd_stats;

    // Compare the background validation chainstate's UTXO set hash against the hard-coded
    // assumeutxo hash we expect.
    //
    // TODO: For belt-and-suspenders, we could cache the UTXO set
    // hash for the snapshot when it's loaded in its chainstate's leveldb. We could then
    // reference that here for an additional check.
    if (AssumeutxoHash{ibd_stats.hashSerialized} != au_data.hash_serialized) {
        LogPrintf("[snapshot] hash mismatch: actual=%s, expected=%s\n",
            ibd_stats.hashSerialized.ToString(),
            au_data.hash_serialized.ToString());
        handle_invalid_snapshot();
        return SnapshotCompletionResult::HASH_MISMATCH;
    }

    LogPrintf("[snapshot] snapshot beginning at %s has been fully validated\n",
        snapshot_blockhash.ToString());

    m_ibd_chainstate->m_disabled = true;
    this->MaybeRebalanceCaches();

    return SnapshotCompletionResult::SUCCESS;
}

Chainstate& ChainstateManager::ActiveChainstate() const
{
    LOCK(::cs_main);
    assert(m_active_chainstate);
    return *m_active_chainstate;
}

bool ChainstateManager::IsSnapshotActive() const
{
    LOCK(::cs_main);
    return m_snapshot_chainstate && m_active_chainstate == m_snapshot_chainstate.get();
}

void ChainstateManager::MaybeRebalanceCaches()
{
    AssertLockHeld(::cs_main);
    bool ibd_usable = this->IsUsable(m_ibd_chainstate.get());
    bool snapshot_usable = this->IsUsable(m_snapshot_chainstate.get());
    assert(ibd_usable || snapshot_usable);

    if (ibd_usable && !snapshot_usable) {
        // Allocate everything to the IBD chainstate. This will always happen
        // when we are not using a snapshot.
        m_ibd_chainstate->ResizeCoinsCaches(m_total_coinstip_cache, m_total_coinsdb_cache);
    }
    else if (snapshot_usable && !ibd_usable) {
        // If background validation has completed and snapshot is our active chain...
        LogPrintf("[snapshot] allocating all cache to the snapshot chainstate\n");
        // Allocate everything to the snapshot chainstate.
        m_snapshot_chainstate->ResizeCoinsCaches(m_total_coinstip_cache, m_total_coinsdb_cache);
    }
    else if (ibd_usable && snapshot_usable) {
        // If both chainstates exist, determine who needs more cache based on IBD status.
        //
        // Note: shrink caches first so that we don't inadvertently overwhelm available memory.
        if (IsInitialBlockDownload()) {
            m_ibd_chainstate->ResizeCoinsCaches(
                m_total_coinstip_cache * 0.05, m_total_coinsdb_cache * 0.05);
            m_snapshot_chainstate->ResizeCoinsCaches(
                m_total_coinstip_cache * 0.95, m_total_coinsdb_cache * 0.95);
        } else {
            m_snapshot_chainstate->ResizeCoinsCaches(
                m_total_coinstip_cache * 0.05, m_total_coinsdb_cache * 0.05);
            m_ibd_chainstate->ResizeCoinsCaches(
                m_total_coinstip_cache * 0.95, m_total_coinsdb_cache * 0.95);
        }
    }
}

void ChainstateManager::ResetChainstates()
{
    m_ibd_chainstate.reset();
    m_snapshot_chainstate.reset();
    m_active_chainstate = nullptr;
}

/**
 * Apply default chain params to nullopt members.
 * This helps to avoid coding errors around the accidental use of the compare
 * operators that accept nullopt, thus ignoring the intended default value.
 */
static ChainstateManager::Options&& Flatten(ChainstateManager::Options&& opts)
{
    if (!opts.check_block_index.has_value()) opts.check_block_index = opts.chainparams.DefaultConsistencyChecks();
    if (!opts.minimum_chain_work.has_value()) opts.minimum_chain_work = UintToArith256(opts.chainparams.GetConsensus().nMinimumChainWork);
    if (!opts.assumed_valid_block.has_value()) opts.assumed_valid_block = opts.chainparams.GetConsensus().defaultAssumeValid;
    Assert(opts.adjusted_time_callback);
    return std::move(opts);
}

ChainstateManager::ChainstateManager(const util::SignalInterrupt& interrupt, Options options, node::BlockManager::Options blockman_options)
    : m_interrupt{interrupt},
      m_options{Flatten(std::move(options))},
      m_blockman{interrupt, std::move(blockman_options)} {}

ChainstateManager::~ChainstateManager()
{
    LOCK(::cs_main);

    m_versionbitscache.Clear();
}

bool ChainstateManager::DetectSnapshotChainstate()
{
    assert(!m_snapshot_chainstate);
    std::optional<fs::path> path = node::FindSnapshotChainstateDir(m_options.datadir);
    if (!path) {
        return false;
    }
    std::optional<uint256> base_blockhash = node::ReadSnapshotBaseBlockhash(*path);
    if (!base_blockhash) {
        return false;
    }
    LogPrintf("[snapshot] detected active snapshot chainstate (%s) - loading\n",
        fs::PathToString(*path));

    this->ActivateExistingSnapshot(*base_blockhash);
    return true;
}

Chainstate& ChainstateManager::ActivateExistingSnapshot(uint256 base_blockhash)
{
    assert(!m_snapshot_chainstate);
    m_snapshot_chainstate =
        std::make_unique<Chainstate>(nullptr, m_blockman, *this, base_blockhash);
    LogPrintf("[snapshot] switching active chainstate to %s\n", m_snapshot_chainstate->ToString());

    // Mempool is empty at this point because we're still in IBD.
    Assert(m_active_chainstate->m_mempool->size() == 0);
    Assert(!m_snapshot_chainstate->m_mempool);
    m_snapshot_chainstate->m_mempool = m_active_chainstate->m_mempool;
    m_active_chainstate->m_mempool = nullptr;
    m_active_chainstate = m_snapshot_chainstate.get();
    return *m_snapshot_chainstate;
}

bool IsBIP30Repeat(const CBlockIndex& block_index)
{
    return false;
}

bool IsBIP30Unspendable(const CBlockIndex& block_index)
{
    return false;
}

static fs::path GetSnapshotCoinsDBPath(Chainstate& cs) EXCLUSIVE_LOCKS_REQUIRED(::cs_main)
{
    AssertLockHeld(::cs_main);
    // Should never be called on a non-snapshot chainstate.
    assert(cs.m_from_snapshot_blockhash);
    auto storage_path_maybe = cs.CoinsDB().StoragePath();
    // Should never be called with a non-existent storage path.
    assert(storage_path_maybe);
    return *storage_path_maybe;
}

util::Result<void> Chainstate::InvalidateCoinsDBOnDisk()
{
    fs::path snapshot_datadir = GetSnapshotCoinsDBPath(*this);

    // Coins views no longer usable.
    m_coins_views.reset();

    auto invalid_path = snapshot_datadir + "_INVALID";
    std::string dbpath = fs::PathToString(snapshot_datadir);
    std::string target = fs::PathToString(invalid_path);
    LogPrintf("[snapshot] renaming snapshot datadir %s to %s\n", dbpath, target);

    // The invalid snapshot datadir is simply moved and not deleted because we may
    // want to do forensics later during issue investigation. The user is instructed
    // accordingly in MaybeCompleteSnapshotValidation().
    try {
        fs::rename(snapshot_datadir, invalid_path);
    } catch (const fs::filesystem_error& e) {
        auto src_str = fs::PathToString(snapshot_datadir);
        auto dest_str = fs::PathToString(invalid_path);

        LogPrintf("%s: error renaming file '%s' -> '%s': %s\n",
                __func__, src_str, dest_str, e.what());
        return util::Error{strprintf(_(
            "Rename of '%s' -> '%s' failed. "
            "You should resolve this by manually moving or deleting the invalid "
            "snapshot directory %s, otherwise you will encounter the same error again "
            "on the next startup."),
            src_str, dest_str, src_str)};
    }
    return {};
}

bool ChainstateManager::DeleteSnapshotChainstate()
{
    AssertLockHeld(::cs_main);
    Assert(m_snapshot_chainstate);
    Assert(m_ibd_chainstate);

    fs::path snapshot_datadir = GetSnapshotCoinsDBPath(*m_snapshot_chainstate);
    if (!DeleteCoinsDBFromDisk(snapshot_datadir, /*is_snapshot=*/ true)) {
        LogPrintf("Deletion of %s failed. Please remove it manually to continue reindexing.\n",
                  fs::PathToString(snapshot_datadir));
        return false;
    }
    m_active_chainstate = m_ibd_chainstate.get();
    m_snapshot_chainstate.reset();
    return true;
}

ChainstateRole Chainstate::GetRole() const
{
    if (m_chainman.GetAll().size() <= 1) {
        return ChainstateRole::NORMAL;
    }
    return (this != &m_chainman.ActiveChainstate()) ?
               ChainstateRole::BACKGROUND :
               ChainstateRole::ASSUMEDVALID;
}

const CBlockIndex* ChainstateManager::GetSnapshotBaseBlock() const
{
    return m_active_chainstate ? m_active_chainstate->SnapshotBase() : nullptr;
}

std::optional<int> ChainstateManager::GetSnapshotBaseHeight() const
{
    const CBlockIndex* base = this->GetSnapshotBaseBlock();
    return base ? std::make_optional(base->nHeight) : std::nullopt;
}

bool ChainstateManager::ValidatedSnapshotCleanup()
{
    AssertLockHeld(::cs_main);
    auto get_storage_path = [](auto& chainstate) EXCLUSIVE_LOCKS_REQUIRED(::cs_main) -> std::optional<fs::path> {
        if (!(chainstate && chainstate->HasCoinsViews())) {
            return {};
        }
        return chainstate->CoinsDB().StoragePath();
    };
    std::optional<fs::path> ibd_chainstate_path_maybe = get_storage_path(m_ibd_chainstate);
    std::optional<fs::path> snapshot_chainstate_path_maybe = get_storage_path(m_snapshot_chainstate);

    if (!this->IsSnapshotValidated()) {
        // No need to clean up.
        return false;
    }
    // If either path doesn't exist, that means at least one of the chainstates
    // is in-memory, in which case we can't do on-disk cleanup. You'd better be
    // in a unittest!
    if (!ibd_chainstate_path_maybe || !snapshot_chainstate_path_maybe) {
        LogPrintf("[snapshot] snapshot chainstate cleanup cannot happen with "
                  "in-memory chainstates. You are testing, right?\n");
        return false;
    }

    const auto& snapshot_chainstate_path = *snapshot_chainstate_path_maybe;
    const auto& ibd_chainstate_path = *ibd_chainstate_path_maybe;

    // Since we're going to be moving around the underlying leveldb filesystem content
    // for each chainstate, make sure that the chainstates (and their constituent
    // CoinsViews members) have been destructed first.
    //
    // The caller of this method will be responsible for reinitializing chainstates
    // if they want to continue operation.
    this->ResetChainstates();

    // No chainstates should be considered usable.
    assert(this->GetAll().size() == 0);

    LogPrintf("[snapshot] deleting background chainstate directory (now unnecessary) (%s)\n",
              fs::PathToString(ibd_chainstate_path));

    fs::path tmp_old{ibd_chainstate_path + "_todelete"};

    auto rename_failed_abort = [this](
                                   fs::path p_old,
                                   fs::path p_new,
                                   const fs::filesystem_error& err) {
        LogPrintf("%s: error renaming file (%s): %s\n",
                __func__, fs::PathToString(p_old), err.what());
        GetNotifications().fatalError(strprintf(
            "Rename of '%s' -> '%s' failed. "
            "Cannot clean up the background chainstate leveldb directory.",
            fs::PathToString(p_old), fs::PathToString(p_new)));
    };

    try {
        fs::rename(ibd_chainstate_path, tmp_old);
    } catch (const fs::filesystem_error& e) {
        rename_failed_abort(ibd_chainstate_path, tmp_old, e);
        throw;
    }

    LogPrintf("[snapshot] moving snapshot chainstate (%s) to "
              "default chainstate directory (%s)\n",
              fs::PathToString(snapshot_chainstate_path), fs::PathToString(ibd_chainstate_path));

    try {
        fs::rename(snapshot_chainstate_path, ibd_chainstate_path);
    } catch (const fs::filesystem_error& e) {
        rename_failed_abort(snapshot_chainstate_path, ibd_chainstate_path, e);
        throw;
    }

    if (!DeleteCoinsDBFromDisk(tmp_old, /*is_snapshot=*/false)) {
        // No need to FatalError because once the unneeded bg chainstate data is
        // moved, it will not interfere with subsequent initialization.
        LogPrintf("Deletion of %s failed. Please remove it manually, as the "
                  "directory is now unnecessary.\n",
                  fs::PathToString(tmp_old));
    } else {
        LogPrintf("[snapshot] deleted background chainstate directory (%s)\n",
                  fs::PathToString(ibd_chainstate_path));
    }
    return true;
}

Chainstate& ChainstateManager::GetChainstateForIndexing()
{
    // We can't always return `m_ibd_chainstate` because after background validation
    // has completed, `m_snapshot_chainstate == m_active_chainstate`, but it can be
    // indexed.
    return (this->GetAll().size() > 1) ? *m_ibd_chainstate : *m_active_chainstate;
}

std::pair<int, int> ChainstateManager::GetPruneRange(const Chainstate& chainstate, int last_height_can_prune)
{
    if (chainstate.m_chain.Height() <= 0) {
        return {0, 0};
    }
    int prune_start{0};

    if (this->GetAll().size() > 1 && m_snapshot_chainstate.get() == &chainstate) {
        // Leave the blocks in the background IBD chain alone if we're pruning
        // the snapshot chain.
        prune_start = *Assert(GetSnapshotBaseHeight()) + 1;
    }

    int max_prune = std::max<int>(
        0, chainstate.m_chain.Height() - static_cast<int>(MIN_BLOCKS_TO_KEEP));

    // last block to prune is the lesser of (caller-specified height, MIN_BLOCKS_TO_KEEP from the tip)
    //
    // While you might be tempted to prune the background chainstate more
    // aggressively (i.e. fewer MIN_BLOCKS_TO_KEEP), this won't work with index
    // building - specifically blockfilterindex requires undo data, and if
    // we don't maintain this trailing window, we hit indexing failures.
    int prune_end = std::min(last_height_can_prune, max_prune);

    return {prune_start, prune_end};
}

////////////////////////////////////////////////////////////////////////////////// // qtum
bool GetAddressIndex(uint256 addressHash, int type, std::vector<std::pair<CAddressIndexKey, CAmount> > &addressIndex, node::BlockManager& blockman, int start, int end)
{
    if (!fAddressIndex)
        return error("address index not enabled");

    if (!blockman.m_block_tree_db->ReadAddressIndex(addressHash, type, addressIndex, start, end))
        return error("unable to get txids for address");

    return true;
}

bool GetSpentIndex(CSpentIndexKey &key, CSpentIndexValue &value, const CTxMemPool& mempool, node::BlockManager& blockman)
{
    if (!fAddressIndex)
        return false;

    if (mempool.getSpentIndex(key, value))
        return true;

    if (!blockman.m_block_tree_db->ReadSpentIndex(key, value))
        return false;

    return true;
}

bool GetAddressUnspent(uint256 addressHash, int type, std::vector<std::pair<CAddressUnspentKey, CAddressUnspentValue> > &unspentOutputs, node::BlockManager& blockman)
{
    if (!fAddressIndex)
        return error("address index not enabled");

    if (!blockman.m_block_tree_db->ReadAddressUnspentIndex(addressHash, type, unspentOutputs))
        return error("unable to get txids for address");

    return true;
}

bool GetTimestampIndex(const unsigned int &high, const unsigned int &low, const bool fActiveOnly, std::vector<std::pair<uint256, unsigned int> > &hashes, ChainstateManager& chainman)
{
    if (!fAddressIndex)
        return error("Timestamp index not enabled");

    if (!chainman.m_blockman.m_block_tree_db->ReadTimestampIndex(high, low, fActiveOnly, hashes, chainman))
        return error("Unable to get hashes for timestamps");

    return true;
}

CAmount GetTxGasFee(const CMutableTransaction& _tx, const CTxMemPool& mempool, Chainstate& active_chainstate)
{
    CTransaction tx(_tx);
    CAmount nGasFee = 0;
    if(tx.HasCreateOrCall())
    {
        LOCK(cs_main);
        const CChainParams& chainparams{active_chainstate.m_chainman.GetParams()};
        unsigned int contractflags = GetContractScriptFlags(active_chainstate.m_chain.Height() + 1, chainparams.GetConsensus());
        QtumTxConverter convert(tx, active_chainstate, &mempool, NULL, NULL, contractflags);

        ExtractQtumTX resultConvertQtumTX;
        if(!convert.extractionQtumTransactions(resultConvertQtumTX)){
            return nGasFee;
        }

        dev::u256 sumGas = dev::u256(0);
        for(QtumTransaction& qtx : resultConvertQtumTX.first){
            sumGas += qtx.gas() * qtx.gasPrice();
        }

        nGasFee = (CAmount) sumGas;
    }
    return nGasFee;
}

bool GetAddressWeight(uint256 addressHash, int type, const std::map<COutPoint, uint32_t>& immatureStakes, int32_t nHeight, uint64_t& nWeight, node::BlockManager& blockman)
{
    nWeight = 0;

    if (!fAddressIndex)
        return error("address index not enabled");

    // Get address utxos
    std::vector<std::pair<CAddressUnspentKey, CAddressUnspentValue> > unspentOutputs;
    if (!GetAddressUnspent(addressHash, type, unspentOutputs, blockman)) {
        throw error("No information available for address");
    }

    // Add the utxos to the list if they are mature
	const Consensus::Params& consensusParams = Params().GetConsensus();
    for (std::vector<std::pair<CAddressUnspentKey, CAddressUnspentValue> >::const_iterator i=unspentOutputs.begin(); i!=unspentOutputs.end(); i++) {

        int nDepth = nHeight - i->second.blockHeight + 1;
        if (nDepth < consensusParams.CoinbaseMaturity(nHeight + 1))
            continue;

        if(i->second.satoshis < 0)
            continue;

        COutPoint prevout = COutPoint(i->first.txhash, i->first.index);
        if(immatureStakes.find(prevout) == immatureStakes.end())
        {
            nWeight+= i->second.satoshis;
        }
    }

    return true;
}

std::map<COutPoint, uint32_t> GetImmatureStakes(ChainstateManager& chainman)
{
    std::map<COutPoint, uint32_t> immatureStakes;
    int height = chainman.ActiveChain().Height();
    int coinbaseMaturity = chainman.GetConsensus().CoinbaseMaturity(height + 1);
    for(int i = 0; i < coinbaseMaturity -1; i++) {
        CBlockIndex* block = chainman.ActiveChain()[height - i];
        if(block)
        {
            immatureStakes[block->prevoutStake] = block->nTime;
        }
        else
        {
            break;
        }
    }
    return immatureStakes;
}
//////////////////////////////////////////////////////////////////////////////////
<|MERGE_RESOLUTION|>--- conflicted
+++ resolved
@@ -5221,9 +5221,6 @@
     return true;
 }
 
-<<<<<<< HEAD
-bool CheckBlock(const CBlock& block, BlockValidationState& state, const Consensus::Params& consensusParams, Chainstate& chainstate, bool fCheckPOW, bool fCheckMerkleRoot, bool fCheckSig)
-=======
 static bool CheckMerkleRoot(const CBlock& block, BlockValidationState& state)
 {
     if (block.m_checked_merkle_root) return true;
@@ -5305,8 +5302,7 @@
     return true;
 }
 
-bool CheckBlock(const CBlock& block, BlockValidationState& state, const Consensus::Params& consensusParams, bool fCheckPOW, bool fCheckMerkleRoot)
->>>>>>> 0b4aa31c
+bool CheckBlock(const CBlock& block, BlockValidationState& state, const Consensus::Params& consensusParams, Chainstate& chainstate, bool fCheckPOW, bool fCheckMerkleRoot, bool fCheckSig)
 {
     // These are checks that are independent of context.
 
