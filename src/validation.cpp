// Copyright (c) 2009-2010 Satoshi Nakamoto
// Copyright (c) 2009-2016 The Bitcoin Core developers
// Distributed under the MIT software license, see the accompanying
// file COPYING or http://www.opensource.org/licenses/mit-license.php.

#include "validation.h"

#include "arith_uint256.h"
#include "chainparams.h"
#include "checkpoints.h"
#include "checkqueue.h"
#include "consensus/consensus.h"
#include "consensus/merkle.h"
#include "consensus/validation.h"
#include "hash.h"
#include "init.h"
#include "policy/fees.h"
#include "policy/policy.h"
#include "pow.h"
#include "pos.h"
#include "primitives/block.h"
#include "primitives/transaction.h"
#include "random.h"
#include "script/script.h"
#include "script/sigcache.h"
#include "script/standard.h"
#include "timedata.h"
#include "tinyformat.h"
#include "txdb.h"
#include "txmempool.h"
#include "ui_interface.h"
#include "undo.h"
#include "util.h"
#include "utilmoneystr.h"
#include "utilstrencodings.h"
#include "validationinterface.h"
#include "versionbits.h"
#include "warnings.h"
#include "serialize.h"
#include "pubkey.h"
#include "key.h"
#include "wallet/wallet.h"


#include <atomic>
#include <sstream>

#include <boost/algorithm/string/replace.hpp>
#include <boost/algorithm/string/join.hpp>
#include <boost/filesystem.hpp>
#include <boost/filesystem/fstream.hpp>
#include <boost/math/distributions/poisson.hpp>
#include <boost/thread.hpp>

#if defined(NDEBUG)
# error "Qtum cannot be compiled without assertions."
#endif

/**
 * Global state
 */

 ////////////////////////////// qtum
#include <iostream>
#include <bitset>
#include "pubkey.h"
#include <univalue.h>

std::unique_ptr<QtumState> globalState;
std::shared_ptr<dev::eth::SealEngineFace> globalSealEngine;
bool fRecordLogOpcodes = false;
bool fIsVMlogFile = false;
bool fGettingValuesDGP = false;
 //////////////////////////////

CCriticalSection cs_main;

BlockMap mapBlockIndex;
std::set<std::pair<COutPoint, unsigned int>> setStakeSeen;
CChain chainActive;
CBlockIndex *pindexBestHeader = NULL;
CWaitableCriticalSection csBestBlock;
CConditionVariable cvBlockChange;
int nScriptCheckThreads = 0;
std::atomic_bool fImporting(false);
bool fReindex = false;
bool fTxIndex = false;
bool fHavePruned = false;
bool fPruneMode = false;
bool fIsBareMultisigStd = DEFAULT_PERMIT_BAREMULTISIG;
bool fRequireStandard = true;
bool fCheckBlockIndex = false;
bool fCheckpointsEnabled = DEFAULT_CHECKPOINTS_ENABLED;
size_t nCoinCacheUsage = 5000 * 300;
uint64_t nPruneTarget = 0;
int64_t nMaxTipAge = DEFAULT_MAX_TIP_AGE;
bool fEnableReplacement = DEFAULT_ENABLE_REPLACEMENT;

uint256 hashAssumeValid;

CFeeRate minRelayTxFee = CFeeRate(DEFAULT_MIN_RELAY_TX_FEE);
CAmount maxTxFee = DEFAULT_TRANSACTION_MAXFEE;

CTxMemPool mempool(::minRelayTxFee);

static void CheckBlockIndex(const Consensus::Params& consensusParams);

/** Constant stuff for coinbase transactions we create: */
CScript COINBASE_FLAGS;

const std::string strMessageMagic = "Qtum Signed Message:\n";

// Internal stuff
namespace {

    struct CBlockIndexWorkComparator
    {
        bool operator()(CBlockIndex *pa, CBlockIndex *pb) const {
            // First sort by most total work, ...
            if (pa->nChainWork > pb->nChainWork) return false;
            if (pa->nChainWork < pb->nChainWork) return true;

            // ... then by earliest time received, ...
            if (pa->nSequenceId < pb->nSequenceId) return false;
            if (pa->nSequenceId > pb->nSequenceId) return true;

            // Use pointer address as tie breaker (should only happen with blocks
            // loaded from disk, as those all have id 0).
            if (pa < pb) return false;
            if (pa > pb) return true;

            // Identical blocks.
            return false;
        }
    };

    CBlockIndex *pindexBestInvalid;

    /**
     * The set of all CBlockIndex entries with BLOCK_VALID_TRANSACTIONS (for itself and all ancestors) and
     * as good as our current tip or better. Entries may be failed, though, and pruning nodes may be
     * missing the data for the block.
     */
    std::set<CBlockIndex*, CBlockIndexWorkComparator> setBlockIndexCandidates;
    /** All pairs A->B, where A (or one of its ancestors) misses transactions, but B has transactions.
     * Pruned nodes may have entries where B is missing data.
     */
    std::multimap<CBlockIndex*, CBlockIndex*> mapBlocksUnlinked;

    CCriticalSection cs_LastBlockFile;
    std::vector<CBlockFileInfo> vinfoBlockFile;
    int nLastBlockFile = 0;
    /** Global flag to indicate we should check to see if there are
     *  block/undo files that should be deleted.  Set on startup
     *  or if we allocate more file space when we're in prune mode
     */
    bool fCheckForPruning = false;

    /**
     * Every received block is assigned a unique and increasing identifier, so we
     * know which one to give priority in case of a fork.
     */
    CCriticalSection cs_nBlockSequenceId;
    /** Blocks loaded from disk are assigned id 0, so start the counter at 1. */
    int32_t nBlockSequenceId = 1;
    /** Decreasing counter (used by subsequent preciousblock calls). */
    int32_t nBlockReverseSequenceId = -1;
    /** chainwork for the last block that preciousblock has been applied to. */
    arith_uint256 nLastPreciousChainwork = 0;

    /** Dirty block index entries. */
    std::set<CBlockIndex*> setDirtyBlockIndex;

    /** Dirty block file entries. */
    std::set<int> setDirtyFileInfo;
} // anon namespace

/* Use this class to start tracking transactions that are removed from the
 * mempool and pass all those transactions through SyncTransaction when the
 * object goes out of scope. This is currently only used to call SyncTransaction
 * on conflicts removed from the mempool during block connection.  Applied in
 * ActivateBestChain around ActivateBestStep which in turn calls:
 * ConnectTip->removeForBlock->removeConflicts
 */
class MemPoolConflictRemovalTracker
{
private:
    std::vector<CTransactionRef> conflictedTxs;
    CTxMemPool &pool;

public:
    MemPoolConflictRemovalTracker(CTxMemPool &_pool) : pool(_pool) {
        pool.NotifyEntryRemoved.connect(boost::bind(&MemPoolConflictRemovalTracker::NotifyEntryRemoved, this, _1, _2));
    }

    void NotifyEntryRemoved(CTransactionRef txRemoved, MemPoolRemovalReason reason) {
        if (reason == MemPoolRemovalReason::CONFLICT) {
            conflictedTxs.push_back(txRemoved);
        }
    }

    ~MemPoolConflictRemovalTracker() {
        pool.NotifyEntryRemoved.disconnect(boost::bind(&MemPoolConflictRemovalTracker::NotifyEntryRemoved, this, _1, _2));
        for (const auto& tx : conflictedTxs) {
            GetMainSignals().SyncTransaction(*tx, NULL, CMainSignals::SYNC_TRANSACTION_NOT_IN_BLOCK);
        }
        conflictedTxs.clear();
    }
};

CBlockIndex* FindForkInGlobalIndex(const CChain& chain, const CBlockLocator& locator)
{
    // Find the first block the caller has in the main chain
    BOOST_FOREACH(const uint256& hash, locator.vHave) {
        BlockMap::iterator mi = mapBlockIndex.find(hash);
        if (mi != mapBlockIndex.end())
        {
            CBlockIndex* pindex = (*mi).second;
            if (chain.Contains(pindex))
                return pindex;
            if (pindex->GetAncestor(chain.Height()) == chain.Tip()) {
                return chain.Tip();
            }
        }
    }
    return chain.Genesis();
}

CCoinsViewCache *pcoinsTip = NULL;
CBlockTreeDB *pblocktree = NULL;

enum FlushStateMode {
    FLUSH_STATE_NONE,
    FLUSH_STATE_IF_NEEDED,
    FLUSH_STATE_PERIODIC,
    FLUSH_STATE_ALWAYS
};

// See definition for documentation
bool static FlushStateToDisk(CValidationState &state, FlushStateMode mode, int nManualPruneHeight=0);
void FindFilesToPruneManual(std::set<int>& setFilesToPrune, int nManualPruneHeight);
static int GetWitnessCommitmentIndex(const CBlock& block);

bool IsFinalTx(const CTransaction &tx, int nBlockHeight, int64_t nBlockTime)
{
    if (tx.nLockTime == 0)
        return true;
    if ((int64_t)tx.nLockTime < ((int64_t)tx.nLockTime < LOCKTIME_THRESHOLD ? (int64_t)nBlockHeight : nBlockTime))
        return true;
    for (const auto& txin : tx.vin) {
        if (!(txin.nSequence == CTxIn::SEQUENCE_FINAL))
            return false;
    }
    return true;
}

bool CheckFinalTx(const CTransaction &tx, int flags)
{
    AssertLockHeld(cs_main);

    // By convention a negative value for flags indicates that the
    // current network-enforced consensus rules should be used. In
    // a future soft-fork scenario that would mean checking which
    // rules would be enforced for the next block and setting the
    // appropriate flags. At the present time no soft-forks are
    // scheduled, so no flags are set.
    flags = std::max(flags, 0);

    // CheckFinalTx() uses chainActive.Height()+1 to evaluate
    // nLockTime because when IsFinalTx() is called within
    // CBlock::AcceptBlock(), the height of the block *being*
    // evaluated is what is used. Thus if we want to know if a
    // transaction can be part of the *next* block, we need to call
    // IsFinalTx() with one more than chainActive.Height().
    const int nBlockHeight = chainActive.Height() + 1;

    // BIP113 will require that time-locked transactions have nLockTime set to
    // less than the median time of the previous block they're contained in.
    // When the next block is created its previous block will be the current
    // chain tip, so we use that to calculate the median time passed to
    // IsFinalTx() if LOCKTIME_MEDIAN_TIME_PAST is set.
    const int64_t nBlockTime = (flags & LOCKTIME_MEDIAN_TIME_PAST)
                             ? chainActive.Tip()->GetMedianTimePast()
                             : GetAdjustedTime();

    return IsFinalTx(tx, nBlockHeight, nBlockTime);
}

/**
 * Calculates the block height and previous block's median time past at
 * which the transaction will be considered final in the context of BIP 68.
 * Also removes from the vector of input heights any entries which did not
 * correspond to sequence locked inputs as they do not affect the calculation.
 */
static std::pair<int, int64_t> CalculateSequenceLocks(const CTransaction &tx, int flags, std::vector<int>* prevHeights, const CBlockIndex& block)
{
    assert(prevHeights->size() == tx.vin.size());

    // Will be set to the equivalent height- and time-based nLockTime
    // values that would be necessary to satisfy all relative lock-
    // time constraints given our view of block chain history.
    // The semantics of nLockTime are the last invalid height/time, so
    // use -1 to have the effect of any height or time being valid.
    int nMinHeight = -1;
    int64_t nMinTime = -1;

    // tx.nVersion is signed integer so requires cast to unsigned otherwise
    // we would be doing a signed comparison and half the range of nVersion
    // wouldn't support BIP 68.
    bool fEnforceBIP68 = static_cast<uint32_t>(tx.nVersion) >= 2
                      && flags & LOCKTIME_VERIFY_SEQUENCE;

    // Do not enforce sequence numbers as a relative lock time
    // unless we have been instructed to
    if (!fEnforceBIP68) {
        return std::make_pair(nMinHeight, nMinTime);
    }

    for (size_t txinIndex = 0; txinIndex < tx.vin.size(); txinIndex++) {
        const CTxIn& txin = tx.vin[txinIndex];

        // Sequence numbers with the most significant bit set are not
        // treated as relative lock-times, nor are they given any
        // consensus-enforced meaning at this point.
        if (txin.nSequence & CTxIn::SEQUENCE_LOCKTIME_DISABLE_FLAG) {
            // The height of this input is not relevant for sequence locks
            (*prevHeights)[txinIndex] = 0;
            continue;
        }

        int nCoinHeight = (*prevHeights)[txinIndex];

        if (txin.nSequence & CTxIn::SEQUENCE_LOCKTIME_TYPE_FLAG) {
            int64_t nCoinTime = block.GetAncestor(std::max(nCoinHeight-1, 0))->GetMedianTimePast();
            // NOTE: Subtract 1 to maintain nLockTime semantics
            // BIP 68 relative lock times have the semantics of calculating
            // the first block or time at which the transaction would be
            // valid. When calculating the effective block time or height
            // for the entire transaction, we switch to using the
            // semantics of nLockTime which is the last invalid block
            // time or height.  Thus we subtract 1 from the calculated
            // time or height.

            // Time-based relative lock-times are measured from the
            // smallest allowed timestamp of the block containing the
            // txout being spent, which is the median time past of the
            // block prior.
            nMinTime = std::max(nMinTime, nCoinTime + (int64_t)((txin.nSequence & CTxIn::SEQUENCE_LOCKTIME_MASK) << CTxIn::SEQUENCE_LOCKTIME_GRANULARITY) - 1);
        } else {
            nMinHeight = std::max(nMinHeight, nCoinHeight + (int)(txin.nSequence & CTxIn::SEQUENCE_LOCKTIME_MASK) - 1);
        }
    }

    return std::make_pair(nMinHeight, nMinTime);
}

static bool EvaluateSequenceLocks(const CBlockIndex& block, std::pair<int, int64_t> lockPair)
{
    assert(block.pprev);
    int64_t nBlockTime = block.pprev->GetMedianTimePast();
    if (lockPair.first >= block.nHeight || lockPair.second >= nBlockTime)
        return false;

    return true;
}

bool SequenceLocks(const CTransaction &tx, int flags, std::vector<int>* prevHeights, const CBlockIndex& block)
{
    return EvaluateSequenceLocks(block, CalculateSequenceLocks(tx, flags, prevHeights, block));
}

bool TestLockPointValidity(const LockPoints* lp)
{
    AssertLockHeld(cs_main);
    assert(lp);
    // If there are relative lock times then the maxInputBlock will be set
    // If there are no relative lock times, the LockPoints don't depend on the chain
    if (lp->maxInputBlock) {
        // Check whether chainActive is an extension of the block at which the LockPoints
        // calculation was valid.  If not LockPoints are no longer valid
        if (!chainActive.Contains(lp->maxInputBlock)) {
            return false;
        }
    }

    // LockPoints still valid
    return true;
}

bool CheckSequenceLocks(const CTransaction &tx, int flags, LockPoints* lp, bool useExistingLockPoints)
{
    AssertLockHeld(cs_main);
    AssertLockHeld(mempool.cs);

    CBlockIndex* tip = chainActive.Tip();
    CBlockIndex index;
    index.pprev = tip;
    // CheckSequenceLocks() uses chainActive.Height()+1 to evaluate
    // height based locks because when SequenceLocks() is called within
    // ConnectBlock(), the height of the block *being*
    // evaluated is what is used.
    // Thus if we want to know if a transaction can be part of the
    // *next* block, we need to use one more than chainActive.Height()
    index.nHeight = tip->nHeight + 1;

    std::pair<int, int64_t> lockPair;
    if (useExistingLockPoints) {
        assert(lp);
        lockPair.first = lp->height;
        lockPair.second = lp->time;
    }
    else {
        // pcoinsTip contains the UTXO set for chainActive.Tip()
        CCoinsViewMemPool viewMemPool(pcoinsTip, mempool);
        std::vector<int> prevheights;
        prevheights.resize(tx.vin.size());
        for (size_t txinIndex = 0; txinIndex < tx.vin.size(); txinIndex++) {
            const CTxIn& txin = tx.vin[txinIndex];
            CCoins coins;
            if (!viewMemPool.GetCoins(txin.prevout.hash, coins)) {
                return error("%s: Missing input", __func__);
            }
            if (coins.nHeight == MEMPOOL_HEIGHT) {
                // Assume all mempool transaction confirm in the next block
                prevheights[txinIndex] = tip->nHeight + 1;
            } else {
                prevheights[txinIndex] = coins.nHeight;
            }
        }
        lockPair = CalculateSequenceLocks(tx, flags, &prevheights, index);
        if (lp) {
            lp->height = lockPair.first;
            lp->time = lockPair.second;
            // Also store the hash of the block with the highest height of
            // all the blocks which have sequence locked prevouts.
            // This hash needs to still be on the chain
            // for these LockPoint calculations to be valid
            // Note: It is impossible to correctly calculate a maxInputBlock
            // if any of the sequence locked inputs depend on unconfirmed txs,
            // except in the special case where the relative lock time/height
            // is 0, which is equivalent to no sequence lock. Since we assume
            // input height of tip+1 for mempool txs and test the resulting
            // lockPair from CalculateSequenceLocks against tip+1.  We know
            // EvaluateSequenceLocks will fail if there was a non-zero sequence
            // lock on a mempool input, so we can use the return value of
            // CheckSequenceLocks to indicate the LockPoints validity
            int maxInputHeight = 0;
            BOOST_FOREACH(int height, prevheights) {
                // Can ignore mempool inputs since we'll fail if they had non-zero locks
                if (height != tip->nHeight+1) {
                    maxInputHeight = std::max(maxInputHeight, height);
                }
            }
            lp->maxInputBlock = tip->GetAncestor(maxInputHeight);
        }
    }
    return EvaluateSequenceLocks(index, lockPair);
}


unsigned int GetLegacySigOpCount(const CTransaction& tx)
{
    unsigned int nSigOps = 0;
    for (const auto& txin : tx.vin)
    {
        nSigOps += txin.scriptSig.GetSigOpCount(false);
    }
    for (const auto& txout : tx.vout)
    {
        nSigOps += txout.scriptPubKey.GetSigOpCount(false);
    }
    return nSigOps;
}

unsigned int GetP2SHSigOpCount(const CTransaction& tx, const CCoinsViewCache& inputs)
{
    if (tx.IsCoinBase())
        return 0;

    unsigned int nSigOps = 0;
    for (unsigned int i = 0; i < tx.vin.size(); i++)
    {
        const CTxOut &prevout = inputs.GetOutputFor(tx.vin[i]);
        if (prevout.scriptPubKey.IsPayToScriptHash())
            nSigOps += prevout.scriptPubKey.GetSigOpCount(tx.vin[i].scriptSig);
    }
    return nSigOps;
}

int64_t GetTransactionSigOpCost(const CTransaction& tx, const CCoinsViewCache& inputs, int flags)
{
    int64_t nSigOps = GetLegacySigOpCount(tx) * WITNESS_SCALE_FACTOR;

    if (tx.IsCoinBase())
        return nSigOps;

    if (flags & SCRIPT_VERIFY_P2SH) {
        nSigOps += GetP2SHSigOpCount(tx, inputs) * WITNESS_SCALE_FACTOR;
    }

    for (unsigned int i = 0; i < tx.vin.size(); i++)
    {
        const CTxOut &prevout = inputs.GetOutputFor(tx.vin[i]);
        nSigOps += CountWitnessSigOps(tx.vin[i].scriptSig, prevout.scriptPubKey, &tx.vin[i].scriptWitness, flags);
    }
    return nSigOps;
}





bool CheckTransaction(const CTransaction& tx, CValidationState &state, bool fCheckDuplicateInputs)
{
    // Basic checks that don't depend on any context
    if (tx.vin.empty())
        return state.DoS(10, false, REJECT_INVALID, "bad-txns-vin-empty");
    if (tx.vout.empty())
        return state.DoS(10, false, REJECT_INVALID, "bad-txns-vout-empty");
    // Size limits (this doesn't take the witness into account, as that hasn't been checked for malleability)
    if (::GetSerializeSize(tx, SER_NETWORK, PROTOCOL_VERSION | SERIALIZE_TRANSACTION_NO_WITNESS) > dgpMaxBlockSize) // qtum
        return state.DoS(100, false, REJECT_INVALID, "bad-txns-oversize");

    // Check for negative or overflow output values
    CAmount nValueOut = 0;
    for (const auto& txout : tx.vout) {
        if (txout.IsEmpty() && !tx.IsCoinBase() && !tx.IsCoinStake())
            return state.DoS(100, false, REJECT_INVALID, "bad-txns-vout-empty");
        if (txout.nValue < 0)
            return state.DoS(100, false, REJECT_INVALID, "bad-txns-vout-negative");
        if (txout.nValue > MAX_MONEY)
            return state.DoS(100, false, REJECT_INVALID, "bad-txns-vout-toolarge");
        nValueOut += txout.nValue;
        if (!MoneyRange(nValueOut))
            return state.DoS(100, false, REJECT_INVALID, "bad-txns-txouttotal-toolarge");

        /////////////////////////////////////////////////////////// // qtuma
        if (txout.scriptPubKey.HasOpCall() || txout.scriptPubKey.HasOpCreate()) {
            std::vector<valtype> vSolutions;
            txnouttype whichType;
            if (!Solver(txout.scriptPubKey, whichType, vSolutions)) {
                return state.DoS(100, false, REJECT_INVALID, "bad-txns-contract-nonstandard");
            }
        }
        ///////////////////////////////////////////////////////////
    }

    // Check for duplicate inputs - note that this check is slow so we skip it in CheckBlock
    if (fCheckDuplicateInputs) {
        std::set<COutPoint> vInOutPoints;
        for (const auto& txin : tx.vin)
        {
            if (!vInOutPoints.insert(txin.prevout).second)
                return state.DoS(100, false, REJECT_INVALID, "bad-txns-inputs-duplicate");
        }
    }

    if (tx.IsCoinBase())
    {
        if (tx.vin[0].scriptSig.size() < 2 || tx.vin[0].scriptSig.size() > 100)
            return state.DoS(100, false, REJECT_INVALID, "bad-cb-length");
    }
    else
    {
        for (const auto& txin : tx.vin)
            if (txin.prevout.IsNull())
                return state.DoS(10, false, REJECT_INVALID, "bad-txns-prevout-null");
    }

    return true;
}

void LimitMempoolSize(CTxMemPool& pool, size_t limit, unsigned long age) {
    int expired = pool.Expire(GetTime() - age);
    if (expired != 0)
        LogPrint("mempool", "Expired %i transactions from the memory pool\n", expired);

    std::vector<uint256> vNoSpendsRemaining;
    pool.TrimToSize(limit, &vNoSpendsRemaining);
    BOOST_FOREACH(const uint256& removed, vNoSpendsRemaining)
        pcoinsTip->Uncache(removed);
}

/** Convert CValidationState to a human-readable message for logging */
std::string FormatStateMessage(const CValidationState &state)
{
    return strprintf("%s%s (code %i)",
        state.GetRejectReason(),
        state.GetDebugMessage().empty() ? "" : ", "+state.GetDebugMessage(),
        state.GetRejectCode());
}

static bool IsCurrentForFeeEstimation()
{
    AssertLockHeld(cs_main);
    if (IsInitialBlockDownload())
        return false;
    if (chainActive.Tip()->GetBlockTime() < (GetTime() - MAX_FEE_ESTIMATION_TIP_AGE))
        return false;
    if (chainActive.Height() < pindexBestHeader->nHeight - 1)
        return false;
    return true;
}

bool AcceptToMemoryPoolWorker(CTxMemPool& pool, CValidationState& state, const CTransactionRef& ptx, bool fLimitFree,
                              bool* pfMissingInputs, int64_t nAcceptTime, std::list<CTransactionRef>* plTxnReplaced,
                              bool fOverrideMempoolLimit, const CAmount& nAbsurdFee, std::vector<uint256>& vHashTxnToUncache)
{
    const CTransaction& tx = *ptx;
    const uint256 hash = tx.GetHash();
    AssertLockHeld(cs_main);
    if (pfMissingInputs)
        *pfMissingInputs = false;

    if (!CheckTransaction(tx, state))
        return false; // state filled in by CheckTransaction

    // Coinbase is only valid in a block, not as a loose transaction
    if (tx.IsCoinBase())
        return state.DoS(100, false, REJECT_INVALID, "coinbase");

    // ppcoin: coinstake is also only valid in a block, not as a loose transaction
    if (tx.IsCoinStake())
        return state.DoS(100, false, REJECT_INVALID, "coinstake");

    // Reject transactions with witness before segregated witness activates (override with -prematurewitness)
    bool witnessEnabled = IsWitnessEnabled(chainActive.Tip(), Params().GetConsensus());
    if (!GetBoolArg("-prematurewitness",false) && tx.HasWitness() && !witnessEnabled) {
        return state.DoS(0, false, REJECT_NONSTANDARD, "no-witness-yet", true);
    }

    // Rather not work on nonstandard transactions (unless -testnet/-regtest)
    std::string reason;
    if (fRequireStandard && !IsStandardTx(tx, reason, witnessEnabled))
        return state.DoS(0, false, REJECT_NONSTANDARD, reason);

    // Only accept nLockTime-using transactions that can be mined in the next
    // block; we don't want our mempool filled up with transactions that can't
    // be mined yet.
    if (!CheckFinalTx(tx, STANDARD_LOCKTIME_VERIFY_FLAGS))
        return state.DoS(0, false, REJECT_NONSTANDARD, "non-final");

    // is it already in the memory pool?
    if (pool.exists(hash))
        return state.Invalid(false, REJECT_ALREADY_KNOWN, "txn-already-in-mempool");

    // Check for conflicts with in-memory transactions
    std::set<uint256> setConflicts;
    {
    LOCK(pool.cs); // protect pool.mapNextTx
    BOOST_FOREACH(const CTxIn &txin, tx.vin)
    {
        auto itConflicting = pool.mapNextTx.find(txin.prevout);
        if (itConflicting != pool.mapNextTx.end())
        {
            const CTransaction *ptxConflicting = itConflicting->second;
            if (!setConflicts.count(ptxConflicting->GetHash()))
            {
                // Allow opt-out of transaction replacement by setting
                // nSequence >= maxint-1 on all inputs.
                //
                // maxint-1 is picked to still allow use of nLockTime by
                // non-replaceable transactions. All inputs rather than just one
                // is for the sake of multi-party protocols, where we don't
                // want a single party to be able to disable replacement.
                //
                // The opt-out ignores descendants as anyone relying on
                // first-seen mempool behavior should be checking all
                // unconfirmed ancestors anyway; doing otherwise is hopelessly
                // insecure.
                bool fReplacementOptOut = true;
                if (fEnableReplacement)
                {
                    BOOST_FOREACH(const CTxIn &_txin, ptxConflicting->vin)
                    {
                        if (_txin.nSequence < std::numeric_limits<unsigned int>::max()-1)
                        {
                            fReplacementOptOut = false;
                            break;
                        }
                    }
                }
                if (fReplacementOptOut)
                    return state.Invalid(false, REJECT_CONFLICT, "txn-mempool-conflict");

                setConflicts.insert(ptxConflicting->GetHash());
            }
        }
    }
    }

    {
        CCoinsView dummy;
        CCoinsViewCache view(&dummy);

        CAmount nValueIn = 0;
        LockPoints lp;
        {
        LOCK(pool.cs);
        CCoinsViewMemPool viewMemPool(pcoinsTip, pool);
        view.SetBackend(viewMemPool);

        // do we already have it?
        bool fHadTxInCache = pcoinsTip->HaveCoinsInCache(hash);
        if (view.HaveCoins(hash)) {
            if (!fHadTxInCache)
                vHashTxnToUncache.push_back(hash);
            return state.Invalid(false, REJECT_ALREADY_KNOWN, "txn-already-known");
        }

        // do all inputs exist?
        // Note that this does not check for the presence of actual outputs (see the next check for that),
        // and only helps with filling in pfMissingInputs (to determine missing vs spent).
        BOOST_FOREACH(const CTxIn txin, tx.vin) {
            if (!pcoinsTip->HaveCoinsInCache(txin.prevout.hash))
                vHashTxnToUncache.push_back(txin.prevout.hash);
            if (!view.HaveCoins(txin.prevout.hash)) {
                if (pfMissingInputs)
                    *pfMissingInputs = true;
                return false; // fMissingInputs and !state.IsInvalid() is used to detect this condition, don't set state.Invalid()
            }
        }

        // are the actual inputs available?
        if (!view.HaveInputs(tx))
            return state.Invalid(false, REJECT_DUPLICATE, "bad-txns-inputs-spent");

        // Bring the best block into scope
        view.GetBestBlock();

        nValueIn = view.GetValueIn(tx);

        // we have all inputs cached now, so switch back to dummy, so we don't need to keep lock on mempool
        view.SetBackend(dummy);

        // Only accept BIP68 sequence locked transactions that can be mined in the next
        // block; we don't want our mempool filled up with transactions that can't
        // be mined yet.
        // Must keep pool.cs for this unless we change CheckSequenceLocks to take a
        // CoinsViewCache instead of create its own
        if (!CheckSequenceLocks(tx, STANDARD_LOCKTIME_VERIFY_FLAGS, &lp))
            return state.DoS(0, false, REJECT_NONSTANDARD, "non-BIP68-final");
        }

        // Check for non-standard pay-to-script-hash in inputs
        if (fRequireStandard && !AreInputsStandard(tx, view))
            return state.Invalid(false, REJECT_NONSTANDARD, "bad-txns-nonstandard-inputs");

        // Check for non-standard witness in P2WSH
        if (tx.HasWitness() && fRequireStandard && !IsWitnessStandard(tx, view))
            return state.DoS(0, false, REJECT_NONSTANDARD, "bad-witness-nonstandard", true);

        int64_t nSigOpsCost = GetTransactionSigOpCost(tx, view, STANDARD_SCRIPT_VERIFY_FLAGS);

        CAmount nValueOut = tx.GetValueOut();
        CAmount nFees = nValueIn-nValueOut;

        //////////////////////////////////////////////////////////// // qtum
        if(tx.HasCreateOrCall()){
            QtumDGP qtumDGP(globalState.get(), fGettingValuesDGP);
            uint32_t minGasPrice = qtumDGP.getMinGasPrice(chainActive.Tip()->nHeight + 1);
            size_t count = 0;
            for(const CTxOut& o : tx.vout)
                count += o.scriptPubKey.HasOpCreate() || o.scriptPubKey.HasOpCall() ? 1 : 0;
            CAmount sumGas = 0;
            QtumTxConverter converter(tx, NULL);
            ExtractQtumTX resultConverter = converter.extractionQtumTransactions();
            std::vector<QtumTransaction> qtumTransactions = resultConverter.first;
            std::vector<EthTransactionParams> qtumETP = resultConverter.second;
            for(QtumTransaction qtumTransaction : qtumTransactions){
                sumGas += CAmount(qtumTransaction.gas() * qtumTransaction.gasPrice());
            }
            if(!CheckMinGasPrice(qtumETP, minGasPrice))
                return state.DoS(100, false, REJECT_INVALID, "bad-txns-small-gasprice");
            if(sumGas > nFees)
                return state.DoS(100, false, REJECT_INVALID, "bad-txns-fee-notenough");
            if(count > qtumTransactions.size())
                return state.DoS(100, false, REJECT_INVALID, "bad-txns-incorrect-format");
        }
        ////////////////////////////////////////////////////////////

        // nModifiedFees includes any fee deltas from PrioritiseTransaction
        CAmount nModifiedFees = nFees;
        double nPriorityDummy = 0;
        pool.ApplyDeltas(hash, nPriorityDummy, nModifiedFees);

        CAmount inChainInputValue;
        double dPriority = view.GetPriority(tx, chainActive.Height(), inChainInputValue);

        // Keep track of transactions that spend a coinbase, which we re-scan
        // during reorgs to ensure COINBASE_MATURITY is still met.
        bool fSpendsCoinbase = false;
        BOOST_FOREACH(const CTxIn &txin, tx.vin) {
            const CCoins *coins = view.AccessCoins(txin.prevout.hash);
            if ((coins->IsCoinBase() || coins->IsCoinStake())) {
                fSpendsCoinbase = true;
                break;
            }
            
            COutPoint prevout = txin.prevout;
            CMutableTransaction txPrev;
            std::shared_ptr<const CTransaction> ptx = mempool.get(prevout.hash);
            if(ptx)
            {
                txPrev = *ptx;
            }
            else
            {
                CDiskTxPos txindex;
                if (!ReadFromDisk(txPrev, txindex, *pblocktree, prevout))
                   return state.DoS(100, error("%s : previous transaction not found", __func__), REJECT_INVALID, "bad-txns-not-found");
            }

            if (txPrev.vout[prevout.n].IsEmpty())
                return state.DoS(1, error("%s : special marker is not spendable", __func__), REJECT_INVALID, "bad-txns-not-spendable");

        }

        CTxMemPoolEntry entry(ptx, nFees, nAcceptTime, dPriority, chainActive.Height(),
                              inChainInputValue, fSpendsCoinbase, nSigOpsCost, lp);
        unsigned int nSize = entry.GetTxSize();

        // Check that the transaction doesn't have an excessive number of
        // sigops, making it impossible to mine. Since the coinbase transaction
        // itself can contain sigops MAX_STANDARD_TX_SIGOPS is less than
        // MAX_BLOCK_SIGOPS; we still consider this an invalid rather than
        // merely non-standard transaction.
        if (nSigOpsCost > dgpMaxTxSigOps)
            return state.DoS(0, false, REJECT_NONSTANDARD, "bad-txns-too-many-sigops", false,
                strprintf("%d", nSigOpsCost));

        CAmount mempoolRejectFee = pool.GetMinFee(GetArg("-maxmempool", DEFAULT_MAX_MEMPOOL_SIZE) * 1000000).GetFee(nSize);
        if (mempoolRejectFee > 0 && nModifiedFees < mempoolRejectFee) {
            return state.DoS(0, false, REJECT_INSUFFICIENTFEE, "mempool min fee not met", false, strprintf("%d < %d", nFees, mempoolRejectFee));
        } else if (GetBoolArg("-relaypriority", DEFAULT_RELAYPRIORITY) && nModifiedFees < ::minRelayTxFee.GetFee(nSize) && !AllowFree(entry.GetPriority(chainActive.Height() + 1))) {
            // Require that free transactions have sufficient priority to be mined in the next block.
            return state.DoS(0, false, REJECT_INSUFFICIENTFEE, "insufficient priority");
        }

        // Continuously rate-limit free (really, very-low-fee) transactions
        // This mitigates 'penny-flooding' -- sending thousands of free transactions just to
        // be annoying or make others' transactions take longer to confirm.
        if (fLimitFree && nModifiedFees < ::minRelayTxFee.GetFee(nSize))
        {
            static CCriticalSection csFreeLimiter;
            static double dFreeCount;
            static int64_t nLastTime;
            int64_t nNow = GetTime();

            LOCK(csFreeLimiter);

            // Use an exponentially decaying ~10-minute window:
            dFreeCount *= pow(1.0 - 1.0/600.0, (double)(nNow - nLastTime));
            nLastTime = nNow;
            // -limitfreerelay unit is thousand-bytes-per-minute
            // At default rate it would take over a month to fill 1GB
            if (dFreeCount + nSize >= GetArg("-limitfreerelay", DEFAULT_LIMITFREERELAY) * 10 * 1000)
                return state.DoS(0, false, REJECT_INSUFFICIENTFEE, "rate limited free transaction");
            LogPrint("mempool", "Rate limit dFreeCount: %g => %g\n", dFreeCount, dFreeCount+nSize);
            dFreeCount += nSize;
        }

        if (!tx.HasCreateOrCall() && nAbsurdFee && nFees > nAbsurdFee)
            return state.Invalid(false,
                REJECT_HIGHFEE, "absurdly-high-fee",
                strprintf("%d > %d", nFees, nAbsurdFee));

        // Calculate in-mempool ancestors, up to a limit.
        CTxMemPool::setEntries setAncestors;
        size_t nLimitAncestors = GetArg("-limitancestorcount", DEFAULT_ANCESTOR_LIMIT);
        size_t nLimitAncestorSize = GetArg("-limitancestorsize", DEFAULT_ANCESTOR_SIZE_LIMIT)*1000;
        size_t nLimitDescendants = GetArg("-limitdescendantcount", DEFAULT_DESCENDANT_LIMIT);
        size_t nLimitDescendantSize = GetArg("-limitdescendantsize", DEFAULT_DESCENDANT_SIZE_LIMIT)*1000;
        std::string errString;
        if (!pool.CalculateMemPoolAncestors(entry, setAncestors, nLimitAncestors, nLimitAncestorSize, nLimitDescendants, nLimitDescendantSize, errString)) {
            return state.DoS(0, false, REJECT_NONSTANDARD, "too-long-mempool-chain", false, errString);
        }

        // A transaction that spends outputs that would be replaced by it is invalid. Now
        // that we have the set of all ancestors we can detect this
        // pathological case by making sure setConflicts and setAncestors don't
        // intersect.
        BOOST_FOREACH(CTxMemPool::txiter ancestorIt, setAncestors)
        {
            const uint256 &hashAncestor = ancestorIt->GetTx().GetHash();
            if (setConflicts.count(hashAncestor))
            {
                return state.DoS(10, false,
                                 REJECT_INVALID, "bad-txns-spends-conflicting-tx", false,
                                 strprintf("%s spends conflicting transaction %s",
                                           hash.ToString(),
                                           hashAncestor.ToString()));
            }
        }

        // Check if it's economically rational to mine this transaction rather
        // than the ones it replaces.
        CAmount nConflictingFees = 0;
        size_t nConflictingSize = 0;
        uint64_t nConflictingCount = 0;
        CTxMemPool::setEntries allConflicting;

        // If we don't hold the lock allConflicting might be incomplete; the
        // subsequent RemoveStaged() and addUnchecked() calls don't guarantee
        // mempool consistency for us.
        LOCK(pool.cs);
        const bool fReplacementTransaction = setConflicts.size();
        if (fReplacementTransaction)
        {
            CFeeRate newFeeRate(nModifiedFees, nSize);
            std::set<uint256> setConflictsParents;
            const int maxDescendantsToVisit = 100;
            CTxMemPool::setEntries setIterConflicting;
            BOOST_FOREACH(const uint256 &hashConflicting, setConflicts)
            {
                CTxMemPool::txiter mi = pool.mapTx.find(hashConflicting);
                if (mi == pool.mapTx.end())
                    continue;

                // Save these to avoid repeated lookups
                setIterConflicting.insert(mi);

                // Don't allow the replacement to reduce the feerate of the
                // mempool.
                //
                // We usually don't want to accept replacements with lower
                // feerates than what they replaced as that would lower the
                // feerate of the next block. Requiring that the feerate always
                // be increased is also an easy-to-reason about way to prevent
                // DoS attacks via replacements.
                //
                // The mining code doesn't (currently) take children into
                // account (CPFP) so we only consider the feerates of
                // transactions being directly replaced, not their indirect
                // descendants. While that does mean high feerate children are
                // ignored when deciding whether or not to replace, we do
                // require the replacement to pay more overall fees too,
                // mitigating most cases.
                CFeeRate oldFeeRate(mi->GetModifiedFee(), mi->GetTxSize());
                if (newFeeRate <= oldFeeRate)
                {
                    return state.DoS(0, false,
                            REJECT_INSUFFICIENTFEE, "insufficient fee", false,
                            strprintf("rejecting replacement %s; new feerate %s <= old feerate %s",
                                  hash.ToString(),
                                  newFeeRate.ToString(),
                                  oldFeeRate.ToString()));
                }

                BOOST_FOREACH(const CTxIn &txin, mi->GetTx().vin)
                {
                    setConflictsParents.insert(txin.prevout.hash);
                }

                nConflictingCount += mi->GetCountWithDescendants();
            }
            // This potentially overestimates the number of actual descendants
            // but we just want to be conservative to avoid doing too much
            // work.
            if (nConflictingCount <= maxDescendantsToVisit) {
                // If not too many to replace, then calculate the set of
                // transactions that would have to be evicted
                BOOST_FOREACH(CTxMemPool::txiter it, setIterConflicting) {
                    pool.CalculateDescendants(it, allConflicting);
                }
                BOOST_FOREACH(CTxMemPool::txiter it, allConflicting) {
                    nConflictingFees += it->GetModifiedFee();
                    nConflictingSize += it->GetTxSize();
                }
            } else {
                return state.DoS(0, false,
                        REJECT_NONSTANDARD, "too many potential replacements", false,
                        strprintf("rejecting replacement %s; too many potential replacements (%d > %d)\n",
                            hash.ToString(),
                            nConflictingCount,
                            maxDescendantsToVisit));
            }

            for (unsigned int j = 0; j < tx.vin.size(); j++)
            {
                // We don't want to accept replacements that require low
                // feerate junk to be mined first. Ideally we'd keep track of
                // the ancestor feerates and make the decision based on that,
                // but for now requiring all new inputs to be confirmed works.
                if (!setConflictsParents.count(tx.vin[j].prevout.hash))
                {
                    // Rather than check the UTXO set - potentially expensive -
                    // it's cheaper to just check if the new input refers to a
                    // tx that's in the mempool.
                    if (pool.mapTx.find(tx.vin[j].prevout.hash) != pool.mapTx.end())
                        return state.DoS(0, false,
                                         REJECT_NONSTANDARD, "replacement-adds-unconfirmed", false,
                                         strprintf("replacement %s adds unconfirmed input, idx %d",
                                                  hash.ToString(), j));
                }
            }

            // The replacement must pay greater fees than the transactions it
            // replaces - if we did the bandwidth used by those conflicting
            // transactions would not be paid for.
            if (nModifiedFees < nConflictingFees)
            {
                return state.DoS(0, false,
                                 REJECT_INSUFFICIENTFEE, "insufficient fee", false,
                                 strprintf("rejecting replacement %s, less fees than conflicting txs; %s < %s",
                                          hash.ToString(), FormatMoney(nModifiedFees), FormatMoney(nConflictingFees)));
            }

            // Finally in addition to paying more fees than the conflicts the
            // new transaction must pay for its own bandwidth.
            CAmount nDeltaFees = nModifiedFees - nConflictingFees;
            if (nDeltaFees < ::incrementalRelayFee.GetFee(nSize))
            {
                return state.DoS(0, false,
                        REJECT_INSUFFICIENTFEE, "insufficient fee", false,
                        strprintf("rejecting replacement %s, not enough additional fees to relay; %s < %s",
                              hash.ToString(),
                              FormatMoney(nDeltaFees),
                              FormatMoney(::incrementalRelayFee.GetFee(nSize))));
            }
        }

        unsigned int scriptVerifyFlags = STANDARD_SCRIPT_VERIFY_FLAGS;
        if (!Params().RequireStandard()) {
            scriptVerifyFlags = GetArg("-promiscuousmempoolflags", scriptVerifyFlags);
        }

        // Check against previous transactions
        // This is done last to help prevent CPU exhaustion denial-of-service attacks.
        PrecomputedTransactionData txdata(tx);
        if (!CheckInputs(tx, state, view, true, scriptVerifyFlags, true, txdata)) {
            // SCRIPT_VERIFY_CLEANSTACK requires SCRIPT_VERIFY_WITNESS, so we
            // need to turn both off, and compare against just turning off CLEANSTACK
            // to see if the failure is specifically due to witness validation.
            CValidationState stateDummy; // Want reported failures to be from first CheckInputs
            if (!tx.HasWitness() && CheckInputs(tx, stateDummy, view, true, scriptVerifyFlags & ~(SCRIPT_VERIFY_WITNESS | SCRIPT_VERIFY_CLEANSTACK), true, txdata) &&
                !CheckInputs(tx, stateDummy, view, true, scriptVerifyFlags & ~SCRIPT_VERIFY_CLEANSTACK, true, txdata)) {
                // Only the witness is missing, so the transaction itself may be fine.
                state.SetCorruptionPossible();
            }
            return false; // state filled in by CheckInputs
        }

        // Check again against just the consensus-critical mandatory script
        // verification flags, in case of bugs in the standard flags that cause
        // transactions to pass as valid when they're actually invalid. For
        // instance the STRICTENC flag was incorrectly allowing certain
        // CHECKSIG NOT scripts to pass, even though they were invalid.
        //
        // There is a similar check in CreateNewBlock() to prevent creating
        // invalid blocks, however allowing such transactions into the mempool
        // can be exploited as a DoS attack.
        if (!CheckInputs(tx, state, view, true, MANDATORY_SCRIPT_VERIFY_FLAGS, true, txdata))
        {
            return error("%s: BUG! PLEASE REPORT THIS! ConnectInputs failed against MANDATORY but not STANDARD flags %s, %s",
                __func__, hash.ToString(), FormatStateMessage(state));
        }

        // Remove conflicting transactions from the mempool
        BOOST_FOREACH(const CTxMemPool::txiter it, allConflicting)
        {
            LogPrint("mempool", "replacing tx %s with %s for %s QTUM additional fees, %d delta bytes\n",
                    it->GetTx().GetHash().ToString(),
                    hash.ToString(),
                    FormatMoney(nModifiedFees - nConflictingFees),
                    (int)nSize - (int)nConflictingSize);
            if (plTxnReplaced)
                plTxnReplaced->push_back(it->GetSharedTx());
        }
        pool.RemoveStaged(allConflicting, false, MemPoolRemovalReason::REPLACED);

        // This transaction should only count for fee estimation if it isn't a
        // BIP 125 replacement transaction (may not be widely supported), the
        // node is not behind, and the transaction is not dependent on any other
        // transactions in the mempool.
        bool validForFeeEstimation = !fReplacementTransaction && IsCurrentForFeeEstimation() && pool.HasNoInputsOf(tx);

        // Store transaction in memory
        pool.addUnchecked(hash, entry, setAncestors, validForFeeEstimation);

        // trim mempool and check if tx was trimmed
        if (!fOverrideMempoolLimit) {
            LimitMempoolSize(pool, GetArg("-maxmempool", DEFAULT_MAX_MEMPOOL_SIZE) * 1000000, GetArg("-mempoolexpiry", DEFAULT_MEMPOOL_EXPIRY) * 60 * 60);
            if (!pool.exists(hash))
                return state.DoS(0, false, REJECT_INSUFFICIENTFEE, "mempool full");
        }
    }

    GetMainSignals().SyncTransaction(tx, NULL, CMainSignals::SYNC_TRANSACTION_NOT_IN_BLOCK);

    return true;
}

bool AcceptToMemoryPoolWithTime(CTxMemPool& pool, CValidationState &state, const CTransactionRef &tx, bool fLimitFree,
                        bool* pfMissingInputs, int64_t nAcceptTime, std::list<CTransactionRef>* plTxnReplaced,
                        bool fOverrideMempoolLimit, const CAmount nAbsurdFee)
{
    std::vector<uint256> vHashTxToUncache;
    bool res = AcceptToMemoryPoolWorker(pool, state, tx, fLimitFree, pfMissingInputs, nAcceptTime, plTxnReplaced, fOverrideMempoolLimit, nAbsurdFee, vHashTxToUncache);
    if (!res) {
        BOOST_FOREACH(const uint256& hashTx, vHashTxToUncache)
            pcoinsTip->Uncache(hashTx);
    }
    // After we've (potentially) uncached entries, ensure our coins cache is still within its size limits
    CValidationState stateDummy;
    FlushStateToDisk(stateDummy, FLUSH_STATE_PERIODIC);
    return res;
}

bool IsConfirmedInNPrevBlocks(const CDiskTxPos& txindex, const CBlockIndex* pindexFrom, int nMaxDepth, int& nActualDepth)
{
    for (const CBlockIndex* pindex = pindexFrom; pindex && pindexFrom->nHeight - pindex->nHeight < nMaxDepth; pindex = pindex->pprev)
    {
        if (pindex->nDataPos == txindex.nPos && pindex->nFile == txindex.nFile)
        {
            nActualDepth = pindexFrom->nHeight - pindex->nHeight;
            return true;
        }
    }

    return false;
}

bool AcceptToMemoryPool(CTxMemPool& pool, CValidationState &state, const CTransactionRef &tx, bool fLimitFree,
                        bool* pfMissingInputs, std::list<CTransactionRef>* plTxnReplaced,
                        bool fOverrideMempoolLimit, const CAmount nAbsurdFee)
{
    return AcceptToMemoryPoolWithTime(pool, state, tx, fLimitFree, pfMissingInputs, GetTime(), plTxnReplaced, fOverrideMempoolLimit, nAbsurdFee);
}

/** Return transaction in txOut, and if it was found inside a block, its hash is placed in hashBlock */
bool GetTransaction(const uint256 &hash, CTransactionRef &txOut, const Consensus::Params& consensusParams, uint256 &hashBlock, bool fAllowSlow)
{
    CBlockIndex *pindexSlow = NULL;

    LOCK(cs_main);

    CTransactionRef ptx = mempool.get(hash);
    if (ptx)
    {
        txOut = ptx;
        return true;
    }

    if (fTxIndex) {
        CDiskTxPos postx;
        if (pblocktree->ReadTxIndex(hash, postx)) {
            CAutoFile file(OpenBlockFile(postx, true), SER_DISK, CLIENT_VERSION);
            if (file.IsNull())
                return error("%s: OpenBlockFile failed", __func__);
            CBlockHeader header;
            try {
                file >> header;
                fseek(file.Get(), postx.nTxOffset, SEEK_CUR);
                file >> txOut;
            } catch (const std::exception& e) {
                return error("%s: Deserialize or I/O error - %s", __func__, e.what());
            }
            hashBlock = header.GetHash();
            if (txOut->GetHash() != hash)
                return error("%s: txid mismatch", __func__);
            return true;
        }
    }

    if (fAllowSlow) { // use coin database to locate block that contains transaction, and scan it
        int nHeight = -1;
        {
            const CCoinsViewCache& view = *pcoinsTip;
            const CCoins* coins = view.AccessCoins(hash);
            if (coins)
                nHeight = coins->nHeight;
        }
        if (nHeight > 0)
            pindexSlow = chainActive[nHeight];
    }

    if (pindexSlow) {
        CBlock block;
        if (ReadBlockFromDisk(block, pindexSlow, consensusParams)) {
            for (const auto& tx : block.vtx) {
                if (tx->GetHash() == hash) {
                    txOut = tx;
                    hashBlock = pindexSlow->GetBlockHash();
                    return true;
                }
            }
        }
    }

    return false;
}

bool CheckHeaderPoW(const CBlockHeader& block, const Consensus::Params& consensusParams)
{
    // Check for proof of work block header
    return CheckProofOfWork(block.GetHash(), block.nBits, consensusParams);
}

bool CheckHeaderPoS(const CBlockHeader& block, const Consensus::Params& consensusParams)
{
    // Check for proof of stake block header
    // Get prev block index
    BlockMap::iterator mi = mapBlockIndex.find(block.hashPrevBlock);
    if (mi == mapBlockIndex.end())
        return false;

    // Check the kernel hash
    CBlockIndex* pindexPrev = (*mi).second;
    return CheckKernel(pindexPrev, block.nBits, block.StakeTime(), block.prevoutStake);
}

bool CheckHeaderProof(const CBlockHeader& block, const Consensus::Params& consensusParams){
    if(block.IsProofOfWork()){
        return CheckHeaderPoW(block, consensusParams);
    }
    if(block.IsProofOfStake()){
        return CheckHeaderPoS(block, consensusParams);
    }
    return false;
}

bool CheckIndexProof(const CBlockIndex& block, const Consensus::Params& consensusParams)
{
    // Get the hash of the proof
    // After validating the PoS block the computed hash proof is saved in the block index, which is used to check the index
    uint256 hashProof = block.IsProofOfWork() ? block.GetBlockHash() : block.hashProof;
    // Check for proof after the hash proof is computed
    if(block.IsProofOfStake()){
        //blocks are loaded out of order, so checking PoS kernels here is not practical
        return true; //CheckKernel(block.pprev, block.nBits, block.nTime, block.prevoutStake);
    }else{
        return CheckProofOfWork(hashProof, block.nBits, consensusParams, false);
    }
}


//////////////////////////////////////////////////////////////////////////////
//
// CBlock and CBlockIndex
//

bool WriteBlockToDisk(const CBlock& block, CDiskBlockPos& pos, const CMessageHeader::MessageStartChars& messageStart)
{
    // Open history file to append
    CAutoFile fileout(OpenBlockFile(pos), SER_DISK, CLIENT_VERSION);
    if (fileout.IsNull())
        return error("WriteBlockToDisk: OpenBlockFile failed");

    // Write index header
    unsigned int nSize = GetSerializeSize(fileout, block);
    fileout << FLATDATA(messageStart) << nSize;

    // Write block
    long fileOutPos = ftell(fileout.Get());
    if (fileOutPos < 0)
        return error("WriteBlockToDisk: ftell failed");
    pos.nPos = (unsigned int)fileOutPos;
    fileout << block;

    return true;
}

template <typename Block>
bool ReadBlockFromDisk(Block& block, const CDiskBlockPos& pos, const Consensus::Params& consensusParams)
{
    block.SetNull();

    // Open history file to read
    CAutoFile filein(OpenBlockFile(pos, true), SER_DISK, CLIENT_VERSION);
    if (filein.IsNull())
        return error("ReadBlockFromDisk: OpenBlockFile failed for %s", pos.ToString());

    // Read block
    try {
        filein >> block;
    }
    catch (const std::exception& e) {
        return error("%s: Deserialize or I/O error - %s at %s", __func__, e.what(), pos.ToString());
    }

    // Check the header
    if (!CheckHeaderProof(block, consensusParams))
        return error("ReadBlockFromDisk: Errors in block header at %s", pos.ToString());

    return true;
}

bool ReadBlockFromDisk(CBlock& block, const CBlockIndex* pindex, const Consensus::Params& consensusParams)
{
    if (!ReadBlockFromDisk(block, pindex->GetBlockPos(), consensusParams))
        return false;
    if (block.GetHash() != pindex->GetBlockHash())
        return error("ReadBlockFromDisk(CBlock&, CBlockIndex*): GetHash() doesn't match index for %s at %s",
                pindex->ToString(), pindex->GetBlockPos().ToString());
    return true;
}

bool ReadFromDisk(CBlockHeader& block, unsigned int nFile, unsigned int nBlockPos)
{
    return ReadBlockFromDisk(block, CDiskBlockPos(nFile, nBlockPos), Params().GetConsensus());
}

//This function for reading transaction can also be used to re-factorize GetTransaction.
bool ReadFromDisk(CMutableTransaction& tx, CDiskTxPos txindex)
{
    CAutoFile filein(OpenBlockFile(txindex, true), SER_DISK, CLIENT_VERSION);
    if (filein.IsNull())
        return error("CTransaction::ReadFromDisk() : OpenBlockFile failed");

    // Read transaction
    CBlockHeader header;
    try {
        filein >> header;
        fseek(filein.Get(), txindex.nTxOffset, SEEK_CUR);
        filein >> tx;
    }
    catch (const std::exception& e) {
        return error("%s: Deserialize or I/O error - %s", __func__, e.what());
    }

    return true;
}

bool ReadFromDisk(CMutableTransaction& tx, CDiskTxPos& txindex, CBlockTreeDB& txdb, COutPoint prevout)
{
    if (!txdb.ReadTxIndex(prevout.hash, txindex))
        return false;
    if (!ReadFromDisk(tx, txindex))
        return false;
    if (prevout.n >= tx.vout.size())
    {
        return false;
    }
    return true;
}

CAmount GetBlockSubsidy(int nHeight, const Consensus::Params& consensusParams)
{
    if(nHeight <= consensusParams.nLastPOWBlock)
        return 20000 * COIN;

    int halvings = (nHeight - consensusParams.nLastPOWBlock - 1) / consensusParams.nSubsidyHalvingInterval;
    // Force block reward to zero when right shift is undefined.
    if (halvings >= 7)
        return 0;

    CAmount nSubsidy = 4 * COIN;
    // Subsidy is cut in half every 985500 blocks which will occur approximately every 4 years.
    nSubsidy >>= halvings;
    return nSubsidy;
}

bool IsInitialBlockDownload()
{
    const CChainParams& chainParams = Params();

    // Once this function has returned false, it must remain false.
    static std::atomic<bool> latchToFalse{false};
    // Optimization: pre-test latch before taking the lock.
    if (latchToFalse.load(std::memory_order_relaxed))
        return false;

    LOCK(cs_main);
    if (latchToFalse.load(std::memory_order_relaxed))
        return false;
    if (fImporting || fReindex)
        return true;
    if (chainActive.Tip() == NULL)
        return true;
    if (chainActive.Tip()->nChainWork < UintToArith256(chainParams.GetConsensus().nMinimumChainWork))
        return true;
    if (chainActive.Tip()->GetBlockTime() < (GetTime() - nMaxTipAge))
        return true;
    latchToFalse.store(true, std::memory_order_relaxed);
    return false;
}

CBlockIndex *pindexBestForkTip = NULL, *pindexBestForkBase = NULL;

static void AlertNotify(const std::string& strMessage)
{
    uiInterface.NotifyAlertChanged();
    std::string strCmd = GetArg("-alertnotify", "");
    if (strCmd.empty()) return;

    // Alert text should be plain ascii coming from a trusted source, but to
    // be safe we first strip anything not in safeChars, then add single quotes around
    // the whole string before passing it to the shell:
    std::string singleQuote("'");
    std::string safeStatus = SanitizeString(strMessage);
    safeStatus = singleQuote+safeStatus+singleQuote;
    boost::replace_all(strCmd, "%s", safeStatus);

    boost::thread t(runCommand, strCmd); // thread runs free
}

void CheckForkWarningConditions()
{
    AssertLockHeld(cs_main);
    // Before we get past initial download, we cannot reliably alert about forks
    // (we assume we don't get stuck on a fork before finishing our initial sync)
    if (IsInitialBlockDownload())
        return;

    // If our best fork is no longer within 72 blocks (+/- 12 hours if no one mines it)
    // of our head, drop it
    if (pindexBestForkTip && chainActive.Height() - pindexBestForkTip->nHeight >= 72)
        pindexBestForkTip = NULL;

    if (pindexBestForkTip || (pindexBestInvalid && pindexBestInvalid->nChainWork > chainActive.Tip()->nChainWork + (GetBlockProof(*chainActive.Tip()) * 6)))
    {
        if (!GetfLargeWorkForkFound() && pindexBestForkBase)
        {
            std::string warning = std::string("'Warning: Large-work fork detected, forking after block ") +
                pindexBestForkBase->phashBlock->ToString() + std::string("'");
            AlertNotify(warning);
        }
        if (pindexBestForkTip && pindexBestForkBase)
        {
            LogPrintf("%s: Warning: Large valid fork found\n  forking the chain at height %d (%s)\n  lasting to height %d (%s).\nChain state database corruption likely.\n", __func__,
                   pindexBestForkBase->nHeight, pindexBestForkBase->phashBlock->ToString(),
                   pindexBestForkTip->nHeight, pindexBestForkTip->phashBlock->ToString());
            SetfLargeWorkForkFound(true);
        }
        else
        {
            LogPrintf("%s: Warning: Found invalid chain at least ~6 blocks longer than our best chain.\nChain state database corruption likely.\n", __func__);
            SetfLargeWorkInvalidChainFound(true);
        }
    }
    else
    {
        SetfLargeWorkForkFound(false);
        SetfLargeWorkInvalidChainFound(false);
    }
}

void CheckForkWarningConditionsOnNewFork(CBlockIndex* pindexNewForkTip)
{
    AssertLockHeld(cs_main);
    // If we are on a fork that is sufficiently large, set a warning flag
    CBlockIndex* pfork = pindexNewForkTip;
    CBlockIndex* plonger = chainActive.Tip();
    while (pfork && pfork != plonger)
    {
        while (plonger && plonger->nHeight > pfork->nHeight)
            plonger = plonger->pprev;
        if (pfork == plonger)
            break;
        pfork = pfork->pprev;
    }

    // We define a condition where we should warn the user about as a fork of at least 7 blocks
    // with a tip within 72 blocks (+/- 12 hours if no one mines it) of ours
    // We use 7 blocks rather arbitrarily as it represents just under 10% of sustained network
    // hash rate operating on the fork.
    // or a chain that is entirely longer than ours and invalid (note that this should be detected by both)
    // We define it this way because it allows us to only store the highest fork tip (+ base) which meets
    // the 7-block condition and from this always have the most-likely-to-cause-warning fork
    if (pfork && (!pindexBestForkTip || (pindexBestForkTip && pindexNewForkTip->nHeight > pindexBestForkTip->nHeight)) &&
            pindexNewForkTip->nChainWork - pfork->nChainWork > (GetBlockProof(*pfork) * 7) &&
            chainActive.Height() - pindexNewForkTip->nHeight < 72)
    {
        pindexBestForkTip = pindexNewForkTip;
        pindexBestForkBase = pfork;
    }

    CheckForkWarningConditions();
}

void static InvalidChainFound(CBlockIndex* pindexNew)
{
    if (!pindexBestInvalid || pindexNew->nChainWork > pindexBestInvalid->nChainWork)
        pindexBestInvalid = pindexNew;

    LogPrintf("%s: invalid block=%s  height=%d  log2_work=%.8g  date=%s\n", __func__,
      pindexNew->GetBlockHash().ToString(), pindexNew->nHeight,
      log(pindexNew->nChainWork.getdouble())/log(2.0), DateTimeStrFormat("%Y-%m-%d %H:%M:%S",
      pindexNew->GetBlockTime()));
    CBlockIndex *tip = chainActive.Tip();
    assert (tip);
    LogPrintf("%s:  current best=%s  height=%d  log2_work=%.8g  date=%s\n", __func__,
      tip->GetBlockHash().ToString(), chainActive.Height(), log(tip->nChainWork.getdouble())/log(2.0),
      DateTimeStrFormat("%Y-%m-%d %H:%M:%S", tip->GetBlockTime()));
    CheckForkWarningConditions();
}

void static InvalidBlockFound(CBlockIndex *pindex, const CValidationState &state) {
    if (!state.CorruptionPossible()) {
        pindex->nStatus |= BLOCK_FAILED_VALID;
        setDirtyBlockIndex.insert(pindex);
        setBlockIndexCandidates.erase(pindex);
        InvalidChainFound(pindex);
    }
}

void UpdateCoins(const CTransaction& tx, CCoinsViewCache& inputs, CTxUndo &txundo, int nHeight)
{
    // mark inputs spent
    if (!tx.IsCoinBase()) {
        txundo.vprevout.reserve(tx.vin.size());
        BOOST_FOREACH(const CTxIn &txin, tx.vin) {
            CCoinsModifier coins = inputs.ModifyCoins(txin.prevout.hash);
            unsigned nPos = txin.prevout.n;

            if (nPos >= coins->vout.size() || coins->vout[nPos].IsNull())
                assert(false);
            // mark an outpoint spent, and construct undo information
            txundo.vprevout.push_back(CTxInUndo(coins->vout[nPos]));
            coins->Spend(nPos);
            if (coins->vout.size() == 0) {
                CTxInUndo& undo = txundo.vprevout.back();
                undo.nHeight = coins->nHeight;
                undo.fCoinBase = coins->fCoinBase;
                undo.fCoinStake = coins->fCoinStake;
                undo.nVersion = coins->nVersion;
            }
        }
    }
    // add outputs
    inputs.ModifyNewCoins(tx.GetHash(), tx.IsCoinBase())->FromTx(tx, nHeight);
}

void UpdateCoins(const CTransaction& tx, CCoinsViewCache& inputs, int nHeight)
{
    CTxUndo txundo;
    UpdateCoins(tx, inputs, txundo, nHeight);
}

bool CScriptCheck::operator()() {
    const CScript &scriptSig = ptxTo->vin[nIn].scriptSig;
    const CScriptWitness *witness = &ptxTo->vin[nIn].scriptWitness;
    if (!VerifyScript(scriptSig, scriptPubKey, witness, nFlags, CachingTransactionSignatureChecker(ptxTo, nIn, amount, cacheStore, *txdata), &error)) {
        return false;
    }
    return true;
}

int GetSpendHeight(const CCoinsViewCache& inputs)
{
    LOCK(cs_main);
    CBlockIndex* pindexPrev = mapBlockIndex.find(inputs.GetBestBlock())->second;
    return pindexPrev->nHeight + 1;
}

namespace Consensus {
bool CheckTxInputs(const CTransaction& tx, CValidationState& state, const CCoinsViewCache& inputs, int nSpendHeight)
{
        // This doesn't trigger the DoS code on purpose; if it did, it would make it easier
        // for an attacker to attempt to split the network.
        if (!inputs.HaveInputs(tx))
            return state.Invalid(false, 0, "", "Inputs unavailable");

        CAmount nValueIn = 0;
        CAmount nFees = 0;
        for (unsigned int i = 0; i < tx.vin.size(); i++)
        {
            const COutPoint &prevout = tx.vin[i].prevout;
            const CCoins *coins = inputs.AccessCoins(prevout.hash);
            assert(coins);

            // If prev is coinbase, check that it's matured
            if (coins->IsCoinBase() || coins->IsCoinStake()) {
                if (nSpendHeight - coins->nHeight < COINBASE_MATURITY)
                    return state.Invalid(false,
                        REJECT_INVALID, "bad-txns-premature-spend-of-coinbase",
                        strprintf("tried to spend coinbase at depth %d", nSpendHeight - coins->nHeight));
            }

            // Check for negative or overflow input values
            nValueIn += coins->vout[prevout.n].nValue;
            if (!MoneyRange(coins->vout[prevout.n].nValue) || !MoneyRange(nValueIn))
                return state.DoS(100, false, REJECT_INVALID, "bad-txns-inputvalues-outofrange");

        }

        if (!tx.IsCoinStake())
        {
            if (nValueIn < tx.GetValueOut())
                return state.DoS(100, false, REJECT_INVALID, "bad-txns-in-belowout", false,
                    strprintf("value in (%s) < value out (%s)", FormatMoney(nValueIn), FormatMoney(tx.GetValueOut())));

            // Tally transaction fees
            CAmount nTxFee = nValueIn - tx.GetValueOut();
            if (nTxFee < 0)
                return state.DoS(100, false, REJECT_INVALID, "bad-txns-fee-negative");
            nFees += nTxFee;
            if (!MoneyRange(nFees))
                return state.DoS(100, false, REJECT_INVALID, "bad-txns-fee-outofrange");
        }

    return true;
}
}// namespace Consensus

bool CheckInputs(const CTransaction& tx, CValidationState &state, const CCoinsViewCache &inputs, bool fScriptChecks, unsigned int flags, bool cacheStore, PrecomputedTransactionData& txdata, std::vector<CScriptCheck> *pvChecks)
{
    if (!tx.IsCoinBase())
    {
        if (!Consensus::CheckTxInputs(tx, state, inputs, GetSpendHeight(inputs)))
            return false;

        if (pvChecks)
            pvChecks->reserve(tx.vin.size());

        // The first loop above does all the inexpensive checks.
        // Only if ALL inputs pass do we perform expensive ECDSA signature checks.
        // Helps prevent CPU exhaustion attacks.

        // Skip script verification when connecting blocks under the
        // assumedvalid block. Assuming the assumedvalid block is valid this
        // is safe because block merkle hashes are still computed and checked,
        // Of course, if an assumed valid block is invalid due to false scriptSigs
        // this optimization would allow an invalid chain to be accepted.
        if (fScriptChecks) {
            for (unsigned int i = 0; i < tx.vin.size(); i++) {
                const COutPoint &prevout = tx.vin[i].prevout;
                const CCoins* coins = inputs.AccessCoins(prevout.hash);
                assert(coins);

                // Verify signature
                CScriptCheck check(*coins, tx, i, flags, cacheStore, &txdata);
                if (pvChecks) {
                    pvChecks->push_back(CScriptCheck());
                    check.swap(pvChecks->back());
                } else if (!check()) {
                    if (flags & STANDARD_NOT_MANDATORY_VERIFY_FLAGS) {
                        // Check whether the failure was caused by a
                        // non-mandatory script verification check, such as
                        // non-standard DER encodings or non-null dummy
                        // arguments; if so, don't trigger DoS protection to
                        // avoid splitting the network between upgraded and
                        // non-upgraded nodes.
                        CScriptCheck check2(*coins, tx, i,
                                flags & ~STANDARD_NOT_MANDATORY_VERIFY_FLAGS, cacheStore, &txdata);
                        if (check2())
                            return state.Invalid(false, REJECT_NONSTANDARD, strprintf("non-mandatory-script-verify-flag (%s)", ScriptErrorString(check.GetScriptError())));
                    }
                    // Failures of other flags indicate a transaction that is
                    // invalid in new blocks, e.g. a invalid P2SH. We DoS ban
                    // such nodes as they are not following the protocol. That
                    // said during an upgrade careful thought should be taken
                    // as to the correct behavior - we may want to continue
                    // peering with non-upgraded nodes even after soft-fork
                    // super-majority signaling has occurred.
                    return state.DoS(100,false, REJECT_INVALID, strprintf("mandatory-script-verify-flag-failed (%s)", ScriptErrorString(check.GetScriptError())));
                }
            }
        }
    }

    return true;
}

namespace {

bool UndoWriteToDisk(const CBlockUndo& blockundo, CDiskBlockPos& pos, const uint256& hashBlock, const CMessageHeader::MessageStartChars& messageStart)
{
    // Open history file to append
    CAutoFile fileout(OpenUndoFile(pos), SER_DISK, CLIENT_VERSION);
    if (fileout.IsNull())
        return error("%s: OpenUndoFile failed", __func__);

    // Write index header
    unsigned int nSize = GetSerializeSize(fileout, blockundo);
    fileout << FLATDATA(messageStart) << nSize;

    // Write undo data
    long fileOutPos = ftell(fileout.Get());
    if (fileOutPos < 0)
        return error("%s: ftell failed", __func__);
    pos.nPos = (unsigned int)fileOutPos;
    fileout << blockundo;

    // calculate & write checksum
    CHashWriter hasher(SER_GETHASH, PROTOCOL_VERSION);
    hasher << hashBlock;
    hasher << blockundo;
    fileout << hasher.GetHash();

    return true;
}

bool UndoReadFromDisk(CBlockUndo& blockundo, const CDiskBlockPos& pos, const uint256& hashBlock)
{
    // Open history file to read
    CAutoFile filein(OpenUndoFile(pos, true), SER_DISK, CLIENT_VERSION);
    if (filein.IsNull())
        return error("%s: OpenUndoFile failed", __func__);

    // Read block
    uint256 hashChecksum;
    try {
        filein >> blockundo;
        filein >> hashChecksum;
    }
    catch (const std::exception& e) {
        return error("%s: Deserialize or I/O error - %s", __func__, e.what());
    }

    // Verify checksum
    CHashWriter hasher(SER_GETHASH, PROTOCOL_VERSION);
    hasher << hashBlock;
    hasher << blockundo;
    if (hashChecksum != hasher.GetHash())
        return error("%s: Checksum mismatch", __func__);

    return true;
}

/** Abort with a message */
bool AbortNode(const std::string& strMessage, const std::string& userMessage="")
{
    SetMiscWarning(strMessage);
    LogPrintf("*** %s\n", strMessage);
    uiInterface.ThreadSafeMessageBox(
        userMessage.empty() ? _("Error: A fatal internal error occurred, see debug.log for details") : userMessage,
        "", CClientUIInterface::MSG_ERROR);
    StartShutdown();
    return false;
}

bool AbortNode(CValidationState& state, const std::string& strMessage, const std::string& userMessage="")
{
    AbortNode(strMessage, userMessage);
    return state.Error(strMessage);
}

} // anon namespace

/**
 * Apply the undo operation of a CTxInUndo to the given chain state.
 * @param undo The undo object.
 * @param view The coins view to which to apply the changes.
 * @param out The out point that corresponds to the tx input.
 * @return True on success.
 */
bool ApplyTxInUndo(const CTxInUndo& undo, CCoinsViewCache& view, const COutPoint& out)
{
    bool fClean = true;

    CCoinsModifier coins = view.ModifyCoins(out.hash);
    if (undo.nHeight != 0) {
        // undo data contains height: this is the last output of the prevout tx being spent
        if (!coins->IsPruned())
            fClean = fClean && error("%s: undo data overwriting existing transaction", __func__);
        coins->Clear();
        coins->fCoinBase = undo.fCoinBase;
        coins->fCoinStake = undo.fCoinStake;
        coins->nHeight = undo.nHeight;
        coins->nVersion = undo.nVersion;
    } else {
        if (coins->IsPruned())
            fClean = fClean && error("%s: undo data adding output to missing transaction", __func__);
    }
    if (coins->IsAvailable(out.n))
        fClean = fClean && error("%s: undo data overwriting existing output", __func__);
    if (coins->vout.size() < out.n+1)
        coins->vout.resize(out.n+1);
    coins->vout[out.n] = undo.txout;

    return fClean;
}

bool DisconnectBlock(const CBlock& block, CValidationState& state, const CBlockIndex* pindex, CCoinsViewCache& view, bool* pfClean)
{
    assert(pindex->GetBlockHash() == view.GetBestBlock());

    if (pfClean)
        *pfClean = false;

    bool fClean = true;

    CBlockUndo blockUndo;
    CDiskBlockPos pos = pindex->GetUndoPos();
    if (pos.IsNull())
        return error("DisconnectBlock(): no undo data available");
    if (!UndoReadFromDisk(blockUndo, pos, pindex->pprev->GetBlockHash()))
        return error("DisconnectBlock(): failure reading undo data");

    if (blockUndo.vtxundo.size() + 1 != block.vtx.size())
        return error("DisconnectBlock(): block and undo data inconsistent");

    // undo transactions in reverse order
    for (int i = block.vtx.size() - 1; i >= 0; i--) {
        const CTransaction &tx = *(block.vtx[i]);
        uint256 hash = tx.GetHash();

        // Check that all outputs are available and match the outputs in the block itself
        // exactly.
        {
        CCoinsModifier outs = view.ModifyCoins(hash);
        outs->ClearUnspendable();

        CCoins outsBlock(tx, pindex->nHeight);
        // The CCoins serialization does not serialize negative numbers.
        // No network rules currently depend on the version here, so an inconsistency is harmless
        // but it must be corrected before txout nversion ever influences a network rule.
        if (outsBlock.nVersion < 0)
            outs->nVersion = outsBlock.nVersion;
        if (*outs != outsBlock)
            fClean = fClean && error("DisconnectBlock(): added transaction mismatch? database corrupted");

        // remove outputs
        outs->Clear();
        }

        // restore inputs
        if (i > 0) { // not coinbases
            const CTxUndo &txundo = blockUndo.vtxundo[i-1];
            if (txundo.vprevout.size() != tx.vin.size())
                return error("DisconnectBlock(): transaction and undo data inconsistent");
            for (unsigned int j = tx.vin.size(); j-- > 0;) {
                const COutPoint &out = tx.vin[j].prevout;
                const CTxInUndo &undo = txundo.vprevout[j];
                if (!ApplyTxInUndo(undo, view, out))
                    fClean = false;
            }
        }
    }

    // move best block pointer to prevout block
    view.SetBestBlock(pindex->pprev->GetBlockHash());

    globalState->setRoot(uintToh256(pindex->pprev->hashStateRoot)); // qtum
    globalState->setRootUTXO(uintToh256(pindex->pprev->hashUTXORoot)); // qtum

    boost::filesystem::path stateDir = GetDataDir() / "stateQtum";
    StorageResults storageRes(stateDir.string());
    storageRes.deleteResults(block.vtx);

    if (pfClean) {
        *pfClean = fClean;
        return true;
    }

    return fClean;
}

void static FlushBlockFile(bool fFinalize = false)
{
    LOCK(cs_LastBlockFile);

    CDiskBlockPos posOld(nLastBlockFile, 0);

    FILE *fileOld = OpenBlockFile(posOld);
    if (fileOld) {
        if (fFinalize)
            TruncateFile(fileOld, vinfoBlockFile[nLastBlockFile].nSize);
        FileCommit(fileOld);
        fclose(fileOld);
    }

    fileOld = OpenUndoFile(posOld);
    if (fileOld) {
        if (fFinalize)
            TruncateFile(fileOld, vinfoBlockFile[nLastBlockFile].nUndoSize);
        FileCommit(fileOld);
        fclose(fileOld);
    }
}

bool FindUndoPos(CValidationState &state, int nFile, CDiskBlockPos &pos, unsigned int nAddSize);

static CCheckQueue<CScriptCheck> scriptcheckqueue(128);

void ThreadScriptCheck() {
    RenameThread("bitcoin-scriptch");
    scriptcheckqueue.Thread();
}

// Protected by cs_main
VersionBitsCache versionbitscache;

int32_t ComputeBlockVersion(const CBlockIndex* pindexPrev, const Consensus::Params& params)
{
    LOCK(cs_main);
    int32_t nVersion = VERSIONBITS_TOP_BITS;

    for (int i = 0; i < (int)Consensus::MAX_VERSION_BITS_DEPLOYMENTS; i++) {
        ThresholdState state = VersionBitsState(pindexPrev, params, (Consensus::DeploymentPos)i, versionbitscache);
        if (state == THRESHOLD_LOCKED_IN || state == THRESHOLD_STARTED) {
            nVersion |= VersionBitsMask(params, (Consensus::DeploymentPos)i);
        }
    }

    return nVersion;
}

/**
 * Threshold condition checker that triggers when unknown versionbits are seen on the network.
 */
class WarningBitsConditionChecker : public AbstractThresholdConditionChecker
{
private:
    int bit;

public:
    WarningBitsConditionChecker(int bitIn) : bit(bitIn) {}

    int64_t BeginTime(const Consensus::Params& params) const { return 0; }
    int64_t EndTime(const Consensus::Params& params) const { return std::numeric_limits<int64_t>::max(); }
    int Period(const Consensus::Params& params) const { return params.nMinerConfirmationWindow; }
    int Threshold(const Consensus::Params& params) const { return params.nRuleChangeActivationThreshold; }

    bool Condition(const CBlockIndex* pindex, const Consensus::Params& params) const
    {
        return ((pindex->nVersion & VERSIONBITS_TOP_MASK) == VERSIONBITS_TOP_BITS) &&
               ((pindex->nVersion >> bit) & 1) != 0 &&
               ((ComputeBlockVersion(pindex->pprev, params) >> bit) & 1) == 0;
    }
};

// Protected by cs_main
static ThresholdConditionCache warningcache[VERSIONBITS_NUM_BITS];

static int64_t nTimeCheck = 0;
static int64_t nTimeForks = 0;
static int64_t nTimeVerify = 0;
static int64_t nTimeConnect = 0;
static int64_t nTimeIndex = 0;
static int64_t nTimeCallbacks = 0;
static int64_t nTimeTotal = 0;

/////////////////////////////////////////////////////////////////////// qtum
bool CheckMinGasPrice(std::vector<EthTransactionParams>& etps, const uint32_t& minGasPrice){
    for(EthTransactionParams& etp : etps){
        if(etp.gasPrice < dev::u256(minGasPrice))
            return false;
    }
    return true;
}

bool CheckRefund(const CBlock& block, const std::vector<CTxOut>& vouts){
    size_t offset = block.IsProofOfStake() ? 1 : 0;
    std::vector<CTxOut> vTempVouts=block.vtx[offset]->vout;
    std::vector<CTxOut>::iterator it;
    for(size_t i = 0; i < vouts.size(); i++){
        it=std::find(vTempVouts.begin(), vTempVouts.end(), vouts[i]);
        if(it==vTempVouts.end()){
            return false;
        }else{
            vTempVouts.erase(it);
        }
    }
    vTempVouts.clear();
    return true;
}

valtype GetSenderAddress(const CTransaction& tx, const CCoinsViewCache* coinsView, const std::vector<CTransactionRef>* blockTxs){
    CScript script;
    bool scriptFilled=false; //can't use script.empty() because an empty script is technically valid

    // First check the current (or in-progress) block for zero-confirmation change spending that won't yet be in txindex
    if(blockTxs){
        for(auto btx : *blockTxs){
            if(btx->GetHash() == tx.vin[0].prevout.hash){
                script = btx->vout[tx.vin[0].prevout.n].scriptPubKey;
                scriptFilled=true;
                break;
            }
        }
    }
    if(!scriptFilled && coinsView){
        script = coinsView->AccessCoins(tx.vin[0].prevout.hash)->vout[tx.vin[0].prevout.n].scriptPubKey;
        scriptFilled = true;
    }
    if(!scriptFilled)
    {
        CTransactionRef txPrevout;
        uint256 hashBlock;
        if(GetTransaction(tx.vin[0].prevout.hash, txPrevout, Params().GetConsensus(), hashBlock, true)){
            script = txPrevout->vout[tx.vin[0].prevout.n].scriptPubKey;
        } else {
            LogPrintf("Error fetching transaction details of tx %s. This will probably cause more errors", tx.vin[0].prevout.hash.ToString());
            return valtype();
        }
    }

	CTxDestination addressBit;
    txnouttype txType=TX_NONSTANDARD;
	if(ExtractDestination(script, addressBit, &txType)){
		if ((txType == TX_PUBKEY || txType == TX_PUBKEYHASH) &&
                addressBit.type() == typeid(CKeyID)){
			CKeyID senderAddress(boost::get<CKeyID>(addressBit));
			return valtype(senderAddress.begin(), senderAddress.end());
		}
	}
    //prevout is not a standard transaction format, so just return 0
    return valtype();
}

UniValue vmLogToJSON(const ResultExecute& execRes, const CTransaction& tx, const CBlock& block){
    UniValue result(UniValue::VOBJ);
    if(tx != CTransaction())
        result.push_back(Pair("txid", tx.GetHash().GetHex()));
    result.push_back(Pair("address", execRes.execRes.newAddress.hex()));
    if(block.GetHash() != CBlock().GetHash()){
        result.push_back(Pair("time", block.GetBlockTime()));
        result.push_back(Pair("blockhash", block.GetHash().GetHex()));
        result.push_back(Pair("blockheight", chainActive.Tip()->nHeight + 1));
    } else {
        result.push_back(Pair("time", GetAdjustedTime()));
        result.push_back(Pair("blockheight", chainActive.Tip()->nHeight));
    }
    UniValue logEntries(UniValue::VARR);
    dev::eth::LogEntries logs = execRes.txRec.log();
    for(dev::eth::LogEntry log : logs){
        UniValue logEntrie(UniValue::VOBJ);
        logEntrie.push_back(Pair("address", log.address.hex()));
        UniValue topics(UniValue::VARR);
        for(dev::h256 l : log.topics){
            UniValue topicPair(UniValue::VOBJ);
            topicPair.push_back(Pair("raw", l.hex()));
            topics.push_back(topicPair);
            //TODO add "pretty" field for human readable data
        }
        UniValue dataPair(UniValue::VOBJ);
        dataPair.push_back(Pair("raw", HexStr(log.data)));
        logEntrie.push_back(Pair("data", dataPair));
        logEntrie.push_back(Pair("topics", topics));
        logEntries.push_back(logEntrie);
    }
    result.push_back(Pair("entries", logEntries));
    return result;
}

void writeVMlog(const std::vector<ResultExecute>& res, const CTransaction& tx, const CBlock& block){
    boost::filesystem::path qtumDir = GetDataDir() / "vmExecLogs.json";
    std::stringstream ss;
    if(fIsVMlogFile){
        ss << ",";
    } else {
        std::ofstream file(qtumDir.string(), std::ios::out | std::ios::app);
        file << "{\"logs\":[]}";
        file.close();
    }

    for(size_t i = 0; i < res.size(); i++){
        ss << vmLogToJSON(res[i], tx, block).write();
        if(i != res.size() - 1){
            ss << ",";
        } else {
            ss << "]}";
        }
    }
    
    std::ofstream file(qtumDir.string(), std::ios::in | std::ios::out);
    file.seekp(-2, std::ios::end);
    file << ss.str();
    file.close();
    fIsVMlogFile = true;
}

void ByteCodeExec::performByteCode(dev::eth::Permanence type){
    for(QtumTransaction& tx : txs){
        dev::eth::EnvInfo envInfo(BuildEVMEnvironment());
        if(!tx.isCreation() && !globalState->addressInUse(tx.receiveAddress())){
            dev::eth::ExecutionResult execRes;
            execRes.excepted = dev::eth::TransactionException::Unknown;
            result.push_back(ResultExecute{execRes, dev::eth::TransactionReceipt(dev::h256(), dev::u256(), dev::eth::LogEntries()), CTransaction()});
            continue;
        }
        result.push_back(globalState->execute(envInfo, *globalSealEngine.get(), tx, type, OnOpFunc()));
    }
    globalState->db().commit();
    globalState->dbUtxo().commit();
}

ByteCodeExecResult ByteCodeExec::processingResults(){
    ByteCodeExecResult resultBCE;
    for(size_t i = 0; i < result.size(); i++){
        uint64_t gasUsed = (uint64_t) result[i].execRes.gasUsed;
        if(result[i].execRes.excepted != dev::eth::TransactionException::None){
            if(txs[i].value() > 0){
                CMutableTransaction tx;
                tx.vin.push_back(CTxIn(h256Touint(txs[i].getHashWith()), txs[i].getNVout(), CScript() << OP_SPEND));
                CScript script(CScript() << OP_DUP << OP_HASH160 << txs[i].sender().asBytes() << OP_EQUALVERIFY << OP_CHECKSIG);
                tx.vout.push_back(CTxOut(CAmount(txs[i].value()), script));
                resultBCE.valueTransfers.push_back(CTransaction(tx));
            }
            resultBCE.usedGas += gasUsed;
        } else {
            assert(txs[i].gas() < UINT64_MAX);
            assert(result[i].execRes.gasUsed < UINT64_MAX);
            assert(txs[i].gasPrice() < UINT64_MAX);
            uint64_t gas = (uint64_t) txs[i].gas();
            uint64_t gasPrice = (uint64_t) txs[i].gasPrice();

            resultBCE.usedGas += gasUsed;
            int64_t amount = (gas - gasUsed) * gasPrice;
            assert(amount >= 0); //don't allow negative gas, probably only possible by overflow
            if(amount > 0){
                CScript script(CScript() << OP_DUP << OP_HASH160 << txs[i].sender().asBytes() << OP_EQUALVERIFY << OP_CHECKSIG);
                resultBCE.refundOutputs.push_back(CTxOut(amount, script));
                resultBCE.refundSender += amount;
            }
        }
        if(result[i].tx != CTransaction()){
            resultBCE.valueTransfers.push_back(result[i].tx);
        }
    }
    return resultBCE;
}

dev::eth::EnvInfo ByteCodeExec::BuildEVMEnvironment(){
    dev::eth::EnvInfo env;
    CBlockIndex* tip = chainActive.Tip();
    env.setNumber(dev::u256(tip->nHeight + 1));
    env.setTimestamp(dev::u256(block.nTime));
    env.setDifficulty(dev::u256(block.nBits));

    dev::eth::LastHashes lh;
    lh.resize(256);
    lh[0] = dev::u256(0);
    for(int i=1;i<256;i++){
        if(!tip)
            break;
        lh[i]= uintToh256(*tip->phashBlock);
        tip = tip->pprev;
    }
    env.setLastHashes(std::move(lh));
    env.setGasLimit(DEFAULT_BLOCK_GASLIMIT);
    env.setAuthor(EthAddrFromScript(block.vtx.at(0)->vout.at(0).scriptPubKey));
    return env;
}

dev::Address ByteCodeExec::EthAddrFromScript(const CScript& scriptIn){
    CTxDestination resDest;
    if(!ExtractDestination(scriptIn, resDest)){
        return dev::Address();
    }
    CKeyID resPH(boost::get<CKeyID>(resDest));

    std::vector<unsigned char> addr(resPH.begin(), resPH.end());

    return dev::Address(addr);
}

void VersionVM::expandData(){
    std::string raw(std::bitset<32>(rawVersion).to_string());
    vmFormat = std::bitset<2>(std::string(raw.begin(), raw.begin() + 2)).to_ulong();
    rootVM = std::bitset<6>(std::string(raw.begin() + 2, raw.begin() + 8)).to_ulong();
    vmVersion = std::bitset<8>(std::string(raw.begin() + 8, raw.begin() + 16)).to_ulong();
    flagOptions = std::bitset<16>(std::string(raw.begin() + 16, raw.begin() + 32)).to_ulong();
}

ExtractQtumTX QtumTxConverter::extractionQtumTransactions(){
    std::vector<QtumTransaction> resultTX;
    std::vector<EthTransactionParams> resultETP;
    for(size_t i = 0; i < txBit.vout.size(); i++){
        if(txBit.vout[i].scriptPubKey.HasOpCreate() || txBit.vout[i].scriptPubKey.HasOpCall()){
            if(receiveStack(txBit.vout[i].scriptPubKey)){
                EthTransactionParams params = parseEthTXParams();
                if(params != EthTransactionParams()){
                    resultTX.push_back(createEthTX(params, i));
                    resultETP.push_back(params);
                }
            }
        }
    }
    return std::make_pair(resultTX, resultETP);
}

bool QtumTxConverter::receiveStack(const CScript& scriptPubKey){
    EvalScript(stack, scriptPubKey, SCRIPT_EXEC_BYTE_CODE, BaseSignatureChecker(), SIGVERSION_BASE, nullptr);
    if (stack.empty())
        return false;

    CScript scriptRest(stack.back().begin(), stack.back().end());
    stack.pop_back();

    opcode = (opcodetype)(*scriptRest.begin());
    if((opcode == OP_CREATE && stack.size() < 4) || (opcode == OP_CALL && stack.size() < 5)){
        stack.clear();
        return false;
    }

    return true;
}

EthTransactionParams QtumTxConverter::parseEthTXParams(){
    try{
        dev::Address receiveAddress;
        valtype vecAddr;
        if (opcode == OP_CALL)
        {
            vecAddr = stack.back();
            stack.pop_back();
            receiveAddress = dev::Address(vecAddr);
        }
        if(stack.size() < 4)
            throw scriptnum_error("Not enough items");
        valtype code(stack.back());
        stack.pop_back();
        uint64_t gasPrice = CScriptNum::vch_to_uint64(stack.back());
        stack.pop_back();
        uint64_t gasLimit = CScriptNum::vch_to_uint64(stack.back());
        stack.pop_back();
        VersionVM version(CScriptNum::vch_to_uint64(stack.back()));
        stack.pop_back();
        return EthTransactionParams{version, dev::u256(gasLimit), dev::u256(gasPrice), code, receiveAddress};      
    }
    catch(const scriptnum_error& err){
        LogPrintf("Incorrect parameters to VM.");
        return EthTransactionParams();
    }   
}

QtumTransaction QtumTxConverter::createEthTX(const EthTransactionParams& etp, uint32_t nOut){
    QtumTransaction txEth;
    if (etp.receiveAddress == dev::Address() && opcode != OP_CALL){
        txEth = QtumTransaction(txBit.vout[nOut].nValue, etp.gasPrice, etp.gasLimit, etp.code, dev::u256(0));
    }
    else{
        txEth = QtumTransaction(txBit.vout[nOut].nValue, etp.gasPrice, etp.gasLimit, etp.receiveAddress, etp.code, dev::u256(0));
    }
    dev::Address sender(GetSenderAddress(txBit, view, blockTransactions));
    txEth.forceSender(sender);
    txEth.setHashWith(uintToh256(txBit.GetHash()));
    txEth.setNVout(nOut);
    txEth.setVersion(etp.version);

    return txEth;
}
///////////////////////////////////////////////////////////////////////

bool ConnectBlock(const CBlock& block, CValidationState& state, CBlockIndex* pindex,
                  CCoinsViewCache& view, const CChainParams& chainparams, bool fJustCheck)
{
    AssertLockHeld(cs_main);

    int64_t nTimeStart = GetTimeMicros();

    ///////////////////////////////////////////////// // qtum
    QtumDGP qtumDGP(globalState.get(), fGettingValuesDGP);
    globalSealEngine->setQtumSchedule(qtumDGP.getGasSchedule(pindex->nHeight + 1));
    uint32_t sizeBlockDGP = qtumDGP.getBlockSize(pindex->nHeight + 1);
    uint32_t minGasPrice = qtumDGP.getMinGasPrice(pindex->nHeight + 1);
    dgpMaxBlockSize = sizeBlockDGP ? sizeBlockDGP : dgpMaxBlockSize;
    updateBlockSizeParams(dgpMaxBlockSize);
    CBlock checkBlock(block.GetBlockHeader());
    std::vector<CTxOut> checkVouts;
    /////////////////////////////////////////////////

    // Check it again in case a previous version let a bad block in
    if (!CheckBlock(block, state, chainparams.GetConsensus(), !fJustCheck, !fJustCheck))
        return error("%s: Consensus::CheckBlock: %s", __func__, FormatStateMessage(state));

    // verify that the view's current state corresponds to the previous block
    uint256 hashPrevBlock = pindex->pprev == NULL ? uint256() : pindex->pprev->GetBlockHash();
    assert(hashPrevBlock == view.GetBestBlock());

    // Special case for the genesis block, skipping connection of its transactions
    // (its coinbase is unspendable)
    if (block.GetHash() == chainparams.GetConsensus().hashGenesisBlock) {
        if (!fJustCheck)
            view.SetBestBlock(pindex->GetBlockHash());
        return true;
    }

    bool fScriptChecks = true;
    if (!hashAssumeValid.IsNull()) {
        // We've been configured with the hash of a block which has been externally verified to have a valid history.
        // A suitable default value is included with the software and updated from time to time.  Because validity
        //  relative to a piece of software is an objective fact these defaults can be easily reviewed.
        // This setting doesn't force the selection of any particular chain but makes validating some faster by
        //  effectively caching the result of part of the verification.
        BlockMap::const_iterator  it = mapBlockIndex.find(hashAssumeValid);
        if (it != mapBlockIndex.end()) {
            if (it->second->GetAncestor(pindex->nHeight) == pindex &&
                pindexBestHeader->GetAncestor(pindex->nHeight) == pindex &&
                pindexBestHeader->nChainWork >= UintToArith256(chainparams.GetConsensus().nMinimumChainWork)) {
                // This block is a member of the assumed verified chain and an ancestor of the best header.
                // The equivalent time check discourages hashpower from extorting the network via DOS attack
                //  into accepting an invalid block through telling users they must manually set assumevalid.
                //  Requiring a software change or burying the invalid block, regardless of the setting, makes
                //  it hard to hide the implication of the demand.  This also avoids having release candidates
                //  that are hardly doing any signature verification at all in testing without having to
                //  artificially set the default assumed verified block further back.
                // The test against nMinimumChainWork prevents the skipping when denied access to any chain at
                //  least as good as the expected chain.
                fScriptChecks = (GetBlockProofEquivalentTime(*pindexBestHeader, *pindex, *pindexBestHeader, chainparams.GetConsensus()) <= 60 * 60 * 24 * 7 * 2);
            }
        }
    }

    int64_t nTime1 = GetTimeMicros(); nTimeCheck += nTime1 - nTimeStart;
    LogPrint("bench", "    - Sanity checks: %.2fms [%.2fs]\n", 0.001 * (nTime1 - nTimeStart), nTimeCheck * 0.000001);

    // Do not allow blocks that contain transactions which 'overwrite' older transactions,
    // unless those are already completely spent.
    // If such overwrites are allowed, coinbases and transactions depending upon those
    // can be duplicated to remove the ability to spend the first instance -- even after
    // being sent to another address.
    // See BIP30 and http://r6.ca/blog/20120206T005236Z.html for more information.
    // This logic is not necessary for memory pool transactions, as AcceptToMemoryPool
    // already refuses previously-known transaction ids entirely.
    // This rule was originally applied to all blocks with a timestamp after March 15, 2012, 0:00 UTC.
    // Now that the whole chain is irreversibly beyond that time it is applied to all blocks except the
    // two in the chain that violate it. This prevents exploiting the issue against nodes during their
    // initial block download.

    bool fEnforceBIP30 = (!pindex->phashBlock);

    //bool fEnforceBIP30 = (!pindex->phashBlock) || // Enforce on CreateNewBlock invocations which don't have a hash.
    //                      !((pindex->nHeight==91842 && pindex->GetBlockHash() == uint256S("0x00000000000a4d0a398161ffc163c503763b1f4360639393e0e4c8e300e0caec")) ||
    //                       (pindex->nHeight==91880 && pindex->GetBlockHash() == uint256S("0x00000000000743f190a18c5577a3c2d2a1f610ae9601ac046a38084ccb7cd721")));

    // Once BIP34 activated it was not possible to create new duplicate coinbases and thus other than starting
    // with the 2 existing duplicate coinbase pairs, not possible to create overwriting txs.  But by the
    // time BIP34 activated, in each of the existing pairs the duplicate coinbase had overwritten the first
    // before the first had been spent.  Since those coinbases are sufficiently buried its no longer possible to create further
    // duplicate transactions descending from the known pairs either.
    // If we're on the known chain at height greater than where BIP34 activated, we can save the db accesses needed for the BIP30 check.
    CBlockIndex *pindexBIP34height = pindex->pprev->GetAncestor(chainparams.GetConsensus().BIP34Height);
    //Only continue to enforce if we're below BIP34 activation height or the block hash at that height doesn't correspond.
    fEnforceBIP30 = fEnforceBIP30 && (!pindexBIP34height || !(pindexBIP34height->GetBlockHash() == chainparams.GetConsensus().BIP34Hash));

    if (fEnforceBIP30) {
        for (const auto& tx : block.vtx) {
            const CCoins* coins = view.AccessCoins(tx->GetHash());
            if (coins && !coins->IsPruned())
                return state.DoS(100, error("ConnectBlock(): tried to overwrite transaction"),
                                 REJECT_INVALID, "bad-txns-BIP30");
        }
    }

    // BIP16 didn't become active until Apr 1 2012
    int64_t nBIP16SwitchTime = 1333238400;
    bool fStrictPayToScriptHash = (pindex->GetBlockTime() >= nBIP16SwitchTime);

    unsigned int flags = fStrictPayToScriptHash ? SCRIPT_VERIFY_P2SH : SCRIPT_VERIFY_NONE;

    // Start enforcing the DERSIG (BIP66) rule
    if (pindex->nHeight >= chainparams.GetConsensus().BIP66Height) {
        flags |= SCRIPT_VERIFY_DERSIG;
    }

    // Start enforcing CHECKLOCKTIMEVERIFY (BIP65) rule
    if (pindex->nHeight >= chainparams.GetConsensus().BIP65Height) {
        flags |= SCRIPT_VERIFY_CHECKLOCKTIMEVERIFY;
    }

    // Start enforcing BIP68 (sequence locks) and BIP112 (CHECKSEQUENCEVERIFY) using versionbits logic.
    int nLockTimeFlags = 0;
    if (VersionBitsState(pindex->pprev, chainparams.GetConsensus(), Consensus::DEPLOYMENT_CSV, versionbitscache) == THRESHOLD_ACTIVE) {
        flags |= SCRIPT_VERIFY_CHECKSEQUENCEVERIFY;
        nLockTimeFlags |= LOCKTIME_VERIFY_SEQUENCE;
    }

    // Start enforcing WITNESS rules using versionbits logic.
    if (IsWitnessEnabled(pindex->pprev, chainparams.GetConsensus())) {
        flags |= SCRIPT_VERIFY_WITNESS;
        flags |= SCRIPT_VERIFY_NULLDUMMY;
    }

    int64_t nTime2 = GetTimeMicros(); nTimeForks += nTime2 - nTime1;
    LogPrint("bench", "    - Fork checks: %.2fms [%.2fs]\n", 0.001 * (nTime2 - nTime1), nTimeForks * 0.000001);

    CBlockUndo blockundo;

    CCheckQueueControl<CScriptCheck> control(fScriptChecks && nScriptCheckThreads ? &scriptcheckqueue : NULL);

<<<<<<< HEAD
=======
///////////////////////////////////////////////////////  // qtum
    CBlock checkBlock(block.GetBlockHeader());
    std::vector<CTxOut> checkVouts;

    boost::filesystem::path stateDir = GetDataDir() / "stateQtum";
    StorageResults storageRes(stateDir.string());

    uint64_t countCumulativeGasUsed = 0;
///////////////////////////////////////////////////////

>>>>>>> 0d130fc3
    std::vector<int> prevheights;
    CAmount nFees = 0;
    CAmount nActualStakeReward = 0;
    int nInputs = 0;
    int64_t nSigOpsCost = 0;
    CDiskTxPos pos(pindex->GetBlockPos(), GetSizeOfCompactSize(block.vtx.size()));
    std::vector<std::pair<uint256, CDiskTxPos> > vPos;
    vPos.reserve(block.vtx.size());
    blockundo.vtxundo.reserve(block.vtx.size() - 1);
    std::vector<PrecomputedTransactionData> txdata;
    txdata.reserve(block.vtx.size()); // Required so that pointers to individual PrecomputedTransactionData don't get invalidated
    uint64_t blockGasUsed = 0;
    for (unsigned int i = 0; i < block.vtx.size(); i++)
    {
        const CTransaction &tx = *(block.vtx[i]);

        nInputs += tx.vin.size();

        if (!tx.IsCoinBase())
        {
            if (!view.HaveInputs(tx))
                return state.DoS(100, error("ConnectBlock(): inputs missing/spent"),
                                 REJECT_INVALID, "bad-txns-inputs-missingorspent");

            // Check that transaction is BIP68 final
            // BIP68 lock checks (as opposed to nLockTime checks) must
            // be in ConnectBlock because they require the UTXO set
            prevheights.resize(tx.vin.size());
            for (size_t j = 0; j < tx.vin.size(); j++) {
                prevheights[j] = view.AccessCoins(tx.vin[j].prevout.hash)->nHeight;
            }

            if (!SequenceLocks(tx, nLockTimeFlags, &prevheights, *pindex)) {
                return state.DoS(100, error("%s: contains a non-BIP68-final transaction", __func__),
                                 REJECT_INVALID, "bad-txns-nonfinal");
            }
        }

        // GetTransactionSigOpCost counts 3 types of sigops:
        // * legacy (always)
        // * p2sh (when P2SH enabled in flags and excludes coinbase)
        // * witness (when witness enabled in flags and excludes coinbase)
        nSigOpsCost += GetTransactionSigOpCost(tx, view, flags);
        if (nSigOpsCost > dgpMaxBlockSigOps)
            return state.DoS(100, error("ConnectBlock(): too many sigops"),
                             REJECT_INVALID, "bad-blk-sigops");

        txdata.emplace_back(tx);

        bool hasOpSpend = false;

        if (!tx.IsCoinBase())
        {
            if (tx.IsCoinStake())
                nActualStakeReward = tx.GetValueOut()-view.GetValueIn(tx);
            else
                nFees += view.GetValueIn(tx)-tx.GetValueOut();
                    
            std::vector<CScriptCheck> vChecks;
            bool fCacheResults = fJustCheck; /* Don't cache results if we're actually connecting blocks (still consult the cache, though) */
            // if (!CheckInputs(tx, state, view, fScriptChecks, flags, fCacheResults, txdata[i], nScriptCheckThreads ? &vChecks : NULL))
            hasOpSpend = tx.vin[0].scriptSig.HasOpSpend();
            if (!CheckInputs(tx, state, view, fScriptChecks, flags, fCacheResults, txdata[i], (hasOpSpend || tx.HasCreateOrCall()) ? NULL : (nScriptCheckThreads ? &vChecks : NULL)))//nScriptCheckThreads ? &vChecks : NULL))
                return error("ConnectBlock(): CheckInputs on %s failed with %s",
                    tx.GetHash().ToString(), FormatStateMessage(state));
            control.Add(vChecks);
        }

///////////////////////////////////////////////////////////////////////////////////////// qtum
        if(!tx.HasOpSpend()){
            checkBlock.vtx.push_back(block.vtx[i]);
        }

        if(tx.HasCreateOrCall() && !hasOpSpend){
            QtumTxConverter convert(tx, NULL, &block.vtx);
            ExtractQtumTX resultConvertQtumTX = convert.extractionQtumTransactions();
            if(!CheckMinGasPrice(resultConvertQtumTX.second, minGasPrice))
                return state.DoS(100, error("ConnectBlock(): Incorrect transaction."),
                            REJECT_INVALID, "incorrect-transaction-small-gasprice");
            ByteCodeExec exec(block, resultConvertQtumTX.first);
            exec.performByteCode();
            std::vector<ResultExecute> resultExec(exec.getResult());
            ByteCodeExecResult bcer = exec.processingResults();

            countCumulativeGasUsed += bcer.usedGas;
            std::vector<TransactionReceiptInfo> tri;
            for(size_t k = 0; k < transactions.size(); k ++){
                tri.push_back(TransactionReceiptInfo{block.GetHash(), uint32_t(pindex->nHeight), tx.GetHash(), uint32_t(i), transactions[k].from(), transactions[k].to(),
                              countCumulativeGasUsed, uint64_t(resultExec[k].execRes.gasUsed), resultExec[k].execRes.newAddress, resultExec[k].txRec.log()});
            }
            storageRes.addResult(uintToh256(tx.GetHash()), tri);

            blockGasUsed += bcer.usedGas;
            if(blockGasUsed > DEFAULT_BLOCK_GASLIMIT){
                return state.DoS(1000, error("ConnectBlock(): Block exceeds gas limit"), REJECT_INVALID, "bad-blk-gaslimit");
            }
            checkVouts.insert(checkVouts.end(), bcer.refundOutputs.begin(), bcer.refundOutputs.end());
            for(CTransaction& t : bcer.valueTransfers){
                checkBlock.vtx.push_back(MakeTransactionRef(std::move(t)));
            }
            if(fRecordLogOpcodes && !fJustCheck){
                writeVMlog(resultExec, tx, block);
            }

            for(ResultExecute& re: resultExec){
                if(re.execRes.newAddress != dev::Address() && !fJustCheck)
                    dev::g_logPost(std::string("Address : " + re.execRes.newAddress.hex()), NULL);
            }
        }
/////////////////////////////////////////////////////////////////////////////////////////

        CTxUndo undoDummy;
        if (i > 0) {
            blockundo.vtxundo.push_back(CTxUndo());
        }
        UpdateCoins(tx, view, i == 0 ? undoDummy : blockundo.vtxundo.back(), pindex->nHeight);

        vPos.push_back(std::make_pair(tx.GetHash(), pos));
        pos.nTxOffset += ::GetSerializeSize(tx, SER_DISK, CLIENT_VERSION);
    }
    int64_t nTime3 = GetTimeMicros(); nTimeConnect += nTime3 - nTime2;
    LogPrint("bench", "      - Connect %u transactions: %.2fms (%.3fms/tx, %.3fms/txin) [%.2fs]\n", (unsigned)block.vtx.size(), 0.001 * (nTime3 - nTime2), 0.001 * (nTime3 - nTime2) / block.vtx.size(), nInputs <= 1 ? 0 : 0.001 * (nTime3 - nTime2) / (nInputs-1), nTimeConnect * 0.000001);

    if (block.IsProofOfWork())
    {
        CAmount blockReward = nFees + GetBlockSubsidy(pindex->nHeight, chainparams.GetConsensus());
        if (block.vtx[0]->GetValueOut() > blockReward)
            return state.DoS(100,
                             error("ConnectBlock(): coinbase pays too much (actual=%d vs limit=%d)",
                                   block.vtx[0]->GetValueOut(), blockReward),
                                   REJECT_INVALID, "bad-cb-amount");
    }
    else
    {
        if (!CheckTransactionTimestamp(*block.vtx[1], block.nTime, *pblocktree))
            return error("ConnectBlock() : %s transaction timestamp check failure", block.vtx[1]->GetHash().ToString());

        CAmount blockReward = nFees + GetBlockSubsidy(pindex->nHeight, chainparams.GetConsensus());
         if (nActualStakeReward > blockReward)
            return state.DoS(100,
                             error("ConnectBlock(): coinstake pays too much (actual=%d vs limit=%d)",
                                   nActualStakeReward, blockReward),
                                   REJECT_INVALID, "bad-cs-amount");
        
    }

    if(!CheckRefund(block, checkVouts))
        return state.DoS(100,error("ConnectBlock(): Gas refund missing"));

    if (!control.Wait())
        return state.DoS(100, false);
    int64_t nTime4 = GetTimeMicros(); nTimeVerify += nTime4 - nTime2;
    LogPrint("bench", "    - Verify %u txins: %.2fms (%.3fms/txin) [%.2fs]\n", nInputs - 1, 0.001 * (nTime4 - nTime2), nInputs <= 1 ? 0 : 0.001 * (nTime4 - nTime2) / (nInputs-1), nTimeVerify * 0.000001);

////////////////////////////////////////////////////////////////// // qtum
    checkBlock.hashMerkleRoot = BlockMerkleRoot(checkBlock);
    checkBlock.hashStateRoot = h256Touint(globalState->rootHash());
    checkBlock.hashUTXORoot = h256Touint(globalState->rootHashUTXO());

    //If this error happens, it probably means that something with AAL created transactions didn't match up to what is expected
    if((checkBlock.GetHash() != block.GetHash()) && !fJustCheck)
        return state.DoS(100, error("ConnectBlock(): Incorrect AAL transactions or hashes (hashStateRoot, hashUTXORoot)"),
                            REJECT_INVALID, "incorrect-transactions-or-hashes-block");

    if (fJustCheck)
    {
        dev::h256 prevHashStateRoot(dev::sha3(dev::rlp("")));
        dev::h256 prevHashUTXORoot(dev::sha3(dev::rlp("")));
        if(pindex->pprev->hashStateRoot != uint256() && pindex->pprev->hashUTXORoot != uint256()){
            prevHashStateRoot = uintToh256(pindex->pprev->hashStateRoot);
            prevHashUTXORoot = uintToh256(pindex->pprev->hashUTXORoot);
        }
        globalState->setRoot(prevHashStateRoot);
        globalState->setRootUTXO(prevHashUTXORoot);
        return true;
    }
//////////////////////////////////////////////////////////////////

    // Write undo information to disk
    if (pindex->GetUndoPos().IsNull() || !pindex->IsValid(BLOCK_VALID_SCRIPTS))
    {
        if (pindex->GetUndoPos().IsNull()) {
            CDiskBlockPos _pos;
            if (!FindUndoPos(state, pindex->nFile, _pos, ::GetSerializeSize(blockundo, SER_DISK, CLIENT_VERSION) + 40))
                return error("ConnectBlock(): FindUndoPos failed");
            if (!UndoWriteToDisk(blockundo, _pos, pindex->pprev->GetBlockHash(), chainparams.MessageStart()))
                return AbortNode(state, "Failed to write undo data");

            // update nUndoPos in block index
            pindex->nUndoPos = _pos.nPos;
            pindex->nStatus |= BLOCK_HAVE_UNDO;
        }

        pindex->RaiseValidity(BLOCK_VALID_SCRIPTS);
        setDirtyBlockIndex.insert(pindex);
    }

    if (fTxIndex)
        if (!pblocktree->WriteTxIndex(vPos))
            return AbortNode(state, "Failed to write transaction index");

    // add this block to the view's block chain
    view.SetBestBlock(pindex->GetBlockHash());

    int64_t nTime5 = GetTimeMicros(); nTimeIndex += nTime5 - nTime4;
    LogPrint("bench", "    - Index writing: %.2fms [%.2fs]\n", 0.001 * (nTime5 - nTime4), nTimeIndex * 0.000001);

    // Watch for changes to the previous coinbase transaction.
    static uint256 hashPrevBestCoinBase;
    GetMainSignals().UpdatedTransaction(hashPrevBestCoinBase);
    hashPrevBestCoinBase = block.vtx[0]->GetHash();


    int64_t nTime6 = GetTimeMicros(); nTimeCallbacks += nTime6 - nTime5;
    LogPrint("bench", "    - Callbacks: %.2fms [%.2fs]\n", 0.001 * (nTime6 - nTime5), nTimeCallbacks * 0.000001);

    storageRes.commitResults();

    return true;
}

/**
 * Update the on-disk chain state.
 * The caches and indexes are flushed depending on the mode we're called with
 * if they're too large, if it's been a while since the last write,
 * or always and in all cases if we're in prune mode and are deleting files.
 */
bool static FlushStateToDisk(CValidationState &state, FlushStateMode mode, int nManualPruneHeight) {
    int64_t nMempoolUsage = mempool.DynamicMemoryUsage();
    const CChainParams& chainparams = Params();
    LOCK2(cs_main, cs_LastBlockFile);
    static int64_t nLastWrite = 0;
    static int64_t nLastFlush = 0;
    static int64_t nLastSetChain = 0;
    std::set<int> setFilesToPrune;
    bool fFlushForPrune = false;
    try {
    if (fPruneMode && (fCheckForPruning || nManualPruneHeight > 0) && !fReindex) {
        if (nManualPruneHeight > 0) {
            FindFilesToPruneManual(setFilesToPrune, nManualPruneHeight);
        } else {
            FindFilesToPrune(setFilesToPrune, chainparams.PruneAfterHeight());
            fCheckForPruning = false;
        }
        if (!setFilesToPrune.empty()) {
            fFlushForPrune = true;
            if (!fHavePruned) {
                pblocktree->WriteFlag("prunedblockfiles", true);
                fHavePruned = true;
            }
        }
    }
    int64_t nNow = GetTimeMicros();
    // Avoid writing/flushing immediately after startup.
    if (nLastWrite == 0) {
        nLastWrite = nNow;
    }
    if (nLastFlush == 0) {
        nLastFlush = nNow;
    }
    if (nLastSetChain == 0) {
        nLastSetChain = nNow;
    }
    int64_t nMempoolSizeMax = GetArg("-maxmempool", DEFAULT_MAX_MEMPOOL_SIZE) * 1000000;
    int64_t cacheSize = pcoinsTip->DynamicMemoryUsage();
    int64_t nTotalSpace = nCoinCacheUsage + std::max<int64_t>(nMempoolSizeMax - nMempoolUsage, 0);
    // The cache is large and we're within 10% and 100 MiB of the limit, but we have time now (not in the middle of a block processing).
    bool fCacheLarge = mode == FLUSH_STATE_PERIODIC && cacheSize > std::max((9 * nTotalSpace) / 10, nTotalSpace - 100 * 1024 * 1024);
    // The cache is over the limit, we have to write now.
    bool fCacheCritical = mode == FLUSH_STATE_IF_NEEDED && cacheSize > nTotalSpace;
    // It's been a while since we wrote the block index to disk. Do this frequently, so we don't need to redownload after a crash.
    bool fPeriodicWrite = mode == FLUSH_STATE_PERIODIC && nNow > nLastWrite + (int64_t)DATABASE_WRITE_INTERVAL * 1000000;
    // It's been very long since we flushed the cache. Do this infrequently, to optimize cache usage.
    bool fPeriodicFlush = mode == FLUSH_STATE_PERIODIC && nNow > nLastFlush + (int64_t)DATABASE_FLUSH_INTERVAL * 1000000;
    // Combine all conditions that result in a full cache flush.
    bool fDoFullFlush = (mode == FLUSH_STATE_ALWAYS) || fCacheLarge || fCacheCritical || fPeriodicFlush || fFlushForPrune;
    // Write blocks and block index to disk.
    if (fDoFullFlush || fPeriodicWrite) {
        // Depend on nMinDiskSpace to ensure we can write block index
        if (!CheckDiskSpace(0))
            return state.Error("out of disk space");
        // First make sure all block and undo data is flushed to disk.
        FlushBlockFile();
        // Then update all block file information (which may refer to block and undo files).
        {
            std::vector<std::pair<int, const CBlockFileInfo*> > vFiles;
            vFiles.reserve(setDirtyFileInfo.size());
            for (std::set<int>::iterator it = setDirtyFileInfo.begin(); it != setDirtyFileInfo.end(); ) {
                vFiles.push_back(std::make_pair(*it, &vinfoBlockFile[*it]));
                setDirtyFileInfo.erase(it++);
            }
            std::vector<const CBlockIndex*> vBlocks;
            vBlocks.reserve(setDirtyBlockIndex.size());
            for (std::set<CBlockIndex*>::iterator it = setDirtyBlockIndex.begin(); it != setDirtyBlockIndex.end(); ) {
                vBlocks.push_back(*it);
                setDirtyBlockIndex.erase(it++);
            }
            if (!pblocktree->WriteBatchSync(vFiles, nLastBlockFile, vBlocks)) {
                return AbortNode(state, "Failed to write to block index database");
            }
        }
        // Finally remove any pruned files
        if (fFlushForPrune)
            UnlinkPrunedFiles(setFilesToPrune);
        nLastWrite = nNow;
    }
    // Flush best chain related state. This can only be done if the blocks / block index write was also done.
    if (fDoFullFlush) {
        // Typical CCoins structures on disk are around 128 bytes in size.
        // Pushing a new one to the database can cause it to be written
        // twice (once in the log, and once in the tables). This is already
        // an overestimation, as most will delete an existing entry or
        // overwrite one. Still, use a conservative safety factor of 2.
        if (!CheckDiskSpace(128 * 2 * 2 * pcoinsTip->GetCacheSize()))
            return state.Error("out of disk space");
        // Flush the chainstate (which may refer to block index entries).
        if (!pcoinsTip->Flush())
            return AbortNode(state, "Failed to write to coin database");
        nLastFlush = nNow;
    }
    if (fDoFullFlush || ((mode == FLUSH_STATE_ALWAYS || mode == FLUSH_STATE_PERIODIC) && nNow > nLastSetChain + (int64_t)DATABASE_WRITE_INTERVAL * 1000000)) {
        // Update best block in wallet (so we can detect restored wallets).
        GetMainSignals().SetBestChain(chainActive.GetLocator());
        nLastSetChain = nNow;
    }
    } catch (const std::runtime_error& e) {
        return AbortNode(state, std::string("System error while flushing: ") + e.what());
    }
    return true;
}

void FlushStateToDisk() {
    CValidationState state;
    FlushStateToDisk(state, FLUSH_STATE_ALWAYS);
}

void PruneAndFlush() {
    CValidationState state;
    fCheckForPruning = true;
    FlushStateToDisk(state, FLUSH_STATE_NONE);
}

/** Update chainActive and related internal data structures. */
void static UpdateTip(CBlockIndex *pindexNew, const CChainParams& chainParams) {
    chainActive.SetTip(pindexNew);

    // New best block
    mempool.AddTransactionsUpdated(1);

    cvBlockChange.notify_all();

    static bool fWarned = false;
    std::vector<std::string> warningMessages;
    if (!IsInitialBlockDownload())
    {
        int nUpgraded = 0;
        const CBlockIndex* pindex = chainActive.Tip();
        for (int bit = 0; bit < VERSIONBITS_NUM_BITS; bit++) {
            WarningBitsConditionChecker checker(bit);
            ThresholdState state = checker.GetStateFor(pindex, chainParams.GetConsensus(), warningcache[bit]);
            if (state == THRESHOLD_ACTIVE || state == THRESHOLD_LOCKED_IN) {
                if (state == THRESHOLD_ACTIVE) {
                    std::string strWarning = strprintf(_("Warning: unknown new rules activated (versionbit %i)"), bit);
                    SetMiscWarning(strWarning);
                    if (!fWarned) {
                        AlertNotify(strWarning);
                        fWarned = true;
                    }
                } else {
                    warningMessages.push_back(strprintf("unknown new rules are about to activate (versionbit %i)", bit));
                }
            }
        }
        // Check the version of the last 100 blocks to see if we need to upgrade:
        for (int i = 0; i < 100 && pindex != NULL; i++)
        {
            int32_t nExpectedVersion = ComputeBlockVersion(pindex->pprev, chainParams.GetConsensus());
            if (pindex->nVersion > VERSIONBITS_LAST_OLD_BLOCK_VERSION && (pindex->nVersion & ~nExpectedVersion) != 0)
                ++nUpgraded;
            pindex = pindex->pprev;
        }
        if (nUpgraded > 0)
            warningMessages.push_back(strprintf("%d of last 100 blocks have unexpected version", nUpgraded));
        if (nUpgraded > 100/2)
        {
            std::string strWarning = _("Warning: Unknown block versions being mined! It's possible unknown rules are in effect");
            // notify GetWarnings(), called by Qt and the JSON-RPC code to warn the user:
            SetMiscWarning(strWarning);
            if (!fWarned) {
                AlertNotify(strWarning);
                fWarned = true;
            }
        }
    }
    LogPrintf("%s: new best=%s height=%d version=0x%08x log2_work=%.8g tx=%lu date='%s' progress=%f cache=%.1fMiB(%utx)", __func__,
      chainActive.Tip()->GetBlockHash().ToString(), chainActive.Height(), chainActive.Tip()->nVersion,
      log(chainActive.Tip()->nChainWork.getdouble())/log(2.0), (unsigned long)chainActive.Tip()->nChainTx,
      DateTimeStrFormat("%Y-%m-%d %H:%M:%S", chainActive.Tip()->GetBlockTime()),
      GuessVerificationProgress(chainParams.TxData(), chainActive.Tip()), pcoinsTip->DynamicMemoryUsage() * (1.0 / (1<<20)), pcoinsTip->GetCacheSize());
    if (!warningMessages.empty())
        LogPrintf(" warning='%s'", boost::algorithm::join(warningMessages, ", "));
    LogPrintf("\n");

}

/** Disconnect chainActive's tip. You probably want to call mempool.removeForReorg and manually re-limit mempool size after this, with cs_main held. */
bool static DisconnectTip(CValidationState& state, const CChainParams& chainparams, bool fBare = false)
{
    CBlockIndex *pindexDelete = chainActive.Tip();
    assert(pindexDelete);
    // Read block from disk.
    CBlock block;
    if (!ReadBlockFromDisk(block, pindexDelete, chainparams.GetConsensus()))
        return AbortNode(state, "Failed to read block");
    // Apply the block atomically to the chain state.
    int64_t nStart = GetTimeMicros();
    {
        CCoinsViewCache view(pcoinsTip);
        if (!DisconnectBlock(block, state, pindexDelete, view))
            return error("DisconnectTip(): DisconnectBlock %s failed", pindexDelete->GetBlockHash().ToString());
        bool flushed = view.Flush();
        assert(flushed);
    }
    LogPrint("bench", "- Disconnect block: %.2fms\n", (GetTimeMicros() - nStart) * 0.001);
    // Write the chain state to disk, if necessary.
    if (!FlushStateToDisk(state, FLUSH_STATE_IF_NEEDED))
        return false;

    if (!fBare) {
        // Resurrect mempool transactions from the disconnected block.
        std::vector<uint256> vHashUpdate;
        for (const auto& it : block.vtx) {
            const CTransaction& tx = *it;
            // ignore validation errors in resurrected transactions
            CValidationState stateDummy;
            if (tx.IsCoinBase() || tx.IsCoinStake() || !AcceptToMemoryPool(mempool, stateDummy, it, false, NULL, NULL, true)) {
                mempool.removeRecursive(tx, MemPoolRemovalReason::REORG);
            } else if (mempool.exists(tx.GetHash())) {
                vHashUpdate.push_back(tx.GetHash());
            }
        }
        // AcceptToMemoryPool/addUnchecked all assume that new mempool entries have
        // no in-mempool children, which is generally not true when adding
        // previously-confirmed transactions back to the mempool.
        // UpdateTransactionsFromBlock finds descendants of any transactions in this
        // block that were added back and cleans up the mempool state.
        mempool.UpdateTransactionsFromBlock(vHashUpdate);
    }

    // Update chainActive and related variables.
    UpdateTip(pindexDelete->pprev, chainparams);
    // Let wallets know transactions went from 1-confirmed to
    // 0-confirmed or conflicted:
    for (const auto& tx : block.vtx) {
        GetMainSignals().SyncTransaction(*tx, pindexDelete->pprev, CMainSignals::SYNC_TRANSACTION_NOT_IN_BLOCK);
    }
    return true;
}

static int64_t nTimeReadFromDisk = 0;
static int64_t nTimeConnectTotal = 0;
static int64_t nTimeFlush = 0;
static int64_t nTimeChainState = 0;
static int64_t nTimePostConnect = 0;

/**
 * Used to track blocks whose transactions were applied to the UTXO state as a
 * part of a single ActivateBestChainStep call.
 */
struct ConnectTrace {
    std::vector<std::pair<CBlockIndex*, std::shared_ptr<const CBlock> > > blocksConnected;
};

/**
 * Connect a new block to chainActive. pblock is either NULL or a pointer to a CBlock
 * corresponding to pindexNew, to bypass loading it again from disk.
 *
 * The block is always added to connectTrace (either after loading from disk or by copying
 * pblock) - if that is not intended, care must be taken to remove the last entry in
 * blocksConnected in case of failure.
 */
bool static ConnectTip(CValidationState& state, const CChainParams& chainparams, CBlockIndex* pindexNew, const std::shared_ptr<const CBlock>& pblock, ConnectTrace& connectTrace)
{
    assert(pindexNew->pprev == chainActive.Tip());
    // Read block from disk.
    int64_t nTime1 = GetTimeMicros();
    if (!pblock) {
        std::shared_ptr<CBlock> pblockNew = std::make_shared<CBlock>();
        connectTrace.blocksConnected.emplace_back(pindexNew, pblockNew);
        if (!ReadBlockFromDisk(*pblockNew, pindexNew, chainparams.GetConsensus()))
            return AbortNode(state, "Failed to read block");
    } else {
        connectTrace.blocksConnected.emplace_back(pindexNew, pblock);
    }
    const CBlock& blockConnecting = *connectTrace.blocksConnected.back().second;
    // Apply the block atomically to the chain state.
    int64_t nTime2 = GetTimeMicros(); nTimeReadFromDisk += nTime2 - nTime1;
    int64_t nTime3;
    LogPrint("bench", "  - Load block from disk: %.2fms [%.2fs]\n", (nTime2 - nTime1) * 0.001, nTimeReadFromDisk * 0.000001);
    {
        CCoinsViewCache view(pcoinsTip);

        dev::h256 oldHashStateRoot(globalState->rootHash()); // qtum
        dev::h256 oldHashUTXORoot(globalState->rootHashUTXO()); // qtum

        bool rv = ConnectBlock(blockConnecting, state, pindexNew, view, chainparams);
        GetMainSignals().BlockChecked(blockConnecting, state);
        if (!rv) {
            if (state.IsInvalid())
                InvalidBlockFound(pindexNew, state);

            globalState->setRoot(oldHashStateRoot); // qtum
            globalState->setRootUTXO(oldHashUTXORoot); // qtum

            return error("ConnectTip(): ConnectBlock %s failed", pindexNew->GetBlockHash().ToString());
        }
        nTime3 = GetTimeMicros(); nTimeConnectTotal += nTime3 - nTime2;
        LogPrint("bench", "  - Connect total: %.2fms [%.2fs]\n", (nTime3 - nTime2) * 0.001, nTimeConnectTotal * 0.000001);
        bool flushed = view.Flush();
        assert(flushed);
    }
    int64_t nTime4 = GetTimeMicros(); nTimeFlush += nTime4 - nTime3;
    LogPrint("bench", "  - Flush: %.2fms [%.2fs]\n", (nTime4 - nTime3) * 0.001, nTimeFlush * 0.000001);
    // Write the chain state to disk, if necessary.
    if (!FlushStateToDisk(state, FLUSH_STATE_IF_NEEDED))
        return false;
    int64_t nTime5 = GetTimeMicros(); nTimeChainState += nTime5 - nTime4;
    LogPrint("bench", "  - Writing chainstate: %.2fms [%.2fs]\n", (nTime5 - nTime4) * 0.001, nTimeChainState * 0.000001);
    // Remove conflicting transactions from the mempool.;
    mempool.removeForBlock(blockConnecting.vtx, pindexNew->nHeight);
    // Update chainActive & related variables.
    UpdateTip(pindexNew, chainparams);

    int64_t nTime6 = GetTimeMicros(); nTimePostConnect += nTime6 - nTime5; nTimeTotal += nTime6 - nTime1;
    LogPrint("bench", "  - Connect postprocess: %.2fms [%.2fs]\n", (nTime6 - nTime5) * 0.001, nTimePostConnect * 0.000001);
    LogPrint("bench", "- Connect block: %.2fms [%.2fs]\n", (nTime6 - nTime1) * 0.001, nTimeTotal * 0.000001);
    return true;
}

/**
 * Return the tip of the chain with the most work in it, that isn't
 * known to be invalid (it's however far from certain to be valid).
 */
static CBlockIndex* FindMostWorkChain() {
    do {
        CBlockIndex *pindexNew = NULL;

        // Find the best candidate header.
        {
            std::set<CBlockIndex*, CBlockIndexWorkComparator>::reverse_iterator it = setBlockIndexCandidates.rbegin();
            if (it == setBlockIndexCandidates.rend())
                return NULL;
            pindexNew = *it;
        }

        // Check whether all blocks on the path between the currently active chain and the candidate are valid.
        // Just going until the active chain is an optimization, as we know all blocks in it are valid already.
        CBlockIndex *pindexTest = pindexNew;
        bool fInvalidAncestor = false;
        while (pindexTest && !chainActive.Contains(pindexTest)) {
            assert(pindexTest->nChainTx || pindexTest->nHeight == 0);

            // Pruned nodes may have entries in setBlockIndexCandidates for
            // which block files have been deleted.  Remove those as candidates
            // for the most work chain if we come across them; we can't switch
            // to a chain unless we have all the non-active-chain parent blocks.
            bool fFailedChain = pindexTest->nStatus & BLOCK_FAILED_MASK;
            bool fMissingData = !(pindexTest->nStatus & BLOCK_HAVE_DATA);
            if (fFailedChain || fMissingData) {
                // Candidate chain is not usable (either invalid or missing data)
                if (fFailedChain && (pindexBestInvalid == NULL || pindexNew->nChainWork > pindexBestInvalid->nChainWork))
                    pindexBestInvalid = pindexNew;
                CBlockIndex *pindexFailed = pindexNew;
                // Remove the entire chain from the set.
                while (pindexTest != pindexFailed) {
                    if (fFailedChain) {
                        pindexFailed->nStatus |= BLOCK_FAILED_CHILD;
                    } else if (fMissingData) {
                        // If we're missing data, then add back to mapBlocksUnlinked,
                        // so that if the block arrives in the future we can try adding
                        // to setBlockIndexCandidates again.
                        mapBlocksUnlinked.insert(std::make_pair(pindexFailed->pprev, pindexFailed));
                    }
                    setBlockIndexCandidates.erase(pindexFailed);
                    pindexFailed = pindexFailed->pprev;
                }
                setBlockIndexCandidates.erase(pindexTest);
                fInvalidAncestor = true;
                break;
            }
            pindexTest = pindexTest->pprev;
        }
        if (!fInvalidAncestor)
            return pindexNew;
    } while(true);
}

/** Delete all entries in setBlockIndexCandidates that are worse than the current tip. */
static void PruneBlockIndexCandidates() {
    // Note that we can't delete the current block itself, as we may need to return to it later in case a
    // reorganization to a better block fails.
    std::set<CBlockIndex*, CBlockIndexWorkComparator>::iterator it = setBlockIndexCandidates.begin();
    while (it != setBlockIndexCandidates.end() && setBlockIndexCandidates.value_comp()(*it, chainActive.Tip())) {
        setBlockIndexCandidates.erase(it++);
    }
    // Either the current tip or a successor of it we're working towards is left in setBlockIndexCandidates.
    assert(!setBlockIndexCandidates.empty());
}

/**
 * Try to make some progress towards making pindexMostWork the active block.
 * pblock is either NULL or a pointer to a CBlock corresponding to pindexMostWork.
 */
static bool ActivateBestChainStep(CValidationState& state, const CChainParams& chainparams, CBlockIndex* pindexMostWork, const std::shared_ptr<const CBlock>& pblock, bool& fInvalidFound, ConnectTrace& connectTrace)
{
    AssertLockHeld(cs_main);
    const CBlockIndex *pindexOldTip = chainActive.Tip();
    const CBlockIndex *pindexFork = chainActive.FindFork(pindexMostWork);

    // Disconnect active blocks which are no longer in the best chain.
    bool fBlocksDisconnected = false;
    while (chainActive.Tip() && chainActive.Tip() != pindexFork) {
        if (!DisconnectTip(state, chainparams))
            return false;
        fBlocksDisconnected = true;
    }

    // Build list of new blocks to connect.
    std::vector<CBlockIndex*> vpindexToConnect;
    bool fContinue = true;
    int nHeight = pindexFork ? pindexFork->nHeight : -1;
    while (fContinue && nHeight != pindexMostWork->nHeight) {
        // Don't iterate the entire list of potential improvements toward the best tip, as we likely only need
        // a few blocks along the way.
        int nTargetHeight = std::min(nHeight + 32, pindexMostWork->nHeight);
        vpindexToConnect.clear();
        vpindexToConnect.reserve(nTargetHeight - nHeight);
        CBlockIndex *pindexIter = pindexMostWork->GetAncestor(nTargetHeight);
        while (pindexIter && pindexIter->nHeight != nHeight) {
            vpindexToConnect.push_back(pindexIter);
            pindexIter = pindexIter->pprev;
        }
        nHeight = nTargetHeight;

        // Connect new blocks.
        BOOST_REVERSE_FOREACH(CBlockIndex *pindexConnect, vpindexToConnect) {
            if (!ConnectTip(state, chainparams, pindexConnect, pindexConnect == pindexMostWork ? pblock : std::shared_ptr<const CBlock>(), connectTrace)) {
                if (state.IsInvalid()) {
                    // The block violates a consensus rule.
                    if (!state.CorruptionPossible())
                        InvalidChainFound(vpindexToConnect.back());
                    state = CValidationState();
                    fInvalidFound = true;
                    fContinue = false;
                    // If we didn't actually connect the block, don't notify listeners about it
                    connectTrace.blocksConnected.pop_back();
                    break;
                } else {
                    // A system error occurred (disk space, database error, ...).
                    return false;
                }
            } else {
                PruneBlockIndexCandidates();
                if (!pindexOldTip || chainActive.Tip()->nChainWork > pindexOldTip->nChainWork) {
                    // We're in a better position than we were. Return temporarily to release the lock.
                    fContinue = false;
                    break;
                }
            }
        }
    }

    if (fBlocksDisconnected) {
        mempool.removeForReorg(pcoinsTip, chainActive.Tip()->nHeight + 1, STANDARD_LOCKTIME_VERIFY_FLAGS);
        LimitMempoolSize(mempool, GetArg("-maxmempool", DEFAULT_MAX_MEMPOOL_SIZE) * 1000000, GetArg("-mempoolexpiry", DEFAULT_MEMPOOL_EXPIRY) * 60 * 60);
    }
    mempool.check(pcoinsTip);

    // Callbacks/notifications for a new best chain.
    if (fInvalidFound)
        CheckForkWarningConditionsOnNewFork(vpindexToConnect.back());
    else
        CheckForkWarningConditions();

    return true;
}

static void NotifyHeaderTip() {
    bool fNotify = false;
    bool fInitialBlockDownload = false;
    static CBlockIndex* pindexHeaderOld = NULL;
    CBlockIndex* pindexHeader = NULL;
    {
        LOCK(cs_main);
        pindexHeader = pindexBestHeader;

        if (pindexHeader != pindexHeaderOld) {
            fNotify = true;
            fInitialBlockDownload = IsInitialBlockDownload();
            pindexHeaderOld = pindexHeader;
        }
    }
    // Send block tip changed notifications without cs_main
    if (fNotify) {
        uiInterface.NotifyHeaderTip(fInitialBlockDownload, pindexHeader);
    }
}

/**
 * Make the best chain active, in multiple steps. The result is either failure
 * or an activated best chain. pblock is either NULL or a pointer to a block
 * that is already loaded (to avoid loading it again from disk).
 */
bool ActivateBestChain(CValidationState &state, const CChainParams& chainparams, std::shared_ptr<const CBlock> pblock) {
    // Note that while we're often called here from ProcessNewBlock, this is
    // far from a guarantee. Things in the P2P/RPC will often end up calling
    // us in the middle of ProcessNewBlock - do not assume pblock is set
    // sanely for performance or correctness!

    CBlockIndex *pindexMostWork = NULL;
    CBlockIndex *pindexNewTip = NULL;
    do {
        boost::this_thread::interruption_point();
        if (ShutdownRequested())
            break;

        const CBlockIndex *pindexFork;
        ConnectTrace connectTrace;
        bool fInitialDownload;
        {
            LOCK(cs_main);
            { // TODO: Tempoarily ensure that mempool removals are notified before
              // connected transactions.  This shouldn't matter, but the abandoned
              // state of transactions in our wallet is currently cleared when we
              // receive another notification and there is a race condition where
              // notification of a connected conflict might cause an outside process
              // to abandon a transaction and then have it inadvertantly cleared by
              // the notification that the conflicted transaction was evicted.
            MemPoolConflictRemovalTracker mrt(mempool);
            CBlockIndex *pindexOldTip = chainActive.Tip();
            if (pindexMostWork == NULL) {
                pindexMostWork = FindMostWorkChain();
            }

            // Whether we have anything to do at all.
            if (pindexMostWork == NULL || pindexMostWork == chainActive.Tip())
                return true;

            bool fInvalidFound = false;
            std::shared_ptr<const CBlock> nullBlockPtr;
            if (!ActivateBestChainStep(state, chainparams, pindexMostWork, pblock && pblock->GetHash() == pindexMostWork->GetBlockHash() ? pblock : nullBlockPtr, fInvalidFound, connectTrace))
                return false;

            if (fInvalidFound) {
                // Wipe cache, we may need another branch now.
                pindexMostWork = NULL;
            }
            pindexNewTip = chainActive.Tip();
            pindexFork = chainActive.FindFork(pindexOldTip);
            fInitialDownload = IsInitialBlockDownload();

            // throw all transactions though the signal-interface

            } // MemPoolConflictRemovalTracker destroyed and conflict evictions are notified

            // Transactions in the connnected block are notified
            for (const auto& pair : connectTrace.blocksConnected) {
                assert(pair.second);
                const CBlock& block = *(pair.second);
                for (unsigned int i = 0; i < block.vtx.size(); i++)
                    GetMainSignals().SyncTransaction(*block.vtx[i], pair.first, i);
            }
        }
        // When we reach this point, we switched to a new tip (stored in pindexNewTip).

        // Notifications/callbacks that can run without cs_main

        // Notify external listeners about the new tip.
        GetMainSignals().UpdatedBlockTip(pindexNewTip, pindexFork, fInitialDownload);

        // Always notify the UI if a new block tip was connected
        if (pindexFork != pindexNewTip) {
            uiInterface.NotifyBlockTip(fInitialDownload, pindexNewTip);
        }
    } while (pindexNewTip != pindexMostWork);
    CheckBlockIndex(chainparams.GetConsensus());

    // Write changes periodically to disk, after relay.
    if (!FlushStateToDisk(state, FLUSH_STATE_PERIODIC)) {
        return false;
    }

    return true;
}


bool PreciousBlock(CValidationState& state, const CChainParams& params, CBlockIndex *pindex)
{
    {
        LOCK(cs_main);
        if (pindex->nChainWork < chainActive.Tip()->nChainWork) {
            // Nothing to do, this block is not at the tip.
            return true;
        }
        if (chainActive.Tip()->nChainWork > nLastPreciousChainwork) {
            // The chain has been extended since the last call, reset the counter.
            nBlockReverseSequenceId = -1;
        }
        nLastPreciousChainwork = chainActive.Tip()->nChainWork;
        setBlockIndexCandidates.erase(pindex);
        pindex->nSequenceId = nBlockReverseSequenceId;
        if (nBlockReverseSequenceId > std::numeric_limits<int32_t>::min()) {
            // We can't keep reducing the counter if somebody really wants to
            // call preciousblock 2**31-1 times on the same set of tips...
            nBlockReverseSequenceId--;
        }
        if (pindex->IsValid(BLOCK_VALID_TRANSACTIONS) && pindex->nChainTx) {
            setBlockIndexCandidates.insert(pindex);
            PruneBlockIndexCandidates();
        }
    }

    return ActivateBestChain(state, params);
}

bool InvalidateBlock(CValidationState& state, const CChainParams& chainparams, CBlockIndex *pindex)
{
    AssertLockHeld(cs_main);

    // Mark the block itself as invalid.
    pindex->nStatus |= BLOCK_FAILED_VALID;
    setDirtyBlockIndex.insert(pindex);
    setBlockIndexCandidates.erase(pindex);

    while (chainActive.Contains(pindex)) {
        CBlockIndex *pindexWalk = chainActive.Tip();
        pindexWalk->nStatus |= BLOCK_FAILED_CHILD;
        setDirtyBlockIndex.insert(pindexWalk);
        setBlockIndexCandidates.erase(pindexWalk);
        // ActivateBestChain considers blocks already in chainActive
        // unconditionally valid already, so force disconnect away from it.
        if (!DisconnectTip(state, chainparams)) {
            mempool.removeForReorg(pcoinsTip, chainActive.Tip()->nHeight + 1, STANDARD_LOCKTIME_VERIFY_FLAGS);
            return false;
        }
    }

    LimitMempoolSize(mempool, GetArg("-maxmempool", DEFAULT_MAX_MEMPOOL_SIZE) * 1000000, GetArg("-mempoolexpiry", DEFAULT_MEMPOOL_EXPIRY) * 60 * 60);

    // The resulting new best tip may not be in setBlockIndexCandidates anymore, so
    // add it again.
    BlockMap::iterator it = mapBlockIndex.begin();
    while (it != mapBlockIndex.end()) {
        if (it->second->IsValid(BLOCK_VALID_TRANSACTIONS) && it->second->nChainTx && !setBlockIndexCandidates.value_comp()(it->second, chainActive.Tip())) {
            setBlockIndexCandidates.insert(it->second);
        }
        it++;
    }

    InvalidChainFound(pindex);
    mempool.removeForReorg(pcoinsTip, chainActive.Tip()->nHeight + 1, STANDARD_LOCKTIME_VERIFY_FLAGS);
    uiInterface.NotifyBlockTip(IsInitialBlockDownload(), pindex->pprev);
    return true;
}

bool ResetBlockFailureFlags(CBlockIndex *pindex) {
    AssertLockHeld(cs_main);

    int nHeight = pindex->nHeight;

    // Remove the invalidity flag from this block and all its descendants.
    BlockMap::iterator it = mapBlockIndex.begin();
    while (it != mapBlockIndex.end()) {
        if (!it->second->IsValid() && it->second->GetAncestor(nHeight) == pindex) {
            it->second->nStatus &= ~BLOCK_FAILED_MASK;
            setDirtyBlockIndex.insert(it->second);
            if (it->second->IsValid(BLOCK_VALID_TRANSACTIONS) && it->second->nChainTx && setBlockIndexCandidates.value_comp()(chainActive.Tip(), it->second)) {
                setBlockIndexCandidates.insert(it->second);
            }
            if (it->second == pindexBestInvalid) {
                // Reset invalid block marker if it was pointing to one of those.
                pindexBestInvalid = NULL;
            }
        }
        it++;
    }

    // Remove the invalidity flag from all ancestors too.
    while (pindex != NULL) {
        if (pindex->nStatus & BLOCK_FAILED_MASK) {
            pindex->nStatus &= ~BLOCK_FAILED_MASK;
            setDirtyBlockIndex.insert(pindex);
        }
        pindex = pindex->pprev;
    }
    return true;
}

bool CheckTransactionTimestamp(const CTransaction& tx, const uint32_t& nTimeBlock, CBlockTreeDB& txdb)
{
    if (tx.IsCoinBase())
        return true;

    BOOST_FOREACH(const CTxIn& txin, tx.vin)
    {
        // First try finding the previous transaction in database
        CMutableTransaction txPrev;
        CDiskTxPos txindex;
        if (!ReadFromDisk(txPrev, txindex, txdb, txin.prevout))
            continue;  // previous transaction not in main chain

        // Read block header
        CBlockHeader blockFrom;
        if (!ReadFromDisk(blockFrom, txindex.nFile, txindex.nPos))
            return false; // unable to read block of previous transaction

        if (nTimeBlock < blockFrom.nTime)
            return false;  // Transaction timestamp violation

        LogPrint("Transaction timestamp", "timestamp nTimeDiff=%d", nTimeBlock - blockFrom.nTime);
    }

    return true;
}

CBlockIndex* AddToBlockIndex(const CBlockHeader& block)
{
    // Check for duplicate
    uint256 hash = block.GetHash();
    BlockMap::iterator it = mapBlockIndex.find(hash);
    if (it != mapBlockIndex.end())
        return it->second;

    // Construct new block index object
    CBlockIndex* pindexNew = new CBlockIndex(block);
    assert(pindexNew);
    // We assign the sequence id to blocks only when the full data is available,
    // to avoid miners withholding blocks but broadcasting headers, to get a
    // competitive advantage.
    pindexNew->nSequenceId = 0;
    BlockMap::iterator mi = mapBlockIndex.insert(std::make_pair(hash, pindexNew)).first;
    if (pindexNew->IsProofOfStake())
        setStakeSeen.insert(std::make_pair(pindexNew->prevoutStake, pindexNew->nTime));
    pindexNew->phashBlock = &((*mi).first);
    BlockMap::iterator miPrev = mapBlockIndex.find(block.hashPrevBlock);
    if (miPrev != mapBlockIndex.end())
    {
        pindexNew->pprev = (*miPrev).second;
        pindexNew->nHeight = pindexNew->pprev->nHeight + 1;
        pindexNew->BuildSkip();
    }
    pindexNew->nTimeMax = (pindexNew->pprev ? std::max(pindexNew->pprev->nTimeMax, pindexNew->nTime) : pindexNew->nTime);
    pindexNew->nChainWork = (pindexNew->pprev ? pindexNew->pprev->nChainWork : 0) + GetBlockProof(*pindexNew);
    pindexNew->nStakeModifier = ComputeStakeModifier(pindexNew->pprev, block.IsProofOfWork() ? hash : block.prevoutStake.hash);
    pindexNew->RaiseValidity(BLOCK_VALID_TREE);
    if (pindexBestHeader == NULL || pindexBestHeader->nChainWork < pindexNew->nChainWork)
        pindexBestHeader = pindexNew;

    setDirtyBlockIndex.insert(pindexNew);

    return pindexNew;
}

/** Mark a block as having its data received and checked (up to BLOCK_VALID_TRANSACTIONS). */
bool ReceivedBlockTransactions(const CBlock &block, CValidationState& state, CBlockIndex *pindexNew, const CDiskBlockPos& pos)
{
    pindexNew->nTx = block.vtx.size();
    pindexNew->nChainTx = 0;
    pindexNew->nFile = pos.nFile;
    pindexNew->nDataPos = pos.nPos;
    pindexNew->nUndoPos = 0;
    pindexNew->nStatus |= BLOCK_HAVE_DATA;
    if (IsWitnessEnabled(pindexNew->pprev, Params().GetConsensus())) {
        pindexNew->nStatus |= BLOCK_OPT_WITNESS;
    }
    pindexNew->RaiseValidity(BLOCK_VALID_TRANSACTIONS);
    setDirtyBlockIndex.insert(pindexNew);

    if (pindexNew->pprev == NULL || pindexNew->pprev->nChainTx) {
        // If pindexNew is the genesis block or all parents are BLOCK_VALID_TRANSACTIONS.
        std::deque<CBlockIndex*> queue;
        queue.push_back(pindexNew);

        // Recursively process any descendant blocks that now may be eligible to be connected.
        while (!queue.empty()) {
            CBlockIndex *pindex = queue.front();
            queue.pop_front();
            pindex->nChainTx = (pindex->pprev ? pindex->pprev->nChainTx : 0) + pindex->nTx;
            {
                LOCK(cs_nBlockSequenceId);
                pindex->nSequenceId = nBlockSequenceId++;
            }
            if (chainActive.Tip() == NULL || !setBlockIndexCandidates.value_comp()(pindex, chainActive.Tip())) {
                setBlockIndexCandidates.insert(pindex);
            }
            std::pair<std::multimap<CBlockIndex*, CBlockIndex*>::iterator, std::multimap<CBlockIndex*, CBlockIndex*>::iterator> range = mapBlocksUnlinked.equal_range(pindex);
            while (range.first != range.second) {
                std::multimap<CBlockIndex*, CBlockIndex*>::iterator it = range.first;
                queue.push_back(it->second);
                range.first++;
                mapBlocksUnlinked.erase(it);
            }
        }
    } else {
        if (pindexNew->pprev && pindexNew->pprev->IsValid(BLOCK_VALID_TREE)) {
            mapBlocksUnlinked.insert(std::make_pair(pindexNew->pprev, pindexNew));
        }
    }

    return true;
}

bool FindBlockPos(CValidationState &state, CDiskBlockPos &pos, unsigned int nAddSize, unsigned int nHeight, uint64_t nTime, bool fKnown = false)
{
    LOCK(cs_LastBlockFile);

    unsigned int nFile = fKnown ? pos.nFile : nLastBlockFile;
    if (vinfoBlockFile.size() <= nFile) {
        vinfoBlockFile.resize(nFile + 1);
    }

    if (!fKnown) {
        while (vinfoBlockFile[nFile].nSize + nAddSize >= MAX_BLOCKFILE_SIZE) {
            nFile++;
            if (vinfoBlockFile.size() <= nFile) {
                vinfoBlockFile.resize(nFile + 1);
            }
        }
        pos.nFile = nFile;
        pos.nPos = vinfoBlockFile[nFile].nSize;
    }

    if ((int)nFile != nLastBlockFile) {
        if (!fKnown) {
            LogPrintf("Leaving block file %i: %s\n", nLastBlockFile, vinfoBlockFile[nLastBlockFile].ToString());
        }
        FlushBlockFile(!fKnown);
        nLastBlockFile = nFile;
    }

    vinfoBlockFile[nFile].AddBlock(nHeight, nTime);
    if (fKnown)
        vinfoBlockFile[nFile].nSize = std::max(pos.nPos + nAddSize, vinfoBlockFile[nFile].nSize);
    else
        vinfoBlockFile[nFile].nSize += nAddSize;

    if (!fKnown) {
        unsigned int nOldChunks = (pos.nPos + BLOCKFILE_CHUNK_SIZE - 1) / BLOCKFILE_CHUNK_SIZE;
        unsigned int nNewChunks = (vinfoBlockFile[nFile].nSize + BLOCKFILE_CHUNK_SIZE - 1) / BLOCKFILE_CHUNK_SIZE;
        if (nNewChunks > nOldChunks) {
            if (fPruneMode)
                fCheckForPruning = true;
            if (CheckDiskSpace(nNewChunks * BLOCKFILE_CHUNK_SIZE - pos.nPos)) {
                FILE *file = OpenBlockFile(pos);
                if (file) {
                    LogPrintf("Pre-allocating up to position 0x%x in blk%05u.dat\n", nNewChunks * BLOCKFILE_CHUNK_SIZE, pos.nFile);
                    AllocateFileRange(file, pos.nPos, nNewChunks * BLOCKFILE_CHUNK_SIZE - pos.nPos);
                    fclose(file);
                }
            }
            else
                return state.Error("out of disk space");
        }
    }

    setDirtyFileInfo.insert(nFile);
    return true;
}

bool FindUndoPos(CValidationState &state, int nFile, CDiskBlockPos &pos, unsigned int nAddSize)
{
    pos.nFile = nFile;

    LOCK(cs_LastBlockFile);

    unsigned int nNewSize;
    pos.nPos = vinfoBlockFile[nFile].nUndoSize;
    nNewSize = vinfoBlockFile[nFile].nUndoSize += nAddSize;
    setDirtyFileInfo.insert(nFile);

    unsigned int nOldChunks = (pos.nPos + UNDOFILE_CHUNK_SIZE - 1) / UNDOFILE_CHUNK_SIZE;
    unsigned int nNewChunks = (nNewSize + UNDOFILE_CHUNK_SIZE - 1) / UNDOFILE_CHUNK_SIZE;
    if (nNewChunks > nOldChunks) {
        if (fPruneMode)
            fCheckForPruning = true;
        if (CheckDiskSpace(nNewChunks * UNDOFILE_CHUNK_SIZE - pos.nPos)) {
            FILE *file = OpenUndoFile(pos);
            if (file) {
                LogPrintf("Pre-allocating up to position 0x%x in rev%05u.dat\n", nNewChunks * UNDOFILE_CHUNK_SIZE, pos.nFile);
                AllocateFileRange(file, pos.nPos, nNewChunks * UNDOFILE_CHUNK_SIZE - pos.nPos);
                fclose(file);
            }
        }
        else
            return state.Error("out of disk space");
    }

    return true;
}

bool CheckFirstCoinstakeOutput(const CBlock& block)
{
    // Coinbase output should be empty if proof-of-stake block
    int commitpos = GetWitnessCommitmentIndex(block);
    if(commitpos < 0)
    {
        if (block.vtx[0]->vout.size() != 1 || !block.vtx[0]->vout[0].IsEmpty())
            return false;
    }
    else
    {
        if (block.vtx[0]->vout.size() != 2 || !block.vtx[0]->vout[0].IsEmpty() || block.vtx[0]->vout[1].nValue)
            return false;
    }

    return true;
}

#ifdef ENABLE_WALLET
// novacoin: attempt to generate suitable proof-of-stake
bool SignBlock(std::shared_ptr<CBlock> pblock, CWallet& wallet, const CAmount& nTotalFees, uint32_t nTime)
{
    // if we are trying to sign
    //    something except proof-of-stake block template
    if (!CheckFirstCoinstakeOutput(*pblock))
        return false;

    // if we are trying to sign
    //    a complete proof-of-stake block
    if (pblock->IsProofOfStake() && !pblock->vchBlockSig.empty())
        return true;

    CKey key;
    CMutableTransaction txCoinStake(*pblock->vtx[1]);
    uint32_t nTimeBlock = nTime;
    nTimeBlock &= ~STAKE_TIMESTAMP_MASK;
    //original line:
    //int64_t nSearchInterval = IsProtocolV2(nBestHeight+1) ? 1 : nSearchTime - nLastCoinStakeSearchTime;
    //IsProtocolV2 mean POS 2 or higher, so the modified line is:
    if (wallet.CreateCoinStake(wallet, pblock->nBits, nTotalFees, nTimeBlock, txCoinStake, key))
    {
        if (nTimeBlock >= pindexBestHeader->GetMedianTimePast()+1)
        {
            // make sure coinstake would meet timestamp protocol
            //    as it would be the same as the block timestamp
            pblock->nTime = nTimeBlock;
            pblock->vtx[1] = MakeTransactionRef(std::move(txCoinStake));
            pblock->hashMerkleRoot = BlockMerkleRoot(*pblock);
            pblock->prevoutStake = pblock->vtx[1]->vin[0].prevout;

            // Check timestamp against prev
            if(pblock->GetBlockTime() <= pindexBestHeader->GetBlockTime() || FutureDrift(pblock->GetBlockTime()) < pindexBestHeader->GetBlockTime())
            {
                return false;
            }

            // append a signature to our block and ensure that is LowS
            return key.Sign(pblock->GetHashWithoutSign(), pblock->vchBlockSig) &&
                       EnsureLowS(pblock->vchBlockSig) &&
                       CheckHeaderPoS(*pblock, Params().GetConsensus());
        }
    }

    return false;
}
#endif

bool CheckBlockSignature(const CBlock& block)
{
    if (block.IsProofOfWork())
        return block.vchBlockSig.empty();

    if (block.vchBlockSig.empty())
        return false;

    std::vector<valtype> vSolutions;
    txnouttype whichType;

    const CTxOut& txout = block.vtx[1]->vout[1];

    if (!Solver(txout.scriptPubKey, whichType, vSolutions))
        return false;

    if (whichType == TX_PUBKEY)
    {
        valtype& vchPubKey = vSolutions[0];
        return CPubKey(vchPubKey).Verify(block.GetHashWithoutSign(), block.vchBlockSig);
    }
    else
    {
        // Block signing key also can be encoded in the nonspendable output
        // This allows to not pollute UTXO set with useless outputs e.g. in case of multisig staking

        const CScript& script = txout.scriptPubKey;
        CScript::const_iterator pc = script.begin();
        opcodetype opcode;
        valtype vchPushValue;

        if (!script.GetOp(pc, opcode, vchPushValue))
            return false;
        if (opcode != OP_RETURN)
            return false;
        if (!script.GetOp(pc, opcode, vchPushValue))
            return false;
        if (!IsCompressedOrUncompressedPubKey(vchPushValue))
            return false;
        return CPubKey(vchPushValue).Verify(block.GetHashWithoutSign(), block.vchBlockSig);
    }

    return false;
}

bool CheckBlockHeader(const CBlockHeader& block, CValidationState& state, const Consensus::Params& consensusParams, bool fCheckPOW)
{
    // Check proof of work matches claimed amount
    if (fCheckPOW && block.IsProofOfWork() && !CheckHeaderPoW(block, consensusParams))
        return state.DoS(50, false, REJECT_INVALID, "high-hash", false, "proof of work failed");
    // PoS header proofs are not validated and always return true
    return true;
}

bool CheckBlock(const CBlock& block, CValidationState& state, const Consensus::Params& consensusParams, bool fCheckPOW, bool fCheckMerkleRoot, bool fCheckSig)
{
    // These are checks that are independent of context.

    if (block.fChecked)
        return true;

    // Check that the header is valid (particularly PoW).  This is mostly
    // redundant with the call in AcceptBlockHeader.
    if (!CheckBlockHeader(block, state, consensusParams, fCheckPOW))
        return false;

    if (block.IsProofOfStake() &&  block.GetBlockTime() > FutureDrift(GetAdjustedTime()))
        return error("CheckBlock() : block timestamp too far in the future");

    // Check the merkle root.
    if (fCheckMerkleRoot) {
        bool mutated;
        uint256 hashMerkleRoot2 = BlockMerkleRoot(block, &mutated);
        if (block.hashMerkleRoot != hashMerkleRoot2)
            return state.DoS(100, false, REJECT_INVALID, "bad-txnmrklroot", true, "hashMerkleRoot mismatch");

        // Check for merkle tree malleability (CVE-2012-2459): repeating sequences
        // of transactions in a block without affecting the merkle root of a block,
        // while still invalidating it.
        if (mutated)
            return state.DoS(100, false, REJECT_INVALID, "bad-txns-duplicate", true, "duplicate transaction");
    }

    // All potential-corruption validation must be done before we do any
    // transaction validation, as otherwise we may mark the header as invalid
    // because we receive the wrong transactions for it.
    // Note that witness malleability is checked in ContextualCheckBlock, so no
    // checks that use witness data may be performed here.

    // Size limits
    if (block.vtx.empty() || block.vtx.size() > dgpMaxBlockSize || ::GetSerializeSize(block, SER_NETWORK, PROTOCOL_VERSION | SERIALIZE_TRANSACTION_NO_WITNESS) > dgpMaxBlockSize) // qtum
        return state.DoS(100, false, REJECT_INVALID, "bad-blk-length", false, "size limits failed");

    // First transaction must be coinbase in case of PoW block, the rest must not be
    if (block.vtx.empty() || !block.vtx[0]->IsCoinBase())
        return state.DoS(100, false, REJECT_INVALID, "bad-cb-missing", false, "first tx is not coinbase");
    for (unsigned int i = 1; i < block.vtx.size(); i++)
        if (block.vtx[i]->IsCoinBase())
            return state.DoS(100, false, REJECT_INVALID, "bad-cb-multiple", false, "more than one coinbase");

    //Don't allow contract opcodes in coinbase
    if(block.vtx[0]->HasOpSpend() || block.vtx[0]->HasCreateOrCall()){
        return state.DoS(100, false, REJECT_INVALID, "bad-cb-contract", false, "coinbase must not contain OP_SPEND, OP_CALL, or OP_CREATE");
    }

    // Second transaction must be coinbase in case of PoS block, the rest must not be
    if (block.IsProofOfStake())
    {
        // Coinbase output should be empty if proof-of-stake block
        if (!CheckFirstCoinstakeOutput(block))
            return state.DoS(100, false, REJECT_INVALID, "bad-cb-missing", false, "coinbase output not empty for proof-of-stake block");

        // Second transaction must be coinstake
        if (block.vtx.empty() || block.vtx.size() < 2 || !block.vtx[1]->IsCoinStake())
            return state.DoS(100, false, REJECT_INVALID, "bad-cs-missing", false, "second tx is not coinstake");

        //prevoutStake must exactly match the coinstake in the block body
        if(block.vtx[1]->vin.empty() || block.prevoutStake != block.vtx[1]->vin[0].prevout){
            return state.DoS(100, false, REJECT_INVALID, "bad-cs-invalid", false, "prevoutStake in block header does not match coinstake in block body");
        }
        //the rest of the transactions must not be coinstake
        for (unsigned int i = 2; i < block.vtx.size(); i++)
            if (block.vtx[i]->IsCoinStake())
               return state.DoS(100, false, REJECT_INVALID, "bad-cs-multiple", false, "more than one coinstake");

        //Don't allow contract opcodes in coinstake
        //We might allow this later, but it hasn't been tested enough to determine if safe
        if(block.vtx[1]->HasOpSpend() || block.vtx[1]->HasCreateOrCall()){
            return state.DoS(100, false, REJECT_INVALID, "bad-cs-contract", false, "coinstake must not contain OP_SPEND, OP_CALL, or OP_CREATE");
        }
    }

    // Check proof-of-stake block signature
    if (fCheckSig && !CheckBlockSignature(block))
        return state.DoS(100, false, REJECT_INVALID, "bad-blk-signature", false, "bad proof-of-stake block signature");

    bool lastWasContract=false;
    // Check transactions
    for (const auto& tx : block.vtx) {
        if (!CheckTransaction(*tx, state, false))
            return state.Invalid(false, state.GetRejectCode(), state.GetRejectReason(),
                                 strprintf("Transaction check failed (tx hash %s) %s", tx->GetHash().ToString(),
                                           state.GetDebugMessage()));
        //OP_SPEND can only exist immediately after a contract tx in a block
        //So, if the previous tx was not a contract tx, fail it.
        if(tx->HasOpSpend()){
            if(!lastWasContract){
                return state.DoS(100, false, REJECT_INVALID, "bad-opspend-tx", false, "OP_SPEND transaction without corresponding contract transaction");
            }
        }
        lastWasContract = tx->HasCreateOrCall() && !tx->HasOpSpend();
    }

    unsigned int nSigOps = 0;
    for (const auto& tx : block.vtx)
    {
        nSigOps += GetLegacySigOpCount(*tx);
    }
    if (nSigOps * WITNESS_SCALE_FACTOR > dgpMaxBlockSigOps)
        return state.DoS(100, false, REJECT_INVALID, "bad-blk-sigops", false, "out-of-bounds SigOpCount");

    if (fCheckPOW && fCheckMerkleRoot)
        block.fChecked = true;

    return true;
}

static bool CheckIndexAgainstCheckpoint(const CBlockIndex* pindexPrev, CValidationState& state, const CChainParams& chainparams, const uint256& hash)
{
    if (*pindexPrev->phashBlock == chainparams.GetConsensus().hashGenesisBlock)
        return true;

    int nHeight = pindexPrev->nHeight+1;
    // Don't accept any forks from the main chain prior to last checkpoint
    CBlockIndex* pcheckpoint = Checkpoints::GetLastCheckpoint(chainparams.Checkpoints());
    if (pcheckpoint && nHeight < pcheckpoint->nHeight)
        return state.DoS(100, error("%s: forked chain older than last checkpoint (height %d)", __func__, nHeight));

    return true;
}

bool IsWitnessEnabled(const CBlockIndex* pindexPrev, const Consensus::Params& params)
{
    LOCK(cs_main);
    return (VersionBitsState(pindexPrev, params, Consensus::DEPLOYMENT_SEGWIT, versionbitscache) == THRESHOLD_ACTIVE);
}

// Compute at which vout of the block's coinbase transaction the witness
// commitment occurs, or -1 if not found.
static int GetWitnessCommitmentIndex(const CBlock& block)
{
    int commitpos = -1;
    if(!block.vtx.empty()){
        for (size_t o = 0; o < block.vtx[0]->vout.size(); o++) {
            if (block.vtx[0]->vout[o].scriptPubKey.size() >= 38 && block.vtx[0]->vout[o].scriptPubKey[0] == OP_RETURN && block.vtx[0]->vout[o].scriptPubKey[1] == 0x24 && block.vtx[0]->vout[o].scriptPubKey[2] == 0xaa && block.vtx[0]->vout[o].scriptPubKey[3] == 0x21 && block.vtx[0]->vout[o].scriptPubKey[4] == 0xa9 && block.vtx[0]->vout[o].scriptPubKey[5] == 0xed) {
                commitpos = o;
            }
        }
    }
    return commitpos;
}

void UpdateUncommittedBlockStructures(CBlock& block, const CBlockIndex* pindexPrev, const Consensus::Params& consensusParams)
{
    int commitpos = GetWitnessCommitmentIndex(block);
    static const std::vector<unsigned char> nonce(32, 0x00);
    if (commitpos != -1 && IsWitnessEnabled(pindexPrev, consensusParams) && !block.vtx[0]->HasWitness()) {
        CMutableTransaction tx(*block.vtx[0]);
        tx.vin[0].scriptWitness.stack.resize(1);
        tx.vin[0].scriptWitness.stack[0] = nonce;
        block.vtx[0] = MakeTransactionRef(std::move(tx));
    }
}

std::vector<unsigned char> GenerateCoinbaseCommitment(CBlock& block, const CBlockIndex* pindexPrev, const Consensus::Params& consensusParams, bool fProofOfStake)
{
    std::vector<unsigned char> commitment;
    int commitpos = GetWitnessCommitmentIndex(block);
    std::vector<unsigned char> ret(32, 0x00);
    if (consensusParams.vDeployments[Consensus::DEPLOYMENT_SEGWIT].nTimeout != 0) {
        if (commitpos == -1) {
            uint256 witnessroot = BlockWitnessMerkleRoot(block, NULL, &fProofOfStake);
            CHash256().Write(witnessroot.begin(), 32).Write(&ret[0], 32).Finalize(witnessroot.begin());
            CTxOut out;
            out.nValue = 0;
            out.scriptPubKey.resize(38);
            out.scriptPubKey[0] = OP_RETURN;
            out.scriptPubKey[1] = 0x24;
            out.scriptPubKey[2] = 0xaa;
            out.scriptPubKey[3] = 0x21;
            out.scriptPubKey[4] = 0xa9;
            out.scriptPubKey[5] = 0xed;
            memcpy(&out.scriptPubKey[6], witnessroot.begin(), 32);
            commitment = std::vector<unsigned char>(out.scriptPubKey.begin(), out.scriptPubKey.end());
            CMutableTransaction tx(*block.vtx[0]);
            tx.vout.push_back(out);
            block.vtx[0] = MakeTransactionRef(std::move(tx));
        }
    }
    UpdateUncommittedBlockStructures(block, pindexPrev, consensusParams);
    return commitment;
}

bool ContextualCheckBlockHeader(const CBlockHeader& block, CValidationState& state, const Consensus::Params& consensusParams, const CBlockIndex* pindexPrev, int64_t nAdjustedTime)
{
    const int nHeight = pindexPrev == NULL ? 0 : pindexPrev->nHeight + 1;
    // Check proof of work
    if (block.nBits != GetNextWorkRequired(pindexPrev, &block, consensusParams,block.IsProofOfStake()))
        return state.DoS(100, false, REJECT_INVALID, "bad-diffbits", false, "incorrect difficulty value");

    // Check timestamp against prev
    if (pindexPrev && block.IsProofOfStake() && block.GetBlockTime() <= pindexPrev->GetMedianTimePast())
        return state.Invalid(false, REJECT_INVALID, "time-too-old", "block's timestamp is too early");

    // Check timestamp
    if (block.IsProofOfStake() && block.GetBlockTime() > FutureDrift(nAdjustedTime))
        return state.Invalid(false, REJECT_INVALID, "time-too-new", "block timestamp too far in the future");

    // Reject outdated version blocks when 95% (75% on testnet) of the network has upgraded:
    // check for version 2, 3 and 4 upgrades
    if((block.nVersion < 2 && nHeight >= consensusParams.BIP34Height) ||
       (block.nVersion < 3 && nHeight >= consensusParams.BIP66Height) ||
       (block.nVersion < 4 && nHeight >= consensusParams.BIP65Height))
            return state.Invalid(false, REJECT_OBSOLETE, strprintf("bad-version(0x%08x)", block.nVersion),
                                 strprintf("rejected nVersion=0x%08x block", block.nVersion));

    return true;
}

bool ContextualCheckBlock(const CBlock& block, CValidationState& state, const Consensus::Params& consensusParams, const CBlockIndex* pindexPrev)
{
    const int nHeight = pindexPrev == NULL ? 0 : pindexPrev->nHeight + 1;

    // Start enforcing BIP113 (Median Time Past) using versionbits logic.
    int nLockTimeFlags = 0;
    if (VersionBitsState(pindexPrev, consensusParams, Consensus::DEPLOYMENT_CSV, versionbitscache) == THRESHOLD_ACTIVE) {
        nLockTimeFlags |= LOCKTIME_MEDIAN_TIME_PAST;
    }

    int64_t nLockTimeCutoff = (nLockTimeFlags & LOCKTIME_MEDIAN_TIME_PAST)
                              ? pindexPrev->GetMedianTimePast()
                              : block.GetBlockTime();

    // Check that all transactions are finalized
    for (const auto& tx : block.vtx) {
        if (!IsFinalTx(*tx, nHeight, nLockTimeCutoff)) {
            return state.DoS(10, false, REJECT_INVALID, "bad-txns-nonfinal", false, "non-final transaction");
        }
    }

    // Enforce rule that the coinbase starts with serialized block height
    if (nHeight >= consensusParams.BIP34Height)
    {
        CScript expect = CScript() << nHeight;
        if (block.vtx[0]->vin[0].scriptSig.size() < expect.size() ||
            !std::equal(expect.begin(), expect.end(), block.vtx[0]->vin[0].scriptSig.begin())) {
            return state.DoS(100, false, REJECT_INVALID, "bad-cb-height", false, "block height mismatch in coinbase");
        }
    }

    // Validation for witness commitments.
    // * We compute the witness hash (which is the hash including witnesses) of all the block's transactions, except the
    //   coinbase (where 0x0000....0000 is used instead).
    // * The coinbase scriptWitness is a stack of a single 32-byte vector, containing a witness nonce (unconstrained).
    // * We build a merkle tree with all those witness hashes as leaves (similar to the hashMerkleRoot in the block header).
    // * There must be at least one output whose scriptPubKey is a single 36-byte push, the first 4 bytes of which are
    //   {0xaa, 0x21, 0xa9, 0xed}, and the following 32 bytes are SHA256^2(witness root, witness nonce). In case there are
    //   multiple, the last one is used.
    bool fHaveWitness = false;
    if (VersionBitsState(pindexPrev, consensusParams, Consensus::DEPLOYMENT_SEGWIT, versionbitscache) == THRESHOLD_ACTIVE) {
        int commitpos = GetWitnessCommitmentIndex(block);
        if (commitpos != -1) {
            bool malleated = false;
            uint256 hashWitness = BlockWitnessMerkleRoot(block, &malleated);
            // The malleation check is ignored; as the transaction tree itself
            // already does not permit it, it is impossible to trigger in the
            // witness tree.
            if (block.vtx[0]->vin[0].scriptWitness.stack.size() != 1 || block.vtx[0]->vin[0].scriptWitness.stack[0].size() != 32) {
                return state.DoS(100, false, REJECT_INVALID, "bad-witness-nonce-size", true, strprintf("%s : invalid witness nonce size", __func__));
            }
            CHash256().Write(hashWitness.begin(), 32).Write(&block.vtx[0]->vin[0].scriptWitness.stack[0][0], 32).Finalize(hashWitness.begin());
            if (memcmp(hashWitness.begin(), &block.vtx[0]->vout[commitpos].scriptPubKey[6], 32)) {
                return state.DoS(100, false, REJECT_INVALID, "bad-witness-merkle-match", true, strprintf("%s : witness merkle commitment mismatch", __func__));
            }
            fHaveWitness = true;
        }
    }

    // No witness data is allowed in blocks that don't commit to witness data, as this would otherwise leave room for spam
    if (!fHaveWitness) {
        for (size_t i = 0; i < block.vtx.size(); i++) {
            if (block.vtx[i]->HasWitness()) {
                return state.DoS(100, false, REJECT_INVALID, "unexpected-witness", true, strprintf("%s : unexpected witness data found", __func__));
            }
        }
    }

    // After the coinbase witness nonce and commitment are verified,
    // we can check if the block weight passes (before we've checked the
    // coinbase witness, it would be possible for the weight to be too
    // large by filling up the coinbase witness, which doesn't change
    // the block hash, so we couldn't mark the block as permanently
    // failed).
    if (GetBlockWeight(block) > dgpMaxBlockWeight) {
        return state.DoS(100, false, REJECT_INVALID, "bad-blk-weight", false, strprintf("%s : weight limit failed", __func__));
    }

    return true;
}

static bool UpdateHashProof(const CBlock& block, CValidationState& state, const Consensus::Params& consensusParams, CBlockIndex* pindex)
{
    int nHeight = pindex->nHeight;
    uint256 hash = block.GetHash();

    //reject proof of work at height consensusParams.nLastPOWBlock
    if (block.IsProofOfWork() && nHeight > consensusParams.nLastPOWBlock)
        return state.DoS(100, error("AcceptBlock() : reject proof-of-work at height %d", nHeight));
    
    // Check coinstake timestamp
    if (block.IsProofOfStake() && !CheckCoinStakeTimestamp(block.GetBlockTime()))
        return state.DoS(50, error("AcceptBlock() : coinstake timestamp violation nTimeBlock=%d", block.GetBlockTime()));

    // Check proof-of-work or proof-of-stake
    if (block.nBits != GetNextWorkRequired(pindex->pprev, &block, consensusParams,block.IsProofOfStake()))
        return state.DoS(100, error("AcceptBlock() : incorrect %s", block.IsProofOfWork() ? "proof-of-work" : "proof-of-stake"));

    uint256 hashProof;
    // Verify hash target and signature of coinstake tx
    if (block.IsProofOfStake())
    {
        uint256 targetProofOfStake;
        if (!CheckProofOfStake(pindex->pprev, state, *block.vtx[1], block.nBits, block.nTime, hashProof, targetProofOfStake))
        {
            return error("AcceptBlock() : check proof-of-stake failed for block %s", hash.ToString());
        }
    }
    
    // PoW is checked in CheckBlock()
    if (block.IsProofOfWork())
    {
        hashProof = block.GetHash();
    }
    
    // Record proof hash value
    pindex->hashProof = hashProof;
    return true;
}

static bool AcceptBlockHeader(const CBlockHeader& block, CValidationState& state, const CChainParams& chainparams, CBlockIndex** ppindex)
{
    AssertLockHeld(cs_main);
    // Check for duplicate
    uint256 hash = block.GetHash();
    BlockMap::iterator miSelf = mapBlockIndex.find(hash);
    CBlockIndex *pindex = NULL;
    if (hash != chainparams.GetConsensus().hashGenesisBlock) {

        if (miSelf != mapBlockIndex.end()) {
            // Block header is already known.
            pindex = miSelf->second;
            if (ppindex)
                *ppindex = pindex;
            if (pindex->nStatus & BLOCK_FAILED_MASK)
                return state.Invalid(error("%s: block %s is marked invalid", __func__, hash.ToString()), 0, "duplicate");
            return true;
        }

        if (!CheckBlockHeader(block, state, chainparams.GetConsensus()))
            return error("%s: Consensus::CheckBlockHeader: %s, %s", __func__, hash.ToString(), FormatStateMessage(state));

        // Get prev block index
        CBlockIndex* pindexPrev = NULL;
        BlockMap::iterator mi = mapBlockIndex.find(block.hashPrevBlock);
        if (mi == mapBlockIndex.end())
            return state.DoS(10, error("%s: prev block not found", __func__), 0, "bad-prevblk");
        pindexPrev = (*mi).second;
        if (pindexPrev->nStatus & BLOCK_FAILED_MASK)
            return state.DoS(100, error("%s: prev block invalid", __func__), REJECT_INVALID, "bad-prevblk");

        assert(pindexPrev);
        if (fCheckpointsEnabled && !CheckIndexAgainstCheckpoint(pindexPrev, state, chainparams, hash))
            return error("%s: CheckIndexAgainstCheckpoint(): %s", __func__, state.GetRejectReason().c_str());

        if (!ContextualCheckBlockHeader(block, state, chainparams.GetConsensus(), pindexPrev, GetAdjustedTime()))
            return error("%s: Consensus::ContextualCheckBlockHeader: %s, %s", __func__, hash.ToString(), FormatStateMessage(state));
    }
    if (pindex == NULL)
        pindex = AddToBlockIndex(block);

    if (ppindex)
        *ppindex = pindex;

    CheckBlockIndex(chainparams.GetConsensus());

    return true;
}

// Exposed wrapper for AcceptBlockHeader
bool ProcessNewBlockHeaders(const std::vector<CBlockHeader>& headers, CValidationState& state, const CChainParams& chainparams, const CBlockIndex** ppindex)
{
    {
        LOCK(cs_main);
        for (const CBlockHeader& header : headers) {
            CBlockIndex *pindex = NULL; // Use a temp pindex instead of ppindex to avoid a const_cast
            if (!AcceptBlockHeader(header, state, chainparams, &pindex)) {
                return false;
            }
            if (ppindex) {
                *ppindex = pindex;
            }
        }
    }
    NotifyHeaderTip();
    return true;
}

/** Store block on disk. If dbp is non-NULL, the file is known to already reside on disk */
static bool AcceptBlock(const std::shared_ptr<const CBlock>& pblock, CValidationState& state, const CChainParams& chainparams, CBlockIndex** ppindex, bool fRequested, const CDiskBlockPos* dbp, bool* fNewBlock)
{
    const CBlock& block = *pblock;

    if (fNewBlock) *fNewBlock = false;
    AssertLockHeld(cs_main);

    CBlockIndex *pindexDummy = NULL;
    CBlockIndex *&pindex = ppindex ? *ppindex : pindexDummy;

    if (!AcceptBlockHeader(block, state, chainparams, &pindex))
        return false;

    if (!UpdateHashProof(block, state, chainparams.GetConsensus(), pindex))
    {
        return error("%s: UpdateHashProof(): %s", __func__, state.GetRejectReason().c_str());
    }

    // Get prev block index
    CBlockIndex* pindexPrev = nullptr;
    if(pindex->nHeight > 0){
        BlockMap::iterator mi = mapBlockIndex.find(block.hashPrevBlock);
        if (mi == mapBlockIndex.end())
            return state.DoS(10, error("AcceptBlock() : prev block not found"));
        pindexPrev = (*mi).second;
    }

    // Get block height
    int nHeight = pindex->nHeight;

    // Check for the last proof of work block
    if (block.IsProofOfWork() && nHeight > chainparams.GetConsensus().nLastPOWBlock)
        return state.DoS(100, error("AcceptBlock() : reject proof-of-work at height %d", nHeight));

    // Check that the block satisfies synchronized checkpoint
    if (!Checkpoints::CheckSync(nHeight))
        return error("AcceptBlock() : rejected by synchronized checkpoint");

    // Check timestamp against prev
    if (pindexPrev && block.IsProofOfStake() && (block.GetBlockTime() <= pindexPrev->GetBlockTime() || FutureDrift(block.GetBlockTime()) < pindexPrev->GetBlockTime()))
        return error("AcceptBlock() : block's timestamp is too early");

    // Check timestamp
    if (block.IsProofOfStake() &&  block.GetBlockTime() > FutureDrift(GetAdjustedTime()))
        return error("AcceptBlock() : block timestamp too far in the future");

    // Enforce rule that the coinbase starts with serialized block height
    CScript expect = CScript() << nHeight;
    if (block.vtx[0]->vin[0].scriptSig.size() < expect.size() ||
        !std::equal(expect.begin(), expect.end(), block.vtx[0]->vin[0].scriptSig.begin()))
        return state.DoS(100, error("AcceptBlock() : block height mismatch in coinbase"));

    // Try to process all requested blocks that we don't have, but only
    // process an unrequested block if it's new and has enough work to
    // advance our tip, and isn't too many blocks ahead.
    bool fAlreadyHave = pindex->nStatus & BLOCK_HAVE_DATA;
    bool fHasMoreWork = (chainActive.Tip() ? pindex->nChainWork > chainActive.Tip()->nChainWork : true);
    // Blocks that are too out-of-order needlessly limit the effectiveness of
    // pruning, because pruning will not delete block files that contain any
    // blocks which are too close in height to the tip.  Apply this test
    // regardless of whether pruning is enabled; it should generally be safe to
    // not process unrequested blocks.
    bool fTooFarAhead = (pindex->nHeight > int(chainActive.Height() + MIN_BLOCKS_TO_KEEP));

    // TODO: Decouple this function from the block download logic by removing fRequested
    // This requires some new chain datastructure to efficiently look up if a
    // block is in a chain leading to a candidate for best tip, despite not
    // being such a candidate itself.

    // TODO: deal better with return value and error conditions for duplicate
    // and unrequested blocks.
    if (fAlreadyHave) return true;
    if (!fRequested) {  // If we didn't ask for it:
        if (pindex->nTx != 0) return true;  // This is a previously-processed block that was pruned
        if (!fHasMoreWork) return true;     // Don't process less-work chains
        if (fTooFarAhead) return true;      // Block height is too high
    }
    if (fNewBlock) *fNewBlock = true;

    if (!CheckBlock(block, state, chainparams.GetConsensus()) ||
        !ContextualCheckBlock(block, state, chainparams.GetConsensus(), pindex->pprev)) {
        if (state.IsInvalid() && !state.CorruptionPossible()) {
            pindex->nStatus |= BLOCK_FAILED_VALID;
            setDirtyBlockIndex.insert(pindex);
        }
        return error("%s: %s", __func__, FormatStateMessage(state));
    }

    // Header is valid/has work, merkle tree and segwit merkle tree are good...RELAY NOW
    // (but if it does not build on our best tip, let the SendMessages loop relay it)
    if (!IsInitialBlockDownload() && chainActive.Tip() == pindex->pprev)
        GetMainSignals().NewPoWValidBlock(pindex, pblock);

    // Write block to history file
    try {
        unsigned int nBlockSize = ::GetSerializeSize(block, SER_DISK, CLIENT_VERSION);
        CDiskBlockPos blockPos;
        if (dbp != NULL)
            blockPos = *dbp;
        if (!FindBlockPos(state, blockPos, nBlockSize+8, nHeight, block.GetBlockTime(), dbp != NULL))
            return error("AcceptBlock(): FindBlockPos failed");
        if (dbp == NULL)
            if (!WriteBlockToDisk(block, blockPos, chainparams.MessageStart()))
                AbortNode(state, "Failed to write block");
        if (!ReceivedBlockTransactions(block, state, pindex, blockPos))
            return error("AcceptBlock(): ReceivedBlockTransactions failed");
    } catch (const std::runtime_error& e) {
        return AbortNode(state, std::string("System error: ") + e.what());
    }

    if (fCheckForPruning)
        FlushStateToDisk(state, FLUSH_STATE_NONE); // we just allocated more disk space for block files

    return true;
}

bool static IsCanonicalBlockSignature(const std::shared_ptr<const CBlock> pblock, bool checkLowS)
{
    if (pblock->IsProofOfWork()) {
        return pblock->vchBlockSig.empty();
    }

    return checkLowS ? IsLowDERSignature(pblock->vchBlockSig, NULL, false) : IsDERSignature(pblock->vchBlockSig, NULL, false);
}

bool CheckCanonicalBlockSignature(const std::shared_ptr<const CBlock> pblock)
{
    //block signature encoding
    bool ret = IsCanonicalBlockSignature(pblock, false);

    //block signature encoding (low-s)
    if(ret) ret = IsCanonicalBlockSignature(pblock, true);

    return ret;
}

bool ProcessNewBlock(const CChainParams& chainparams, const std::shared_ptr<const CBlock> pblock, bool fForceProcessing, bool *fNewBlock)
{
    {
        CBlockIndex *pindex = NULL;
        if (fNewBlock) *fNewBlock = false;
        CValidationState state;
        // Ensure that CheckBlock() passes before calling AcceptBlock, as
        // belt-and-suspenders.
        bool ret = CheckBlock(*pblock, state, chainparams.GetConsensus());

        LOCK(cs_main);

        if (ret) {
            // Store to disk
            ret = AcceptBlock(pblock, state, chainparams, &pindex, fForceProcessing, NULL, fNewBlock);
        }
        CheckBlockIndex(chainparams.GetConsensus());
        if (!ret) {
            GetMainSignals().BlockChecked(*pblock, state);
            return error("%s: AcceptBlock FAILED", __func__);
        }
    }

    NotifyHeaderTip();

    CValidationState state; // Only used to report errors, not invalidity - ignore it
    if (!ActivateBestChain(state, chainparams, pblock))
        return error("%s: ActivateBestChain failed", __func__);

    return true;
}

bool TestBlockValidity(CValidationState& state, const CChainParams& chainparams, const CBlock& block, CBlockIndex* pindexPrev, bool fCheckPOW, bool fCheckMerkleRoot)
{
    AssertLockHeld(cs_main);
    assert(pindexPrev && pindexPrev == chainActive.Tip());
    if (fCheckpointsEnabled && !CheckIndexAgainstCheckpoint(pindexPrev, state, chainparams, block.GetHash()))
        return error("%s: CheckIndexAgainstCheckpoint(): %s", __func__, state.GetRejectReason().c_str());

    CCoinsViewCache viewNew(pcoinsTip);
    CBlockIndex indexDummy(block);
    indexDummy.pprev = pindexPrev;
    indexDummy.nHeight = pindexPrev->nHeight + 1;

    // NOTE: CheckBlockHeader is called by CheckBlock
    if (!ContextualCheckBlockHeader(block, state, chainparams.GetConsensus(), pindexPrev, GetAdjustedTime()))
        return error("%s: Consensus::ContextualCheckBlockHeader: %s", __func__, FormatStateMessage(state));
    if (!CheckBlock(block, state, chainparams.GetConsensus(), fCheckPOW, fCheckMerkleRoot))
        return error("%s: Consensus::CheckBlock: %s", __func__, FormatStateMessage(state));
    if (!ContextualCheckBlock(block, state, chainparams.GetConsensus(), pindexPrev))
        return error("%s: Consensus::ContextualCheckBlock: %s", __func__, FormatStateMessage(state));

    dev::h256 oldHashStateRoot(globalState->rootHash()); // qtum
    dev::h256 oldHashUTXORoot(globalState->rootHashUTXO()); // qtum
    
    if (!ConnectBlock(block, state, &indexDummy, viewNew, chainparams, true)){
        
        globalState->setRoot(oldHashStateRoot); // qtum
        globalState->setRootUTXO(oldHashUTXORoot); // qtum
        
        return false;
    }
    assert(state.IsValid());

    return true;
}

/**
 * BLOCK PRUNING CODE
 */

/* Calculate the amount of disk space the block & undo files currently use */
uint64_t CalculateCurrentUsage()
{
    uint64_t retval = 0;
    BOOST_FOREACH(const CBlockFileInfo &file, vinfoBlockFile) {
        retval += file.nSize + file.nUndoSize;
    }
    return retval;
}

/* Prune a block file (modify associated database entries)*/
void PruneOneBlockFile(const int fileNumber)
{
    for (BlockMap::iterator it = mapBlockIndex.begin(); it != mapBlockIndex.end(); ++it) {
        CBlockIndex* pindex = it->second;
        if (pindex->nFile == fileNumber) {
            pindex->nStatus &= ~BLOCK_HAVE_DATA;
            pindex->nStatus &= ~BLOCK_HAVE_UNDO;
            pindex->nFile = 0;
            pindex->nDataPos = 0;
            pindex->nUndoPos = 0;
            setDirtyBlockIndex.insert(pindex);

            // Prune from mapBlocksUnlinked -- any block we prune would have
            // to be downloaded again in order to consider its chain, at which
            // point it would be considered as a candidate for
            // mapBlocksUnlinked or setBlockIndexCandidates.
            std::pair<std::multimap<CBlockIndex*, CBlockIndex*>::iterator, std::multimap<CBlockIndex*, CBlockIndex*>::iterator> range = mapBlocksUnlinked.equal_range(pindex->pprev);
            while (range.first != range.second) {
                std::multimap<CBlockIndex *, CBlockIndex *>::iterator _it = range.first;
                range.first++;
                if (_it->second == pindex) {
                    mapBlocksUnlinked.erase(_it);
                }
            }
        }
    }

    vinfoBlockFile[fileNumber].SetNull();
    setDirtyFileInfo.insert(fileNumber);
}


void UnlinkPrunedFiles(const std::set<int>& setFilesToPrune)
{
    for (std::set<int>::iterator it = setFilesToPrune.begin(); it != setFilesToPrune.end(); ++it) {
        CDiskBlockPos pos(*it, 0);
        boost::filesystem::remove(GetBlockPosFilename(pos, "blk"));
        boost::filesystem::remove(GetBlockPosFilename(pos, "rev"));
        LogPrintf("Prune: %s deleted blk/rev (%05u)\n", __func__, *it);
    }
}

/* Calculate the block/rev files to delete based on height specified by user with RPC command pruneblockchain */
void FindFilesToPruneManual(std::set<int>& setFilesToPrune, int nManualPruneHeight)
{
    assert(fPruneMode && nManualPruneHeight > 0);

    LOCK2(cs_main, cs_LastBlockFile);
    if (chainActive.Tip() == NULL)
        return;

    // last block to prune is the lesser of (user-specified height, MIN_BLOCKS_TO_KEEP from the tip)
    unsigned int nLastBlockWeCanPrune = std::min((unsigned)nManualPruneHeight, chainActive.Tip()->nHeight - MIN_BLOCKS_TO_KEEP);
    int count=0;
    for (int fileNumber = 0; fileNumber < nLastBlockFile; fileNumber++) {
        if (vinfoBlockFile[fileNumber].nSize == 0 || vinfoBlockFile[fileNumber].nHeightLast > nLastBlockWeCanPrune)
            continue;
        PruneOneBlockFile(fileNumber);
        setFilesToPrune.insert(fileNumber);
        count++;
    }
    LogPrintf("Prune (Manual): prune_height=%d removed %d blk/rev pairs\n", nLastBlockWeCanPrune, count);
}

/* This function is called from the RPC code for pruneblockchain */
void PruneBlockFilesManual(int nManualPruneHeight)
{
    CValidationState state;
    FlushStateToDisk(state, FLUSH_STATE_NONE, nManualPruneHeight);
}

/* Calculate the block/rev files that should be deleted to remain under target*/
void FindFilesToPrune(std::set<int>& setFilesToPrune, uint64_t nPruneAfterHeight)
{
    LOCK2(cs_main, cs_LastBlockFile);
    if (chainActive.Tip() == NULL || nPruneTarget == 0) {
        return;
    }
    if ((uint64_t)chainActive.Tip()->nHeight <= nPruneAfterHeight) {
        return;
    }

    unsigned int nLastBlockWeCanPrune = chainActive.Tip()->nHeight - MIN_BLOCKS_TO_KEEP;
    uint64_t nCurrentUsage = CalculateCurrentUsage();
    // We don't check to prune until after we've allocated new space for files
    // So we should leave a buffer under our target to account for another allocation
    // before the next pruning.
    uint64_t nBuffer = BLOCKFILE_CHUNK_SIZE + UNDOFILE_CHUNK_SIZE;
    uint64_t nBytesToPrune;
    int count=0;

    if (nCurrentUsage + nBuffer >= nPruneTarget) {
        for (int fileNumber = 0; fileNumber < nLastBlockFile; fileNumber++) {
            nBytesToPrune = vinfoBlockFile[fileNumber].nSize + vinfoBlockFile[fileNumber].nUndoSize;

            if (vinfoBlockFile[fileNumber].nSize == 0)
                continue;

            if (nCurrentUsage + nBuffer < nPruneTarget)  // are we below our target?
                break;

            // don't prune files that could have a block within MIN_BLOCKS_TO_KEEP of the main chain's tip but keep scanning
            if (vinfoBlockFile[fileNumber].nHeightLast > nLastBlockWeCanPrune)
                continue;

            PruneOneBlockFile(fileNumber);
            // Queue up the files for removal
            setFilesToPrune.insert(fileNumber);
            nCurrentUsage -= nBytesToPrune;
            count++;
        }
    }

    LogPrint("prune", "Prune: target=%dMiB actual=%dMiB diff=%dMiB max_prune_height=%d removed %d blk/rev pairs\n",
           nPruneTarget/1024/1024, nCurrentUsage/1024/1024,
           ((int64_t)nPruneTarget - (int64_t)nCurrentUsage)/1024/1024,
           nLastBlockWeCanPrune, count);
}

bool CheckDiskSpace(uint64_t nAdditionalBytes)
{
    uint64_t nFreeBytesAvailable = boost::filesystem::space(GetDataDir()).available;

    // Check for nMinDiskSpace bytes (currently 50MB)
    if (nFreeBytesAvailable < nMinDiskSpace + nAdditionalBytes)
        return AbortNode("Disk space is low!", _("Error: Disk space is low!"));

    return true;
}

FILE* OpenDiskFile(const CDiskBlockPos &pos, const char *prefix, bool fReadOnly)
{
    if (pos.IsNull())
        return NULL;
    boost::filesystem::path path = GetBlockPosFilename(pos, prefix);
    boost::filesystem::create_directories(path.parent_path());
    FILE* file = fopen(path.string().c_str(), "rb+");
    if (!file && !fReadOnly)
        file = fopen(path.string().c_str(), "wb+");
    if (!file) {
        LogPrintf("Unable to open file %s\n", path.string());
        return NULL;
    }
    if (pos.nPos) {
        if (fseek(file, pos.nPos, SEEK_SET)) {
            LogPrintf("Unable to seek to position %u of %s\n", pos.nPos, path.string());
            fclose(file);
            return NULL;
        }
    }
    return file;
}

FILE* OpenBlockFile(const CDiskBlockPos &pos, bool fReadOnly) {
    return OpenDiskFile(pos, "blk", fReadOnly);
}

FILE* OpenUndoFile(const CDiskBlockPos &pos, bool fReadOnly) {
    return OpenDiskFile(pos, "rev", fReadOnly);
}

boost::filesystem::path GetBlockPosFilename(const CDiskBlockPos &pos, const char *prefix)
{
    return GetDataDir() / "blocks" / strprintf("%s%05u.dat", prefix, pos.nFile);
}

CBlockIndex * InsertBlockIndex(uint256 hash)
{
    if (hash.IsNull())
        return NULL;

    // Return existing
    BlockMap::iterator mi = mapBlockIndex.find(hash);
    if (mi != mapBlockIndex.end())
        return (*mi).second;

    // Create new
    CBlockIndex* pindexNew = new CBlockIndex();
    if (!pindexNew)
        throw std::runtime_error(std::string(__func__) + ": new CBlockIndex failed");
    mi = mapBlockIndex.insert(std::make_pair(hash, pindexNew)).first;
    pindexNew->phashBlock = &((*mi).first);

    return pindexNew;
}

bool static LoadBlockIndexDB(const CChainParams& chainparams)
{
    if (!pblocktree->LoadBlockIndexGuts(InsertBlockIndex))
        return false;

    boost::this_thread::interruption_point();

    // Calculate nChainWork
    std::vector<std::pair<int, CBlockIndex*> > vSortedByHeight;
    vSortedByHeight.reserve(mapBlockIndex.size());
    BOOST_FOREACH(const PAIRTYPE(uint256, CBlockIndex*)& item, mapBlockIndex)
    {
        CBlockIndex* pindex = item.second;
        vSortedByHeight.push_back(std::make_pair(pindex->nHeight, pindex));
    }
    sort(vSortedByHeight.begin(), vSortedByHeight.end());
    BOOST_FOREACH(const PAIRTYPE(int, CBlockIndex*)& item, vSortedByHeight)
    {
        CBlockIndex* pindex = item.second;
        pindex->nChainWork = (pindex->pprev ? pindex->pprev->nChainWork : 0) + GetBlockProof(*pindex);
        pindex->nTimeMax = (pindex->pprev ? std::max(pindex->pprev->nTimeMax, pindex->nTime) : pindex->nTime);
        // We can link the chain of blocks for which we've received transactions at some point.
        // Pruned nodes may have deleted the block.
        if (pindex->nTx > 0) {
            if (pindex->pprev) {
                if (pindex->pprev->nChainTx) {
                    pindex->nChainTx = pindex->pprev->nChainTx + pindex->nTx;
                } else {
                    pindex->nChainTx = 0;
                    mapBlocksUnlinked.insert(std::make_pair(pindex->pprev, pindex));
                }
            } else {
                pindex->nChainTx = pindex->nTx;
            }
        }
        if (pindex->IsValid(BLOCK_VALID_TRANSACTIONS) && (pindex->nChainTx || pindex->pprev == NULL))
            setBlockIndexCandidates.insert(pindex);
        if (pindex->nStatus & BLOCK_FAILED_MASK && (!pindexBestInvalid || pindex->nChainWork > pindexBestInvalid->nChainWork))
            pindexBestInvalid = pindex;
        if (pindex->pprev)
            pindex->BuildSkip();
        if (pindex->IsValid(BLOCK_VALID_TREE) && (pindexBestHeader == NULL || CBlockIndexWorkComparator()(pindexBestHeader, pindex)))
            pindexBestHeader = pindex;
    }

    // Load block file info
    pblocktree->ReadLastBlockFile(nLastBlockFile);
    vinfoBlockFile.resize(nLastBlockFile + 1);
    LogPrintf("%s: last block file = %i\n", __func__, nLastBlockFile);
    for (int nFile = 0; nFile <= nLastBlockFile; nFile++) {
        pblocktree->ReadBlockFileInfo(nFile, vinfoBlockFile[nFile]);
    }
    LogPrintf("%s: last block file info: %s\n", __func__, vinfoBlockFile[nLastBlockFile].ToString());
    for (int nFile = nLastBlockFile + 1; true; nFile++) {
        CBlockFileInfo info;
        if (pblocktree->ReadBlockFileInfo(nFile, info)) {
            vinfoBlockFile.push_back(info);
        } else {
            break;
        }
    }

    // Check presence of blk files
    LogPrintf("Checking all blk files are present...\n");
    std::set<int> setBlkDataFiles;
    BOOST_FOREACH(const PAIRTYPE(uint256, CBlockIndex*)& item, mapBlockIndex)
    {
        CBlockIndex* pindex = item.second;
        if (pindex->nStatus & BLOCK_HAVE_DATA) {
            setBlkDataFiles.insert(pindex->nFile);
        }
    }
    for (std::set<int>::iterator it = setBlkDataFiles.begin(); it != setBlkDataFiles.end(); it++)
    {
        CDiskBlockPos pos(*it, 0);
        if (CAutoFile(OpenBlockFile(pos, true), SER_DISK, CLIENT_VERSION).IsNull()) {
            return false;
        }
    }

    // Check whether we have ever pruned block & undo files
    pblocktree->ReadFlag("prunedblockfiles", fHavePruned);
    if (fHavePruned)
        LogPrintf("LoadBlockIndexDB(): Block files have previously been pruned\n");

    // Check whether we need to continue reindexing
    bool fReindexing = false;
    pblocktree->ReadReindexing(fReindexing);
    fReindex |= fReindexing;

    // Check whether we have a transaction index
    pblocktree->ReadFlag("txindex", fTxIndex);
    LogPrintf("%s: transaction index %s\n", __func__, fTxIndex ? "enabled" : "disabled");

    // Load pointer to end of best chain
    BlockMap::iterator it = mapBlockIndex.find(pcoinsTip->GetBestBlock());
    if (it == mapBlockIndex.end())
        return true;
    chainActive.SetTip(it->second);

    PruneBlockIndexCandidates();

    LogPrintf("%s: hashBestChain=%s height=%d date=%s progress=%f\n", __func__,
        chainActive.Tip()->GetBlockHash().ToString(), chainActive.Height(),
        DateTimeStrFormat("%Y-%m-%d %H:%M:%S", chainActive.Tip()->GetBlockTime()),
        GuessVerificationProgress(chainparams.TxData(), chainActive.Tip()));

    return true;
}

CVerifyDB::CVerifyDB()
{
    uiInterface.ShowProgress(_("Verifying blocks..."), 0);
}

CVerifyDB::~CVerifyDB()
{
    uiInterface.ShowProgress("", 100);
}

bool CVerifyDB::VerifyDB(const CChainParams& chainparams, CCoinsView *coinsview, int nCheckLevel, int nCheckDepth)
{
    LOCK(cs_main);
    if (chainActive.Tip() == NULL || chainActive.Tip()->pprev == NULL)
        return true;

    // Verify blocks in the best chain
    if (nCheckDepth <= 0)
        nCheckDepth = 1000000000; // suffices until the year 19000
    if (nCheckDepth > chainActive.Height())
        nCheckDepth = chainActive.Height();
    nCheckLevel = std::max(0, std::min(4, nCheckLevel));
    LogPrintf("Verifying last %i blocks at level %i\n", nCheckDepth, nCheckLevel);
    CCoinsViewCache coins(coinsview);
    CBlockIndex* pindexState = chainActive.Tip();
    CBlockIndex* pindexFailure = NULL;
    int nGoodTransactions = 0;
    CValidationState state;
    int reportDone = 0;

    dev::h256 oldHashStateRoot(globalState->rootHash()); // qtum
    dev::h256 oldHashUTXORoot(globalState->rootHashUTXO()); // qtum

    LogPrintf("[0%%]...");
    for (CBlockIndex* pindex = chainActive.Tip(); pindex && pindex->pprev; pindex = pindex->pprev)
    {
        boost::this_thread::interruption_point();
        int percentageDone = std::max(1, std::min(99, (int)(((double)(chainActive.Height() - pindex->nHeight)) / (double)nCheckDepth * (nCheckLevel >= 4 ? 50 : 100))));
        if (reportDone < percentageDone/10) {
            // report every 10% step
            LogPrintf("[%d%%]...", percentageDone);
            reportDone = percentageDone/10;
        }
        uiInterface.ShowProgress(_("Verifying blocks..."), percentageDone);
        if (pindex->nHeight < chainActive.Height()-nCheckDepth)
            break;
        if (fPruneMode && !(pindex->nStatus & BLOCK_HAVE_DATA)) {
            // If pruning, only go back as far as we have data.
            LogPrintf("VerifyDB(): block verification stopping at height %d (pruning, no data)\n", pindex->nHeight);
            break;
        }
        CBlock block;
        // check level 0: read from disk
        if (!ReadBlockFromDisk(block, pindex, chainparams.GetConsensus()))
            return error("VerifyDB(): *** ReadBlockFromDisk failed at %d, hash=%s", pindex->nHeight, pindex->GetBlockHash().ToString());
        // check level 1: verify block validity
        if (nCheckLevel >= 1 && !CheckBlock(block, state, chainparams.GetConsensus()))
            return error("%s: *** found bad block at %d, hash=%s (%s)\n", __func__,
                         pindex->nHeight, pindex->GetBlockHash().ToString(), FormatStateMessage(state));
        // check level 2: verify undo validity
        if (nCheckLevel >= 2 && pindex) {
            CBlockUndo undo;
            CDiskBlockPos pos = pindex->GetUndoPos();
            if (!pos.IsNull()) {
                if (!UndoReadFromDisk(undo, pos, pindex->pprev->GetBlockHash()))
                    return error("VerifyDB(): *** found bad undo data at %d, hash=%s\n", pindex->nHeight, pindex->GetBlockHash().ToString());
            }
        }
        // check level 3: check for inconsistencies during memory-only disconnect of tip blocks
        if (nCheckLevel >= 3 && pindex == pindexState && (coins.DynamicMemoryUsage() + pcoinsTip->DynamicMemoryUsage()) <= nCoinCacheUsage) {
            bool fClean = true;
            if (!DisconnectBlock(block, state, pindex, coins, &fClean))
                return error("VerifyDB(): *** irrecoverable inconsistency in block data at %d, hash=%s", pindex->nHeight, pindex->GetBlockHash().ToString());
            pindexState = pindex->pprev;
            if (!fClean) {
                nGoodTransactions = 0;
                pindexFailure = pindex;
            } else
                nGoodTransactions += block.vtx.size();
        }
        if (ShutdownRequested())
            return true;
    }
    if (pindexFailure)
        return error("VerifyDB(): *** coin database inconsistencies found (last %i blocks, %i good transactions before that)\n", chainActive.Height() - pindexFailure->nHeight + 1, nGoodTransactions);

    // check level 4: try reconnecting blocks
    if (nCheckLevel >= 4) {
        CBlockIndex *pindex = pindexState;
        while (pindex != chainActive.Tip()) {
            boost::this_thread::interruption_point();
            uiInterface.ShowProgress(_("Verifying blocks..."), std::max(1, std::min(99, 100 - (int)(((double)(chainActive.Height() - pindex->nHeight)) / (double)nCheckDepth * 50))));
            pindex = chainActive.Next(pindex);
            CBlock block;
            if (!ReadBlockFromDisk(block, pindex, chainparams.GetConsensus()))
                return error("VerifyDB(): *** ReadBlockFromDisk failed at %d, hash=%s", pindex->nHeight, pindex->GetBlockHash().ToString());

            dev::h256 oldHashStateRoot(globalState->rootHash()); // qtum
            dev::h256 oldHashUTXORoot(globalState->rootHashUTXO()); // qtum

            if (!ConnectBlock(block, state, pindex, coins, chainparams)){

                globalState->setRoot(oldHashStateRoot); // qtum
                globalState->setRootUTXO(oldHashUTXORoot); // qtum

                return error("VerifyDB(): *** found unconnectable block at %d, hash=%s", pindex->nHeight, pindex->GetBlockHash().ToString());
            }
        }
    } else {
        globalState->setRoot(oldHashStateRoot); // qtum
        globalState->setRootUTXO(oldHashUTXORoot); // qtum
    }

    LogPrintf("[DONE].\n");
    LogPrintf("No coin database inconsistencies in last %i blocks (%i transactions)\n", chainActive.Height() - pindexState->nHeight, nGoodTransactions);

    return true;
}

bool RewindBlockIndex(const CChainParams& params)
{
    LOCK(cs_main);

    int nHeight = 1;
    while (nHeight <= chainActive.Height()) {
        if (IsWitnessEnabled(chainActive[nHeight - 1], params.GetConsensus()) && !(chainActive[nHeight]->nStatus & BLOCK_OPT_WITNESS)) {
            break;
        }
        nHeight++;
    }

    // nHeight is now the height of the first insufficiently-validated block, or tipheight + 1
    CValidationState state;
    CBlockIndex* pindex = chainActive.Tip();
    while (chainActive.Height() >= nHeight) {
        if (fPruneMode && !(chainActive.Tip()->nStatus & BLOCK_HAVE_DATA)) {
            // If pruning, don't try rewinding past the HAVE_DATA point;
            // since older blocks can't be served anyway, there's
            // no need to walk further, and trying to DisconnectTip()
            // will fail (and require a needless reindex/redownload
            // of the blockchain).
            break;
        }
        if (!DisconnectTip(state, params, true)) {
            return error("RewindBlockIndex: unable to disconnect block at height %i", pindex->nHeight);
        }
        // Occasionally flush state to disk.
        if (!FlushStateToDisk(state, FLUSH_STATE_PERIODIC))
            return false;
    }

    // Reduce validity flag and have-data flags.
    // We do this after actual disconnecting, otherwise we'll end up writing the lack of data
    // to disk before writing the chainstate, resulting in a failure to continue if interrupted.
    for (BlockMap::iterator it = mapBlockIndex.begin(); it != mapBlockIndex.end(); it++) {
        CBlockIndex* pindexIter = it->second;

        // Note: If we encounter an insufficiently validated block that
        // is on chainActive, it must be because we are a pruning node, and
        // this block or some successor doesn't HAVE_DATA, so we were unable to
        // rewind all the way.  Blocks remaining on chainActive at this point
        // must not have their validity reduced.
        if (IsWitnessEnabled(pindexIter->pprev, params.GetConsensus()) && !(pindexIter->nStatus & BLOCK_OPT_WITNESS) && !chainActive.Contains(pindexIter)) {
            // Reduce validity
            pindexIter->nStatus = std::min<unsigned int>(pindexIter->nStatus & BLOCK_VALID_MASK, BLOCK_VALID_TREE) | (pindexIter->nStatus & ~BLOCK_VALID_MASK);
            // Remove have-data flags.
            pindexIter->nStatus &= ~(BLOCK_HAVE_DATA | BLOCK_HAVE_UNDO);
            // Remove storage location.
            pindexIter->nFile = 0;
            pindexIter->nDataPos = 0;
            pindexIter->nUndoPos = 0;
            // Remove various other things
            pindexIter->nTx = 0;
            pindexIter->nChainTx = 0;
            pindexIter->nSequenceId = 0;
            // Make sure it gets written.
            setDirtyBlockIndex.insert(pindexIter);
            // Update indexes
            setBlockIndexCandidates.erase(pindexIter);
            std::pair<std::multimap<CBlockIndex*, CBlockIndex*>::iterator, std::multimap<CBlockIndex*, CBlockIndex*>::iterator> ret = mapBlocksUnlinked.equal_range(pindexIter->pprev);
            while (ret.first != ret.second) {
                if (ret.first->second == pindexIter) {
                    mapBlocksUnlinked.erase(ret.first++);
                } else {
                    ++ret.first;
                }
            }
        } else if (pindexIter->IsValid(BLOCK_VALID_TRANSACTIONS) && pindexIter->nChainTx) {
            setBlockIndexCandidates.insert(pindexIter);
        }
    }

    PruneBlockIndexCandidates();

    CheckBlockIndex(params.GetConsensus());

    if (!FlushStateToDisk(state, FLUSH_STATE_ALWAYS)) {
        return false;
    }

    return true;
}

// May NOT be used after any connections are up as much
// of the peer-processing logic assumes a consistent
// block index state
void UnloadBlockIndex()
{
    LOCK(cs_main);
    setBlockIndexCandidates.clear();
    chainActive.SetTip(NULL);
    pindexBestInvalid = NULL;
    pindexBestHeader = NULL;
    mempool.clear();
    mapBlocksUnlinked.clear();
    vinfoBlockFile.clear();
    nLastBlockFile = 0;
    nBlockSequenceId = 1;
    setDirtyBlockIndex.clear();
    setDirtyFileInfo.clear();
    versionbitscache.Clear();
    for (int b = 0; b < VERSIONBITS_NUM_BITS; b++) {
        warningcache[b].clear();
    }

    BOOST_FOREACH(BlockMap::value_type& entry, mapBlockIndex) {
        delete entry.second;
    }
    mapBlockIndex.clear();
    fHavePruned = false;
}

bool LoadBlockIndex(const CChainParams& chainparams)
{
    // Load block index from databases
    if (!fReindex && !LoadBlockIndexDB(chainparams))
        return false;
    return true;
}

bool InitBlockIndex(const CChainParams& chainparams)
{
    LOCK(cs_main);

    // Check whether we're already initialized
    if (chainActive.Genesis() != NULL)
        return true;

    // Use the provided setting for -txindex in the new database
    fTxIndex = GetBoolArg("-txindex", DEFAULT_TXINDEX);
    pblocktree->WriteFlag("txindex", fTxIndex);
    LogPrintf("Initializing databases...\n");

    // Only add the genesis block if not reindexing (in which case we reuse the one already on disk)
    if (!fReindex) {
        try {
            CBlock &block = const_cast<CBlock&>(chainparams.GenesisBlock());
            // Start new block file
            unsigned int nBlockSize = ::GetSerializeSize(block, SER_DISK, CLIENT_VERSION);
            CDiskBlockPos blockPos;
            CValidationState state;
            if (!FindBlockPos(state, blockPos, nBlockSize+8, 0, block.GetBlockTime()))
                return error("LoadBlockIndex(): FindBlockPos failed");
            if (!WriteBlockToDisk(block, blockPos, chainparams.MessageStart()))
                return error("LoadBlockIndex(): writing genesis block to disk failed");
            CBlockIndex *pindex = AddToBlockIndex(block);
            pindex->hashProof = chainparams.GetConsensus().hashGenesisBlock;
            if (!ReceivedBlockTransactions(block, state, pindex, blockPos))
                return error("LoadBlockIndex(): genesis block not accepted");
            // Force a chainstate write so that when we VerifyDB in a moment, it doesn't check stale data
            return FlushStateToDisk(state, FLUSH_STATE_ALWAYS);
        } catch (const std::runtime_error& e) {
            return error("LoadBlockIndex(): failed to initialize block database: %s", e.what());
        }
    }

    return true;
}

bool LoadExternalBlockFile(const CChainParams& chainparams, FILE* fileIn, CDiskBlockPos *dbp)
{
    // Map of disk positions for blocks with unknown parent (only used for reindex)
    static std::multimap<uint256, CDiskBlockPos> mapBlocksUnknownParent;
    int64_t nStart = GetTimeMillis();

    int nLoaded = 0;
    try {
        // This takes over fileIn and calls fclose() on it in the CBufferedFile destructor
        CBufferedFile blkdat(fileIn, 2*dgpMaxBlockSerSize, dgpMaxBlockSerSize+8, SER_DISK, CLIENT_VERSION);
        uint64_t nRewind = blkdat.GetPos();
        while (!blkdat.eof()) {
            boost::this_thread::interruption_point();

            blkdat.SetPos(nRewind);
            nRewind++; // start one byte further next time, in case of failure
            blkdat.SetLimit(); // remove former limit
            unsigned int nSize = 0;
            try {
                // locate a header
                unsigned char buf[CMessageHeader::MESSAGE_START_SIZE];
                blkdat.FindByte(chainparams.MessageStart()[0]);
                nRewind = blkdat.GetPos()+1;
                blkdat >> FLATDATA(buf);
                if (memcmp(buf, chainparams.MessageStart(), CMessageHeader::MESSAGE_START_SIZE))
                    continue;
                // read size
                blkdat >> nSize;
                if (nSize < 80 || nSize > dgpMaxBlockSerSize)
                    continue;
            } catch (const std::exception&) {
                // no valid block header found; don't complain
                break;
            }
            try {
                // read block
                uint64_t nBlockPos = blkdat.GetPos();
                if (dbp)
                    dbp->nPos = nBlockPos;
                blkdat.SetLimit(nBlockPos + nSize);
                blkdat.SetPos(nBlockPos);
                std::shared_ptr<CBlock> pblock = std::make_shared<CBlock>();
                CBlock& block = *pblock;
                blkdat >> block;
                nRewind = blkdat.GetPos();

                // detect out of order blocks, and store them for later
                uint256 hash = block.GetHash();
                if (hash != chainparams.GetConsensus().hashGenesisBlock && mapBlockIndex.find(block.hashPrevBlock) == mapBlockIndex.end()) {
                    LogPrint("reindex", "%s: Out of order block %s, parent %s not known\n", __func__, hash.ToString(),
                            block.hashPrevBlock.ToString());
                    if (dbp)
                        mapBlocksUnknownParent.insert(std::make_pair(block.hashPrevBlock, *dbp));
                    continue;
                }

                // process in case the block isn't known yet
                if (mapBlockIndex.count(hash) == 0 || (mapBlockIndex[hash]->nStatus & BLOCK_HAVE_DATA) == 0) {
                    LOCK(cs_main);
                    CValidationState state;
                    if (AcceptBlock(pblock, state, chainparams, NULL, true, dbp, NULL))
                        nLoaded++;
                    if (state.IsError())
                        break;
                } else if (hash != chainparams.GetConsensus().hashGenesisBlock && mapBlockIndex[hash]->nHeight % 1000 == 0) {
                    LogPrint("reindex", "Block Import: already had block %s at height %d\n", hash.ToString(), mapBlockIndex[hash]->nHeight);
                }

                // In Bitcoin this only needed to be done for genesis and at the end of block indexing
                // But for Qtum PoS we need to sync this after every block to ensure txdb is populated for
                // validating PoS proofs
                {
                    CValidationState state;
                    if (!ActivateBestChain(state, chainparams)) {
                        break;
                    }
                }

                NotifyHeaderTip();

                // Recursively process earlier encountered successors of this block
                std::deque<uint256> queue;
                queue.push_back(hash);
                while (!queue.empty()) {
                    uint256 head = queue.front();
                    queue.pop_front();
                    std::pair<std::multimap<uint256, CDiskBlockPos>::iterator, std::multimap<uint256, CDiskBlockPos>::iterator> range = mapBlocksUnknownParent.equal_range(head);
                    while (range.first != range.second) {
                        std::multimap<uint256, CDiskBlockPos>::iterator it = range.first;
                        std::shared_ptr<CBlock> pblockrecursive = std::make_shared<CBlock>();
                        if (ReadBlockFromDisk(*pblockrecursive, it->second, chainparams.GetConsensus()))
                        {
                            LogPrint("reindex", "%s: Processing out of order child %s of %s\n", __func__, pblockrecursive->GetHash().ToString(),
                                    head.ToString());
                            LOCK(cs_main);
                            CValidationState dummy;
                            if (AcceptBlock(pblockrecursive, dummy, chainparams, NULL, true, &it->second, NULL))
                            {
                                nLoaded++;
                                queue.push_back(pblockrecursive->GetHash());
                            }
                        }
                        range.first++;
                        mapBlocksUnknownParent.erase(it);
                        NotifyHeaderTip();
                    }
                }
            } catch (const std::exception& e) {
                LogPrintf("%s: Deserialize or I/O error - %s\n", __func__, e.what());
            }
        }
    } catch (const std::runtime_error& e) {
        AbortNode(std::string("System error: ") + e.what());
    }
    if (nLoaded > 0)
        LogPrintf("Loaded %i blocks from external file in %dms\n", nLoaded, GetTimeMillis() - nStart);
    return nLoaded > 0;
}

void static CheckBlockIndex(const Consensus::Params& consensusParams)
{
    if (!fCheckBlockIndex) {
        return;
    }

    LOCK(cs_main);

    // During a reindex, we read the genesis block and call CheckBlockIndex before ActivateBestChain,
    // so we have the genesis block in mapBlockIndex but no active chain.  (A few of the tests when
    // iterating the block tree require that chainActive has been initialized.)
    if (chainActive.Height() < 0) {
        assert(mapBlockIndex.size() <= 1);
        return;
    }

    // Build forward-pointing map of the entire block tree.
    std::multimap<CBlockIndex*,CBlockIndex*> forward;
    for (BlockMap::iterator it = mapBlockIndex.begin(); it != mapBlockIndex.end(); it++) {
        forward.insert(std::make_pair(it->second->pprev, it->second));
    }

    assert(forward.size() == mapBlockIndex.size());

    std::pair<std::multimap<CBlockIndex*,CBlockIndex*>::iterator,std::multimap<CBlockIndex*,CBlockIndex*>::iterator> rangeGenesis = forward.equal_range(NULL);
    CBlockIndex *pindex = rangeGenesis.first->second;
    rangeGenesis.first++;
    assert(rangeGenesis.first == rangeGenesis.second); // There is only one index entry with parent NULL.

    // Iterate over the entire block tree, using depth-first search.
    // Along the way, remember whether there are blocks on the path from genesis
    // block being explored which are the first to have certain properties.
    size_t nNodes = 0;
    int nHeight = 0;
    CBlockIndex* pindexFirstInvalid = NULL; // Oldest ancestor of pindex which is invalid.
    CBlockIndex* pindexFirstMissing = NULL; // Oldest ancestor of pindex which does not have BLOCK_HAVE_DATA.
    CBlockIndex* pindexFirstNeverProcessed = NULL; // Oldest ancestor of pindex for which nTx == 0.
    CBlockIndex* pindexFirstNotTreeValid = NULL; // Oldest ancestor of pindex which does not have BLOCK_VALID_TREE (regardless of being valid or not).
    CBlockIndex* pindexFirstNotTransactionsValid = NULL; // Oldest ancestor of pindex which does not have BLOCK_VALID_TRANSACTIONS (regardless of being valid or not).
    CBlockIndex* pindexFirstNotChainValid = NULL; // Oldest ancestor of pindex which does not have BLOCK_VALID_CHAIN (regardless of being valid or not).
    CBlockIndex* pindexFirstNotScriptsValid = NULL; // Oldest ancestor of pindex which does not have BLOCK_VALID_SCRIPTS (regardless of being valid or not).
    while (pindex != NULL) {
        nNodes++;
        if (pindexFirstInvalid == NULL && pindex->nStatus & BLOCK_FAILED_VALID) pindexFirstInvalid = pindex;
        if (pindexFirstMissing == NULL && !(pindex->nStatus & BLOCK_HAVE_DATA)) pindexFirstMissing = pindex;
        if (pindexFirstNeverProcessed == NULL && pindex->nTx == 0) pindexFirstNeverProcessed = pindex;
        if (pindex->pprev != NULL && pindexFirstNotTreeValid == NULL && (pindex->nStatus & BLOCK_VALID_MASK) < BLOCK_VALID_TREE) pindexFirstNotTreeValid = pindex;
        if (pindex->pprev != NULL && pindexFirstNotTransactionsValid == NULL && (pindex->nStatus & BLOCK_VALID_MASK) < BLOCK_VALID_TRANSACTIONS) pindexFirstNotTransactionsValid = pindex;
        if (pindex->pprev != NULL && pindexFirstNotChainValid == NULL && (pindex->nStatus & BLOCK_VALID_MASK) < BLOCK_VALID_CHAIN) pindexFirstNotChainValid = pindex;
        if (pindex->pprev != NULL && pindexFirstNotScriptsValid == NULL && (pindex->nStatus & BLOCK_VALID_MASK) < BLOCK_VALID_SCRIPTS) pindexFirstNotScriptsValid = pindex;

        // Begin: actual consistency checks.
        if (pindex->pprev == NULL) {
            // Genesis block checks.
            assert(pindex->GetBlockHash() == consensusParams.hashGenesisBlock); // Genesis block's hash must match.
            assert(pindex == chainActive.Genesis()); // The current active chain's genesis block must be this block.
        }
        if (pindex->nChainTx == 0) assert(pindex->nSequenceId <= 0);  // nSequenceId can't be set positive for blocks that aren't linked (negative is used for preciousblock)
        // VALID_TRANSACTIONS is equivalent to nTx > 0 for all nodes (whether or not pruning has occurred).
        // HAVE_DATA is only equivalent to nTx > 0 (or VALID_TRANSACTIONS) if no pruning has occurred.
        if (!fHavePruned) {
            // If we've never pruned, then HAVE_DATA should be equivalent to nTx > 0
            assert(!(pindex->nStatus & BLOCK_HAVE_DATA) == (pindex->nTx == 0));
            assert(pindexFirstMissing == pindexFirstNeverProcessed);
        } else {
            // If we have pruned, then we can only say that HAVE_DATA implies nTx > 0
            if (pindex->nStatus & BLOCK_HAVE_DATA) assert(pindex->nTx > 0);
        }
        if (pindex->nStatus & BLOCK_HAVE_UNDO) assert(pindex->nStatus & BLOCK_HAVE_DATA);
        assert(((pindex->nStatus & BLOCK_VALID_MASK) >= BLOCK_VALID_TRANSACTIONS) == (pindex->nTx > 0)); // This is pruning-independent.
        // All parents having had data (at some point) is equivalent to all parents being VALID_TRANSACTIONS, which is equivalent to nChainTx being set.
        assert((pindexFirstNeverProcessed != NULL) == (pindex->nChainTx == 0)); // nChainTx != 0 is used to signal that all parent blocks have been processed (but may have been pruned).
        assert((pindexFirstNotTransactionsValid != NULL) == (pindex->nChainTx == 0));
        assert(pindex->nHeight == nHeight); // nHeight must be consistent.
        assert(pindex->pprev == NULL || pindex->nChainWork >= pindex->pprev->nChainWork); // For every block except the genesis block, the chainwork must be larger than the parent's.
        assert(nHeight < 2 || (pindex->pskip && (pindex->pskip->nHeight < nHeight))); // The pskip pointer must point back for all but the first 2 blocks.
        assert(pindexFirstNotTreeValid == NULL); // All mapBlockIndex entries must at least be TREE valid
        if ((pindex->nStatus & BLOCK_VALID_MASK) >= BLOCK_VALID_TREE) assert(pindexFirstNotTreeValid == NULL); // TREE valid implies all parents are TREE valid
        if ((pindex->nStatus & BLOCK_VALID_MASK) >= BLOCK_VALID_CHAIN) assert(pindexFirstNotChainValid == NULL); // CHAIN valid implies all parents are CHAIN valid
        if ((pindex->nStatus & BLOCK_VALID_MASK) >= BLOCK_VALID_SCRIPTS) assert(pindexFirstNotScriptsValid == NULL); // SCRIPTS valid implies all parents are SCRIPTS valid
        if (pindexFirstInvalid == NULL) {
            // Checks for not-invalid blocks.
            assert((pindex->nStatus & BLOCK_FAILED_MASK) == 0); // The failed mask cannot be set for blocks without invalid parents.
        }
        if (!CBlockIndexWorkComparator()(pindex, chainActive.Tip()) && pindexFirstNeverProcessed == NULL) {
            if (pindexFirstInvalid == NULL) {
                // If this block sorts at least as good as the current tip and
                // is valid and we have all data for its parents, it must be in
                // setBlockIndexCandidates.  chainActive.Tip() must also be there
                // even if some data has been pruned.
                if (pindexFirstMissing == NULL || pindex == chainActive.Tip()) {
                    assert(setBlockIndexCandidates.count(pindex));
                }
                // If some parent is missing, then it could be that this block was in
                // setBlockIndexCandidates but had to be removed because of the missing data.
                // In this case it must be in mapBlocksUnlinked -- see test below.
            }
        } else { // If this block sorts worse than the current tip or some ancestor's block has never been seen, it cannot be in setBlockIndexCandidates.
            assert(setBlockIndexCandidates.count(pindex) == 0);
        }
        // Check whether this block is in mapBlocksUnlinked.
        std::pair<std::multimap<CBlockIndex*,CBlockIndex*>::iterator,std::multimap<CBlockIndex*,CBlockIndex*>::iterator> rangeUnlinked = mapBlocksUnlinked.equal_range(pindex->pprev);
        bool foundInUnlinked = false;
        while (rangeUnlinked.first != rangeUnlinked.second) {
            assert(rangeUnlinked.first->first == pindex->pprev);
            if (rangeUnlinked.first->second == pindex) {
                foundInUnlinked = true;
                break;
            }
            rangeUnlinked.first++;
        }
        if (pindex->pprev && (pindex->nStatus & BLOCK_HAVE_DATA) && pindexFirstNeverProcessed != NULL && pindexFirstInvalid == NULL) {
            // If this block has block data available, some parent was never received, and has no invalid parents, it must be in mapBlocksUnlinked.
            assert(foundInUnlinked);
        }
        if (!(pindex->nStatus & BLOCK_HAVE_DATA)) assert(!foundInUnlinked); // Can't be in mapBlocksUnlinked if we don't HAVE_DATA
        if (pindexFirstMissing == NULL) assert(!foundInUnlinked); // We aren't missing data for any parent -- cannot be in mapBlocksUnlinked.
        if (pindex->pprev && (pindex->nStatus & BLOCK_HAVE_DATA) && pindexFirstNeverProcessed == NULL && pindexFirstMissing != NULL) {
            // We HAVE_DATA for this block, have received data for all parents at some point, but we're currently missing data for some parent.
            assert(fHavePruned); // We must have pruned.
            // This block may have entered mapBlocksUnlinked if:
            //  - it has a descendant that at some point had more work than the
            //    tip, and
            //  - we tried switching to that descendant but were missing
            //    data for some intermediate block between chainActive and the
            //    tip.
            // So if this block is itself better than chainActive.Tip() and it wasn't in
            // setBlockIndexCandidates, then it must be in mapBlocksUnlinked.
            if (!CBlockIndexWorkComparator()(pindex, chainActive.Tip()) && setBlockIndexCandidates.count(pindex) == 0) {
                if (pindexFirstInvalid == NULL) {
                    assert(foundInUnlinked);
                }
            }
        }
        // assert(pindex->GetBlockHash() == pindex->GetBlockHeader().GetHash()); // Perhaps too slow
        // End: actual consistency checks.

        // Try descending into the first subnode.
        std::pair<std::multimap<CBlockIndex*,CBlockIndex*>::iterator,std::multimap<CBlockIndex*,CBlockIndex*>::iterator> range = forward.equal_range(pindex);
        if (range.first != range.second) {
            // A subnode was found.
            pindex = range.first->second;
            nHeight++;
            continue;
        }
        // This is a leaf node.
        // Move upwards until we reach a node of which we have not yet visited the last child.
        while (pindex) {
            // We are going to either move to a parent or a sibling of pindex.
            // If pindex was the first with a certain property, unset the corresponding variable.
            if (pindex == pindexFirstInvalid) pindexFirstInvalid = NULL;
            if (pindex == pindexFirstMissing) pindexFirstMissing = NULL;
            if (pindex == pindexFirstNeverProcessed) pindexFirstNeverProcessed = NULL;
            if (pindex == pindexFirstNotTreeValid) pindexFirstNotTreeValid = NULL;
            if (pindex == pindexFirstNotTransactionsValid) pindexFirstNotTransactionsValid = NULL;
            if (pindex == pindexFirstNotChainValid) pindexFirstNotChainValid = NULL;
            if (pindex == pindexFirstNotScriptsValid) pindexFirstNotScriptsValid = NULL;
            // Find our parent.
            CBlockIndex* pindexPar = pindex->pprev;
            // Find which child we just visited.
            std::pair<std::multimap<CBlockIndex*,CBlockIndex*>::iterator,std::multimap<CBlockIndex*,CBlockIndex*>::iterator> rangePar = forward.equal_range(pindexPar);
            while (rangePar.first->second != pindex) {
                assert(rangePar.first != rangePar.second); // Our parent must have at least the node we're coming from as child.
                rangePar.first++;
            }
            // Proceed to the next one.
            rangePar.first++;
            if (rangePar.first != rangePar.second) {
                // Move to the sibling.
                pindex = rangePar.first->second;
                break;
            } else {
                // Move up further.
                pindex = pindexPar;
                nHeight--;
                continue;
            }
        }
    }

    // Check that we actually traversed the entire map.
    assert(nNodes == forward.size());
}

std::string CBlockFileInfo::ToString() const
{
    return strprintf("CBlockFileInfo(blocks=%u, size=%u, heights=%u...%u, time=%s...%s)", nBlocks, nSize, nHeightFirst, nHeightLast, DateTimeStrFormat("%Y-%m-%d", nTimeFirst), DateTimeStrFormat("%Y-%m-%d", nTimeLast));
}

CBlockFileInfo* GetBlockFileInfo(size_t n)
{
    return &vinfoBlockFile.at(n);
}

ThresholdState VersionBitsTipState(const Consensus::Params& params, Consensus::DeploymentPos pos)
{
    LOCK(cs_main);
    return VersionBitsState(chainActive.Tip(), params, pos, versionbitscache);
}

int VersionBitsTipStateSinceHeight(const Consensus::Params& params, Consensus::DeploymentPos pos)
{
    LOCK(cs_main);
    return VersionBitsStateSinceHeight(chainActive.Tip(), params, pos, versionbitscache);
}

static const uint64_t MEMPOOL_DUMP_VERSION = 1;

bool LoadMempool(void)
{
    int64_t nExpiryTimeout = GetArg("-mempoolexpiry", DEFAULT_MEMPOOL_EXPIRY) * 60 * 60;
    FILE* filestr = fopen((GetDataDir() / "mempool.dat").string().c_str(), "rb");
    CAutoFile file(filestr, SER_DISK, CLIENT_VERSION);
    if (file.IsNull()) {
        LogPrintf("Failed to open mempool file from disk. Continuing anyway.\n");
        return false;
    }

    int64_t count = 0;
    int64_t skipped = 0;
    int64_t failed = 0;
    int64_t nNow = GetTime();

    try {
        uint64_t version;
        file >> version;
        if (version != MEMPOOL_DUMP_VERSION) {
            return false;
        }
        uint64_t num;
        file >> num;
        double prioritydummy = 0;
        while (num--) {
            CTransactionRef tx;
            int64_t nTime;
            int64_t nFeeDelta;
            file >> tx;
            file >> nTime;
            file >> nFeeDelta;

            CAmount amountdelta = nFeeDelta;
            if (amountdelta) {
                mempool.PrioritiseTransaction(tx->GetHash(), tx->GetHash().ToString(), prioritydummy, amountdelta);
            }
            CValidationState state;
            if (nTime + nExpiryTimeout > nNow) {
                LOCK(cs_main);
                AcceptToMemoryPoolWithTime(mempool, state, tx, true, NULL, nTime);
                if (state.IsValid()) {
                    ++count;
                } else {
                    ++failed;
                }
            } else {
                ++skipped;
            }
            if (ShutdownRequested())
                return false;
        }
        std::map<uint256, CAmount> mapDeltas;
        file >> mapDeltas;

        for (const auto& i : mapDeltas) {
            mempool.PrioritiseTransaction(i.first, i.first.ToString(), prioritydummy, i.second);
        }
    } catch (const std::exception& e) {
        LogPrintf("Failed to deserialize mempool data on disk: %s. Continuing anyway.\n", e.what());
        return false;
    }

    LogPrintf("Imported mempool transactions from disk: %i successes, %i failed, %i expired\n", count, failed, skipped);
    return true;
}

void DumpMempool(void)
{
    int64_t start = GetTimeMicros();

    std::map<uint256, CAmount> mapDeltas;
    std::vector<TxMempoolInfo> vinfo;

    {
        LOCK(mempool.cs);
        for (const auto &i : mempool.mapDeltas) {
            mapDeltas[i.first] = i.second.second;
        }
        vinfo = mempool.infoAll();
    }

    int64_t mid = GetTimeMicros();

    try {
        FILE* filestr = fopen((GetDataDir() / "mempool.dat.new").string().c_str(), "wb");
        if (!filestr) {
            return;
        }

        CAutoFile file(filestr, SER_DISK, CLIENT_VERSION);

        uint64_t version = MEMPOOL_DUMP_VERSION;
        file << version;

        file << (uint64_t)vinfo.size();
        for (const auto& i : vinfo) {
            file << *(i.tx);
            file << (int64_t)i.nTime;
            file << (int64_t)i.nFeeDelta;
            mapDeltas.erase(i.tx->GetHash());
        }

        file << mapDeltas;
        FileCommit(file.Get());
        file.fclose();
        RenameOver(GetDataDir() / "mempool.dat.new", GetDataDir() / "mempool.dat");
        int64_t last = GetTimeMicros();
        LogPrintf("Dumped mempool: %gs to copy, %gs to dump\n", (mid-start)*0.000001, (last-mid)*0.000001);
    } catch (const std::exception& e) {
        LogPrintf("Failed to dump mempool: %s. Continuing anyway.\n", e.what());
    }
}

//! Guess how far we are in the verification process at the given block index
double GuessVerificationProgress(const ChainTxData& data, CBlockIndex *pindex) {
    if (pindex == NULL)
        return 0.0;

    int64_t nNow = time(NULL);

    double fTxTotal;

    if (pindex->nChainTx <= data.nTxCount) {
        fTxTotal = data.nTxCount + (nNow - data.nTime) * data.dTxRate;
    } else {
        fTxTotal = pindex->nChainTx + (nNow - pindex->GetBlockTime()) * data.dTxRate;
    }

    return pindex->nChainTx / fTxTotal;
}

class CMainCleanup
{
public:
    CMainCleanup() {}
    ~CMainCleanup() {
        // block headers
        BlockMap::iterator it1 = mapBlockIndex.begin();
        for (; it1 != mapBlockIndex.end(); it1++)
            delete (*it1).second;
        mapBlockIndex.clear();
    }
} instance_of_cmaincleanup;<|MERGE_RESOLUTION|>--- conflicted
+++ resolved
@@ -2242,6 +2242,10 @@
     updateBlockSizeParams(dgpMaxBlockSize);
     CBlock checkBlock(block.GetBlockHeader());
     std::vector<CTxOut> checkVouts;
+
+    boost::filesystem::path stateDir = GetDataDir() / "stateQtum";
+    StorageResults storageRes(stateDir.string());
+    uint64_t countCumulativeGasUsed = 0;
     /////////////////////////////////////////////////
 
     // Check it again in case a previous version let a bad block in
@@ -2363,19 +2367,6 @@
 
     CCheckQueueControl<CScriptCheck> control(fScriptChecks && nScriptCheckThreads ? &scriptcheckqueue : NULL);
 
-<<<<<<< HEAD
-=======
-///////////////////////////////////////////////////////  // qtum
-    CBlock checkBlock(block.GetBlockHeader());
-    std::vector<CTxOut> checkVouts;
-
-    boost::filesystem::path stateDir = GetDataDir() / "stateQtum";
-    StorageResults storageRes(stateDir.string());
-
-    uint64_t countCumulativeGasUsed = 0;
-///////////////////////////////////////////////////////
-
->>>>>>> 0d130fc3
     std::vector<int> prevheights;
     CAmount nFees = 0;
     CAmount nActualStakeReward = 0;
@@ -2462,8 +2453,8 @@
 
             countCumulativeGasUsed += bcer.usedGas;
             std::vector<TransactionReceiptInfo> tri;
-            for(size_t k = 0; k < transactions.size(); k ++){
-                tri.push_back(TransactionReceiptInfo{block.GetHash(), uint32_t(pindex->nHeight), tx.GetHash(), uint32_t(i), transactions[k].from(), transactions[k].to(),
+            for(size_t k = 0; k < resultConvertQtumTX.first.size(); k ++){
+                tri.push_back(TransactionReceiptInfo{block.GetHash(), uint32_t(pindex->nHeight), tx.GetHash(), uint32_t(i), resultConvertQtumTX.first[k].from(), resultConvertQtumTX.first[k].to(),
                               countCumulativeGasUsed, uint64_t(resultExec[k].execRes.gasUsed), resultExec[k].execRes.newAddress, resultExec[k].txRec.log()});
             }
             storageRes.addResult(uintToh256(tx.GetHash()), tri);
