// Copyright (c) 2009-2010 Satoshi Nakamoto
// Copyright (c) 2009-2020 The Bitcoin Core developers
// Distributed under the MIT software license, see the accompanying
// file COPYING or http://www.opensource.org/licenses/mit-license.php.

#if defined(HAVE_CONFIG_H)
#include <config/bitcoin-config.h>
#endif

#include <chainparams.h>
#include <clientversion.h>
#include <compat.h>
#include <init.h>
#include <interfaces/chain.h>
#include <node/context.h>
#include <node/ui_interface.h>
#include <noui.h>
#include <shutdown.h>
#include <util/ref.h>
#include <util/strencodings.h>
#include <util/system.h>
#include <util/threadnames.h>
#include <util/translation.h>
#include <util/url.h>

#include <functional>

const std::function<std::string(const char*)> G_TRANSLATION_FUN = nullptr;
UrlDecodeFn* const URL_DECODE = urlDecode;

static void WaitForShutdown(NodeContext& node)
{
    while (!ShutdownRequested())
    {
        UninterruptibleSleep(std::chrono::milliseconds{200});
    }
    Interrupt(node);
}

static bool AppInit(int argc, char* argv[])
{
    NodeContext node;

    bool fRet = false;

    util::ThreadSetInternalName("init");

    // If Qt is used, parameters/bitcoin.conf are parsed in qt/bitcoin.cpp's main()
    SetupServerArgs(node);
    ArgsManager& args = *Assert(node.args);
    std::string error;
    if (!args.ParseParameters(argc, argv, error)) {
        return InitError(Untranslated(strprintf("Error parsing command line arguments: %s\n", error)));
    }

    // Process help and version before taking care about datadir
    if (HelpRequested(args) || args.IsArgSet("-version")) {
        std::string strUsage = PACKAGE_NAME " version " + FormatFullVersion() + "\n";

        if (args.IsArgSet("-version")) {
            strUsage += FormatParagraph(LicenseInfo()) + "\n";
<<<<<<< HEAD
        }
        else
        {
            strUsage += "\nUsage:  qtumd [options]                     Start " PACKAGE_NAME "\n";
            strUsage += "\n" + gArgs.GetHelpMessage();
=======
        } else {
            strUsage += "\nUsage:  qtumd [options]                     Start " PACKAGE_NAME "\n";
            strUsage += "\n" + args.GetHelpMessage();
>>>>>>> da23532c
        }

        tfm::format(std::cout, "%s", strUsage);
        return true;
    }

    util::Ref context{node};
    try
    {
        if (!CheckDataDirOption()) {
            return InitError(Untranslated(strprintf("Specified data directory \"%s\" does not exist.\n", args.GetArg("-datadir", ""))));
        }
        if (!args.ReadConfigFiles(error, true)) {
            return InitError(Untranslated(strprintf("Error reading configuration file: %s\n", error)));
        }
        // Check for chain settings (Params() calls are only valid after this clause)
        try {
            SelectParams(args.GetChainName());
        } catch (const std::exception& e) {
            return InitError(Untranslated(strprintf("%s\n", e.what())));
        }

        // Error out when loose non-argument tokens are encountered on command line
        for (int i = 1; i < argc; i++) {
            if (!IsSwitchChar(argv[i][0])) {
<<<<<<< HEAD
                return InitError(strprintf("Command line contains unexpected token '%s', see qtumd -h for a list of options.\n", argv[i]));
=======
                return InitError(Untranslated(strprintf("Command line contains unexpected token '%s', see qtumd -h for a list of options.\n", argv[i])));
>>>>>>> da23532c
            }
        }

        if (!args.InitSettings(error)) {
            InitError(Untranslated(error));
            return false;
        }

        // -server defaults to true for bitcoind but not for the GUI so do this here
        args.SoftSetBoolArg("-server", true);
        // Set this early so that parameter interactions go to console
        InitLogging(args);
        InitParameterInteraction(args);
        if (!AppInitBasicSetup(args)) {
            // InitError will have been called with detailed error, which ends up on console
            return false;
        }
        if (!AppInitParameterInteraction(args)) {
            // InitError will have been called with detailed error, which ends up on console
            return false;
        }
        if (!AppInitSanityChecks())
        {
            // InitError will have been called with detailed error, which ends up on console
            return false;
        }
        if (args.GetBoolArg("-daemon", false)) {
#if HAVE_DECL_DAEMON
#if defined(MAC_OSX)
#pragma GCC diagnostic push
#pragma GCC diagnostic ignored "-Wdeprecated-declarations"
#endif
            tfm::format(std::cout, PACKAGE_NAME " starting\n");

            // Daemonize
            if (daemon(1, 0)) { // don't chdir (1), do close FDs (0)
                return InitError(Untranslated(strprintf("daemon() failed: %s\n", strerror(errno))));
            }
#if defined(MAC_OSX)
#pragma GCC diagnostic pop
#endif
#else
            return InitError(Untranslated("-daemon is not supported on this operating system\n"));
#endif // HAVE_DECL_DAEMON
        }
        // Lock data directory after daemonization
        if (!AppInitLockDataDirectory())
        {
            // If locking the data directory failed, exit immediately
            return false;
        }
        fRet = AppInitInterfaces(node) && AppInitMain(context, node);
    }
    catch (const std::exception& e) {
        PrintExceptionContinue(&e, "AppInit()");
    } catch (...) {
        PrintExceptionContinue(nullptr, "AppInit()");
    }

    if (!fRet)
    {
        Interrupt(node);
    } else {
        WaitForShutdown(node);
    }
    Shutdown(node);

    return fRet;
}

int main(int argc, char* argv[])
{
#ifdef WIN32
    util::WinCmdLineArgs winArgs;
    std::tie(argc, argv) = winArgs.get();
#endif
    SetupEnvironment();

    // Connect bitcoind signal handlers
    noui_connect();

    return (AppInit(argc, argv) ? EXIT_SUCCESS : EXIT_FAILURE);
}<|MERGE_RESOLUTION|>--- conflicted
+++ resolved
@@ -59,17 +59,9 @@
 
         if (args.IsArgSet("-version")) {
             strUsage += FormatParagraph(LicenseInfo()) + "\n";
-<<<<<<< HEAD
-        }
-        else
-        {
-            strUsage += "\nUsage:  qtumd [options]                     Start " PACKAGE_NAME "\n";
-            strUsage += "\n" + gArgs.GetHelpMessage();
-=======
         } else {
             strUsage += "\nUsage:  qtumd [options]                     Start " PACKAGE_NAME "\n";
             strUsage += "\n" + args.GetHelpMessage();
->>>>>>> da23532c
         }
 
         tfm::format(std::cout, "%s", strUsage);
@@ -95,11 +87,7 @@
         // Error out when loose non-argument tokens are encountered on command line
         for (int i = 1; i < argc; i++) {
             if (!IsSwitchChar(argv[i][0])) {
-<<<<<<< HEAD
-                return InitError(strprintf("Command line contains unexpected token '%s', see qtumd -h for a list of options.\n", argv[i]));
-=======
                 return InitError(Untranslated(strprintf("Command line contains unexpected token '%s', see qtumd -h for a list of options.\n", argv[i])));
->>>>>>> da23532c
             }
         }
 
