// Copyright (c) 2009-2010 Satoshi Nakamoto
// Copyright (c) 2009-2019 The Bitcoin Core developers
// Distributed under the MIT software license, see the accompanying
// file COPYING or http://www.opensource.org/licenses/mit-license.php.

#if defined(HAVE_CONFIG_H)
#include <config/bitcoin-config.h>
#endif

#include <chainparams.h>
#include <clientversion.h>
#include <compat.h>
#include <fs.h>
#include <init.h>
#include <interfaces/chain.h>
#include <noui.h>
#include <shutdown.h>
#include <ui_interface.h>
#include <util/strencodings.h>
#include <util/system.h>
#include <util/threadnames.h>
#include <util/translation.h>

#include <functional>

const std::function<std::string(const char*)> G_TRANSLATION_FUN = nullptr;

static void WaitForShutdown()
{
    while (!ShutdownRequested())
    {
        MilliSleep(200);
    }
    Interrupt();
}

//////////////////////////////////////////////////////////////////////////////
//
// Start
//
static bool AppInit(int argc, char* argv[])
{
    InitInterfaces interfaces;
    interfaces.chain = interfaces::MakeChain();

    bool fRet = false;

    util::ThreadSetInternalName("init");

    //
    // Parameters
    //
    // If Qt is used, parameters/bitcoin.conf are parsed in qt/bitcoin.cpp's main()
    SetupServerArgs();
    std::string error;
    if (!gArgs.ParseParameters(argc, argv, error)) {
<<<<<<< HEAD
        tfm::format(std::cerr, "Error parsing command line arguments: %s\n", error.c_str());
        return false;
=======
        return InitError(strprintf("Error parsing command line arguments: %s\n", error));
>>>>>>> 451880b9
    }

    // Process help and version before taking care about datadir
    if (HelpRequested(gArgs) || gArgs.IsArgSet("-version")) {
        std::string strUsage = PACKAGE_NAME " version " + FormatFullVersion() + "\n";

        if (gArgs.IsArgSet("-version"))
        {
            strUsage += FormatParagraph(LicenseInfo()) + "\n";
        }
        else
        {
<<<<<<< HEAD
            strUsage += "\nUsage:  qtumd [options]                     Start " PACKAGE_NAME " Daemon\n";
=======
            strUsage += "\nUsage:  qtumd [options]                     Start " PACKAGE_NAME "\n";
>>>>>>> 451880b9
            strUsage += "\n" + gArgs.GetHelpMessage();
        }

        tfm::format(std::cout, "%s", strUsage.c_str());
        return true;
    }

    try
    {
<<<<<<< HEAD
        if (!fs::is_directory(GetDataDir(false)))
        {
            tfm::format(std::cerr, "Error: Specified data directory \"%s\" does not exist.\n", gArgs.GetArg("-datadir", "").c_str());
            return false;
        }
        if (!gArgs.ReadConfigFiles(error, true)) {
            tfm::format(std::cerr, "Error reading configuration file: %s\n", error.c_str());
            return false;
=======
        if (!CheckDataDirOption()) {
            return InitError(strprintf("Specified data directory \"%s\" does not exist.\n", gArgs.GetArg("-datadir", "")));
        }
        if (!gArgs.ReadConfigFiles(error, true)) {
            return InitError(strprintf("Error reading configuration file: %s\n", error));
>>>>>>> 451880b9
        }
        // Check for -chain, -testnet or -regtest parameter (Params() calls are only valid after this clause)
        try {
            SelectParams(gArgs.GetChainName());
        } catch (const std::exception& e) {
<<<<<<< HEAD
            tfm::format(std::cerr, "Error: %s\n", e.what());
            return false;
=======
            return InitError(strprintf("%s\n", e.what()));
>>>>>>> 451880b9
        }

        // Error out when loose non-argument tokens are encountered on command line
        for (int i = 1; i < argc; i++) {
            if (!IsSwitchChar(argv[i][0])) {
<<<<<<< HEAD
                tfm::format(std::cerr, "Error: Command line contains unexpected token '%s', see qtumd -h for a list of options.\n", argv[i]);
                return false;
=======
                return InitError(strprintf("Command line contains unexpected token '%s', see qtumd -h for a list of options.\n", argv[i]));
>>>>>>> 451880b9
            }
        }

        // -server defaults to true for bitcoind but not for the GUI so do this here
        gArgs.SoftSetBoolArg("-server", true);
        // Set this early so that parameter interactions go to console
        InitLogging();
        InitParameterInteraction();
        if (!AppInitBasicSetup())
        {
            // InitError will have been called with detailed error, which ends up on console
            return false;
        }
        if (!AppInitParameterInteraction())
        {
            // InitError will have been called with detailed error, which ends up on console
            return false;
        }
        if (!AppInitSanityChecks())
        {
            // InitError will have been called with detailed error, which ends up on console
            return false;
        }
        if (gArgs.GetBoolArg("-daemon", false))
        {
#if HAVE_DECL_DAEMON
#if defined(MAC_OSX)
#pragma GCC diagnostic push
#pragma GCC diagnostic ignored "-Wdeprecated-declarations"
#endif
<<<<<<< HEAD
            tfm::format(std::cout, "Qtum server starting\n");

            // Daemonize
            if (daemon(1, 0)) { // don't chdir (1), do close FDs (0)
                tfm::format(std::cerr, "Error: daemon() failed: %s\n", strerror(errno));
                return false;
=======
            tfm::format(std::cout, PACKAGE_NAME " starting\n");

            // Daemonize
            if (daemon(1, 0)) { // don't chdir (1), do close FDs (0)
                return InitError(strprintf("daemon() failed: %s\n", strerror(errno)));
>>>>>>> 451880b9
            }
#if defined(MAC_OSX)
#pragma GCC diagnostic pop
#endif
#else
<<<<<<< HEAD
            tfm::format(std::cerr, "Error: -daemon is not supported on this operating system\n");
            return false;
=======
            return InitError("-daemon is not supported on this operating system\n");
>>>>>>> 451880b9
#endif // HAVE_DECL_DAEMON
        }
        // Lock data directory after daemonization
        if (!AppInitLockDataDirectory())
        {
            // If locking the data directory failed, exit immediately
            return false;
        }
        fRet = AppInitMain(interfaces);
    }
    catch (const std::exception& e) {
        PrintExceptionContinue(&e, "AppInit()");
    } catch (...) {
        PrintExceptionContinue(nullptr, "AppInit()");
    }

    if (!fRet)
    {
        Interrupt();
    } else {
        WaitForShutdown();
    }
    Shutdown(interfaces);

    return fRet;
}

int main(int argc, char* argv[])
{
#ifdef WIN32
    util::WinCmdLineArgs winArgs;
    std::tie(argc, argv) = winArgs.get();
#endif
    SetupEnvironment();

    // Connect bitcoind signal handlers
    noui_connect();

    return (AppInit(argc, argv) ? EXIT_SUCCESS : EXIT_FAILURE);
}<|MERGE_RESOLUTION|>--- conflicted
+++ resolved
@@ -54,12 +54,7 @@
     SetupServerArgs();
     std::string error;
     if (!gArgs.ParseParameters(argc, argv, error)) {
-<<<<<<< HEAD
-        tfm::format(std::cerr, "Error parsing command line arguments: %s\n", error.c_str());
-        return false;
-=======
         return InitError(strprintf("Error parsing command line arguments: %s\n", error));
->>>>>>> 451880b9
     }
 
     // Process help and version before taking care about datadir
@@ -72,11 +67,7 @@
         }
         else
         {
-<<<<<<< HEAD
-            strUsage += "\nUsage:  qtumd [options]                     Start " PACKAGE_NAME " Daemon\n";
-=======
             strUsage += "\nUsage:  qtumd [options]                     Start " PACKAGE_NAME "\n";
->>>>>>> 451880b9
             strUsage += "\n" + gArgs.GetHelpMessage();
         }
 
@@ -86,44 +77,23 @@
 
     try
     {
-<<<<<<< HEAD
-        if (!fs::is_directory(GetDataDir(false)))
-        {
-            tfm::format(std::cerr, "Error: Specified data directory \"%s\" does not exist.\n", gArgs.GetArg("-datadir", "").c_str());
-            return false;
-        }
-        if (!gArgs.ReadConfigFiles(error, true)) {
-            tfm::format(std::cerr, "Error reading configuration file: %s\n", error.c_str());
-            return false;
-=======
         if (!CheckDataDirOption()) {
             return InitError(strprintf("Specified data directory \"%s\" does not exist.\n", gArgs.GetArg("-datadir", "")));
         }
         if (!gArgs.ReadConfigFiles(error, true)) {
             return InitError(strprintf("Error reading configuration file: %s\n", error));
->>>>>>> 451880b9
         }
         // Check for -chain, -testnet or -regtest parameter (Params() calls are only valid after this clause)
         try {
             SelectParams(gArgs.GetChainName());
         } catch (const std::exception& e) {
-<<<<<<< HEAD
-            tfm::format(std::cerr, "Error: %s\n", e.what());
-            return false;
-=======
             return InitError(strprintf("%s\n", e.what()));
->>>>>>> 451880b9
         }
 
         // Error out when loose non-argument tokens are encountered on command line
         for (int i = 1; i < argc; i++) {
             if (!IsSwitchChar(argv[i][0])) {
-<<<<<<< HEAD
-                tfm::format(std::cerr, "Error: Command line contains unexpected token '%s', see qtumd -h for a list of options.\n", argv[i]);
-                return false;
-=======
                 return InitError(strprintf("Command line contains unexpected token '%s', see qtumd -h for a list of options.\n", argv[i]));
->>>>>>> 451880b9
             }
         }
 
@@ -154,31 +124,17 @@
 #pragma GCC diagnostic push
 #pragma GCC diagnostic ignored "-Wdeprecated-declarations"
 #endif
-<<<<<<< HEAD
-            tfm::format(std::cout, "Qtum server starting\n");
-
-            // Daemonize
-            if (daemon(1, 0)) { // don't chdir (1), do close FDs (0)
-                tfm::format(std::cerr, "Error: daemon() failed: %s\n", strerror(errno));
-                return false;
-=======
             tfm::format(std::cout, PACKAGE_NAME " starting\n");
 
             // Daemonize
             if (daemon(1, 0)) { // don't chdir (1), do close FDs (0)
                 return InitError(strprintf("daemon() failed: %s\n", strerror(errno)));
->>>>>>> 451880b9
             }
 #if defined(MAC_OSX)
 #pragma GCC diagnostic pop
 #endif
 #else
-<<<<<<< HEAD
-            tfm::format(std::cerr, "Error: -daemon is not supported on this operating system\n");
-            return false;
-=======
             return InitError("-daemon is not supported on this operating system\n");
->>>>>>> 451880b9
 #endif // HAVE_DECL_DAEMON
         }
         // Lock data directory after daemonization
