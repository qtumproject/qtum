--- conflicted
+++ resolved
@@ -44,18 +44,6 @@
  */
 std::unique_ptr<CBaseChainParams> CreateBaseChainParams(const std::string& chain)
 {
-<<<<<<< HEAD
-    if (chain == CBaseChainParams::MAIN)
-        return MakeUnique<CBaseChainParams>("", 3889);
-    else if (chain == CBaseChainParams::TESTNET)
-        return MakeUnique<CBaseChainParams>("testnet3", 13889);
-    else if (chain == CBaseChainParams::REGTEST)
-        return MakeUnique<CBaseChainParams>("regtest", 13889);
-    else if (chain == CBaseChainParams::UNITTEST)
-        return MakeUnique<CBaseChainParams>("regtest", 13889);
-    else
-        throw std::runtime_error(strprintf("%s: Unknown chain %s.", __func__, chain));
-=======
     if (chain == CBaseChainParams::MAIN) {
         return MakeUnique<CBaseChainParams>("", 3889, 3891);
     } else if (chain == CBaseChainParams::TESTNET) {
@@ -68,7 +56,6 @@
         return MakeUnique<CBaseChainParams>("regtest", 13889, 13891);
     }
     throw std::runtime_error(strprintf("%s: Unknown chain %s.", __func__, chain));
->>>>>>> da23532c
 }
 
 void SelectBaseParams(const std::string& chain)
