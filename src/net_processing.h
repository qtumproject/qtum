--- conflicted
+++ resolved
@@ -22,7 +22,9 @@
 static const bool DEFAULT_PEERBLOCKFILTERS = false;
 /** Threshold for marking a node to be discouraged, e.g. disconnected and added to the discouragement filter. */
 static const int DISCOURAGEMENT_THRESHOLD{100};
-<<<<<<< HEAD
+/** Maximum number of outstanding CMPCTBLOCK requests for the same block. */
+static const unsigned int MAX_CMPCTBLOCKS_INFLIGHT_PER_BLOCK = 3;
+
 /** Default maximum orphan blocks */
 static const unsigned int DEFAULT_MAX_ORPHAN_BLOCKS = 40;
 /** Default for -headerspamfilter, use header spam filter */
@@ -38,10 +40,6 @@
 static const bool DEFAULT_CLEANBLOCKINDEX = true;
 /** Default for -cleanblockindextimeout. */
 static const unsigned int DEFAULT_CLEANBLOCKINDEXTIMEOUT = 600;
-=======
-/** Maximum number of outstanding CMPCTBLOCK requests for the same block. */
-static const unsigned int MAX_CMPCTBLOCKS_INFLIGHT_PER_BLOCK = 3;
->>>>>>> 7da4ae1f
 
 struct CNodeStateStats {
     int nSyncHeight = -1;
