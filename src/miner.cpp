// Copyright (c) 2009-2010 Satoshi Nakamoto
// Copyright (c) 2009-2020 The Bitcoin Core developers
// Distributed under the MIT software license, see the accompanying
// file COPYING or http://www.opensource.org/licenses/mit-license.php.

#include <miner.h>

#include <amount.h>
#include <chain.h>
#include <chainparams.h>
#include <coins.h>
#include <consensus/consensus.h>
#include <consensus/merkle.h>
#include <consensus/tx_verify.h>
#include <consensus/validation.h>
#include <deploymentstatus.h>
#include <policy/feerate.h>
#include <policy/policy.h>
#include <pow.h>
#include <pos.h>
#include <primitives/transaction.h>
#include <timedata.h>
#include <util/convert.h>
#include <util/moneystr.h>
#include <util/system.h>
<<<<<<< HEAD
=======
#include <util/threadnames.h>
#include <node/blockstorage.h>
>>>>>>> 5ed36332
#include <net.h>
#include <key_io.h>
#ifdef ENABLE_WALLET
#include <wallet/wallet.h>
#endif

#include <algorithm>
#include <utility>

unsigned int nMaxStakeLookahead = MAX_STAKE_LOOKAHEAD;
unsigned int nBytecodeTimeBuffer = BYTECODE_TIME_BUFFER;
unsigned int nStakeTimeBuffer = STAKE_TIME_BUFFER;
unsigned int nMinerSleep = STAKER_POLLING_PERIOD;
unsigned int nMinerWaitWalidBlock = STAKER_WAIT_FOR_WALID_BLOCK;
unsigned int nMinerWaitBestBlockHeader = STAKER_WAIT_FOR_BEST_BLOCK_HEADER;

void updateMinerParams(int nHeight, const Consensus::Params& consensusParams, bool minDifficulty)
{
    static unsigned int timeDownscale = 1;
    static unsigned int timeDefault = 1;
    unsigned int timeDownscaleTmp = consensusParams.TimestampDownscaleFactor(nHeight);
    if(timeDownscale != timeDownscaleTmp)
    {
        timeDownscale = timeDownscaleTmp;
        unsigned int targetSpacing =  consensusParams.TargetSpacing(nHeight);
        nMaxStakeLookahead = std::max(MAX_STAKE_LOOKAHEAD / timeDownscale, timeDefault);
        nMaxStakeLookahead = std::min(nMaxStakeLookahead, targetSpacing);
        nBytecodeTimeBuffer = std::max(BYTECODE_TIME_BUFFER / timeDownscale, timeDefault);
        nStakeTimeBuffer = std::max(STAKE_TIME_BUFFER / timeDownscale, timeDefault);
        nMinerSleep = std::max(STAKER_POLLING_PERIOD / timeDownscale, timeDefault);
        nMinerWaitWalidBlock = std::max(STAKER_WAIT_FOR_WALID_BLOCK / timeDownscale, timeDefault);
    }

    // Sleep for 20 seconds when mining with minimum difficulty to avoid creating blocks every 4 seconds
    if(minDifficulty && nMinerSleep != STAKER_POLLING_PERIOD_MIN_DIFFICULTY)
    {
        nMinerSleep = STAKER_POLLING_PERIOD_MIN_DIFFICULTY;
    }
}

int64_t UpdateTime(CBlockHeader* pblock, const Consensus::Params& consensusParams, const CBlockIndex* pindexPrev)
{
    int64_t nOldTime = pblock->nTime;
    int64_t nNewTime = std::max(pindexPrev->GetMedianTimePast()+1, GetAdjustedTime());

    if (nOldTime < nNewTime)
        pblock->nTime = nNewTime;

    // Updating time can change work required on testnet:
    if (consensusParams.fPowAllowMinDifficultyBlocks)
        pblock->nBits = GetNextWorkRequired(pindexPrev, pblock, consensusParams, pblock->IsProofOfStake());

    return nNewTime - nOldTime;
}

void RegenerateCommitments(CBlock& block, ChainstateManager& chainman)
{
    CMutableTransaction tx{*block.vtx.at(0)};
    tx.vout.erase(tx.vout.begin() + GetWitnessCommitmentIndex(block));
    block.vtx.at(0) = MakeTransactionRef(tx);

    CBlockIndex* prev_block = WITH_LOCK(::cs_main, return chainman.m_blockman.LookupBlockIndex(block.hashPrevBlock));
    GenerateCoinbaseCommitment(block, prev_block, Params().GetConsensus());

    block.hashMerkleRoot = BlockMerkleRoot(block);
}

BlockAssembler::Options::Options() {
    blockMinFeeRate = CFeeRate(DEFAULT_BLOCK_MIN_TX_FEE);
    nBlockMaxWeight = DEFAULT_BLOCK_MAX_WEIGHT;
}

BlockAssembler::BlockAssembler(CChainState& chainstate, const CTxMemPool& mempool, const CChainParams& params, const Options& options)
    : chainparams(params),
      m_mempool(mempool),
      m_chainstate(chainstate)
{
    blockMinFeeRate = options.blockMinFeeRate;
    // Limit weight to between 4K and dgpMaxBlockWeight-4K for sanity:
    nBlockMaxWeight = std::max<size_t>(4000, std::min<size_t>(dgpMaxBlockWeight - 4000, options.nBlockMaxWeight));
}

static BlockAssembler::Options DefaultOptions()
{
    // Block resource limits
    // If -blockmaxweight is not given, limit to DEFAULT_BLOCK_MAX_WEIGHT
    BlockAssembler::Options options;
    options.nBlockMaxWeight = gArgs.GetArg("-blockmaxweight", DEFAULT_BLOCK_MAX_WEIGHT);
    CAmount n = 0;
    if (gArgs.IsArgSet("-blockmintxfee") && ParseMoney(gArgs.GetArg("-blockmintxfee", ""), n)) {
        options.blockMinFeeRate = CFeeRate(n);
    } else {
        options.blockMinFeeRate = CFeeRate(DEFAULT_BLOCK_MIN_TX_FEE);
    }
    return options;
}

BlockAssembler::BlockAssembler(CChainState& chainstate, const CTxMemPool& mempool, const CChainParams& params)
    : BlockAssembler(chainstate, mempool, params, DefaultOptions()) {}

#ifdef ENABLE_WALLET
BlockAssembler::BlockAssembler(CChainState& chainstate, const CTxMemPool& mempool, const CChainParams& params, CWallet *_pwallet)
    : BlockAssembler(chainstate, mempool, params)
{
    pwallet = _pwallet;
}
#endif

#ifdef ENABLE_WALLET
BlockAssembler::BlockAssembler(const CTxMemPool& mempool, const CChainParams& params, CWallet *_pwallet)
    : BlockAssembler(mempool, params)
{
    pwallet = _pwallet;
}
#endif

void BlockAssembler::resetBlock()
{
    inBlock.clear();

    // Reserve space for coinbase tx
    nBlockWeight = 4000;
    nBlockSigOpsCost = 400;
    fIncludeWitness = false;

    // These counters do not include coinbase tx
    nBlockTx = 0;
    nFees = 0;
}

void BlockAssembler::RebuildRefundTransaction(CBlock* pblock){
    int refundtx=0; //0 for coinbase in PoW
    if(pblock->IsProofOfStake()){
        refundtx=1; //1 for coinstake in PoS
    }
    CMutableTransaction contrTx(originalRewardTx);
    contrTx.vout[refundtx].nValue = nFees + GetBlockSubsidy(nHeight, chainparams.GetConsensus());
    contrTx.vout[refundtx].nValue -= bceResult.refundSender;
    //note, this will need changed for MPoS
    int i=contrTx.vout.size();
    contrTx.vout.resize(contrTx.vout.size()+bceResult.refundOutputs.size());
    for(CTxOut& vout : bceResult.refundOutputs){
        contrTx.vout[i]=vout;
        i++;
    }
    pblock->vtx[refundtx] = MakeTransactionRef(std::move(contrTx));
}
<<<<<<< HEAD

Optional<int64_t> BlockAssembler::m_last_block_num_txs{nullopt};
Optional<int64_t> BlockAssembler::m_last_block_weight{nullopt};
=======
>>>>>>> 5ed36332

std::unique_ptr<CBlockTemplate> BlockAssembler::CreateNewBlock(const CScript& scriptPubKeyIn, bool fMineWitnessTx, bool fProofOfStake, int64_t* pTotalFees, int32_t txProofTime, int32_t nTimeLimit)
{
    int64_t nTimeStart = GetTimeMicros();

    resetBlock();

    pblocktemplate.reset(new CBlockTemplate());

    if(!pblocktemplate.get())
        return nullptr;
    CBlock* const pblock = &pblocktemplate->block; // pointer for convenience

    this->nTimeLimit = nTimeLimit;

    // Add dummy coinbase tx as first transaction
    pblock->vtx.emplace_back();
    // Add dummy coinstake tx as second transaction
    if(fProofOfStake)
        pblock->vtx.emplace_back();
    pblocktemplate->vTxFees.push_back(-1); // updated at end
    pblocktemplate->vTxSigOpsCost.push_back(-1); // updated at end

#ifdef ENABLE_WALLET
    if(pwallet && pwallet->IsStakeClosing())
        return nullptr;
#endif
    LOCK2(cs_main, m_mempool.cs);
    CBlockIndex* pindexPrev = m_chainstate.m_chain.Tip();
    assert(pindexPrev != nullptr);
    nHeight = pindexPrev->nHeight + 1;

    pblock->nVersion = g_versionbitscache.ComputeBlockVersion(pindexPrev, chainparams.GetConsensus());
    // -regtest only: allow overriding block.nVersion with
    // -blockversion=N to test forking scenarios
    if (chainparams.MineBlocksOnDemand())
        pblock->nVersion = gArgs.GetArg("-blockversion", pblock->nVersion);

    if(txProofTime == 0) {
        txProofTime = GetAdjustedTime();
    }
    if(fProofOfStake)
        txProofTime &= ~chainparams.GetConsensus().StakeTimestampMask(nHeight);
    pblock->nTime = txProofTime;
    if (!fProofOfStake)
        UpdateTime(pblock, chainparams.GetConsensus(), pindexPrev);
    pblock->nBits = GetNextWorkRequired(pindexPrev, pblock, chainparams.GetConsensus(),fProofOfStake);
    const int64_t nMedianTimePast = pindexPrev->GetMedianTimePast();

    nLockTimeCutoff = (STANDARD_LOCKTIME_VERIFY_FLAGS & LOCKTIME_MEDIAN_TIME_PAST)
                       ? nMedianTimePast
                       : pblock->GetBlockTime();

    // Decide whether to include witness transactions
    // This is only needed in case the witness softfork activation is reverted
    // (which would require a very deep reorganization).
    // Note that the mempool would accept transactions with witness data before
    // the deployment is active, but we would only ever mine blocks after activation
    // unless there is a massive block reorganization with the witness softfork
    // not activated.
    // TODO: replace this with a call to main to assess validity of a mempool
    // transaction (which in most cases can be a no-op).
<<<<<<< HEAD
    fIncludeWitness = IsWitnessEnabled(pindexPrev, chainparams.GetConsensus());
=======
    fIncludeWitness = DeploymentActiveAfter(pindexPrev, chainparams.GetConsensus(), Consensus::DEPLOYMENT_SEGWIT);
>>>>>>> 5ed36332

    int64_t nTime1 = GetTimeMicros();

    m_last_block_num_txs = nBlockTx;
    m_last_block_weight = nBlockWeight;

    // Create coinbase transaction.
    CMutableTransaction coinbaseTx;
    coinbaseTx.vin.resize(1);
    coinbaseTx.vin[0].prevout.SetNull();
    coinbaseTx.vout.resize(1);
    if (fProofOfStake)
    {
        // Make the coinbase tx empty in case of proof of stake
        coinbaseTx.vout[0].SetEmpty();
    }
    else
    {
        coinbaseTx.vout[0].scriptPubKey = scriptPubKeyIn;
        coinbaseTx.vout[0].nValue = nFees + GetBlockSubsidy(nHeight, chainparams.GetConsensus());
    }
    coinbaseTx.vin[0].scriptSig = CScript() << nHeight << OP_0;
    originalRewardTx = coinbaseTx;
    pblock->vtx[0] = MakeTransactionRef(std::move(coinbaseTx));

    // Create coinstake transaction.
    if(fProofOfStake)
    {
        CMutableTransaction coinstakeTx;
        coinstakeTx.vout.resize(2);
        coinstakeTx.vout[0].SetEmpty();
        coinstakeTx.vout[1].scriptPubKey = scriptPubKeyIn;
        originalRewardTx = coinstakeTx;
        pblock->vtx[1] = MakeTransactionRef(std::move(coinstakeTx));

        //this just makes CBlock::IsProofOfStake to return true
        //real prevoutstake info is filled in later in SignBlock
        pblock->prevoutStake.n=0;

    }

    //////////////////////////////////////////////////////// qtum
<<<<<<< HEAD
    QtumDGP qtumDGP(globalState.get(), fGettingValuesDGP);
=======
    QtumDGP qtumDGP(globalState.get(), m_chainstate, fGettingValuesDGP);
>>>>>>> 5ed36332
    globalSealEngine->setQtumSchedule(qtumDGP.getGasSchedule(nHeight));
    uint32_t blockSizeDGP = qtumDGP.getBlockSize(nHeight);
    minGasPrice = qtumDGP.getMinGasPrice(nHeight);
    if(gArgs.IsArgSet("-staker-min-tx-gas-price")) {
        CAmount stakerMinGasPrice;
        if(ParseMoney(gArgs.GetArg("-staker-min-tx-gas-price", ""), stakerMinGasPrice)) {
            minGasPrice = std::max(minGasPrice, (uint64_t)stakerMinGasPrice);
        }
    }
    hardBlockGasLimit = qtumDGP.getBlockGasLimit(nHeight);
    softBlockGasLimit = gArgs.GetArg("-staker-soft-block-gas-limit", hardBlockGasLimit);
    softBlockGasLimit = std::min(softBlockGasLimit, hardBlockGasLimit);
    txGasLimit = gArgs.GetArg("-staker-max-tx-gas-limit", softBlockGasLimit);

    nBlockMaxWeight = blockSizeDGP ? blockSizeDGP * WITNESS_SCALE_FACTOR : nBlockMaxWeight;
    
    dev::h256 oldHashStateRoot(globalState->rootHash());
    dev::h256 oldHashUTXORoot(globalState->rootHashUTXO());
    ////////////////////////////////////////////////// deploy offline staking contract
    if(nHeight == chainparams.GetConsensus().nOfflineStakeHeight){
        globalState->deployDelegationsContract();
    }
    /////////////////////////////////////////////////
    int nPackagesSelected = 0;
    int nDescendantsUpdated = 0;
    addPackageTxs(nPackagesSelected, nDescendantsUpdated, minGasPrice, pblock);
    pblock->hashStateRoot = uint256(h256Touint(dev::h256(globalState->rootHash())));
    pblock->hashUTXORoot = uint256(h256Touint(dev::h256(globalState->rootHashUTXO())));
    globalState->setRoot(oldHashStateRoot);
    globalState->setRootUTXO(oldHashUTXORoot);

    //this should already be populated by AddBlock in case of contracts, but if no contracts
    //then it won't get populated
    RebuildRefundTransaction(pblock);
    ////////////////////////////////////////////////////////

    pblocktemplate->vchCoinbaseCommitment = GenerateCoinbaseCommitment(*pblock, pindexPrev, chainparams.GetConsensus(), fProofOfStake);
    pblocktemplate->vTxFees[0] = -nFees;

    LogPrintf("CreateNewBlock(): block weight: %u txs: %u fees: %ld sigops %d\n", GetBlockWeight(*pblock), nBlockTx, nFees, nBlockSigOpsCost);

    // The total fee is the Fees minus the Refund
    if (pTotalFees)
        *pTotalFees = nFees - bceResult.refundSender;

    // Fill in header
    pblock->hashPrevBlock  = pindexPrev->GetBlockHash();
    pblock->nNonce         = 0;
    pblocktemplate->vTxSigOpsCost[0] = WITNESS_SCALE_FACTOR * GetLegacySigOpCount(*pblock->vtx[0]);

    BlockValidationState state;
<<<<<<< HEAD
    if (!fProofOfStake && !TestBlockValidity(state, chainparams, *pblock, pindexPrev, false, false)) {
=======
    if (!fProofOfStake && !TestBlockValidity(state, chainparams, m_chainstate, *pblock, pindexPrev, false, false)) {
>>>>>>> 5ed36332
        throw std::runtime_error(strprintf("%s: TestBlockValidity failed: %s", __func__, state.ToString()));
    }
    int64_t nTime2 = GetTimeMicros();

    LogPrint(BCLog::BENCH, "CreateNewBlock() packages: %.2fms (%d packages, %d updated descendants), validity: %.2fms (total %.2fms)\n", 0.001 * (nTime1 - nTimeStart), nPackagesSelected, nDescendantsUpdated, 0.001 * (nTime2 - nTime1), 0.001 * (nTime2 - nTimeStart));

    return std::move(pblocktemplate);
}

std::unique_ptr<CBlockTemplate> BlockAssembler::CreateEmptyBlock(const CScript& scriptPubKeyIn, bool fMineWitnessTx, bool fProofOfStake, int64_t* pTotalFees, int32_t nTime)
{
    resetBlock();

    pblocktemplate.reset(new CBlockTemplate());

    if(!pblocktemplate.get())
        return nullptr;
    CBlock* const pblock = &pblocktemplate->block; // pointer for convenience

    // Add dummy coinbase tx as first transaction
    pblock->vtx.emplace_back();
    // Add dummy coinstake tx as second transaction
    if(fProofOfStake)
        pblock->vtx.emplace_back();
    pblocktemplate->vTxFees.push_back(-1); // updated at end
    pblocktemplate->vTxSigOpsCost.push_back(-1); // updated at end

#ifdef ENABLE_WALLET
    if(pwallet && pwallet->IsStakeClosing())
        return nullptr;
#endif
    LOCK2(cs_main, m_mempool.cs);
<<<<<<< HEAD
    CBlockIndex* pindexPrev = ::ChainActive().Tip();
    assert(pindexPrev != nullptr);
    nHeight = pindexPrev->nHeight + 1;

    pblock->nVersion = ComputeBlockVersion(pindexPrev, chainparams.GetConsensus());
=======
    CBlockIndex* pindexPrev = m_chainstate.m_chain.Tip();
    assert(pindexPrev != nullptr);
    nHeight = pindexPrev->nHeight + 1;

    pblock->nVersion = g_versionbitscache.ComputeBlockVersion(pindexPrev, chainparams.GetConsensus());
>>>>>>> 5ed36332
    // -regtest only: allow overriding block.nVersion with
    // -blockversion=N to test forking scenarios
    if (chainparams.MineBlocksOnDemand())
        pblock->nVersion = gArgs.GetArg("-blockversion", pblock->nVersion);

    uint32_t txProofTime = nTime == 0 ? GetAdjustedTime() : nTime;
    if(fProofOfStake)
        txProofTime &= ~chainparams.GetConsensus().StakeTimestampMask(nHeight);
    pblock->nTime = txProofTime;
    const int64_t nMedianTimePast = pindexPrev->GetMedianTimePast();

    nLockTimeCutoff = (STANDARD_LOCKTIME_VERIFY_FLAGS & LOCKTIME_MEDIAN_TIME_PAST)
                       ? nMedianTimePast
                       : pblock->GetBlockTime();

    // Decide whether to include witness transactions
    // This is only needed in case the witness softfork activation is reverted
    // (which would require a very deep reorganization) or when
    // -promiscuousmempoolflags is used.
    // TODO: replace this with a call to main to assess validity of a mempool
    // transaction (which in most cases can be a no-op).
<<<<<<< HEAD
    fIncludeWitness = IsWitnessEnabled(pindexPrev, chainparams.GetConsensus()) && fMineWitnessTx;
=======
    fIncludeWitness = DeploymentActiveAfter(pindexPrev, chainparams.GetConsensus(), Consensus::DEPLOYMENT_SEGWIT) && fMineWitnessTx;
>>>>>>> 5ed36332

    m_last_block_num_txs = nBlockTx;
    m_last_block_weight = nBlockWeight;

    // Create coinbase transaction.
    CMutableTransaction coinbaseTx;
    coinbaseTx.vin.resize(1);
    coinbaseTx.vin[0].prevout.SetNull();
    coinbaseTx.vout.resize(1);
    if (fProofOfStake)
    {
        // Make the coinbase tx empty in case of proof of stake
        coinbaseTx.vout[0].SetEmpty();
    }
    else
    {
        coinbaseTx.vout[0].scriptPubKey = scriptPubKeyIn;
        coinbaseTx.vout[0].nValue = nFees + GetBlockSubsidy(nHeight, chainparams.GetConsensus());
    }
    coinbaseTx.vin[0].scriptSig = CScript() << nHeight << OP_0;
    originalRewardTx = coinbaseTx;
    pblock->vtx[0] = MakeTransactionRef(std::move(coinbaseTx));

    // Create coinstake transaction.
    if(fProofOfStake)
    {
        CMutableTransaction coinstakeTx;
        coinstakeTx.vout.resize(2);
        coinstakeTx.vout[0].SetEmpty();
        coinstakeTx.vout[1].scriptPubKey = scriptPubKeyIn;
        originalRewardTx = coinstakeTx;
        pblock->vtx[1] = MakeTransactionRef(std::move(coinstakeTx));

        //this just makes CBlock::IsProofOfStake to return true
        //real prevoutstake info is filled in later in SignBlock
        pblock->prevoutStake.n=0;
    }

    //////////////////////////////////////////////////////// qtum
    //state shouldn't change here for an empty block, but if it's not valid it'll fail in CheckBlock later
    pblock->hashStateRoot = uint256(h256Touint(dev::h256(globalState->rootHash())));
    pblock->hashUTXORoot = uint256(h256Touint(dev::h256(globalState->rootHashUTXO())));

    RebuildRefundTransaction(pblock);
    ////////////////////////////////////////////////////////

    pblocktemplate->vchCoinbaseCommitment = GenerateCoinbaseCommitment(*pblock, pindexPrev, chainparams.GetConsensus(), fProofOfStake);
    pblocktemplate->vTxFees[0] = -nFees;

    // The total fee is the Fees minus the Refund
    if (pTotalFees)
        *pTotalFees = nFees - bceResult.refundSender;

    // Fill in header
    pblock->hashPrevBlock  = pindexPrev->GetBlockHash();
    if (!fProofOfStake)
        UpdateTime(pblock, chainparams.GetConsensus(), pindexPrev);
    pblock->nBits          = GetNextWorkRequired(pindexPrev, pblock, chainparams.GetConsensus(),fProofOfStake);
    pblock->nNonce         = 0;
    pblocktemplate->vTxSigOpsCost[0] = WITNESS_SCALE_FACTOR * GetLegacySigOpCount(*pblock->vtx[0]);

    BlockValidationState state;
<<<<<<< HEAD
    if (!fProofOfStake && !TestBlockValidity(state, chainparams, *pblock, pindexPrev, false, false)) {
=======
    if (!fProofOfStake && !TestBlockValidity(state, chainparams, m_chainstate, *pblock, pindexPrev, false, false)) {
>>>>>>> 5ed36332
        throw std::runtime_error(strprintf("%s: TestBlockValidity failed: %s", __func__, state.ToString()));
    }

    return std::move(pblocktemplate);
}

void BlockAssembler::onlyUnconfirmed(CTxMemPool::setEntries& testSet)
{
    for (CTxMemPool::setEntries::iterator iit = testSet.begin(); iit != testSet.end(); ) {
        // Only test txs not already in the block
        if (inBlock.count(*iit)) {
            testSet.erase(iit++);
        }
        else {
            iit++;
        }
    }
}

bool BlockAssembler::TestPackage(uint64_t packageSize, int64_t packageSigOpsCost) const
{
    // TODO: switch to weight-based accounting for packages instead of vsize-based accounting.
    if (nBlockWeight + WITNESS_SCALE_FACTOR * packageSize >= nBlockMaxWeight)
        return false;
    if (nBlockSigOpsCost + packageSigOpsCost >= (uint64_t)dgpMaxBlockSigOps)
        return false;
    return true;
}

// Perform transaction-level checks before adding to block:
// - transaction finality (locktime)
// - premature witness (in case segwit transactions are added to mempool before
//   segwit activation)
bool BlockAssembler::TestPackageTransactions(const CTxMemPool::setEntries& package) const
{
    for (CTxMemPool::txiter it : package) {
        if (!IsFinalTx(it->GetTx(), nHeight, nLockTimeCutoff))
            return false;
        if (!fIncludeWitness && it->GetTx().HasWitness())
            return false;
    }
    return true;
}

bool BlockAssembler::AttemptToAddContractToBlock(CTxMemPool::txiter iter, uint64_t minGasPrice, CBlock* pblock) {
    if (nTimeLimit != 0 && GetAdjustedTime() >= nTimeLimit - nBytecodeTimeBuffer) {
        return false;
    }
    if (gArgs.GetBoolArg("-disablecontractstaking", false))
    {
        // Contract staking is disabled for the staker
        return false;
    }
    
    dev::h256 oldHashStateRoot(globalState->rootHash());
    dev::h256 oldHashUTXORoot(globalState->rootHashUTXO());
    // operate on local vars first, then later apply to `this`
    uint64_t nBlockWeight = this->nBlockWeight;
    uint64_t nBlockSigOpsCost = this->nBlockSigOpsCost;

    unsigned int contractflags = GetContractScriptFlags(nHeight, chainparams.GetConsensus());
<<<<<<< HEAD
    QtumTxConverter convert(iter->GetTx(), NULL, &pblock->vtx, contractflags);
=======
    QtumTxConverter convert(iter->GetTx(), m_chainstate, &m_mempool, NULL, &pblock->vtx, contractflags);
>>>>>>> 5ed36332

    ExtractQtumTX resultConverter;
    if(!convert.extractionQtumTransactions(resultConverter)){
        //this check already happens when accepting txs into mempool
        //therefore, this can only be triggered by using raw transactions on the staker itself
        LogPrintf("AttemptToAddContractToBlock(): Fail to extract contacts from tx %s\n", iter->GetTx().GetHash().ToString());
        return false;
    }
    std::vector<QtumTransaction> qtumTransactions = resultConverter.first;
    dev::u256 txGas = 0;
    for(QtumTransaction qtumTransaction : qtumTransactions){
        txGas += qtumTransaction.gas();
        if(txGas > txGasLimit) {
            // Limit the tx gas limit by the soft limit if such a limit has been specified.
            LogPrintf("AttemptToAddContractToBlock(): The gas needed is bigger than -staker-max-tx-gas-limit for the contract tx %s\n", iter->GetTx().GetHash().ToString());
            return false;
        }

        if(bceResult.usedGas + qtumTransaction.gas() > softBlockGasLimit){
            // If this transaction's gasLimit could cause block gas limit to be exceeded, then don't add it
            // Log if the contract is the only contract tx
            if(bceResult.usedGas == 0)
                LogPrintf("AttemptToAddContractToBlock(): The gas needed is bigger than -staker-soft-block-gas-limit for the contract tx %s\n", iter->GetTx().GetHash().ToString());
            return false;
        }
        if(qtumTransaction.gasPrice() < minGasPrice){
            //if this transaction's gasPrice is less than the current DGP minGasPrice don't add it
            LogPrintf("AttemptToAddContractToBlock(): The gas price is less than -staker-min-tx-gas-price for the contract tx %s\n", iter->GetTx().GetHash().ToString());
            return false;
        }
    }
    // We need to pass the DGP's block gas limit (not the soft limit) since it is consensus critical.
<<<<<<< HEAD
    ByteCodeExec exec(*pblock, qtumTransactions, hardBlockGasLimit, ::ChainActive().Tip());
=======
    ByteCodeExec exec(*pblock, qtumTransactions, hardBlockGasLimit, m_chainstate.m_chain.Tip(), m_chainstate.m_chain);
>>>>>>> 5ed36332
    if(!exec.performByteCode()){
        //error, don't add contract
        globalState->setRoot(oldHashStateRoot);
        globalState->setRootUTXO(oldHashUTXORoot);
        LogPrintf("AttemptToAddContractToBlock(): Perform byte code fails for the contract tx %s\n", iter->GetTx().GetHash().ToString());
        return false;
    }

    ByteCodeExecResult testExecResult;
    if(!exec.processingResults(testExecResult)){
        globalState->setRoot(oldHashStateRoot);
        globalState->setRootUTXO(oldHashUTXORoot);
        LogPrintf("AttemptToAddContractToBlock(): Processing results fails for the contract tx %s\n", iter->GetTx().GetHash().ToString());
        return false;
    }

    if(bceResult.usedGas + testExecResult.usedGas > softBlockGasLimit){
        // If this transaction could cause block gas limit to be exceeded, then don't add it
        globalState->setRoot(oldHashStateRoot);
        globalState->setRootUTXO(oldHashUTXORoot);
        // Log if the contract is the only contract tx
        if(bceResult.usedGas == 0)
            LogPrintf("AttemptToAddContractToBlock(): The gas used is bigger than -staker-soft-block-gas-limit for the contract tx %s\n", iter->GetTx().GetHash().ToString());
        return false;
    }

    //apply contractTx costs to local state
    nBlockWeight += iter->GetTxWeight();
    nBlockSigOpsCost += iter->GetSigOpCost();
    //apply value-transfer txs to local state
    for (CTransaction &t : testExecResult.valueTransfers) {
        nBlockWeight += GetTransactionWeight(t);
        nBlockSigOpsCost += GetLegacySigOpCount(t);
    }

    int proofTx = pblock->IsProofOfStake() ? 1 : 0;

    //calculate sigops from new refund/proof tx

    //first, subtract old proof tx
    nBlockSigOpsCost -= GetLegacySigOpCount(*pblock->vtx[proofTx]);

    // manually rebuild refundtx
    CMutableTransaction contrTx(*pblock->vtx[proofTx]);
    //note, this will need changed for MPoS
    int i=contrTx.vout.size();
    contrTx.vout.resize(contrTx.vout.size()+testExecResult.refundOutputs.size());
    for(CTxOut& vout : testExecResult.refundOutputs){
        contrTx.vout[i]=vout;
        i++;
    }
    nBlockSigOpsCost += GetLegacySigOpCount(contrTx);
    //all contract costs now applied to local state

    //Check if block will be too big or too expensive with this contract execution
    if (nBlockSigOpsCost * WITNESS_SCALE_FACTOR > (uint64_t)dgpMaxBlockSigOps ||
            nBlockWeight > dgpMaxBlockWeight) {
        //contract will not be added to block, so revert state to before we tried
        globalState->setRoot(oldHashStateRoot);
        globalState->setRootUTXO(oldHashUTXORoot);
        return false;
    }

    //block is not too big, so apply the contract execution and it's results to the actual block

    //apply local bytecode to global bytecode state
    bceResult.usedGas += testExecResult.usedGas;
    bceResult.refundSender += testExecResult.refundSender;
    bceResult.refundOutputs.insert(bceResult.refundOutputs.end(), testExecResult.refundOutputs.begin(), testExecResult.refundOutputs.end());
    bceResult.valueTransfers = std::move(testExecResult.valueTransfers);

    pblock->vtx.emplace_back(iter->GetSharedTx());
    pblocktemplate->vTxFees.push_back(iter->GetFee());
    pblocktemplate->vTxSigOpsCost.push_back(iter->GetSigOpCost());
    this->nBlockWeight += iter->GetTxWeight();
    ++nBlockTx;
    this->nBlockSigOpsCost += iter->GetSigOpCost();
    nFees += iter->GetFee();
    inBlock.insert(iter);

    for (CTransaction &t : bceResult.valueTransfers) {
        pblock->vtx.emplace_back(MakeTransactionRef(std::move(t)));
        this->nBlockWeight += GetTransactionWeight(t);
        this->nBlockSigOpsCost += GetLegacySigOpCount(t);
        ++nBlockTx;
    }
    //calculate sigops from new refund/proof tx
    this->nBlockSigOpsCost -= GetLegacySigOpCount(*pblock->vtx[proofTx]);
    RebuildRefundTransaction(pblock);
    this->nBlockSigOpsCost += GetLegacySigOpCount(*pblock->vtx[proofTx]);

    bceResult.valueTransfers.clear();

    return true;
}

void BlockAssembler::AddToBlock(CTxMemPool::txiter iter)
{
    pblocktemplate->block.vtx.emplace_back(iter->GetSharedTx());
    pblocktemplate->vTxFees.push_back(iter->GetFee());
    pblocktemplate->vTxSigOpsCost.push_back(iter->GetSigOpCost());
    nBlockWeight += iter->GetTxWeight();
    ++nBlockTx;
    nBlockSigOpsCost += iter->GetSigOpCost();
    nFees += iter->GetFee();
    inBlock.insert(iter);

    bool fPrintPriority = gArgs.GetBoolArg("-printpriority", DEFAULT_PRINTPRIORITY);
    if (fPrintPriority) {
        LogPrintf("fee %s txid %s\n",
                  CFeeRate(iter->GetModifiedFee(), iter->GetTxSize()).ToString(),
                  iter->GetTx().GetHash().ToString());
    }
}

int BlockAssembler::UpdatePackagesForAdded(const CTxMemPool::setEntries& alreadyAdded,
        indexed_modified_transaction_set &mapModifiedTx)
{
    int nDescendantsUpdated = 0;
    for (CTxMemPool::txiter it : alreadyAdded) {
        CTxMemPool::setEntries descendants;
        m_mempool.CalculateDescendants(it, descendants);
        // Insert all descendants (not yet in block) into the modified set
        for (CTxMemPool::txiter desc : descendants) {
            if (alreadyAdded.count(desc))
                continue;
            ++nDescendantsUpdated;
            modtxiter mit = mapModifiedTx.find(desc);
            if (mit == mapModifiedTx.end()) {
                CTxMemPoolModifiedEntry modEntry(desc);
                modEntry.nSizeWithAncestors -= it->GetTxSize();
                modEntry.nModFeesWithAncestors -= it->GetModifiedFee();
                modEntry.nSigOpCostWithAncestors -= it->GetSigOpCost();
                mapModifiedTx.insert(modEntry);
            } else {
                mapModifiedTx.modify(mit, update_for_parent_inclusion(it));
            }
        }
    }
    return nDescendantsUpdated;
}

// Skip entries in mapTx that are already in a block or are present
// in mapModifiedTx (which implies that the mapTx ancestor state is
// stale due to ancestor inclusion in the block)
// Also skip transactions that we've already failed to add. This can happen if
// we consider a transaction in mapModifiedTx and it fails: we can then
// potentially consider it again while walking mapTx.  It's currently
// guaranteed to fail again, but as a belt-and-suspenders check we put it in
// failedTx and avoid re-evaluation, since the re-evaluation would be using
// cached size/sigops/fee values that are not actually correct.
bool BlockAssembler::SkipMapTxEntry(CTxMemPool::txiter it, indexed_modified_transaction_set &mapModifiedTx, CTxMemPool::setEntries &failedTx)
{
    assert(it != m_mempool.mapTx.end());
    return mapModifiedTx.count(it) || inBlock.count(it) || failedTx.count(it);
}

void BlockAssembler::SortForBlock(const CTxMemPool::setEntries& package, std::vector<CTxMemPool::txiter>& sortedEntries)
{
    // Sort package by ancestor count
    // If a transaction A depends on transaction B, then A's ancestor count
    // must be greater than B's.  So this is sufficient to validly order the
    // transactions for block inclusion.
    sortedEntries.clear();
    sortedEntries.insert(sortedEntries.begin(), package.begin(), package.end());
    std::sort(sortedEntries.begin(), sortedEntries.end(), CompareTxIterByAncestorCount());
}

// This transaction selection algorithm orders the mempool based
// on feerate of a transaction including all unconfirmed ancestors.
// Since we don't remove transactions from the mempool as we select them
// for block inclusion, we need an alternate method of updating the feerate
// of a transaction with its not-yet-selected ancestors as we go.
// This is accomplished by walking the in-mempool descendants of selected
// transactions and storing a temporary modified state in mapModifiedTxs.
// Each time through the loop, we compare the best transaction in
// mapModifiedTxs with the next transaction in the mempool to decide what
// transaction package to work on next.
void BlockAssembler::addPackageTxs(int &nPackagesSelected, int &nDescendantsUpdated, uint64_t minGasPrice, CBlock* pblock)
{
    // mapModifiedTx will store sorted packages after they are modified
    // because some of their txs are already in the block
    indexed_modified_transaction_set mapModifiedTx;
    // Keep track of entries that failed inclusion, to avoid duplicate work
    CTxMemPool::setEntries failedTx;

    // Start by adding all descendants of previously added txs to mapModifiedTx
    // and modifying them for their already included ancestors
    UpdatePackagesForAdded(inBlock, mapModifiedTx);

    CTxMemPool::indexed_transaction_set::index<ancestor_score_or_gas_price>::type::iterator mi = m_mempool.mapTx.get<ancestor_score_or_gas_price>().begin();
    CTxMemPool::txiter iter;

    // Limit the number of attempts to add transactions to the block when it is
    // close to full; this is just a simple heuristic to finish quickly if the
    // mempool has a lot of entries.
    const int64_t MAX_CONSECUTIVE_FAILURES = 1000;
    int64_t nConsecutiveFailed = 0;

    while (mi != m_mempool.mapTx.get<ancestor_score_or_gas_price>().end() || !mapModifiedTx.empty()) {
        if(nTimeLimit != 0 && GetAdjustedTime() >= nTimeLimit){
            //no more time to add transactions, just exit
            return;
        }
        // First try to find a new transaction in mapTx to evaluate.
        if (mi != m_mempool.mapTx.get<ancestor_score_or_gas_price>().end() &&
            SkipMapTxEntry(m_mempool.mapTx.project<0>(mi), mapModifiedTx, failedTx)) {
            ++mi;
            continue;
        }

        // Now that mi is not stale, determine which transaction to evaluate:
        // the next entry from mapTx, or the best from mapModifiedTx?
        bool fUsingModified = false;

        modtxscoreiter modit = mapModifiedTx.get<ancestor_score_or_gas_price>().begin();
        if (mi == m_mempool.mapTx.get<ancestor_score_or_gas_price>().end()) {
            // We're out of entries in mapTx; use the entry from mapModifiedTx
            iter = modit->iter;
            fUsingModified = true;
        } else {
            // Try to compare the mapTx entry to the mapModifiedTx entry
            iter = m_mempool.mapTx.project<0>(mi);
            if (modit != mapModifiedTx.get<ancestor_score_or_gas_price>().end() &&
<<<<<<< HEAD
                    CompareModifiedEntry()(*modit, CTxMemPoolModifiedEntry(iter))) {
=======
                    CompareTxMemPoolEntryByAncestorFee()(*modit, CTxMemPoolModifiedEntry(iter))) {
>>>>>>> 5ed36332
                // The best entry in mapModifiedTx has higher score
                // than the one from mapTx.
                // Switch which transaction (package) to consider
                iter = modit->iter;
                fUsingModified = true;
            } else {
                // Either no entry in mapModifiedTx, or it's worse than mapTx.
                // Increment mi for the next loop iteration.
                ++mi;
            }
        }

        // We skip mapTx entries that are inBlock, and mapModifiedTx shouldn't
        // contain anything that is inBlock.
        assert(!inBlock.count(iter));

        uint64_t packageSize = iter->GetSizeWithAncestors();
        CAmount packageFees = iter->GetModFeesWithAncestors();
        int64_t packageSigOpsCost = iter->GetSigOpCostWithAncestors();
        if (fUsingModified) {
            packageSize = modit->nSizeWithAncestors;
            packageFees = modit->nModFeesWithAncestors;
            packageSigOpsCost = modit->nSigOpCostWithAncestors;
        }

        if (packageFees < blockMinFeeRate.GetFee(packageSize)) {
            // Everything else we might consider has a lower fee rate
            return;
        }

        if (!TestPackage(packageSize, packageSigOpsCost)) {
            if (fUsingModified) {
                // Since we always look at the best entry in mapModifiedTx,
                // we must erase failed entries so that we can consider the
                // next best entry on the next loop iteration
                mapModifiedTx.get<ancestor_score_or_gas_price>().erase(modit);
                failedTx.insert(iter);
            }

            ++nConsecutiveFailed;

            if (nConsecutiveFailed > MAX_CONSECUTIVE_FAILURES && nBlockWeight >
                    nBlockMaxWeight - 4000) {
                // Give up if we're close to full and haven't succeeded in a while
                break;
            }
            continue;
        }

        CTxMemPool::setEntries ancestors;
        uint64_t nNoLimit = std::numeric_limits<uint64_t>::max();
        std::string dummy;
        m_mempool.CalculateMemPoolAncestors(*iter, ancestors, nNoLimit, nNoLimit, nNoLimit, nNoLimit, dummy, false);

        onlyUnconfirmed(ancestors);
        ancestors.insert(iter);

        // Test if all tx's are Final
        if (!TestPackageTransactions(ancestors)) {
            if (fUsingModified) {
                mapModifiedTx.get<ancestor_score_or_gas_price>().erase(modit);
                failedTx.insert(iter);
            }
            continue;
        }

        // This transaction will make it in; reset the failed counter.
        nConsecutiveFailed = 0;

        // Package can be added. Sort the entries in a valid order.
        std::vector<CTxMemPool::txiter> sortedEntries;
        SortForBlock(ancestors, sortedEntries);

        bool wasAdded=true;
        for (size_t i=0; i<sortedEntries.size(); ++i) {
            if(!wasAdded || (nTimeLimit != 0 && GetAdjustedTime() >= nTimeLimit))
            {
                //if out of time, or earlier ancestor failed, then skip the rest of the transactions
                mapModifiedTx.erase(sortedEntries[i]);
                wasAdded=false;
                continue;
            }
            const CTransaction& tx = sortedEntries[i]->GetTx();
            if(wasAdded) {
                if (tx.HasCreateOrCall()) {
                    wasAdded = AttemptToAddContractToBlock(sortedEntries[i], minGasPrice, pblock);
                    if(!wasAdded){
                        if(fUsingModified) {
                            //this only needs to be done once to mark the whole package (everything in sortedEntries) as failed
                            mapModifiedTx.get<ancestor_score_or_gas_price>().erase(modit);
                            failedTx.insert(iter);
                        }
                    }
                } else {
                    AddToBlock(sortedEntries[i]);
                }
            }
            // Erase from the modified set, if present
            mapModifiedTx.erase(sortedEntries[i]);
        }

        if(!wasAdded){
            //skip UpdatePackages if a transaction failed to be added (match TestPackage logic)
            continue;
        }

        ++nPackagesSelected;

        // Update transactions that depend on each of these
        nDescendantsUpdated += UpdatePackagesForAdded(ancestors, mapModifiedTx);
    }
}

void IncrementExtraNonce(CBlock* pblock, const CBlockIndex* pindexPrev, unsigned int& nExtraNonce)
{
    // Update nExtraNonce
    static uint256 hashPrevBlock;
    if (hashPrevBlock != pblock->hashPrevBlock)
    {
        nExtraNonce = 0;
        hashPrevBlock = pblock->hashPrevBlock;
    }
    ++nExtraNonce;
    unsigned int nHeight = pindexPrev->nHeight+1; // Height first in coinbase required for block.version=2
    CMutableTransaction txCoinbase(*pblock->vtx[0]);
    txCoinbase.vin[0].scriptSig = (CScript() << nHeight << CScriptNum(nExtraNonce));
    assert(txCoinbase.vin[0].scriptSig.size() <= 100);

    pblock->vtx[0] = MakeTransactionRef(std::move(txCoinbase));
    pblock->hashMerkleRoot = BlockMerkleRoot(*pblock);
}

bool CanStake()
{
    bool canStake = gArgs.GetBoolArg("-staking", DEFAULT_STAKE);

    if(canStake)
    {
        // Signet is for creating PoW blocks by an authorized signer
        canStake = !Params().GetConsensus().signet_blocks;
    }

    return canStake;
}

#ifdef ENABLE_WALLET
//////////////////////////////////////////////////////////////////////////////
//
// Proof of Stake miner
//

//
// Looking for suitable coins for creating new block.
//

class DelegationFilterBase : public IDelegationFilter
{
public:
    bool GetKey(const std::string& strAddress, uint160& keyId)
    {
        CTxDestination destination = DecodeDestination(strAddress);
        if (!IsValidDestination(destination)) {
            return false;
        }

<<<<<<< HEAD
        const PKHash *pkhash = boost::get<PKHash>(&destination);
        if (!pkhash) {
            return false;
        }

        keyId = uint160(*pkhash);
=======
        if (!std::holds_alternative<PKHash>(destination)) {
            return false;
        }

        keyId = uint160(std::get<PKHash>(destination));
>>>>>>> 5ed36332

        return true;
    }
};

class DelegationsStaker : public DelegationFilterBase
{
public:
    enum StakerType
    {
        STAKER_NORMAL    = 0,
        STAKER_ALLOWLIST = 1,
        STAKER_EXCLUDELIST = 2,
    };

    DelegationsStaker(CWallet *_pwallet):
        pwallet(_pwallet),
        cacheHeight(0),
        type(StakerType::STAKER_NORMAL),
        spk_man(0)
    {
        spk_man = _pwallet->GetLegacyScriptPubKeyMan();

        // Get allow list
        for (const std::string& strAddress : gArgs.GetArgs("-stakingallowlist"))
        {
            uint160 keyId;
            if(GetKey(strAddress, keyId))
            {
                if(std::find(allowList.begin(), allowList.end(), keyId) == allowList.end())
                    allowList.push_back(keyId);
            }
            else
            {
                LogPrint(BCLog::COINSTAKE, "Fail to add %s to stake allow list\n", strAddress);
            }
        }

        // Get exclude list
        for (const std::string& strAddress : gArgs.GetArgs("-stakingexcludelist"))
        {
            uint160 keyId;
            if(GetKey(strAddress, keyId))
            {
                if(std::find(excludeList.begin(), excludeList.end(), keyId) == excludeList.end())
                    excludeList.push_back(keyId);
            }
            else
            {
                LogPrint(BCLog::COINSTAKE, "Fail to add %s to stake exclude list\n", strAddress);
            }
        }

        // Set staker type
        if(allowList.size() > 0)
        {
            type = StakerType::STAKER_ALLOWLIST;
        }
        else if(excludeList.size() > 0)
        {
            type = StakerType::STAKER_EXCLUDELIST;
        }
    }

    bool Match(const DelegationEvent& event) const override
    {
        bool mine = spk_man->HaveKey(CKeyID(event.item.staker));
        if(!mine)
            return false;

        CSuperStakerInfo info;
        if(pwallet->GetSuperStaker(info, event.item.staker) && info.fCustomConfig)
        {
            return CheckAddressList(info.nDelegateAddressType, info.delegateAddressList, info.delegateAddressList, event);
        }

        return CheckAddressList(type, allowList, excludeList, event);
    }

    bool CheckAddressList(const int& _type, const std::vector<uint160>& _allowList, const std::vector<uint160>& _excludeList, const DelegationEvent& event) const
    {
        switch (_type) {
        case STAKER_NORMAL:
            return true;
        case STAKER_ALLOWLIST:
            return std::count(_allowList.begin(), _allowList.end(), event.item.delegate);
        case STAKER_EXCLUDELIST:
            return std::count(_excludeList.begin(), _excludeList.end(), event.item.delegate) == 0;
        default:
            break;
        }

        return false;
    }

    void Update(int32_t nHeight)
    {
        if(pwallet->fUpdatedSuperStaker)
        {
            // Clear cache if updated
            cacheHeight = 0;
            cacheDelegationsStaker.clear();
            pwallet->fUpdatedSuperStaker = false;
        }

        std::map<uint160, Delegation> delegations_staker;
        int checkpointSpan = Params().GetConsensus().CheckpointSpan(nHeight);
        if(nHeight <= checkpointSpan)
        {
            // Get delegations from events
            std::vector<DelegationEvent> events;
<<<<<<< HEAD
            qtumDelegations.FilterDelegationEvents(events, *this);
=======
            qtumDelegations.FilterDelegationEvents(events, *this, pwallet->chain().chainman());
>>>>>>> 5ed36332
            delegations_staker = qtumDelegations.DelegationsFromEvents(events);
        }
        else
        {
            // Update the cached delegations for the staker, older then the sync checkpoint (500 blocks)
            int cpsHeight = nHeight - checkpointSpan;
            if(cacheHeight < cpsHeight)
            {
                std::vector<DelegationEvent> events;
<<<<<<< HEAD
                qtumDelegations.FilterDelegationEvents(events, *this, cacheHeight, cpsHeight);
=======
                qtumDelegations.FilterDelegationEvents(events, *this, pwallet->chain().chainman(), cacheHeight, cpsHeight);
>>>>>>> 5ed36332
                qtumDelegations.UpdateDelegationsFromEvents(events, cacheDelegationsStaker);
                cacheHeight = cpsHeight;
            }

            // Update the wallet delegations
            std::vector<DelegationEvent> events;
<<<<<<< HEAD
            qtumDelegations.FilterDelegationEvents(events, *this, cacheHeight + 1);
=======
            qtumDelegations.FilterDelegationEvents(events, *this, pwallet->chain().chainman(), cacheHeight + 1);
>>>>>>> 5ed36332
            delegations_staker = cacheDelegationsStaker;
            qtumDelegations.UpdateDelegationsFromEvents(events, delegations_staker);
        }
        pwallet->updateDelegationsStaker(delegations_staker);
    }

private:
    CWallet *pwallet;
    QtumDelegation qtumDelegations;
    int32_t cacheHeight;
    std::map<uint160, Delegation> cacheDelegationsStaker;
    std::vector<uint160> allowList;
    std::vector<uint160> excludeList;
    int type;
    LegacyScriptPubKeyMan* spk_man;
};

class MyDelegations : public DelegationFilterBase
{
public:
    MyDelegations(CWallet *_pwallet):
        pwallet(_pwallet),
        cacheHeight(0),
        cacheAddressHeight(0),
        spk_man(0)
    {
        spk_man = _pwallet->GetLegacyScriptPubKeyMan();
    }

    bool Match(const DelegationEvent& event) const override
    {
        return spk_man->HaveKey(CKeyID(event.item.delegate));
    }

    void Update(int32_t nHeight)
    {
        if(fLogEvents)
        {
            // When log events are enabled, search the log events to get complete list of my delegations
            int checkpointSpan = Params().GetConsensus().CheckpointSpan(nHeight);
            if(nHeight <= checkpointSpan)
            {
                // Get delegations from events
                std::vector<DelegationEvent> events;
<<<<<<< HEAD
                qtumDelegations.FilterDelegationEvents(events, *this);
=======
                qtumDelegations.FilterDelegationEvents(events, *this, pwallet->chain().chainman());
>>>>>>> 5ed36332
                pwallet->m_my_delegations = qtumDelegations.DelegationsFromEvents(events);
            }
            else
            {
                // Update the cached delegations for the staker, older then the sync checkpoint (500 blocks)
                int cpsHeight = nHeight - checkpointSpan;
                if(cacheHeight < cpsHeight)
                {
                    std::vector<DelegationEvent> events;
<<<<<<< HEAD
                    qtumDelegations.FilterDelegationEvents(events, *this, cacheHeight, cpsHeight);
=======
                    qtumDelegations.FilterDelegationEvents(events, *this, pwallet->chain().chainman(), cacheHeight, cpsHeight);
>>>>>>> 5ed36332
                    qtumDelegations.UpdateDelegationsFromEvents(events, cacheMyDelegations);
                    cacheHeight = cpsHeight;
                }

                // Update the wallet delegations
                std::vector<DelegationEvent> events;
<<<<<<< HEAD
                qtumDelegations.FilterDelegationEvents(events, *this, cacheHeight + 1);
=======
                qtumDelegations.FilterDelegationEvents(events, *this, pwallet->chain().chainman(), cacheHeight + 1);
>>>>>>> 5ed36332
                pwallet->m_my_delegations = cacheMyDelegations;
                qtumDelegations.UpdateDelegationsFromEvents(events, pwallet->m_my_delegations);
            }
        }
        else
        {
            // Log events are not enabled, search the available addresses for list of my delegations
            if(cacheHeight != nHeight)
            {
                cacheMyDelegations.clear();

                // Address map
                std::map<uint160, bool> mapAddress;

                // Get all addreses with coins
                SelectAddress(mapAddress, nHeight);

                // Get all addreses for delegations in the GUI
                for(auto item : pwallet->mapDelegation)
                {
                    uint160 address = item.second.delegateAddress;
                    if(spk_man->HaveKey(CKeyID(address)))
                    {
                        if (mapAddress.find(address) == mapAddress.end())
                        {
                            mapAddress[address] = false;
                        }
                    }
                }

                // Search my delegations in the addresses
                for(auto item: mapAddress)
                {
                    Delegation delegation;
                    uint160 address = item.first;
<<<<<<< HEAD
                    if(qtumDelegations.GetDelegation(address, delegation) && QtumDelegation::VerifyDelegation(address, delegation))
=======
                    if(qtumDelegations.GetDelegation(address, delegation, pwallet->chain().chainman().ActiveChainstate()) && QtumDelegation::VerifyDelegation(address, delegation))
>>>>>>> 5ed36332
                    {
                        cacheMyDelegations[address] = delegation;
                    }
                }

                // Update my delegations list
                pwallet->m_my_delegations = cacheMyDelegations;
                cacheHeight = nHeight;
            }
        }
    }

    void SelectAddress(std::map<uint160, bool>& mapAddress, int32_t nHeight)
    {
        if(cacheAddressHeight < nHeight)
        {
            pwallet->SelectAddress(mapAddress);
            pwallet->mapAddressUnspentCache = mapAddress;
            if(pwallet->fUpdateAddressUnspentCache == false)
                pwallet->fUpdateAddressUnspentCache = true;
            cacheAddressHeight = nHeight + 100;
        }
        else
        {
            mapAddress = pwallet->mapAddressUnspentCache;
        }
    }

private:

    CWallet *pwallet;
    QtumDelegation qtumDelegations;
    int32_t cacheHeight;
    int32_t cacheAddressHeight;
    std::map<uint160, Delegation> cacheMyDelegations;
    LegacyScriptPubKeyMan* spk_man;
};

bool CheckStake(const std::shared_ptr<const CBlock> pblock, CWallet& wallet)
{
    uint256 proofHash, hashTarget;
    uint256 hashBlock = pblock->GetHash();

    if(!pblock->IsProofOfStake())
        return error("CheckStake() : %s is not a proof-of-stake block", hashBlock.GetHex());

    // verify hash target and signature of coinstake tx
    {
        LOCK(cs_main);
        BlockValidationState state;
<<<<<<< HEAD
        if (!CheckProofOfStake(g_chainman.BlockIndex()[pblock->hashPrevBlock], state, *pblock->vtx[1], pblock->nBits, pblock->nTime, pblock->GetProofOfDelegation(), pblock->prevoutStake, proofHash, hashTarget, ::ChainstateActive().CoinsTip()))
=======
        if (!CheckProofOfStake(wallet.chain().chainman().BlockIndex()[pblock->hashPrevBlock], state, *pblock->vtx[1], pblock->nBits, pblock->nTime, pblock->GetProofOfDelegation(), pblock->prevoutStake, proofHash, hashTarget, wallet.chain().getCoinsTip(), wallet.chain().chainman().ActiveChainstate()))
>>>>>>> 5ed36332
            return error("CheckStake() : proof-of-stake checking failed %s",state.GetRejectReason());
    }

    //// debug print
    LogPrint(BCLog::COINSTAKE, "CheckStake() : new proof-of-stake block found  \n  hash: %s \nproofhash: %s  \ntarget: %s\n", hashBlock.GetHex(), proofHash.GetHex(), hashTarget.GetHex());
    LogPrint(BCLog::COINSTAKE, "%s\n", pblock->ToString());
    LogPrint(BCLog::COINSTAKE, "out %s\n", FormatMoney(pblock->vtx[1]->GetValueOut()));

    // Found a solution
    {
        LOCK(cs_main);
<<<<<<< HEAD
        if (pblock->hashPrevBlock != ::ChainActive().Tip()->GetBlockHash())
=======
        if (pblock->hashPrevBlock != wallet.chain().getTip()->GetBlockHash())
>>>>>>> 5ed36332
            return error("CheckStake() : generated block is stale");
    }
    {
        LOCK(wallet.cs_wallet);
        for(const CTxIn& vin : pblock->vtx[1]->vin) {
            if (wallet.IsSpent(vin.prevout.hash, vin.prevout.n)) {
                return error("CheckStake() : generated block became invalid due to stake UTXO being spent");
            }
        }
    }

    // Process this block the same as if we had received it from another node
    bool fNewBlock = false;
<<<<<<< HEAD
    if (!g_chainman.ProcessNewBlock(Params(), pblock, true, &fNewBlock))
=======
    if (!wallet.chain().chainman().ProcessNewBlock(Params(), pblock, true, &fNewBlock))
>>>>>>> 5ed36332
        return error("CheckStake() : ProcessBlock, block not accepted");

    return true;
}

<<<<<<< HEAD
bool SleepStaker(CWallet *pwallet, u_int64_t milliseconds)
{
    u_int64_t seconds = milliseconds / 1000;
=======
bool SleepStaker(CWallet *pwallet, uint64_t milliseconds)
{
    uint64_t seconds = milliseconds / 1000;
>>>>>>> 5ed36332
    milliseconds %= 1000;

    for(unsigned int i = 0; i < seconds; i++)
    {
        if(!pwallet->IsStakeClosing())
            UninterruptibleSleep(std::chrono::seconds{1});
        else
            return false;
    }

    if(milliseconds)
    {
        if(!pwallet->IsStakeClosing())
            UninterruptibleSleep(std::chrono::milliseconds{milliseconds});
        else
            return false;
    }

    return !pwallet->IsStakeClosing();
}

/**
 * @brief The IStakeMiner class Miner interface
 */
class IStakeMiner
{
public:
    /**
     * @brief init Initialize the miner
     * @param pwallet Wallet to use
<<<<<<< HEAD
     * @param connman Nodes that connect
     */
    virtual void Init(CWallet *pwallet, CConnman* connman) = 0;
=======
     */
    virtual void Init(CWallet *pwallet) = 0;
>>>>>>> 5ed36332

    /**
     * @brief run Run the miner
     */
    virtual void Run() = 0;

    /**
     * @brief ~IStakeMiner Destructor
     */
    virtual ~IStakeMiner() {};
};

class SolveItem
{
public:
    SolveItem(const COutPoint& _prevoutStake, const uint32_t& _blockTime, const bool& _delegate):
        prevoutStake(_prevoutStake),
        blockTime(_blockTime),
        delegate(_delegate)
    {}

    COutPoint prevoutStake;
    uint32_t blockTime = 0;
    bool delegate = false;
};

class StakeMinerPriv
{
public:
    CWallet *pwallet = 0;
<<<<<<< HEAD
    CConnman* connman = 0;
=======
>>>>>>> 5ed36332
    bool fTryToSync = true;
    bool regtestMode = false;
    bool minDifficulty = false;
    bool fSuperStake = false;
    const Consensus::Params& consensusParams;
    int nOfflineStakeHeight = 0;
    bool fDelegationsContract = false;
    bool fEmergencyStaking = false;
    bool fAggressiveStaking = false;
    bool fError = false;
    int numThreads = 1;
    boost::thread_group threads;
    mutable RecursiveMutex cs_worker;

public:
    DelegationsStaker delegationsStaker;
    MyDelegations myDelegations;

public:
    int32_t nHeight = 0;
    uint32_t stakeTimestampMask = 1;
    int64_t nTotalFees = 0;
    bool haveCoinsForStake = false;
    bool forceUpdate = false;

    CBlockIndex* pindexPrev = 0;
    CAmount nTargetValue = 0;
    std::set<std::pair<const CWalletTx*,unsigned int> > setCoins;
    std::vector<COutPoint> setSelectedCoins;
    std::vector<COutPoint> setDelegateCoins;
    std::vector<COutPoint> prevouts;
    std::map<uint32_t, bool> mapSolveBlockTime;
    std::multimap<uint256, SolveItem> mapSolvedBlock;
    std::map<uint32_t, std::vector<COutPoint>> mapSolveSelectedCoins;
    std::map<uint32_t, std::vector<COutPoint>> mapSolveDelegateCoins;
    uint32_t beginningTime = 0;
    uint32_t endingTime = 0;
    uint32_t waitBestHeaderAttempts = 0;

    std::shared_ptr<CBlock> pblock;
    std::unique_ptr<CBlockTemplate> pblocktemplate;
    std::shared_ptr<CBlock> pblockfilled;
    std::unique_ptr<CBlockTemplate> pblocktemplatefilled;

public:
<<<<<<< HEAD
    StakeMinerPriv(CWallet *_pwallet, CConnman* _connman):
        pwallet(_pwallet),
        connman(_connman),
=======
    StakeMinerPriv(CWallet *_pwallet):
        pwallet(_pwallet),
>>>>>>> 5ed36332
        consensusParams(Params().GetConsensus()),
        delegationsStaker(_pwallet),
        myDelegations(_pwallet)

    {
        // Make this thread recognisable as the mining thread
        std::string threadName = "qtumstake";
        if(pwallet && pwallet->GetName() != "")
        {
            threadName = threadName + "-" + pwallet->GetName();
        }
        util::ThreadRename(threadName.c_str());

        regtestMode = Params().MineBlocksOnDemand();
        minDifficulty = consensusParams.fPowAllowMinDifficultyBlocks;
        fSuperStake = gArgs.GetBoolArg("-superstaking", DEFAULT_SUPER_STAKE);
        nOfflineStakeHeight = consensusParams.nOfflineStakeHeight;
        fDelegationsContract = !consensusParams.delegationsAddress.IsNull();
        fEmergencyStaking = gArgs.GetBoolArg("-emergencystaking", false);
        fAggressiveStaking = gArgs.IsArgSet("-aggressive-staking");
        int maxWaitForBestHeader = gArgs.GetArg("-maxstakerwaitforbestheader", DEFAULT_MAX_STAKER_WAIT_FOR_BEST_BLOCK_HEADER);
        if(maxWaitForBestHeader > 0)
        {
            waitBestHeaderAttempts = maxWaitForBestHeader / nMinerWaitBestBlockHeader;
        }
        if(pwallet) numThreads = pwallet->m_num_threads;
    }

    void clearCache()
    {
        nHeight = 0;
        stakeTimestampMask = 1;
        nTotalFees = 0;
        haveCoinsForStake = false;
        forceUpdate = false;

        pindexPrev = 0;
        nTargetValue = 0;
        setCoins.clear();
        setSelectedCoins.clear();
        setDelegateCoins.clear();
        prevouts.clear();
        mapSolveBlockTime.clear();
        mapSolvedBlock.clear();
        mapSolveSelectedCoins.clear();
        mapSolveDelegateCoins.clear();
        beginningTime = 0;
        endingTime = 0;

        pblock.reset();
        pblocktemplate.reset();
        pblockfilled.reset();
        pblocktemplatefilled.reset();
    }
};

class StakeMiner : public IStakeMiner
{
private:
    StakeMinerPriv *d = 0;

public:
<<<<<<< HEAD
    void Init(CWallet *pwallet, CConnman* connman) override
    {
        d = new StakeMinerPriv(pwallet, connman);
=======
    void Init(CWallet *pwallet) override
    {
        d = new StakeMinerPriv(pwallet);
>>>>>>> 5ed36332
    }

    void Run() override
    {
        SetThreadPriority(THREAD_PRIORITY_LOWEST);

        while (Next()) {
            // Is ready for mining
            if(!IsReady()) continue;

            // Cache mining data
            if(!CacheData()) continue;

            // Check if miner have coins for staking
            if(HaveCoinsForStake())
            {
                // Look for possibility to create a block
                d->beginningTime = GetAdjustedTime();
                d->beginningTime &= ~d->stakeTimestampMask;
                d->endingTime = d->beginningTime + nMaxStakeLookahead;

                for(uint32_t blockTime = d->beginningTime; blockTime < d->endingTime; blockTime += d->stakeTimestampMask+1)
                {
                    // Update status bar
                    UpdateStatusBar(blockTime);

                    // Check cached data
                    if(IsCachedDataOld())
                        break;

                    // Check if block can be created
                    if(CanCreateBlock(blockTime))
                    {
                        // Create new block
                        if(!CreateNewBlock(blockTime)) break;

                        // Sign new block
                        if(SignNewBlock(blockTime)) break;
                    }
                }
            }

            // Miner sleep before the next try
            Sleep(nMinerSleep);
        }
    }

    ~StakeMiner()
    {
        if(d)
        {
            delete d;
            d = 0;
        }
    }

protected:
    bool Next()
    {
        return d && d->pwallet && !d->pwallet->IsStakeClosing() && !d->fError;
    }

<<<<<<< HEAD
    bool Sleep(u_int64_t milliseconds)
=======
    bool Sleep(uint64_t milliseconds)
>>>>>>> 5ed36332
    {
        return SleepStaker(d->pwallet, milliseconds);
    }

    bool IsStale(std::shared_ptr<CBlock> pblock)
    {
        if(d->pwallet->IsStakeClosing())
            return false;

        LOCK(cs_main);
<<<<<<< HEAD
        CBlockIndex* tip = ::ChainActive().Tip();
=======
        CBlockIndex* tip = d->pwallet->chain().getTip();
>>>>>>> 5ed36332
        return tip != d->pindexPrev || tip->GetBlockHash() != pblock->hashPrevBlock;
    }

    bool IsReady()
    {
        // Check if wallet is ready
        while (d->pwallet->IsLocked() || !d->pwallet->m_enabled_staking || fReindex || fImporting)
        {
            d->pwallet->m_last_coin_stake_search_interval = 0;
            if(!Sleep(10000))
                return false;
        }

        // Wait for node connections
        // Don't disable PoS mining for no connections if in regtest mode
        if(!d->minDifficulty && !d->fEmergencyStaking) {
<<<<<<< HEAD
            while (d->connman->GetNodeCount(CConnman::CONNECTIONS_ALL) == 0 || ::ChainstateActive().IsInitialBlockDownload()) {
=======
            while (d->pwallet->chain().getNodeCount(ConnectionDirection::Both) == 0 || d->pwallet->chain().isInitialBlockDownload()) {
>>>>>>> 5ed36332
                d->pwallet->m_last_coin_stake_search_interval = 0;
                d->fTryToSync = true;
                if(!Sleep(1000))
                    return false;
            }
            if (d->fTryToSync) {
                d->fTryToSync = false;
<<<<<<< HEAD
                if (d->connman->GetNodeCount(CConnman::CONNECTIONS_ALL) < 3 ||
                    ::ChainActive().Tip()->GetBlockTime() < GetTime() - 10 * 60) {
=======
                if (d->pwallet->chain().getNodeCount(ConnectionDirection::Both) < 3 ||
                    d->pwallet->chain().getTip()->GetBlockTime() < GetTime() - 10 * 60) {
>>>>>>> 5ed36332
                    Sleep(60000);
                    return false;
                }
            }
        }

        // Check if cached data is old
        uint32_t blokTime = GetAdjustedTime();
        blokTime &= ~d->stakeTimestampMask;
        if(!IsCachedDataOld() && d->endingTime >= blokTime)
        {
            Sleep(100);
            return false;
        }

        // Wait for PoW block time in regtest mode
        if(d->regtestMode) {
            bool waitForBlockTime = false;
            {
                if(d->pwallet->IsStakeClosing()) return false;
                LOCK(cs_main);
<<<<<<< HEAD
                CBlockIndex* tip = ::ChainActive().Tip();
=======
                CBlockIndex* tip = d->pwallet->chain().getTip();
>>>>>>> 5ed36332
                if(tip && tip->IsProofOfWork() && tip->GetBlockTime() > GetTime()) {
                    waitForBlockTime = true;
                }
            }
            // Wait for generated PoW block time
            if(waitForBlockTime) {
                Sleep(10000);
                return false;
            }
        }

        return true;
    }

    bool IsCachedDataOld()
    {
        if(d->pwallet->IsStakeClosing()) return false;
        if(d->pindexPrev == 0 || d->forceUpdate) return true;
        LOCK(cs_main);
<<<<<<< HEAD
        return ::ChainActive().Tip() != d->pindexPrev;
=======
        return d->pwallet->chain().getTip() != d->pindexPrev;
>>>>>>> 5ed36332
    }

    bool WaitBestHeader()
    {
        if(d->pwallet->IsStakeClosing()) return false;
        if(d->fEmergencyStaking || d->fAggressiveStaking) return false;
        LOCK(cs_main);
<<<<<<< HEAD
        CBlockIndex* tip = ::ChainActive().Tip();
=======
        CBlockIndex* tip = d->pwallet->chain().getTip();
>>>>>>> 5ed36332
        if(pindexBestHeader!= 0 &&
                tip != 0 &&
                tip != pindexBestHeader &&
                tip->nHeight < pindexBestHeader->nHeight)
        {
            return true;
        }

        return false;
    }

    bool SyncWithMiners()
    {
        // Try sync with mines
        for(size_t i = 0; i < d->waitBestHeaderAttempts; i++)
        {
            if(WaitBestHeader())
            {
                if(!Sleep(nMinerWaitBestBlockHeader))
                    return false;
            }
            else
            {
                break;
            }
        }

        return true;
    }
    bool UpdateData()
    {
        if(d->pwallet->IsStakeClosing()) return false;
        LOCK(d->pwallet->cs_wallet);

        d->clearCache();
        CAmount nBalance = d->pwallet->GetBalance().m_mine_trusted;
        d->nTargetValue = nBalance - d->pwallet->m_reserve_balance;
        CAmount nValueIn = 0;
        int32_t nHeightTip = 0;
        {
            LOCK(cs_main);
<<<<<<< HEAD
            d->pindexPrev = ::ChainActive().Tip();
            nHeightTip = ::ChainActive().Height();
=======
            d->pindexPrev = d->pwallet->chain().getTip();
            nHeightTip = d->pwallet->chain().getHeight().value_or(0);
>>>>>>> 5ed36332
        }
        d->nHeight = nHeightTip + 1;
        updateMinerParams(d->nHeight, d->consensusParams, d->minDifficulty);
        bool fOfflineStakeEnabled = (d->nHeight > d->nOfflineStakeHeight) && d->fDelegationsContract;
        if(fOfflineStakeEnabled)
        {
            d->myDelegations.Update(nHeightTip);
        }
        d->pwallet->SelectCoinsForStaking(d->nTargetValue, d->setCoins, nValueIn);
        if(d->fSuperStake && fOfflineStakeEnabled)
        {
            d->delegationsStaker.Update(nHeightTip);
            std::map<uint160, CAmount> mDelegateWeight;
            d->pwallet->SelectDelegateCoinsForStaking(d->setDelegateCoins, mDelegateWeight);
            d->pwallet->updateDelegationsWeight(mDelegateWeight);
            d->pwallet->updateHaveCoinSuperStaker(d->setCoins);
        }
        d->stakeTimestampMask = d->consensusParams.StakeTimestampMask(d->nHeight);

        d->haveCoinsForStake = d->setCoins.size() > 0 || d->pwallet->CanSuperStake(d->setCoins, d->setDelegateCoins);
        if(d->haveCoinsForStake)
        {
            // Create an empty block. No need to process transactions until we know we can create a block
            d->nTotalFees = 0;
<<<<<<< HEAD
            d->pblocktemplate = std::unique_ptr<CBlockTemplate>(BlockAssembler(ChainstateActive().Mempool(), Params(), d->pwallet).CreateEmptyBlock(CScript(), true, true, &d->nTotalFees));
=======
            d->pblocktemplate = std::unique_ptr<CBlockTemplate>(BlockAssembler(d->pwallet->chain().chainman().ActiveChainstate(), d->pwallet->chain().mempool(), Params(), d->pwallet).CreateEmptyBlock(CScript(), true, true, &d->nTotalFees));
>>>>>>> 5ed36332
            if (!d->pblocktemplate.get()) {
                d->fError = true;
                return false;
            }
            d->pblock = std::make_shared<CBlock>(d->pblocktemplate->block);

            d->prevouts.insert(d->prevouts.end(), d->setDelegateCoins.begin(), d->setDelegateCoins.end());
            for(const std::pair<const CWalletTx*,unsigned int> &pcoin : d->setCoins)
            {
                d->prevouts.push_back(COutPoint(pcoin.first->GetHash(), pcoin.second));
            }

            LOCK(cs_main);
            d->pwallet->UpdateMinerStakeCache(true, d->prevouts, d->pindexPrev);
        }

        d->beginningTime = GetAdjustedTime();
        d->beginningTime &= ~d->stakeTimestampMask;
        d->endingTime = d->beginningTime + nMaxStakeLookahead;

        return true;
    }

    bool CacheData()
    {
        if(IsCachedDataOld())
        {
            if(!UpdateData())
                return false;
        }

        return !d->pwallet->IsStakeClosing();
    }

    bool HaveCoinsForStake()
    {
        return d->haveCoinsForStake;
    }

    void UpdateStatusBar(const uint32_t& blockTime)
    {
        // The information is needed for status bar to determine if the staker is trying to create block and when it will be created approximately,
        if(d->pwallet->m_last_coin_stake_search_time == 0) d->pwallet->m_last_coin_stake_search_time = GetAdjustedTime(); // startup timestamp
        // nLastCoinStakeSearchInterval > 0 mean that the staker is running
        int64_t searchInterval = blockTime - d->pwallet->m_last_coin_stake_search_time;
        if(searchInterval > 0) d->pwallet->m_last_coin_stake_search_interval = searchInterval;
    }

    void SloveBlock(uint32_t blockTime, size_t delegateSize, size_t from, size_t to)
    {
        std::multimap<uint256, SolveItem> tmpSolvedBlock;
        for(size_t i = from; i < to; i++)
        {
            const COutPoint &prevoutStake = d->prevouts[i];
            uint256 hashProofOfStake;
            if (CheckKernelCache(d->pindexPrev, d->pblock->nBits, blockTime, prevoutStake, d->pwallet->minerStakeCache, hashProofOfStake))
            {
                bool delegate = i < delegateSize;
                tmpSolvedBlock.insert(std::make_pair(hashProofOfStake, SolveItem(prevoutStake, blockTime, delegate)));
            }
        }

        if(tmpSolvedBlock.size() > 0)
        {
            LOCK(d->cs_worker);
            d->mapSolveBlockTime[blockTime] = true;
            d->mapSolvedBlock.insert(tmpSolvedBlock.begin(), tmpSolvedBlock.end());
        }
    }

    void SloveBlock(const uint32_t& blockTime)
    {
        // Init variables
        size_t listSize = d->prevouts.size();
        size_t delegateSize = d->setDelegateCoins.size();

        // Solve block
        int numThreads = std::min(d->numThreads, (int)listSize);
        if(listSize < 1000 || numThreads < 2)
        {
            SloveBlock(blockTime, delegateSize, 0, listSize);
        }
        else
        {
            size_t chunk = listSize / numThreads;
            for(int i = 0; i < numThreads; i++)
            {
                size_t from = i * chunk;
                size_t to = i == (numThreads -1) ? listSize : from + chunk;
                d->threads.create_thread([this, blockTime, delegateSize, from, to]{SloveBlock(blockTime, delegateSize, from, to);});
            }
            d->threads.join_all();
        }

        // Populate the list with the potential solwed blocks
        for (auto it = d->mapSolvedBlock.begin(); it != d->mapSolvedBlock.end(); ++it)
        {
            const SolveItem& item = (*it).second;
            if(item.delegate)
            {
                d->mapSolveDelegateCoins[item.blockTime].push_back(item.prevoutStake);
            }
            else
            {
                d->mapSolveSelectedCoins[item.blockTime].push_back(item.prevoutStake);
            }
        }
    }

    bool CanCreateBlock(const uint32_t& blockTime)
    {
        d->pblock->nTime = blockTime;
        if(d->mapSolveBlockTime.find(blockTime) == d->mapSolveBlockTime.end())
        {
            d->mapSolveBlockTime[blockTime] = false;
            SloveBlock(blockTime);
        }

        return d->mapSolveBlockTime[blockTime];
    }

    bool CreateNewBlock(const uint32_t& blockTime)
    {
        // increase priority so we can build the full PoS block ASAP to ensure the timestamp doesn't expire
        SetThreadPriority(THREAD_PRIORITY_ABOVE_NORMAL);

        if (IsStale(d->pblock)) {
            //another block was received while building ours, scrap progress
            LogPrintf("ThreadStakeMiner(): Valid future PoS block was orphaned before becoming valid\n");
            return false;
        }

        // Try to create an empty PoS block to get the address of the block creator for contracts
        if (!SignBlock(d->pblock, *(d->pwallet), d->nTotalFees, blockTime, d->setCoins, d->mapSolveSelectedCoins[blockTime], d->mapSolveDelegateCoins[blockTime], true, true))
            return false;

        // Create a block that's properly populated with transactions
        d->pblocktemplatefilled = std::unique_ptr<CBlockTemplate>(
<<<<<<< HEAD
                BlockAssembler(ChainstateActive().Mempool(), Params(), d->pwallet).CreateNewBlock(d->pblock->vtx[1]->vout[1].scriptPubKey, true, true, &(d->nTotalFees),
=======
                BlockAssembler(d->pwallet->chain().chainman().ActiveChainstate(), d->pwallet->chain().mempool(), Params(), d->pwallet).CreateNewBlock(d->pblock->vtx[1]->vout[1].scriptPubKey, true, true, &(d->nTotalFees),
>>>>>>> 5ed36332
                                                        blockTime, FutureDrift(GetAdjustedTime(), d->nHeight, d->consensusParams) - nStakeTimeBuffer));
        if (!d->pblocktemplatefilled.get()) {
            d->fError = true;
            return false;
        }

        if (IsStale(d->pblock)) {
            //another block was received while building ours, scrap progress
            LogPrintf("ThreadStakeMiner(): Valid future PoS block was orphaned before becoming valid\n");
            return false;
        }

        // Sign the full block and use the timestamp from earlier for a valid stake
        d->pblockfilled = std::make_shared<CBlock>(d->pblocktemplatefilled->block);

        return true;
    }

    bool SignNewBlock(const uint32_t& blockTime)
    {
        // Try to sign the block once at specific time with the same cached data
        d->mapSolveBlockTime[blockTime] = false;

        if (SignBlock(d->pblockfilled, *(d->pwallet), d->nTotalFees, blockTime, d->setCoins, d->mapSolveSelectedCoins[blockTime], d->mapSolveDelegateCoins[blockTime], true)) {
            // Should always reach here unless we spent too much time processing transactions and the timestamp is now invalid
            // CheckStake also does CheckBlock and AcceptBlock to propogate it to the network
            bool validBlock = false;
            while(!validBlock) {
                if (IsStale(d->pblockfilled)) {
                    //another block was received while building ours, scrap progress
                    LogPrintf("ThreadStakeMiner(): Valid future PoS block was orphaned before becoming valid\n");
                    break;
                }
                //check timestamps
                if (d->pblockfilled->GetBlockTime() <= d->pindexPrev->GetBlockTime() ||
                    FutureDrift(d->pblockfilled->GetBlockTime(), d->nHeight, d->consensusParams) < d->pindexPrev->GetBlockTime()) {
                    LogPrintf("ThreadStakeMiner(): Valid PoS block took too long to create and has expired\n");
                    break; //timestamp too late, so ignore
                }
                if (d->pblockfilled->GetBlockTime() > FutureDrift(GetAdjustedTime(), d->nHeight, d->consensusParams)) {
                    if (d->fAggressiveStaking) {
                        //if being agressive, then check more often to publish immediately when valid. This might allow you to find more blocks,
                        //but also increases the chance of broadcasting invalid blocks and getting DoS banned by nodes,
                        //or receiving more stale/orphan blocks than normal. Use at your own risk.
                        if(!Sleep(100)) break;
                    }else{
                        //too early, so wait 3 seconds and try again
                        if(!Sleep(nMinerWaitWalidBlock)) break;
                    }
                    continue;
                }
                //if there is mined block by other staker wait for it to download
                if(!SyncWithMiners()) break;
                validBlock=true;
            }
            if(validBlock) {
                if(!CheckStake(d->pblockfilled, *(d->pwallet)))
                    d->forceUpdate = true;
                // Update the search time when new valid block is created, needed for status bar icon
                d->pwallet->m_last_coin_stake_search_time = d->pblockfilled->GetBlockTime();
            }
            return true;
        }

        //return back to low priority
        SetThreadPriority(THREAD_PRIORITY_LOWEST);
        return false;
    }
};

IStakeMiner *createMiner()
{
    return new StakeMiner();
}

<<<<<<< HEAD
void ThreadStakeMiner(CWallet *pwallet, CConnman* connman)
{
    IStakeMiner* miner = createMiner();
    miner->Init(pwallet, connman);
=======
void ThreadStakeMiner(CWallet *pwallet)
{
    IStakeMiner* miner = createMiner();
    miner->Init(pwallet);
>>>>>>> 5ed36332
    miner->Run();
    delete miner;
    miner = 0;
}

<<<<<<< HEAD
void StakeQtums(bool fStake, CWallet *pwallet, CConnman* connman, boost::thread_group*& stakeThread)
=======
void StakeQtums(bool fStake, CWallet *pwallet, boost::thread_group*& stakeThread)
>>>>>>> 5ed36332
{
    if (stakeThread != nullptr)
    {
        stakeThread->interrupt_all();
        stakeThread->join_all();
        delete stakeThread;
        stakeThread = nullptr;
    }

    if(fStake)
    {
        stakeThread = new boost::thread_group();
<<<<<<< HEAD
        stakeThread->create_thread(boost::bind(&ThreadStakeMiner, pwallet, connman));
=======
        stakeThread->create_thread(boost::bind(&ThreadStakeMiner, pwallet));
>>>>>>> 5ed36332
    }
}

void RefreshDelegates(CWallet *pwallet, bool refreshMyDelegates, bool refreshStakerDelegates)
{
    if(pwallet && (refreshMyDelegates || refreshStakerDelegates))
    {
        LOCK(pwallet->cs_wallet);

        DelegationsStaker delegationsStaker(pwallet);
        MyDelegations myDelegations(pwallet);

        int nOfflineStakeHeight = Params().GetConsensus().nOfflineStakeHeight;
        bool fDelegationsContract = !Params().GetConsensus().delegationsAddress.IsNull();
        int32_t nHeight = 0;
        {
            LOCK(cs_main);
<<<<<<< HEAD
            nHeight = ::ChainActive().Height();
=======
            nHeight = pwallet->chain().getHeight().value_or(0);
>>>>>>> 5ed36332
        }
        bool fOfflineStakeEnabled = ((nHeight + 1) > nOfflineStakeHeight) && fDelegationsContract;
        if(fOfflineStakeEnabled)
        {
            if(refreshMyDelegates)
            {
                myDelegations.Update(nHeight);
            }

            if(refreshStakerDelegates)
            {
                bool fUpdatedSuperStaker = pwallet->fUpdatedSuperStaker;
                delegationsStaker.Update(nHeight);
                pwallet->fUpdatedSuperStaker = fUpdatedSuperStaker;
            }
        }
    }
}
#endif<|MERGE_RESOLUTION|>--- conflicted
+++ resolved
@@ -23,11 +23,8 @@
 #include <util/convert.h>
 #include <util/moneystr.h>
 #include <util/system.h>
-<<<<<<< HEAD
-=======
 #include <util/threadnames.h>
 #include <node/blockstorage.h>
->>>>>>> 5ed36332
 #include <net.h>
 #include <key_io.h>
 #ifdef ENABLE_WALLET
@@ -136,14 +133,6 @@
 }
 #endif
 
-#ifdef ENABLE_WALLET
-BlockAssembler::BlockAssembler(const CTxMemPool& mempool, const CChainParams& params, CWallet *_pwallet)
-    : BlockAssembler(mempool, params)
-{
-    pwallet = _pwallet;
-}
-#endif
-
 void BlockAssembler::resetBlock()
 {
     inBlock.clear();
@@ -175,12 +164,6 @@
     }
     pblock->vtx[refundtx] = MakeTransactionRef(std::move(contrTx));
 }
-<<<<<<< HEAD
-
-Optional<int64_t> BlockAssembler::m_last_block_num_txs{nullopt};
-Optional<int64_t> BlockAssembler::m_last_block_weight{nullopt};
-=======
->>>>>>> 5ed36332
 
 std::unique_ptr<CBlockTemplate> BlockAssembler::CreateNewBlock(const CScript& scriptPubKeyIn, bool fMineWitnessTx, bool fProofOfStake, int64_t* pTotalFees, int32_t txProofTime, int32_t nTimeLimit)
 {
@@ -243,11 +226,7 @@
     // not activated.
     // TODO: replace this with a call to main to assess validity of a mempool
     // transaction (which in most cases can be a no-op).
-<<<<<<< HEAD
-    fIncludeWitness = IsWitnessEnabled(pindexPrev, chainparams.GetConsensus());
-=======
     fIncludeWitness = DeploymentActiveAfter(pindexPrev, chainparams.GetConsensus(), Consensus::DEPLOYMENT_SEGWIT);
->>>>>>> 5ed36332
 
     int64_t nTime1 = GetTimeMicros();
 
@@ -290,11 +269,7 @@
     }
 
     //////////////////////////////////////////////////////// qtum
-<<<<<<< HEAD
-    QtumDGP qtumDGP(globalState.get(), fGettingValuesDGP);
-=======
     QtumDGP qtumDGP(globalState.get(), m_chainstate, fGettingValuesDGP);
->>>>>>> 5ed36332
     globalSealEngine->setQtumSchedule(qtumDGP.getGasSchedule(nHeight));
     uint32_t blockSizeDGP = qtumDGP.getBlockSize(nHeight);
     minGasPrice = qtumDGP.getMinGasPrice(nHeight);
@@ -346,11 +321,7 @@
     pblocktemplate->vTxSigOpsCost[0] = WITNESS_SCALE_FACTOR * GetLegacySigOpCount(*pblock->vtx[0]);
 
     BlockValidationState state;
-<<<<<<< HEAD
-    if (!fProofOfStake && !TestBlockValidity(state, chainparams, *pblock, pindexPrev, false, false)) {
-=======
     if (!fProofOfStake && !TestBlockValidity(state, chainparams, m_chainstate, *pblock, pindexPrev, false, false)) {
->>>>>>> 5ed36332
         throw std::runtime_error(strprintf("%s: TestBlockValidity failed: %s", __func__, state.ToString()));
     }
     int64_t nTime2 = GetTimeMicros();
@@ -383,19 +354,11 @@
         return nullptr;
 #endif
     LOCK2(cs_main, m_mempool.cs);
-<<<<<<< HEAD
-    CBlockIndex* pindexPrev = ::ChainActive().Tip();
-    assert(pindexPrev != nullptr);
-    nHeight = pindexPrev->nHeight + 1;
-
-    pblock->nVersion = ComputeBlockVersion(pindexPrev, chainparams.GetConsensus());
-=======
     CBlockIndex* pindexPrev = m_chainstate.m_chain.Tip();
     assert(pindexPrev != nullptr);
     nHeight = pindexPrev->nHeight + 1;
 
     pblock->nVersion = g_versionbitscache.ComputeBlockVersion(pindexPrev, chainparams.GetConsensus());
->>>>>>> 5ed36332
     // -regtest only: allow overriding block.nVersion with
     // -blockversion=N to test forking scenarios
     if (chainparams.MineBlocksOnDemand())
@@ -417,11 +380,7 @@
     // -promiscuousmempoolflags is used.
     // TODO: replace this with a call to main to assess validity of a mempool
     // transaction (which in most cases can be a no-op).
-<<<<<<< HEAD
-    fIncludeWitness = IsWitnessEnabled(pindexPrev, chainparams.GetConsensus()) && fMineWitnessTx;
-=======
     fIncludeWitness = DeploymentActiveAfter(pindexPrev, chainparams.GetConsensus(), Consensus::DEPLOYMENT_SEGWIT) && fMineWitnessTx;
->>>>>>> 5ed36332
 
     m_last_block_num_txs = nBlockTx;
     m_last_block_weight = nBlockWeight;
@@ -484,11 +443,7 @@
     pblocktemplate->vTxSigOpsCost[0] = WITNESS_SCALE_FACTOR * GetLegacySigOpCount(*pblock->vtx[0]);
 
     BlockValidationState state;
-<<<<<<< HEAD
-    if (!fProofOfStake && !TestBlockValidity(state, chainparams, *pblock, pindexPrev, false, false)) {
-=======
     if (!fProofOfStake && !TestBlockValidity(state, chainparams, m_chainstate, *pblock, pindexPrev, false, false)) {
->>>>>>> 5ed36332
         throw std::runtime_error(strprintf("%s: TestBlockValidity failed: %s", __func__, state.ToString()));
     }
 
@@ -550,11 +505,7 @@
     uint64_t nBlockSigOpsCost = this->nBlockSigOpsCost;
 
     unsigned int contractflags = GetContractScriptFlags(nHeight, chainparams.GetConsensus());
-<<<<<<< HEAD
-    QtumTxConverter convert(iter->GetTx(), NULL, &pblock->vtx, contractflags);
-=======
     QtumTxConverter convert(iter->GetTx(), m_chainstate, &m_mempool, NULL, &pblock->vtx, contractflags);
->>>>>>> 5ed36332
 
     ExtractQtumTX resultConverter;
     if(!convert.extractionQtumTransactions(resultConverter)){
@@ -587,11 +538,7 @@
         }
     }
     // We need to pass the DGP's block gas limit (not the soft limit) since it is consensus critical.
-<<<<<<< HEAD
-    ByteCodeExec exec(*pblock, qtumTransactions, hardBlockGasLimit, ::ChainActive().Tip());
-=======
     ByteCodeExec exec(*pblock, qtumTransactions, hardBlockGasLimit, m_chainstate.m_chain.Tip(), m_chainstate.m_chain);
->>>>>>> 5ed36332
     if(!exec.performByteCode()){
         //error, don't add contract
         globalState->setRoot(oldHashStateRoot);
@@ -816,11 +763,7 @@
             // Try to compare the mapTx entry to the mapModifiedTx entry
             iter = m_mempool.mapTx.project<0>(mi);
             if (modit != mapModifiedTx.get<ancestor_score_or_gas_price>().end() &&
-<<<<<<< HEAD
-                    CompareModifiedEntry()(*modit, CTxMemPoolModifiedEntry(iter))) {
-=======
                     CompareTxMemPoolEntryByAncestorFee()(*modit, CTxMemPoolModifiedEntry(iter))) {
->>>>>>> 5ed36332
                 // The best entry in mapModifiedTx has higher score
                 // than the one from mapTx.
                 // Switch which transaction (package) to consider
@@ -986,20 +929,11 @@
             return false;
         }
 
-<<<<<<< HEAD
-        const PKHash *pkhash = boost::get<PKHash>(&destination);
-        if (!pkhash) {
-            return false;
-        }
-
-        keyId = uint160(*pkhash);
-=======
         if (!std::holds_alternative<PKHash>(destination)) {
             return false;
         }
 
         keyId = uint160(std::get<PKHash>(destination));
->>>>>>> 5ed36332
 
         return true;
     }
@@ -1111,11 +1045,7 @@
         {
             // Get delegations from events
             std::vector<DelegationEvent> events;
-<<<<<<< HEAD
-            qtumDelegations.FilterDelegationEvents(events, *this);
-=======
             qtumDelegations.FilterDelegationEvents(events, *this, pwallet->chain().chainman());
->>>>>>> 5ed36332
             delegations_staker = qtumDelegations.DelegationsFromEvents(events);
         }
         else
@@ -1125,22 +1055,14 @@
             if(cacheHeight < cpsHeight)
             {
                 std::vector<DelegationEvent> events;
-<<<<<<< HEAD
-                qtumDelegations.FilterDelegationEvents(events, *this, cacheHeight, cpsHeight);
-=======
                 qtumDelegations.FilterDelegationEvents(events, *this, pwallet->chain().chainman(), cacheHeight, cpsHeight);
->>>>>>> 5ed36332
                 qtumDelegations.UpdateDelegationsFromEvents(events, cacheDelegationsStaker);
                 cacheHeight = cpsHeight;
             }
 
             // Update the wallet delegations
             std::vector<DelegationEvent> events;
-<<<<<<< HEAD
-            qtumDelegations.FilterDelegationEvents(events, *this, cacheHeight + 1);
-=======
             qtumDelegations.FilterDelegationEvents(events, *this, pwallet->chain().chainman(), cacheHeight + 1);
->>>>>>> 5ed36332
             delegations_staker = cacheDelegationsStaker;
             qtumDelegations.UpdateDelegationsFromEvents(events, delegations_staker);
         }
@@ -1185,11 +1107,7 @@
             {
                 // Get delegations from events
                 std::vector<DelegationEvent> events;
-<<<<<<< HEAD
-                qtumDelegations.FilterDelegationEvents(events, *this);
-=======
                 qtumDelegations.FilterDelegationEvents(events, *this, pwallet->chain().chainman());
->>>>>>> 5ed36332
                 pwallet->m_my_delegations = qtumDelegations.DelegationsFromEvents(events);
             }
             else
@@ -1199,22 +1117,14 @@
                 if(cacheHeight < cpsHeight)
                 {
                     std::vector<DelegationEvent> events;
-<<<<<<< HEAD
-                    qtumDelegations.FilterDelegationEvents(events, *this, cacheHeight, cpsHeight);
-=======
                     qtumDelegations.FilterDelegationEvents(events, *this, pwallet->chain().chainman(), cacheHeight, cpsHeight);
->>>>>>> 5ed36332
                     qtumDelegations.UpdateDelegationsFromEvents(events, cacheMyDelegations);
                     cacheHeight = cpsHeight;
                 }
 
                 // Update the wallet delegations
                 std::vector<DelegationEvent> events;
-<<<<<<< HEAD
-                qtumDelegations.FilterDelegationEvents(events, *this, cacheHeight + 1);
-=======
                 qtumDelegations.FilterDelegationEvents(events, *this, pwallet->chain().chainman(), cacheHeight + 1);
->>>>>>> 5ed36332
                 pwallet->m_my_delegations = cacheMyDelegations;
                 qtumDelegations.UpdateDelegationsFromEvents(events, pwallet->m_my_delegations);
             }
@@ -1250,11 +1160,7 @@
                 {
                     Delegation delegation;
                     uint160 address = item.first;
-<<<<<<< HEAD
-                    if(qtumDelegations.GetDelegation(address, delegation) && QtumDelegation::VerifyDelegation(address, delegation))
-=======
                     if(qtumDelegations.GetDelegation(address, delegation, pwallet->chain().chainman().ActiveChainstate()) && QtumDelegation::VerifyDelegation(address, delegation))
->>>>>>> 5ed36332
                     {
                         cacheMyDelegations[address] = delegation;
                     }
@@ -1305,11 +1211,7 @@
     {
         LOCK(cs_main);
         BlockValidationState state;
-<<<<<<< HEAD
-        if (!CheckProofOfStake(g_chainman.BlockIndex()[pblock->hashPrevBlock], state, *pblock->vtx[1], pblock->nBits, pblock->nTime, pblock->GetProofOfDelegation(), pblock->prevoutStake, proofHash, hashTarget, ::ChainstateActive().CoinsTip()))
-=======
         if (!CheckProofOfStake(wallet.chain().chainman().BlockIndex()[pblock->hashPrevBlock], state, *pblock->vtx[1], pblock->nBits, pblock->nTime, pblock->GetProofOfDelegation(), pblock->prevoutStake, proofHash, hashTarget, wallet.chain().getCoinsTip(), wallet.chain().chainman().ActiveChainstate()))
->>>>>>> 5ed36332
             return error("CheckStake() : proof-of-stake checking failed %s",state.GetRejectReason());
     }
 
@@ -1321,11 +1223,7 @@
     // Found a solution
     {
         LOCK(cs_main);
-<<<<<<< HEAD
-        if (pblock->hashPrevBlock != ::ChainActive().Tip()->GetBlockHash())
-=======
         if (pblock->hashPrevBlock != wallet.chain().getTip()->GetBlockHash())
->>>>>>> 5ed36332
             return error("CheckStake() : generated block is stale");
     }
     {
@@ -1339,25 +1237,15 @@
 
     // Process this block the same as if we had received it from another node
     bool fNewBlock = false;
-<<<<<<< HEAD
-    if (!g_chainman.ProcessNewBlock(Params(), pblock, true, &fNewBlock))
-=======
     if (!wallet.chain().chainman().ProcessNewBlock(Params(), pblock, true, &fNewBlock))
->>>>>>> 5ed36332
         return error("CheckStake() : ProcessBlock, block not accepted");
 
     return true;
 }
 
-<<<<<<< HEAD
-bool SleepStaker(CWallet *pwallet, u_int64_t milliseconds)
-{
-    u_int64_t seconds = milliseconds / 1000;
-=======
 bool SleepStaker(CWallet *pwallet, uint64_t milliseconds)
 {
     uint64_t seconds = milliseconds / 1000;
->>>>>>> 5ed36332
     milliseconds %= 1000;
 
     for(unsigned int i = 0; i < seconds; i++)
@@ -1388,14 +1276,8 @@
     /**
      * @brief init Initialize the miner
      * @param pwallet Wallet to use
-<<<<<<< HEAD
-     * @param connman Nodes that connect
-     */
-    virtual void Init(CWallet *pwallet, CConnman* connman) = 0;
-=======
      */
     virtual void Init(CWallet *pwallet) = 0;
->>>>>>> 5ed36332
 
     /**
      * @brief run Run the miner
@@ -1426,10 +1308,6 @@
 {
 public:
     CWallet *pwallet = 0;
-<<<<<<< HEAD
-    CConnman* connman = 0;
-=======
->>>>>>> 5ed36332
     bool fTryToSync = true;
     bool regtestMode = false;
     bool minDifficulty = false;
@@ -1475,14 +1353,8 @@
     std::unique_ptr<CBlockTemplate> pblocktemplatefilled;
 
 public:
-<<<<<<< HEAD
-    StakeMinerPriv(CWallet *_pwallet, CConnman* _connman):
-        pwallet(_pwallet),
-        connman(_connman),
-=======
     StakeMinerPriv(CWallet *_pwallet):
         pwallet(_pwallet),
->>>>>>> 5ed36332
         consensusParams(Params().GetConsensus()),
         delegationsStaker(_pwallet),
         myDelegations(_pwallet)
@@ -1545,15 +1417,9 @@
     StakeMinerPriv *d = 0;
 
 public:
-<<<<<<< HEAD
-    void Init(CWallet *pwallet, CConnman* connman) override
-    {
-        d = new StakeMinerPriv(pwallet, connman);
-=======
     void Init(CWallet *pwallet) override
     {
         d = new StakeMinerPriv(pwallet);
->>>>>>> 5ed36332
     }
 
     void Run() override
@@ -1616,11 +1482,7 @@
         return d && d->pwallet && !d->pwallet->IsStakeClosing() && !d->fError;
     }
 
-<<<<<<< HEAD
-    bool Sleep(u_int64_t milliseconds)
-=======
     bool Sleep(uint64_t milliseconds)
->>>>>>> 5ed36332
     {
         return SleepStaker(d->pwallet, milliseconds);
     }
@@ -1631,11 +1493,7 @@
             return false;
 
         LOCK(cs_main);
-<<<<<<< HEAD
-        CBlockIndex* tip = ::ChainActive().Tip();
-=======
         CBlockIndex* tip = d->pwallet->chain().getTip();
->>>>>>> 5ed36332
         return tip != d->pindexPrev || tip->GetBlockHash() != pblock->hashPrevBlock;
     }
 
@@ -1652,11 +1510,7 @@
         // Wait for node connections
         // Don't disable PoS mining for no connections if in regtest mode
         if(!d->minDifficulty && !d->fEmergencyStaking) {
-<<<<<<< HEAD
-            while (d->connman->GetNodeCount(CConnman::CONNECTIONS_ALL) == 0 || ::ChainstateActive().IsInitialBlockDownload()) {
-=======
             while (d->pwallet->chain().getNodeCount(ConnectionDirection::Both) == 0 || d->pwallet->chain().isInitialBlockDownload()) {
->>>>>>> 5ed36332
                 d->pwallet->m_last_coin_stake_search_interval = 0;
                 d->fTryToSync = true;
                 if(!Sleep(1000))
@@ -1664,13 +1518,8 @@
             }
             if (d->fTryToSync) {
                 d->fTryToSync = false;
-<<<<<<< HEAD
-                if (d->connman->GetNodeCount(CConnman::CONNECTIONS_ALL) < 3 ||
-                    ::ChainActive().Tip()->GetBlockTime() < GetTime() - 10 * 60) {
-=======
                 if (d->pwallet->chain().getNodeCount(ConnectionDirection::Both) < 3 ||
                     d->pwallet->chain().getTip()->GetBlockTime() < GetTime() - 10 * 60) {
->>>>>>> 5ed36332
                     Sleep(60000);
                     return false;
                 }
@@ -1692,11 +1541,7 @@
             {
                 if(d->pwallet->IsStakeClosing()) return false;
                 LOCK(cs_main);
-<<<<<<< HEAD
-                CBlockIndex* tip = ::ChainActive().Tip();
-=======
                 CBlockIndex* tip = d->pwallet->chain().getTip();
->>>>>>> 5ed36332
                 if(tip && tip->IsProofOfWork() && tip->GetBlockTime() > GetTime()) {
                     waitForBlockTime = true;
                 }
@@ -1716,11 +1561,7 @@
         if(d->pwallet->IsStakeClosing()) return false;
         if(d->pindexPrev == 0 || d->forceUpdate) return true;
         LOCK(cs_main);
-<<<<<<< HEAD
-        return ::ChainActive().Tip() != d->pindexPrev;
-=======
         return d->pwallet->chain().getTip() != d->pindexPrev;
->>>>>>> 5ed36332
     }
 
     bool WaitBestHeader()
@@ -1728,11 +1569,7 @@
         if(d->pwallet->IsStakeClosing()) return false;
         if(d->fEmergencyStaking || d->fAggressiveStaking) return false;
         LOCK(cs_main);
-<<<<<<< HEAD
-        CBlockIndex* tip = ::ChainActive().Tip();
-=======
         CBlockIndex* tip = d->pwallet->chain().getTip();
->>>>>>> 5ed36332
         if(pindexBestHeader!= 0 &&
                 tip != 0 &&
                 tip != pindexBestHeader &&
@@ -1774,13 +1611,8 @@
         int32_t nHeightTip = 0;
         {
             LOCK(cs_main);
-<<<<<<< HEAD
-            d->pindexPrev = ::ChainActive().Tip();
-            nHeightTip = ::ChainActive().Height();
-=======
             d->pindexPrev = d->pwallet->chain().getTip();
             nHeightTip = d->pwallet->chain().getHeight().value_or(0);
->>>>>>> 5ed36332
         }
         d->nHeight = nHeightTip + 1;
         updateMinerParams(d->nHeight, d->consensusParams, d->minDifficulty);
@@ -1805,11 +1637,7 @@
         {
             // Create an empty block. No need to process transactions until we know we can create a block
             d->nTotalFees = 0;
-<<<<<<< HEAD
-            d->pblocktemplate = std::unique_ptr<CBlockTemplate>(BlockAssembler(ChainstateActive().Mempool(), Params(), d->pwallet).CreateEmptyBlock(CScript(), true, true, &d->nTotalFees));
-=======
             d->pblocktemplate = std::unique_ptr<CBlockTemplate>(BlockAssembler(d->pwallet->chain().chainman().ActiveChainstate(), d->pwallet->chain().mempool(), Params(), d->pwallet).CreateEmptyBlock(CScript(), true, true, &d->nTotalFees));
->>>>>>> 5ed36332
             if (!d->pblocktemplate.get()) {
                 d->fError = true;
                 return false;
@@ -1948,11 +1776,7 @@
 
         // Create a block that's properly populated with transactions
         d->pblocktemplatefilled = std::unique_ptr<CBlockTemplate>(
-<<<<<<< HEAD
-                BlockAssembler(ChainstateActive().Mempool(), Params(), d->pwallet).CreateNewBlock(d->pblock->vtx[1]->vout[1].scriptPubKey, true, true, &(d->nTotalFees),
-=======
                 BlockAssembler(d->pwallet->chain().chainman().ActiveChainstate(), d->pwallet->chain().mempool(), Params(), d->pwallet).CreateNewBlock(d->pblock->vtx[1]->vout[1].scriptPubKey, true, true, &(d->nTotalFees),
->>>>>>> 5ed36332
                                                         blockTime, FutureDrift(GetAdjustedTime(), d->nHeight, d->consensusParams) - nStakeTimeBuffer));
         if (!d->pblocktemplatefilled.get()) {
             d->fError = true;
@@ -2028,27 +1852,16 @@
     return new StakeMiner();
 }
 
-<<<<<<< HEAD
-void ThreadStakeMiner(CWallet *pwallet, CConnman* connman)
-{
-    IStakeMiner* miner = createMiner();
-    miner->Init(pwallet, connman);
-=======
 void ThreadStakeMiner(CWallet *pwallet)
 {
     IStakeMiner* miner = createMiner();
     miner->Init(pwallet);
->>>>>>> 5ed36332
     miner->Run();
     delete miner;
     miner = 0;
 }
 
-<<<<<<< HEAD
-void StakeQtums(bool fStake, CWallet *pwallet, CConnman* connman, boost::thread_group*& stakeThread)
-=======
 void StakeQtums(bool fStake, CWallet *pwallet, boost::thread_group*& stakeThread)
->>>>>>> 5ed36332
 {
     if (stakeThread != nullptr)
     {
@@ -2061,11 +1874,7 @@
     if(fStake)
     {
         stakeThread = new boost::thread_group();
-<<<<<<< HEAD
-        stakeThread->create_thread(boost::bind(&ThreadStakeMiner, pwallet, connman));
-=======
         stakeThread->create_thread(boost::bind(&ThreadStakeMiner, pwallet));
->>>>>>> 5ed36332
     }
 }
 
@@ -2083,11 +1892,7 @@
         int32_t nHeight = 0;
         {
             LOCK(cs_main);
-<<<<<<< HEAD
-            nHeight = ::ChainActive().Height();
-=======
             nHeight = pwallet->chain().getHeight().value_or(0);
->>>>>>> 5ed36332
         }
         bool fOfflineStakeEnabled = ((nHeight + 1) > nOfflineStakeHeight) && fDelegationsContract;
         if(fOfflineStakeEnabled)
