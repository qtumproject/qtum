--- conflicted
+++ resolved
@@ -1207,15 +1207,10 @@
             pwallet->SelectCoinsForStaking(*locked_chain, nTargetValue, setCoins, nValueIn);
             if(fSuperStake && fOfflineStakeEnabled)
             {
-<<<<<<< HEAD
-                delegationsStaker.Update(::ChainActive().Height());
+                delegationsStaker.Update(nHeight);
                 std::map<uint160, CAmount> mDelegateWeight;
                 pwallet->SelectDelegateCoinsForStaking(*locked_chain, setDelegateCoins, mDelegateWeight);
                 pwallet->updateDelegationsWeight(mDelegateWeight);
-=======
-                delegationsStaker.Update(nHeight);
-                pwallet->SelectDelegateCoinsForStaking(*locked_chain, setDelegateCoins);
->>>>>>> 96e8e943
             }
         }
         if(setCoins.size() > 0 || pwallet->CanSuperStake(setCoins, setDelegateCoins))
