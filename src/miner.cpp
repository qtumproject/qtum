--- conflicted
+++ resolved
@@ -1865,11 +1865,7 @@
             return false;
 
         QtumLedger &device = QtumLedger::instance();
-<<<<<<< HEAD
-        bool fConnected = device.isConnected(ledgerId);
-=======
         bool fConnected = device.isConnected(ledgerId, true);
->>>>>>> 1fa21ba5
         if(!fConnected)
         {
             d->pwallet->m_last_coin_stake_search_interval = 0;
