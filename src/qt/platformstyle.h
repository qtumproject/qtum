// Copyright (c) 2015 The Bitcoin Core developers
// Distributed under the MIT software license, see the accompanying
// file COPYING or http://www.opensource.org/licenses/mit-license.php.

#ifndef BITCOIN_QT_PLATFORMSTYLE_H
#define BITCOIN_QT_PLATFORMSTYLE_H

#include <QIcon>
#include <QPixmap>
#include <QString>

/* Coin network-specific GUI style information */
class PlatformStyle
{
public:
    /** Get style associated with provided platform name, or 0 if not known */
    static const PlatformStyle *instantiate(const QString &platformId);

    const QString &getName() const { return name; }

    bool getImagesOnButtons() const { return imagesOnButtons; }
    bool getUseExtraSpacing() const { return useExtraSpacing; }

    QColor TextColor() const { return textColor; }
    QColor SingleColor() const { return singleColor; }
    QColor MenuColor() const { return menuColor; }

    /** Colorize an image (given filename) with the icon color */
    QImage SingleColorImage(const QString& filename) const;

    /** Colorize an icon (given filename) with the icon color */
    QIcon SingleColorIcon(const QString& filename) const;

    /** Colorize an icon (given object) with the icon color */
    QIcon SingleColorIcon(const QIcon& icon) const;

    /** Colorize an icon (given filename) with the text color */
    QIcon TextColorIcon(const QString& filename) const;

    /** Colorize an icon (given object) with the text color */
    QIcon TextColorIcon(const QIcon& icon) const;

    /** Colorize an icon (given filename) with the menu text color */
    QIcon MenuColorIcon(const QString& filename) const;

    /** Colorize an icon (given object) with the menu text color */
    QIcon MenuColorIcon(const QIcon& icon) const;

    enum StateType{
        NavBar = 0,
        PushButton = 1
    };
    /** Get multi-states icon*/
    QIcon MultiStatesIcon(const QString& resourcename, StateType type = NavBar, QColor color = Qt::white, QColor colorAlt = 0x2d2d2d) const;

    enum TableColorType{
        Normal = 0,
        Input,
        Inout,
        Output,
        Error
    };
    QIcon TableColorIcon(const QString& resourcename, TableColorType type) const;
    QImage TableColorImage(const QString& resourcename, TableColorType type) const;
    void TableColor(TableColorType type, int& color, double& opacity) const;
<<<<<<< HEAD

=======
>>>>>>> a68962c4
private:
    PlatformStyle(const QString &name, bool imagesOnButtons, bool colorizeIcons, bool useExtraSpacing);

    QString name;
    bool imagesOnButtons;
    bool colorizeIcons;
    bool useExtraSpacing;
    QColor singleColor;
    QColor textColor;
    QColor menuColor;
    /* ... more to come later */
};

#endif // BITCOIN_QT_PLATFORMSTYLE_H
<|MERGE_RESOLUTION|>--- conflicted
+++ resolved
@@ -63,10 +63,6 @@
     QIcon TableColorIcon(const QString& resourcename, TableColorType type) const;
     QImage TableColorImage(const QString& resourcename, TableColorType type) const;
     void TableColor(TableColorType type, int& color, double& opacity) const;
-<<<<<<< HEAD
-
-=======
->>>>>>> a68962c4
 private:
     PlatformStyle(const QString &name, bool imagesOnButtons, bool colorizeIcons, bool useExtraSpacing);
 
