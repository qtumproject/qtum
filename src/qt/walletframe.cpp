--- conflicted
+++ resolved
@@ -1,8 +1,4 @@
-<<<<<<< HEAD
-// Copyright (c) 2011-2017 The Bitcoin Core developers
-=======
 // Copyright (c) 2011-2018 The Bitcoin Core developers
->>>>>>> 228c1378
 // Distributed under the MIT software license, see the accompanying
 // file COPYING or http://www.opensource.org/licenses/mit-license.php.
 
@@ -248,20 +244,6 @@
     QObject* object = sender();
     QString objectName = object ? object->objectName() : "";
     bool fromMenu = objectName == "unlockWalletAction";
-<<<<<<< HEAD
-    WalletView *walletView = currentWalletView();
-    if (walletView)
-        walletView->unlockWallet(fromMenu);
-}
-
-void WalletFrame::lockWallet()
-{
-    WalletView *walletView = currentWalletView();
-    if (walletView)
-    {
-        walletView->lockWallet();
-        fWalletUnlockStakingOnly = false;
-=======
     WalletView *walletView = currentWalletView();
     if (walletView)
         walletView->unlockWallet(fromMenu);
@@ -274,7 +256,6 @@
     {
         walletView->lockWallet();
         walletView->getWalletModel()->setWalletUnlockStakingOnly(false);
->>>>>>> 228c1378
     }
 }
 
@@ -304,18 +285,6 @@
 
 void WalletFrame::pageChanged(int index)
 {
-<<<<<<< HEAD
-    QObject* obj = sender();
-    if(obj->inherits("WalletView"))
-    {
-        WalletView* walletView = (WalletView*)obj;
-        if(walletView->count() > index)
-        {
-            QWidget* currentPage = walletView->widget(index);
-            QObject* info = currentPage->findChild<TabBarInfo *>("");
-            gui->setTabBarInfo(info);
-        }
-=======
     updateTabBar(0, index);
 }
 
@@ -343,6 +312,5 @@
     if(!found)
     {
         gui->setTabBarInfo(0);
->>>>>>> 228c1378
     }
 }