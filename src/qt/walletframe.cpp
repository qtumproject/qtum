--- conflicted
+++ resolved
@@ -8,10 +8,7 @@
 #include <qt/walletmodel.h>
 #include <qt/walletview.h>
 #include <qt/tabbarinfo.h>
-<<<<<<< HEAD
-=======
 #include <qt/titlebar.h>
->>>>>>> 5ed36332
 #include <wallet/wallet.h>
 
 #include <cassert>
@@ -84,25 +81,6 @@
     walletStack->addWidget(walletView);
     mapWalletViews[walletModel] = walletView;
 
-<<<<<<< HEAD
-    connect(walletView, &WalletView::outOfSyncWarningClicked, this, &WalletFrame::outOfSyncWarningClicked);
-    connect(walletView, &WalletView::showMore, gui, &BitcoinGUI::gotoHistoryPage);
-    connect(walletView, &WalletView::sendCoins, gui, &BitcoinGUI::gotoSendCoinsPage);
-    connect(walletView, &WalletView::receiveCoins, gui, &BitcoinGUI::gotoReceiveCoinsPage);
-    connect(walletView, &WalletView::transactionClicked, gui, &BitcoinGUI::gotoHistoryPage);
-    connect(walletView, &WalletView::coinsSent, gui, &BitcoinGUI::gotoHistoryPage);
-    connect(walletView, &WalletView::message, [this](const QString& title, const QString& message, unsigned int style) {
-        gui->message(title, message, style);
-    });
-    connect(walletView, &WalletView::encryptionStatusChanged, gui, &BitcoinGUI::updateWalletStatus);
-    connect(walletView, &WalletView::incomingTransaction, gui, &BitcoinGUI::incomingTransaction);
-    connect(walletView, &WalletView::incomingTokenTransaction, gui, &BitcoinGUI::incomingTokenTransaction);
-    connect(walletView, &WalletView::hdEnabledStatusChanged, gui, &BitcoinGUI::updateWalletStatus);
-    connect(walletView, &WalletView::currentChanged, this, &WalletFrame::pageChanged);
-    connect(gui, &BitcoinGUI::setPrivacy, walletView, &WalletView::setPrivacy);
-
-=======
->>>>>>> 5ed36332
     return true;
 }
 
@@ -297,7 +275,6 @@
     QObject* object = sender();
     QString objectName = object ? object->objectName() : "";
     bool fromMenu = objectName == "unlockWalletAction";
-<<<<<<< HEAD
     WalletView *walletView = currentWalletView();
     if (walletView)
         walletView->unlockWallet(fromMenu);
@@ -307,17 +284,6 @@
 {
     WalletView *walletView = currentWalletView();
     if (walletView)
-=======
-    WalletView *walletView = currentWalletView();
-    if (walletView)
-        walletView->unlockWallet(fromMenu);
-}
-
-void WalletFrame::lockWallet()
-{
-    WalletView *walletView = currentWalletView();
-    if (walletView)
->>>>>>> 5ed36332
     {
         walletView->lockWallet();
         walletView->getWalletModel()->setWalletUnlockStakingOnly(false);
@@ -391,41 +357,5 @@
 
 void WalletFrame::setTitleBar(TitleBar *titleBar)
 {
-<<<<<<< HEAD
-    Q_EMIT requestedSyncWarningInfo();
-}
-
-void WalletFrame::pageChanged(int index)
-{
-    updateTabBar(0, index);
-}
-
-void WalletFrame::updateTabBar(WalletView *walletView, int index)
-{
-    // update default parameters
-    if(walletView == 0)
-    {
-        walletView = currentWalletView();
-    }
-    if(walletView && index == -1)
-    {
-        index = walletView->currentIndex();
-    }
-
-    // update the tab bar into the title bar
-    bool found = false;
-    if(walletView && walletView->count() > index)
-    {
-        QWidget* currentPage = walletView->widget(index);
-        QObject* info = currentPage->findChild<TabBarInfo *>("");
-        gui->setTabBarInfo(info);
-        found = true;
-    }
-    if(!found)
-    {
-        gui->setTabBarInfo(0);
-    }
-=======
     m_title_bar = titleBar;
->>>>>>> 5ed36332
 }