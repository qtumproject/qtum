--- conflicted
+++ resolved
@@ -59,10 +59,6 @@
 
     //! Returns wallet models currently open.
     std::vector<WalletModel*> getOpenWallets() const;
-<<<<<<< HEAD
-
-=======
->>>>>>> 86d0551a
     WalletModel* getOrCreateWallet(std::unique_ptr<interfaces::Wallet> wallet);
 
     //! Returns all wallet names in the wallet dir mapped to whether the wallet
@@ -70,10 +66,6 @@
     std::map<std::string, bool> listWalletDir() const;
 
     void getRestoreData(QString& restorePath, QString& restoreParam, QString& restoreName) const;
-<<<<<<< HEAD
-
-=======
->>>>>>> 86d0551a
     void closeWallet(WalletModel* wallet_model, QWidget* parent = nullptr);
     void closeAllWallets(QWidget* parent = nullptr);
 
@@ -140,11 +132,7 @@
 
 private:
     void askPassphrase();
-<<<<<<< HEAD
-    void askDevice(); 
-=======
     void askDevice();
->>>>>>> 86d0551a
     void createWallet();
     void finish();
 
