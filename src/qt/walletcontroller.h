--- conflicted
+++ resolved
@@ -130,11 +130,7 @@
 
 private:
     void askPassphrase();
-<<<<<<< HEAD
-    void askDevice();
-=======
     void askDevice(); 
->>>>>>> d82fec21
     void createWallet();
     void finish();
 
