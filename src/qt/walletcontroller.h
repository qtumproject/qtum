// Copyright (c) 2019 The Bitcoin Core developers
// Distributed under the MIT software license, see the accompanying
// file COPYING or http://www.opensource.org/licenses/mit-license.php.

#ifndef BITCOIN_QT_WALLETCONTROLLER_H
#define BITCOIN_QT_WALLETCONTROLLER_H

#include <qt/walletmodel.h>
#include <support/allocators/secure.h>
#include <sync.h>

#include <map>
#include <memory>
#include <string>
#include <vector>

#include <QMessageBox>
#include <QMutex>
#include <QProgressDialog>
#include <QThread>
#include <QTimer>
#include <QString>

class OptionsModel;
class PlatformStyle;

namespace interfaces {
class Handler;
class Node;
} // namespace interfaces

class AskPassphraseDialog;
class CreateWalletActivity;
class CreateWalletDialog;
class OpenWalletActivity;
class WalletControllerActivity;

/**
 * Controller between interfaces::Node, WalletModel instances and the GUI.
 */
class WalletController : public QObject
{
    Q_OBJECT

    void removeAndDeleteWallet(WalletModel* wallet_model);

public:
    WalletController(interfaces::Node& node, const PlatformStyle* platform_style, OptionsModel* options_model, QObject* parent);
    ~WalletController();

    //! Returns wallet models currently open.
    std::vector<WalletModel*> getOpenWallets() const;

    WalletModel* getOrCreateWallet(std::unique_ptr<interfaces::Wallet> wallet);

<<<<<<< HEAD
    void getRestoreData(QString& restorePath, QString& restoreParam, QString& restoreName) const;

private Q_SLOTS:
    void addWallet(WalletModel* wallet_model);
=======
    //! Returns all wallet names in the wallet dir mapped to whether the wallet
    //! is loaded.
    std::map<std::string, bool> listWalletDir() const;

    void getRestoreData(QString& restorePath, QString& restoreParam, QString& restoreName) const;

    void closeWallet(WalletModel* wallet_model, QWidget* parent = nullptr);
>>>>>>> 451880b9

Q_SIGNALS:
    void walletAdded(WalletModel* wallet_model);
    void walletRemoved(WalletModel* wallet_model);

    void coinsSent(WalletModel* wallet_model, SendCoinsRecipient recipient, QByteArray transaction);

private:
    QThread* const m_activity_thread;
    QObject* const m_activity_worker;
    interfaces::Node& m_node;
    const PlatformStyle* const m_platform_style;
    OptionsModel* const m_options_model;
    mutable QMutex m_mutex;
    std::vector<WalletModel*> m_wallets;
    std::unique_ptr<interfaces::Handler> m_handler_load_wallet;

    friend class WalletControllerActivity;
};

class WalletControllerActivity : public QObject
{
    Q_OBJECT

public:
    WalletControllerActivity(WalletController* wallet_controller, QWidget* parent_widget);
    virtual ~WalletControllerActivity();

Q_SIGNALS:
    void finished();

protected:
    interfaces::Node& node() const { return m_wallet_controller->m_node; }
    QObject* worker() const { return m_wallet_controller->m_activity_worker; }

    void showProgressDialog(const QString& label_text);

    WalletController* const m_wallet_controller;
    QWidget* const m_parent_widget;
    QProgressDialog* m_progress_dialog{nullptr};
    WalletModel* m_wallet_model{nullptr};
    std::string m_error_message;
    std::string m_warning_message;
};


class CreateWalletActivity : public WalletControllerActivity
{
    Q_OBJECT

public:
    CreateWalletActivity(WalletController* wallet_controller, QWidget* parent_widget);
    virtual ~CreateWalletActivity();

    void create();

Q_SIGNALS:
    void created(WalletModel* wallet_model);

private:
    void askPassphrase();
    void createWallet();
    void finish();

    SecureString m_passphrase;
    CreateWalletDialog* m_create_wallet_dialog{nullptr};
    AskPassphraseDialog* m_passphrase_dialog{nullptr};
};

class OpenWalletActivity : public WalletControllerActivity
{
    Q_OBJECT

public:
    OpenWalletActivity(WalletController* wallet_controller, QWidget* parent_widget);

    void open(const std::string& path);

Q_SIGNALS:
    void opened(WalletModel* wallet_model);

private:
    void finish();
};

#endif // BITCOIN_QT_WALLETCONTROLLER_H<|MERGE_RESOLUTION|>--- conflicted
+++ resolved
@@ -53,12 +53,6 @@
 
     WalletModel* getOrCreateWallet(std::unique_ptr<interfaces::Wallet> wallet);
 
-<<<<<<< HEAD
-    void getRestoreData(QString& restorePath, QString& restoreParam, QString& restoreName) const;
-
-private Q_SLOTS:
-    void addWallet(WalletModel* wallet_model);
-=======
     //! Returns all wallet names in the wallet dir mapped to whether the wallet
     //! is loaded.
     std::map<std::string, bool> listWalletDir() const;
@@ -66,7 +60,6 @@
     void getRestoreData(QString& restorePath, QString& restoreParam, QString& restoreName) const;
 
     void closeWallet(WalletModel* wallet_model, QWidget* parent = nullptr);
->>>>>>> 451880b9
 
 Q_SIGNALS:
     void walletAdded(WalletModel* wallet_model);
