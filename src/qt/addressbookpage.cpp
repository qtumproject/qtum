--- conflicted
+++ resolved
@@ -116,11 +116,7 @@
         ui->newAddress->setVisible(true);
         break;
     case ReceivingTab:
-<<<<<<< HEAD
-        ui->labelExplanation->setText(tr("These are your Qtum addresses for receiving payments. Use the 'Create new receiving address' button in the receive tab to create new addresses."));
-=======
         ui->labelExplanation->setText(tr("These are your Qtum addresses for receiving payments. Use the 'Create new receiving address' button in the receive tab to create new addresses.\nSigning is only possible with addresses of the type 'legacy'."));
->>>>>>> da23532c
         ui->deleteAddress->setVisible(false);
         ui->newAddress->setVisible(false);
         break;
