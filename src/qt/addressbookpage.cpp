--- conflicted
+++ resolved
@@ -110,20 +110,12 @@
     switch(tab)
     {
     case SendingTab:
-<<<<<<< HEAD
-        ui->labelExplanation->setText(tr("These are your Qtum addresses for sending payments. Always check the amount and the receiving address before sending coins."));
-=======
         ui->labelExplanation->setText(tr("These are your Qtum addresses for sending payments. Always check the amount and the receiving address before sending coins."));//QTUM_LINE
->>>>>>> 451880b9
         ui->deleteAddress->setVisible(true);
         ui->newAddress->setVisible(true);
         break;
     case ReceivingTab:
-<<<<<<< HEAD
-        ui->labelExplanation->setText(tr("These are your Qtum addresses for receiving payments. It is recommended to use a new receiving address for each transaction."));
-=======
         ui->labelExplanation->setText(tr("These are your Qtum addresses for receiving payments. Use the 'Create new receiving address' button in the receive tab to create new addresses."));
->>>>>>> 451880b9
         ui->deleteAddress->setVisible(false);
         ui->newAddress->setVisible(false);
         break;
