// Copyright (c) 2011-2022 The Bitcoin Core developers
// Distributed under the MIT software license, see the accompanying
// file COPYING or http://www.opensource.org/licenses/mit-license.php.

#ifndef BITCOIN_QT_OVERVIEWPAGE_H
#define BITCOIN_QT_OVERVIEWPAGE_H

#include <interfaces/wallet.h>

#include <QWidget>
#include <memory>

class ClientModel;
class TransactionFilterProxy;
class TxViewDelegate;
class TknViewDelegate;
class PlatformStyle;
class WalletModel;

namespace Ui {
    class OverviewPage;
}

QT_BEGIN_NAMESPACE
class QModelIndex;
QT_END_NAMESPACE

/** Overview ("home") page widget */
class OverviewPage : public QWidget
{
    Q_OBJECT

public:
    explicit OverviewPage(const PlatformStyle *platformStyle, QWidget *parent = nullptr);
    ~OverviewPage();

    void setClientModel(ClientModel *clientModel);
    void setWalletModel(WalletModel *walletModel);
    void showOutOfSyncWarning(bool fShow);

public Q_SLOTS:
    void setBalance(const interfaces::WalletBalances& balances);
    void setPrivacy(bool privacy);
    void checkForInvalidTokens();

Q_SIGNALS:
    void showMoreClicked();
    void transactionClicked(const QModelIndex &index);
    void outOfSyncWarningClicked();
    void sendCoinsClicked(QString addr = "");
    void receiveCoinsClicked();

protected:
    void changeEvent(QEvent* e) override;

private:
    Ui::OverviewPage *ui;
    ClientModel* clientModel{nullptr};
    WalletModel* walletModel{nullptr};
    bool m_privacy{false};

    const PlatformStyle* m_platform_style;

    TxViewDelegate *txdelegate;
    std::unique_ptr<TransactionFilterProxy> filter;

private Q_SLOTS:
    void LimitTransactionRows();
    void updateDisplayUnit();
<<<<<<< HEAD
=======

>>>>>>> 4985b774
    void updateAlerts(const QString &warnings);
    void updateWatchOnlyLabels(bool showWatchOnly);
    void setMonospacedFont(bool use_embedded_font);
    void on_showMoreButton_clicked();
    void on_buttonSend_clicked();
    void on_buttonReceive_clicked();
    void showDetails();
};

#endif // BITCOIN_QT_OVERVIEWPAGE_H<|MERGE_RESOLUTION|>--- conflicted
+++ resolved
@@ -67,10 +67,7 @@
 private Q_SLOTS:
     void LimitTransactionRows();
     void updateDisplayUnit();
-<<<<<<< HEAD
-=======
 
->>>>>>> 4985b774
     void updateAlerts(const QString &warnings);
     void updateWatchOnlyLabels(bool showWatchOnly);
     void setMonospacedFont(bool use_embedded_font);
