// Copyright (c) 2011-2018 The Bitcoin Core developers
// Distributed under the MIT software license, see the accompanying
// file COPYING or http://www.opensource.org/licenses/mit-license.php.

#ifndef BITCOIN_QT_OVERVIEWPAGE_H
#define BITCOIN_QT_OVERVIEWPAGE_H

#include <interfaces/wallet.h>

#include <QWidget>
#include <memory>

class ClientModel;
class TransactionFilterProxy;
class TxViewDelegate;
class TknViewDelegate;
class PlatformStyle;
class WalletModel;

namespace Ui {
    class OverviewPage;
}

QT_BEGIN_NAMESPACE
class QModelIndex;
QT_END_NAMESPACE

/** Overview ("home") page widget */
class OverviewPage : public QWidget
{
    Q_OBJECT

public:
    explicit OverviewPage(const PlatformStyle *platformStyle, QWidget *parent = nullptr);
    ~OverviewPage();

    void setClientModel(ClientModel *clientModel);
    void setWalletModel(WalletModel *walletModel);
    void showOutOfSyncWarning(bool fShow);

public Q_SLOTS:
    void setBalance(const interfaces::WalletBalances& balances);
    void checkForInvalidTokens();

Q_SIGNALS:
    void showMoreClicked();
<<<<<<< HEAD
=======
    void transactionClicked(const QModelIndex &index);
>>>>>>> 9e306671
    void outOfSyncWarningClicked();
    void addTokenClicked();

private:
    Ui::OverviewPage *ui;
    ClientModel *clientModel;
    WalletModel *walletModel;
    interfaces::WalletBalances m_balances;

    TxViewDelegate *txdelegate;
    TknViewDelegate *tkndelegate;
    std::unique_ptr<TransactionFilterProxy> filter;

private Q_SLOTS:
    void updateDisplayUnit();
    void updateAlerts(const QString &warnings);
    void updateWatchOnlyLabels(bool showWatchOnly);
    void handleOutOfSyncWarningClicks();

    void on_buttonAddToken_clicked();
    void on_showMoreButton_clicked();
    void showDetails();
};

#endif // BITCOIN_QT_OVERVIEWPAGE_H<|MERGE_RESOLUTION|>--- conflicted
+++ resolved
@@ -44,10 +44,7 @@
 
 Q_SIGNALS:
     void showMoreClicked();
-<<<<<<< HEAD
-=======
     void transactionClicked(const QModelIndex &index);
->>>>>>> 9e306671
     void outOfSyncWarningClicked();
     void addTokenClicked();
 
