// Copyright (c) 2011-2020 The Bitcoin Core developers
// Distributed under the MIT software license, see the accompanying
// file COPYING or http://www.opensource.org/licenses/mit-license.php.

#ifndef BITCOIN_QT_BITCOINGUI_H
#define BITCOIN_QT_BITCOINGUI_H

#if defined(HAVE_CONFIG_H)
#include <config/bitcoin-config.h>
#endif

#include <qt/optionsdialog.h>

#include <amount.h>

#include <QLabel>
#include <QMainWindow>
#include <QMap>
#include <QPoint>
#include <QSystemTrayIcon>

#ifdef Q_OS_MAC
#include <qt/macos_appnap.h>
#endif

#include <memory>

class ClientModel;
class NetworkStyle;
class Notificator;
class OptionsModel;
class PlatformStyle;
class RPCConsole;
class SendCoinsRecipient;
class UnitDisplayStatusBarControl;
class WalletController;
class WalletFrame;
class WalletModel;
class HelpMessageDialog;
class ModalOverlay;
class TitleBar;
class NavigationBar;
class QtumVersionChecker;
<<<<<<< HEAD
=======
enum class SynchronizationState;
>>>>>>> da23532c

namespace interfaces {
class Handler;
class Node;
struct BlockAndHeaderTipInfo;
}

QT_BEGIN_NAMESPACE
class QAction;
class QComboBox;
class QMenu;
class QProgressBar;
class QProgressDialog;
class QDockWidget;
QT_END_NAMESPACE

namespace GUIUtil {
class ClickableLabel;
class ClickableProgressBar;
}

/**
  Bitcoin GUI main class. This class represents the main window of the Bitcoin UI. It communicates with both the client and
  wallet models to give the user an up-to-date view of the current core state.
*/
class BitcoinGUI : public QMainWindow
{
    Q_OBJECT

public:
    static const std::string DEFAULT_UIPLATFORM;

    explicit BitcoinGUI(interfaces::Node& node, const PlatformStyle *platformStyle, const NetworkStyle *networkStyle, QWidget *parent = nullptr);
    ~BitcoinGUI();

    /** Set the client model.
        The client model represents the part of the core that communicates with the P2P network, and is wallet-agnostic.
    */
    void setClientModel(ClientModel *clientModel = nullptr, interfaces::BlockAndHeaderTipInfo* tip_info = nullptr);
#ifdef ENABLE_WALLET
    void setWalletController(WalletController* wallet_controller);
    WalletController* getWalletController();
#endif

#ifdef ENABLE_WALLET
    /** Set the wallet model.
        The wallet model represents a bitcoin wallet, and offers access to the list of transactions, address book and sending
        functionality.
    */
    void addWallet(WalletModel* walletModel);
    void removeWallet(WalletModel* walletModel);
    void removeAllWallets();
#endif // ENABLE_WALLET
    void setTabBarInfo(QObject* into);
    bool enableWallet = false;

    /** Get the tray icon status.
        Some systems have not "system tray" or "notification area" available.
    */
    bool hasTrayIcon() const { return trayIcon; }

    /** Disconnect core signals from GUI client */
    void unsubscribeFromCoreSignals();

    WalletFrame *getWalletFrame() const;

<<<<<<< HEAD
=======
    bool isPrivacyModeActivated() const;

>>>>>>> da23532c
protected:
    void changeEvent(QEvent *e) override;
    void closeEvent(QCloseEvent *event) override;
    void showEvent(QShowEvent *event) override;
    void dragEnterEvent(QDragEnterEvent *event) override;
    void dropEvent(QDropEvent *event) override;
    bool eventFilter(QObject *object, QEvent *event) override;

private:
    interfaces::Node& m_node;
    WalletController* m_wallet_controller{nullptr};
    std::unique_ptr<interfaces::Handler> m_handler_message_box;
    std::unique_ptr<interfaces::Handler> m_handler_question;
    ClientModel* clientModel = nullptr;
    WalletFrame* walletFrame = nullptr;

    UnitDisplayStatusBarControl* unitDisplayControl = nullptr;
    QLabel* labelWalletEncryptionIcon = nullptr;
    QLabel* labelWalletHDStatusIcon = nullptr;
    GUIUtil::ClickableLabel* labelProxyIcon = nullptr;
    GUIUtil::ClickableLabel* connectionsControl = nullptr;
    GUIUtil::ClickableLabel* labelBlocksIcon = nullptr;
    QLabel* progressBarLabel = nullptr;
    GUIUtil::ClickableProgressBar* progressBar = nullptr;
    QProgressDialog* progressDialog = nullptr;
    QLabel *labelStakingIcon = nullptr;

    QMenuBar* appMenuBar = nullptr;
    TitleBar *appTitleBar = nullptr;
    NavigationBar *appNavigationBar = nullptr;
    QAction* overviewAction = nullptr;
    QAction* historyAction = nullptr;
    QAction* quitAction = nullptr;
    QAction* sendCoinsAction = nullptr;
    QAction* sendCoinsMenuAction = nullptr;
    QAction* usedSendingAddressesAction = nullptr;
    QAction* usedReceivingAddressesAction = nullptr;
    QAction* signMessageAction = nullptr;
    QAction* verifyMessageAction = nullptr;
    QAction* m_load_psbt_action = nullptr;
    QAction* m_load_psbt_clipboard_action = nullptr;
    QAction* aboutAction = nullptr;
    QAction* receiveCoinsAction = nullptr;
    QAction* receiveCoinsMenuAction = nullptr;
    QAction* optionsAction = nullptr;
    QAction* toggleHideAction = nullptr;
    QAction* encryptWalletAction = nullptr;
    QAction* backupWalletAction = nullptr;
    QAction* changePassphraseAction = nullptr;
    QAction* aboutQtAction = nullptr;
    QAction* openRPCConsoleAction = nullptr;
    QAction* openAction = nullptr;
    QAction* showHelpMessageAction = nullptr;
    QAction *restoreWalletAction = nullptr;
    QAction *unlockWalletAction = nullptr;
    QAction *lockWalletAction = nullptr;
    QAction* smartContractAction = nullptr;
    QAction* createContractAction = nullptr;
    QAction* sendToContractAction = nullptr;
    QAction* callContractAction = nullptr;
    QAction* QRCTokenAction = nullptr;
    QAction* stakeAction = nullptr;
    QAction* sendTokenAction = nullptr;
    QAction* receiveTokenAction = nullptr;
    QAction* addTokenAction = nullptr;
    QAction* delegationAction = nullptr;
    QAction* superStakerAction = nullptr;
    QAction* walletStakeAction = nullptr;
    QAction* m_create_wallet_action{nullptr};
    QAction* m_open_wallet_action{nullptr};
    QMenu* m_open_wallet_menu{nullptr};
    QAction* m_close_wallet_action{nullptr};
    QAction* m_close_all_wallets_action{nullptr};
    QAction* m_wallet_selector_label_action = nullptr;
    QAction* m_wallet_selector_action = nullptr;
    QAction* m_mask_values_action{nullptr};

    QLabel *m_wallet_selector_label = nullptr;
    QComboBox* m_wallet_selector = nullptr;

    QSystemTrayIcon* trayIcon = nullptr;
    const std::unique_ptr<QMenu> trayIconMenu;
    Notificator* notificator = nullptr;
    RPCConsole* rpcConsole = nullptr;
    HelpMessageDialog* helpMessageDialog = nullptr;
    ModalOverlay* modalOverlay = nullptr;
    ModalOverlay *modalBackupOverlay = nullptr;
    QtumVersionChecker *qtumVersionChecker = nullptr;

#ifdef Q_OS_MAC
    CAppNapInhibitor* m_app_nap_inhibitor = nullptr;
#endif

    /** Keep track of previous number of blocks, to detect progress */
    int prevBlocks = 0;
    int spinnerFrame = 0;

    const PlatformStyle *platformStyle;
    const NetworkStyle* const m_network_style;

    /** Create the main UI actions. */
    void createActions();
    /** Create the menu bar and sub-menus. */
    void createMenuBar();
    /** Create the toolbars */
    void createToolBars();
    /** Create title bar */
    void createTitleBars();
    /** Create system tray icon and notification */
    void createTrayIcon();
    /** Create system tray menu (or setup the dock menu) */
    void createTrayIconMenu();

    /** Enable or disable all wallet-related actions */
    void setWalletActionsEnabled(bool enabled);

    /** Connect core signals to GUI client */
    void subscribeToCoreSignals();

    /** Update UI with latest network info from model. */
    void updateNetworkState();

    void updateHeadersSyncProgressLabel();

    /** Open the OptionsDialog on the specified tab index */
    void openOptionsDialogWithTab(OptionsDialog::Tab tab);

    /** Add docking windows to the main windows */
    void addDockWindows(Qt::DockWidgetArea area, QWidget* widget);

Q_SIGNALS:
    /** Signal raised when a URI was entered or dragged to the GUI */
    void receivedURI(const QString &uri);
    /** Signal raised when RPC console shown */
    void consoleShown(RPCConsole* console);
    void setPrivacy(bool privacy);

public Q_SLOTS:
    /** Set number of connections shown in the UI */
    void setNumConnections(int count);
    /** Set network state shown in the UI */
    void setNetworkActive(bool networkActive);
    /** Set number of blocks and last block date shown in the UI */
    void setNumBlocks(int count, const QDateTime& blockDate, double nVerificationProgress, bool headers, SynchronizationState sync_state);

    /** Notify the user of an event from the core network or transaction handling code.
       @param[in] title             the message box / notification title
       @param[in] message           the displayed text
       @param[in] style             modality and style definitions (icon and used buttons - buttons only for message boxes)
                                    @see CClientUIInterface::MessageBoxFlags
       @param[in] ret               pointer to a bool that will be modified to whether Ok was clicked (modal only)
       @param[in] detailed_message  the text to be displayed in the details area
    */
    void message(const QString& title, QString message, unsigned int style, bool* ret = nullptr, const QString& detailed_message = QString());

#ifdef ENABLE_WALLET
    void setCurrentWallet(WalletModel* wallet_model);
    void setCurrentWalletBySelectorIndex(int index);
    /** Set the UI status indicators based on the currently selected wallet.
    */
    void updateWalletStatus();

private:
    /** Set the encryption status as shown in the UI.
       @param[in] status            current encryption status
       @see WalletModel::EncryptionStatus
    */
    void setEncryptionStatus(WalletModel *walletModel);

    /** Set the hd-enabled status as shown in the UI.
     @param[in] hdEnabled         current hd enabled status
     @see WalletModel::EncryptionStatus
     */
    void setHDStatus(bool privkeyDisabled, int hdEnabled);

public Q_SLOTS:
    bool handlePaymentRequest(const SendCoinsRecipient& recipient);

    /** Show incoming transaction notification for new transactions. */
    void incomingTransaction(const QString& date, int unit, const CAmount& amount, const QString& type, const QString& address, const QString& label, const QString& walletName);

    /** Show incoming transaction notification for new token transactions. */
    void incomingTokenTransaction(const QString& date, const QString& amount, const QString& type, const QString& address, const QString& label, const QString& walletName, const QString& title);
#endif // ENABLE_WALLET

private:
    /** Set the proxy-enabled icon as shown in the UI. */
    void updateProxyIcon();
    void updateWindowTitle();

public Q_SLOTS:
#ifdef ENABLE_WALLET
    /** Switch to overview (home) page */
    void gotoOverviewPage();
    /** Switch to history (transactions) page */
    void gotoHistoryPage();
    /** Switch to receive coins page */
    void gotoReceiveCoinsPage();
    /** Switch to send coins page */
    void gotoSendCoinsPage(QString addr = "");
    /** Switch to create contract page */
    void gotoCreateContractPage();
    /** Switch to send contract page */
    void gotoSendToContractPage();
    /** Switch to call contract page */
    void gotoCallContractPage();
    /** Switch to token page */
    void gotoTokenPage();
    /** Switch to stake page */
    void gotoStakePage();
    /** Switch to delegation page */
    void gotoDelegationPage();
    /** Switch to super staker page */
    void gotoSuperStakerPage();

    /** Show Sign/Verify Message dialog and switch to sign message tab */
    void gotoSignMessageTab(QString addr = "");
    /** Show Sign/Verify Message dialog and switch to verify message tab */
    void gotoVerifyMessageTab(QString addr = "");
    /** Load Partially Signed Bitcoin Transaction from file or clipboard */
    void gotoLoadPSBT(bool from_clipboard = false);

    /** Show open dialog */
    void openClicked();
#endif // ENABLE_WALLET
    /** Show configuration dialog */
    void optionsClicked();
    /** Show about dialog */
    void aboutClicked();
    /** Show debug window */
    void showDebugWindow();
    /** Show debug window and set focus to the console */
    void showDebugWindowActivateConsole();
    /** Show help message dialog */
    void showHelpMessageClicked();
#ifndef Q_OS_MAC
    /** Handle tray icon clicked */
    void trayIconActivated(QSystemTrayIcon::ActivationReason reason);
#else
    /** Handle macOS Dock icon clicked */
    void macosDockIconActivated();
#endif

    /** Show window if hidden, unminimize when minimized, rise when obscured or show if hidden and fToggleHidden is true */
    void showNormalIfMinimized() { showNormalIfMinimized(false); }
    void showNormalIfMinimized(bool fToggleHidden);
    /** Simply calls showNormalIfMinimized(true) for use in SLOT() macro */
    void toggleHidden();
#ifdef ENABLE_WALLET
    /** Update staking icon **/
    void updateStakingIcon();
#endif // ENABLE_WALLET

    /** called by a timer to check if ShutdownRequested() has been set **/
    void detectShutdown();

    /** Show progress dialog e.g. for verifychain */
    void showProgress(const QString &title, int nProgress);

    /** When hideTrayIcon setting is changed in OptionsModel hide or show the icon accordingly. */
    void setTrayIconVisible(bool);

    void showModalOverlay();

    void showModalBackupOverlay();
};

class UnitDisplayStatusBarControl : public QLabel
{
    Q_OBJECT

public:
    explicit UnitDisplayStatusBarControl(const PlatformStyle *platformStyle);
    /** Lets the control know about the Options Model (and its signals) */
    void setOptionsModel(OptionsModel *optionsModel);

protected:
    /** So that it responds to left-button clicks */
    void mousePressEvent(QMouseEvent *event) override;

private:
    OptionsModel *optionsModel;
    QMenu* menu;
    int menuMargin;
    int iconHeight;
    int iconWidth;
    QString iconPath;

    /** Shows context menu with Display Unit options by the mouse coordinates */
    void onDisplayUnitsClicked(const QPoint& point);
    /** Creates context menu, its actions, and wires up all the relevant signals for mouse events. */
    void createContextMenu();

private Q_SLOTS:
    /** When Display Units are changed on OptionsModel it will refresh the display text of the control on the status bar */
    void updateDisplayUnit(int newUnits);
    /** Tells underlying optionsModel to update its current display unit. */
    void onMenuSelection(QAction* action);
};

#endif // BITCOIN_QT_BITCOINGUI_H<|MERGE_RESOLUTION|>--- conflicted
+++ resolved
@@ -41,10 +41,7 @@
 class TitleBar;
 class NavigationBar;
 class QtumVersionChecker;
-<<<<<<< HEAD
-=======
 enum class SynchronizationState;
->>>>>>> da23532c
 
 namespace interfaces {
 class Handler;
@@ -111,11 +108,8 @@
 
     WalletFrame *getWalletFrame() const;
 
-<<<<<<< HEAD
-=======
     bool isPrivacyModeActivated() const;
 
->>>>>>> da23532c
 protected:
     void changeEvent(QEvent *e) override;
     void closeEvent(QCloseEvent *event) override;
