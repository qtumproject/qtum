--- conflicted
+++ resolved
@@ -300,10 +300,7 @@
 
     /** Show incoming transaction notification for new token transactions. */
     void incomingTokenTransaction(const QString& date, const QString& amount, const QString& type, const QString& address, const QString& label, const QString& walletName, const QString& title);
-<<<<<<< HEAD
-=======
-
->>>>>>> ec86f1e9
+
 #endif // ENABLE_WALLET
 
 private:
@@ -335,10 +332,6 @@
     void gotoDelegationPage();
     /** Switch to super staker page */
     void gotoSuperStakerPage();
-<<<<<<< HEAD
-
-=======
->>>>>>> ec86f1e9
     /** Show Sign/Verify Message dialog and switch to sign message tab */
     void gotoSignMessageTab(QString addr = "");
     /** Show Sign/Verify Message dialog and switch to verify message tab */
@@ -367,6 +360,7 @@
     void showNormalIfMinimized(bool fToggleHidden);
     /** Simply calls showNormalIfMinimized(true) for use in SLOT() macro */
     void toggleHidden();
+
 #ifdef ENABLE_WALLET
     /** Update ledger icon **/
     void updateLedgerIcon();
@@ -374,13 +368,6 @@
     void updateStakingIcon();
 #endif // ENABLE_WALLET
 
-#ifdef ENABLE_WALLET
-    /** Update ledger icon **/
-    void updateLedgerIcon();
-    /** Update staking icon **/
-    void updateStakingIcon();
-#endif // ENABLE_WALLET
-
 
     /** called by a timer to check if ShutdownRequested() has been set **/
     void detectShutdown();
@@ -411,10 +398,6 @@
     OptionsModel *optionsModel;
     QMenu* menu;
     const PlatformStyle* m_platform_style;
-    int menuMargin;
-    int iconHeight;
-    int iconWidth;
-    QString iconPath;
 
     int menuMargin;
     int iconHeight;
