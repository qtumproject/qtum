--- conflicted
+++ resolved
@@ -143,10 +143,7 @@
     QProgressDialog* progressDialog = nullptr;
     QLabel* labelStakingIcon = nullptr;
     QTimer* timerStakingIcon = nullptr;
-<<<<<<< HEAD
-=======
-
->>>>>>> 4985b774
+
 
     QMenuBar* appMenuBar = nullptr;
     TitleBar* appTitleBar = nullptr;
@@ -206,8 +203,6 @@
     RPCConsole* rpcConsole = nullptr;
     HelpMessageDialog* helpMessageDialog = nullptr;
     ModalOverlay* modalOverlay = nullptr;
-    ModalOverlay *modalBackupOverlay = nullptr;
-    QtumVersionChecker *qtumVersionChecker = nullptr;
 
     ModalOverlay *modalBackupOverlay = nullptr;
     QtumVersionChecker *qtumVersionChecker = nullptr;
@@ -256,10 +251,6 @@
 
     /** Add docking windows to the main windows */
     void addDockWindows(Qt::DockWidgetArea area, QWidget* widget);
-<<<<<<< HEAD
-
-=======
->>>>>>> 4985b774
 Q_SIGNALS:
     void quitRequested();
     /** Signal raised when a URI was entered or dragged to the GUI */
@@ -351,11 +342,8 @@
     void gotoVerifyMessageTab(QString addr = "");
     /** Load Partially Signed Bitcoin Transaction from file or clipboard */
     void gotoLoadPSBT(bool from_clipboard = false);
-<<<<<<< HEAD
-=======
     /** Enable history action when privacy is changed */
     void enableHistoryAction(bool privacy);
->>>>>>> 4985b774
     /** Sign transaction with hardware wallet*/
     void signTxHardware(const QString& tx = "");
 
@@ -385,10 +373,6 @@
     /** Update staking icon **/
     void updateStakingIcon();
 #endif // ENABLE_WALLET
-<<<<<<< HEAD
-
-=======
->>>>>>> 4985b774
     /** called by a timer to check if ShutdownRequested() has been set **/
     void detectShutdown();
 
@@ -423,10 +407,6 @@
     int iconHeight;
     int iconWidth;
     QString iconPath;
-<<<<<<< HEAD
-
-=======
->>>>>>> 4985b774
     /** Shows context menu with Display Unit options by the mouse coordinates */
     void onDisplayUnitsClicked(const QPoint& point);
     /** Creates context menu, its actions, and wires up all the relevant signals for mouse events. */
