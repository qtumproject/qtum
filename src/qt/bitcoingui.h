// Copyright (c) 2011-2019 The Bitcoin Core developers
// Distributed under the MIT software license, see the accompanying
// file COPYING or http://www.opensource.org/licenses/mit-license.php.

#ifndef BITCOIN_QT_BITCOINGUI_H
#define BITCOIN_QT_BITCOINGUI_H

#if defined(HAVE_CONFIG_H)
#include <config/bitcoin-config.h>
#endif

#include <qt/optionsdialog.h>

#include <amount.h>

#include <QLabel>
#include <QMainWindow>
#include <QMap>
#include <QPoint>
#include <QSystemTrayIcon>

#ifdef Q_OS_MAC
#include <qt/macos_appnap.h>
#endif

#include <memory>

class ClientModel;
class NetworkStyle;
class Notificator;
class OptionsModel;
class PlatformStyle;
class RPCConsole;
class SendCoinsRecipient;
class UnitDisplayStatusBarControl;
class WalletController;
class WalletFrame;
class WalletModel;
class HelpMessageDialog;
class ModalOverlay;
class TitleBar;
class NavigationBar;
class QtumVersionChecker;

namespace interfaces {
class Handler;
class Node;
}

QT_BEGIN_NAMESPACE
class QAction;
class QComboBox;
class QMenu;
class QProgressBar;
class QProgressDialog;
class QDockWidget;
QT_END_NAMESPACE

namespace GUIUtil {
class ClickableLabel;
class ClickableProgressBar;
}

/**
  Bitcoin GUI main class. This class represents the main window of the Bitcoin UI. It communicates with both the client and
  wallet models to give the user an up-to-date view of the current core state.
*/
class BitcoinGUI : public QMainWindow
{
    Q_OBJECT

public:
    static const std::string DEFAULT_UIPLATFORM;

    explicit BitcoinGUI(interfaces::Node& node, const PlatformStyle *platformStyle, const NetworkStyle *networkStyle, QWidget *parent = nullptr);
    ~BitcoinGUI();

    /** Set the client model.
        The client model represents the part of the core that communicates with the P2P network, and is wallet-agnostic.
    */
    void setClientModel(ClientModel *clientModel);
#ifdef ENABLE_WALLET
    void setWalletController(WalletController* wallet_controller);
#endif

#ifdef ENABLE_WALLET
    /** Set the wallet model.
        The wallet model represents a bitcoin wallet, and offers access to the list of transactions, address book and sending
        functionality.
    */
    void addWallet(WalletModel* walletModel);
    void removeWallet(WalletModel* walletModel);
    void removeAllWallets();
#endif // ENABLE_WALLET
    void setTabBarInfo(QObject* into);
    bool enableWallet = false;

    /** Get the tray icon status.
        Some systems have not "system tray" or "notification area" available.
    */
    bool hasTrayIcon() const { return trayIcon; }

    /** Disconnect core signals from GUI client */
    void unsubscribeFromCoreSignals();

protected:
    void changeEvent(QEvent *e);
    void closeEvent(QCloseEvent *event);
    void showEvent(QShowEvent *event);
    void dragEnterEvent(QDragEnterEvent *event);
    void dropEvent(QDropEvent *event);
    bool eventFilter(QObject *object, QEvent *event);

private:
    interfaces::Node& m_node;
    WalletController* m_wallet_controller{nullptr};
    std::unique_ptr<interfaces::Handler> m_handler_message_box;
    std::unique_ptr<interfaces::Handler> m_handler_question;
    ClientModel* clientModel = nullptr;
    WalletFrame* walletFrame = nullptr;

    UnitDisplayStatusBarControl* unitDisplayControl = nullptr;
    QLabel* labelWalletEncryptionIcon = nullptr;
    QLabel* labelWalletHDStatusIcon = nullptr;
    GUIUtil::ClickableLabel* labelProxyIcon = nullptr;
    GUIUtil::ClickableLabel* connectionsControl = nullptr;
    GUIUtil::ClickableLabel* labelBlocksIcon = nullptr;
    QLabel* progressBarLabel = nullptr;
    GUIUtil::ClickableProgressBar* progressBar = nullptr;
    QProgressDialog* progressDialog = nullptr;
    QLabel *labelStakingIcon = nullptr;

    QMenuBar* appMenuBar = nullptr;
    TitleBar *appTitleBar = nullptr;
    NavigationBar *appNavigationBar = nullptr;
    QAction* overviewAction = nullptr;
    QAction* historyAction = nullptr;
    QAction* quitAction = nullptr;
    QAction* sendCoinsAction = nullptr;
    QAction* sendCoinsMenuAction = nullptr;
    QAction* usedSendingAddressesAction = nullptr;
    QAction* usedReceivingAddressesAction = nullptr;
    QAction* signMessageAction = nullptr;
    QAction* verifyMessageAction = nullptr;
    QAction* aboutAction = nullptr;
    QAction* receiveCoinsAction = nullptr;
    QAction* receiveCoinsMenuAction = nullptr;
    QAction* optionsAction = nullptr;
    QAction* toggleHideAction = nullptr;
    QAction* encryptWalletAction = nullptr;
    QAction* backupWalletAction = nullptr;
    QAction* changePassphraseAction = nullptr;
    QAction* aboutQtAction = nullptr;
    QAction* openRPCConsoleAction = nullptr;
    QAction* openAction = nullptr;
    QAction* showHelpMessageAction = nullptr;
    QAction *restoreWalletAction = nullptr;
    QAction *unlockWalletAction = nullptr;
    QAction *lockWalletAction = nullptr;
    QAction* smartContractAction = nullptr;
    QAction* createContractAction = nullptr;
    QAction* sendToContractAction = nullptr;
    QAction* callContractAction = nullptr;
    QAction* QRCTokenAction = nullptr;
    QAction* sendTokenAction = nullptr;
    QAction* receiveTokenAction = nullptr;
    QAction* addTokenAction = nullptr;
<<<<<<< HEAD
=======
    QAction* m_create_wallet_action{nullptr};
>>>>>>> 451880b9
    QAction* m_open_wallet_action{nullptr};
    QMenu* m_open_wallet_menu{nullptr};
    QAction* m_close_wallet_action{nullptr};
    QAction* m_wallet_selector_label_action = nullptr;
    QAction* m_wallet_selector_action = nullptr;

    QLabel *m_wallet_selector_label = nullptr;
    QComboBox* m_wallet_selector = nullptr;

    QSystemTrayIcon* trayIcon = nullptr;
    const std::unique_ptr<QMenu> trayIconMenu;
    Notificator* notificator = nullptr;
    RPCConsole* rpcConsole = nullptr;
    HelpMessageDialog* helpMessageDialog = nullptr;
    ModalOverlay* modalOverlay = nullptr;
    ModalOverlay *modalBackupOverlay = nullptr;
    QtumVersionChecker *qtumVersionChecker = nullptr;

#ifdef Q_OS_MAC
    CAppNapInhibitor* m_app_nap_inhibitor = nullptr;
#endif

    /** Keep track of previous number of blocks, to detect progress */
    int prevBlocks = 0;
    int spinnerFrame = 0;

    const PlatformStyle *platformStyle;
    const NetworkStyle* const m_network_style;

    /** Create the main UI actions. */
    void createActions();
    /** Create the menu bar and sub-menus. */
    void createMenuBar();
    /** Create the toolbars */
    void createToolBars();
    /** Create title bar */
    void createTitleBars();
    /** Create system tray icon and notification */
    void createTrayIcon();
    /** Create system tray menu (or setup the dock menu) */
    void createTrayIconMenu();

    /** Enable or disable all wallet-related actions */
    void setWalletActionsEnabled(bool enabled);

    /** Connect core signals to GUI client */
    void subscribeToCoreSignals();

    /** Update UI with latest network info from model. */
    void updateNetworkState();

    void updateHeadersSyncProgressLabel();

    /** Open the OptionsDialog on the specified tab index */
    void openOptionsDialogWithTab(OptionsDialog::Tab tab);

    /** Add docking windows to the main windows */
    void addDockWindows(Qt::DockWidgetArea area, QWidget* widget);

Q_SIGNALS:
    /** Signal raised when a URI was entered or dragged to the GUI */
    void receivedURI(const QString &uri);
    /** Signal raised when RPC console shown */
    void consoleShown(RPCConsole* console);

public Q_SLOTS:
    /** Set number of connections shown in the UI */
    void setNumConnections(int count);
    /** Set network state shown in the UI */
    void setNetworkActive(bool networkActive);
    /** Set number of blocks and last block date shown in the UI */
    void setNumBlocks(int count, const QDateTime& blockDate, double nVerificationProgress, bool headers);

    /** Notify the user of an event from the core network or transaction handling code.
       @param[in] title     the message box / notification title
       @param[in] message   the displayed text
       @param[in] style     modality and style definitions (icon and used buttons - buttons only for message boxes)
                            @see CClientUIInterface::MessageBoxFlags
       @param[in] ret       pointer to a bool that will be modified to whether Ok was clicked (modal only)
    */
    void message(const QString& title, QString message, unsigned int style, bool* ret = nullptr);

#ifdef ENABLE_WALLET
    void setCurrentWallet(WalletModel* wallet_model);
    void setCurrentWalletBySelectorIndex(int index);
    /** Set the UI status indicators based on the currently selected wallet.
    */
    void updateWalletStatus();

private:
    /** Set the encryption status as shown in the UI.
       @param[in] status            current encryption status
       @see WalletModel::EncryptionStatus
    */
    void setEncryptionStatus(WalletModel *walletModel);

    /** Set the hd-enabled status as shown in the UI.
     @param[in] hdEnabled         current hd enabled status
     @see WalletModel::EncryptionStatus
     */
    void setHDStatus(bool privkeyDisabled, int hdEnabled);

public Q_SLOTS:
    bool handlePaymentRequest(const SendCoinsRecipient& recipient);

    /** Show incoming transaction notification for new transactions. */
    void incomingTransaction(const QString& date, int unit, const CAmount& amount, const QString& type, const QString& address, const QString& label, const QString& walletName);

    /** Show incoming transaction notification for new token transactions. */
    void incomingTokenTransaction(const QString& date, const QString& amount, const QString& type, const QString& address, const QString& label, const QString& walletName, const QString& title);
#endif // ENABLE_WALLET

private:
    /** Set the proxy-enabled icon as shown in the UI. */
    void updateProxyIcon();
    void updateWindowTitle();

public Q_SLOTS:
#ifdef ENABLE_WALLET
    /** Switch to overview (home) page */
    void gotoOverviewPage();
    /** Switch to history (transactions) page */
    void gotoHistoryPage();
    /** Switch to receive coins page */
    void gotoReceiveCoinsPage();
    /** Switch to send coins page */
    void gotoSendCoinsPage(QString addr = "");
    /** Switch to create contract page */
    void gotoCreateContractPage();
    /** Switch to send contract page */
    void gotoSendToContractPage();
    /** Switch to call contract page */
    void gotoCallContractPage();
    /** Switch to Send Token page */
    void gotoSendTokenPage();
    /** Switch to Receive Token page */
    void gotoReceiveTokenPage();
    /** Switch to Add Token page */
    void gotoAddTokenPage();

    /** Show Sign/Verify Message dialog and switch to sign message tab */
    void gotoSignMessageTab(QString addr = "");
    /** Show Sign/Verify Message dialog and switch to verify message tab */
    void gotoVerifyMessageTab(QString addr = "");

    /** Show open dialog */
    void openClicked();
#endif // ENABLE_WALLET
    /** Show configuration dialog */
    void optionsClicked();
    /** Show about dialog */
    void aboutClicked();
    /** Show debug window */
    void showDebugWindow();
    /** Show debug window and set focus to the console */
    void showDebugWindowActivateConsole();
    /** Show help message dialog */
    void showHelpMessageClicked();
#ifndef Q_OS_MAC
    /** Handle tray icon clicked */
    void trayIconActivated(QSystemTrayIcon::ActivationReason reason);
#else
    /** Handle macOS Dock icon clicked */
    void macosDockIconActivated();
#endif

    /** Show window if hidden, unminimize when minimized, rise when obscured or show if hidden and fToggleHidden is true */
    void showNormalIfMinimized() { showNormalIfMinimized(false); }
    void showNormalIfMinimized(bool fToggleHidden);
    /** Simply calls showNormalIfMinimized(true) for use in SLOT() macro */
    void toggleHidden();
#ifdef ENABLE_WALLET
    /** Update staking icon **/
    void updateStakingIcon();
#endif // ENABLE_WALLET

    /** called by a timer to check if ShutdownRequested() has been set **/
    void detectShutdown();

    /** Show progress dialog e.g. for verifychain */
    void showProgress(const QString &title, int nProgress);

    /** When hideTrayIcon setting is changed in OptionsModel hide or show the icon accordingly. */
    void setTrayIconVisible(bool);

    void showModalOverlay();

    void showModalBackupOverlay();
};

class UnitDisplayStatusBarControl : public QLabel
{
    Q_OBJECT

public:
    explicit UnitDisplayStatusBarControl(const PlatformStyle *platformStyle);
    /** Lets the control know about the Options Model (and its signals) */
    void setOptionsModel(OptionsModel *optionsModel);

protected:
    /** So that it responds to left-button clicks */
    void mousePressEvent(QMouseEvent *event);

private:
    OptionsModel *optionsModel;
    QMenu* menu;

    /** Shows context menu with Display Unit options by the mouse coordinates */
    void onDisplayUnitsClicked(const QPoint& point);
    /** Creates context menu, its actions, and wires up all the relevant signals for mouse events. */
    void createContextMenu();

private Q_SLOTS:
    /** When Display Units are changed on OptionsModel it will refresh the display text of the control on the status bar */
    void updateDisplayUnit(int newUnits);
    /** Tells underlying optionsModel to update its current display unit. */
    void onMenuSelection(QAction* action);
};

#endif // BITCOIN_QT_BITCOINGUI_H<|MERGE_RESOLUTION|>--- conflicted
+++ resolved
@@ -165,10 +165,7 @@
     QAction* sendTokenAction = nullptr;
     QAction* receiveTokenAction = nullptr;
     QAction* addTokenAction = nullptr;
-<<<<<<< HEAD
-=======
     QAction* m_create_wallet_action{nullptr};
->>>>>>> 451880b9
     QAction* m_open_wallet_action{nullptr};
     QMenu* m_open_wallet_menu{nullptr};
     QAction* m_close_wallet_action{nullptr};
