// Copyright (c) 2015-2020 The Bitcoin Core developers
// Distributed under the MIT software license, see the accompanying
// file COPYING or http://www.opensource.org/licenses/mit-license.php.

#include <qt/test/wallettests.h>
#include <qt/test/util.h>

#include <interfaces/chain.h>
#include <interfaces/node.h>
#include <qt/bitcoinamountfield.h>
#include <qt/clientmodel.h>
#include <qt/optionsmodel.h>
#include <qt/platformstyle.h>
#include <qt/qvalidatedlineedit.h>
#include <qt/sendcoinsdialog.h>
#include <qt/sendcoinsentry.h>
#include <qt/transactiontablemodel.h>
#include <qt/transactionview.h>
#include <qt/walletmodel.h>
#include <key_io.h>
#include <test/util/setup_common.h>
#include <validation.h>
#include <wallet/wallet.h>
#include <qt/overviewpage.h>
#include <qt/receivecoinsdialog.h>
#include <qt/recentrequeststablemodel.h>
#include <qt/receiverequestdialog.h>

#include <memory>

#include <QAbstractButton>
#include <QAction>
#include <QApplication>
#include <QCheckBox>
#include <QPushButton>
#include <QTimer>
#include <QVBoxLayout>
#include <QTextEdit>
#include <QListView>
#include <QDialogButtonBox>

namespace
{
//! Press "Yes" or "Cancel" buttons in modal send confirmation dialog.
void ConfirmSend(QString* text = nullptr, bool cancel = false)
{
    QTimer::singleShot(0, [text, cancel]() {
        for (QWidget* widget : QApplication::topLevelWidgets()) {
            if (widget->inherits("SendConfirmationDialog")) {
                SendConfirmationDialog* dialog = qobject_cast<SendConfirmationDialog*>(widget);
                if (text) *text = dialog->text();
                QAbstractButton* button = dialog->button(cancel ? QMessageBox::Cancel : QMessageBox::Yes);
                button->setEnabled(true);
                button->click();
            }
        }
    });
}

//! Send coins to address and return txid.
uint256 SendCoins(CWallet& wallet, SendCoinsDialog& sendCoinsDialog, const CTxDestination& address, CAmount amount, bool rbf)
{
    QVBoxLayout* entries = sendCoinsDialog.findChild<QVBoxLayout*>("entries");
    SendCoinsEntry* entry = qobject_cast<SendCoinsEntry*>(entries->itemAt(0)->widget());
    entry->findChild<QValidatedLineEdit*>("payTo")->setText(QString::fromStdString(EncodeDestination(address)));
    entry->findChild<BitcoinAmountField*>("payAmount")->setValue(amount);
    sendCoinsDialog.findChild<QFrame*>("frameFee")
        ->findChild<QCheckBox*>("optInRBF")
        ->setCheckState(rbf ? Qt::Checked : Qt::Unchecked);
    uint256 txid;
    boost::signals2::scoped_connection c(wallet.NotifyTransactionChanged.connect([&txid](CWallet*, const uint256& hash, ChangeType status) {
        if (status == CT_NEW) txid = hash;
    }));
    ConfirmSend();
    bool invoked = QMetaObject::invokeMethod(&sendCoinsDialog, "on_sendButton_clicked");
    assert(invoked);
    return txid;
}

//! Find index of txid in transaction list.
QModelIndex FindTx(const QAbstractItemModel& model, const uint256& txid)
{
    QString hash = QString::fromStdString(txid.ToString());
    int rows = model.rowCount({});
    for (int row = 0; row < rows; ++row) {
        QModelIndex index = model.index(row, 0, {});
        if (model.data(index, TransactionTableModel::TxHashRole) == hash) {
            return index;
        }
    }
    return {};
}

//! Invoke bumpfee on txid and check results.
void BumpFee(TransactionView& view, const uint256& txid, bool expectDisabled, std::string expectError, bool cancel)
{
    QTableView* table = view.findChild<QTableView*>("transactionView");
    QModelIndex index = FindTx(*table->selectionModel()->model(), txid);
    QVERIFY2(index.isValid(), "Could not find BumpFee txid");

    // Select row in table, invoke context menu, and make sure bumpfee action is
    // enabled or disabled as expected.
    QAction* action = view.findChild<QAction*>("bumpFeeAction");
    table->selectionModel()->select(index, QItemSelectionModel::ClearAndSelect | QItemSelectionModel::Rows);
    action->setEnabled(expectDisabled);
    table->customContextMenuRequested({});
    QCOMPARE(action->isEnabled(), !expectDisabled);

    action->setEnabled(true);
    QString text;
    if (expectError.empty()) {
        ConfirmSend(&text, cancel);
    } else {
        ConfirmMessage(&text);
    }
    action->trigger();
    QVERIFY(text.indexOf(QString::fromStdString(expectError)) != -1);
}

//! Simple qt wallet tests.
//
// Test widgets can be debugged interactively calling show() on them and
// manually running the event loop, e.g.:
//
//     sendCoinsDialog.show();
//     QEventLoop().exec();
//
// This also requires overriding the default minimal Qt platform:
//
//     QT_QPA_PLATFORM=xcb     src/qt/test/test_bitcoin-qt  # Linux
//     QT_QPA_PLATFORM=windows src/qt/test/test_bitcoin-qt  # Windows
//     QT_QPA_PLATFORM=cocoa   src/qt/test/test_bitcoin-qt  # macOS
void TestGUI(interfaces::Node& node)
{
    // Set up wallet and chain with 105 blocks (5 mature blocks for spending).
    TestChain100Setup test;
    for (int i = 0; i < 5; ++i) {
        test.CreateAndProcessBlock({}, GetScriptForRawPubKey(test.coinbaseKey.GetPubKey()));
    }
<<<<<<< HEAD
    node.context()->connman = std::move(test.m_node.connman);
    node.context()->mempool = std::move(test.m_node.mempool);
    std::shared_ptr<CWallet> wallet = std::make_shared<CWallet>(node.context()->chain.get(), WalletLocation(), WalletDatabase::CreateMock());
=======
    node.setContext(&test.m_node);
    std::shared_ptr<CWallet> wallet = std::make_shared<CWallet>(node.context()->chain.get(), "", CreateMockWalletDatabase());
>>>>>>> da23532c
    int coinbaseMaturity = Params().GetConsensus().CoinbaseMaturity(0);
    bool firstRun;
    wallet->LoadWallet(firstRun);
    {
        auto spk_man = wallet->GetOrCreateLegacyScriptPubKeyMan();
        LOCK2(wallet->cs_wallet, spk_man->cs_KeyStore);
        wallet->SetAddressBook(GetDestinationForKey(test.coinbaseKey.GetPubKey(), wallet->m_default_address_type), "", "receive");
        spk_man->AddKeyPubKey(test.coinbaseKey, test.coinbaseKey.GetPubKey());
        wallet->SetLastBlockProcessed(coinbaseMaturity + 5, ::ChainActive().Tip()->GetBlockHash());
    }
    {
        WalletRescanReserver reserver(*wallet);
        reserver.reserve();
        CWallet::ScanResult result = wallet->ScanForWalletTransactions(Params().GetConsensus().hashGenesisBlock, 0 /* block height */, {} /* max height */, reserver, true /* fUpdate */);
        QCOMPARE(result.status, CWallet::ScanResult::SUCCESS);
        QCOMPARE(result.last_scanned_block, ::ChainActive().Tip()->GetBlockHash());
        QVERIFY(result.last_failed_block.IsNull());
    }
    wallet->SetBroadcastTransactions(true);

    // Create widgets for sending coins and listing transactions.
    std::unique_ptr<const PlatformStyle> platformStyle(PlatformStyle::instantiate("other"));
    SendCoinsDialog sendCoinsDialog(platformStyle.get());
    TransactionView transactionView(platformStyle.get());
    OptionsModel optionsModel;
    ClientModel clientModel(node, &optionsModel);
    AddWallet(wallet);
    WalletModel walletModel(interfaces::MakeWallet(wallet), clientModel, platformStyle.get());
    RemoveWallet(wallet, nullopt);
    sendCoinsDialog.setModel(&walletModel);
    transactionView.setModel(&walletModel);

    {
        // Check balance in send dialog
        QLabel* balanceLabel = sendCoinsDialog.findChild<QLabel*>("labelBalance");
        QString balanceText = balanceLabel->text();
        int unit = walletModel.getOptionsModel()->getDisplayUnit();
        CAmount balance = walletModel.wallet().getBalance();
        QString balanceComparison = BitcoinUnits::formatWithUnit(unit, balance, false, BitcoinUnits::SeparatorStyle::ALWAYS);
        QCOMPARE(balanceText, balanceComparison);
    }

    // Send two transactions, and verify they are added to transaction list.
    TransactionTableModel* transactionTableModel = walletModel.getTransactionTableModel();
    QCOMPARE(transactionTableModel->rowCount({}), coinbaseMaturity + 5);
    uint256 txid1 = SendCoins(*wallet.get(), sendCoinsDialog, PKHash(), 5 * COIN, false /* rbf */);
    uint256 txid2 = SendCoins(*wallet.get(), sendCoinsDialog, PKHash(), 10 * COIN, true /* rbf */);
    QCOMPARE(transactionTableModel->rowCount({}), coinbaseMaturity + 7);
    QVERIFY(FindTx(*transactionTableModel, txid1).isValid());
    QVERIFY(FindTx(*transactionTableModel, txid2).isValid());

    // Call bumpfee. Test disabled, canceled, enabled, then failing cases.
    BumpFee(transactionView, txid1, true /* expect disabled */, "not BIP 125 replaceable" /* expected error */, false /* cancel */);
    BumpFee(transactionView, txid2, false /* expect disabled */, {} /* expected error */, true /* cancel */);
    BumpFee(transactionView, txid2, false /* expect disabled */, {} /* expected error */, false /* cancel */);
    BumpFee(transactionView, txid2, true /* expect disabled */, "already bumped" /* expected error */, false /* cancel */);

    // Check current balance on OverviewPage
    OverviewPage overviewPage(platformStyle.get());
    overviewPage.setWalletModel(&walletModel);
    QLabel* balanceLabel = overviewPage.findChild<QLabel*>("labelBalance");
    QString balanceText = balanceLabel->text().trimmed();
    int unit = walletModel.getOptionsModel()->getDisplayUnit();
    CAmount balance = walletModel.wallet().getBalance();
<<<<<<< HEAD
    QString balanceComparison = BitcoinUnits::format(unit, balance, false, BitcoinUnits::separatorAlways);
=======
    QString balanceComparison = BitcoinUnits::format(unit, balance, false, BitcoinUnits::SeparatorStyle::ALWAYS);
>>>>>>> da23532c
    QCOMPARE(balanceText, balanceComparison);

    // Check Request Payment button
    ReceiveCoinsDialog receiveCoinsDialog(platformStyle.get());
    receiveCoinsDialog.setModel(&walletModel);
    RecentRequestsTableModel* requestTableModel = walletModel.getRecentRequestsTableModel();

    // Label input
    QLineEdit* labelInput = receiveCoinsDialog.findChild<QLineEdit*>("reqLabel");
    labelInput->setText("TEST_LABEL_1");

    // Amount input
    BitcoinAmountField* amountInput = receiveCoinsDialog.findChild<BitcoinAmountField*>("reqAmount");
    amountInput->setValue(1);

    // Message input
    QLineEdit* messageInput = receiveCoinsDialog.findChild<QLineEdit*>("reqMessage");
    messageInput->setText("TEST_MESSAGE_1");
    int initialRowCount = requestTableModel->rowCount({});
    QPushButton* requestPaymentButton = receiveCoinsDialog.findChild<QPushButton*>("receiveButton");
    requestPaymentButton->click();
    for (QWidget* widget : QApplication::topLevelWidgets()) {
        if (widget->inherits("ReceiveRequestDialog")) {
            ReceiveRequestDialog* receiveRequestDialog = qobject_cast<ReceiveRequestDialog*>(widget);
            QTextEdit* rlist = receiveRequestDialog->QObject::findChild<QTextEdit*>("outUri");
            QString paymentText = rlist->toPlainText();
            QStringList paymentTextList = paymentText.split('\n');
            QCOMPARE(paymentTextList.at(0), QString("Payment information").toUpper());
            QVERIFY(paymentTextList.at(2).indexOf(QString("URI: qtum:")) != -1);
            QVERIFY(paymentTextList.at(3).indexOf(QString("Address:")) != -1);
            QCOMPARE(paymentTextList.at(4), QString("Amount: 0.00000001 ") + QString::fromStdString(CURRENCY_UNIT));
            QCOMPARE(paymentTextList.at(5), QString("Label: TEST_LABEL_1"));
            QCOMPARE(paymentTextList.at(6), QString("Message: TEST_MESSAGE_1"));
        }
    }

    // Check addition to history
    int currentRowCount = requestTableModel->rowCount({});
    QCOMPARE(currentRowCount, initialRowCount+1);

    // Check Remove button
    QTableView* table = receiveCoinsDialog.findChild<QTableView*>("recentRequestsView");
    table->selectRow(currentRowCount-1);
    QPushButton* removeRequestButton = receiveCoinsDialog.findChild<QPushButton*>("removeRequestButton");
    removeRequestButton->click();
    QCOMPARE(requestTableModel->rowCount({}), currentRowCount-1);
}

} // namespace

void WalletTests::walletTests()
{
#ifdef Q_OS_MAC
    if (QApplication::platformName() == "minimal") {
        // Disable for mac on "minimal" platform to avoid crashes inside the Qt
        // framework when it tries to look up unimplemented cocoa functions,
        // and fails to handle returned nulls
        // (https://bugreports.qt.io/browse/QTBUG-49686).
        QWARN("Skipping WalletTests on mac build with 'minimal' platform set due to Qt bugs. To run AppTests, invoke "
              "with 'QT_QPA_PLATFORM=cocoa test_qtum-qt' on mac, or else use a linux or windows build.");
        return;
    }
#endif
    TestGUI(m_node);
}<|MERGE_RESOLUTION|>--- conflicted
+++ resolved
@@ -137,14 +137,8 @@
     for (int i = 0; i < 5; ++i) {
         test.CreateAndProcessBlock({}, GetScriptForRawPubKey(test.coinbaseKey.GetPubKey()));
     }
-<<<<<<< HEAD
-    node.context()->connman = std::move(test.m_node.connman);
-    node.context()->mempool = std::move(test.m_node.mempool);
-    std::shared_ptr<CWallet> wallet = std::make_shared<CWallet>(node.context()->chain.get(), WalletLocation(), WalletDatabase::CreateMock());
-=======
     node.setContext(&test.m_node);
     std::shared_ptr<CWallet> wallet = std::make_shared<CWallet>(node.context()->chain.get(), "", CreateMockWalletDatabase());
->>>>>>> da23532c
     int coinbaseMaturity = Params().GetConsensus().CoinbaseMaturity(0);
     bool firstRun;
     wallet->LoadWallet(firstRun);
@@ -209,11 +203,7 @@
     QString balanceText = balanceLabel->text().trimmed();
     int unit = walletModel.getOptionsModel()->getDisplayUnit();
     CAmount balance = walletModel.wallet().getBalance();
-<<<<<<< HEAD
-    QString balanceComparison = BitcoinUnits::format(unit, balance, false, BitcoinUnits::separatorAlways);
-=======
     QString balanceComparison = BitcoinUnits::format(unit, balance, false, BitcoinUnits::SeparatorStyle::ALWAYS);
->>>>>>> da23532c
     QCOMPARE(balanceText, balanceComparison);
 
     // Check Request Payment button
