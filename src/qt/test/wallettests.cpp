#include <qt/test/wallettests.h>
#include <qt/test/util.h>

#include <interfaces/node.h>
#include <qt/bitcoinamountfield.h>
#include <qt/callback.h>
#include <qt/optionsmodel.h>
#include <qt/platformstyle.h>
#include <qt/qvalidatedlineedit.h>
#include <qt/sendcoinsdialog.h>
#include <qt/sendcoinsentry.h>
#include <qt/transactiontablemodel.h>
#include <qt/transactionview.h>
#include <qt/walletmodel.h>
#include <key_io.h>
#include <test/test_bitcoin.h>
#include <validation.h>
#include <wallet/wallet.h>
#include <qt/overviewpage.h>
#include <qt/receivecoinsdialog.h>
#include <qt/recentrequeststablemodel.h>
#include <qt/receiverequestdialog.h>

#include <memory>

#include <QAbstractButton>
#include <QAction>
#include <QApplication>
#include <QCheckBox>
#include <QPushButton>
#include <QTimer>
#include <QVBoxLayout>
#include <QTextEdit>
#include <QListView>
#include <QDialogButtonBox>

namespace
{
//! Press "Yes" or "Cancel" buttons in modal send confirmation dialog.
void ConfirmSend(QString* text = nullptr, bool cancel = false)
{
    QTimer::singleShot(0, makeCallback([text, cancel](Callback* callback) {
        for (QWidget* widget : QApplication::topLevelWidgets()) {
            if (widget->inherits("SendConfirmationDialog")) {
                SendConfirmationDialog* dialog = qobject_cast<SendConfirmationDialog*>(widget);
                if (text) *text = dialog->text();
                QAbstractButton* button = dialog->button(cancel ? QMessageBox::Cancel : QMessageBox::Yes);
                button->setEnabled(true);
                button->click();
            }
        }
        delete callback;
    }), SLOT(call()));
}

//! Send coins to address and return txid.
uint256 SendCoins(CWallet& wallet, SendCoinsDialog& sendCoinsDialog, const CTxDestination& address, CAmount amount, bool rbf)
{
    QVBoxLayout* entries = sendCoinsDialog.findChild<QVBoxLayout*>("entries");
    SendCoinsEntry* entry = qobject_cast<SendCoinsEntry*>(entries->itemAt(0)->widget());
    entry->findChild<QValidatedLineEdit*>("payTo")->setText(QString::fromStdString(EncodeDestination(address)));
    entry->findChild<BitcoinAmountField*>("payAmount")->setValue(amount);
    sendCoinsDialog.findChild<QFrame*>("frameFee")
        ->findChild<QFrame*>("frameFeeSelection")
        ->findChild<QCheckBox*>("optInRBF")
        ->setCheckState(rbf ? Qt::Checked : Qt::Unchecked);
    uint256 txid;
    boost::signals2::scoped_connection c(wallet.NotifyTransactionChanged.connect([&txid](CWallet*, const uint256& hash, ChangeType status) {
        if (status == CT_NEW) txid = hash;
    }));
    ConfirmSend();
    QMetaObject::invokeMethod(&sendCoinsDialog, "on_sendButton_clicked");
    return txid;
}

//! Find index of txid in transaction list.
QModelIndex FindTx(const QAbstractItemModel& model, const uint256& txid)
{
    QString hash = QString::fromStdString(txid.ToString());
    int rows = model.rowCount({});
    for (int row = 0; row < rows; ++row) {
        QModelIndex index = model.index(row, 0, {});
        if (model.data(index, TransactionTableModel::TxHashRole) == hash) {
            return index;
        }
    }
    return {};
}

//! Invoke bumpfee on txid and check results.
void BumpFee(TransactionView& view, const uint256& txid, bool expectDisabled, std::string expectError, bool cancel)
{
    QTableView* table = view.findChild<QTableView*>("transactionView");
    QModelIndex index = FindTx(*table->selectionModel()->model(), txid);
    QVERIFY2(index.isValid(), "Could not find BumpFee txid");

    // Select row in table, invoke context menu, and make sure bumpfee action is
    // enabled or disabled as expected.
    QAction* action = view.findChild<QAction*>("bumpFeeAction");
    table->selectionModel()->select(index, QItemSelectionModel::ClearAndSelect | QItemSelectionModel::Rows);
    action->setEnabled(expectDisabled);
    table->customContextMenuRequested({});
    QCOMPARE(action->isEnabled(), !expectDisabled);

    action->setEnabled(true);
    QString text;
    if (expectError.empty()) {
        ConfirmSend(&text, cancel);
    } else {
        ConfirmMessage(&text);
    }
    action->trigger();
    QVERIFY(text.indexOf(QString::fromStdString(expectError)) != -1);
}

//! Simple qt wallet tests.
//
// Test widgets can be debugged interactively calling show() on them and
// manually running the event loop, e.g.:
//
//     sendCoinsDialog.show();
//     QEventLoop().exec();
//
// This also requires overriding the default minimal Qt platform:
//
//     src/qt/test/test_bitcoin-qt -platform xcb      # Linux
//     src/qt/test/test_bitcoin-qt -platform windows  # Windows
//     src/qt/test/test_bitcoin-qt -platform cocoa    # macOS
void TestGUI()
{
    g_address_type = OUTPUT_TYPE_P2SH_SEGWIT;
    g_change_type = OUTPUT_TYPE_P2SH_SEGWIT;

    // Set up wallet and chain with 105 blocks (5 mature blocks for spending).
    TestChain100Setup test;
    for (int i = 0; i < 5; ++i) {
        test.CreateAndProcessBlock({}, GetScriptForRawPubKey(test.coinbaseKey.GetPubKey()));
    }
    std::shared_ptr<CWallet> wallet = std::make_shared<CWallet>("mock", WalletDatabase::CreateMock());
    bool firstRun;
    wallet->LoadWallet(firstRun);
    {
<<<<<<< HEAD
        LOCK(wallet.cs_wallet);
        wallet.SetAddressBook(GetDestinationForKey(test.coinbaseKey.GetPubKey(), g_address_type), "", "receive");
        wallet.AddKeyPubKey(test.coinbaseKey, test.coinbaseKey.GetPubKey());
    }
    {
        LOCK(cs_main);
        WalletRescanReserver reserver(&wallet);
        reserver.reserve();
        wallet.ScanForWalletTransactions(chainActive.Genesis(), nullptr, reserver, true);
=======
        LOCK(wallet->cs_wallet);
        wallet->SetAddressBook(GetDestinationForKey(test.coinbaseKey.GetPubKey(), wallet->m_default_address_type), "", "receive");
        wallet->AddKeyPubKey(test.coinbaseKey, test.coinbaseKey.GetPubKey());
    }
    {
        LOCK(cs_main);
        WalletRescanReserver reserver(wallet.get());
        reserver.reserve();
        wallet->ScanForWalletTransactions(chainActive.Genesis(), nullptr, reserver, true);
>>>>>>> 228c1378
    }
    wallet->SetBroadcastTransactions(true);

    // Create widgets for sending coins and listing transactions.
    std::unique_ptr<const PlatformStyle> platformStyle(PlatformStyle::instantiate("other"));
    SendCoinsDialog sendCoinsDialog(platformStyle.get());
    TransactionView transactionView(platformStyle.get());
    auto node = interfaces::MakeNode();
    OptionsModel optionsModel(*node);
    AddWallet(wallet);
    WalletModel walletModel(std::move(node->getWallets().back()), *node, platformStyle.get(), &optionsModel);
    RemoveWallet(wallet);
    sendCoinsDialog.setModel(&walletModel);
    transactionView.setModel(&walletModel);

    // Send two transactions, and verify they are added to transaction list.
    TransactionTableModel* transactionTableModel = walletModel.getTransactionTableModel();
    QCOMPARE(transactionTableModel->rowCount({}), 505);
<<<<<<< HEAD
    uint256 txid1 = SendCoins(wallet, sendCoinsDialog, CKeyID(), 5 * COIN, false /* rbf */);
    uint256 txid2 = SendCoins(wallet, sendCoinsDialog, CKeyID(), 10 * COIN, true /* rbf */);
=======
    uint256 txid1 = SendCoins(*wallet.get(), sendCoinsDialog, CKeyID(), 5 * COIN, false /* rbf */);
    uint256 txid2 = SendCoins(*wallet.get(), sendCoinsDialog, CKeyID(), 10 * COIN, true /* rbf */);
>>>>>>> 228c1378
    QCOMPARE(transactionTableModel->rowCount({}), 507);
    QVERIFY(FindTx(*transactionTableModel, txid1).isValid());
    QVERIFY(FindTx(*transactionTableModel, txid2).isValid());

    // Call bumpfee. Test disabled, canceled, enabled, then failing cases.
    BumpFee(transactionView, txid1, true /* expect disabled */, "not BIP 125 replaceable" /* expected error */, false /* cancel */);
    BumpFee(transactionView, txid2, false /* expect disabled */, {} /* expected error */, true /* cancel */);
    BumpFee(transactionView, txid2, false /* expect disabled */, {} /* expected error */, false /* cancel */);
    BumpFee(transactionView, txid2, true /* expect disabled */, "already bumped" /* expected error */, false /* cancel */);

    // Check current balance on OverviewPage
    OverviewPage overviewPage(platformStyle.get());
    overviewPage.setWalletModel(&walletModel);
    QLabel* balanceLabel = overviewPage.findChild<QLabel*>("labelBalance");
    QString balanceText = balanceLabel->text();
    int unit = walletModel.getOptionsModel()->getDisplayUnit();
    CAmount balance = walletModel.wallet().getBalance();
    QString balanceComparison = BitcoinUnits::formatWithUnit(unit, balance, false, BitcoinUnits::separatorAlways);
    QCOMPARE(balanceText, balanceComparison);

    // Check Request Payment button
    ReceiveCoinsDialog receiveCoinsDialog(platformStyle.get());
    receiveCoinsDialog.setModel(&walletModel);
    RecentRequestsTableModel* requestTableModel = walletModel.getRecentRequestsTableModel();

    // Label input
    QLineEdit* labelInput = receiveCoinsDialog.findChild<QLineEdit*>("reqLabel");
    labelInput->setText("TEST_LABEL_1");

    // Amount input
    BitcoinAmountField* amountInput = receiveCoinsDialog.findChild<BitcoinAmountField*>("reqAmount");
    amountInput->setValue(1);

    // Message input
    QLineEdit* messageInput = receiveCoinsDialog.findChild<QLineEdit*>("reqMessage");
    messageInput->setText("TEST_MESSAGE_1");
    int initialRowCount = requestTableModel->rowCount({});
    QPushButton* requestPaymentButton = receiveCoinsDialog.findChild<QPushButton*>("receiveButton");
    requestPaymentButton->click();
    for (QWidget* widget : QApplication::topLevelWidgets()) {
        if (widget->inherits("ReceiveRequestDialog")) {
            ReceiveRequestDialog* receiveRequestDialog = qobject_cast<ReceiveRequestDialog*>(widget);
            QTextEdit* rlist = receiveRequestDialog->QObject::findChild<QTextEdit*>("outUri");
            QString paymentText = rlist->toPlainText();
            QStringList paymentTextList = paymentText.split('\n');
            QCOMPARE(paymentTextList.at(0), QString("Payment information").toUpper());
            QVERIFY(paymentTextList.at(2).indexOf(QString("URI: qtum:")) != -1);
            QVERIFY(paymentTextList.at(3).indexOf(QString("Address:")) != -1);
            QCOMPARE(paymentTextList.at(4), QString("Amount: 0.00000001 ") + QString::fromStdString(CURRENCY_UNIT));
            QCOMPARE(paymentTextList.at(5), QString("Label: TEST_LABEL_1"));
            QCOMPARE(paymentTextList.at(6), QString("Message: TEST_MESSAGE_1"));
        }
    }

    // Clear button
    QPushButton* clearButton = receiveCoinsDialog.findChild<QPushButton*>("clearButton");
    clearButton->click();
    QCOMPARE(labelInput->text(), QString(""));
    QCOMPARE(amountInput->value(), CAmount(0));
    QCOMPARE(messageInput->text(), QString(""));

    // Check addition to history
    int currentRowCount = requestTableModel->rowCount({});
    QCOMPARE(currentRowCount, initialRowCount+1);

    // Check Remove button
    QTableView* table = receiveCoinsDialog.findChild<QTableView*>("recentRequestsView");
    table->selectRow(currentRowCount-1);
    QPushButton* removeRequestButton = receiveCoinsDialog.findChild<QPushButton*>("removeRequestButton");
    removeRequestButton->click();
    QCOMPARE(requestTableModel->rowCount({}), currentRowCount-1);
}

} // namespace

void WalletTests::walletTests()
{
    TestGUI();
}<|MERGE_RESOLUTION|>--- conflicted
+++ resolved
@@ -128,9 +128,6 @@
 //     src/qt/test/test_bitcoin-qt -platform cocoa    # macOS
 void TestGUI()
 {
-    g_address_type = OUTPUT_TYPE_P2SH_SEGWIT;
-    g_change_type = OUTPUT_TYPE_P2SH_SEGWIT;
-
     // Set up wallet and chain with 105 blocks (5 mature blocks for spending).
     TestChain100Setup test;
     for (int i = 0; i < 5; ++i) {
@@ -140,17 +137,6 @@
     bool firstRun;
     wallet->LoadWallet(firstRun);
     {
-<<<<<<< HEAD
-        LOCK(wallet.cs_wallet);
-        wallet.SetAddressBook(GetDestinationForKey(test.coinbaseKey.GetPubKey(), g_address_type), "", "receive");
-        wallet.AddKeyPubKey(test.coinbaseKey, test.coinbaseKey.GetPubKey());
-    }
-    {
-        LOCK(cs_main);
-        WalletRescanReserver reserver(&wallet);
-        reserver.reserve();
-        wallet.ScanForWalletTransactions(chainActive.Genesis(), nullptr, reserver, true);
-=======
         LOCK(wallet->cs_wallet);
         wallet->SetAddressBook(GetDestinationForKey(test.coinbaseKey.GetPubKey(), wallet->m_default_address_type), "", "receive");
         wallet->AddKeyPubKey(test.coinbaseKey, test.coinbaseKey.GetPubKey());
@@ -160,7 +146,6 @@
         WalletRescanReserver reserver(wallet.get());
         reserver.reserve();
         wallet->ScanForWalletTransactions(chainActive.Genesis(), nullptr, reserver, true);
->>>>>>> 228c1378
     }
     wallet->SetBroadcastTransactions(true);
 
@@ -179,13 +164,8 @@
     // Send two transactions, and verify they are added to transaction list.
     TransactionTableModel* transactionTableModel = walletModel.getTransactionTableModel();
     QCOMPARE(transactionTableModel->rowCount({}), 505);
-<<<<<<< HEAD
-    uint256 txid1 = SendCoins(wallet, sendCoinsDialog, CKeyID(), 5 * COIN, false /* rbf */);
-    uint256 txid2 = SendCoins(wallet, sendCoinsDialog, CKeyID(), 10 * COIN, true /* rbf */);
-=======
     uint256 txid1 = SendCoins(*wallet.get(), sendCoinsDialog, CKeyID(), 5 * COIN, false /* rbf */);
     uint256 txid2 = SendCoins(*wallet.get(), sendCoinsDialog, CKeyID(), 10 * COIN, true /* rbf */);
->>>>>>> 228c1378
     QCOMPARE(transactionTableModel->rowCount({}), 507);
     QVERIFY(FindTx(*transactionTableModel, txid1).isValid());
     QVERIFY(FindTx(*transactionTableModel, txid2).isValid());
