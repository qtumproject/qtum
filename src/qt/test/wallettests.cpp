// Copyright (c) 2015-2022 The Bitcoin Core developers
// Distributed under the MIT software license, see the accompanying
// file COPYING or http://www.opensource.org/licenses/mit-license.php.

#include <qt/test/wallettests.h>
#include <qt/test/util.h>

#include <wallet/coincontrol.h>
#include <interfaces/chain.h>
#include <interfaces/node.h>
#include <key_io.h>
#include <qt/bitcoinamountfield.h>
#include <qt/bitcoinunits.h>
#include <qt/clientmodel.h>
#include <qt/optionsmodel.h>
#include <qt/overviewpage.h>
#include <qt/platformstyle.h>
#include <qt/qvalidatedlineedit.h>
#include <qt/receivecoinsdialog.h>
#include <qt/receiverequestdialog.h>
#include <qt/recentrequeststablemodel.h>
#include <qt/sendcoinsdialog.h>
#include <qt/sendcoinsentry.h>
#include <qt/transactiontablemodel.h>
#include <qt/transactionview.h>
#include <qt/walletmodel.h>
#include <test/util/setup_common.h>
#include <validation.h>
#include <wallet/wallet.h>

#include <chrono>
#include <memory>

#include <QAbstractButton>
#include <QAction>
#include <QApplication>
#include <QCheckBox>
#include <QClipboard>
#include <QObject>
#include <QPushButton>
#include <QTimer>
#include <QVBoxLayout>
#include <QTextEdit>
#include <QListView>
#include <QDialogButtonBox>

using wallet::AddWallet;
using wallet::CWallet;
using wallet::CreateMockWalletDatabase;
using wallet::RemoveWallet;
using wallet::WALLET_FLAG_DESCRIPTORS;
using wallet::WALLET_FLAG_DISABLE_PRIVATE_KEYS;
using wallet::WalletContext;
using wallet::WalletDescriptor;
using wallet::WalletRescanReserver;

namespace
{
//! Press "Yes" or "Cancel" buttons in modal send confirmation dialog.
void ConfirmSend(QString* text = nullptr, QMessageBox::StandardButton confirm_type = QMessageBox::Yes)
{
    QTimer::singleShot(0, [text, confirm_type]() {
        for (QWidget* widget : QApplication::topLevelWidgets()) {
            if (widget->inherits("SendConfirmationDialog")) {
                SendConfirmationDialog* dialog = qobject_cast<SendConfirmationDialog*>(widget);
                if (text) *text = dialog->text();
                QAbstractButton* button = dialog->button(confirm_type);
                button->setEnabled(true);
                button->click();
            }
        }
    });
}

//! Send coins to address and return txid.
uint256 SendCoins(CWallet& wallet, SendCoinsDialog& sendCoinsDialog, const CTxDestination& address, CAmount amount, bool rbf,
                  QMessageBox::StandardButton confirm_type = QMessageBox::Yes)
{
    QVBoxLayout* entries = sendCoinsDialog.findChild<QVBoxLayout*>("entries");
    SendCoinsEntry* entry = qobject_cast<SendCoinsEntry*>(entries->itemAt(0)->widget());
    entry->findChild<QValidatedLineEdit*>("payTo")->setText(QString::fromStdString(EncodeDestination(address)));
    entry->findChild<BitcoinAmountField*>("payAmount")->setValue(amount);
    sendCoinsDialog.findChild<QFrame*>("frameFee")
        ->findChild<QCheckBox*>("optInRBF")
        ->setCheckState(rbf ? Qt::Checked : Qt::Unchecked);
    uint256 txid;
    boost::signals2::scoped_connection c(wallet.NotifyTransactionChanged.connect([&txid](const uint256& hash, ChangeType status) {
        if (status == CT_NEW) txid = hash;
    }));
    ConfirmSend(/*text=*/nullptr, confirm_type);
    bool invoked = QMetaObject::invokeMethod(&sendCoinsDialog, "sendButtonClicked", Q_ARG(bool, false));
    assert(invoked);
    return txid;
}

//! Find index of txid in transaction list.
QModelIndex FindTx(const QAbstractItemModel& model, const uint256& txid)
{
    QString hash = QString::fromStdString(txid.ToString());
    int rows = model.rowCount({});
    for (int row = 0; row < rows; ++row) {
        QModelIndex index = model.index(row, 0, {});
        if (model.data(index, TransactionTableModel::TxHashRole) == hash) {
            return index;
        }
    }
    return {};
}

//! Invoke bumpfee on txid and check results.
void BumpFee(TransactionView& view, const uint256& txid, bool expectDisabled, std::string expectError, bool cancel)
{
    QTableView* table = view.findChild<QTableView*>("transactionView");
    QModelIndex index = FindTx(*table->selectionModel()->model(), txid);
    QVERIFY2(index.isValid(), "Could not find BumpFee txid");

    // Select row in table, invoke context menu, and make sure bumpfee action is
    // enabled or disabled as expected.
    QAction* action = view.findChild<QAction*>("bumpFeeAction");
    table->selectionModel()->select(index, QItemSelectionModel::ClearAndSelect | QItemSelectionModel::Rows);
    action->setEnabled(expectDisabled);
    table->customContextMenuRequested({});
    QCOMPARE(action->isEnabled(), !expectDisabled);

    action->setEnabled(true);
    QString text;
    if (expectError.empty()) {
        ConfirmSend(&text, cancel ? QMessageBox::Cancel : QMessageBox::Yes);
    } else {
        ConfirmMessage(&text, 0ms);
    }
    action->trigger();
    QVERIFY(text.indexOf(QString::fromStdString(expectError)) != -1);
}

void CompareBalance(WalletModel& walletModel, CAmount expected_balance, QLabel* balance_label_to_check, bool fUnit = true)
{
    BitcoinUnit unit = walletModel.getOptionsModel()->getDisplayUnit();
    QString balanceComparison = fUnit ? BitcoinUnits::formatWithUnit(unit, expected_balance, false, BitcoinUnits::SeparatorStyle::ALWAYS) :
        BitcoinUnits::format(unit, expected_balance, false, BitcoinUnits::SeparatorStyle::ALWAYS);
    QCOMPARE(balance_label_to_check->text().trimmed(), balanceComparison);
}

// Verify the 'useAvailableBalance' functionality. With and without manually selected coins.
// Case 1: No coin control selected coins.
// 'useAvailableBalance' should fill the amount edit box with the total available balance
// Case 2: With coin control selected coins.
// 'useAvailableBalance' should fill the amount edit box with the sum of the selected coins values.
void VerifyUseAvailableBalance(SendCoinsDialog& sendCoinsDialog, const WalletModel& walletModel)
{
    // Verify first entry amount and "useAvailableBalance" button
    QVBoxLayout* entries = sendCoinsDialog.findChild<QVBoxLayout*>("entries");
    QVERIFY(entries->count() == 1); // only one entry
    SendCoinsEntry* send_entry = qobject_cast<SendCoinsEntry*>(entries->itemAt(0)->widget());
    QVERIFY(send_entry->getValue().amount == 0);
    // Now click "useAvailableBalance", check updated balance (the entire wallet balance should be set)
    Q_EMIT send_entry->useAvailableBalance(send_entry);
    QVERIFY(send_entry->getValue().amount == walletModel.getCachedBalance().balance);

    // Now manually select two coins and click on "useAvailableBalance". Then check updated balance
    // (only the sum of the selected coins should be set).
    int COINS_TO_SELECT = 2;
    auto coins = walletModel.wallet().listCoins();
    CAmount sum_selected_coins = 0;
    int selected = 0;
    QVERIFY(coins.size() == 1); // context check, coins received only on one destination
    for (const auto& [outpoint, tx_out] : coins.begin()->second) {
        sendCoinsDialog.getCoinControl()->Select(outpoint);
        sum_selected_coins += tx_out.txout.nValue;
        if (++selected == COINS_TO_SELECT) break;
    }
    QVERIFY(selected == COINS_TO_SELECT);

    // Now that we have 2 coins selected, "useAvailableBalance" should update the balance label only with
    // the sum of them.
    Q_EMIT send_entry->useAvailableBalance(send_entry);
    QVERIFY(send_entry->getValue().amount == sum_selected_coins);
}

void SyncUpWallet(const std::shared_ptr<CWallet>& wallet, interfaces::Node& node)
{
    WalletRescanReserver reserver(*wallet);
    reserver.reserve();
    CWallet::ScanResult result = wallet->ScanForWalletTransactions(Params().GetConsensus().hashGenesisBlock, /*start_height=*/0, /*max_height=*/{}, reserver, /*fUpdate=*/true, /*save_progress=*/false);
    QCOMPARE(result.status, CWallet::ScanResult::SUCCESS);
    QCOMPARE(result.last_scanned_block, WITH_LOCK(node.context()->chainman->GetMutex(), return node.context()->chainman->ActiveChain().Tip()->GetBlockHash()));
    QVERIFY(result.last_failed_block.IsNull());
}

std::shared_ptr<CWallet> SetupLegacyWatchOnlyWallet(interfaces::Node& node, TestChain100Setup& test)
{
    std::shared_ptr<CWallet> wallet = std::make_shared<CWallet>(node.context()->chain.get(), "", CreateMockWalletDatabase());
    wallet->LoadWallet();
    {
        LOCK(wallet->cs_wallet);
        wallet->SetWalletFlag(WALLET_FLAG_DISABLE_PRIVATE_KEYS);
        wallet->SetupLegacyScriptPubKeyMan();
        // Add watched key
        CPubKey pubKey = test.coinbaseKey.GetPubKey();
        bool import_keys = wallet->ImportPubKeys({pubKey.GetID()}, {{pubKey.GetID(), pubKey}} , /*key_origins=*/{}, /*add_keypool=*/false, /*internal=*/false, /*timestamp=*/1);
        assert(import_keys);
        wallet->SetLastBlockProcessed(2005, WITH_LOCK(node.context()->chainman->GetMutex(), return node.context()->chainman->ActiveChain().Tip()->GetBlockHash()));
    }
    SyncUpWallet(wallet, node);
    return wallet;
}

std::shared_ptr<CWallet> SetupDescriptorsWallet(interfaces::Node& node, TestChain100Setup& test)
{
    std::shared_ptr<CWallet> wallet = std::make_shared<CWallet>(node.context()->chain.get(), "", CreateMockWalletDatabase());
    wallet->LoadWallet();
    LOCK(wallet->cs_wallet);
    wallet->SetWalletFlag(WALLET_FLAG_DESCRIPTORS);
    wallet->SetupDescriptorScriptPubKeyMans();

    // Add the coinbase key
    FlatSigningProvider provider;
    std::string error;
    std::unique_ptr<Descriptor> desc = Parse("combo(" + EncodeSecret(test.coinbaseKey) + ")", provider, error, /* require_checksum=*/ false);
    assert(desc);
    WalletDescriptor w_desc(std::move(desc), 0, 0, 1, 1);
    if (!wallet->AddWalletDescriptor(w_desc, provider, "", false)) assert(false);
    CTxDestination dest = GetDestinationForKey(test.coinbaseKey.GetPubKey(), wallet->m_default_address_type);
    wallet->SetAddressBook(dest, "", wallet::AddressPurpose::RECEIVE);
    wallet->SetLastBlockProcessed(2005, WITH_LOCK(node.context()->chainman->GetMutex(), return node.context()->chainman->ActiveChain().Tip()->GetBlockHash()));
    SyncUpWallet(wallet, node);
    wallet->SetBroadcastTransactions(true);
    return wallet;
}

struct MiniGUI {
public:
    SendCoinsDialog sendCoinsDialog;
    TransactionView transactionView;
    OptionsModel optionsModel;
    std::unique_ptr<ClientModel> clientModel;
    std::unique_ptr<WalletModel> walletModel;

    MiniGUI(interfaces::Node& node, const PlatformStyle* platformStyle) : sendCoinsDialog(platformStyle), transactionView(platformStyle), optionsModel(node) {
        bilingual_str error;
        QVERIFY(optionsModel.Init(error));
        clientModel = std::make_unique<ClientModel>(node, &optionsModel);
    }

    void initModelForWallet(interfaces::Node& node, const std::shared_ptr<CWallet>& wallet, const PlatformStyle* platformStyle)
    {
        WalletContext& context = *node.walletLoader().context();
        AddWallet(context, wallet);
        walletModel = std::make_unique<WalletModel>(interfaces::MakeWallet(context, wallet), *clientModel, platformStyle);
        RemoveWallet(context, wallet, /* load_on_start= */ std::nullopt);
        sendCoinsDialog.setModel(walletModel.get());
        transactionView.setModel(walletModel.get());
    }

};

//! Simple qt wallet tests.
//
// Test widgets can be debugged interactively calling show() on them and
// manually running the event loop, e.g.:
//
//     sendCoinsDialog.show();
//     QEventLoop().exec();
//
// This also requires overriding the default minimal Qt platform:
//
//     QT_QPA_PLATFORM=xcb     src/qt/test/test_bitcoin-qt  # Linux
//     QT_QPA_PLATFORM=windows src/qt/test/test_bitcoin-qt  # Windows
//     QT_QPA_PLATFORM=cocoa   src/qt/test/test_bitcoin-qt  # macOS
void TestGUI(interfaces::Node& node, const std::shared_ptr<CWallet>& wallet)
{
<<<<<<< HEAD
    // Set up wallet and chain with 105 blocks (5 mature blocks for spending).
    TestChain100Setup test;
    for (int i = 0; i < 5; ++i) {
        test.CreateAndProcessBlock({}, GetScriptForRawPubKey(test.coinbaseKey.GetPubKey()));
    }
    auto wallet_loader = interfaces::MakeWalletLoader(*test.m_node.chain, *Assert(test.m_node.args));
    test.m_node.wallet_loader = wallet_loader.get();
    node.setContext(&test.m_node);
    const std::shared_ptr<CWallet> wallet = std::make_shared<CWallet>(node.context()->chain.get(), "", gArgs, CreateMockWalletDatabase());
    int coinbaseMaturity = Params().GetConsensus().CoinbaseMaturity(0);
    wallet->LoadWallet();
    wallet->SetWalletFlag(WALLET_FLAG_DESCRIPTORS);
    {
        LOCK(wallet->cs_wallet);
        wallet->SetupDescriptorScriptPubKeyMans();

        // Add the coinbase key
        FlatSigningProvider provider;
        std::string error;
        std::unique_ptr<Descriptor> desc = Parse("combo(" + EncodeSecret(test.coinbaseKey) + ")", provider, error, /* require_checksum=*/ false);
        assert(desc);
        WalletDescriptor w_desc(std::move(desc), 0, 0, 1, 1);
        if (!wallet->AddWalletDescriptor(w_desc, provider, "", false)) assert(false);
        CTxDestination dest = GetDestinationForKey(test.coinbaseKey.GetPubKey(), wallet->m_default_address_type);
        wallet->SetAddressBook(dest, "", "receive");
        wallet->SetLastBlockProcessed(coinbaseMaturity + 5, WITH_LOCK(node.context()->chainman->GetMutex(), return node.context()->chainman->ActiveChain().Tip()->GetBlockHash()));
    }
    {
        WalletRescanReserver reserver(*wallet);
        reserver.reserve();
        CWallet::ScanResult result = wallet->ScanForWalletTransactions(Params().GetConsensus().hashGenesisBlock, /*start_height=*/0, /*max_height=*/{}, reserver, /*fUpdate=*/true, /*save_progress=*/false);
        QCOMPARE(result.status, CWallet::ScanResult::SUCCESS);
        QCOMPARE(result.last_scanned_block, WITH_LOCK(node.context()->chainman->GetMutex(), return node.context()->chainman->ActiveChain().Tip()->GetBlockHash()));
        QVERIFY(result.last_failed_block.IsNull());
    }
    wallet->SetBroadcastTransactions(true);

=======
>>>>>>> 4985b774
    // Create widgets for sending coins and listing transactions.
    std::unique_ptr<const PlatformStyle> platformStyle(PlatformStyle::instantiate("other"));
    MiniGUI mini_gui(node, platformStyle.get());
    mini_gui.initModelForWallet(node, wallet, platformStyle.get());
    WalletModel& walletModel = *mini_gui.walletModel;
    SendCoinsDialog& sendCoinsDialog = mini_gui.sendCoinsDialog;
    TransactionView& transactionView = mini_gui.transactionView;

    // Update walletModel cached balance which will trigger an update for the 'labelBalance' QLabel.
    walletModel.pollBalanceChanged();
    // Check balance in send dialog
    CompareBalance(walletModel, walletModel.wallet().getBalance(), sendCoinsDialog.findChild<QLabel*>("labelBalance"));

    // Check 'UseAvailableBalance' functionality
    VerifyUseAvailableBalance(sendCoinsDialog, walletModel);

    // Send two transactions, and verify they are added to transaction list.
    TransactionTableModel* transactionTableModel = walletModel.getTransactionTableModel();
<<<<<<< HEAD
    QCOMPARE(transactionTableModel->rowCount({}), coinbaseMaturity + 5);
    uint256 txid1 = SendCoins(*wallet.get(), sendCoinsDialog, PKHash(), 5 * COIN, false /* rbf */);
    uint256 txid2 = SendCoins(*wallet.get(), sendCoinsDialog, PKHash(), 10 * COIN, true /* rbf */);
=======
    int coinbaseMaturity = Params().GetConsensus().CoinbaseMaturity(0);
    QCOMPARE(transactionTableModel->rowCount({}), coinbaseMaturity + 5);
    uint256 txid1 = SendCoins(*wallet.get(), sendCoinsDialog, PKHash(), 5 * COIN, /*rbf=*/false);
    uint256 txid2 = SendCoins(*wallet.get(), sendCoinsDialog, PKHash(), 10 * COIN, /*rbf=*/true);
    // Transaction table model updates on a QueuedConnection, so process events to ensure it's updated.
    qApp->processEvents();
>>>>>>> 4985b774
    QCOMPARE(transactionTableModel->rowCount({}), coinbaseMaturity + 7);
    QVERIFY(FindTx(*transactionTableModel, txid1).isValid());
    QVERIFY(FindTx(*transactionTableModel, txid2).isValid());

    // Call bumpfee. Test disabled, canceled, enabled, then failing cases.
    BumpFee(transactionView, txid1, /*expectDisabled=*/true, /*expectError=*/"not BIP 125 replaceable", /*cancel=*/false);
    BumpFee(transactionView, txid2, /*expectDisabled=*/false, /*expectError=*/{}, /*cancel=*/true);
    BumpFee(transactionView, txid2, /*expectDisabled=*/false, /*expectError=*/{}, /*cancel=*/false);
    BumpFee(transactionView, txid2, /*expectDisabled=*/true, /*expectError=*/"already bumped", /*cancel=*/false);

    // Check current balance on OverviewPage
    OverviewPage overviewPage(platformStyle.get());
    overviewPage.setWalletModel(&walletModel);
    walletModel.pollBalanceChanged(); // Manual balance polling update
    CompareBalance(walletModel, walletModel.wallet().getBalance(), overviewPage.findChild<QLabel*>("labelBalance"), false);

    // Check Request Payment button
    ReceiveRequestDialog requestDialog(platformStyle.get());
    ReceiveCoinsDialog& receiveCoinsDialog = *requestDialog.findChild<ReceiveCoinsDialog*>("ReceiveCoinsDialog");
    receiveCoinsDialog.setModel(&walletModel);
    RecentRequestsTableModel* requestTableModel = walletModel.getRecentRequestsTableModel();

    // Label input
    QLineEdit* labelInput = receiveCoinsDialog.findChild<QLineEdit*>("reqLabel");
    labelInput->setText("TEST_LABEL_1");

    // Amount input
    BitcoinAmountField* amountInput = receiveCoinsDialog.findChild<BitcoinAmountField*>("reqAmount");
    amountInput->setValue(1);

    // Message input
    QLineEdit* messageInput = receiveCoinsDialog.findChild<QLineEdit*>("reqMessage");
    messageInput->setText("TEST_MESSAGE_1");
    int initialRowCount = requestTableModel->rowCount({});
    QPushButton* requestPaymentButton = receiveCoinsDialog.findChild<QPushButton*>("receiveButton");
    requestPaymentButton->click();
    requestDialog.setInfo(receiveCoinsDialog.getInfo());
    QString address;
    for (QWidget* widget : QApplication::topLevelWidgets()) {
        if (widget->inherits("ReceiveRequestDialog")) {
            ReceiveRequestDialog* receiveRequestDialog = qobject_cast<ReceiveRequestDialog*>(widget);
            QCOMPARE(receiveRequestDialog->QObject::findChild<QLabel*>("payment_header")->text(), QString("Payment information"));
            QCOMPARE(receiveRequestDialog->QObject::findChild<QLabel*>("uri_tag")->text(), QString("URI:"));
            QString uri = receiveRequestDialog->QObject::findChild<QLabel*>("uri_content")->text();
            QCOMPARE(uri.count("qtum:"), 1);
            QCOMPARE(receiveRequestDialog->QObject::findChild<QLabel*>("address_tag")->text(), QString("Address:"));
            QVERIFY(address.isEmpty());
            address = receiveRequestDialog->QObject::findChild<QLabel*>("address_content")->text();
            QVERIFY(!address.isEmpty());
        }
    }

    // Check addition to history
    int currentRowCount = requestTableModel->rowCount({});
    QCOMPARE(currentRowCount, initialRowCount+1);

    // Check addition to wallet
    std::vector<std::string> requests = walletModel.wallet().getAddressReceiveRequests();
    QCOMPARE(requests.size(), size_t{1});
    RecentRequestEntry entry;
    DataStream{MakeUCharSpan(requests[0])} >> entry;
    QCOMPARE(entry.nVersion, int{1});
    QCOMPARE(entry.id, int64_t{1});
    QVERIFY(entry.date.isValid());
    QCOMPARE(entry.recipient.address, address);
    QCOMPARE(entry.recipient.label, QString{"TEST_LABEL_1"});
    QCOMPARE(entry.recipient.amount, CAmount{1});
    QCOMPARE(entry.recipient.message, QString{"TEST_MESSAGE_1"});
    QCOMPARE(entry.recipient.sPaymentRequest, std::string{});
    QCOMPARE(entry.recipient.authenticatedMerchant, QString{});

    // Check Remove button
    QTableView* table = receiveCoinsDialog.findChild<QTableView*>("recentRequestsView");
    table->selectRow(currentRowCount-1);
    QPushButton* removeRequestButton = receiveCoinsDialog.findChild<QPushButton*>("removeRequestButton");
    removeRequestButton->click();
    QCOMPARE(requestTableModel->rowCount({}), currentRowCount-1);

    // Check removal from wallet
    QCOMPARE(walletModel.wallet().getAddressReceiveRequests().size(), size_t{0});
}

void TestGUIWatchOnly(interfaces::Node& node, TestChain100Setup& test)
{
    const std::shared_ptr<CWallet>& wallet = SetupLegacyWatchOnlyWallet(node, test);

    // Create widgets and init models
    std::unique_ptr<const PlatformStyle> platformStyle(PlatformStyle::instantiate("other"));
    MiniGUI mini_gui(node, platformStyle.get());
    mini_gui.initModelForWallet(node, wallet, platformStyle.get());
    WalletModel& walletModel = *mini_gui.walletModel;
    SendCoinsDialog& sendCoinsDialog = mini_gui.sendCoinsDialog;

    // Update walletModel cached balance which will trigger an update for the 'labelBalance' QLabel.
    walletModel.pollBalanceChanged();
    // Check balance in send dialog
    CompareBalance(walletModel, walletModel.wallet().getBalances().watch_only_balance,
                   sendCoinsDialog.findChild<QLabel*>("labelBalance"));

    // Set change address
    sendCoinsDialog.getCoinControl()->destChange = GetDestinationForKey(test.coinbaseKey.GetPubKey(), OutputType::LEGACY);

    // Time to reject "save" PSBT dialog ('SendCoins' locks the main thread until the dialog receives the event).
    QTimer timer;
    timer.setInterval(500);
    QObject::connect(&timer, &QTimer::timeout, [&](){
        for (QWidget* widget : QApplication::topLevelWidgets()) {
            if (widget->inherits("QMessageBox")) {
                QMessageBox* dialog = qobject_cast<QMessageBox*>(widget);
                QAbstractButton* button = dialog->button(QMessageBox::Cancel);
                button->setEnabled(true);
                button->click();
                timer.stop();
                break;
            }
        }
    });
    timer.start(500);

    // Send tx and verify PSBT copied to the clipboard.
    SendCoins(*wallet.get(), sendCoinsDialog, PKHash(), 5 * COIN, /*rbf=*/false, QMessageBox::Save);
    const std::string& psbt_string = QApplication::clipboard()->text().toStdString();
    QVERIFY(!psbt_string.empty());

    // Decode psbt
    std::optional<std::vector<unsigned char>> decoded_psbt = DecodeBase64(psbt_string);
    QVERIFY(decoded_psbt);
    PartiallySignedTransaction psbt;
    std::string err;
    QVERIFY(DecodeRawPSBT(psbt, MakeByteSpan(*decoded_psbt), err));
}

void TestGUI(interfaces::Node& node)
{
    // Set up wallet and chain with 105 blocks (5 mature blocks for spending).
    TestChain100Setup test;
    for (int i = 0; i < 5; ++i) {
        test.CreateAndProcessBlock({}, GetScriptForRawPubKey(test.coinbaseKey.GetPubKey()));
    }
    auto wallet_loader = interfaces::MakeWalletLoader(*test.m_node.chain, *Assert(test.m_node.args));
    test.m_node.wallet_loader = wallet_loader.get();
    node.setContext(&test.m_node);

    // "Full" GUI tests, use descriptor wallet
    const std::shared_ptr<CWallet>& desc_wallet = SetupDescriptorsWallet(node, test);
    TestGUI(node, desc_wallet);

    // Legacy watch-only wallet test
    // Verify PSBT creation.
    TestGUIWatchOnly(node, test);
}

} // namespace

void WalletTests::walletTests()
{
#ifdef Q_OS_MACOS
    if (QApplication::platformName() == "minimal") {
        // Disable for mac on "minimal" platform to avoid crashes inside the Qt
        // framework when it tries to look up unimplemented cocoa functions,
        // and fails to handle returned nulls
        // (https://bugreports.qt.io/browse/QTBUG-49686).
        QWARN("Skipping WalletTests on mac build with 'minimal' platform set due to Qt bugs. To run AppTests, invoke "
              "with 'QT_QPA_PLATFORM=cocoa test_qtum-qt' on mac, or else use a linux or windows build.");
        return;
    }
#endif
    TestGUI(m_node);
}<|MERGE_RESOLUTION|>--- conflicted
+++ resolved
@@ -269,46 +269,6 @@
 //     QT_QPA_PLATFORM=cocoa   src/qt/test/test_bitcoin-qt  # macOS
 void TestGUI(interfaces::Node& node, const std::shared_ptr<CWallet>& wallet)
 {
-<<<<<<< HEAD
-    // Set up wallet and chain with 105 blocks (5 mature blocks for spending).
-    TestChain100Setup test;
-    for (int i = 0; i < 5; ++i) {
-        test.CreateAndProcessBlock({}, GetScriptForRawPubKey(test.coinbaseKey.GetPubKey()));
-    }
-    auto wallet_loader = interfaces::MakeWalletLoader(*test.m_node.chain, *Assert(test.m_node.args));
-    test.m_node.wallet_loader = wallet_loader.get();
-    node.setContext(&test.m_node);
-    const std::shared_ptr<CWallet> wallet = std::make_shared<CWallet>(node.context()->chain.get(), "", gArgs, CreateMockWalletDatabase());
-    int coinbaseMaturity = Params().GetConsensus().CoinbaseMaturity(0);
-    wallet->LoadWallet();
-    wallet->SetWalletFlag(WALLET_FLAG_DESCRIPTORS);
-    {
-        LOCK(wallet->cs_wallet);
-        wallet->SetupDescriptorScriptPubKeyMans();
-
-        // Add the coinbase key
-        FlatSigningProvider provider;
-        std::string error;
-        std::unique_ptr<Descriptor> desc = Parse("combo(" + EncodeSecret(test.coinbaseKey) + ")", provider, error, /* require_checksum=*/ false);
-        assert(desc);
-        WalletDescriptor w_desc(std::move(desc), 0, 0, 1, 1);
-        if (!wallet->AddWalletDescriptor(w_desc, provider, "", false)) assert(false);
-        CTxDestination dest = GetDestinationForKey(test.coinbaseKey.GetPubKey(), wallet->m_default_address_type);
-        wallet->SetAddressBook(dest, "", "receive");
-        wallet->SetLastBlockProcessed(coinbaseMaturity + 5, WITH_LOCK(node.context()->chainman->GetMutex(), return node.context()->chainman->ActiveChain().Tip()->GetBlockHash()));
-    }
-    {
-        WalletRescanReserver reserver(*wallet);
-        reserver.reserve();
-        CWallet::ScanResult result = wallet->ScanForWalletTransactions(Params().GetConsensus().hashGenesisBlock, /*start_height=*/0, /*max_height=*/{}, reserver, /*fUpdate=*/true, /*save_progress=*/false);
-        QCOMPARE(result.status, CWallet::ScanResult::SUCCESS);
-        QCOMPARE(result.last_scanned_block, WITH_LOCK(node.context()->chainman->GetMutex(), return node.context()->chainman->ActiveChain().Tip()->GetBlockHash()));
-        QVERIFY(result.last_failed_block.IsNull());
-    }
-    wallet->SetBroadcastTransactions(true);
-
-=======
->>>>>>> 4985b774
     // Create widgets for sending coins and listing transactions.
     std::unique_ptr<const PlatformStyle> platformStyle(PlatformStyle::instantiate("other"));
     MiniGUI mini_gui(node, platformStyle.get());
@@ -327,18 +287,12 @@
 
     // Send two transactions, and verify they are added to transaction list.
     TransactionTableModel* transactionTableModel = walletModel.getTransactionTableModel();
-<<<<<<< HEAD
-    QCOMPARE(transactionTableModel->rowCount({}), coinbaseMaturity + 5);
-    uint256 txid1 = SendCoins(*wallet.get(), sendCoinsDialog, PKHash(), 5 * COIN, false /* rbf */);
-    uint256 txid2 = SendCoins(*wallet.get(), sendCoinsDialog, PKHash(), 10 * COIN, true /* rbf */);
-=======
     int coinbaseMaturity = Params().GetConsensus().CoinbaseMaturity(0);
     QCOMPARE(transactionTableModel->rowCount({}), coinbaseMaturity + 5);
     uint256 txid1 = SendCoins(*wallet.get(), sendCoinsDialog, PKHash(), 5 * COIN, /*rbf=*/false);
     uint256 txid2 = SendCoins(*wallet.get(), sendCoinsDialog, PKHash(), 10 * COIN, /*rbf=*/true);
     // Transaction table model updates on a QueuedConnection, so process events to ensure it's updated.
     qApp->processEvents();
->>>>>>> 4985b774
     QCOMPARE(transactionTableModel->rowCount({}), coinbaseMaturity + 7);
     QVERIFY(FindTx(*transactionTableModel, txid1).isValid());
     QVERIFY(FindTx(*transactionTableModel, txid2).isValid());
