--- conflicted
+++ resolved
@@ -56,27 +56,26 @@
     boost::filesystem::path pathTemp = GetTempPath() / strprintf("test_bitcoin_%lu_%i", (unsigned long)GetTime(), (int)(GetRand(100000)));
     boost::filesystem::create_directories(pathTemp);
     const dev::h256 hashDB(dev::sha3(dev::rlp("")));
-<<<<<<< HEAD
     globalState = std::unique_ptr<QtumState>(new QtumState(dev::u256(0), QtumState::openDB(pathTemp.string(), hashDB, dev::WithExisting::Trust), pathTemp.string(), dev::eth::BaseState::Empty));
     dev::eth::ChainParams cp((dev::eth::genesisInfo(dev::eth::Network::qtumTestNetwork)));
     globalSealEngine = std::unique_ptr<dev::eth::SealEngineFace>(cp.createSealEngine());
     globalState->populateFrom(cp.genesisState);
     globalState->setRootUTXO(uintToh256(chainparams.GenesisBlock().hashUTXORoot));
-=======
-    dev::eth::BaseState existsQtumstate = fStatus ? dev::eth::BaseState::PreExisting : dev::eth::BaseState::Empty;
-    globalState = std::unique_ptr<QtumState>(new QtumState(dev::u256(0), QtumState::openDB(dirQtum, hashDB, dev::WithExisting::Trust), dirQtum, existsQtumstate));
+// =======
+//     dev::eth::BaseState existsQtumstate = fStatus ? dev::eth::BaseState::PreExisting : dev::eth::BaseState::Empty;
+//     globalState = std::unique_ptr<QtumState>(new QtumState(dev::u256(0), QtumState::openDB(dirQtum, hashDB, dev::WithExisting::Trust), dirQtum, existsQtumstate));
 
-    dev::eth::ChainParams cp((dev::eth::genesisInfo(dev::eth::Network::HomesteadTest)));
-    globalSealEngine = std::unique_ptr<dev::eth::SealEngineFace>(cp.createSealEngine());
+//     dev::eth::ChainParams cp((dev::eth::genesisInfo(dev::eth::Network::HomesteadTest)));
+//     globalSealEngine = std::unique_ptr<dev::eth::SealEngineFace>(cp.createSealEngine());
 
-    if(chainActive.Tip() != NULL){
-        globalState->setRoot(uintToh256(chainActive.Tip()->hashStateRoot));
-        globalState->setRootUTXO(uintToh256(chainActive.Tip()->hashUTXORoot)); // temp
-    } else {
-        globalState->setRoot(uintToh256(chainparams.GenesisBlock().hashStateRoot));
-        globalState->setRootUTXO(uintToh256(chainparams.GenesisBlock().hashUTXORoot));
-    }
->>>>>>> 0809d46f
+//     if(chainActive.Tip() != NULL){
+//         globalState->setRoot(uintToh256(chainActive.Tip()->hashStateRoot));
+//         globalState->setRootUTXO(uintToh256(chainActive.Tip()->hashUTXORoot)); // temp
+//     } else {
+//         globalState->setRoot(uintToh256(chainparams.GenesisBlock().hashStateRoot));
+//         globalState->setRootUTXO(uintToh256(chainparams.GenesisBlock().hashUTXORoot));
+//     }
+// >>>>>>> master
     globalState->db().commit();
     globalState->dbUtxo().commit();
     ///////////////////////////////////////////////////////////
