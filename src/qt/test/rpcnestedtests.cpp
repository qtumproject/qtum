<<<<<<< HEAD
// Copyright (c) 2016-2017 The Bitcoin Core developers
=======
// Copyright (c) 2016-2018 The Bitcoin Core developers
>>>>>>> 228c1378
// Distributed under the MIT software license, see the accompanying
// file COPYING or http://www.opensource.org/licenses/mit-license.php.

#include <qt/test/rpcnestedtests.h>

#include <chainparams.h>
#include <consensus/validation.h>
#include <fs.h>
#include <interfaces/node.h>
#include <validation.h>
#include <rpc/register.h>
#include <rpc/server.h>
#include <qt/rpcconsole.h>
#include <test/test_bitcoin.h>
#include <univalue.h>
#include <util.h>

#include <QDir>
#include <QtGlobal>

static UniValue rpcNestedTest_rpc(const JSONRPCRequest& request)
{
    if (request.fHelp) {
        return "help message";
    }
    return request.params.write(0, 0);
}

static const CRPCCommand vRPCCommands[] =
{
    { "test", "rpcNestedTest", &rpcNestedTest_rpc, {} },
};

void RPCNestedTests::rpcNestedTests()
{
    // do some test setup
    // could be moved to a more generic place when we add more tests on QT level
    tableRPC.appendCommand("rpcNestedTest", &vRPCCommands[0]);
    //mempool.setSanityCheck(1.0);

    TestingSetup test;

    SetRPCWarmupFinished();

    std::string result;
    std::string result2;
    std::string filtered;
    auto node = interfaces::MakeNode();
    RPCConsole::RPCExecuteCommandLine(*node, result, "getblockchaininfo()[chain]", &filtered); //simple result filtering with path
    QVERIFY(result=="main");
    QVERIFY(filtered == "getblockchaininfo()[chain]");

    RPCConsole::RPCExecuteCommandLine(*node, result, "getblock(getbestblockhash())"); //simple 2 level nesting
    RPCConsole::RPCExecuteCommandLine(*node, result, "getblock(getblock(getbestblockhash())[hash], true)");

    RPCConsole::RPCExecuteCommandLine(*node, result, "getblock( getblock( getblock(getbestblockhash())[hash] )[hash], true)"); //4 level nesting with whitespace, filtering path and boolean parameter

    RPCConsole::RPCExecuteCommandLine(*node, result, "getblockchaininfo");
    QVERIFY(result.substr(0,1) == "{");

    RPCConsole::RPCExecuteCommandLine(*node, result, "getblockchaininfo()");
    QVERIFY(result.substr(0,1) == "{");

    RPCConsole::RPCExecuteCommandLine(*node, result, "getblockchaininfo "); //whitespace at the end will be tolerated
    QVERIFY(result.substr(0,1) == "{");

    (RPCConsole::RPCExecuteCommandLine(*node, result, "getblockchaininfo()[\"chain\"]")); //Quote path identifier are allowed, but look after a child containing the quotes in the key
    QVERIFY(result == "null");

    (RPCConsole::RPCExecuteCommandLine(*node, result, "createrawtransaction [] {} 0")); //parameter not in brackets are allowed
    (RPCConsole::RPCExecuteCommandLine(*node, result2, "createrawtransaction([],{},0)")); //parameter in brackets are allowed
    QVERIFY(result == result2);
    (RPCConsole::RPCExecuteCommandLine(*node, result2, "createrawtransaction( [],  {} , 0   )")); //whitespace between parameters is allowed
    QVERIFY(result == result2);

<<<<<<< HEAD
    RPCConsole::RPCExecuteCommandLine(result, "getblock(getbestblockhash())[tx][0]", &filtered);
=======
    RPCConsole::RPCExecuteCommandLine(*node, result, "getblock(getbestblockhash())[tx][0]", &filtered);
>>>>>>> 228c1378
    QVERIFY(result == "ed34050eb5909ee535fcb07af292ea55f3d2f291187617b44d3282231405b96d");
    QVERIFY(filtered == "getblock(getbestblockhash())[tx][0]");

    RPCConsole::RPCParseCommandLine(nullptr, result, "importprivkey", false, &filtered);
    QVERIFY(filtered == "importprivkey(…)");
    RPCConsole::RPCParseCommandLine(nullptr, result, "signmessagewithprivkey abc", false, &filtered);
    QVERIFY(filtered == "signmessagewithprivkey(…)");
    RPCConsole::RPCParseCommandLine(nullptr, result, "signmessagewithprivkey abc,def", false, &filtered);
    QVERIFY(filtered == "signmessagewithprivkey(…)");
    RPCConsole::RPCParseCommandLine(nullptr, result, "signrawtransactionwithkey(abc)", false, &filtered);
    QVERIFY(filtered == "signrawtransactionwithkey(…)");
    RPCConsole::RPCParseCommandLine(nullptr, result, "walletpassphrase(help())", false, &filtered);
    QVERIFY(filtered == "walletpassphrase(…)");
    RPCConsole::RPCParseCommandLine(nullptr, result, "walletpassphrasechange(help(walletpassphrasechange(abc)))", false, &filtered);
    QVERIFY(filtered == "walletpassphrasechange(…)");
    RPCConsole::RPCParseCommandLine(nullptr, result, "help(encryptwallet(abc, def))", false, &filtered);
    QVERIFY(filtered == "help(encryptwallet(…))");
    RPCConsole::RPCParseCommandLine(nullptr, result, "help(importprivkey())", false, &filtered);
    QVERIFY(filtered == "help(importprivkey(…))");
    RPCConsole::RPCParseCommandLine(nullptr, result, "help(importprivkey(help()))", false, &filtered);
    QVERIFY(filtered == "help(importprivkey(…))");
    RPCConsole::RPCParseCommandLine(nullptr, result, "help(importprivkey(abc), walletpassphrase(def))", false, &filtered);
    QVERIFY(filtered == "help(importprivkey(…), walletpassphrase(…))");

    RPCConsole::RPCExecuteCommandLine(*node, result, "rpcNestedTest");
    QVERIFY(result == "[]");
    RPCConsole::RPCExecuteCommandLine(*node, result, "rpcNestedTest ''");
    QVERIFY(result == "[\"\"]");
    RPCConsole::RPCExecuteCommandLine(*node, result, "rpcNestedTest \"\"");
    QVERIFY(result == "[\"\"]");
    RPCConsole::RPCExecuteCommandLine(*node, result, "rpcNestedTest '' abc");
    QVERIFY(result == "[\"\",\"abc\"]");
    RPCConsole::RPCExecuteCommandLine(*node, result, "rpcNestedTest abc '' abc");
    QVERIFY(result == "[\"abc\",\"\",\"abc\"]");
    RPCConsole::RPCExecuteCommandLine(*node, result, "rpcNestedTest abc  abc");
    QVERIFY(result == "[\"abc\",\"abc\"]");
    RPCConsole::RPCExecuteCommandLine(*node, result, "rpcNestedTest abc\t\tabc");
    QVERIFY(result == "[\"abc\",\"abc\"]");
    RPCConsole::RPCExecuteCommandLine(*node, result, "rpcNestedTest(abc )");
    QVERIFY(result == "[\"abc\"]");
    RPCConsole::RPCExecuteCommandLine(*node, result, "rpcNestedTest( abc )");
    QVERIFY(result == "[\"abc\"]");
    RPCConsole::RPCExecuteCommandLine(*node, result, "rpcNestedTest(   abc   ,   cba )");
    QVERIFY(result == "[\"abc\",\"cba\"]");

#if QT_VERSION >= 0x050300
    // do the QVERIFY_EXCEPTION_THROWN checks only with Qt5.3 and higher (QVERIFY_EXCEPTION_THROWN was introduced in Qt5.3)
    QVERIFY_EXCEPTION_THROWN(RPCConsole::RPCExecuteCommandLine(*node, result, "getblockchaininfo() .\n"), std::runtime_error); //invalid syntax
    QVERIFY_EXCEPTION_THROWN(RPCConsole::RPCExecuteCommandLine(*node, result, "getblockchaininfo() getblockchaininfo()"), std::runtime_error); //invalid syntax
    (RPCConsole::RPCExecuteCommandLine(*node, result, "getblockchaininfo(")); //tolerate non closing brackets if we have no arguments
    (RPCConsole::RPCExecuteCommandLine(*node, result, "getblockchaininfo()()()")); //tolerate non command brackts
    QVERIFY_EXCEPTION_THROWN(RPCConsole::RPCExecuteCommandLine(*node, result, "getblockchaininfo(True)"), UniValue); //invalid argument
    QVERIFY_EXCEPTION_THROWN(RPCConsole::RPCExecuteCommandLine(*node, result, "a(getblockchaininfo(True))"), UniValue); //method not found
    QVERIFY_EXCEPTION_THROWN(RPCConsole::RPCExecuteCommandLine(*node, result, "rpcNestedTest abc,,abc"), std::runtime_error); //don't tollerate empty arguments when using ,
    QVERIFY_EXCEPTION_THROWN(RPCConsole::RPCExecuteCommandLine(*node, result, "rpcNestedTest(abc,,abc)"), std::runtime_error); //don't tollerate empty arguments when using ,
    QVERIFY_EXCEPTION_THROWN(RPCConsole::RPCExecuteCommandLine(*node, result, "rpcNestedTest(abc,,)"), std::runtime_error); //don't tollerate empty arguments when using ,
#endif
}<|MERGE_RESOLUTION|>--- conflicted
+++ resolved
@@ -1,8 +1,4 @@
-<<<<<<< HEAD
-// Copyright (c) 2016-2017 The Bitcoin Core developers
-=======
 // Copyright (c) 2016-2018 The Bitcoin Core developers
->>>>>>> 228c1378
 // Distributed under the MIT software license, see the accompanying
 // file COPYING or http://www.opensource.org/licenses/mit-license.php.
 
@@ -78,11 +74,7 @@
     (RPCConsole::RPCExecuteCommandLine(*node, result2, "createrawtransaction( [],  {} , 0   )")); //whitespace between parameters is allowed
     QVERIFY(result == result2);
 
-<<<<<<< HEAD
-    RPCConsole::RPCExecuteCommandLine(result, "getblock(getbestblockhash())[tx][0]", &filtered);
-=======
     RPCConsole::RPCExecuteCommandLine(*node, result, "getblock(getbestblockhash())[tx][0]", &filtered);
->>>>>>> 228c1378
     QVERIFY(result == "ed34050eb5909ee535fcb07af292ea55f3d2f291187617b44d3282231405b96d");
     QVERIFY(filtered == "getblock(getbestblockhash())[tx][0]");
 
