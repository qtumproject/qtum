--- conflicted
+++ resolved
@@ -421,7 +421,6 @@
         {
             return lower->label;
         }
-<<<<<<< HEAD
     }
     else
     {
@@ -430,16 +429,6 @@
             return QString::fromStdString(name);
         }
     }
-=======
-    }
-    else
-    {
-        std::string name;
-        if (getAddressData(address, &name, /* purpose= */ nullptr)) {
-            return QString::fromStdString(name);
-        }
-    }
->>>>>>> 9e306671
 
     return QString();
 }
