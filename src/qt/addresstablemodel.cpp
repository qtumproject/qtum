--- conflicted
+++ resolved
@@ -412,15 +412,9 @@
     if(cached)
     {
         // Find address / label in model
-<<<<<<< HEAD
-        QList<AddressTableEntry>::iterator lower = qLowerBound(
-            priv->cachedAddressTable.begin(), priv->cachedAddressTable.end(), address, AddressTableEntryLessThan());
-        QList<AddressTableEntry>::iterator upper = qUpperBound(
-=======
         QList<AddressTableEntry>::iterator lower = std::lower_bound(
             priv->cachedAddressTable.begin(), priv->cachedAddressTable.end(), address, AddressTableEntryLessThan());
         QList<AddressTableEntry>::iterator upper = std::upper_bound(
->>>>>>> d82fec21
             priv->cachedAddressTable.begin(), priv->cachedAddressTable.end(), address, AddressTableEntryLessThan());
         bool inModel = (lower != upper);
         if(inModel)
