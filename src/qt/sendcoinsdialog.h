// Copyright (c) 2011-2020 The Bitcoin Core developers
// Distributed under the MIT software license, see the accompanying
// file COPYING or http://www.opensource.org/licenses/mit-license.php.

#ifndef BITCOIN_QT_SENDCOINSDIALOG_H
#define BITCOIN_QT_SENDCOINSDIALOG_H

#include <qt/walletmodel.h>

#include <QDialog>
#include <QMessageBox>
#include <QString>
#include <QTimer>

class CCoinControl;
class ClientModel;
class PlatformStyle;
class SendCoinsEntry;
class SendCoinsRecipient;
enum class SynchronizationState;

namespace Ui {
    class SendCoinsDialog;
}

QT_BEGIN_NAMESPACE
class QUrl;
QT_END_NAMESPACE

/** Dialog for sending bitcoins */
class SendCoinsDialog : public QDialog
{
    Q_OBJECT

public:
    explicit SendCoinsDialog(const PlatformStyle *platformStyle, QWidget *parent = nullptr);
    ~SendCoinsDialog();

    void setClientModel(ClientModel *clientModel);
    void setModel(WalletModel *model);

    /** Set up the tab chain manually, as Qt messes up the tab chain by default in some cases (issue https://bugreports.qt-project.org/browse/QTBUG-10907).
     */
    QWidget *setupTabChain(QWidget *prev);

    void setAddress(const QString &address);
    void pasteEntry(const SendCoinsRecipient &rv);
    bool handlePaymentRequest(const SendCoinsRecipient &recipient);

public Q_SLOTS:
    void clear();
    void reject() override;
    void accept() override;
    SendCoinsEntry *addEntry();
    void updateTabsAndLabels();
    void setBalance(const interfaces::WalletBalances& balances);

Q_SIGNALS:
    void coinsSent(const uint256& txid);

private:
    Ui::SendCoinsDialog *ui;
    ClientModel *clientModel;
    WalletModel *model;
    std::unique_ptr<CCoinControl> m_coin_control;
    std::unique_ptr<WalletModelTransaction> m_current_transaction;
    bool fNewRecipientAllowed;
    const PlatformStyle *platformStyle;
    int64_t targetSpacing;

    // Process WalletModel::SendCoinsReturn and generate a pair consisting
    // of a message and message flags for use in Q_EMIT message().
    // Additional parameter msgArg can be used via .arg(msgArg).
    void processSendCoinsReturn(const WalletModel::SendCoinsReturn &sendCoinsReturn, const QString &msgArg = QString());
    // Format confirmation message
    bool PrepareSendText(QString& question_string, QString& informative_text, QString& detailed_text);
<<<<<<< HEAD
    // Update the passed in CCoinControl with state from the GUI
    void updateCoinControlState(CCoinControl& ctrl);
=======
    void updateCoinControlState();
>>>>>>> 5ed36332
    // Update the target selector item text
    QString targetSelectorItemText(const int n);

private Q_SLOTS:
<<<<<<< HEAD
    void on_sendButton_clicked();
=======
    void sendButtonClicked(bool checked);
>>>>>>> 5ed36332
    void removeEntry(SendCoinsEntry* entry);
    void useAvailableBalance(SendCoinsEntry* entry);
    void updateDisplayUnit();
    void coinControlFeatureChanged(bool);
    void coinControlButtonClicked();
    void coinControlChangeChecked(int);
    void coinControlChangeEdited(const QString &);
    void coinControlUpdateLabels();
    void coinControlClipboardQuantity();
    void coinControlClipboardAmount();
    void coinControlClipboardFee();
    void coinControlClipboardAfterFee();
    void coinControlClipboardBytes();
    void coinControlClipboardLowOutput();
    void coinControlClipboardChange();
    void updateFeeSectionControls();
    void updateNumberOfBlocks(int count, const QDateTime& blockDate, double nVerificationProgress, bool headers, SynchronizationState sync_state);
    void updateSmartFeeLabel();

Q_SIGNALS:
    // Fired when a message should be reported to the user
    void message(const QString &title, const QString &message, unsigned int style);
};


#define SEND_CONFIRM_DELAY   3

class SendConfirmationDialog : public QMessageBox
{
    Q_OBJECT

public:
    SendConfirmationDialog(const QString& title, const QString& text, const QString& informative_text = "", const QString& detailed_text = "", int secDelay = SEND_CONFIRM_DELAY, const QString& confirmText = "", QWidget* parent = nullptr);
    int exec() override;

private Q_SLOTS:
    void countDown();
    void updateYesButton();

private:
    QAbstractButton *yesButton;
    QTimer countDownTimer;
    int secDelay;
    QString confirmButtonText;
};

#endif // BITCOIN_QT_SENDCOINSDIALOG_H<|MERGE_RESOLUTION|>--- conflicted
+++ resolved
@@ -74,21 +74,12 @@
     void processSendCoinsReturn(const WalletModel::SendCoinsReturn &sendCoinsReturn, const QString &msgArg = QString());
     // Format confirmation message
     bool PrepareSendText(QString& question_string, QString& informative_text, QString& detailed_text);
-<<<<<<< HEAD
-    // Update the passed in CCoinControl with state from the GUI
-    void updateCoinControlState(CCoinControl& ctrl);
-=======
     void updateCoinControlState();
->>>>>>> 5ed36332
     // Update the target selector item text
     QString targetSelectorItemText(const int n);
 
 private Q_SLOTS:
-<<<<<<< HEAD
-    void on_sendButton_clicked();
-=======
     void sendButtonClicked(bool checked);
->>>>>>> 5ed36332
     void removeEntry(SendCoinsEntry* entry);
     void useAvailableBalance(SendCoinsEntry* entry);
     void updateDisplayUnit();
