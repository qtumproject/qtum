--- conflicted
+++ resolved
@@ -1,8 +1,4 @@
-<<<<<<< HEAD
-// Copyright (c) 2011-2017 The Bitcoin Core developers
-=======
 // Copyright (c) 2011-2018 The Bitcoin Core developers
->>>>>>> 228c1378
 // Distributed under the MIT software license, see the accompanying
 // file COPYING or http://www.opensource.org/licenses/mit-license.php.
 
@@ -29,8 +25,6 @@
 #include <QThread>
 
 enum class OutputType;
-
-enum OutputType : int;
 
 class AddressTableModel;
 class OptionsModel;
@@ -47,12 +41,6 @@
 class COutPoint;
 class COutput;
 class CPubKey;
-<<<<<<< HEAD
-class CWallet;
-class CTokenInfo;
-class CTokenTx;
-=======
->>>>>>> 228c1378
 class uint256;
 
 namespace interfaces {
@@ -161,18 +149,6 @@
     TokenItemModel *getTokenItemModel();
     TokenTransactionTableModel *getTokenTransactionTableModel();
 
-<<<<<<< HEAD
-    CAmount getBalance(const CCoinControl *coinControl = nullptr) const;
-    CAmount getUnconfirmedBalance() const;
-    CAmount getImmatureBalance() const;
-    CAmount getStake() const;
-    bool haveWatchOnly() const;
-    CAmount getWatchBalance() const;
-    CAmount getWatchUnconfirmedBalance() const;
-    CAmount getWatchImmatureBalance() const;
-    CAmount getWatchStake() const;
-=======
->>>>>>> 228c1378
     EncryptionStatus getEncryptionStatus() const;
 
     // Check address for validity
@@ -201,18 +177,9 @@
     // Passphrase only needed when unlocking
     bool setWalletLocked(bool locked, const SecureString &passPhrase=SecureString());
     bool changePassphrase(const SecureString &oldPass, const SecureString &newPass);
-<<<<<<< HEAD
-    // Wallet backup
-    bool backupWallet(const QString &filename);
-    // Has wallet backup
-    bool hasWalletBackup();
-    // Restore backup
-    bool restoreWallet(const QString &filename, const QString &param);
-=======
     bool restoreWallet(const QString &filename, const QString &param);
     bool getWalletUnlockStakingOnly();
     void setWalletUnlockStakingOnly(bool unlock);
->>>>>>> 228c1378
 
     // RAI object for unlocking wallet, returned by requestUnlock()
     class UnlockContext
@@ -237,22 +204,6 @@
 
     UnlockContext requestUnlock();
 
-<<<<<<< HEAD
-    bool getPubKey(const CKeyID &address, CPubKey& vchPubKeyOut) const;
-    bool IsSpendable(const CTxDestination& dest) const;
-    bool getPrivKey(const CKeyID &address, CKey& vchPrivKeyOut) const;
-    void getOutputs(const std::vector<COutPoint>& vOutpoints, std::vector<COutput>& vOutputs);
-    bool isSpent(const COutPoint& outpoint) const;
-    bool isUnspentAddress(const std::string& address) const;
-    void listCoins(std::map<QString, std::vector<COutput> >& mapCoins) const;
-
-    bool isLockedCoin(uint256 hash, unsigned int n) const;
-    void lockCoin(COutPoint& output);
-    void unlockCoin(COutPoint& output);
-    void listLockedCoins(std::vector<COutPoint>& vOutpts);
-
-=======
->>>>>>> 228c1378
     void loadReceiveRequests(std::vector<std::string>& vReceiveRequests);
     bool saveReceiveRequest(const std::string &sAddress, const int64_t nId, const std::string &sRequest);
 
@@ -266,32 +217,11 @@
 
     QString getWalletName() const;
 
-<<<<<<< HEAD
-    OutputType getDefaultAddressType() const;
-
-    int getDefaultConfirmTarget() const;
-
-    bool addTokenEntry(const CTokenInfo& token);
-
-    bool addTokenTxEntry(const CTokenTx& tokenTx, bool fFlushOnClose=true);
-
-    bool existTokenEntry(const CTokenInfo& token);
-
-    bool removeTokenEntry(const std::string& sHash);
-
-    QString getRestorePath();
-    QString getRestoreParam();
-
-    std::vector<CTokenInfo> getInvalidTokens();
-
-    bool isMineAddress(const std::string &strAddress);
-=======
     bool isMultiwallet();
 
     QString getRestorePath();
     QString getRestoreParam();
     bool restore();
->>>>>>> 228c1378
 
     uint64_t getStakeWeight();
 
@@ -323,18 +253,7 @@
     TokenTransactionTableModel *tokenTransactionTableModel;
 
     // Cache some values to be able to detect changes
-<<<<<<< HEAD
-    CAmount cachedBalance;
-    CAmount cachedUnconfirmedBalance;
-    CAmount cachedImmatureBalance;
-    CAmount cachedStake;
-    CAmount cachedWatchOnlyBalance;
-    CAmount cachedWatchUnconfBalance;
-    CAmount cachedWatchImmatureBalance;
-    CAmount cachedWatchOnlyStake;
-=======
     interfaces::WalletBalances m_cached_balances;
->>>>>>> 228c1378
     EncryptionStatus cachedEncryptionStatus;
     int cachedNumBlocks;
 
@@ -343,11 +262,6 @@
     QString restorePath;
     QString restoreParam;
 
-<<<<<<< HEAD
-    void subscribeToCoreSignals();
-    void unsubscribeFromCoreSignals();
-    void checkBalanceChanged();
-=======
     uint64_t nWeight;
     std::atomic<bool> updateStakeWeight;
     std::atomic<bool> updateCoinAddresses;
@@ -357,17 +271,11 @@
     void subscribeToCoreSignals();
     void unsubscribeFromCoreSignals();
     bool checkBalanceChanged(const interfaces::WalletBalances& new_balances);
->>>>>>> 228c1378
     void checkTokenBalanceChanged();
 
 Q_SIGNALS:
     // Signal that balance in wallet changed
-<<<<<<< HEAD
-    void balanceChanged(const CAmount& balance, const CAmount& unconfirmedBalance, const CAmount& immatureBalance, const CAmount& stake,
-                        const CAmount& watchOnlyBalance, const CAmount& watchUnconfBalance, const CAmount& watchImmatureBalance, const CAmount& watchOnlyStake);
-=======
     void balanceChanged(const interfaces::WalletBalances& balances);
->>>>>>> 228c1378
 
     // Encryption status of wallet changed
     void encryptionStatusChanged();
@@ -408,15 +316,12 @@
     void pollBalanceChanged();
     /* New, updated or removed contract book entry */
     void updateContractBook(const QString &address, const QString &label, const QString &abi, int status);
-<<<<<<< HEAD
-=======
     /* Set that update for coin address is needed */
     void checkCoinAddresses();
     /* Update coin addresses when changed*/
     void checkCoinAddressesChanged();
     /* Update stake weight when changed*/
     void checkStakeWeightChanged();
->>>>>>> 228c1378
 };
 
 #endif // BITCOIN_QT_WALLETMODEL_H