// Copyright (c) 2011-2020 The Bitcoin Core developers
// Distributed under the MIT software license, see the accompanying
// file COPYING or http://www.opensource.org/licenses/mit-license.php.

#ifndef BITCOIN_QT_WALLETMODEL_H
#define BITCOIN_QT_WALLETMODEL_H

#if defined(HAVE_CONFIG_H)
#include <config/bitcoin-config.h>
#endif

#include <key.h>
#include <script/standard.h>

#include <qt/walletmodeltransaction.h>

#include <interfaces/wallet.h>
#include <support/allocators/secure.h>

#include <vector>
#include <atomic>

#include <QObject>
#include <QStringList>
#include <QThread>

enum class OutputType;

class AddressTableModel;
class ClientModel;
class OptionsModel;
class PlatformStyle;
class RecentRequestsTableModel;
class SendCoinsRecipient;
class TransactionTableModel;
class WalletModelTransaction;
class DelegationItemModel;
class TokenTransactionTableModel;
class ContractTableModel;
class WalletWorker;
class TokenItemModel;
class SuperStakerItemModel;
class DelegationStakerItemModel;

class CCoinControl;
class CKeyID;
class COutPoint;
class COutput;
class CPubKey;
class uint256;

namespace interfaces {
class Node;
} // namespace interfaces

QT_BEGIN_NAMESPACE
class QTimer;
QT_END_NAMESPACE

/** Interface to Bitcoin wallet from Qt view code. */
class WalletModel : public QObject
{
    Q_OBJECT

public:
    explicit WalletModel(std::unique_ptr<interfaces::Wallet> wallet, ClientModel& client_model, const PlatformStyle *platformStyle, QObject *parent = nullptr);
    ~WalletModel();

    enum StatusCode // Returned by sendCoins
    {
        OK,
        InvalidAmount,
        InvalidAddress,
        AmountExceedsBalance,
        AmountWithFeeExceedsBalance,
        DuplicateAddress,
        TransactionCreationFailed, // Error returned when wallet is still locked
        AbsurdFee,
        PaymentRequestExpired
    };

    enum EncryptionStatus
    {
        Unencrypted,  // !wallet->IsCrypted()
        Locked,       // wallet->IsCrypted() && wallet->IsLocked()
        Unlocked      // wallet->IsCrypted() && !wallet->IsLocked()
    };

    OptionsModel *getOptionsModel();
    AddressTableModel *getAddressTableModel();
    ContractTableModel *getContractTableModel();
    TransactionTableModel *getTransactionTableModel();
    RecentRequestsTableModel *getRecentRequestsTableModel();
    TokenItemModel *getTokenItemModel();
    TokenTransactionTableModel *getTokenTransactionTableModel();
    DelegationItemModel *getDelegationItemModel();
    SuperStakerItemModel *getSuperStakerItemModel();
    DelegationStakerItemModel *getDelegationStakerItemModel();

    EncryptionStatus getEncryptionStatus() const;

    // Check address for validity
    bool validateAddress(const QString &address);

    // Return status record for SendCoins, contains error id + information
    struct SendCoinsReturn
    {
        SendCoinsReturn(StatusCode _status = OK, QString _reasonCommitFailed = "")
            : status(_status),
              reasonCommitFailed(_reasonCommitFailed)
        {
        }
        StatusCode status;
        QString reasonCommitFailed;
    };

    // prepare transaction for getting txfee before sending coins
    SendCoinsReturn prepareTransaction(WalletModelTransaction &transaction, const CCoinControl& coinControl);

    // Send coins to a list of recipients
    SendCoinsReturn sendCoins(WalletModelTransaction &transaction);

    // Wallet encryption
    bool setWalletEncrypted(bool encrypted, const SecureString &passphrase);
    // Passphrase only needed when unlocking
    bool setWalletLocked(bool locked, const SecureString &passPhrase=SecureString());
    bool changePassphrase(const SecureString &oldPass, const SecureString &newPass);
    bool restoreWallet(const QString &filename, const QString &param);
    bool getWalletUnlockStakingOnly();
    void setWalletUnlockStakingOnly(bool unlock);

    // RAI object for unlocking wallet, returned by requestUnlock()
    class UnlockContext
    {
    public:
        UnlockContext(WalletModel *wallet, bool valid, bool relock);
        ~UnlockContext();

        bool isValid() const { return valid; }

        // Copy constructor is disabled.
        UnlockContext(const UnlockContext&) = delete;
        // Move operator and constructor transfer the context
        UnlockContext(UnlockContext&& obj) { CopyFrom(std::move(obj)); }
        UnlockContext& operator=(UnlockContext&& rhs) { CopyFrom(std::move(rhs)); return *this; }
    private:
        WalletModel *wallet;
        bool valid;
        mutable bool relock; // mutable, as it can be set to false by copying
        bool stakingOnly;

        UnlockContext& operator=(const UnlockContext&) = default;
        void CopyFrom(UnlockContext&& rhs);
    };

    UnlockContext requestUnlock();

    void loadReceiveRequests(std::vector<std::string>& vReceiveRequests);
    bool saveReceiveRequest(const std::string &sAddress, const int64_t nId, const std::string &sRequest);

    bool bumpFee(uint256 hash, uint256& new_hash);

    static bool isWalletEnabled();

    interfaces::Node& node() const { return m_node; }
    interfaces::Wallet& wallet() const { return *m_wallet; }
    ClientModel& clientModel() const { return *m_client_model; }
    void setClientModel(ClientModel* client_model);

    QString getWalletName() const;
    QString getDisplayName() const;

    bool isMultiwallet();

    QString getRestorePath();
    QString getRestoreParam();
    bool restore();

    uint64_t getStakeWeight();

    AddressTableModel* getAddressTableModel() const { return addressTableModel; }

    void refresh(bool pk_hash_only = false);

    uint256 getLastBlockProcessed() const;

<<<<<<< HEAD
    // Get or set selected hardware device fingerprint (only for hardware wallet applicable)
    QString getFingerprint(bool stake = false) const;
    void setFingerprint(const QString &value, bool stake = false);

    // Get or set hardware wallet init required (only for hardware wallet applicable)
    void importAddressesData(bool rescan = true, bool importPKH = true, bool importP2SH = true, bool importBech32 = true, QString pathPKH = QString(), QString pathP2SH = QString(), QString pathBech32 = QString());
    bool getSignPsbtWithHwiTool();
    bool createUnsigned();
    bool hasLedgerProblem();
=======
    void join();
>>>>>>> 5e0beb58

private:
    std::unique_ptr<interfaces::Wallet> m_wallet;
    std::unique_ptr<interfaces::Handler> m_handler_unload;
    std::unique_ptr<interfaces::Handler> m_handler_status_changed;
    std::unique_ptr<interfaces::Handler> m_handler_address_book_changed;
    std::unique_ptr<interfaces::Handler> m_handler_transaction_changed;
    std::unique_ptr<interfaces::Handler> m_handler_token_changed;
    std::unique_ptr<interfaces::Handler> m_handler_show_progress;
    std::unique_ptr<interfaces::Handler> m_handler_watch_only_changed;
    std::unique_ptr<interfaces::Handler> m_handler_can_get_addrs_changed;
    std::unique_ptr<interfaces::Handler> m_handler_contract_book_changed;
    ClientModel* m_client_model;
    interfaces::Node& m_node;

    bool fHaveWatchOnly;
    bool fForceCheckBalanceChanged{false};

    // Wallet has an options model for wallet-specific options
    // (transaction fee, for example)
    OptionsModel *optionsModel;

    AddressTableModel *addressTableModel;
    ContractTableModel *contractTableModel;
    TransactionTableModel *transactionTableModel;
    RecentRequestsTableModel *recentRequestsTableModel;
    TokenItemModel *tokenItemModel;
    TokenTransactionTableModel *tokenTransactionTableModel;
    DelegationItemModel *delegationItemModel;
    SuperStakerItemModel *superStakerItemModel;
    DelegationStakerItemModel *delegationStakerItemModel;

    // Cache some values to be able to detect changes
    interfaces::WalletBalances m_cached_balances;
    EncryptionStatus cachedEncryptionStatus;
    QTimer* timer;

    // Block hash denoting when the last balance update was done.
    uint256 m_cached_last_update_tip{};

    int pollNum = 0;

    QString restorePath;
    QString restoreParam;

    uint64_t nWeight;
    std::atomic<bool> updateStakeWeight;
    std::atomic<bool> updateCoinAddresses;

    QString fingerprint;
    std::atomic<bool> hardwareWalletInitRequired{false};
    bool rescan{true};
    bool importPKH{true};
    bool importP2SH{true};
    bool importBech32{true};
    QString pathPKH;
    QString pathP2SH;
    QString pathBech32;

    QThread t;
    WalletWorker *worker;

    void subscribeToCoreSignals();
    void unsubscribeFromCoreSignals();
    bool checkBalanceChanged(const interfaces::WalletBalances& new_balances);
    void checkTokenBalanceChanged();
    void checkDelegationChanged();
    void checkSuperStakerChanged();

Q_SIGNALS:
    // Signal that balance in wallet changed
    void balanceChanged(const interfaces::WalletBalances& balances);

    // Encryption status of wallet changed
    void encryptionStatusChanged();

    // Signal emitted when wallet needs to be unlocked
    // It is valid behaviour for listeners to keep the wallet locked after this signal;
    // this means that the unlocking failed or was cancelled.
    void requireUnlock();

    // Fired when a message should be reported to the user
    void message(const QString &title, const QString &message, unsigned int style);

    // Coins sent: from wallet, to recipient, in (serialized) transaction:
    void coinsSent(WalletModel* wallet, SendCoinsRecipient recipient, QByteArray transaction);

    // Show progress dialog e.g. for rescan
    void showProgress(const QString &title, int nProgress);

    // Watch-only address added
    void notifyWatchonlyChanged(bool fHaveWatchonly);

    // Signal that wallet is about to be removed
    void unload();

    // Notify that there are now keys in the keypool
    void canGetAddressesChanged();

    // Signal that available coin addresses are changed
    void availableAddressesChanged(QStringList spendableAddresses, QStringList allAddresses, bool includeZeroValue);

public Q_SLOTS:
    /* Starts a timer to periodically update the balance */
    void startPollBalance();

    /* Wallet status might have changed */
    void updateStatus();
    /* New transaction, or transaction changed status */
    void updateTransaction();
    /* New, updated or removed address book entry */
    void updateAddressBook(const QString &address, const QString &label, bool isMine, const QString &purpose, int status);
    /* Watch-only added */
    void updateWatchOnlyFlag(bool fHaveWatchonly);
    /* Current, immature or unconfirmed balance might have changed - emit 'balanceChanged' if so */
    void pollBalanceChanged();
    /* New, updated or removed contract book entry */
    void updateContractBook(const QString &address, const QString &label, const QString &abi, int status);
    /* Set that update for coin address is needed */
    void checkCoinAddresses();
    /* Update coin addresses when changed*/
    void checkCoinAddressesChanged();
    /* Update stake weight when changed*/
    void checkStakeWeightChanged();
    /* Check for hardware wallet params changes*/
    void checkHardwareWallet();
};

#endif // BITCOIN_QT_WALLETMODEL_H<|MERGE_RESOLUTION|>--- conflicted
+++ resolved
@@ -184,7 +184,6 @@
 
     uint256 getLastBlockProcessed() const;
 
-<<<<<<< HEAD
     // Get or set selected hardware device fingerprint (only for hardware wallet applicable)
     QString getFingerprint(bool stake = false) const;
     void setFingerprint(const QString &value, bool stake = false);
@@ -194,9 +193,8 @@
     bool getSignPsbtWithHwiTool();
     bool createUnsigned();
     bool hasLedgerProblem();
-=======
+
     void join();
->>>>>>> 5e0beb58
 
 private:
     std::unique_ptr<interfaces::Wallet> m_wallet;
