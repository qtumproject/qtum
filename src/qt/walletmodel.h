// Copyright (c) 2011-2021 The Bitcoin Core developers
// Distributed under the MIT software license, see the accompanying
// file COPYING or http://www.opensource.org/licenses/mit-license.php.

#ifndef BITCOIN_QT_WALLETMODEL_H
#define BITCOIN_QT_WALLETMODEL_H

#if defined(HAVE_CONFIG_H)
#include <config/bitcoin-config.h>
#endif

#include <key.h>
#include <script/standard.h>

#include <qt/walletmodeltransaction.h>
<<<<<<< HEAD
#include <qt/qtumhwitool.h>
=======
#include <qt/qtumhwitool.h> 
>>>>>>> d82fec21

#include <interfaces/wallet.h>
#include <support/allocators/secure.h>

#include <vector>
<<<<<<< HEAD
#include <atomic>
=======
#include <atomic> 
>>>>>>> d82fec21

#include <QObject>
#include <QStringList>
#include <QThread>

enum class OutputType;

class AddressTableModel;
class ClientModel;
class OptionsModel;
class PlatformStyle;
class RecentRequestsTableModel;
class SendCoinsRecipient;
class TransactionTableModel;
class WalletModelTransaction;
class DelegationItemModel;
class TokenTransactionTableModel;
class ContractTableModel;
class WalletWorker;
class TokenItemModel;
class SuperStakerItemModel;
class DelegationStakerItemModel;
class CKeyID;
class COutPoint;
class CPubKey;
class uint256;

namespace interfaces {
class Node;
} // namespace interfaces
namespace wallet {
class CCoinControl;
} // namespace wallet

QT_BEGIN_NAMESPACE
class QTimer;
QT_END_NAMESPACE

/** Interface to Bitcoin wallet from Qt view code. */
class WalletModel : public QObject
{
    Q_OBJECT

public:
    explicit WalletModel(std::unique_ptr<interfaces::Wallet> wallet, ClientModel& client_model, const PlatformStyle *platformStyle, QObject *parent = nullptr);
    ~WalletModel();

    enum StatusCode // Returned by sendCoins
    {
        OK,
        InvalidAmount,
        InvalidAddress,
        AmountExceedsBalance,
        AmountWithFeeExceedsBalance,
        DuplicateAddress,
        TransactionCreationFailed, // Error returned when wallet is still locked
        AbsurdFee
    };

    enum EncryptionStatus
    {
        NoKeys,       // wallet->IsWalletFlagSet(WALLET_FLAG_DISABLE_PRIVATE_KEYS)
        Unencrypted,  // !wallet->IsCrypted()
        Locked,       // wallet->IsCrypted() && wallet->IsLocked()
        Unlocked      // wallet->IsCrypted() && !wallet->IsLocked()
    };

<<<<<<< HEAD
    OptionsModel *getOptionsModel();
    AddressTableModel *getAddressTableModel();
    ContractTableModel *getContractTableModel();
    TransactionTableModel *getTransactionTableModel();
    RecentRequestsTableModel *getRecentRequestsTableModel();
    TokenItemModel *getTokenItemModel();
    TokenTransactionTableModel *getTokenTransactionTableModel();
    DelegationItemModel *getDelegationItemModel();
    SuperStakerItemModel *getSuperStakerItemModel();
    DelegationStakerItemModel *getDelegationStakerItemModel();
=======
    OptionsModel* getOptionsModel() const;
    AddressTableModel* getAddressTableModel() const;
    ContractTableModel *getContractTableModel() const;
    TransactionTableModel* getTransactionTableModel() const;
    RecentRequestsTableModel* getRecentRequestsTableModel() const;
    TokenItemModel *getTokenItemModel() const;
    TokenTransactionTableModel *getTokenTransactionTableModel() const;
    DelegationItemModel *getDelegationItemModel() const;
    SuperStakerItemModel *getSuperStakerItemModel() const;
    DelegationStakerItemModel *getDelegationStakerItemModel() const;

>>>>>>> d82fec21
    EncryptionStatus getEncryptionStatus() const;

    // Check address for validity
    bool validateAddress(const QString& address) const;

    // Return status record for SendCoins, contains error id + information
    struct SendCoinsReturn
    {
        SendCoinsReturn(StatusCode _status = OK, QString _reasonCommitFailed = "")
            : status(_status),
              reasonCommitFailed(_reasonCommitFailed)
        {
        }
        StatusCode status;
        QString reasonCommitFailed;
    };

    // prepare transaction for getting txfee before sending coins
    SendCoinsReturn prepareTransaction(WalletModelTransaction &transaction, const wallet::CCoinControl& coinControl);

    // Send coins to a list of recipients
    void sendCoins(WalletModelTransaction& transaction);

    // Wallet encryption
    bool setWalletEncrypted(const SecureString& passphrase);
    // Passphrase only needed when unlocking
    bool setWalletLocked(bool locked, const SecureString &passPhrase=SecureString());
    bool changePassphrase(const SecureString &oldPass, const SecureString &newPass);
    bool restoreWallet(const QString &filename, const QString &param);
    bool getWalletUnlockStakingOnly();
    void setWalletUnlockStakingOnly(bool unlock);
    // RAI object for unlocking wallet, returned by requestUnlock()
    class UnlockContext
    {
    public:
        UnlockContext(WalletModel *wallet, bool valid, bool relock);
        ~UnlockContext();

        bool isValid() const { return valid; }

        // Copy constructor is disabled.
        UnlockContext(const UnlockContext&) = delete;
        // Move operator and constructor transfer the context
        UnlockContext(UnlockContext&& obj) { CopyFrom(std::move(obj)); }
        UnlockContext& operator=(UnlockContext&& rhs) { CopyFrom(std::move(rhs)); return *this; }
    private:
        WalletModel *wallet;
        bool valid;
        mutable bool relock; // mutable, as it can be set to false by copying
        bool stakingOnly;

        UnlockContext& operator=(const UnlockContext&) = default;
        void CopyFrom(UnlockContext&& rhs);
    };

    UnlockContext requestUnlock();

    bool bumpFee(uint256 hash, uint256& new_hash);
    bool displayAddress(std::string sAddress) const;

    static bool isWalletEnabled();

    interfaces::Node& node() const { return m_node; }
    interfaces::Wallet& wallet() const { return *m_wallet; }
    ClientModel& clientModel() const { return *m_client_model; }
    void setClientModel(ClientModel* client_model);

    QString getWalletName() const;
    QString getDisplayName() const;

<<<<<<< HEAD
    bool isMultiwallet();
=======
    bool isMultiwallet() const;
>>>>>>> d82fec21
    QString getRestorePath();
    QString getRestoreParam();
    bool restore();

    uint64_t getStakeWeight();
<<<<<<< HEAD
    AddressTableModel* getAddressTableModel() const { return addressTableModel; }
=======
>>>>>>> d82fec21

    void refresh(bool pk_hash_only = false);

    uint256 getLastBlockProcessed() const;

<<<<<<< HEAD
=======
    // Retrieve the cached wallet balance
    interfaces::WalletBalances getCachedBalance() const;

    // If coin control has selected outputs, searches the total amount inside the wallet.
    // Otherwise, uses the wallet's cached available balance.
    CAmount getAvailableBalance(const wallet::CCoinControl* control);

>>>>>>> d82fec21
    // Get or set selected hardware device fingerprint (only for hardware wallet applicable)
    QString getFingerprint(bool stake = false) const;
    void setFingerprint(const QString &value, bool stake = false);
    QList<HWDevice> getDevices();

    // Get or set hardware wallet init required (only for hardware wallet applicable)
    void importAddressesData(bool rescan = true, bool importPKH = true, bool importP2SH = true, bool importBech32 = true, QString pathPKH = QString(), QString pathP2SH = QString(), QString pathBech32 = QString());
    bool getSignPsbtWithHwiTool();
    bool createUnsigned();
    bool hasLedgerProblem();

    void join();

private:
    std::unique_ptr<interfaces::Wallet> m_wallet;
    std::unique_ptr<interfaces::Handler> m_handler_unload;
    std::unique_ptr<interfaces::Handler> m_handler_status_changed;
    std::unique_ptr<interfaces::Handler> m_handler_address_book_changed;
    std::unique_ptr<interfaces::Handler> m_handler_transaction_changed;
    std::unique_ptr<interfaces::Handler> m_handler_token_changed;
    std::unique_ptr<interfaces::Handler> m_handler_show_progress;
    std::unique_ptr<interfaces::Handler> m_handler_watch_only_changed;
    std::unique_ptr<interfaces::Handler> m_handler_can_get_addrs_changed;
    std::unique_ptr<interfaces::Handler> m_handler_contract_book_changed;
    ClientModel* m_client_model;
    interfaces::Node& m_node;

    bool fHaveWatchOnly;
    bool fForceCheckBalanceChanged{false};

    // Wallet has an options model for wallet-specific options
    // (transaction fee, for example)
    OptionsModel *optionsModel;

    AddressTableModel *addressTableModel;
    ContractTableModel *contractTableModel;
    TransactionTableModel *transactionTableModel;
    RecentRequestsTableModel *recentRequestsTableModel;
    TokenItemModel *tokenItemModel;
    TokenTransactionTableModel *tokenTransactionTableModel;
    DelegationItemModel *delegationItemModel;
    SuperStakerItemModel *superStakerItemModel;
    DelegationStakerItemModel *delegationStakerItemModel;

    // Cache some values to be able to detect changes
    interfaces::WalletBalances m_cached_balances;
    EncryptionStatus cachedEncryptionStatus;
    QTimer* timer;

    // Block hash denoting when the last balance update was done.
    uint256 m_cached_last_update_tip{};
    int pollNum = 0;

    QString restorePath;
    QString restoreParam;

    uint64_t nWeight;
    std::atomic<bool> updateStakeWeight;
    std::atomic<bool> updateCoinAddresses;

    QString fingerprint;
    std::atomic<bool> hardwareWalletInitRequired{false};
    bool rescan{true};
    bool importPKH{true};
    bool importP2SH{true};
    bool importBech32{true};
    QString pathPKH;
    QString pathP2SH;
    QString pathBech32;
    QList<HWDevice> devices;
    int64_t deviceTime = 0;

    QThread t;
    WalletWorker *worker;
    void subscribeToCoreSignals();
    void unsubscribeFromCoreSignals();
    bool checkBalanceChanged(const interfaces::WalletBalances& new_balances);
    void checkTokenBalanceChanged();
    void checkDelegationChanged();
    void checkSuperStakerChanged();

Q_SIGNALS:
    // Signal that balance in wallet changed
    void balanceChanged(const interfaces::WalletBalances& balances);

    // Encryption status of wallet changed
    void encryptionStatusChanged();

    // Signal emitted when wallet needs to be unlocked
    // It is valid behaviour for listeners to keep the wallet locked after this signal;
    // this means that the unlocking failed or was cancelled.
    void requireUnlock();

    // Fired when a message should be reported to the user
    void message(const QString &title, const QString &message, unsigned int style);

    // Coins sent: from wallet, to recipient, in (serialized) transaction:
    void coinsSent(WalletModel* wallet, SendCoinsRecipient recipient, QByteArray transaction);

    // Show progress dialog e.g. for rescan
    void showProgress(const QString &title, int nProgress);

    // Watch-only address added
    void notifyWatchonlyChanged(bool fHaveWatchonly);

    // Signal that wallet is about to be removed
    void unload();

    // Notify that there are now keys in the keypool
    void canGetAddressesChanged();

    // Signal that available coin addresses are changed
    void availableAddressesChanged(QStringList spendableAddresses, QStringList allAddresses, bool includeZeroValue);

    void timerTimeout();

public Q_SLOTS:
    /* Starts a timer to periodically update the balance */
    void startPollBalance();

    /* Wallet status might have changed */
    void updateStatus();
    /* New transaction, or transaction changed status */
    void updateTransaction();
    /* New, updated or removed address book entry */
    void updateAddressBook(const QString &address, const QString &label, bool isMine, const QString &purpose, int status);
    /* Watch-only added */
    void updateWatchOnlyFlag(bool fHaveWatchonly);
    /* Current, immature or unconfirmed balance might have changed - emit 'balanceChanged' if so */
    void pollBalanceChanged();
    /* New, updated or removed contract book entry */
    void updateContractBook(const QString &address, const QString &label, const QString &abi, int status);
    /* Set that update for coin address is needed */
    void checkCoinAddresses();
    /* Update coin addresses when changed*/
    void checkCoinAddressesChanged();
    /* Update stake weight when changed*/
    void checkStakeWeightChanged();
    /* Check for hardware wallet params changes*/
    void checkHardwareWallet();
    /* Check for hardware device params changes*/
    void checkHardwareDevice();
};

#endif // BITCOIN_QT_WALLETMODEL_H<|MERGE_RESOLUTION|>--- conflicted
+++ resolved
@@ -13,21 +13,13 @@
 #include <script/standard.h>
 
 #include <qt/walletmodeltransaction.h>
-<<<<<<< HEAD
-#include <qt/qtumhwitool.h>
-=======
 #include <qt/qtumhwitool.h> 
->>>>>>> d82fec21
 
 #include <interfaces/wallet.h>
 #include <support/allocators/secure.h>
 
 #include <vector>
-<<<<<<< HEAD
-#include <atomic>
-=======
 #include <atomic> 
->>>>>>> d82fec21
 
 #include <QObject>
 #include <QStringList>
@@ -95,18 +87,6 @@
         Unlocked      // wallet->IsCrypted() && !wallet->IsLocked()
     };
 
-<<<<<<< HEAD
-    OptionsModel *getOptionsModel();
-    AddressTableModel *getAddressTableModel();
-    ContractTableModel *getContractTableModel();
-    TransactionTableModel *getTransactionTableModel();
-    RecentRequestsTableModel *getRecentRequestsTableModel();
-    TokenItemModel *getTokenItemModel();
-    TokenTransactionTableModel *getTokenTransactionTableModel();
-    DelegationItemModel *getDelegationItemModel();
-    SuperStakerItemModel *getSuperStakerItemModel();
-    DelegationStakerItemModel *getDelegationStakerItemModel();
-=======
     OptionsModel* getOptionsModel() const;
     AddressTableModel* getAddressTableModel() const;
     ContractTableModel *getContractTableModel() const;
@@ -118,7 +98,6 @@
     SuperStakerItemModel *getSuperStakerItemModel() const;
     DelegationStakerItemModel *getDelegationStakerItemModel() const;
 
->>>>>>> d82fec21
     EncryptionStatus getEncryptionStatus() const;
 
     // Check address for validity
@@ -189,27 +168,17 @@
     QString getWalletName() const;
     QString getDisplayName() const;
 
-<<<<<<< HEAD
-    bool isMultiwallet();
-=======
     bool isMultiwallet() const;
->>>>>>> d82fec21
     QString getRestorePath();
     QString getRestoreParam();
     bool restore();
 
     uint64_t getStakeWeight();
-<<<<<<< HEAD
-    AddressTableModel* getAddressTableModel() const { return addressTableModel; }
-=======
->>>>>>> d82fec21
 
     void refresh(bool pk_hash_only = false);
 
     uint256 getLastBlockProcessed() const;
 
-<<<<<<< HEAD
-=======
     // Retrieve the cached wallet balance
     interfaces::WalletBalances getCachedBalance() const;
 
@@ -217,7 +186,6 @@
     // Otherwise, uses the wallet's cached available balance.
     CAmount getAvailableBalance(const wallet::CCoinControl* control);
 
->>>>>>> d82fec21
     // Get or set selected hardware device fingerprint (only for hardware wallet applicable)
     QString getFingerprint(bool stake = false) const;
     void setFingerprint(const QString &value, bool stake = false);
