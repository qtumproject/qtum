// Copyright (c) 2011-2020 The Bitcoin Core developers
// Distributed under the MIT software license, see the accompanying
// file COPYING or http://www.opensource.org/licenses/mit-license.php.

#ifndef BITCOIN_QT_WALLETMODEL_H
#define BITCOIN_QT_WALLETMODEL_H

#if defined(HAVE_CONFIG_H)
#include <config/bitcoin-config.h>
#endif

#include <key.h>
#include <script/standard.h>

#include <qt/walletmodeltransaction.h>

#include <interfaces/wallet.h>
#include <support/allocators/secure.h>

#include <vector>
#include <atomic>

#include <QObject>
#include <QStringList>
#include <QThread>

enum class OutputType;

class AddressTableModel;
class ClientModel;
class OptionsModel;
class PlatformStyle;
class RecentRequestsTableModel;
class SendCoinsRecipient;
class TransactionTableModel;
class WalletModelTransaction;
class DelegationItemModel;
class TokenTransactionTableModel;
class ContractTableModel;
class WalletWorker;
class TokenItemModel;
class SuperStakerItemModel;
class DelegationStakerItemModel;

class CCoinControl;
class CKeyID;
class COutPoint;
class COutput;
class CPubKey;
class uint256;

namespace interfaces {
class Node;
} // namespace interfaces

QT_BEGIN_NAMESPACE
class QTimer;
QT_END_NAMESPACE

/** Interface to Bitcoin wallet from Qt view code. */
class WalletModel : public QObject
{
    Q_OBJECT

public:
    explicit WalletModel(std::unique_ptr<interfaces::Wallet> wallet, ClientModel& client_model, const PlatformStyle *platformStyle, QObject *parent = nullptr);
    ~WalletModel();

    enum StatusCode // Returned by sendCoins
    {
        OK,
        InvalidAmount,
        InvalidAddress,
        AmountExceedsBalance,
        AmountWithFeeExceedsBalance,
        DuplicateAddress,
        TransactionCreationFailed, // Error returned when wallet is still locked
        AbsurdFee,
        PaymentRequestExpired
    };

    enum EncryptionStatus
    {
        Unencrypted,  // !wallet->IsCrypted()
        Locked,       // wallet->IsCrypted() && wallet->IsLocked()
        Unlocked      // wallet->IsCrypted() && !wallet->IsLocked()
    };

    OptionsModel *getOptionsModel();
    AddressTableModel *getAddressTableModel();
    ContractTableModel *getContractTableModel();
    TransactionTableModel *getTransactionTableModel();
    RecentRequestsTableModel *getRecentRequestsTableModel();
    TokenItemModel *getTokenItemModel();
    TokenTransactionTableModel *getTokenTransactionTableModel();
    DelegationItemModel *getDelegationItemModel();
    SuperStakerItemModel *getSuperStakerItemModel();
    DelegationStakerItemModel *getDelegationStakerItemModel();

    EncryptionStatus getEncryptionStatus() const;

    // Check address for validity
    bool validateAddress(const QString &address);

    // Return status record for SendCoins, contains error id + information
    struct SendCoinsReturn
    {
        SendCoinsReturn(StatusCode _status = OK, QString _reasonCommitFailed = "")
            : status(_status),
              reasonCommitFailed(_reasonCommitFailed)
        {
        }
        StatusCode status;
        QString reasonCommitFailed;
    };

    // prepare transaction for getting txfee before sending coins
    SendCoinsReturn prepareTransaction(WalletModelTransaction &transaction, const CCoinControl& coinControl);

    // Send coins to a list of recipients
    SendCoinsReturn sendCoins(WalletModelTransaction &transaction);

    // Wallet encryption
    bool setWalletEncrypted(const SecureString& passphrase);
    // Passphrase only needed when unlocking
    bool setWalletLocked(bool locked, const SecureString &passPhrase=SecureString());
    bool changePassphrase(const SecureString &oldPass, const SecureString &newPass);
    bool restoreWallet(const QString &filename, const QString &param);
    bool getWalletUnlockStakingOnly();
    void setWalletUnlockStakingOnly(bool unlock);

    // RAI object for unlocking wallet, returned by requestUnlock()
    class UnlockContext
    {
    public:
        UnlockContext(WalletModel *wallet, bool valid, bool relock);
        ~UnlockContext();

        bool isValid() const { return valid; }

        // Copy constructor is disabled.
        UnlockContext(const UnlockContext&) = delete;
        // Move operator and constructor transfer the context
        UnlockContext(UnlockContext&& obj) { CopyFrom(std::move(obj)); }
        UnlockContext& operator=(UnlockContext&& rhs) { CopyFrom(std::move(rhs)); return *this; }
    private:
        WalletModel *wallet;
        bool valid;
        mutable bool relock; // mutable, as it can be set to false by copying
        bool stakingOnly;

        UnlockContext& operator=(const UnlockContext&) = default;
        void CopyFrom(UnlockContext&& rhs);
    };

    UnlockContext requestUnlock();

    bool bumpFee(uint256 hash, uint256& new_hash);
    bool displayAddress(std::string sAddress);

    static bool isWalletEnabled();

    interfaces::Node& node() const { return m_node; }
    interfaces::Wallet& wallet() const { return *m_wallet; }
    ClientModel& clientModel() const { return *m_client_model; }
    void setClientModel(ClientModel* client_model);

    QString getWalletName() const;
    QString getDisplayName() const;

    bool isMultiwallet();

    QString getRestorePath();
    QString getRestoreParam();
    bool restore();

    uint64_t getStakeWeight();

    AddressTableModel* getAddressTableModel() const { return addressTableModel; }

    void refresh(bool pk_hash_only = false);

    uint256 getLastBlockProcessed() const;

    void join();

private:
    std::unique_ptr<interfaces::Wallet> m_wallet;
    std::unique_ptr<interfaces::Handler> m_handler_unload;
    std::unique_ptr<interfaces::Handler> m_handler_status_changed;
    std::unique_ptr<interfaces::Handler> m_handler_address_book_changed;
    std::unique_ptr<interfaces::Handler> m_handler_transaction_changed;
    std::unique_ptr<interfaces::Handler> m_handler_token_changed;
    std::unique_ptr<interfaces::Handler> m_handler_show_progress;
    std::unique_ptr<interfaces::Handler> m_handler_watch_only_changed;
    std::unique_ptr<interfaces::Handler> m_handler_can_get_addrs_changed;
    std::unique_ptr<interfaces::Handler> m_handler_contract_book_changed;
    ClientModel* m_client_model;
    interfaces::Node& m_node;

    bool fHaveWatchOnly;
    bool fForceCheckBalanceChanged{false};

    // Wallet has an options model for wallet-specific options
    // (transaction fee, for example)
    OptionsModel *optionsModel;

    AddressTableModel *addressTableModel;
    ContractTableModel *contractTableModel;
    TransactionTableModel *transactionTableModel;
    RecentRequestsTableModel *recentRequestsTableModel;
    TokenItemModel *tokenItemModel;
    TokenTransactionTableModel *tokenTransactionTableModel;
    DelegationItemModel *delegationItemModel;
    SuperStakerItemModel *superStakerItemModel;
    DelegationStakerItemModel *delegationStakerItemModel;

    // Cache some values to be able to detect changes
    interfaces::WalletBalances m_cached_balances;
    EncryptionStatus cachedEncryptionStatus;
    QTimer* timer;

    // Block hash denoting when the last balance update was done.
    uint256 m_cached_last_update_tip{};

    int pollNum = 0;

    QString restorePath;
    QString restoreParam;

    uint64_t nWeight;
    std::atomic<bool> updateStakeWeight;
    std::atomic<bool> updateCoinAddresses;

    QThread t;
    WalletWorker *worker;

    void subscribeToCoreSignals();
    void unsubscribeFromCoreSignals();
    bool checkBalanceChanged(const interfaces::WalletBalances& new_balances);
    void checkTokenBalanceChanged();
    void checkDelegationChanged();
    void checkSuperStakerChanged();

Q_SIGNALS:
    // Signal that balance in wallet changed
    void balanceChanged(const interfaces::WalletBalances& balances);

    // Encryption status of wallet changed
    void encryptionStatusChanged();

    // Signal emitted when wallet needs to be unlocked
    // It is valid behaviour for listeners to keep the wallet locked after this signal;
    // this means that the unlocking failed or was cancelled.
    void requireUnlock();

    // Fired when a message should be reported to the user
    void message(const QString &title, const QString &message, unsigned int style);

    // Coins sent: from wallet, to recipient, in (serialized) transaction:
    void coinsSent(WalletModel* wallet, SendCoinsRecipient recipient, QByteArray transaction);

    // Show progress dialog e.g. for rescan
    void showProgress(const QString &title, int nProgress);

    // Watch-only address added
    void notifyWatchonlyChanged(bool fHaveWatchonly);

    // Signal that wallet is about to be removed
    void unload();

    // Notify that there are now keys in the keypool
    void canGetAddressesChanged();

    // Signal that available coin addresses are changed
    void availableAddressesChanged(QStringList spendableAddresses, QStringList allAddresses, bool includeZeroValue);

<<<<<<< HEAD
=======
    void timerTimeout();

>>>>>>> 5ed36332
public Q_SLOTS:
    /* Starts a timer to periodically update the balance */
    void startPollBalance();

    /* Wallet status might have changed */
    void updateStatus();
    /* New transaction, or transaction changed status */
    void updateTransaction();
    /* New, updated or removed address book entry */
    void updateAddressBook(const QString &address, const QString &label, bool isMine, const QString &purpose, int status);
    /* Watch-only added */
    void updateWatchOnlyFlag(bool fHaveWatchonly);
    /* Current, immature or unconfirmed balance might have changed - emit 'balanceChanged' if so */
    void pollBalanceChanged();
    /* New, updated or removed contract book entry */
    void updateContractBook(const QString &address, const QString &label, const QString &abi, int status);
    /* Set that update for coin address is needed */
    void checkCoinAddresses();
    /* Update coin addresses when changed*/
    void checkCoinAddressesChanged();
    /* Update stake weight when changed*/
    void checkStakeWeightChanged();
};

#endif // BITCOIN_QT_WALLETMODEL_H<|MERGE_RESOLUTION|>--- conflicted
+++ resolved
@@ -275,11 +275,8 @@
     // Signal that available coin addresses are changed
     void availableAddressesChanged(QStringList spendableAddresses, QStringList allAddresses, bool includeZeroValue);
 
-<<<<<<< HEAD
-=======
     void timerTimeout();
 
->>>>>>> 5ed36332
 public Q_SLOTS:
     /* Starts a timer to periodically update the balance */
     void startPollBalance();
