// Copyright (c) 2011-2022 The Bitcoin Core developers
// Distributed under the MIT software license, see the accompanying
// file COPYING or http://www.opensource.org/licenses/mit-license.php.

#include <wallet/wallet.h>

#include <qt/receivecoinsdialog.h>
#include <qt/forms/ui_receivecoinsdialog.h>

#include <interfaces/node.h>
#include <qt/addresstablemodel.h>
#include <qt/guiutil.h>
#include <qt/optionsmodel.h>
#include <qt/platformstyle.h>
#include <qt/recentrequeststablemodel.h>
#include <qt/walletmodel.h>
#include <qt/styleSheet.h>

#include <QAction>
#include <QCursor>
#include <QMessageBox>
#include <QScrollBar>
#include <QSettings>
#include <QTextDocument>

ReceiveCoinsDialog::ReceiveCoinsDialog(const PlatformStyle *_platformStyle, QWidget *parent) :
    QDialog(parent, GUIUtil::dialog_flags),
    ui(new Ui::ReceiveCoinsDialog),
    columnResizingFixer(nullptr),
<<<<<<< HEAD
    model(nullptr),
=======
>>>>>>> 4985b774
    platformStyle(_platformStyle)
{
    ui->setupUi(this);
    // Set stylesheet
    SetObjectStyleSheet(ui->showRequestButton, StyleSheetNames::ButtonTransparentBordered);
    SetObjectStyleSheet(ui->removeRequestButton, StyleSheetNames::ButtonTransparentBordered);
    if (!_platformStyle->getImagesOnButtons()) {
        ui->showRequestButton->setIcon(QIcon());
        ui->removeRequestButton->setIcon(QIcon());
    } else {
        ui->showRequestButton->setIcon(_platformStyle->MultiStatesIcon(":/icons/show", PlatformStyle::PushButton));
        ui->removeRequestButton->setIcon(_platformStyle->MultiStatesIcon(":/icons/remove", PlatformStyle::PushButton));
    }

    // context menu
    contextMenu = new QMenu(this);
    contextMenu->addAction(tr("Copy &URI"), this, &ReceiveCoinsDialog::copyURI);
    contextMenu->addAction(tr("&Copy address"), this, &ReceiveCoinsDialog::copyAddress);
    copyLabelAction = contextMenu->addAction(tr("Copy &label"), this, &ReceiveCoinsDialog::copyLabel);
    copyMessageAction = contextMenu->addAction(tr("Copy &message"), this, &ReceiveCoinsDialog::copyMessage);
    copyAmountAction = contextMenu->addAction(tr("Copy &amount"), this, &ReceiveCoinsDialog::copyAmount);
    connect(ui->recentRequestsView, &QWidget::customContextMenuRequested, this, &ReceiveCoinsDialog::showMenu);

    QTableView* tableView = ui->recentRequestsView;
    tableView->verticalHeader()->hide();
    tableView->setAlternatingRowColors(true);
    tableView->setSelectionBehavior(QAbstractItemView::SelectRows);
    tableView->setSelectionMode(QAbstractItemView::ContiguousSelection);
}

void ReceiveCoinsDialog::setModel(WalletModel *_model)
{
    this->model = _model;

    if(_model && _model->getOptionsModel())
    {
        _model->getRecentRequestsTableModel()->sort(RecentRequestsTableModel::Date, Qt::DescendingOrder);
        connect(_model->getOptionsModel(), &OptionsModel::displayUnitChanged, this, &ReceiveCoinsDialog::updateDisplayUnit);
        updateDisplayUnit();

        QTableView* tableView = ui->recentRequestsView;
        tableView->setModel(_model->getRecentRequestsTableModel());
        tableView->sortByColumn(RecentRequestsTableModel::Date, Qt::DescendingOrder);

        QSettings settings;
        if (!tableView->horizontalHeader()->restoreState(settings.value("RecentRequestsViewHeaderState").toByteArray())) {
            tableView->setColumnWidth(RecentRequestsTableModel::Date, DATE_COLUMN_WIDTH);
            tableView->setColumnWidth(RecentRequestsTableModel::Label, LABEL_COLUMN_WIDTH);
            tableView->setColumnWidth(RecentRequestsTableModel::Amount, AMOUNT_MINIMUM_COLUMN_WIDTH);
            tableView->horizontalHeader()->setMinimumSectionSize(MINIMUM_COLUMN_WIDTH);
        }

        connect(tableView->selectionModel(),
            &QItemSelectionModel::selectionChanged, this,
            &ReceiveCoinsDialog::recentRequestsView_selectionChanged);

        // Last 2 columns are set by the columnResizingFixer, when the table geometry is ready.
        columnResizingFixer = new GUIUtil::TableViewLastColumnResizingFixer(tableView, AMOUNT_MINIMUM_COLUMN_WIDTH, DATE_COLUMN_WIDTH, this);
        // Populate address type dropdown and select default
        auto add_address_type = [&](OutputType type, const QString& text, const QString& tooltip) {
            const auto index = ui->addressType->count();
            ui->addressType->addItem(text, (int) type);
            ui->addressType->setItemData(index, tooltip, Qt::ToolTipRole);
            if (model->wallet().getDefaultAddressType() == type) ui->addressType->setCurrentIndex(index);
        };
        add_address_type(OutputType::LEGACY, tr("Base58 (Legacy)"), tr("Not recommended due to higher fees and less protection against typos."));
        add_address_type(OutputType::P2SH_SEGWIT, tr("Base58 (P2SH-SegWit)"), tr("Generates an address compatible with older wallets."));
        add_address_type(OutputType::BECH32, tr("Bech32 (SegWit)"), tr("Generates a native segwit address (BIP-173). Some old wallets don't support it."));
        if (model->wallet().taprootEnabled()) {
            add_address_type(OutputType::BECH32M, tr("Bech32m (Taproot)"), tr("Bech32m (BIP-350) is an upgrade to Bech32, wallet support is still limited."));
        }

        // Set the button to be enabled or disabled based on whether the wallet can give out new addresses.
        ui->receiveButton->setEnabled(model->wallet().canGetAddresses());

        // Enable/disable the receive button if the wallet is now able/unable to give out new addresses.
        connect(model, &WalletModel::canGetAddressesChanged, [this] {
            ui->receiveButton->setEnabled(model->wallet().canGetAddresses());
        });
    }
}

ReceiveCoinsDialog::~ReceiveCoinsDialog()
{
    QSettings settings;
    settings.setValue("RecentRequestsViewHeaderState", ui->recentRequestsView->horizontalHeader()->saveState());
    delete ui;
}

void ReceiveCoinsDialog::clear()
{
    ui->reqAmount->clear();
    ui->reqLabel->setText("");
    ui->reqMessage->setText("");
    updateDisplayUnit();
}

void ReceiveCoinsDialog::reject()
{
    clear();
    QDialog::reject();
}

void ReceiveCoinsDialog::accept()
{
    clear();
    QDialog::accept();
}

void ReceiveCoinsDialog::updateDisplayUnit()
{
    if(model && model->getOptionsModel())
    {
        ui->reqAmount->setDisplayUnit(model->getOptionsModel()->getDisplayUnit());
    }
}

void ReceiveCoinsDialog::on_receiveButton_clicked()
{
    if(!model || !model->getOptionsModel() || !model->getAddressTableModel() || !model->getRecentRequestsTableModel())
        return;

    QString address;
    QString label = ui->reqLabel->text();
    /* Generate new receiving address */
    const OutputType address_type = (OutputType)ui->addressType->currentData().toInt();
    address = model->getAddressTableModel()->addRow(AddressTableModel::Receive, label, "", address_type);

    switch(model->getAddressTableModel()->getEditStatus())
    {
    case AddressTableModel::EditStatus::OK: {
        // Success
        SendCoinsRecipient _info(address, label,
            ui->reqAmount->value(), ui->reqMessage->text());

        /* Store request for later reference */
        model->getRecentRequestsTableModel()->addNewRequest(_info);
        info = _info;
        break;
    }
    case AddressTableModel::EditStatus::WALLET_UNLOCK_FAILURE:
        QMessageBox::critical(this, windowTitle(),
            tr("Could not unlock wallet."),
            QMessageBox::Ok, QMessageBox::Ok);
        break;
    case AddressTableModel::EditStatus::KEY_GENERATION_FAILURE:
        QMessageBox::critical(this, windowTitle(),
            tr("Could not generate new %1 address").arg(QString::fromStdString(FormatOutputType(address_type))),
            QMessageBox::Ok, QMessageBox::Ok);
        break;
    // These aren't valid return values for our action
    case AddressTableModel::EditStatus::INVALID_ADDRESS:
    case AddressTableModel::EditStatus::DUPLICATE_ADDRESS:
    case AddressTableModel::EditStatus::NO_CHANGES:
        assert(false);
    }
    clear();
    accept();
}

void ReceiveCoinsDialog::on_recentRequestsView_doubleClicked(const QModelIndex &index)
{
    const RecentRequestsTableModel *submodel = model->getRecentRequestsTableModel();
    info = submodel->entry(index.row()).recipient;

    accept();
}

void ReceiveCoinsDialog::on_recentRequestsView_clicked(const QModelIndex &index)
{
    const RecentRequestsTableModel *submodel = model->getRecentRequestsTableModel();
    SendCoinsRecipient info = submodel->entry(index.row()).recipient;

    ui->reqLabel->setText(info.label);
    ui->reqMessage->setText(info.message);
    ui->reqAmount->setValue(info.amount);
}

void ReceiveCoinsDialog::recentRequestsView_selectionChanged(const QItemSelection &selected, const QItemSelection &deselected)
{
    // Enable Show/Remove buttons only if anything is selected.
    bool enable = !ui->recentRequestsView->selectionModel()->selectedRows().isEmpty();
    ui->showRequestButton->setEnabled(enable);
    ui->removeRequestButton->setEnabled(enable);
}

void ReceiveCoinsDialog::on_showRequestButton_clicked()
{
    if(!model || !model->getRecentRequestsTableModel() || !ui->recentRequestsView->selectionModel())
        return;
    QModelIndexList selection = ui->recentRequestsView->selectionModel()->selectedRows();

    for (const QModelIndex& index : selection) {
        on_recentRequestsView_doubleClicked(index);
    }
}

void ReceiveCoinsDialog::on_removeRequestButton_clicked()
{
    if(!model || !model->getRecentRequestsTableModel() || !ui->recentRequestsView->selectionModel())
        return;
    QModelIndexList selection = ui->recentRequestsView->selectionModel()->selectedRows();
    if(selection.empty())
        return;
    // correct for selection mode ContiguousSelection
    QModelIndex firstIndex = selection.at(0);
    model->getRecentRequestsTableModel()->removeRows(firstIndex.row(), selection.length(), firstIndex.parent());
}

// We override the virtual resizeEvent of the QWidget to adjust tables column
// sizes as the tables width is proportional to the dialogs width.
void ReceiveCoinsDialog::resizeEvent(QResizeEvent *event)
{
    QWidget::resizeEvent(event);
    columnResizingFixer->stretchColumnWidth(RecentRequestsTableModel::Message);
}

QModelIndex ReceiveCoinsDialog::selectedRow()
{
    if(!model || !model->getRecentRequestsTableModel() || !ui->recentRequestsView->selectionModel())
        return QModelIndex();
    QModelIndexList selection = ui->recentRequestsView->selectionModel()->selectedRows();
    if(selection.empty())
        return QModelIndex();
    // correct for selection mode ContiguousSelection
    QModelIndex firstIndex = selection.at(0);
    return firstIndex;
}

// copy column of selected row to clipboard
void ReceiveCoinsDialog::copyColumnToClipboard(int column)
{
    QModelIndex firstIndex = selectedRow();
    if (!firstIndex.isValid()) {
        return;
    }
    GUIUtil::setClipboard(model->getRecentRequestsTableModel()->index(firstIndex.row(), column).data(Qt::EditRole).toString());
}

// context menu
void ReceiveCoinsDialog::showMenu(const QPoint &point)
{
    const QModelIndex sel = selectedRow();
    if (!sel.isValid()) {
        return;
    }

    // disable context menu actions when appropriate
    const RecentRequestsTableModel* const submodel = model->getRecentRequestsTableModel();
    const RecentRequestEntry& req = submodel->entry(sel.row());
    copyLabelAction->setDisabled(req.recipient.label.isEmpty());
    copyMessageAction->setDisabled(req.recipient.message.isEmpty());
    copyAmountAction->setDisabled(req.recipient.amount == 0);

    contextMenu->exec(QCursor::pos());
}

// context menu action: copy URI
void ReceiveCoinsDialog::copyURI()
{
    QModelIndex sel = selectedRow();
    if (!sel.isValid()) {
        return;
    }

    const RecentRequestsTableModel * const submodel = model->getRecentRequestsTableModel();
    const QString uri = GUIUtil::formatBitcoinURI(submodel->entry(sel.row()).recipient);
    GUIUtil::setClipboard(uri);
}

// context menu action: copy address
void ReceiveCoinsDialog::copyAddress()
{
    const QModelIndex sel = selectedRow();
    if (!sel.isValid()) {
        return;
    }

    const RecentRequestsTableModel* const submodel = model->getRecentRequestsTableModel();
    const QString address = submodel->entry(sel.row()).recipient.address;
    GUIUtil::setClipboard(address);
}

// context menu action: copy label
void ReceiveCoinsDialog::copyLabel()
{
    copyColumnToClipboard(RecentRequestsTableModel::Label);
}

// context menu action: copy message
void ReceiveCoinsDialog::copyMessage()
{
    copyColumnToClipboard(RecentRequestsTableModel::Message);
}

// context menu action: copy amount
void ReceiveCoinsDialog::copyAmount()
{
    copyColumnToClipboard(RecentRequestsTableModel::Amount);
}

SendCoinsRecipient ReceiveCoinsDialog::getInfo() const
{
    return info;
}

void ReceiveCoinsDialog::on_cancelButton_clicked()
{
    reject();
}<|MERGE_RESOLUTION|>--- conflicted
+++ resolved
@@ -27,10 +27,6 @@
     QDialog(parent, GUIUtil::dialog_flags),
     ui(new Ui::ReceiveCoinsDialog),
     columnResizingFixer(nullptr),
-<<<<<<< HEAD
-    model(nullptr),
-=======
->>>>>>> 4985b774
     platformStyle(_platformStyle)
 {
     ui->setupUi(this);
