// Copyright (c) 2011-2020 The Bitcoin Core developers
// Distributed under the MIT software license, see the accompanying
// file COPYING or http://www.opensource.org/licenses/mit-license.php.

#include <wallet/wallet.h>

#include <qt/receivecoinsdialog.h>
#include <qt/forms/ui_receivecoinsdialog.h>

#include <interfaces/node.h>
#include <qt/addresstablemodel.h>
#include <qt/guiutil.h>
#include <qt/optionsmodel.h>
#include <qt/platformstyle.h>
#include <qt/recentrequeststablemodel.h>
#include <qt/walletmodel.h>
#include <qt/styleSheet.h>

#include <QAction>
#include <QCursor>
#include <QMessageBox>
#include <QScrollBar>
#include <QSettings>
#include <QTextDocument>

ReceiveCoinsDialog::ReceiveCoinsDialog(const PlatformStyle *_platformStyle, QWidget *parent) :
    QDialog(parent, GUIUtil::dialog_flags),
    ui(new Ui::ReceiveCoinsDialog),
    columnResizingFixer(nullptr),
    model(nullptr),
    platformStyle(_platformStyle)
{
    ui->setupUi(this);

    // Set stylesheet
    SetObjectStyleSheet(ui->showRequestButton, StyleSheetNames::ButtonTransparentBordered);
    SetObjectStyleSheet(ui->removeRequestButton, StyleSheetNames::ButtonTransparentBordered);

    if (!_platformStyle->getImagesOnButtons()) {
        ui->showRequestButton->setIcon(QIcon());
        ui->removeRequestButton->setIcon(QIcon());
    } else {
        ui->showRequestButton->setIcon(_platformStyle->MultiStatesIcon(":/icons/show", PlatformStyle::PushButton));
        ui->removeRequestButton->setIcon(_platformStyle->MultiStatesIcon(":/icons/remove", PlatformStyle::PushButton));
    }

    // context menu
    contextMenu = new QMenu(this);
    contextMenu->addAction(tr("Copy &URI"), this, &ReceiveCoinsDialog::copyURI);
    contextMenu->addAction(tr("&Copy address"), this, &ReceiveCoinsDialog::copyAddress);
    copyLabelAction = contextMenu->addAction(tr("Copy &label"), this, &ReceiveCoinsDialog::copyLabel);
    copyMessageAction = contextMenu->addAction(tr("Copy &message"), this, &ReceiveCoinsDialog::copyMessage);
    copyAmountAction = contextMenu->addAction(tr("Copy &amount"), this, &ReceiveCoinsDialog::copyAmount);
    connect(ui->recentRequestsView, &QWidget::customContextMenuRequested, this, &ReceiveCoinsDialog::showMenu);

<<<<<<< HEAD
=======
    QTableView* tableView = ui->recentRequestsView;
    tableView->verticalHeader()->hide();
    tableView->setAlternatingRowColors(true);
    tableView->setSelectionBehavior(QAbstractItemView::SelectRows);
    tableView->setSelectionMode(QAbstractItemView::ContiguousSelection);
>>>>>>> 5ed36332
}

void ReceiveCoinsDialog::setModel(WalletModel *_model)
{
    this->model = _model;

    if(_model && _model->getOptionsModel())
    {
        _model->getRecentRequestsTableModel()->sort(RecentRequestsTableModel::Date, Qt::DescendingOrder);
        connect(_model->getOptionsModel(), &OptionsModel::displayUnitChanged, this, &ReceiveCoinsDialog::updateDisplayUnit);
        updateDisplayUnit();

        QTableView* tableView = ui->recentRequestsView;
        tableView->setModel(_model->getRecentRequestsTableModel());
        tableView->sortByColumn(RecentRequestsTableModel::Date, Qt::DescendingOrder);

        QSettings settings;
        if (!tableView->horizontalHeader()->restoreState(settings.value("RecentRequestsViewHeaderState").toByteArray())) {
            tableView->setColumnWidth(RecentRequestsTableModel::Date, DATE_COLUMN_WIDTH);
            tableView->setColumnWidth(RecentRequestsTableModel::Label, LABEL_COLUMN_WIDTH);
            tableView->setColumnWidth(RecentRequestsTableModel::Amount, AMOUNT_MINIMUM_COLUMN_WIDTH);
            tableView->horizontalHeader()->setMinimumSectionSize(MINIMUM_COLUMN_WIDTH);
        }

        connect(tableView->selectionModel(),
            &QItemSelectionModel::selectionChanged, this,
            &ReceiveCoinsDialog::recentRequestsView_selectionChanged);

        // Last 2 columns are set by the columnResizingFixer, when the table geometry is ready.
        columnResizingFixer = new GUIUtil::TableViewLastColumnResizingFixer(tableView, AMOUNT_MINIMUM_COLUMN_WIDTH, DATE_COLUMN_WIDTH, this);

        if (model->node().isAddressTypeSet()) {
            // user explicitly set the type, use it
            if (model->wallet().getDefaultAddressType() == OutputType::BECH32) {
                ui->useBech32->setCheckState(Qt::Checked);
            } else {
                ui->useBech32->setCheckState(Qt::Unchecked);
            }
        } else {
            // Always fall back to default in the gui
            ui->useBech32->setVisible(model->wallet().getDefaultAddressType() != OutputType::LEGACY);
        }

        // Set the button to be enabled or disabled based on whether the wallet can give out new addresses.
        ui->receiveButton->setEnabled(model->wallet().canGetAddresses());

        // Enable/disable the receive button if the wallet is now able/unable to give out new addresses.
        connect(model, &WalletModel::canGetAddressesChanged, [this] {
            ui->receiveButton->setEnabled(model->wallet().canGetAddresses());
        });
    }
}

ReceiveCoinsDialog::~ReceiveCoinsDialog()
{
    QSettings settings;
    settings.setValue("RecentRequestsViewHeaderState", ui->recentRequestsView->horizontalHeader()->saveState());
    delete ui;
}

void ReceiveCoinsDialog::clear()
{
    ui->reqAmount->clear();
    ui->reqLabel->setText("");
    ui->reqMessage->setText("");
    updateDisplayUnit();
}

void ReceiveCoinsDialog::reject()
{
    clear();
    QDialog::reject();
}

void ReceiveCoinsDialog::accept()
{
    clear();
    QDialog::accept();
}

void ReceiveCoinsDialog::updateDisplayUnit()
{
    if(model && model->getOptionsModel())
    {
        ui->reqAmount->setDisplayUnit(model->getOptionsModel()->getDisplayUnit());
    }
}

void ReceiveCoinsDialog::on_receiveButton_clicked()
{
    if(!model || !model->getOptionsModel() || !model->getAddressTableModel() || !model->getRecentRequestsTableModel())
        return;

    QString address;
    QString label = ui->reqLabel->text();
    /* Generate new receiving address */
    OutputType address_type;
    if (ui->useBech32->isChecked()) {
        address_type = OutputType::BECH32;
    } else {
        address_type = model->wallet().getDefaultAddressType();
        if (address_type == OutputType::BECH32) {
            address_type = OutputType::P2SH_SEGWIT;
        }
    }
    address = model->getAddressTableModel()->addRow(AddressTableModel::Receive, label, "", address_type);

    switch(model->getAddressTableModel()->getEditStatus())
    {
    case AddressTableModel::EditStatus::OK: {
        // Success
        SendCoinsRecipient _info(address, label,
            ui->reqAmount->value(), ui->reqMessage->text());
<<<<<<< HEAD

=======
>>>>>>> 5ed36332
        /* Store request for later reference */
        model->getRecentRequestsTableModel()->addNewRequest(_info);
        info = _info;
        break;
    }
    case AddressTableModel::EditStatus::WALLET_UNLOCK_FAILURE:
        QMessageBox::critical(this, windowTitle(),
            tr("Could not unlock wallet."),
            QMessageBox::Ok, QMessageBox::Ok);
        break;
    case AddressTableModel::EditStatus::KEY_GENERATION_FAILURE:
        QMessageBox::critical(this, windowTitle(),
            tr("Could not generate new %1 address").arg(QString::fromStdString(FormatOutputType(address_type))),
            QMessageBox::Ok, QMessageBox::Ok);
        break;
    // These aren't valid return values for our action
    case AddressTableModel::EditStatus::INVALID_ADDRESS:
    case AddressTableModel::EditStatus::DUPLICATE_ADDRESS:
    case AddressTableModel::EditStatus::NO_CHANGES:
        assert(false);
    }
    clear();
    accept();
}

void ReceiveCoinsDialog::on_recentRequestsView_doubleClicked(const QModelIndex &index)
{
    const RecentRequestsTableModel *submodel = model->getRecentRequestsTableModel();
    info = submodel->entry(index.row()).recipient;

    accept();
}

void ReceiveCoinsDialog::on_recentRequestsView_clicked(const QModelIndex &index)
{
    const RecentRequestsTableModel *submodel = model->getRecentRequestsTableModel();
    SendCoinsRecipient info = submodel->entry(index.row()).recipient;

    ui->reqLabel->setText(info.label);
    ui->reqMessage->setText(info.message);
    ui->reqAmount->setValue(info.amount);
}

void ReceiveCoinsDialog::recentRequestsView_selectionChanged(const QItemSelection &selected, const QItemSelection &deselected)
{
    // Enable Show/Remove buttons only if anything is selected.
    bool enable = !ui->recentRequestsView->selectionModel()->selectedRows().isEmpty();
    ui->showRequestButton->setEnabled(enable);
    ui->removeRequestButton->setEnabled(enable);
}

void ReceiveCoinsDialog::on_showRequestButton_clicked()
{
    if(!model || !model->getRecentRequestsTableModel() || !ui->recentRequestsView->selectionModel())
        return;
    QModelIndexList selection = ui->recentRequestsView->selectionModel()->selectedRows();

    for (const QModelIndex& index : selection) {
        on_recentRequestsView_doubleClicked(index);
    }
}

void ReceiveCoinsDialog::on_removeRequestButton_clicked()
{
    if(!model || !model->getRecentRequestsTableModel() || !ui->recentRequestsView->selectionModel())
        return;
    QModelIndexList selection = ui->recentRequestsView->selectionModel()->selectedRows();
    if(selection.empty())
        return;
    // correct for selection mode ContiguousSelection
    QModelIndex firstIndex = selection.at(0);
    model->getRecentRequestsTableModel()->removeRows(firstIndex.row(), selection.length(), firstIndex.parent());
}

// We override the virtual resizeEvent of the QWidget to adjust tables column
// sizes as the tables width is proportional to the dialogs width.
void ReceiveCoinsDialog::resizeEvent(QResizeEvent *event)
{
    QWidget::resizeEvent(event);
    columnResizingFixer->stretchColumnWidth(RecentRequestsTableModel::Message);
}

QModelIndex ReceiveCoinsDialog::selectedRow()
{
    if(!model || !model->getRecentRequestsTableModel() || !ui->recentRequestsView->selectionModel())
        return QModelIndex();
    QModelIndexList selection = ui->recentRequestsView->selectionModel()->selectedRows();
    if(selection.empty())
        return QModelIndex();
    // correct for selection mode ContiguousSelection
    QModelIndex firstIndex = selection.at(0);
    return firstIndex;
}

// copy column of selected row to clipboard
void ReceiveCoinsDialog::copyColumnToClipboard(int column)
{
    QModelIndex firstIndex = selectedRow();
    if (!firstIndex.isValid()) {
        return;
    }
    GUIUtil::setClipboard(model->getRecentRequestsTableModel()->index(firstIndex.row(), column).data(Qt::EditRole).toString());
}

// context menu
void ReceiveCoinsDialog::showMenu(const QPoint &point)
{
    const QModelIndex sel = selectedRow();
    if (!sel.isValid()) {
        return;
    }

    // disable context menu actions when appropriate
    const RecentRequestsTableModel* const submodel = model->getRecentRequestsTableModel();
    const RecentRequestEntry& req = submodel->entry(sel.row());
    copyLabelAction->setDisabled(req.recipient.label.isEmpty());
    copyMessageAction->setDisabled(req.recipient.message.isEmpty());
    copyAmountAction->setDisabled(req.recipient.amount == 0);

    contextMenu->exec(QCursor::pos());
}

// context menu action: copy URI
void ReceiveCoinsDialog::copyURI()
{
    QModelIndex sel = selectedRow();
    if (!sel.isValid()) {
        return;
    }

    const RecentRequestsTableModel * const submodel = model->getRecentRequestsTableModel();
    const QString uri = GUIUtil::formatBitcoinURI(submodel->entry(sel.row()).recipient);
    GUIUtil::setClipboard(uri);
}

// context menu action: copy address
void ReceiveCoinsDialog::copyAddress()
{
    const QModelIndex sel = selectedRow();
    if (!sel.isValid()) {
        return;
    }

    const RecentRequestsTableModel* const submodel = model->getRecentRequestsTableModel();
    const QString address = submodel->entry(sel.row()).recipient.address;
    GUIUtil::setClipboard(address);
}

// context menu action: copy label
void ReceiveCoinsDialog::copyLabel()
{
    copyColumnToClipboard(RecentRequestsTableModel::Label);
}

// context menu action: copy message
void ReceiveCoinsDialog::copyMessage()
{
    copyColumnToClipboard(RecentRequestsTableModel::Message);
}

// context menu action: copy amount
void ReceiveCoinsDialog::copyAmount()
{
    copyColumnToClipboard(RecentRequestsTableModel::Amount);
}

SendCoinsRecipient ReceiveCoinsDialog::getInfo() const
{
    return info;
}

void ReceiveCoinsDialog::on_cancelButton_clicked()
{
    reject();
}<|MERGE_RESOLUTION|>--- conflicted
+++ resolved
@@ -53,14 +53,11 @@
     copyAmountAction = contextMenu->addAction(tr("Copy &amount"), this, &ReceiveCoinsDialog::copyAmount);
     connect(ui->recentRequestsView, &QWidget::customContextMenuRequested, this, &ReceiveCoinsDialog::showMenu);
 
-<<<<<<< HEAD
-=======
     QTableView* tableView = ui->recentRequestsView;
     tableView->verticalHeader()->hide();
     tableView->setAlternatingRowColors(true);
     tableView->setSelectionBehavior(QAbstractItemView::SelectRows);
     tableView->setSelectionMode(QAbstractItemView::ContiguousSelection);
->>>>>>> 5ed36332
 }
 
 void ReceiveCoinsDialog::setModel(WalletModel *_model)
@@ -174,10 +171,6 @@
         // Success
         SendCoinsRecipient _info(address, label,
             ui->reqAmount->value(), ui->reqMessage->text());
-<<<<<<< HEAD
-
-=======
->>>>>>> 5ed36332
         /* Store request for later reference */
         model->getRecentRequestsTableModel()->addNewRequest(_info);
         info = _info;
