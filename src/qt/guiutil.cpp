--- conflicted
+++ resolved
@@ -405,17 +405,10 @@
 
     configFile.close();
 
-<<<<<<< HEAD
     /* Open qtum.conf with the associated application */
     bool res = QDesktopServices::openUrl(QUrl::fromLocalFile(boostPathToQString(pathConfig)));
 #ifdef Q_OS_MAC
-    // Workaround for macOS-specific behavior; see #689.
-=======
-    /* Open bitcoin.conf with the associated application */
-    bool res = QDesktopServices::openUrl(QUrl::fromLocalFile(boostPathToQString(pathConfig)));
-#ifdef Q_OS_MAC
     // Workaround for macOS-specific behavior; see #15409.
->>>>>>> 1fb747a8
     if (!res) {
         res = QProcess::startDetached("/usr/bin/open", QStringList{"-t", boostPathToQString(pathConfig)});
     }
