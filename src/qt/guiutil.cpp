// Copyright (c) 2011-2017 The Bitcoin Core developers
// Distributed under the MIT software license, see the accompanying
// file COPYING or http://www.opensource.org/licenses/mit-license.php.

#include <qt/guiutil.h>

#include <qt/bitcoinaddressvalidator.h>
#include <qt/bitcoinunits.h>
#include <qt/qvalidatedlineedit.h>
#include <qt/walletmodel.h>

#include <primitives/transaction.h>
#include <init.h>
#include <policy/policy.h>
#include <protocol.h>
#include <script/script.h>
#include <script/standard.h>
#include <util.h>

#ifdef WIN32
#ifdef _WIN32_WINNT
#undef _WIN32_WINNT
#endif
#define _WIN32_WINNT 0x0501
#ifdef _WIN32_IE
#undef _WIN32_IE
#endif
#define _WIN32_IE 0x0501
#define WIN32_LEAN_AND_MEAN 1
#ifndef NOMINMAX
#define NOMINMAX
#endif
#include <shellapi.h>
#include <shlobj.h>
#include <shlwapi.h>
#endif

#include <boost/scoped_array.hpp>

#include <QAbstractItemView>
#include <QApplication>
#include <QClipboard>
#include <QDateTime>
#include <QDesktopServices>
#include <QDesktopWidget>
#include <QDoubleValidator>
#include <QFileDialog>
#include <QFont>
#include <QLineEdit>
#include <QSettings>
#include <QTextDocument> // for Qt::mightBeRichText
#include <QThread>
#include <QMouseEvent>

#if QT_VERSION < 0x050000
#include <QUrl>
#else
#include <QUrlQuery>
#endif

#if QT_VERSION >= 0x50200
#include <QFontDatabase>
#endif

static fs::detail::utf8_codecvt_facet utf8;

#if defined(Q_OS_MAC)
extern double NSAppKitVersionNumber;
#if !defined(NSAppKitVersionNumber10_8)
#define NSAppKitVersionNumber10_8 1187
#endif
#if !defined(NSAppKitVersionNumber10_9)
#define NSAppKitVersionNumber10_9 1265
#endif
#endif

namespace GUIUtil {

QString dateTimeStr(const QDateTime &date)
{
    return date.date().toString(Qt::SystemLocaleShortDate) + QString(" ") + date.toString("hh:mm");
}

QString dateTimeStr(qint64 nTime)
{
    return dateTimeStr(QDateTime::fromTime_t((qint32)nTime));
}

QFont fixedPitchFont()
{
#if QT_VERSION >= 0x50200
    return QFontDatabase::systemFont(QFontDatabase::FixedFont);
#else
    QFont font("Monospace");
#if QT_VERSION >= 0x040800
    font.setStyleHint(QFont::Monospace);
#else
    font.setStyleHint(QFont::TypeWriter);
#endif
    return font;
#endif
}

// Just some dummy data to generate an convincing random-looking (but consistent) address
static const uint8_t dummydata[] = {0xeb,0x15,0x23,0x1d,0xfc,0xeb,0x60,0x92,0x58,0x86,0xb6,0x7d,0x06,0x52,0x99,0x92,0x59,0x15,0xae,0xb1,0x72,0xc0,0x66,0x47};

// Generate a dummy address with invalid CRC, starting with the network prefix.
static std::string DummyAddress(const CChainParams &params)
{
    std::vector<unsigned char> sourcedata = params.Base58Prefix(CChainParams::PUBKEY_ADDRESS);
    sourcedata.insert(sourcedata.end(), dummydata, dummydata + sizeof(dummydata));
    for(int i=0; i<256; ++i) { // Try every trailing byte
        std::string s = EncodeBase58(sourcedata.data(), sourcedata.data() + sourcedata.size());
        if (!IsValidDestinationString(s)) {
            return s;
        }
        sourcedata[sourcedata.size()-1] += 1;
    }
    return "";
}

void setupAddressWidget(QValidatedLineEdit *widget, QWidget *parent)
{
    parent->setFocusProxy(widget);

    widget->setFont(fixedPitchFont());
#if QT_VERSION >= 0x040700
    // We don't want translators to use own addresses in translations
    // and this is the only place, where this address is supplied.
    widget->setPlaceholderText(QObject::tr("Enter a Qtum address (e.g. %1)").arg(
        QString::fromStdString(DummyAddress(Params()))));
#endif
    widget->setValidator(new BitcoinAddressEntryValidator(parent));
    widget->setCheckValidator(new BitcoinAddressCheckValidator(parent));
}

void setupAmountWidget(QLineEdit *widget, QWidget *parent)
{
    QDoubleValidator *amountValidator = new QDoubleValidator(parent);
    amountValidator->setDecimals(8);
    amountValidator->setBottom(0.0);
    widget->setValidator(amountValidator);
    widget->setAlignment(Qt::AlignRight|Qt::AlignVCenter);
}

bool parseBitcoinURI(const QUrl &uri, SendCoinsRecipient *out)
{
    // return if URI is not valid or is no bitcoin: URI
    if(!uri.isValid() || uri.scheme() != QString("qtum"))
        return false;

    SendCoinsRecipient rv;
    rv.address = uri.path();
    // Trim any following forward slash which may have been added by the OS
    if (rv.address.endsWith("/")) {
        rv.address.truncate(rv.address.length() - 1);
    }
    rv.amount = 0;

#if QT_VERSION < 0x050000
    QList<QPair<QString, QString> > items = uri.queryItems();
#else
    QUrlQuery uriQuery(uri);
    QList<QPair<QString, QString> > items = uriQuery.queryItems();
#endif
    for (QList<QPair<QString, QString> >::iterator i = items.begin(); i != items.end(); i++)
    {
        bool fShouldReturnFalse = false;
        if (i->first.startsWith("req-"))
        {
            i->first.remove(0, 4);
            fShouldReturnFalse = true;
        }

        if (i->first == "label")
        {
            rv.label = i->second;
            fShouldReturnFalse = false;
        }
        if (i->first == "message")
        {
            rv.message = i->second;
            fShouldReturnFalse = false;
        }
        else if (i->first == "amount")
        {
            if(!i->second.isEmpty())
            {
                if(!BitcoinUnits::parse(BitcoinUnits::BTC, i->second, &rv.amount))
                {
                    return false;
                }
            }
            fShouldReturnFalse = false;
        }

        if (fShouldReturnFalse)
            return false;
    }
    if(out)
    {
        *out = rv;
    }
    return true;
}

bool parseBitcoinURI(QString uri, SendCoinsRecipient *out)
{
    // Convert bitcoin:// to bitcoin:
    //
    //    Cannot handle this later, because bitcoin:// will cause Qt to see the part after // as host,
    //    which will lower-case it (and thus invalidate the address).
    if(uri.startsWith("qtum://", Qt::CaseInsensitive))
    {
        uri.replace(0, 7, "qtum:"); // QTUM: change string length to 7 to correctly parse qtum://
    }
    QUrl uriInstance(uri);
    return parseBitcoinURI(uriInstance, out);
}

QString formatBitcoinURI(const SendCoinsRecipient &info)
{
    QString ret = QString("qtum:%1").arg(info.address);
    int paramCount = 0;

    if (info.amount)
    {
        ret += QString("?amount=%1").arg(BitcoinUnits::format(BitcoinUnits::BTC, info.amount, false, BitcoinUnits::separatorNever));
        paramCount++;
    }

    if (!info.label.isEmpty())
    {
        QString lbl(QUrl::toPercentEncoding(info.label));
        ret += QString("%1label=%2").arg(paramCount == 0 ? "?" : "&").arg(lbl);
        paramCount++;
    }

    if (!info.message.isEmpty())
    {
        QString msg(QUrl::toPercentEncoding(info.message));
        ret += QString("%1message=%2").arg(paramCount == 0 ? "?" : "&").arg(msg);
        paramCount++;
    }

    return ret;
}

bool isDust(const QString& address, const CAmount& amount)
{
    CTxDestination dest = DecodeDestination(address.toStdString());
    CScript script = GetScriptForDestination(dest);
    CTxOut txOut(amount, script);
    return IsDust(txOut, ::dustRelayFee);
}

QString HtmlEscape(const QString& str, bool fMultiLine)
{
#if QT_VERSION < 0x050000
    QString escaped = Qt::escape(str);
#else
    QString escaped = str.toHtmlEscaped();
#endif
    if(fMultiLine)
    {
        escaped = escaped.replace("\n", "<br>\n");
    }
    return escaped;
}

QString HtmlEscape(const std::string& str, bool fMultiLine)
{
    return HtmlEscape(QString::fromStdString(str), fMultiLine);
}

void copyEntryData(QAbstractItemView *view, int column, int role)
{
    if(!view || !view->selectionModel())
        return;
    QModelIndexList selection = view->selectionModel()->selectedRows(column);

    if(!selection.isEmpty())
    {
        // Copy first item
        setClipboard(selection.at(0).data(role).toString());
    }
}

void copyEntryDataFromList(QAbstractItemView *view, int role)
{
    if(!view || !view->selectionModel())
        return;
    QModelIndexList selection = view->selectionModel()->selectedIndexes();

    if(!selection.isEmpty())
    {
        // Copy first item
        setClipboard(selection.at(0).data(role).toString());
    }
}
<<<<<<< HEAD
=======

>>>>>>> a68962c4
QList<QModelIndex> getEntryData(QAbstractItemView *view, int column)
{
    if(!view || !view->selectionModel())
        return QList<QModelIndex>();
    return view->selectionModel()->selectedRows(column);
}

QString getSaveFileName(QWidget *parent, const QString &caption, const QString &dir,
    const QString &filter,
    QString *selectedSuffixOut)
{
    QString selectedFilter;
    QString myDir;
    if(dir.isEmpty()) // Default to user documents location
    {
#if QT_VERSION < 0x050000
        myDir = QDesktopServices::storageLocation(QDesktopServices::DocumentsLocation);
#else
        myDir = QStandardPaths::writableLocation(QStandardPaths::DocumentsLocation);
#endif
    }
    else
    {
        myDir = dir;
    }
    /* Directly convert path to native OS path separators */
    QString result = QDir::toNativeSeparators(QFileDialog::getSaveFileName(parent, caption, myDir, filter, &selectedFilter));

    /* Extract first suffix from filter pattern "Description (*.foo)" or "Description (*.foo *.bar ...) */
    QRegExp filter_re(".* \\(\\*\\.(.*)[ \\)]");
    QString selectedSuffix;
    if(filter_re.exactMatch(selectedFilter))
    {
        selectedSuffix = filter_re.cap(1);
    }

    /* Add suffix if needed */
    QFileInfo info(result);
    if(!result.isEmpty())
    {
        if(info.suffix().isEmpty() && !selectedSuffix.isEmpty())
        {
            /* No suffix specified, add selected suffix */
            if(!result.endsWith("."))
                result.append(".");
            result.append(selectedSuffix);
        }
    }

    /* Return selected suffix if asked to */
    if(selectedSuffixOut)
    {
        *selectedSuffixOut = selectedSuffix;
    }
    return result;
}

QString getOpenFileName(QWidget *parent, const QString &caption, const QString &dir,
    const QString &filter,
    QString *selectedSuffixOut)
{
    QString selectedFilter;
    QString myDir;
    if(dir.isEmpty()) // Default to user documents location
    {
#if QT_VERSION < 0x050000
        myDir = QDesktopServices::storageLocation(QDesktopServices::DocumentsLocation);
#else
        myDir = QStandardPaths::writableLocation(QStandardPaths::DocumentsLocation);
#endif
    }
    else
    {
        myDir = dir;
    }
    /* Directly convert path to native OS path separators */
    QString result = QDir::toNativeSeparators(QFileDialog::getOpenFileName(parent, caption, myDir, filter, &selectedFilter));

    if(selectedSuffixOut)
    {
        /* Extract first suffix from filter pattern "Description (*.foo)" or "Description (*.foo *.bar ...) */
        QRegExp filter_re(".* \\(\\*\\.(.*)[ \\)]");
        QString selectedSuffix;
        if(filter_re.exactMatch(selectedFilter))
        {
            selectedSuffix = filter_re.cap(1);
        }
        *selectedSuffixOut = selectedSuffix;
    }
    return result;
}

Qt::ConnectionType blockingGUIThreadConnection()
{
    if(QThread::currentThread() != qApp->thread())
    {
        return Qt::BlockingQueuedConnection;
    }
    else
    {
        return Qt::DirectConnection;
    }
}

bool checkPoint(const QPoint &p, const QWidget *w)
{
    QWidget *atW = QApplication::widgetAt(w->mapToGlobal(p));
    if (!atW) return false;
    return atW->topLevelWidget() == w;
}

bool isObscured(QWidget *w)
{
    return !(checkPoint(QPoint(0, 0), w)
        && checkPoint(QPoint(w->width() - 1, 0), w)
        && checkPoint(QPoint(0, w->height() - 1), w)
        && checkPoint(QPoint(w->width() - 1, w->height() - 1), w)
        && checkPoint(QPoint(w->width() / 2, w->height() / 2), w));
}

void openDebugLogfile()
{
    fs::path pathDebug = GetDataDir() / "debug.log";

    /* Open debug.log with the associated application */
    if (fs::exists(pathDebug))
        QDesktopServices::openUrl(QUrl::fromLocalFile(boostPathToQString(pathDebug)));
}

bool openBitcoinConf()
{
    boost::filesystem::path pathConfig = GetConfigFile(BITCOIN_CONF_FILENAME);

    /* Create the file */
    boost::filesystem::ofstream configFile(pathConfig, std::ios_base::app);
    
    if (!configFile.good())
        return false;
    
    configFile.close();
    
    /* Open bitcoin.conf with the associated application */
    return QDesktopServices::openUrl(QUrl::fromLocalFile(boostPathToQString(pathConfig)));
}

void SubstituteFonts(const QString& language)
{
#if defined(Q_OS_MAC)
// Background:
// OSX's default font changed in 10.9 and Qt is unable to find it with its
// usual fallback methods when building against the 10.7 sdk or lower.
// The 10.8 SDK added a function to let it find the correct fallback font.
// If this fallback is not properly loaded, some characters may fail to
// render correctly.
//
// The same thing happened with 10.10. .Helvetica Neue DeskInterface is now default.
//
// Solution: If building with the 10.7 SDK or lower and the user's platform
// is 10.9 or higher at runtime, substitute the correct font. This needs to
// happen before the QApplication is created.
#if defined(MAC_OS_X_VERSION_MAX_ALLOWED) && MAC_OS_X_VERSION_MAX_ALLOWED < MAC_OS_X_VERSION_10_8
    if (floor(NSAppKitVersionNumber) > NSAppKitVersionNumber10_8)
    {
        if (floor(NSAppKitVersionNumber) <= NSAppKitVersionNumber10_9)
            /* On a 10.9 - 10.9.x system */
            QFont::insertSubstitution(".Lucida Grande UI", "Lucida Grande");
        else
        {
            /* 10.10 or later system */
            if (language == "zh_CN" || language == "zh_TW" || language == "zh_HK") // traditional or simplified Chinese
              QFont::insertSubstitution(".Helvetica Neue DeskInterface", "Heiti SC");
            else if (language == "ja") // Japanese
              QFont::insertSubstitution(".Helvetica Neue DeskInterface", "Songti SC");
            else
              QFont::insertSubstitution(".Helvetica Neue DeskInterface", "Lucida Grande");
        }
    }
#endif
#endif
}

ToolTipToRichTextFilter::ToolTipToRichTextFilter(int _size_threshold, QObject *parent) :
    QObject(parent),
    size_threshold(_size_threshold)
{

}

bool ToolTipToRichTextFilter::eventFilter(QObject *obj, QEvent *evt)
{
    if(evt->type() == QEvent::ToolTipChange)
    {
        QWidget *widget = static_cast<QWidget*>(obj);
        QString tooltip = widget->toolTip();
        if(tooltip.size() > size_threshold && !tooltip.startsWith("<qt") && !Qt::mightBeRichText(tooltip))
        {
            // Envelop with <qt></qt> to make sure Qt detects this as rich text
            // Escape the current message as HTML and replace \n by <br>
            tooltip = "<qt>" + HtmlEscape(tooltip, true) + "</qt>";
            widget->setToolTip(tooltip);
            return true;
        }
    }
    return QObject::eventFilter(obj, evt);
}

void TableViewLastColumnResizingFixer::connectViewHeadersSignals()
{
    connect(tableView->horizontalHeader(), SIGNAL(sectionResized(int,int,int)), this, SLOT(on_sectionResized(int,int,int)));
    connect(tableView->horizontalHeader(), SIGNAL(geometriesChanged()), this, SLOT(on_geometriesChanged()));
}

// We need to disconnect these while handling the resize events, otherwise we can enter infinite loops.
void TableViewLastColumnResizingFixer::disconnectViewHeadersSignals()
{
    disconnect(tableView->horizontalHeader(), SIGNAL(sectionResized(int,int,int)), this, SLOT(on_sectionResized(int,int,int)));
    disconnect(tableView->horizontalHeader(), SIGNAL(geometriesChanged()), this, SLOT(on_geometriesChanged()));
}

// Setup the resize mode, handles compatibility for Qt5 and below as the method signatures changed.
// Refactored here for readability.
void TableViewLastColumnResizingFixer::setViewHeaderResizeMode(int logicalIndex, QHeaderView::ResizeMode resizeMode)
{
#if QT_VERSION < 0x050000
    tableView->horizontalHeader()->setResizeMode(logicalIndex, resizeMode);
#else
    tableView->horizontalHeader()->setSectionResizeMode(logicalIndex, resizeMode);
#endif
}

void TableViewLastColumnResizingFixer::resizeColumn(int nColumnIndex, int width)
{
    tableView->setColumnWidth(nColumnIndex, width);
    tableView->horizontalHeader()->resizeSection(nColumnIndex, width);
}

int TableViewLastColumnResizingFixer::getColumnsWidth()
{
    int nColumnsWidthSum = 0;
    for (int i = 0; i < columnCount; i++)
    {
        nColumnsWidthSum += tableView->horizontalHeader()->sectionSize(i);
    }
    return nColumnsWidthSum;
}

int TableViewLastColumnResizingFixer::getAvailableWidthForColumn(int column)
{
    int nResult = lastColumnMinimumWidth;
    int nTableWidth = tableView->horizontalHeader()->width();

    if (nTableWidth > 0)
    {
        int nOtherColsWidth = getColumnsWidth() - tableView->horizontalHeader()->sectionSize(column);
        nResult = std::max(nResult, nTableWidth - nOtherColsWidth);
    }

    return nResult;
}

// Make sure we don't make the columns wider than the table's viewport width.
void TableViewLastColumnResizingFixer::adjustTableColumnsWidth()
{
    disconnectViewHeadersSignals();
    resizeColumn(lastColumnIndex, getAvailableWidthForColumn(lastColumnIndex));
    connectViewHeadersSignals();

    int nTableWidth = tableView->horizontalHeader()->width();
    int nColsWidth = getColumnsWidth();
    if (nColsWidth > nTableWidth)
    {
        resizeColumn(secondToLastColumnIndex,getAvailableWidthForColumn(secondToLastColumnIndex));
    }
}

// Make column use all the space available, useful during window resizing.
void TableViewLastColumnResizingFixer::stretchColumnWidth(int column)
{
    disconnectViewHeadersSignals();
    resizeColumn(column, getAvailableWidthForColumn(column));
    connectViewHeadersSignals();
}

// When a section is resized this is a slot-proxy for ajustAmountColumnWidth().
void TableViewLastColumnResizingFixer::on_sectionResized(int logicalIndex, int oldSize, int newSize)
{
    adjustTableColumnsWidth();
    int remainingWidth = getAvailableWidthForColumn(logicalIndex);
    if (newSize > remainingWidth)
    {
       resizeColumn(logicalIndex, remainingWidth);
    }
}

// When the table's geometry is ready, we manually perform the stretch of the "Message" column,
// as the "Stretch" resize mode does not allow for interactive resizing.
void TableViewLastColumnResizingFixer::on_geometriesChanged()
{
    if ((getColumnsWidth() - this->tableView->horizontalHeader()->width()) != 0)
    {
        disconnectViewHeadersSignals();
        resizeColumn(secondToLastColumnIndex, getAvailableWidthForColumn(secondToLastColumnIndex));
        connectViewHeadersSignals();
    }
}

/**
 * Initializes all internal variables and prepares the
 * the resize modes of the last 2 columns of the table and
 */
TableViewLastColumnResizingFixer::TableViewLastColumnResizingFixer(QTableView* table, int lastColMinimumWidth, int allColsMinimumWidth, QObject *parent, int columnStretch) :
    QObject(parent),
    tableView(table),
    lastColumnMinimumWidth(lastColMinimumWidth),
    allColumnsMinimumWidth(allColsMinimumWidth)
{
    columnCount = tableView->horizontalHeader()->count();
    lastColumnIndex = columnCount - 1;
    secondToLastColumnIndex = columnCount - columnStretch;
    tableView->horizontalHeader()->setMinimumSectionSize(allColumnsMinimumWidth);
    setViewHeaderResizeMode(secondToLastColumnIndex, QHeaderView::Interactive);
    setViewHeaderResizeMode(lastColumnIndex, QHeaderView::Interactive);
}

#ifdef WIN32
fs::path static StartupShortcutPath()
{
    std::string chain = ChainNameFromCommandLine();
    if (chain == CBaseChainParams::MAIN)
        return GetSpecialFolderPath(CSIDL_STARTUP) / "Qtum.lnk";
    if (chain == CBaseChainParams::TESTNET) // Remove this special case when CBaseChainParams::TESTNET = "testnet4"
        return GetSpecialFolderPath(CSIDL_STARTUP) / "Qtum (testnet).lnk";
    return GetSpecialFolderPath(CSIDL_STARTUP) / strprintf("Qtum (%s).lnk", chain);
}

bool GetStartOnSystemStartup()
{
    // check for Bitcoin*.lnk
    return fs::exists(StartupShortcutPath());
}

bool SetStartOnSystemStartup(bool fAutoStart)
{
    // If the shortcut exists already, remove it for updating
    fs::remove(StartupShortcutPath());

    if (fAutoStart)
    {
        CoInitialize(nullptr);

        // Get a pointer to the IShellLink interface.
        IShellLink* psl = nullptr;
        HRESULT hres = CoCreateInstance(CLSID_ShellLink, nullptr,
            CLSCTX_INPROC_SERVER, IID_IShellLink,
            reinterpret_cast<void**>(&psl));

        if (SUCCEEDED(hres))
        {
            // Get the current executable path
            TCHAR pszExePath[MAX_PATH];
            GetModuleFileName(nullptr, pszExePath, sizeof(pszExePath));

            // Start client minimized
            QString strArgs = "-min";
            // Set -testnet /-regtest options
            strArgs += QString::fromStdString(strprintf(" -testnet=%d -regtest=%d", gArgs.GetBoolArg("-testnet", false), gArgs.GetBoolArg("-regtest", false)));

#ifdef UNICODE
            boost::scoped_array<TCHAR> args(new TCHAR[strArgs.length() + 1]);
            // Convert the QString to TCHAR*
            strArgs.toWCharArray(args.get());
            // Add missing '\0'-termination to string
            args[strArgs.length()] = '\0';
#endif

            // Set the path to the shortcut target
            psl->SetPath(pszExePath);
            PathRemoveFileSpec(pszExePath);
            psl->SetWorkingDirectory(pszExePath);
            psl->SetShowCmd(SW_SHOWMINNOACTIVE);
#ifndef UNICODE
            psl->SetArguments(strArgs.toStdString().c_str());
#else
            psl->SetArguments(args.get());
#endif

            // Query IShellLink for the IPersistFile interface for
            // saving the shortcut in persistent storage.
            IPersistFile* ppf = nullptr;
            hres = psl->QueryInterface(IID_IPersistFile, reinterpret_cast<void**>(&ppf));
            if (SUCCEEDED(hres))
            {
                WCHAR pwsz[MAX_PATH];
                // Ensure that the string is ANSI.
                MultiByteToWideChar(CP_ACP, 0, StartupShortcutPath().string().c_str(), -1, pwsz, MAX_PATH);
                // Save the link by calling IPersistFile::Save.
                hres = ppf->Save(pwsz, TRUE);
                ppf->Release();
                psl->Release();
                CoUninitialize();
                return true;
            }
            psl->Release();
        }
        CoUninitialize();
        return false;
    }
    return true;
}
#elif defined(Q_OS_LINUX)

// Follow the Desktop Application Autostart Spec:
// http://standards.freedesktop.org/autostart-spec/autostart-spec-latest.html

fs::path static GetAutostartDir()
{
    char* pszConfigHome = getenv("XDG_CONFIG_HOME");
    if (pszConfigHome) return fs::path(pszConfigHome) / "autostart";
    char* pszHome = getenv("HOME");
    if (pszHome) return fs::path(pszHome) / ".config" / "autostart";
    return fs::path();
}

fs::path static GetAutostartFilePath()
{
    std::string chain = ChainNameFromCommandLine();
    if (chain == CBaseChainParams::MAIN)
        return GetAutostartDir() / "qtum.desktop";
    return GetAutostartDir() / strprintf("qtum-%s.lnk", chain);
}

bool GetStartOnSystemStartup()
{
    fs::ifstream optionFile(GetAutostartFilePath());
    if (!optionFile.good())
        return false;
    // Scan through file for "Hidden=true":
    std::string line;
    while (!optionFile.eof())
    {
        getline(optionFile, line);
        if (line.find("Hidden") != std::string::npos &&
            line.find("true") != std::string::npos)
            return false;
    }
    optionFile.close();

    return true;
}

bool SetStartOnSystemStartup(bool fAutoStart)
{
    if (!fAutoStart)
        fs::remove(GetAutostartFilePath());
    else
    {
        char pszExePath[MAX_PATH+1];
        ssize_t r = readlink("/proc/self/exe", pszExePath, sizeof(pszExePath) - 1);
        if (r == -1)
            return false;
        pszExePath[r] = '\0';

        fs::create_directories(GetAutostartDir());

        fs::ofstream optionFile(GetAutostartFilePath(), std::ios_base::out|std::ios_base::trunc);
        if (!optionFile.good())
            return false;
        std::string chain = ChainNameFromCommandLine();
        // Write a bitcoin.desktop file to the autostart directory:
        optionFile << "[Desktop Entry]\n";
        optionFile << "Type=Application\n";
        if (chain == CBaseChainParams::MAIN)
            optionFile << "Name=Qtum\n";
        else
            optionFile << strprintf("Name=Qtum (%s)\n", chain);
        optionFile << "Exec=" << pszExePath << strprintf(" -min -testnet=%d -regtest=%d\n", gArgs.GetBoolArg("-testnet", false), gArgs.GetBoolArg("-regtest", false));
        optionFile << "Terminal=false\n";
        optionFile << "Hidden=false\n";
        optionFile.close();
    }
    return true;
}


#elif defined(Q_OS_MAC)
#pragma GCC diagnostic push
#pragma GCC diagnostic ignored "-Wdeprecated-declarations"
// based on: https://github.com/Mozketo/LaunchAtLoginController/blob/master/LaunchAtLoginController.m

#include <CoreFoundation/CoreFoundation.h>
#include <CoreServices/CoreServices.h>

LSSharedFileListItemRef findStartupItemInList(LSSharedFileListRef list, CFURLRef findUrl);
LSSharedFileListItemRef findStartupItemInList(LSSharedFileListRef list, CFURLRef findUrl)
{
    CFArrayRef listSnapshot = LSSharedFileListCopySnapshot(list, nullptr);
    if (listSnapshot == nullptr) {
        return nullptr;
    }
    
    // loop through the list of startup items and try to find the bitcoin app
    for(int i = 0; i < CFArrayGetCount(listSnapshot); i++) {
        LSSharedFileListItemRef item = (LSSharedFileListItemRef)CFArrayGetValueAtIndex(listSnapshot, i);
        UInt32 resolutionFlags = kLSSharedFileListNoUserInteraction | kLSSharedFileListDoNotMountVolumes;
        CFURLRef currentItemURL = nullptr;

#if defined(MAC_OS_X_VERSION_MAX_ALLOWED) && MAC_OS_X_VERSION_MAX_ALLOWED >= 10100
        if(&LSSharedFileListItemCopyResolvedURL)
            currentItemURL = LSSharedFileListItemCopyResolvedURL(item, resolutionFlags, nullptr);
#if defined(MAC_OS_X_VERSION_MIN_REQUIRED) && MAC_OS_X_VERSION_MIN_REQUIRED < 10100
        else
            LSSharedFileListItemResolve(item, resolutionFlags, &currentItemURL, nullptr);
#endif
#else
        LSSharedFileListItemResolve(item, resolutionFlags, &currentItemURL, nullptr);
#endif

        if(currentItemURL) {
            if (CFEqual(currentItemURL, findUrl)) {
                // found
                CFRelease(listSnapshot);
                CFRelease(currentItemURL);
                return item;
            }
            CFRelease(currentItemURL);
        }
    }
    
    CFRelease(listSnapshot);
    return nullptr;
}

bool GetStartOnSystemStartup()
{
    CFURLRef bitcoinAppUrl = CFBundleCopyBundleURL(CFBundleGetMainBundle());
    if (bitcoinAppUrl == nullptr) {
        return false;
    }
    
    LSSharedFileListRef loginItems = LSSharedFileListCreate(nullptr, kLSSharedFileListSessionLoginItems, nullptr);
    LSSharedFileListItemRef foundItem = findStartupItemInList(loginItems, bitcoinAppUrl);

    CFRelease(bitcoinAppUrl);
    return !!foundItem; // return boolified object
}

bool SetStartOnSystemStartup(bool fAutoStart)
{
    CFURLRef bitcoinAppUrl = CFBundleCopyBundleURL(CFBundleGetMainBundle());
    if (bitcoinAppUrl == nullptr) {
        return false;
    }
    
    LSSharedFileListRef loginItems = LSSharedFileListCreate(nullptr, kLSSharedFileListSessionLoginItems, nullptr);
    LSSharedFileListItemRef foundItem = findStartupItemInList(loginItems, bitcoinAppUrl);

    if(fAutoStart && !foundItem) {
        // add bitcoin app to startup item list
        LSSharedFileListInsertItemURL(loginItems, kLSSharedFileListItemBeforeFirst, nullptr, nullptr, bitcoinAppUrl, nullptr, nullptr);
    }
    else if(!fAutoStart && foundItem) {
        // remove item
        LSSharedFileListItemRemove(loginItems, foundItem);
    }
    
    CFRelease(bitcoinAppUrl);
    return true;
}
#pragma GCC diagnostic pop
#else

bool GetStartOnSystemStartup() { return false; }
bool SetStartOnSystemStartup(bool fAutoStart) { return false; }

#endif

void setClipboard(const QString& str)
{
    QApplication::clipboard()->setText(str, QClipboard::Clipboard);
    QApplication::clipboard()->setText(str, QClipboard::Selection);
}

fs::path qstringToBoostPath(const QString &path)
{
    return fs::path(path.toStdString(), utf8);
}

QString boostPathToQString(const fs::path &path)
{
    return QString::fromStdString(path.string(utf8));
}

QString formatDurationStr(int secs)
{
    QStringList strList;
    int days = secs / 86400;
    int hours = (secs % 86400) / 3600;
    int mins = (secs % 3600) / 60;
    int seconds = secs % 60;

    if (days)
        strList.append(QString(QObject::tr("%1 d")).arg(days));
    if (hours)
        strList.append(QString(QObject::tr("%1 h")).arg(hours));
    if (mins)
        strList.append(QString(QObject::tr("%1 m")).arg(mins));
    if (seconds || (!days && !hours && !mins))
        strList.append(QString(QObject::tr("%1 s")).arg(seconds));

    return strList.join(" ");
}

QString formatServicesStr(quint64 mask)
{
    QStringList strList;

    // Just scan the last 8 bits for now.
    for (int i = 0; i < 8; i++) {
        uint64_t check = 1 << i;
        if (mask & check)
        {
            switch (check)
            {
            case NODE_NETWORK:
                strList.append("NETWORK");
                break;
            case NODE_GETUTXO:
                strList.append("GETUTXO");
                break;
            case NODE_BLOOM:
                strList.append("BLOOM");
                break;
            case NODE_WITNESS:
                strList.append("WITNESS");
                break;
            case NODE_XTHIN:
                strList.append("XTHIN");
                break;
            default:
                strList.append(QString("%1[%2]").arg("UNKNOWN").arg(check));
            }
        }
    }

    if (strList.size())
        return strList.join(" & ");
    else
        return QObject::tr("None");
}

QString formatPingTime(double dPingTime)
{
    return (dPingTime == std::numeric_limits<int64_t>::max()/1e6 || dPingTime == 0) ? QObject::tr("N/A") : QString(QObject::tr("%1 ms")).arg(QString::number((int)(dPingTime * 1000), 10));
}

QString formatTimeOffset(int64_t nTimeOffset)
{
  return QString(QObject::tr("%1 s")).arg(QString::number((int)nTimeOffset, 10));
}

QString formatNiceTimeOffset(qint64 secs)
{
    // Represent time from last generated block in human readable text
    QString timeBehindText;
    const int HOUR_IN_SECONDS = 60*60;
    const int DAY_IN_SECONDS = 24*60*60;
    const int WEEK_IN_SECONDS = 7*24*60*60;
    const int YEAR_IN_SECONDS = 31556952; // Average length of year in Gregorian calendar
    if(secs < 60)
    {
        timeBehindText = QObject::tr("%n second(s)","",secs);
    }
    else if(secs < 2*HOUR_IN_SECONDS)
    {
        timeBehindText = QObject::tr("%n minute(s)","",secs/60);
    }
    else if(secs < 2*DAY_IN_SECONDS)
    {
        timeBehindText = QObject::tr("%n hour(s)","",secs/HOUR_IN_SECONDS);
    }
    else if(secs < 2*WEEK_IN_SECONDS)
    {
        timeBehindText = QObject::tr("%n day(s)","",secs/DAY_IN_SECONDS);
    }
    else if(secs < YEAR_IN_SECONDS)
    {
        timeBehindText = QObject::tr("%n week(s)","",secs/WEEK_IN_SECONDS);
    }
    else
    {
        qint64 years = secs / YEAR_IN_SECONDS;
        qint64 remainder = secs % YEAR_IN_SECONDS;
        timeBehindText = QObject::tr("%1 and %2").arg(QObject::tr("%n year(s)", "", years)).arg(QObject::tr("%n week(s)","", remainder/WEEK_IN_SECONDS));
    }
    return timeBehindText;
}

QString formatBytes(uint64_t bytes)
{
    if(bytes < 1024)
        return QString(QObject::tr("%1 B")).arg(bytes);
    if(bytes < 1024 * 1024)
        return QString(QObject::tr("%1 KB")).arg(bytes / 1024);
    if(bytes < 1024 * 1024 * 1024)
        return QString(QObject::tr("%1 MB")).arg(bytes / 1024 / 1024);

    return QString(QObject::tr("%1 GB")).arg(bytes / 1024 / 1024 / 1024);
}

qreal calculateIdealFontSize(int width, const QString& text, QFont font, qreal minPointSize, qreal font_size) {
    while(font_size >= minPointSize) {
        font.setPointSizeF(font_size);
        QFontMetrics fm(font);
        if (fm.width(text) < width) {
            break;
        }
        font_size -= 0.5;
    }
    return font_size;
}

void ClickableLabel::mouseReleaseEvent(QMouseEvent *event)
{
    Q_EMIT clicked(event->pos());
}
    
void ClickableProgressBar::mouseReleaseEvent(QMouseEvent *event)
{
    Q_EMIT clicked(event->pos());
}

void formatToolButtons(QToolButton *btn1, QToolButton *btn2, QToolButton *btn3)
{
    QList<QToolButton *> btnList;
    if(btn1) btnList.append(btn1);
    if(btn2) btnList.append(btn2);
    if(btn3) btnList.append(btn3);
    for(int i = 0; i < btnList.count(); i++)
    {
        QToolButton* btn = btnList[i];
        btn->setIconSize(QSize(16, 16));
    }
}

} // namespace GUIUtil<|MERGE_RESOLUTION|>--- conflicted
+++ resolved
@@ -298,10 +298,7 @@
         setClipboard(selection.at(0).data(role).toString());
     }
 }
-<<<<<<< HEAD
-=======
-
->>>>>>> a68962c4
+
 QList<QModelIndex> getEntryData(QAbstractItemView *view, int column)
 {
     if(!view || !view->selectionModel())
