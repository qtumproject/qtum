<<<<<<< HEAD
// Copyright (c) 2011-2017 The Bitcoin Core developers
=======
// Copyright (c) 2011-2018 The Bitcoin Core developers
>>>>>>> 228c1378
// Distributed under the MIT software license, see the accompanying
// file COPYING or http://www.opensource.org/licenses/mit-license.php.

#include <qt/guiutil.h>

#include <qt/bitcoinaddressvalidator.h>
#include <qt/bitcoinunits.h>
#include <qt/qvalidatedlineedit.h>
#include <qt/walletmodel.h>

<<<<<<< HEAD
=======
#include <base58.h>
#include <chainparams.h>
>>>>>>> 228c1378
#include <primitives/transaction.h>
#include <key_io.h>
#include <interfaces/node.h>
#include <policy/policy.h>
#include <protocol.h>
#include <script/script.h>
#include <script/standard.h>
#include <util.h>

#ifdef WIN32
#ifdef _WIN32_WINNT
#undef _WIN32_WINNT
#endif
#define _WIN32_WINNT 0x0501
#ifdef _WIN32_IE
#undef _WIN32_IE
#endif
#define _WIN32_IE 0x0501
#define WIN32_LEAN_AND_MEAN 1
#ifndef NOMINMAX
#define NOMINMAX
#endif
#include <shellapi.h>
#include <shlobj.h>
#include <shlwapi.h>
#endif

#include <boost/scoped_array.hpp>

#include <QAbstractItemView>
#include <QApplication>
#include <QClipboard>
#include <QDateTime>
#include <QDesktopServices>
#include <QDesktopWidget>
#include <QDoubleValidator>
#include <QFileDialog>
#include <QFont>
#include <QKeyEvent>
#include <QLineEdit>
#include <QSettings>
#include <QTextDocument> // for Qt::mightBeRichText
#include <QThread>
#include <QUrlQuery>
#include <QMouseEvent>


#if QT_VERSION >= 0x50200
#include <QFontDatabase>
#endif

static fs::detail::utf8_codecvt_facet utf8;

namespace GUIUtil {

QString dateTimeStr(const QDateTime &date)
{
    return date.date().toString(Qt::SystemLocaleShortDate) + QString(" ") + date.toString("hh:mm");
}

QString dateTimeStr(qint64 nTime)
{
    return dateTimeStr(QDateTime::fromTime_t((qint32)nTime));
}

QFont fixedPitchFont()
{
#if QT_VERSION >= 0x50200
    return QFontDatabase::systemFont(QFontDatabase::FixedFont);
#else
    QFont font("Monospace");
    font.setStyleHint(QFont::Monospace);
    return font;
#endif
}

// Just some dummy data to generate a convincing random-looking (but consistent) address
static const uint8_t dummydata[] = {0xeb,0x15,0x23,0x1d,0xfc,0xeb,0x60,0x92,0x58,0x86,0xb6,0x7d,0x06,0x52,0x99,0x92,0x59,0x15,0xae,0xb1,0x72,0xc0,0x66,0x47};

// Generate a dummy address with invalid CRC, starting with the network prefix.
static std::string DummyAddress(const CChainParams &params)
{
    std::vector<unsigned char> sourcedata = params.Base58Prefix(CChainParams::PUBKEY_ADDRESS);
    sourcedata.insert(sourcedata.end(), dummydata, dummydata + sizeof(dummydata));
    for(int i=0; i<256; ++i) { // Try every trailing byte
        std::string s = EncodeBase58(sourcedata.data(), sourcedata.data() + sourcedata.size());
        if (!IsValidDestinationString(s)) {
            return s;
        }
        sourcedata[sourcedata.size()-1] += 1;
    }
    return "";
}

void setupAddressWidget(QValidatedLineEdit *widget, QWidget *parent)
{
    parent->setFocusProxy(widget);

    widget->setFont(fixedPitchFont());
    // We don't want translators to use own addresses in translations
    // and this is the only place, where this address is supplied.
    widget->setPlaceholderText(QObject::tr("Enter a Qtum address (e.g. %1)").arg(
        QString::fromStdString(DummyAddress(Params()))));
    widget->setValidator(new BitcoinAddressEntryValidator(parent));
    widget->setCheckValidator(new BitcoinAddressCheckValidator(parent));
}

bool parseBitcoinURI(const QUrl &uri, SendCoinsRecipient *out)
{
    // return if URI is not valid or is no bitcoin: URI
    if(!uri.isValid() || uri.scheme() != QString("qtum"))
        return false;

    SendCoinsRecipient rv;
    rv.address = uri.path();
    // Trim any following forward slash which may have been added by the OS
    if (rv.address.endsWith("/")) {
        rv.address.truncate(rv.address.length() - 1);
    }
    rv.amount = 0;

    QUrlQuery uriQuery(uri);
    QList<QPair<QString, QString> > items = uriQuery.queryItems();
    for (QList<QPair<QString, QString> >::iterator i = items.begin(); i != items.end(); i++)
    {
        bool fShouldReturnFalse = false;
        if (i->first.startsWith("req-"))
        {
            i->first.remove(0, 4);
            fShouldReturnFalse = true;
        }

        if (i->first == "label")
        {
            rv.label = i->second;
            fShouldReturnFalse = false;
        }
        if (i->first == "message")
        {
            rv.message = i->second;
            fShouldReturnFalse = false;
        }
        else if (i->first == "amount")
        {
            if(!i->second.isEmpty())
            {
                if(!BitcoinUnits::parse(BitcoinUnits::BTC, i->second, &rv.amount))
                {
                    return false;
                }
            }
            fShouldReturnFalse = false;
        }

        if (fShouldReturnFalse)
            return false;
    }
    if(out)
    {
        *out = rv;
    }
    return true;
}

bool parseBitcoinURI(QString uri, SendCoinsRecipient *out)
{
<<<<<<< HEAD
    // Convert bitcoin:// to bitcoin:
    //
    //    Cannot handle this later, because bitcoin:// will cause Qt to see the part after // as host,
    //    which will lower-case it (and thus invalidate the address).
    if(uri.startsWith("qtum://", Qt::CaseInsensitive))
    {
        uri.replace(0, 7, "qtum:"); // QTUM: change string length to 7 to correctly parse qtum://
    }
=======
>>>>>>> 228c1378
    QUrl uriInstance(uri);
    return parseBitcoinURI(uriInstance, out);
}

QString formatBitcoinURI(const SendCoinsRecipient &info)
{
    QString ret = QString("qtum:%1").arg(info.address);
    int paramCount = 0;

    if (info.amount)
    {
        ret += QString("?amount=%1").arg(BitcoinUnits::format(BitcoinUnits::BTC, info.amount, false, BitcoinUnits::separatorNever));
        paramCount++;
    }

    if (!info.label.isEmpty())
    {
        QString lbl(QUrl::toPercentEncoding(info.label));
        ret += QString("%1label=%2").arg(paramCount == 0 ? "?" : "&").arg(lbl);
        paramCount++;
    }

    if (!info.message.isEmpty())
    {
        QString msg(QUrl::toPercentEncoding(info.message));
        ret += QString("%1message=%2").arg(paramCount == 0 ? "?" : "&").arg(msg);
        paramCount++;
    }

    return ret;
}

bool isDust(interfaces::Node& node, const QString& address, const CAmount& amount)
{
    CTxDestination dest = DecodeDestination(address.toStdString());
    CScript script = GetScriptForDestination(dest);
    CTxOut txOut(amount, script);
    return IsDust(txOut, node.getDustRelayFee());
}

QString HtmlEscape(const QString& str, bool fMultiLine)
{
    QString escaped = str.toHtmlEscaped();
    if(fMultiLine)
    {
        escaped = escaped.replace("\n", "<br>\n");
    }
    return escaped;
}

QString HtmlEscape(const std::string& str, bool fMultiLine)
{
    return HtmlEscape(QString::fromStdString(str), fMultiLine);
}

void copyEntryData(QAbstractItemView *view, int column, int role)
{
    if(!view || !view->selectionModel())
        return;
    QModelIndexList selection = view->selectionModel()->selectedRows(column);

    if(!selection.isEmpty())
    {
        // Copy first item
        setClipboard(selection.at(0).data(role).toString());
    }
}

void copyEntryDataFromList(QAbstractItemView *view, int role)
{
    if(!view || !view->selectionModel())
        return;
    QModelIndexList selection = view->selectionModel()->selectedIndexes();

    if(!selection.isEmpty())
    {
        // Copy first item
        setClipboard(selection.at(0).data(role).toString());
    }
}

QList<QModelIndex> getEntryData(QAbstractItemView *view, int column)
{
    if(!view || !view->selectionModel())
        return QList<QModelIndex>();
    return view->selectionModel()->selectedRows(column);
}

QString getSaveFileName(QWidget *parent, const QString &caption, const QString &dir,
    const QString &filter,
    QString *selectedSuffixOut)
{
    QString selectedFilter;
    QString myDir;
    if(dir.isEmpty()) // Default to user documents location
    {
        myDir = QStandardPaths::writableLocation(QStandardPaths::DocumentsLocation);
    }
    else
    {
        myDir = dir;
    }
    /* Directly convert path to native OS path separators */
    QString result = QDir::toNativeSeparators(QFileDialog::getSaveFileName(parent, caption, myDir, filter, &selectedFilter));

    /* Extract first suffix from filter pattern "Description (*.foo)" or "Description (*.foo *.bar ...) */
    QRegExp filter_re(".* \\(\\*\\.(.*)[ \\)]");
    QString selectedSuffix;
    if(filter_re.exactMatch(selectedFilter))
    {
        selectedSuffix = filter_re.cap(1);
    }

    /* Add suffix if needed */
    QFileInfo info(result);
    if(!result.isEmpty())
    {
        if(info.suffix().isEmpty() && !selectedSuffix.isEmpty())
        {
            /* No suffix specified, add selected suffix */
            if(!result.endsWith("."))
                result.append(".");
            result.append(selectedSuffix);
        }
    }

    /* Return selected suffix if asked to */
    if(selectedSuffixOut)
    {
        *selectedSuffixOut = selectedSuffix;
    }
    return result;
}

QString getOpenFileName(QWidget *parent, const QString &caption, const QString &dir,
    const QString &filter,
    QString *selectedSuffixOut)
{
    QString selectedFilter;
    QString myDir;
    if(dir.isEmpty()) // Default to user documents location
    {
        myDir = QStandardPaths::writableLocation(QStandardPaths::DocumentsLocation);
    }
    else
    {
        myDir = dir;
    }
    /* Directly convert path to native OS path separators */
    QString result = QDir::toNativeSeparators(QFileDialog::getOpenFileName(parent, caption, myDir, filter, &selectedFilter));

    if(selectedSuffixOut)
    {
        /* Extract first suffix from filter pattern "Description (*.foo)" or "Description (*.foo *.bar ...) */
        QRegExp filter_re(".* \\(\\*\\.(.*)[ \\)]");
        QString selectedSuffix;
        if(filter_re.exactMatch(selectedFilter))
        {
            selectedSuffix = filter_re.cap(1);
        }
        *selectedSuffixOut = selectedSuffix;
    }
    return result;
}

Qt::ConnectionType blockingGUIThreadConnection()
{
    if(QThread::currentThread() != qApp->thread())
    {
        return Qt::BlockingQueuedConnection;
    }
    else
    {
        return Qt::DirectConnection;
    }
}

bool checkPoint(const QPoint &p, const QWidget *w)
{
    QWidget *atW = QApplication::widgetAt(w->mapToGlobal(p));
    if (!atW) return false;
    return atW->topLevelWidget() == w;
}

bool isObscured(QWidget *w)
{
    return !(checkPoint(QPoint(0, 0), w)
        && checkPoint(QPoint(w->width() - 1, 0), w)
        && checkPoint(QPoint(0, w->height() - 1), w)
        && checkPoint(QPoint(w->width() - 1, w->height() - 1), w)
        && checkPoint(QPoint(w->width() / 2, w->height() / 2), w));
}

void openDebugLogfile()
{
    fs::path pathDebug = GetDataDir() / "debug.log";

    /* Open debug.log with the associated application */
    if (fs::exists(pathDebug))
        QDesktopServices::openUrl(QUrl::fromLocalFile(boostPathToQString(pathDebug)));
}

bool openBitcoinConf()
{
    boost::filesystem::path pathConfig = GetConfigFile(gArgs.GetArg("-conf", BITCOIN_CONF_FILENAME));

    /* Create the file */
    boost::filesystem::ofstream configFile(pathConfig, std::ios_base::app);

    if (!configFile.good())
        return false;

    configFile.close();

    /* Open bitcoin.conf with the associated application */
    return QDesktopServices::openUrl(QUrl::fromLocalFile(boostPathToQString(pathConfig)));
}

ToolTipToRichTextFilter::ToolTipToRichTextFilter(int _size_threshold, QObject *parent) :
    QObject(parent),
    size_threshold(_size_threshold)
{

}

bool ToolTipToRichTextFilter::eventFilter(QObject *obj, QEvent *evt)
{
    if(evt->type() == QEvent::ToolTipChange)
    {
        QWidget *widget = static_cast<QWidget*>(obj);
        QString tooltip = widget->toolTip();
        if(tooltip.size() > size_threshold && !tooltip.startsWith("<qt") && !Qt::mightBeRichText(tooltip))
        {
            // Envelop with <qt></qt> to make sure Qt detects this as rich text
            // Escape the current message as HTML and replace \n by <br>
            tooltip = "<qt>" + HtmlEscape(tooltip, true) + "</qt>";
            widget->setToolTip(tooltip);
            return true;
        }
    }
    return QObject::eventFilter(obj, evt);
}

void TableViewLastColumnResizingFixer::connectViewHeadersSignals()
{
    connect(tableView->horizontalHeader(), SIGNAL(sectionResized(int,int,int)), this, SLOT(on_sectionResized(int,int,int)));
    connect(tableView->horizontalHeader(), SIGNAL(geometriesChanged()), this, SLOT(on_geometriesChanged()));
}

// We need to disconnect these while handling the resize events, otherwise we can enter infinite loops.
void TableViewLastColumnResizingFixer::disconnectViewHeadersSignals()
{
    disconnect(tableView->horizontalHeader(), SIGNAL(sectionResized(int,int,int)), this, SLOT(on_sectionResized(int,int,int)));
    disconnect(tableView->horizontalHeader(), SIGNAL(geometriesChanged()), this, SLOT(on_geometriesChanged()));
}

// Setup the resize mode, handles compatibility for Qt5 and below as the method signatures changed.
// Refactored here for readability.
void TableViewLastColumnResizingFixer::setViewHeaderResizeMode(int logicalIndex, QHeaderView::ResizeMode resizeMode)
{
    tableView->horizontalHeader()->setSectionResizeMode(logicalIndex, resizeMode);
}

void TableViewLastColumnResizingFixer::resizeColumn(int nColumnIndex, int width)
{
    tableView->setColumnWidth(nColumnIndex, width);
    tableView->horizontalHeader()->resizeSection(nColumnIndex, width);
}

int TableViewLastColumnResizingFixer::getColumnsWidth()
{
    int nColumnsWidthSum = 0;
    for (int i = 0; i < columnCount; i++)
    {
        nColumnsWidthSum += tableView->horizontalHeader()->sectionSize(i);
    }
    return nColumnsWidthSum;
}

int TableViewLastColumnResizingFixer::getAvailableWidthForColumn(int column)
{
    int nResult = lastColumnMinimumWidth;
    int nTableWidth = tableView->horizontalHeader()->width();

    if (nTableWidth > 0)
    {
        int nOtherColsWidth = getColumnsWidth() - tableView->horizontalHeader()->sectionSize(column);
        nResult = std::max(nResult, nTableWidth - nOtherColsWidth);
    }

    return nResult;
}

// Make sure we don't make the columns wider than the table's viewport width.
void TableViewLastColumnResizingFixer::adjustTableColumnsWidth()
{
    disconnectViewHeadersSignals();
    resizeColumn(lastColumnIndex, getAvailableWidthForColumn(lastColumnIndex));
    connectViewHeadersSignals();

    int nTableWidth = tableView->horizontalHeader()->width();
    int nColsWidth = getColumnsWidth();
    if (nColsWidth > nTableWidth)
    {
        resizeColumn(secondToLastColumnIndex,getAvailableWidthForColumn(secondToLastColumnIndex));
    }
}

// Make column use all the space available, useful during window resizing.
void TableViewLastColumnResizingFixer::stretchColumnWidth(int column)
{
    disconnectViewHeadersSignals();
    resizeColumn(column, getAvailableWidthForColumn(column));
    connectViewHeadersSignals();
}

// When a section is resized this is a slot-proxy for ajustAmountColumnWidth().
void TableViewLastColumnResizingFixer::on_sectionResized(int logicalIndex, int oldSize, int newSize)
{
    adjustTableColumnsWidth();
    int remainingWidth = getAvailableWidthForColumn(logicalIndex);
    if (newSize > remainingWidth)
    {
       resizeColumn(logicalIndex, remainingWidth);
    }
}

// When the table's geometry is ready, we manually perform the stretch of the "Message" column,
// as the "Stretch" resize mode does not allow for interactive resizing.
void TableViewLastColumnResizingFixer::on_geometriesChanged()
{
    if ((getColumnsWidth() - this->tableView->horizontalHeader()->width()) != 0)
    {
        disconnectViewHeadersSignals();
        resizeColumn(secondToLastColumnIndex, getAvailableWidthForColumn(secondToLastColumnIndex));
        connectViewHeadersSignals();
    }
}

/**
 * Initializes all internal variables and prepares the
 * the resize modes of the last 2 columns of the table and
 */
TableViewLastColumnResizingFixer::TableViewLastColumnResizingFixer(QTableView* table, int lastColMinimumWidth, int allColsMinimumWidth, QObject *parent, int columnStretch) :
    QObject(parent),
    tableView(table),
    lastColumnMinimumWidth(lastColMinimumWidth),
    allColumnsMinimumWidth(allColsMinimumWidth)
{
    columnCount = tableView->horizontalHeader()->count();
    lastColumnIndex = columnCount - 1;
    secondToLastColumnIndex = columnCount - columnStretch;
    tableView->horizontalHeader()->setMinimumSectionSize(allColumnsMinimumWidth);
    setViewHeaderResizeMode(secondToLastColumnIndex, QHeaderView::Interactive);
    setViewHeaderResizeMode(lastColumnIndex, QHeaderView::Interactive);
}

#ifdef WIN32
fs::path static StartupShortcutPath()
{
    std::string chain = gArgs.GetChainName();
    if (chain == CBaseChainParams::MAIN)
        return GetSpecialFolderPath(CSIDL_STARTUP) / "Qtum.lnk";
    if (chain == CBaseChainParams::TESTNET) // Remove this special case when CBaseChainParams::TESTNET = "testnet4"
        return GetSpecialFolderPath(CSIDL_STARTUP) / "Qtum (testnet).lnk";
    return GetSpecialFolderPath(CSIDL_STARTUP) / strprintf("Qtum (%s).lnk", chain);
}

bool GetStartOnSystemStartup()
{
    // check for Bitcoin*.lnk
    return fs::exists(StartupShortcutPath());
}

bool SetStartOnSystemStartup(bool fAutoStart)
{
    // If the shortcut exists already, remove it for updating
    fs::remove(StartupShortcutPath());

    if (fAutoStart)
    {
        CoInitialize(nullptr);

        // Get a pointer to the IShellLink interface.
        IShellLink* psl = nullptr;
        HRESULT hres = CoCreateInstance(CLSID_ShellLink, nullptr,
            CLSCTX_INPROC_SERVER, IID_IShellLink,
            reinterpret_cast<void**>(&psl));

        if (SUCCEEDED(hres))
        {
            // Get the current executable path
            TCHAR pszExePath[MAX_PATH];
            GetModuleFileName(nullptr, pszExePath, sizeof(pszExePath));

            // Start client minimized
            QString strArgs = "-min";
            // Set -testnet /-regtest options
            strArgs += QString::fromStdString(strprintf(" -testnet=%d -regtest=%d", gArgs.GetBoolArg("-testnet", false), gArgs.GetBoolArg("-regtest", false)));

#ifdef UNICODE
            boost::scoped_array<TCHAR> args(new TCHAR[strArgs.length() + 1]);
            // Convert the QString to TCHAR*
            strArgs.toWCharArray(args.get());
            // Add missing '\0'-termination to string
            args[strArgs.length()] = '\0';
#endif

            // Set the path to the shortcut target
            psl->SetPath(pszExePath);
            PathRemoveFileSpec(pszExePath);
            psl->SetWorkingDirectory(pszExePath);
            psl->SetShowCmd(SW_SHOWMINNOACTIVE);
#ifndef UNICODE
            psl->SetArguments(strArgs.toStdString().c_str());
#else
            psl->SetArguments(args.get());
#endif

            // Query IShellLink for the IPersistFile interface for
            // saving the shortcut in persistent storage.
            IPersistFile* ppf = nullptr;
            hres = psl->QueryInterface(IID_IPersistFile, reinterpret_cast<void**>(&ppf));
            if (SUCCEEDED(hres))
            {
                WCHAR pwsz[MAX_PATH];
                // Ensure that the string is ANSI.
                MultiByteToWideChar(CP_ACP, 0, StartupShortcutPath().string().c_str(), -1, pwsz, MAX_PATH);
                // Save the link by calling IPersistFile::Save.
                hres = ppf->Save(pwsz, TRUE);
                ppf->Release();
                psl->Release();
                CoUninitialize();
                return true;
            }
            psl->Release();
        }
        CoUninitialize();
        return false;
    }
    return true;
}
#elif defined(Q_OS_LINUX)

// Follow the Desktop Application Autostart Spec:
// http://standards.freedesktop.org/autostart-spec/autostart-spec-latest.html

fs::path static GetAutostartDir()
{
    char* pszConfigHome = getenv("XDG_CONFIG_HOME");
    if (pszConfigHome) return fs::path(pszConfigHome) / "autostart";
    char* pszHome = getenv("HOME");
    if (pszHome) return fs::path(pszHome) / ".config" / "autostart";
    return fs::path();
}

fs::path static GetAutostartFilePath()
{
    std::string chain = gArgs.GetChainName();
    if (chain == CBaseChainParams::MAIN)
        return GetAutostartDir() / "qtum.desktop";
    return GetAutostartDir() / strprintf("qtum-%s.lnk", chain);
}

bool GetStartOnSystemStartup()
{
    fs::ifstream optionFile(GetAutostartFilePath());
    if (!optionFile.good())
        return false;
    // Scan through file for "Hidden=true":
    std::string line;
    while (!optionFile.eof())
    {
        getline(optionFile, line);
        if (line.find("Hidden") != std::string::npos &&
            line.find("true") != std::string::npos)
            return false;
    }
    optionFile.close();

    return true;
}

bool SetStartOnSystemStartup(bool fAutoStart)
{
    if (!fAutoStart)
        fs::remove(GetAutostartFilePath());
    else
    {
        char pszExePath[MAX_PATH+1];
        ssize_t r = readlink("/proc/self/exe", pszExePath, sizeof(pszExePath) - 1);
        if (r == -1)
            return false;
        pszExePath[r] = '\0';

        fs::create_directories(GetAutostartDir());

        fs::ofstream optionFile(GetAutostartFilePath(), std::ios_base::out|std::ios_base::trunc);
        if (!optionFile.good())
            return false;
        std::string chain = gArgs.GetChainName();
        // Write a bitcoin.desktop file to the autostart directory:
        optionFile << "[Desktop Entry]\n";
        optionFile << "Type=Application\n";
        if (chain == CBaseChainParams::MAIN)
            optionFile << "Name=Qtum\n";
        else
            optionFile << strprintf("Name=Qtum (%s)\n", chain);
        optionFile << "Exec=" << pszExePath << strprintf(" -min -testnet=%d -regtest=%d\n", gArgs.GetBoolArg("-testnet", false), gArgs.GetBoolArg("-regtest", false));
        optionFile << "Terminal=false\n";
        optionFile << "Hidden=false\n";
        optionFile.close();
    }
    return true;
}


#elif defined(Q_OS_MAC)
#pragma GCC diagnostic push
#pragma GCC diagnostic ignored "-Wdeprecated-declarations"
// based on: https://github.com/Mozketo/LaunchAtLoginController/blob/master/LaunchAtLoginController.m

#include <CoreFoundation/CoreFoundation.h>
#include <CoreServices/CoreServices.h>

LSSharedFileListItemRef findStartupItemInList(LSSharedFileListRef list, CFURLRef findUrl);
LSSharedFileListItemRef findStartupItemInList(LSSharedFileListRef list, CFURLRef findUrl)
{
    CFArrayRef listSnapshot = LSSharedFileListCopySnapshot(list, nullptr);
    if (listSnapshot == nullptr) {
        return nullptr;
    }

    // loop through the list of startup items and try to find the bitcoin app
    for(int i = 0; i < CFArrayGetCount(listSnapshot); i++) {
        LSSharedFileListItemRef item = (LSSharedFileListItemRef)CFArrayGetValueAtIndex(listSnapshot, i);
        UInt32 resolutionFlags = kLSSharedFileListNoUserInteraction | kLSSharedFileListDoNotMountVolumes;
        CFURLRef currentItemURL = nullptr;

#if defined(MAC_OS_X_VERSION_MAX_ALLOWED) && MAC_OS_X_VERSION_MAX_ALLOWED >= 10100
        if(&LSSharedFileListItemCopyResolvedURL)
            currentItemURL = LSSharedFileListItemCopyResolvedURL(item, resolutionFlags, nullptr);
#if defined(MAC_OS_X_VERSION_MIN_REQUIRED) && MAC_OS_X_VERSION_MIN_REQUIRED < 10100
        else
            LSSharedFileListItemResolve(item, resolutionFlags, &currentItemURL, nullptr);
#endif
#else
        LSSharedFileListItemResolve(item, resolutionFlags, &currentItemURL, nullptr);
#endif

        if(currentItemURL) {
            if (CFEqual(currentItemURL, findUrl)) {
                // found
                CFRelease(listSnapshot);
                CFRelease(currentItemURL);
                return item;
            }
            CFRelease(currentItemURL);
        }
    }

    CFRelease(listSnapshot);
    return nullptr;
}

bool GetStartOnSystemStartup()
{
    CFURLRef bitcoinAppUrl = CFBundleCopyBundleURL(CFBundleGetMainBundle());
    if (bitcoinAppUrl == nullptr) {
        return false;
    }

    LSSharedFileListRef loginItems = LSSharedFileListCreate(nullptr, kLSSharedFileListSessionLoginItems, nullptr);
    LSSharedFileListItemRef foundItem = findStartupItemInList(loginItems, bitcoinAppUrl);

    CFRelease(bitcoinAppUrl);
    return !!foundItem; // return boolified object
}

bool SetStartOnSystemStartup(bool fAutoStart)
{
    CFURLRef bitcoinAppUrl = CFBundleCopyBundleURL(CFBundleGetMainBundle());
    if (bitcoinAppUrl == nullptr) {
        return false;
    }

    LSSharedFileListRef loginItems = LSSharedFileListCreate(nullptr, kLSSharedFileListSessionLoginItems, nullptr);
    LSSharedFileListItemRef foundItem = findStartupItemInList(loginItems, bitcoinAppUrl);

    if(fAutoStart && !foundItem) {
        // add bitcoin app to startup item list
        LSSharedFileListInsertItemURL(loginItems, kLSSharedFileListItemBeforeFirst, nullptr, nullptr, bitcoinAppUrl, nullptr, nullptr);
    }
    else if(!fAutoStart && foundItem) {
        // remove item
        LSSharedFileListItemRemove(loginItems, foundItem);
    }

    CFRelease(bitcoinAppUrl);
    return true;
}
#pragma GCC diagnostic pop
#else

bool GetStartOnSystemStartup() { return false; }
bool SetStartOnSystemStartup(bool fAutoStart) { return false; }

#endif

void setClipboard(const QString& str)
{
    QApplication::clipboard()->setText(str, QClipboard::Clipboard);
    QApplication::clipboard()->setText(str, QClipboard::Selection);
}

fs::path qstringToBoostPath(const QString &path)
{
    return fs::path(path.toStdString(), utf8);
}

QString boostPathToQString(const fs::path &path)
{
    return QString::fromStdString(path.string(utf8));
}

QString formatDurationStr(int secs)
{
    QStringList strList;
    int days = secs / 86400;
    int hours = (secs % 86400) / 3600;
    int mins = (secs % 3600) / 60;
    int seconds = secs % 60;

    if (days)
        strList.append(QString(QObject::tr("%1 d")).arg(days));
    if (hours)
        strList.append(QString(QObject::tr("%1 h")).arg(hours));
    if (mins)
        strList.append(QString(QObject::tr("%1 m")).arg(mins));
    if (seconds || (!days && !hours && !mins))
        strList.append(QString(QObject::tr("%1 s")).arg(seconds));

    return strList.join(" ");
}

QString formatServicesStr(quint64 mask)
{
    QStringList strList;

    // Just scan the last 8 bits for now.
    for (int i = 0; i < 8; i++) {
        uint64_t check = 1 << i;
        if (mask & check)
        {
            switch (check)
            {
            case NODE_NETWORK:
                strList.append("NETWORK");
                break;
            case NODE_GETUTXO:
                strList.append("GETUTXO");
                break;
            case NODE_BLOOM:
                strList.append("BLOOM");
                break;
            case NODE_WITNESS:
                strList.append("WITNESS");
                break;
            case NODE_XTHIN:
                strList.append("XTHIN");
                break;
            default:
                strList.append(QString("%1[%2]").arg("UNKNOWN").arg(check));
            }
        }
    }

    if (strList.size())
        return strList.join(" & ");
    else
        return QObject::tr("None");
}

QString formatPingTime(double dPingTime)
{
    return (dPingTime == std::numeric_limits<int64_t>::max()/1e6 || dPingTime == 0) ? QObject::tr("N/A") : QString(QObject::tr("%1 ms")).arg(QString::number((int)(dPingTime * 1000), 10));
}

QString formatTimeOffset(int64_t nTimeOffset)
{
  return QString(QObject::tr("%1 s")).arg(QString::number((int)nTimeOffset, 10));
}

QString formatNiceTimeOffset(qint64 secs)
{
    // Represent time from last generated block in human readable text
    QString timeBehindText;
    const int HOUR_IN_SECONDS = 60*60;
    const int DAY_IN_SECONDS = 24*60*60;
    const int WEEK_IN_SECONDS = 7*24*60*60;
    const int YEAR_IN_SECONDS = 31556952; // Average length of year in Gregorian calendar
    if(secs < 60)
    {
        timeBehindText = QObject::tr("%n second(s)","",secs);
    }
    else if(secs < 2*HOUR_IN_SECONDS)
    {
        timeBehindText = QObject::tr("%n minute(s)","",secs/60);
    }
    else if(secs < 2*DAY_IN_SECONDS)
    {
        timeBehindText = QObject::tr("%n hour(s)","",secs/HOUR_IN_SECONDS);
    }
    else if(secs < 2*WEEK_IN_SECONDS)
    {
        timeBehindText = QObject::tr("%n day(s)","",secs/DAY_IN_SECONDS);
    }
    else if(secs < YEAR_IN_SECONDS)
    {
        timeBehindText = QObject::tr("%n week(s)","",secs/WEEK_IN_SECONDS);
    }
    else
    {
        qint64 years = secs / YEAR_IN_SECONDS;
        qint64 remainder = secs % YEAR_IN_SECONDS;
        timeBehindText = QObject::tr("%1 and %2").arg(QObject::tr("%n year(s)", "", years)).arg(QObject::tr("%n week(s)","", remainder/WEEK_IN_SECONDS));
    }
    return timeBehindText;
}

QString formatBytes(uint64_t bytes)
{
    if(bytes < 1024)
        return QString(QObject::tr("%1 B")).arg(bytes);
    if(bytes < 1024 * 1024)
        return QString(QObject::tr("%1 KB")).arg(bytes / 1024);
    if(bytes < 1024 * 1024 * 1024)
        return QString(QObject::tr("%1 MB")).arg(bytes / 1024 / 1024);

    return QString(QObject::tr("%1 GB")).arg(bytes / 1024 / 1024 / 1024);
}

qreal calculateIdealFontSize(int width, const QString& text, QFont font, qreal minPointSize, qreal font_size) {
    while(font_size >= minPointSize) {
        font.setPointSizeF(font_size);
        QFontMetrics fm(font);
        if (fm.width(text) < width) {
            break;
        }
        font_size -= 0.5;
    }
    return font_size;
}

void ClickableLabel::mouseReleaseEvent(QMouseEvent *event)
{
    Q_EMIT clicked(event->pos());
}

void ClickableProgressBar::mouseReleaseEvent(QMouseEvent *event)
{
    Q_EMIT clicked(event->pos());
}

<<<<<<< HEAD
=======
bool ItemDelegate::eventFilter(QObject *object, QEvent *event)
{
    if (event->type() == QEvent::KeyPress) {
        if (static_cast<QKeyEvent*>(event)->key() == Qt::Key_Escape) {
            Q_EMIT keyEscapePressed();
        }
    }
    return QItemDelegate::eventFilter(object, event);
}

>>>>>>> 228c1378
void formatToolButtons(QToolButton *btn1, QToolButton *btn2, QToolButton *btn3)
{
    QList<QToolButton *> btnList;
    if(btn1) btnList.append(btn1);
    if(btn2) btnList.append(btn2);
    if(btn3) btnList.append(btn3);
    for(int i = 0; i < btnList.count(); i++)
    {
        QToolButton* btn = btnList[i];
        btn->setIconSize(QSize(16, 16));
    }
}

} // namespace GUIUtil<|MERGE_RESOLUTION|>--- conflicted
+++ resolved
@@ -1,8 +1,4 @@
-<<<<<<< HEAD
-// Copyright (c) 2011-2017 The Bitcoin Core developers
-=======
 // Copyright (c) 2011-2018 The Bitcoin Core developers
->>>>>>> 228c1378
 // Distributed under the MIT software license, see the accompanying
 // file COPYING or http://www.opensource.org/licenses/mit-license.php.
 
@@ -13,11 +9,8 @@
 #include <qt/qvalidatedlineedit.h>
 #include <qt/walletmodel.h>
 
-<<<<<<< HEAD
-=======
 #include <base58.h>
 #include <chainparams.h>
->>>>>>> 228c1378
 #include <primitives/transaction.h>
 #include <key_io.h>
 #include <interfaces/node.h>
@@ -184,17 +177,6 @@
 
 bool parseBitcoinURI(QString uri, SendCoinsRecipient *out)
 {
-<<<<<<< HEAD
-    // Convert bitcoin:// to bitcoin:
-    //
-    //    Cannot handle this later, because bitcoin:// will cause Qt to see the part after // as host,
-    //    which will lower-case it (and thus invalidate the address).
-    if(uri.startsWith("qtum://", Qt::CaseInsensitive))
-    {
-        uri.replace(0, 7, "qtum:"); // QTUM: change string length to 7 to correctly parse qtum://
-    }
-=======
->>>>>>> 228c1378
     QUrl uriInstance(uri);
     return parseBitcoinURI(uriInstance, out);
 }
@@ -959,8 +941,6 @@
     Q_EMIT clicked(event->pos());
 }
 
-<<<<<<< HEAD
-=======
 bool ItemDelegate::eventFilter(QObject *object, QEvent *event)
 {
     if (event->type() == QEvent::KeyPress) {
@@ -971,7 +951,6 @@
     return QItemDelegate::eventFilter(object, event);
 }
 
->>>>>>> 228c1378
 void formatToolButtons(QToolButton *btn1, QToolButton *btn2, QToolButton *btn3)
 {
     QList<QToolButton *> btnList;
