// Copyright (c) 2011-2021 The Bitcoin Core developers
// Distributed under the MIT software license, see the accompanying
// file COPYING or http://www.opensource.org/licenses/mit-license.php.

#include <qt/guiutil.h>

#include <qt/bitcoinaddressvalidator.h>
#include <qt/bitcoinunits.h>
#include <qt/platformstyle.h>
#include <qt/qvalidatedlineedit.h>
#include <qt/sendcoinsrecipient.h>

#include <base58.h>
#include <chainparams.h>
#include <fs.h>
#include <interfaces/node.h>
#include <key_io.h>
#include <policy/policy.h>
#include <primitives/transaction.h>
#include <protocol.h>
#include <script/script.h>
#include <script/standard.h>
#include <util/system.h>
#include <util/time.h>

#ifdef WIN32
#include <shellapi.h>
#include <shlobj.h>
#include <shlwapi.h>
#endif

#include <QAbstractButton>
#include <QAbstractItemView>
#include <QApplication>
#include <QClipboard>
#include <QDateTime>
#include <QDesktopServices>
#include <QDialog>
#include <QDoubleValidator>
#include <QFileDialog>
#include <QFont>
#include <QFontDatabase>
#include <QFontMetrics>
#include <QGuiApplication>
#include <QJsonObject>
#include <QKeyEvent>
#include <QKeySequence>
#include <QLatin1String>
#include <QLineEdit>
#include <QList>
#include <QLocale>
#include <QMenu>
#include <QMouseEvent>
#include <QPluginLoader>
#include <QProgressDialog>
#include <QRegularExpression>
#include <QScreen>
#include <QSettings>
#include <QShortcut>
#include <QSize>
#include <QStandardPaths>
#include <QString>
#include <QTextDocument> // for Qt::mightBeRichText
#include <QThread>
#include <QUrlQuery>
#include <QtGlobal>

#include <cassert>
#include <chrono>
#include <exception>
#include <fstream>
#include <string>
#include <vector>

#if defined(Q_OS_MACOS)

#include <QProcess>

void ForceActivation();
#endif

using namespace std::chrono_literals;

namespace GUIUtil {

QString dateTimeStr(const QDateTime &date)
{
    return QLocale::system().toString(date.date(), QLocale::ShortFormat) + QString(" ") + date.toString("hh:mm");
}

QString dateTimeStr(qint64 nTime)
{
    return dateTimeStr(QDateTime::fromSecsSinceEpoch(nTime));
}

QFont fixedPitchFont(bool use_embedded_font)
{
    if (use_embedded_font) {
        return {"Roboto Mono"};
    }
    return QFontDatabase::systemFont(QFontDatabase::FixedFont);
}

// Just some dummy data to generate a convincing random-looking (but consistent) address
static const uint8_t dummydata[] = {0xeb,0x15,0x23,0x1d,0xfc,0xeb,0x60,0x92,0x58,0x86,0xb6,0x7d,0x06,0x52,0x99,0x92,0x59,0x15,0xae,0xb1,0x72,0xc0,0x66,0x47};

// Generate a dummy address with invalid CRC, starting with the network prefix.
static std::string DummyAddress(const CChainParams &params)
{
    std::vector<unsigned char> sourcedata = params.Base58Prefix(CChainParams::PUBKEY_ADDRESS);
    sourcedata.insert(sourcedata.end(), dummydata, dummydata + sizeof(dummydata));
    for(int i=0; i<256; ++i) { // Try every trailing byte
        std::string s = EncodeBase58(sourcedata);
        if (!IsValidDestinationString(s)) {
            return s;
        }
        sourcedata[sourcedata.size()-1] += 1;
    }
    return "";
}

void setupAddressWidget(QValidatedLineEdit *widget, QWidget *parent)
{
    parent->setFocusProxy(widget);

    // We don't want translators to use own addresses in translations
    // and this is the only place, where this address is supplied.
<<<<<<< HEAD
    widget->setPlaceholderText(QObject::tr("Enter a Qtum address (e.g. %1)").arg(
=======
    widget->setPlaceholderText(QObject::tr("Enter a Qtum address (e.g. %1)").arg( 
>>>>>>> d82fec21
        QString::fromStdString(DummyAddress(Params()))));
    widget->setValidator(new BitcoinAddressEntryValidator(parent));
    widget->setCheckValidator(new BitcoinAddressCheckValidator(parent));
}

void AddButtonShortcut(QAbstractButton* button, const QKeySequence& shortcut)
{
    QObject::connect(new QShortcut(shortcut, button), &QShortcut::activated, [button]() { button->animateClick(); });
}

bool parseBitcoinURI(const QUrl &uri, SendCoinsRecipient *out)
{
    // return if URI is not valid or is no bitcoin: URI
<<<<<<< HEAD
    if(!uri.isValid() || uri.scheme() != QString("qtum"))
=======
    if(!uri.isValid() || uri.scheme() != QString("qtum")) 
>>>>>>> d82fec21
        return false;

    SendCoinsRecipient rv;
    rv.address = uri.path();
    // Trim any following forward slash which may have been added by the OS
    if (rv.address.endsWith("/")) {
        rv.address.truncate(rv.address.length() - 1);
    }
    rv.amount = 0;

    QUrlQuery uriQuery(uri);
    QList<QPair<QString, QString> > items = uriQuery.queryItems();
    for (QList<QPair<QString, QString> >::iterator i = items.begin(); i != items.end(); i++)
    {
        bool fShouldReturnFalse = false;
        if (i->first.startsWith("req-"))
        {
            i->first.remove(0, 4);
            fShouldReturnFalse = true;
        }

        if (i->first == "label")
        {
            rv.label = i->second;
            fShouldReturnFalse = false;
        }
        if (i->first == "message")
        {
            rv.message = i->second;
            fShouldReturnFalse = false;
        }
        else if (i->first == "amount")
        {
            if(!i->second.isEmpty())
            {
                if (!BitcoinUnits::parse(BitcoinUnit::BTC, i->second, &rv.amount)) {
                    return false;
                }
            }
            fShouldReturnFalse = false;
        }

        if (fShouldReturnFalse)
            return false;
    }
    if(out)
    {
        *out = rv;
    }
    return true;
}

bool parseBitcoinURI(QString uri, SendCoinsRecipient *out)
{
    QUrl uriInstance(uri);
    return parseBitcoinURI(uriInstance, out);
}

QString formatBitcoinURI(const SendCoinsRecipient &info)
{
    bool bech_32 = info.address.startsWith(QString::fromStdString(Params().Bech32HRP() + "1"));

    QString ret = QString("qtum:%1").arg(bech_32 ? info.address.toUpper() : info.address);
    int paramCount = 0;

    if (info.amount)
    {
        ret += QString("?amount=%1").arg(BitcoinUnits::format(BitcoinUnit::BTC, info.amount, false, BitcoinUnits::SeparatorStyle::NEVER));
        paramCount++;
    }

    if (!info.label.isEmpty())
    {
        QString lbl(QUrl::toPercentEncoding(info.label));
        ret += QString("%1label=%2").arg(paramCount == 0 ? "?" : "&").arg(lbl);
        paramCount++;
    }

    if (!info.message.isEmpty())
    {
        QString msg(QUrl::toPercentEncoding(info.message));
        ret += QString("%1message=%2").arg(paramCount == 0 ? "?" : "&").arg(msg);
        paramCount++;
    }

    return ret;
}

bool isDust(interfaces::Node& node, const QString& address, const CAmount& amount)
{
    CTxDestination dest = DecodeDestination(address.toStdString());
    CScript script = GetScriptForDestination(dest);
    CTxOut txOut(amount, script);
    return IsDust(txOut, node.getDustRelayFee());
}

QString HtmlEscape(const QString& str, bool fMultiLine)
{
    QString escaped = str.toHtmlEscaped();
    if(fMultiLine)
    {
        escaped = escaped.replace("\n", "<br>\n");
    }
    return escaped;
}

QString HtmlEscape(const std::string& str, bool fMultiLine)
{
    return HtmlEscape(QString::fromStdString(str), fMultiLine);
}

void copyEntryData(const QAbstractItemView *view, int column, int role)
{
    if(!view || !view->selectionModel())
        return;
    QModelIndexList selection = view->selectionModel()->selectedRows(column);

    if(!selection.isEmpty())
    {
        // Copy first item
        setClipboard(selection.at(0).data(role).toString());
    }
}

void copyEntryDataFromList(QAbstractItemView *view, int role)
{
    if(!view || !view->selectionModel())
        return;
    QModelIndexList selection = view->selectionModel()->selectedIndexes();

    if(!selection.isEmpty())
    {
        // Copy first item
        setClipboard(selection.at(0).data(role).toString());
    }
}

QList<QModelIndex> getEntryData(const QAbstractItemView *view, int column)
{
    if(!view || !view->selectionModel())
        return QList<QModelIndex>();
    return view->selectionModel()->selectedRows(column);
}

bool hasEntryData(const QAbstractItemView *view, int column, int role)
{
    QModelIndexList selection = getEntryData(view, column);
    if (selection.isEmpty()) return false;
    return !selection.at(0).data(role).toString().isEmpty();
}

void LoadFont(const QString& file_name)
{
    const int id = QFontDatabase::addApplicationFont(file_name);
    assert(id != -1);
}

QString getDefaultDataDirectory()
{
    return PathToQString(GetDefaultDataDir());
}

QString ExtractFirstSuffixFromFilter(const QString& filter)
{
    QRegularExpression filter_re(QStringLiteral(".* \\(\\*\\.(.*)[ \\)]"), QRegularExpression::InvertedGreedinessOption);
    QString suffix;
    QRegularExpressionMatch m = filter_re.match(filter);
    if (m.hasMatch()) {
        suffix = m.captured(1);
    }
    return suffix;
}

QString getSaveFileName(QWidget *parent, const QString &caption, const QString &dir,
    const QString &filter,
    QString *selectedSuffixOut)
{
    QString selectedFilter;
    QString myDir;
    if(dir.isEmpty()) // Default to user documents location
    {
        myDir = QStandardPaths::writableLocation(QStandardPaths::DocumentsLocation);
    }
    else
    {
        myDir = dir;
    }
    /* Directly convert path to native OS path separators */
    QString result = QDir::toNativeSeparators(QFileDialog::getSaveFileName(parent, caption, myDir, filter, &selectedFilter));

    QString selectedSuffix = ExtractFirstSuffixFromFilter(selectedFilter);

    /* Add suffix if needed */
    QFileInfo info(result);
    if(!result.isEmpty())
    {
        if(info.suffix().isEmpty() && !selectedSuffix.isEmpty())
        {
            /* No suffix specified, add selected suffix */
            if(!result.endsWith("."))
                result.append(".");
            result.append(selectedSuffix);
        }
    }

    /* Return selected suffix if asked to */
    if(selectedSuffixOut)
    {
        *selectedSuffixOut = selectedSuffix;
    }
    return result;
}

QString getOpenFileName(QWidget *parent, const QString &caption, const QString &dir,
    const QString &filter,
    QString *selectedSuffixOut)
{
    QString selectedFilter;
    QString myDir;
    if(dir.isEmpty()) // Default to user documents location
    {
        myDir = QStandardPaths::writableLocation(QStandardPaths::DocumentsLocation);
    }
    else
    {
        myDir = dir;
    }
    /* Directly convert path to native OS path separators */
    QString result = QDir::toNativeSeparators(QFileDialog::getOpenFileName(parent, caption, myDir, filter, &selectedFilter));

    if(selectedSuffixOut)
    {
        *selectedSuffixOut = ExtractFirstSuffixFromFilter(selectedFilter);
        ;
    }
    return result;
}

Qt::ConnectionType blockingGUIThreadConnection()
{
    if(QThread::currentThread() != qApp->thread())
    {
        return Qt::BlockingQueuedConnection;
    }
    else
    {
        return Qt::DirectConnection;
    }
}

bool checkPoint(const QPoint &p, const QWidget *w)
{
    QWidget *atW = QApplication::widgetAt(w->mapToGlobal(p));
    if (!atW) return false;
    return atW->window() == w;
}

bool isObscured(QWidget *w)
{
    return !(checkPoint(QPoint(0, 0), w)
        && checkPoint(QPoint(w->width() - 1, 0), w)
        && checkPoint(QPoint(0, w->height() - 1), w)
        && checkPoint(QPoint(w->width() - 1, w->height() - 1), w)
        && checkPoint(QPoint(w->width() / 2, w->height() / 2), w));
}

void bringToFront(QWidget* w)
{
#ifdef Q_OS_MACOS
    ForceActivation();
#endif

    if (w) {
        // activateWindow() (sometimes) helps with keyboard focus on Windows
        if (w->isMinimized()) {
            w->showNormal();
        } else {
            w->show();
        }
        w->activateWindow();
        w->raise();
    }
}

void handleCloseWindowShortcut(QWidget* w)
{
    QObject::connect(new QShortcut(QKeySequence(QObject::tr("Ctrl+W")), w), &QShortcut::activated, w, &QWidget::close);
}

void openDebugLogfile()
{
    fs::path pathDebug = gArgs.GetDataDirNet() / "debug.log";

    /* Open debug.log with the associated application */
    if (fs::exists(pathDebug))
        QDesktopServices::openUrl(QUrl::fromLocalFile(PathToQString(pathDebug)));
}

bool openBitcoinConf()
{
    fs::path pathConfig = GetConfigFile(gArgs.GetPathArg("-conf", BITCOIN_CONF_FILENAME));

    /* Create the file */
    std::ofstream configFile{pathConfig, std::ios_base::app};

    if (!configFile.good())
        return false;

    configFile.close();

    /* Open qtum.conf with the associated application */
    bool res = QDesktopServices::openUrl(QUrl::fromLocalFile(PathToQString(pathConfig)));
#ifdef Q_OS_MACOS
    // Workaround for macOS-specific behavior; see #15409.
    if (!res) {
        res = QProcess::startDetached("/usr/bin/open", QStringList{"-t", PathToQString(pathConfig)});
    }
#endif

    return res;
}

ToolTipToRichTextFilter::ToolTipToRichTextFilter(int _size_threshold, QObject *parent) :
    QObject(parent),
    size_threshold(_size_threshold)
{

}

bool ToolTipToRichTextFilter::eventFilter(QObject *obj, QEvent *evt)
{
    if(evt->type() == QEvent::ToolTipChange)
    {
        QWidget *widget = static_cast<QWidget*>(obj);
        QString tooltip = widget->toolTip();
        if(tooltip.size() > size_threshold && !tooltip.startsWith("<qt") && !Qt::mightBeRichText(tooltip))
        {
            // Envelop with <qt></qt> to make sure Qt detects this as rich text
            // Escape the current message as HTML and replace \n by <br>
            tooltip = "<qt>" + HtmlEscape(tooltip, true) + "</qt>";
            widget->setToolTip(tooltip);
            return true;
        }
    }
    return QObject::eventFilter(obj, evt);
}

LabelOutOfFocusEventFilter::LabelOutOfFocusEventFilter(QObject* parent)
    : QObject(parent)
{
}

bool LabelOutOfFocusEventFilter::eventFilter(QObject* watched, QEvent* event)
{
    if (event->type() == QEvent::FocusOut) {
        auto focus_out = static_cast<QFocusEvent*>(event);
        if (focus_out->reason() != Qt::PopupFocusReason) {
            auto label = qobject_cast<QLabel*>(watched);
            if (label) {
                auto flags = label->textInteractionFlags();
                label->setTextInteractionFlags(Qt::NoTextInteraction);
                label->setTextInteractionFlags(flags);
            }
        }
    }

    return QObject::eventFilter(watched, event);
}

void TableViewLastColumnResizingFixer::connectViewHeadersSignals()
{
    connect(tableView->horizontalHeader(), &QHeaderView::sectionResized, this, &TableViewLastColumnResizingFixer::on_sectionResized);
    connect(tableView->horizontalHeader(), &QHeaderView::geometriesChanged, this, &TableViewLastColumnResizingFixer::on_geometriesChanged);
}

// We need to disconnect these while handling the resize events, otherwise we can enter infinite loops.
void TableViewLastColumnResizingFixer::disconnectViewHeadersSignals()
{
    disconnect(tableView->horizontalHeader(), &QHeaderView::sectionResized, this, &TableViewLastColumnResizingFixer::on_sectionResized);
    disconnect(tableView->horizontalHeader(), &QHeaderView::geometriesChanged, this, &TableViewLastColumnResizingFixer::on_geometriesChanged);
}

// Setup the resize mode, handles compatibility for Qt5 and below as the method signatures changed.
// Refactored here for readability.
void TableViewLastColumnResizingFixer::setViewHeaderResizeMode(int logicalIndex, QHeaderView::ResizeMode resizeMode)
{
    tableView->horizontalHeader()->setSectionResizeMode(logicalIndex, resizeMode);
}

void TableViewLastColumnResizingFixer::resizeColumn(int nColumnIndex, int width)
{
    tableView->setColumnWidth(nColumnIndex, width);
    tableView->horizontalHeader()->resizeSection(nColumnIndex, width);
}

int TableViewLastColumnResizingFixer::getColumnsWidth()
{
    int nColumnsWidthSum = 0;
    for (int i = 0; i < columnCount; i++)
    {
        nColumnsWidthSum += tableView->horizontalHeader()->sectionSize(i);
    }
    return nColumnsWidthSum;
}

int TableViewLastColumnResizingFixer::getAvailableWidthForColumn(int column)
{
    int nResult = allColumnsMinimumWidth;
    if(column == lastColumnIndex)
        nResult = lastColumnMinimumWidth;
    int nTableWidth = tableView->horizontalHeader()->width();

    if (nTableWidth > 0)
    {
        int nOtherColsWidth = getColumnsWidth() - tableView->horizontalHeader()->sectionSize(column);
        nResult = std::max(nResult, nTableWidth - nOtherColsWidth);
    }

    return nResult;
}

// Make sure we don't make the columns wider than the table's viewport width.
void TableViewLastColumnResizingFixer::adjustTableColumnsWidth()
{
    disconnectViewHeadersSignals();
    resizeColumn(lastColumnIndex, getAvailableWidthForColumn(lastColumnIndex));
    connectViewHeadersSignals();

    int nTableWidth = tableView->horizontalHeader()->width();
    int nColsWidth = getColumnsWidth();
    if (nColsWidth > nTableWidth)
    {
        resizeColumn(secondToLastColumnIndex,getAvailableWidthForColumn(secondToLastColumnIndex));
    }
}

// Make column use all the space available, useful during window resizing.
void TableViewLastColumnResizingFixer::stretchColumnWidth(int column)
{
    disconnectViewHeadersSignals();
    resizeColumn(column, getAvailableWidthForColumn(column));
    connectViewHeadersSignals();
}

// When a section is resized this is a slot-proxy for ajustAmountColumnWidth().
void TableViewLastColumnResizingFixer::on_sectionResized(int logicalIndex, int oldSize, int newSize)
{
    adjustTableColumnsWidth();
    int remainingWidth = getAvailableWidthForColumn(logicalIndex);
    if (newSize > remainingWidth)
    {
       resizeColumn(logicalIndex, remainingWidth);
    }
}

// When the table's geometry is ready, we manually perform the stretch of the "Message" column,
// as the "Stretch" resize mode does not allow for interactive resizing.
void TableViewLastColumnResizingFixer::on_geometriesChanged()
{
    if ((getColumnsWidth() - this->tableView->horizontalHeader()->width()) != 0)
    {
        disconnectViewHeadersSignals();
        resizeColumn(secondToLastColumnIndex, getAvailableWidthForColumn(secondToLastColumnIndex));
        connectViewHeadersSignals();
    }
}

/**
 * Initializes all internal variables and prepares the
 * the resize modes of the last 2 columns of the table and
 */
TableViewLastColumnResizingFixer::TableViewLastColumnResizingFixer(QTableView* table, int lastColMinimumWidth, int allColsMinimumWidth, QObject *parent, int columnStretch) :
    QObject(parent),
    tableView(table),
    lastColumnMinimumWidth(lastColMinimumWidth),
    allColumnsMinimumWidth(allColsMinimumWidth)
{
    columnCount = tableView->horizontalHeader()->count();
    lastColumnIndex = columnCount - 1;
    secondToLastColumnIndex = columnCount - columnStretch;
    tableView->horizontalHeader()->setMinimumSectionSize(allColumnsMinimumWidth);
    setViewHeaderResizeMode(secondToLastColumnIndex, QHeaderView::Interactive);
    setViewHeaderResizeMode(lastColumnIndex, QHeaderView::Interactive);
}

#ifdef WIN32
fs::path static StartupShortcutPath()
{
    std::string chain = gArgs.GetChainName();
    if (chain == CBaseChainParams::MAIN)
        return GetSpecialFolderPath(CSIDL_STARTUP) / "Qtum.lnk";
    if (chain == CBaseChainParams::TESTNET) // Remove this special case when CBaseChainParams::TESTNET = "testnet4"
        return GetSpecialFolderPath(CSIDL_STARTUP) / "Qtum (testnet).lnk";
<<<<<<< HEAD
    return GetSpecialFolderPath(CSIDL_STARTUP) / strprintf("Qtum (%s).lnk", chain);
=======
    return GetSpecialFolderPath(CSIDL_STARTUP) / fs::u8path(strprintf("Qtum (%s).lnk", chain));
>>>>>>> d82fec21
}

bool GetStartOnSystemStartup()
{
    // check for Bitcoin*.lnk
    return fs::exists(StartupShortcutPath());
}

bool SetStartOnSystemStartup(bool fAutoStart)
{
    // If the shortcut exists already, remove it for updating
    fs::remove(StartupShortcutPath());

    if (fAutoStart)
    {
        CoInitialize(nullptr);

        // Get a pointer to the IShellLink interface.
        IShellLinkW* psl = nullptr;
        HRESULT hres = CoCreateInstance(CLSID_ShellLink, nullptr,
            CLSCTX_INPROC_SERVER, IID_IShellLinkW,
            reinterpret_cast<void**>(&psl));

        if (SUCCEEDED(hres))
        {
            // Get the current executable path
            WCHAR pszExePath[MAX_PATH];
            GetModuleFileNameW(nullptr, pszExePath, ARRAYSIZE(pszExePath));

            // Start client minimized
            QString strArgs = "-min";
            // Set -testnet /-regtest options
            strArgs += QString::fromStdString(strprintf(" -chain=%s", gArgs.GetChainName()));

            // Set the path to the shortcut target
            psl->SetPath(pszExePath);
            PathRemoveFileSpecW(pszExePath);
            psl->SetWorkingDirectory(pszExePath);
            psl->SetShowCmd(SW_SHOWMINNOACTIVE);
            psl->SetArguments(strArgs.toStdWString().c_str());

            // Query IShellLink for the IPersistFile interface for
            // saving the shortcut in persistent storage.
            IPersistFile* ppf = nullptr;
            hres = psl->QueryInterface(IID_IPersistFile, reinterpret_cast<void**>(&ppf));
            if (SUCCEEDED(hres))
            {
                // Save the link by calling IPersistFile::Save.
                hres = ppf->Save(StartupShortcutPath().wstring().c_str(), TRUE);
                ppf->Release();
                psl->Release();
                CoUninitialize();
                return true;
            }
            psl->Release();
        }
        CoUninitialize();
        return false;
    }
    return true;
}
#elif defined(Q_OS_LINUX)

// Follow the Desktop Application Autostart Spec:
// https://specifications.freedesktop.org/autostart-spec/autostart-spec-latest.html

fs::path static GetAutostartDir()
{
    char* pszConfigHome = getenv("XDG_CONFIG_HOME");
    if (pszConfigHome) return fs::path(pszConfigHome) / "autostart";
    char* pszHome = getenv("HOME");
    if (pszHome) return fs::path(pszHome) / ".config" / "autostart";
    return fs::path();
}

fs::path static GetAutostartFilePath()
{
    std::string chain = gArgs.GetChainName();
    if (chain == CBaseChainParams::MAIN)
        return GetAutostartDir() / "qtum.desktop";
<<<<<<< HEAD
    return GetAutostartDir() / strprintf("qtum-%s.desktop", chain);
=======
    return GetAutostartDir() / fs::u8path(strprintf("qtum-%s.desktop", chain));
>>>>>>> d82fec21
}

bool GetStartOnSystemStartup()
{
    std::ifstream optionFile{GetAutostartFilePath()};
    if (!optionFile.good())
        return false;
    // Scan through file for "Hidden=true":
    std::string line;
    while (!optionFile.eof())
    {
        getline(optionFile, line);
        if (line.find("Hidden") != std::string::npos &&
            line.find("true") != std::string::npos)
            return false;
    }
    optionFile.close();

    return true;
}

bool SetStartOnSystemStartup(bool fAutoStart)
{
    if (!fAutoStart)
        fs::remove(GetAutostartFilePath());
    else
    {
        char pszExePath[MAX_PATH+1];
        ssize_t r = readlink("/proc/self/exe", pszExePath, sizeof(pszExePath));
        if (r == -1 || r > MAX_PATH) {
            return false;
        }
        pszExePath[r] = '\0';

        fs::create_directories(GetAutostartDir());

        std::ofstream optionFile{GetAutostartFilePath(), std::ios_base::out | std::ios_base::trunc};
        if (!optionFile.good())
            return false;
        std::string chain = gArgs.GetChainName();
        // Write a bitcoin.desktop file to the autostart directory:
        optionFile << "[Desktop Entry]\n";
        optionFile << "Type=Application\n";
        if (chain == CBaseChainParams::MAIN)
            optionFile << "Name=Qtum\n";
        else
            optionFile << strprintf("Name=Qtum (%s)\n", chain);
        optionFile << "Exec=" << pszExePath << strprintf(" -min -chain=%s\n", chain);
        optionFile << "Terminal=false\n";
        optionFile << "Hidden=false\n";
        optionFile.close();
    }
    return true;
}

#else

bool GetStartOnSystemStartup() { return false; }
bool SetStartOnSystemStartup(bool fAutoStart) { return false; }

#endif

void setClipboard(const QString& str)
{
    QClipboard* clipboard = QApplication::clipboard();
    clipboard->setText(str, QClipboard::Clipboard);
    if (clipboard->supportsSelection()) {
        clipboard->setText(str, QClipboard::Selection);
    }
}

fs::path QStringToPath(const QString &path)
{
    return fs::u8path(path.toStdString());
}

QString PathToQString(const fs::path &path)
{
    return QString::fromStdString(path.u8string());
}

QString NetworkToQString(Network net)
{
    switch (net) {
    case NET_UNROUTABLE: return QObject::tr("Unroutable");
    case NET_IPV4: return "IPv4";
    case NET_IPV6: return "IPv6";
    case NET_ONION: return "Onion";
    case NET_I2P: return "I2P";
    case NET_CJDNS: return "CJDNS";
    case NET_INTERNAL: return QObject::tr("Internal");
    case NET_MAX: assert(false);
    } // no default case, so the compiler can warn about missing cases
    assert(false);
}

QString ConnectionTypeToQString(ConnectionType conn_type, bool prepend_direction)
{
    QString prefix;
    if (prepend_direction) {
        prefix = (conn_type == ConnectionType::INBOUND) ?
                     /*: An inbound connection from a peer. An inbound connection
                         is a connection initiated by a peer. */
                     QObject::tr("Inbound") :
                     /*: An outbound connection to a peer. An outbound connection
                         is a connection initiated by us. */
                     QObject::tr("Outbound") + " ";
    }
    switch (conn_type) {
    case ConnectionType::INBOUND: return prefix;
    //: Peer connection type that relays all network information.
    case ConnectionType::OUTBOUND_FULL_RELAY: return prefix + QObject::tr("Full Relay");
    /*: Peer connection type that relays network information about
        blocks and not transactions or addresses. */
    case ConnectionType::BLOCK_RELAY: return prefix + QObject::tr("Block Relay");
    //: Peer connection type established manually through one of several methods.
    case ConnectionType::MANUAL: return prefix + QObject::tr("Manual");
    //: Short-lived peer connection type that tests the aliveness of known addresses.
    case ConnectionType::FEELER: return prefix + QObject::tr("Feeler");
    //: Short-lived peer connection type that solicits known addresses from a peer.
    case ConnectionType::ADDR_FETCH: return prefix + QObject::tr("Address Fetch");
    } // no default case, so the compiler can warn about missing cases
    assert(false);
}

QString formatDurationStr(std::chrono::seconds dur)
{
    using days = std::chrono::duration<int, std::ratio<86400>>; // can remove this line after C++20
    const auto d{std::chrono::duration_cast<days>(dur)};
    const auto h{std::chrono::duration_cast<std::chrono::hours>(dur - d)};
    const auto m{std::chrono::duration_cast<std::chrono::minutes>(dur - d - h)};
    const auto s{std::chrono::duration_cast<std::chrono::seconds>(dur - d - h - m)};
    QStringList str_list;
    if (auto d2{d.count()}) str_list.append(QObject::tr("%1 d").arg(d2));
    if (auto h2{h.count()}) str_list.append(QObject::tr("%1 h").arg(h2));
    if (auto m2{m.count()}) str_list.append(QObject::tr("%1 m").arg(m2));
    const auto s2{s.count()};
    if (s2 || str_list.empty()) str_list.append(QObject::tr("%1 s").arg(s2));
    return str_list.join(" ");
}

QString FormatPeerAge(std::chrono::seconds time_connected)
{
    const auto time_now{GetTime<std::chrono::seconds>()};
    const auto age{time_now - time_connected};
    if (age >= 24h) return QObject::tr("%1 d").arg(age / 24h);
    if (age >= 1h) return QObject::tr("%1 h").arg(age / 1h);
    if (age >= 1min) return QObject::tr("%1 m").arg(age / 1min);
    return QObject::tr("%1 s").arg(age / 1s);
}

QString formatServicesStr(quint64 mask)
{
    QStringList strList;

    for (const auto& flag : serviceFlagsToStr(mask)) {
        strList.append(QString::fromStdString(flag));
    }

    if (strList.size())
        return strList.join(", ");
    else
        return QObject::tr("None");
}

QString formatPingTime(std::chrono::microseconds ping_time)
{
    return (ping_time == std::chrono::microseconds::max() || ping_time == 0us) ?
        QObject::tr("N/A") :
        QObject::tr("%1 ms").arg(QString::number((int)(count_microseconds(ping_time) / 1000), 10));
}

QString formatTimeOffset(int64_t nTimeOffset)
{
  return QObject::tr("%1 s").arg(QString::number((int)nTimeOffset, 10));
}

QString formatNiceTimeOffset(qint64 secs)
{
    // Represent time from last generated block in human readable text
    QString timeBehindText;
    const int HOUR_IN_SECONDS = 60*60;
    const int DAY_IN_SECONDS = 24*60*60;
    const int WEEK_IN_SECONDS = 7*24*60*60;
    const int YEAR_IN_SECONDS = 31556952; // Average length of year in Gregorian calendar
    if(secs < 60)
    {
        timeBehindText = QObject::tr("%n second(s)","",secs);
    }
    else if(secs < 2*HOUR_IN_SECONDS)
    {
        timeBehindText = QObject::tr("%n minute(s)","",secs/60);
    }
    else if(secs < 2*DAY_IN_SECONDS)
    {
        timeBehindText = QObject::tr("%n hour(s)","",secs/HOUR_IN_SECONDS);
    }
    else if(secs < 2*WEEK_IN_SECONDS)
    {
        timeBehindText = QObject::tr("%n day(s)","",secs/DAY_IN_SECONDS);
    }
    else if(secs < YEAR_IN_SECONDS)
    {
        timeBehindText = QObject::tr("%n week(s)","",secs/WEEK_IN_SECONDS);
    }
    else
    {
        qint64 years = secs / YEAR_IN_SECONDS;
        qint64 remainder = secs % YEAR_IN_SECONDS;
        timeBehindText = QObject::tr("%1 and %2").arg(QObject::tr("%n year(s)", "", years)).arg(QObject::tr("%n week(s)","", remainder/WEEK_IN_SECONDS));
    }
    return timeBehindText;
}

QString formatBytes(uint64_t bytes)
{
    if (bytes < 1'000)
        return QObject::tr("%1 B").arg(bytes);
    if (bytes < 1'000'000)
        return QObject::tr("%1 kB").arg(bytes / 1'000);
    if (bytes < 1'000'000'000)
        return QObject::tr("%1 MB").arg(bytes / 1'000'000);

    return QObject::tr("%1 GB").arg(bytes / 1'000'000'000);
}

qreal calculateIdealFontSize(int width, const QString& text, QFont font, qreal minPointSize, qreal font_size) {
    while(font_size >= minPointSize) {
        font.setPointSizeF(font_size);
        QFontMetrics fm(font);
        if (TextWidth(fm, text) < width) {
            break;
        }
        font_size -= 0.5;
    }
    return font_size;
}

ThemedLabel::ThemedLabel(const PlatformStyle* platform_style, QWidget* parent)
    : QLabel{parent}, m_platform_style{platform_style}
{
    assert(m_platform_style);
}

void ThemedLabel::setThemedPixmap(const QString& image_filename, int width, int height)
{
    m_image_filename = image_filename;
    m_pixmap_width = width;
    m_pixmap_height = height;
    updateThemedPixmap();
}

void ThemedLabel::changeEvent(QEvent* e)
{
    if (e->type() == QEvent::PaletteChange) {
        updateThemedPixmap();
    }

    QLabel::changeEvent(e);
}

void ThemedLabel::updateThemedPixmap()
{
    setPixmap(m_platform_style->SingleColorIcon(m_image_filename).pixmap(m_pixmap_width, m_pixmap_height));
}

ClickableLabel::ClickableLabel(const PlatformStyle* platform_style, QWidget* parent)
    : ThemedLabel{platform_style, parent}
{
}

void ClickableLabel::mouseReleaseEvent(QMouseEvent *event)
{
    Q_EMIT clicked(event->pos());
}

void ClickableProgressBar::mouseReleaseEvent(QMouseEvent *event)
{
    Q_EMIT clicked(event->pos());
}

bool ItemDelegate::eventFilter(QObject *object, QEvent *event)
{
    if (event->type() == QEvent::KeyPress) {
        if (static_cast<QKeyEvent*>(event)->key() == Qt::Key_Escape) {
            Q_EMIT keyEscapePressed();
        }
    }
    return QItemDelegate::eventFilter(object, event);
}

void PolishProgressDialog(QProgressDialog* dialog)
{
#ifdef Q_OS_MACOS
    // Workaround for macOS-only Qt bug; see: QTBUG-65750, QTBUG-70357.
    const int margin = TextWidth(dialog->fontMetrics(), ("X"));
    dialog->resize(dialog->width() + 2 * margin, dialog->height());
#endif
    // QProgressDialog estimates the time the operation will take (based on time
    // for steps), and only shows itself if that estimate is beyond minimumDuration.
    // The default minimumDuration value is 4 seconds, and it could make users
    // think that the GUI is frozen.
    dialog->setMinimumDuration(0);
}

int TextWidth(const QFontMetrics& fm, const QString& text)
{
    return fm.horizontalAdvance(text);
}

void LogQtInfo()
{
#ifdef QT_STATIC
    const std::string qt_link{"static"};
#else
    const std::string qt_link{"dynamic"};
#endif
#ifdef QT_STATICPLUGIN
    const std::string plugin_link{"static"};
#else
    const std::string plugin_link{"dynamic"};
#endif
    LogPrintf("Qt %s (%s), plugin=%s (%s)\n", qVersion(), qt_link, QGuiApplication::platformName().toStdString(), plugin_link);
    const auto static_plugins = QPluginLoader::staticPlugins();
    if (static_plugins.empty()) {
        LogPrintf("No static plugins.\n");
    } else {
        LogPrintf("Static plugins:\n");
        for (const QStaticPlugin& p : static_plugins) {
            QJsonObject meta_data = p.metaData();
            const std::string plugin_class = meta_data.take(QString("className")).toString().toStdString();
            const int plugin_version = meta_data.take(QString("version")).toInt();
            LogPrintf(" %s, version %d\n", plugin_class, plugin_version);
        }
    }

    LogPrintf("Style: %s / %s\n", QApplication::style()->objectName().toStdString(), QApplication::style()->metaObject()->className());
    LogPrintf("System: %s, %s\n", QSysInfo::prettyProductName().toStdString(), QSysInfo::buildAbi().toStdString());
    for (const QScreen* s : QGuiApplication::screens()) {
        LogPrintf("Screen: %s %dx%d, pixel ratio=%.1f\n", s->name().toStdString(), s->size().width(), s->size().height(), s->devicePixelRatio());
    }
}

void PopupMenu(QMenu* menu, const QPoint& point, QAction* at_action)
{
    // The qminimal plugin does not provide window system integration.
    if (QApplication::platformName() == "minimal") return;
    menu->popup(point, at_action);
}

QDateTime StartOfDay(const QDate& date)
{
#if (QT_VERSION >= QT_VERSION_CHECK(5, 14, 0))
    return date.startOfDay();
#else
    return QDateTime(date);
#endif
}

bool HasPixmap(const QLabel* label)
{
#if (QT_VERSION >= QT_VERSION_CHECK(5, 15, 0))
    return !label->pixmap(Qt::ReturnByValue).isNull();
#else
    return label->pixmap() != nullptr;
#endif
}

QImage GetImage(const QLabel* label)
{
    if (!HasPixmap(label)) {
        return QImage();
    }

#if (QT_VERSION >= QT_VERSION_CHECK(5, 15, 0))
    return label->pixmap(Qt::ReturnByValue).toImage();
#else
    return label->pixmap()->toImage();
#endif
}

QString MakeHtmlLink(const QString& source, const QString& link)
{
    return QString(source).replace(
        link,
        QLatin1String("<a href=\"") + link + QLatin1String("\">") + link + QLatin1String("</a>"));
}

void PrintSlotException(
    const std::exception* exception,
    const QObject* sender,
    const QObject* receiver)
{
    std::string description = sender->metaObject()->className();
    description += "->";
    description += receiver->metaObject()->className();
    PrintExceptionContinue(exception, description);
}

void ShowModalDialogAsynchronously(QDialog* dialog)
{
    dialog->setAttribute(Qt::WA_DeleteOnClose);
    dialog->setWindowModality(Qt::ApplicationModal);
    dialog->show();
}

void formatToolButtons(QToolButton *btn1, QToolButton *btn2, QToolButton *btn3)
{
    QList<QToolButton *> btnList;
    if(btn1) btnList.append(btn1);
    if(btn2) btnList.append(btn2);
    if(btn3) btnList.append(btn3);
    for(int i = 0; i < btnList.count(); i++)
    {
        QToolButton* btn = btnList[i];
        btn->setIconSize(QSize(16, 16));
    }
}

QString cutString(const QString &text, int length)
{
    if(text.length() > length + 3)
    {
        return text.left(length) + "...";
    }
    return text;
}

QString getHwiToolPath()
{
    return QString::fromStdString(gArgs.GetArg("-hwitoolpath", ""));
}

int estimateNumberHeadersLeft(qint64 timeSpan, int bestHeaderHeight)
{
    const Consensus::Params& consensusParams = Params().GetConsensus();
    int est_headers_left = timeSpan / consensusParams.TargetSpacing(bestHeaderHeight);
    int downscaleFactor = consensusParams.nBlocktimeDownscaleFactor;
    if(bestHeaderHeight < consensusParams.nReduceBlocktimeHeight)
    {
        int diff = consensusParams.nReduceBlocktimeHeight - bestHeaderHeight;
        if(est_headers_left > diff)
        {
            est_headers_left += (est_headers_left - diff) * (downscaleFactor - 1);
        }
    }

    return est_headers_left;
}

} // namespace GUIUtil<|MERGE_RESOLUTION|>--- conflicted
+++ resolved
@@ -125,11 +125,7 @@
 
     // We don't want translators to use own addresses in translations
     // and this is the only place, where this address is supplied.
-<<<<<<< HEAD
-    widget->setPlaceholderText(QObject::tr("Enter a Qtum address (e.g. %1)").arg(
-=======
     widget->setPlaceholderText(QObject::tr("Enter a Qtum address (e.g. %1)").arg( 
->>>>>>> d82fec21
         QString::fromStdString(DummyAddress(Params()))));
     widget->setValidator(new BitcoinAddressEntryValidator(parent));
     widget->setCheckValidator(new BitcoinAddressCheckValidator(parent));
@@ -143,11 +139,7 @@
 bool parseBitcoinURI(const QUrl &uri, SendCoinsRecipient *out)
 {
     // return if URI is not valid or is no bitcoin: URI
-<<<<<<< HEAD
-    if(!uri.isValid() || uri.scheme() != QString("qtum"))
-=======
     if(!uri.isValid() || uri.scheme() != QString("qtum")) 
->>>>>>> d82fec21
         return false;
 
     SendCoinsRecipient rv;
@@ -641,11 +633,7 @@
         return GetSpecialFolderPath(CSIDL_STARTUP) / "Qtum.lnk";
     if (chain == CBaseChainParams::TESTNET) // Remove this special case when CBaseChainParams::TESTNET = "testnet4"
         return GetSpecialFolderPath(CSIDL_STARTUP) / "Qtum (testnet).lnk";
-<<<<<<< HEAD
-    return GetSpecialFolderPath(CSIDL_STARTUP) / strprintf("Qtum (%s).lnk", chain);
-=======
     return GetSpecialFolderPath(CSIDL_STARTUP) / fs::u8path(strprintf("Qtum (%s).lnk", chain));
->>>>>>> d82fec21
 }
 
 bool GetStartOnSystemStartup()
@@ -726,11 +714,7 @@
     std::string chain = gArgs.GetChainName();
     if (chain == CBaseChainParams::MAIN)
         return GetAutostartDir() / "qtum.desktop";
-<<<<<<< HEAD
-    return GetAutostartDir() / strprintf("qtum-%s.desktop", chain);
-=======
     return GetAutostartDir() / fs::u8path(strprintf("qtum-%s.desktop", chain));
->>>>>>> d82fec21
 }
 
 bool GetStartOnSystemStartup()
