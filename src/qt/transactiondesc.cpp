--- conflicted
+++ resolved
@@ -30,72 +30,6 @@
 
 #include <QLatin1String>
 
-<<<<<<< HEAD
-class TransactionFormater
-{
-public:
-    TransactionFormater()
-    {
-        itemNameColor = GetStringStyleValue("transactiondesc/item-name-color", "#ffffff");
-        itemColor = GetStringStyleValue("transactiondesc/item-color", "#ffffff");
-        itemFontBold = GetIntStyleValue("transactiondesc/item-font-bold", true);
-        network = Params().NetworkIDString();
-    }
-
-    static const TransactionFormater& instance()
-    {
-        static TransactionFormater data;
-        return data;
-    }
-
-    static QString ItemColor()
-    {
-        return " color='" + instance().itemColor + "'";
-    }
-
-    static QString ItemNameColor(const QString& name, bool space = true)
-    {
-        QString ret;
-        if(instance().itemFontBold)
-        {
-            ret += "<b>";
-        }
-
-        ret += "<font color='" + instance().itemNameColor + "'>" + name +":</font>";
-
-        if(instance().itemFontBold)
-        {
-            ret += "</b>";
-        }
-
-        if(space) ret += " ";
-
-        return ret;
-    }
-
-    static QString TxIdLink(const QString& txHash)
-    {
-        if(instance().network == "main")
-        {
-            return QString(QTUM_INFO_MAINNET).arg("tx", txHash);
-        }
-        else if(instance().network == "test")
-        {
-            return QString(QTUM_INFO_TESTNET).arg("tx", txHash);
-        }
-
-        return txHash;
-    }
-
-private:
-    QString itemNameColor;
-    QString itemColor;
-    bool itemFontBold;
-    std::string network;
-};
-
-QString TransactionDesc::FormatTxStatus(const interfaces::WalletTx& wtx, const interfaces::WalletTxStatus& status, bool inMempool, int numBlocks)
-=======
 using wallet::ISMINE_ALL;
 using wallet::ISMINE_SPENDABLE;
 using wallet::ISMINE_WATCH_ONLY;
@@ -103,7 +37,6 @@
 
 
 class TransactionFormater
->>>>>>> ec86f1e9
 {
 public:
     TransactionFormater()
