// Copyright (c) 2011-2019 The Bitcoin Core developers
// Distributed under the MIT software license, see the accompanying
// file COPYING or http://www.opensource.org/licenses/mit-license.php.

#ifdef HAVE_CONFIG_H
#include <config/bitcoin-config.h>
#endif

#include <qt/transactiondesc.h>

#include <qt/bitcoinunits.h>
#include <qt/guiutil.h>
#include <qt/paymentserver.h>
#include <qt/transactionrecord.h>
#include <qt/styleSheet.h>

#include <consensus/consensus.h>
#include <interfaces/node.h>
#include <interfaces/wallet.h>
#include <key_io.h>
#include <policy/policy.h>
#include <script/script.h>
#include <util/system.h>
#include <validation.h>
#include <wallet/ismine.h>
#include <consensus/params.h>
#include <qt/guiconstants.h>

#include <stdint.h>
#include <string>

class TransactionFormater
{
public:
    TransactionFormater()
    {
        itemNameColor = GetStringStyleValue("transactiondesc/item-name-color", "#ffffff");
        itemColor = GetStringStyleValue("transactiondesc/item-color", "#ffffff");
        itemFontBold = GetIntStyleValue("transactiondesc/item-font-bold", true);
        network = Params().NetworkIDString();
    }

    static const TransactionFormater& instance()
    {
        static TransactionFormater data;
        return data;
    }

    static QString ItemColor()
    {
        return " color='" + instance().itemColor + "'";
    }

    static QString ItemNameColor(const QString& name, bool space = true)
    {
        QString ret;
        if(instance().itemFontBold)
        {
            ret += "<b>";
        }

        ret += "<font color='" + instance().itemNameColor + "'>" + name +":</font>";

        if(instance().itemFontBold)
        {
            ret += "</b>";
        }

        if(space) ret += " ";

        return ret;
    }

    static QString TxIdLink(const QString& txHash)
    {
        if(instance().network == "main")
        {
<<<<<<< HEAD
            return QTUM_INFO_MAINNET.arg("tx", txHash);
        }
        else if(instance().network == "test")
        {
            return QTUM_INFO_TESTNET.arg("tx", txHash);
=======
            return QString(QTUM_INFO_MAINNET).arg("tx", txHash);
        }
        else if(instance().network == "test")
        {
            return QString(QTUM_INFO_TESTNET).arg("tx", txHash);
>>>>>>> ee8ca219
        }

        return txHash;
    }

private:
    QString itemNameColor;
    QString itemColor;
    bool itemFontBold;
    std::string network;
};

QString TransactionDesc::FormatTxStatus(const interfaces::WalletTx& wtx, const interfaces::WalletTxStatus& status, bool inMempool, int numBlocks)
{
    if (!status.is_final)
    {
        if (wtx.tx->nLockTime < LOCKTIME_THRESHOLD)
            return tr("Open for %n more block(s)", "", wtx.tx->nLockTime - numBlocks);
        else
            return tr("Open until %1").arg(GUIUtil::dateTimeStr(wtx.tx->nLockTime));
    }
    else
    {
        int nDepth = status.depth_in_main_chain;
        if (nDepth < 0)
            return tr("conflicted with a transaction with %1 confirmations").arg(-nDepth);
        else if (nDepth == 0)
            return tr("0/unconfirmed, %1").arg((inMempool ? tr("in memory pool") : tr("not in memory pool"))) + (status.is_abandoned ? ", "+tr("abandoned") : "");
        else if (nDepth < 6)
            return tr("%1/unconfirmed").arg(nDepth);
        else
            return tr("%1 confirmations").arg(nDepth);
    }
}

// Takes an encoded PaymentRequest as a string and tries to find the Common Name of the X.509 certificate
// used to sign the PaymentRequest.
bool GetPaymentRequestMerchant(const std::string& pr, QString& merchant)
{
    // Search for the supported pki type strings
    if (pr.find(std::string({0x12, 0x0b}) + "x509+sha256") != std::string::npos || pr.find(std::string({0x12, 0x09}) + "x509+sha1") != std::string::npos) {
        // We want the common name of the Subject of the cert. This should be the second occurrence
        // of the bytes 0x0603550403. The first occurrence of those is the common name of the issuer.
        // After those bytes will be either 0x13 or 0x0C, then length, then either the ascii or utf8
        // string with the common name which is the merchant name
        size_t cn_pos = pr.find({0x06, 0x03, 0x55, 0x04, 0x03});
        if (cn_pos != std::string::npos) {
            cn_pos = pr.find({0x06, 0x03, 0x55, 0x04, 0x03}, cn_pos + 5);
            if (cn_pos != std::string::npos) {
                cn_pos += 5;
                if (pr[cn_pos] == 0x13 || pr[cn_pos] == 0x0c) {
                    cn_pos++; // Consume the type
                    int str_len = pr[cn_pos];
                    cn_pos++; // Consume the string length
                    merchant = QString::fromUtf8(pr.data() + cn_pos, str_len);
                    return true;
                }
            }
        }
    }
    return false;
}

QString TransactionDesc::toHTML(interfaces::Node& node, interfaces::Wallet& wallet, TransactionRecord *rec, int unit)
{
    int numBlocks;
    interfaces::WalletTxStatus status;
    interfaces::WalletOrderForm orderForm;
    bool inMempool;
    interfaces::WalletTx wtx = wallet.getWalletTxDetails(rec->hash, status, orderForm, inMempool, numBlocks);

    QString strHTML;

    strHTML.reserve(4000);
    strHTML += "<html><font face='verdana, arial, helvetica, sans-serif'"+TransactionFormater::ItemColor()+">";

    int64_t nTime = wtx.time;
    CAmount nCredit = wtx.credit;
    CAmount nDebit = wtx.debit;
    CAmount nNet = nCredit - nDebit;

    strHTML += TransactionFormater::ItemNameColor(tr("Status")) + FormatTxStatus(wtx, status, inMempool, numBlocks);
    strHTML += "<br>";

    strHTML += TransactionFormater::ItemNameColor(tr("Date")) + (nTime ? GUIUtil::dateTimeStr(nTime) : "") + "<br>";

    //
    // From
    //
    if (wtx.is_coinbase || wtx.is_coinstake)
    {
        strHTML += TransactionFormater::ItemNameColor(tr("Source")) + tr("Generated") + "<br>";
    }
    else if (wtx.value_map.count("from") && !wtx.value_map["from"].empty())
    {
        // Online transaction
        strHTML += TransactionFormater::ItemNameColor(tr("From")) + GUIUtil::HtmlEscape(wtx.value_map["from"]) + "<br>";
    }
    else
    {
        // Offline transaction
        if (nNet > 0)
        {
            // Credit
            CTxDestination address = DecodeDestination(rec->address);
            if (IsValidDestination(address)) {
                std::string name;
                isminetype ismine;
                if (wallet.getAddress(address, &name, &ismine, /* purpose= */ nullptr))
                {
                    strHTML += TransactionFormater::ItemNameColor(tr("From")) + tr("unknown") + "<br>";
                    strHTML += TransactionFormater::ItemNameColor(tr("To"));
                    strHTML += GUIUtil::HtmlEscape(rec->address);
                    QString addressOwned = ismine == ISMINE_SPENDABLE ? tr("own address") : tr("watch-only");
                    if (!name.empty())
                        strHTML += " (" + addressOwned + ", " + tr("label") + ": " + GUIUtil::HtmlEscape(name) + ")";
                    else
                        strHTML += " (" + addressOwned + ")";
                    strHTML += "<br>";
                }
            }
        }
    }

    //
    // To
    //
    if (wtx.value_map.count("to") && !wtx.value_map["to"].empty())
    {
        // Online transaction
        std::string strAddress = wtx.value_map["to"];
        strHTML += TransactionFormater::ItemNameColor(tr("To"));
        CTxDestination dest = DecodeDestination(strAddress);
        std::string name;
        if (wallet.getAddress(
                dest, &name, /* is_mine= */ nullptr, /* purpose= */ nullptr) && !name.empty())
            strHTML += GUIUtil::HtmlEscape(name) + " ";
        strHTML += GUIUtil::HtmlEscape(strAddress) + "<br>";
    }

    //
    // Amount
    //
    if (wtx.is_coinbase && nCredit == 0)
    {
        //
        // Coinbase
        //
        CAmount nUnmatured = 0;
        for (const CTxOut& txout : wtx.tx->vout)
            nUnmatured += wallet.getCredit(txout, ISMINE_ALL);
        strHTML += TransactionFormater::ItemNameColor(tr("Credit"));
        if (status.is_in_main_chain)
            strHTML += BitcoinUnits::formatHtmlWithUnit(unit, nUnmatured)+ " (" + tr("matures in %n more block(s)", "", status.blocks_to_maturity) + ")";
        else
            strHTML += "(" + tr("not accepted") + ")";
        strHTML += "<br>";
    }
    else if (nNet > 0)
    {
        //
        // Credit
        //
        strHTML += TransactionFormater::ItemNameColor(tr("Credit")) + BitcoinUnits::formatHtmlWithUnit(unit, nNet) + "<br>";
    }
    else
    {
        isminetype fAllFromMe = ISMINE_SPENDABLE;
        for (const isminetype mine : wtx.txin_is_mine)
        {
            if(fAllFromMe > mine) fAllFromMe = mine;
        }

        isminetype fAllToMe = ISMINE_SPENDABLE;
        for (const isminetype mine : wtx.txout_is_mine)
        {
            if(fAllToMe > mine) fAllToMe = mine;
        }

        if (fAllFromMe)
        {
            if(fAllFromMe & ISMINE_WATCH_ONLY)
                strHTML += TransactionFormater::ItemNameColor(tr("From")) + tr("watch-only") + "<br>";

            //
            // Debit
            //
            auto mine = wtx.txout_is_mine.begin();
            for (const CTxOut& txout : wtx.tx->vout)
            {
                // Ignore change
                isminetype toSelf = *(mine++);
                if ((toSelf == ISMINE_SPENDABLE) && (fAllFromMe == ISMINE_SPENDABLE))
                    continue;

                if (!wtx.value_map.count("to") || wtx.value_map["to"].empty())
                {
                    // Offline transaction
                    CTxDestination address;
                    if (ExtractDestination(txout.scriptPubKey, address))
                    {
                        strHTML += TransactionFormater::ItemNameColor(tr("To"));
                        std::string name;
                        if (wallet.getAddress(
                                address, &name, /* is_mine= */ nullptr, /* purpose= */ nullptr) && !name.empty())
                            strHTML += GUIUtil::HtmlEscape(name) + " ";
                        strHTML += GUIUtil::HtmlEscape(EncodeDestination(address));
                        if(toSelf == ISMINE_SPENDABLE)
                            strHTML += " (own address)";
                        else if(toSelf & ISMINE_WATCH_ONLY)
                            strHTML += " (watch-only)";
                        strHTML += "<br>";
                    }
                }

                strHTML += TransactionFormater::ItemNameColor(tr("Debit")) + BitcoinUnits::formatHtmlWithUnit(unit, -txout.nValue) + "<br>";
                if(toSelf)
                    strHTML += TransactionFormater::ItemNameColor(tr("Credit")) + BitcoinUnits::formatHtmlWithUnit(unit, txout.nValue) + "<br>";
            }

            if (fAllToMe)
            {
                // Payment to self
                CAmount nChange = wtx.change;
                CAmount nValue = nCredit - nChange;
                strHTML += TransactionFormater::ItemNameColor(tr("Total debit")) + BitcoinUnits::formatHtmlWithUnit(unit, -nValue) + "<br>";
                strHTML += TransactionFormater::ItemNameColor(tr("Total credit")) + BitcoinUnits::formatHtmlWithUnit(unit, nValue) + "<br>";
            }

            CAmount nTxFee = nDebit - wtx.tx->GetValueOut();
            if (nTxFee > 0)
                strHTML += TransactionFormater::ItemNameColor(tr("Transaction fee")) + BitcoinUnits::formatHtmlWithUnit(unit, -nTxFee) + "<br>";
        }
        else
        {
            //
            // Mixed debit transaction
            //
            auto mine = wtx.txin_is_mine.begin();
            for (const CTxIn& txin : wtx.tx->vin) {
                if (*(mine++)) {
                    strHTML += TransactionFormater::ItemNameColor(tr("Debit")) + BitcoinUnits::formatHtmlWithUnit(unit, -wallet.getDebit(txin, ISMINE_ALL)) + "<br>";
                }
            }
            mine = wtx.txout_is_mine.begin();
            for (const CTxOut& txout : wtx.tx->vout) {
                if (*(mine++)) {
                    strHTML += TransactionFormater::ItemNameColor(tr("Credit")) + BitcoinUnits::formatHtmlWithUnit(unit, wallet.getCredit(txout, ISMINE_ALL)) + "<br>";
                }
            }
        }
    }

    strHTML += TransactionFormater::ItemNameColor(tr("Net amount")) + BitcoinUnits::formatHtmlWithUnit(unit, nNet, true) + "<br>";

    //
    // Message
    //
    if (wtx.value_map.count("message") && !wtx.value_map["message"].empty())
        strHTML += "<br>" + TransactionFormater::ItemNameColor(tr("Message"), false) + "<br>" + GUIUtil::HtmlEscape(wtx.value_map["message"], true) + "<br>";
    if (wtx.value_map.count("comment") && !wtx.value_map["comment"].empty())
        strHTML += "<br>" + TransactionFormater::ItemNameColor(tr("Comment"), false) + "<br>" + GUIUtil::HtmlEscape(wtx.value_map["comment"], true) + "<br>";

    strHTML += TransactionFormater::ItemNameColor(tr("Transaction ID")) + TransactionFormater::TxIdLink(rec->getTxHash()) + "<br>";
    strHTML += TransactionFormater::ItemNameColor(tr("Transaction total size")) + QString::number(wtx.tx->GetTotalSize()) + " bytes<br>";
    strHTML += TransactionFormater::ItemNameColor(tr("Transaction virtual size")) + QString::number(GetVirtualTransactionSize(*wtx.tx)) + " bytes<br>";
    strHTML += TransactionFormater::ItemNameColor(tr("Output index")) + QString::number(rec->getOutputIndex()) + "<br>";

    // Message from normal bitcoin:URI (bitcoin:123...?message=example)
    for (const std::pair<std::string, std::string>& r : orderForm) {
        if (r.first == "Message")
            strHTML += "<br>" + TransactionFormater::ItemNameColor(tr("Message")) + "<br>" + GUIUtil::HtmlEscape(r.second, true) + "<br>";

        //
        // PaymentRequest info:
        //
        if (r.first == "PaymentRequest")
        {
            QString merchant;
            if (!GetPaymentRequestMerchant(r.second, merchant)) {
                merchant.clear();
            } else {
                merchant += tr(" (Certificate was not verified)");
            }
            if (!merchant.isNull()) {
                strHTML += TransactionFormater::ItemNameColor(tr("Merchant")) + GUIUtil::HtmlEscape(merchant) + "<br>";
            }
        }
    }

    if (wtx.is_coinbase)
    {
        quint32 numBlocksToMaturity = COINBASE_MATURITY +  1;
        strHTML += "<br>" + tr("Generated coins must mature %1 blocks before they can be spent. When you generated this block, it was broadcast to the network to be added to the block chain. If it fails to get into the chain, its state will change to \"not accepted\" and it won't be spendable. This may occasionally happen if another node generates a block within a few seconds of yours.").arg(QString::number(numBlocksToMaturity)) + "<br>";
    }

    //
    // Debug view
    //
    if (node.getLogCategories() != BCLog::NONE)
    {
        strHTML += "<hr><br>" + tr("Debug information") + "<br><br>";
        for (const CTxIn& txin : wtx.tx->vin)
            if(wallet.txinIsMine(txin))
                strHTML += TransactionFormater::ItemNameColor(tr("Debit")) + BitcoinUnits::formatHtmlWithUnit(unit, -wallet.getDebit(txin, ISMINE_ALL)) + "<br>";
        for (const CTxOut& txout : wtx.tx->vout)
            if(wallet.txoutIsMine(txout))
                strHTML += TransactionFormater::ItemNameColor(tr("Credit")) + BitcoinUnits::formatHtmlWithUnit(unit, wallet.getCredit(txout, ISMINE_ALL)) + "<br>";

        strHTML += "<br>" + TransactionFormater::ItemNameColor(tr("Transaction"), false) + "<br>";
        strHTML += GUIUtil::HtmlEscape(wtx.tx->ToString(), true);

        strHTML += "<br>" + TransactionFormater::ItemNameColor(tr("Inputs"), false);
        strHTML += "<ul>";

        for (const CTxIn& txin : wtx.tx->vin)
        {
            COutPoint prevout = txin.prevout;

            Coin prev;
            if(node.getUnspentOutput(prevout, prev))
            {
                {
                    strHTML += "<li>";
                    const CTxOut &vout = prev.out;
                    CTxDestination address;
                    if (ExtractDestination(vout.scriptPubKey, address))
                    {
                        std::string name;
                        if (wallet.getAddress(address, &name, /* is_mine= */ nullptr, /* purpose= */ nullptr) && !name.empty())
                            strHTML += GUIUtil::HtmlEscape(name) + " ";
                        strHTML += QString::fromStdString(EncodeDestination(address));
                    }
                    strHTML = strHTML + " " + tr("Amount") + "=" + BitcoinUnits::formatHtmlWithUnit(unit, vout.nValue);
                    strHTML = strHTML + " IsMine=" + (wallet.txoutIsMine(vout) & ISMINE_SPENDABLE ? tr("true") : tr("false")) + "</li>";
                    strHTML = strHTML + " IsWatchOnly=" + (wallet.txoutIsMine(vout) & ISMINE_WATCH_ONLY ? tr("true") : tr("false")) + "</li>";
                }
            }
        }

        strHTML += "</ul>";
    }

    strHTML += "</font></html>";
    return strHTML;
}<|MERGE_RESOLUTION|>--- conflicted
+++ resolved
@@ -75,19 +75,11 @@
     {
         if(instance().network == "main")
         {
-<<<<<<< HEAD
-            return QTUM_INFO_MAINNET.arg("tx", txHash);
+            return QString(QTUM_INFO_MAINNET).arg("tx", txHash);
         }
         else if(instance().network == "test")
         {
-            return QTUM_INFO_TESTNET.arg("tx", txHash);
-=======
-            return QString(QTUM_INFO_MAINNET).arg("tx", txHash);
-        }
-        else if(instance().network == "test")
-        {
             return QString(QTUM_INFO_TESTNET).arg("tx", txHash);
->>>>>>> ee8ca219
         }
 
         return txHash;
