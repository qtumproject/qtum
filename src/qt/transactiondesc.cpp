--- conflicted
+++ resolved
@@ -29,11 +29,8 @@
 #include <stdint.h>
 #include <string>
 
-<<<<<<< HEAD
-=======
 #include <QLatin1String>
 
->>>>>>> 5ed36332
 class TransactionFormater
 {
 public:
