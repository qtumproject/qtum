#include <qt/titlebar.h>
#include <qt/forms/ui_titlebar.h>
#include <qt/bitcoinunits.h>
#include <qt/optionsmodel.h>
#include <qt/tabbarinfo.h>

#include <QPixmap>
#include <qt/platformstyle.h>

namespace TitleBar_NS {
const int titleHeight = 35;
}
using namespace TitleBar_NS;

TitleBar::TitleBar(const PlatformStyle *platformStyle, QWidget *parent) :
    QWidget(parent),
<<<<<<< HEAD
    ui(new Ui::TitleBar)
=======
    ui(new Ui::TitleBar),
#ifdef ENABLE_WALLET
    m_model(0),
#endif
    m_tab(0)
>>>>>>> 7a1f7f6b
{
    ui->setupUi(this);
    // Set size policy
    setSizePolicy(QSizePolicy::Expanding, QSizePolicy::Fixed);
    ui->tabWidget->setDrawBase(false);
    ui->tabWidget->setTabsClosable(true);
    setFixedHeight(titleHeight);
    m_iconCloseTab = platformStyle->TextColorIcon(":/icons/quit");
}

TitleBar::~TitleBar()
{
    delete ui;
}

#ifdef ENABLE_WALLET
void TitleBar::setModel(WalletModel *model)
{
    m_model = model;
    if(m_models.count(m_model))
    {
        setBalanceLabel(m_models[m_model]);
    }
}
#endif

void TitleBar::setTabBarInfo(QObject *info)
{
    if(m_tab)
    {
        m_tab->detach();
    }

    if(info && info->inherits("TabBarInfo"))
    {
        TabBarInfo* tab = (TabBarInfo*)info;
        m_tab = tab;
        m_tab->attach(ui->tabWidget, &m_iconCloseTab);
    }
}

#ifdef ENABLE_WALLET
void TitleBar::setBalance(const interfaces::WalletBalances& balances)
{
    QObject* _model = sender();
    if(m_models.count(_model))
    {
        m_models[_model] = balances;
        if(_model == m_model)
        {
            setBalanceLabel(balances);
        }
    }
}
#endif

void TitleBar::on_navigationResized(const QSize &_size)
{
    ui->widgetLogo->setFixedWidth(_size.width());
}

void TitleBar::updateDisplayUnit()
{
    if(m_model && m_model->getOptionsModel())
    {
        ui->lblBalance->setText(BitcoinUnits::formatWithUnit(m_model->getOptionsModel()->getDisplayUnit(), m_models[m_model].balance));
    }
}

void TitleBar::setWalletSelector(QLabel *walletSelectorLabel, QComboBox *walletSelector)
{
    QLayout* layout = ui->widgetLogo->layout();

    if(walletSelectorLabel)
    {
        layout->addWidget(walletSelectorLabel);
    }

    if(walletSelector)
    {
        layout->addWidget(walletSelector);
    }

    QWidget *spacer = new QWidget();
    spacer->setSizePolicy(QSizePolicy::Expanding, QSizePolicy::Expanding);
    layout->addWidget(spacer);
}

#ifdef ENABLE_WALLET
void TitleBar::addWallet(WalletModel *_model)
{
    if(_model)
    {
        m_models[_model] = _model->wallet().getBalances();
        connect(_model, &WalletModel::balanceChanged, this, &TitleBar::setBalance);
    }
}

void TitleBar::removeWallet(WalletModel *_model)
{
    if(_model)
    {
        disconnect(_model, &WalletModel::balanceChanged, this, &TitleBar::setBalance);
        m_models.erase(_model);
        if(m_models.size() == 0)
        {
            ui->lblBalance->setText("");
        }
    }
}

void TitleBar::setBalanceLabel(const interfaces::WalletBalances &balances)
{
    if(m_model && m_model->getOptionsModel())
    {
        ui->lblBalance->setText(BitcoinUnits::formatWithUnit(m_model->getOptionsModel()->getDisplayUnit(), balances.balance));
    }
}
#endif
<|MERGE_RESOLUTION|>--- conflicted
+++ resolved
@@ -14,15 +14,7 @@
 
 TitleBar::TitleBar(const PlatformStyle *platformStyle, QWidget *parent) :
     QWidget(parent),
-<<<<<<< HEAD
     ui(new Ui::TitleBar)
-=======
-    ui(new Ui::TitleBar),
-#ifdef ENABLE_WALLET
-    m_model(0),
-#endif
-    m_tab(0)
->>>>>>> 7a1f7f6b
 {
     ui->setupUi(this);
     // Set size policy
@@ -84,6 +76,7 @@
     ui->widgetLogo->setFixedWidth(_size.width());
 }
 
+#ifdef ENABLE_WALLET
 void TitleBar::updateDisplayUnit()
 {
     if(m_model && m_model->getOptionsModel())
@@ -91,6 +84,7 @@
         ui->lblBalance->setText(BitcoinUnits::formatWithUnit(m_model->getOptionsModel()->getDisplayUnit(), m_models[m_model].balance));
     }
 }
+#endif
 
 void TitleBar::setWalletSelector(QLabel *walletSelectorLabel, QComboBox *walletSelector)
 {
@@ -141,4 +135,4 @@
         ui->lblBalance->setText(BitcoinUnits::formatWithUnit(m_model->getOptionsModel()->getDisplayUnit(), balances.balance));
     }
 }
-#endif
+#endif