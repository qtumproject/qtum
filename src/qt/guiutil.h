// Copyright (c) 2011-2020 The Bitcoin Core developers
// Distributed under the MIT software license, see the accompanying
// file COPYING or http://www.opensource.org/licenses/mit-license.php.

#ifndef BITCOIN_QT_GUIUTIL_H
#define BITCOIN_QT_GUIUTIL_H

#include <amount.h>
#include <fs.h>

#include <QEvent>
#include <QHeaderView>
#include <QItemDelegate>
#include <QMessageBox>
#include <QObject>
#include <QProgressBar>
#include <QString>
#include <QTableView>
#include <QLabel>
#include <QToolButton>

class QValidatedLineEdit;
class SendCoinsRecipient;

namespace interfaces
{
    class Node;
}

QT_BEGIN_NAMESPACE
class QAbstractItemView;
class QDateTime;
class QFont;
class QLineEdit;
class QProgressDialog;
class QUrl;
class QWidget;
QT_END_NAMESPACE

/** Utility functions used by the Bitcoin Qt UI.
 */
namespace GUIUtil
{
    // Create human-readable string from date
    QString dateTimeStr(const QDateTime &datetime);
    QString dateTimeStr(qint64 nTime);

    // Return a monospace font
    QFont fixedPitchFont();

    // Set up widget for address
    void setupAddressWidget(QValidatedLineEdit *widget, QWidget *parent);

    // Parse "bitcoin:" URI into recipient object, return true on successful parsing
    bool parseBitcoinURI(const QUrl &uri, SendCoinsRecipient *out);
    bool parseBitcoinURI(QString uri, SendCoinsRecipient *out);
    QString formatBitcoinURI(const SendCoinsRecipient &info);

    // Returns true if given address+amount meets "dust" definition
    bool isDust(interfaces::Node& node, const QString& address, const CAmount& amount);

    // HTML escaping for rich text controls
    QString HtmlEscape(const QString& str, bool fMultiLine=false);
    QString HtmlEscape(const std::string& str, bool fMultiLine=false);

    /** Copy a field of the currently selected entry of a view to the clipboard. Does nothing if nothing
        is selected.
       @param[in] column  Data column to extract from the model
       @param[in] role    Data role to extract from the model
       @see  TransactionView::copyLabel, TransactionView::copyAmount, TransactionView::copyAddress
     */
    void copyEntryData(QAbstractItemView *view, int column, int role=Qt::EditRole);

    /** Copy a field of the currently selected entry of a view to the clipboard. Does nothing if nothing
        is selected.
       @param[in] role    Data role to extract from the model
       @see  QRCToken::copyTokenAddress
     */
    void copyEntryDataFromList(QAbstractItemView *view, int role=Qt::EditRole);

    /** Return a field of the currently selected entry as a QString. Does nothing if nothing
        is selected.
       @param[in] column  Data column to extract from the model
       @see  TransactionView::copyLabel, TransactionView::copyAmount, TransactionView::copyAddress
     */
    QList<QModelIndex> getEntryData(QAbstractItemView *view, int column);

    void setClipboard(const QString& str);

    /**
     * Determine default data directory for operating system.
     */
    QString getDefaultDataDirectory();

    /** Get save filename, mimics QFileDialog::getSaveFileName, except that it appends a default suffix
        when no suffix is provided by the user.

      @param[in] parent  Parent window (or 0)
      @param[in] caption Window caption (or empty, for default)
      @param[in] dir     Starting directory (or empty, to default to documents directory)
      @param[in] filter  Filter specification such as "Comma Separated Files (*.csv)"
      @param[out] selectedSuffixOut  Pointer to return the suffix (file type) that was selected (or 0).
                  Can be useful when choosing the save file format based on suffix.
     */
    QString getSaveFileName(QWidget *parent, const QString &caption, const QString &dir,
        const QString &filter,
        QString *selectedSuffixOut);

    /** Get open filename, convenience wrapper for QFileDialog::getOpenFileName.

      @param[in] parent  Parent window (or 0)
      @param[in] caption Window caption (or empty, for default)
      @param[in] dir     Starting directory (or empty, to default to documents directory)
      @param[in] filter  Filter specification such as "Comma Separated Files (*.csv)"
      @param[out] selectedSuffixOut  Pointer to return the suffix (file type) that was selected (or 0).
                  Can be useful when choosing the save file format based on suffix.
     */
    QString getOpenFileName(QWidget *parent, const QString &caption, const QString &dir,
        const QString &filter,
        QString *selectedSuffixOut);

    /** Get connection type to call object slot in GUI thread with invokeMethod. The call will be blocking.

       @returns If called from the GUI thread, return a Qt::DirectConnection.
                If called from another thread, return a Qt::BlockingQueuedConnection.
    */
    Qt::ConnectionType blockingGUIThreadConnection();

    // Determine whether a widget is hidden behind other windows
    bool isObscured(QWidget *w);

    // Activate, show and raise the widget
    void bringToFront(QWidget* w);

    // Open debug.log
    void openDebugLogfile();

    // Open the config file
    bool openBitcoinConf();

    /** Qt event filter that intercepts ToolTipChange events, and replaces the tooltip with a rich text
      representation if needed. This assures that Qt can word-wrap long tooltip messages.
      Tooltips longer than the provided size threshold (in characters) are wrapped.
     */
    class ToolTipToRichTextFilter : public QObject
    {
        Q_OBJECT

    public:
        explicit ToolTipToRichTextFilter(int size_threshold, QObject *parent = nullptr);

    protected:
        bool eventFilter(QObject *obj, QEvent *evt);

    private:
        int size_threshold;
    };

    /**
     * Makes a QTableView last column feel as if it was being resized from its left border.
     * Also makes sure the column widths are never larger than the table's viewport.
     * In Qt, all columns are resizable from the right, but it's not intuitive resizing the last column from the right.
     * Usually our second to last columns behave as if stretched, and when on stretch mode, columns aren't resizable
     * interactively or programmatically.
     *
     * This helper object takes care of this issue.
     *
     */
    class TableViewLastColumnResizingFixer: public QObject
    {
        Q_OBJECT

        public:
            TableViewLastColumnResizingFixer(QTableView* table, int lastColMinimumWidth, int allColsMinimumWidth, QObject *parent, int columnStretch = 2);
            void stretchColumnWidth(int column);

        private:
            QTableView* tableView;
            int lastColumnMinimumWidth;
            int allColumnsMinimumWidth;
            int lastColumnIndex;
            int columnCount;
            int secondToLastColumnIndex;

            void adjustTableColumnsWidth();
            int getAvailableWidthForColumn(int column);
            int getColumnsWidth();
            void connectViewHeadersSignals();
            void disconnectViewHeadersSignals();
            void setViewHeaderResizeMode(int logicalIndex, QHeaderView::ResizeMode resizeMode);
            void resizeColumn(int nColumnIndex, int width);

        private Q_SLOTS:
            void on_sectionResized(int logicalIndex, int oldSize, int newSize);
            void on_geometriesChanged();
    };

    bool GetStartOnSystemStartup();
    bool SetStartOnSystemStartup(bool fAutoStart);

    /* Convert QString to OS specific boost path through UTF-8 */
    fs::path qstringToBoostPath(const QString &path);

    /* Convert OS specific boost path to QString through UTF-8 */
    QString boostPathToQString(const fs::path &path);

    /* Convert seconds into a QString with days, hours, mins, secs */
    QString formatDurationStr(int secs);

    /* Format CNodeStats.nServices bitmask into a user-readable string */
    QString formatServicesStr(quint64 mask);

    /* Format a CNodeStats.m_ping_usec into a user-readable string or display N/A, if 0*/
    QString formatPingTime(int64_t ping_usec);

    /* Format a CNodeCombinedStats.nTimeOffset into a user-readable string. */
    QString formatTimeOffset(int64_t nTimeOffset);

    QString formatNiceTimeOffset(qint64 secs);

    QString formatBytes(uint64_t bytes);

    qreal calculateIdealFontSize(int width, const QString& text, QFont font, qreal minPointSize = 4, qreal startPointSize = 14);

    class ClickableLabel : public QLabel
    {
        Q_OBJECT

    Q_SIGNALS:
        /** Emitted when the label is clicked. The relative mouse coordinates of the click are
         * passed to the signal.
         */
        void clicked(const QPoint& point);
    protected:
        void mouseReleaseEvent(QMouseEvent *event);
    };

    class ClickableProgressBar : public QProgressBar
    {
        Q_OBJECT

    Q_SIGNALS:
        /** Emitted when the progressbar is clicked. The relative mouse coordinates of the click are
         * passed to the signal.
         */
        void clicked(const QPoint& point);
    protected:
        void mouseReleaseEvent(QMouseEvent *event);
    };

    typedef ClickableProgressBar ProgressBar;

    class ItemDelegate : public QItemDelegate
    {
        Q_OBJECT
    public:
        ItemDelegate(QObject* parent) : QItemDelegate(parent) {}

    Q_SIGNALS:
        void keyEscapePressed();

    private:
        bool eventFilter(QObject *object, QEvent *event);
    };

    // Fix known bugs in QProgressDialog class.
    void PolishProgressDialog(QProgressDialog* dialog);

    /**
     * Returns the distance in pixels appropriate for drawing a subsequent character after text.
     *
     * In Qt 5.12 and before the QFontMetrics::width() is used and it is deprecated since Qt 13.0.
     * In Qt 5.11 the QFontMetrics::horizontalAdvance() was introduced.
     */
    int TextWidth(const QFontMetrics& fm, const QString& text);

<<<<<<< HEAD
=======
    /**
     * Writes to debug.log short info about the used Qt and the host system.
     */
    void LogQtInfo();

>>>>>>> ee8ca219
    void formatToolButtons(QToolButton* btn1, QToolButton* btn2 = 0, QToolButton* btn3 = 0);

} // namespace GUIUtil

#endif // BITCOIN_QT_GUIUTIL_H<|MERGE_RESOLUTION|>--- conflicted
+++ resolved
@@ -274,14 +274,11 @@
      */
     int TextWidth(const QFontMetrics& fm, const QString& text);
 
-<<<<<<< HEAD
-=======
     /**
      * Writes to debug.log short info about the used Qt and the host system.
      */
     void LogQtInfo();
 
->>>>>>> ee8ca219
     void formatToolButtons(QToolButton* btn1, QToolButton* btn2 = 0, QToolButton* btn3 = 0);
 
 } // namespace GUIUtil
