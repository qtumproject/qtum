--- conflicted
+++ resolved
@@ -258,12 +258,9 @@
         bool eventFilter(QObject *object, QEvent *event);
     };
 
-<<<<<<< HEAD
-=======
     // Fix known bugs in QProgressDialog class.
     void PolishProgressDialog(QProgressDialog* dialog);
 
->>>>>>> 9e306671
     void formatToolButtons(QToolButton* btn1, QToolButton* btn2 = 0, QToolButton* btn3 = 0);
 
 } // namespace GUIUtil
