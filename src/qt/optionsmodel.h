// Copyright (c) 2011-2020 The Bitcoin Core developers
// Distributed under the MIT software license, see the accompanying
// file COPYING or http://www.opensource.org/licenses/mit-license.php.

#ifndef BITCOIN_QT_OPTIONSMODEL_H
#define BITCOIN_QT_OPTIONSMODEL_H

#include <amount.h>
#include <qt/guiconstants.h>

#include <QAbstractListModel>

namespace interfaces {
class Node;
}

extern const char *DEFAULT_GUI_PROXY_HOST;
static constexpr unsigned short DEFAULT_GUI_PROXY_PORT = 9050;
static const bool DEFAULT_CHECK_FOR_UPDATES = true;
<<<<<<< HEAD
=======

/**
 * Convert configured prune target MiB to displayed GB. Round up to avoid underestimating max disk usage.
 */
static inline int PruneMiBtoGB(int64_t mib) { return (mib * 1024 * 1024 + GB_BYTES - 1) / GB_BYTES; }

/**
 * Convert displayed prune target GB to configured MiB. Round down so roundtrip GB -> MiB -> GB conversion is stable.
 */
static inline int64_t PruneGBtoMiB(int gb) { return gb * GB_BYTES / 1024 / 1024; }
>>>>>>> ee8ca219

/** Interface from Qt to configuration data structure for Bitcoin client.
   To Qt, the options are presented as a list with the different options
   laid out vertically.
   This can be changed to a tree once the settings become sufficiently
   complex.
 */
class OptionsModel : public QAbstractListModel
{
    Q_OBJECT

public:
    explicit OptionsModel(interfaces::Node& node, QObject *parent = nullptr, bool resetSettings = false);

    enum OptionID {
        StartAtStartup,         // bool
        HideTrayIcon,           // bool
        MinimizeToTray,         // bool
        MapPortUPnP,            // bool
        MinimizeOnClose,        // bool
        ProxyUse,               // bool
        ProxyIP,                // QString
        ProxyPort,              // int
        ProxyUseTor,            // bool
        ProxyIPTor,             // QString
        ProxyPortTor,           // int
        DisplayUnit,            // BitcoinUnits::Unit
        ThirdPartyTxUrls,       // QString
        Language,               // QString
        CoinControlFeatures,    // bool
        ThreadsScriptVerif,     // int
        Prune,                  // bool
        PruneSize,              // int
        DatabaseCache,          // int
        LogEvents,              // bool
        SuperStaking,           // bool
        SpendZeroConfChange,    // bool
        ZeroBalanceAddressToken,// bool
        Listen,                 // bool
        UseChangeAddress,       // bool
        CheckForUpdates,        // bool
        ReserveBalance,         // CAmount
        Theme,                  // QString
        OptionIDRowCount,
    };

    void Init(bool resetSettings = false);
    void Reset();

    int rowCount(const QModelIndex & parent = QModelIndex()) const;
    QVariant data(const QModelIndex & index, int role = Qt::DisplayRole) const;
    bool setData(const QModelIndex & index, const QVariant & value, int role = Qt::EditRole);
    /** Updates current unit in memory, settings and emits displayUnitChanged(newUnit) signal */
    void setDisplayUnit(const QVariant &value);

    /* Explicit getters */
    bool getHideTrayIcon() const { return fHideTrayIcon; }
    bool getMinimizeToTray() const { return fMinimizeToTray; }
    bool getMinimizeOnClose() const { return fMinimizeOnClose; }
    int getDisplayUnit() const { return nDisplayUnit; }
    QString getThirdPartyTxUrls() const { return strThirdPartyTxUrls; }
    bool getCoinControlFeatures() const { return fCoinControlFeatures; }
    const QString& getOverriddenByCommandLine() { return strOverriddenByCommandLine; }
    bool getCheckForUpdates() const { return fCheckForUpdates; }

    /* Explicit setters */
<<<<<<< HEAD
    void SetPrune(bool prune, bool force = false);
=======
    void SetPruneEnabled(bool prune, bool force = false);
    void SetPruneTargetGB(int prune_target_gb, bool force = false);
>>>>>>> ee8ca219
    bool getZeroBalanceAddressToken() const { return bZeroBalanceAddressToken; }

    /* Restart flag helper */
    void setRestartRequired(bool fRequired);
    bool isRestartRequired() const;

    interfaces::Node& node() const { return m_node; }

    bool getRestartApp() const;
    void setRestartApp(bool value);

private:
    interfaces::Node& m_node;
    /* Qt-only settings */
    bool fHideTrayIcon;
    bool fMinimizeToTray;
    bool fMinimizeOnClose;
    QString language;
    int nDisplayUnit;
    QString strThirdPartyTxUrls;
    bool fCoinControlFeatures;
    /* settings that were overridden by command-line */
    QString strOverriddenByCommandLine;
    bool fCheckForUpdates;
    bool bZeroBalanceAddressToken;
    QString theme;
    bool restartApp;

    // Add option to list of GUI options overridden through command line/config file
    void addOverriddenOption(const std::string &option);

    // Check settings version and upgrade default values if required
    void checkAndMigrate();
Q_SIGNALS:
    void displayUnitChanged(int unit);
    void coinControlFeaturesChanged(bool);
    void hideTrayIconChanged(bool);
    void zeroBalanceAddressTokenChanged(bool);
};

#endif // BITCOIN_QT_OPTIONSMODEL_H<|MERGE_RESOLUTION|>--- conflicted
+++ resolved
@@ -17,8 +17,6 @@
 extern const char *DEFAULT_GUI_PROXY_HOST;
 static constexpr unsigned short DEFAULT_GUI_PROXY_PORT = 9050;
 static const bool DEFAULT_CHECK_FOR_UPDATES = true;
-<<<<<<< HEAD
-=======
 
 /**
  * Convert configured prune target MiB to displayed GB. Round up to avoid underestimating max disk usage.
@@ -29,7 +27,6 @@
  * Convert displayed prune target GB to configured MiB. Round down so roundtrip GB -> MiB -> GB conversion is stable.
  */
 static inline int64_t PruneGBtoMiB(int gb) { return gb * GB_BYTES / 1024 / 1024; }
->>>>>>> ee8ca219
 
 /** Interface from Qt to configuration data structure for Bitcoin client.
    To Qt, the options are presented as a list with the different options
@@ -96,12 +93,8 @@
     bool getCheckForUpdates() const { return fCheckForUpdates; }
 
     /* Explicit setters */
-<<<<<<< HEAD
-    void SetPrune(bool prune, bool force = false);
-=======
     void SetPruneEnabled(bool prune, bool force = false);
     void SetPruneTargetGB(int prune_target_gb, bool force = false);
->>>>>>> ee8ca219
     bool getZeroBalanceAddressToken() const { return bZeroBalanceAddressToken; }
 
     /* Restart flag helper */
