<<<<<<< HEAD
// Copyright (c) 2011-2017 The Bitcoin Core developers
=======
// Copyright (c) 2011-2018 The Bitcoin Core developers
>>>>>>> 228c1378
// Distributed under the MIT software license, see the accompanying
// file COPYING or http://www.opensource.org/licenses/mit-license.php.

#ifndef BITCOIN_QT_OPTIONSMODEL_H
#define BITCOIN_QT_OPTIONSMODEL_H

#include <amount.h>

#include <QAbstractListModel>

namespace interfaces {
class Node;
}

QT_BEGIN_NAMESPACE
class QNetworkProxy;
QT_END_NAMESPACE

extern const char *DEFAULT_GUI_PROXY_HOST;
static constexpr unsigned short DEFAULT_GUI_PROXY_PORT = 9050;
<<<<<<< HEAD
=======
static const bool DEFAULT_CHECK_FOR_UPDATES = true;
>>>>>>> 228c1378

/** Interface from Qt to configuration data structure for Bitcoin client.
   To Qt, the options are presented as a list with the different options
   laid out vertically.
   This can be changed to a tree once the settings become sufficiently
   complex.
 */
class OptionsModel : public QAbstractListModel
{
    Q_OBJECT

public:
    explicit OptionsModel(interfaces::Node& node, QObject *parent = 0, bool resetSettings = false);

    enum OptionID {
        StartAtStartup,         // bool
        HideTrayIcon,           // bool
        MinimizeToTray,         // bool
        MapPortUPnP,            // bool
        MinimizeOnClose,        // bool
        ProxyUse,               // bool
        ProxyIP,                // QString
        ProxyPort,              // int
        ProxyUseTor,            // bool
        ProxyIPTor,             // QString
        ProxyPortTor,           // int
        DisplayUnit,            // BitcoinUnits::Unit
        ThirdPartyTxUrls,       // QString
        Language,               // QString
        CoinControlFeatures,    // bool
        ThreadsScriptVerif,     // int
        Prune,                  // bool
        PruneSize,              // int
        DatabaseCache,          // int
        LogEvents,              // bool
        SpendZeroConfChange,    // bool
        ZeroBalanceAddressToken,// bool
        Listen,                 // bool
        NotUseChangeAddress,    // bool
        CheckForUpdates,        // bool
        ReserveBalance,         // CAmount
        OptionIDRowCount,
    };

    void Init(bool resetSettings = false);
    void Reset();

    int rowCount(const QModelIndex & parent = QModelIndex()) const;
    QVariant data(const QModelIndex & index, int role = Qt::DisplayRole) const;
    bool setData(const QModelIndex & index, const QVariant & value, int role = Qt::EditRole);
    /** Updates current unit in memory, settings and emits displayUnitChanged(newUnit) signal */
    void setDisplayUnit(const QVariant &value);

    /* Explicit getters */
    bool getHideTrayIcon() const { return fHideTrayIcon; }
    bool getMinimizeToTray() const { return fMinimizeToTray; }
    bool getMinimizeOnClose() const { return fMinimizeOnClose; }
    int getDisplayUnit() const { return nDisplayUnit; }
    QString getThirdPartyTxUrls() const { return strThirdPartyTxUrls; }
    bool getProxySettings(QNetworkProxy& proxy) const;
    bool getCoinControlFeatures() const { return fCoinControlFeatures; }
    const QString& getOverriddenByCommandLine() { return strOverriddenByCommandLine; }
    bool getCheckForUpdates() const { return fCheckForUpdates; }
    bool getZeroBalanceAddressToken() const { return bZeroBalanceAddressToken; }

    /* Restart flag helper */
    void setRestartRequired(bool fRequired);
    bool isRestartRequired() const;

    interfaces::Node& node() const { return m_node; }

private:
    interfaces::Node& m_node;
    /* Qt-only settings */
    bool fHideTrayIcon;
    bool fMinimizeToTray;
    bool fMinimizeOnClose;
    QString language;
    int nDisplayUnit;
    QString strThirdPartyTxUrls;
    bool fCoinControlFeatures;
    /* settings that were overridden by command-line */
    QString strOverriddenByCommandLine;
    bool fCheckForUpdates;
    bool bZeroBalanceAddressToken;

    // Add option to list of GUI options overridden through command line/config file
    void addOverriddenOption(const std::string &option);

    // Check settings version and upgrade default values if required
    void checkAndMigrate();
Q_SIGNALS:
    void displayUnitChanged(int unit);
    void coinControlFeaturesChanged(bool);
    void hideTrayIconChanged(bool);
<<<<<<< HEAD
    void reserveBalanceChanged(CAmount);
=======
>>>>>>> 228c1378
    void zeroBalanceAddressTokenChanged(bool);
};

#endif // BITCOIN_QT_OPTIONSMODEL_H<|MERGE_RESOLUTION|>--- conflicted
+++ resolved
@@ -1,8 +1,4 @@
-<<<<<<< HEAD
-// Copyright (c) 2011-2017 The Bitcoin Core developers
-=======
 // Copyright (c) 2011-2018 The Bitcoin Core developers
->>>>>>> 228c1378
 // Distributed under the MIT software license, see the accompanying
 // file COPYING or http://www.opensource.org/licenses/mit-license.php.
 
@@ -23,10 +19,7 @@
 
 extern const char *DEFAULT_GUI_PROXY_HOST;
 static constexpr unsigned short DEFAULT_GUI_PROXY_PORT = 9050;
-<<<<<<< HEAD
-=======
 static const bool DEFAULT_CHECK_FOR_UPDATES = true;
->>>>>>> 228c1378
 
 /** Interface from Qt to configuration data structure for Bitcoin client.
    To Qt, the options are presented as a list with the different options
@@ -122,10 +115,6 @@
     void displayUnitChanged(int unit);
     void coinControlFeaturesChanged(bool);
     void hideTrayIconChanged(bool);
-<<<<<<< HEAD
-    void reserveBalanceChanged(CAmount);
-=======
->>>>>>> 228c1378
     void zeroBalanceAddressTokenChanged(bool);
 };
 
