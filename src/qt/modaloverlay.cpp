--- conflicted
+++ resolved
@@ -14,11 +14,7 @@
 #include <QResizeEvent>
 #include <QPropertyAnimation>
 
-<<<<<<< HEAD
-ModalOverlay::ModalOverlay(QWidget *parent, OverlayType _type) :
-=======
 ModalOverlay::ModalOverlay(bool enable_wallet, QWidget *parent, OverlayType _type) :
->>>>>>> ee8ca219
 QWidget(parent),
 ui(new Ui::ModalOverlay),
 bestHeaderHeight(0),
@@ -45,13 +41,10 @@
 
     blockProcessTime.clear();
     setVisible(false);
-<<<<<<< HEAD
-=======
     if (!enable_wallet) {
         ui->infoText->setVisible(false);
         ui->infoTextStrong->setText(tr("%1 is currently syncing.  It will download headers and blocks from peers and validate them until reaching the tip of the block chain.").arg(PACKAGE_NAME));
     }
->>>>>>> ee8ca219
 
     ui->stackedWidget->setCurrentIndex(type);
     ui->walletBackupButton->setVisible(type == OverlayType::Backup);
