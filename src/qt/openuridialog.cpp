--- conflicted
+++ resolved
@@ -6,11 +6,7 @@
 #include <qt/forms/ui_openuridialog.h>
 
 #include <qt/guiutil.h>
-<<<<<<< HEAD
-#include <qt/walletmodel.h>
-=======
 #include <qt/sendcoinsrecipient.h>
->>>>>>> ee8ca219
 #include <qt/styleSheet.h>
 
 #include <QUrl>
@@ -24,11 +20,6 @@
 
     SetObjectStyleSheet(ui->buttonBox->button(QDialogButtonBox::Cancel), StyleSheetNames::ButtonLight);
     SetObjectStyleSheet(ui->buttonBox->button(QDialogButtonBox::Ok), StyleSheetNames::ButtonGray);
-<<<<<<< HEAD
-
-    ui->uriEdit->setPlaceholderText("qtum:");
-=======
->>>>>>> ee8ca219
 }
 
 OpenURIDialog::~OpenURIDialog()
@@ -51,16 +42,4 @@
     } else {
         ui->uriEdit->setValid(false);
     }
-<<<<<<< HEAD
-}
-
-void OpenURIDialog::on_selectFileButton_clicked()
-{
-    QString filename = GUIUtil::getOpenFileName(this, tr("Select payment request file to open"), "", "", nullptr);
-    if(filename.isEmpty())
-        return;
-    QUrl fileUri = QUrl::fromLocalFile(filename);
-    ui->uriEdit->setText("qtum:?r=" + QUrl::toPercentEncoding(fileUri.toString()));
-=======
->>>>>>> ee8ca219
 }