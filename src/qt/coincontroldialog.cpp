<<<<<<< HEAD
// Copyright (c) 2011-2017 The Bitcoin Core developers
=======
// Copyright (c) 2011-2018 The Bitcoin Core developers
>>>>>>> 228c1378
// Distributed under the MIT software license, see the accompanying
// file COPYING or http://www.opensource.org/licenses/mit-license.php.

#include <qt/coincontroldialog.h>
#include <qt/forms/ui_coincontroldialog.h>

#include <qt/addresstablemodel.h>
#include <qt/bitcoinunits.h>
#include <qt/guiutil.h>
#include <qt/optionsmodel.h>
#include <qt/platformstyle.h>
#include <txmempool.h>
#include <qt/walletmodel.h>
#include <qt/styleSheet.h>

#include <wallet/coincontrol.h>
#include <interfaces/node.h>
#include <key_io.h>
#include <policy/fees.h>
#include <policy/policy.h>
#include <validation.h> // For mempool
#include <wallet/fees.h>
#include <wallet/wallet.h>

#include <QApplication>
#include <QCheckBox>
#include <QCursor>
#include <QDialogButtonBox>
#include <QFlags>
#include <QIcon>
#include <QSettings>
#include <QTreeWidget>

QList<CAmount> CoinControlDialog::payAmounts;
bool CoinControlDialog::fSubtractFeeFromAmount = false;

bool CCoinControlWidgetItem::operator<(const QTreeWidgetItem &other) const {
    int column = treeWidget()->sortColumn();
    if (column == CoinControlDialog::COLUMN_AMOUNT || column == CoinControlDialog::COLUMN_DATE || column == CoinControlDialog::COLUMN_CONFIRMATIONS)
        return data(column, Qt::UserRole).toLongLong() < other.data(column, Qt::UserRole).toLongLong();
    return QTreeWidgetItem::operator<(other);
}

CoinControlDialog::CoinControlDialog(const PlatformStyle *_platformStyle, QWidget *parent) :
    QDialog(parent),
    ui(new Ui::CoinControlDialog),
    model(0),
    platformStyle(_platformStyle)
{
    ui->setupUi(this);

    // Set stylesheet
    SetObjectStyleSheet(ui->pushButtonSelectAll, StyleSheetNames::ButtonBlack);
    SetObjectStyleSheet(ui->treeWidget, StyleSheetNames::TreeView);

    // context menu actions
    QAction *copyAddressAction = new QAction(tr("Copy address"), this);
    QAction *copyLabelAction = new QAction(tr("Copy label"), this);
    QAction *copyAmountAction = new QAction(tr("Copy amount"), this);
             copyTransactionHashAction = new QAction(tr("Copy transaction ID"), this);  // we need to enable/disable this
             lockAction = new QAction(tr("Lock unspent"), this);                        // we need to enable/disable this
             unlockAction = new QAction(tr("Unlock unspent"), this);                    // we need to enable/disable this

    // context menu
    contextMenu = new QMenu(this);
    contextMenu->addAction(copyAddressAction);
    contextMenu->addAction(copyLabelAction);
    contextMenu->addAction(copyAmountAction);
    contextMenu->addAction(copyTransactionHashAction);
    contextMenu->addSeparator();
    contextMenu->addAction(lockAction);
    contextMenu->addAction(unlockAction);

    // context menu signals
    connect(ui->treeWidget, SIGNAL(customContextMenuRequested(QPoint)), this, SLOT(showMenu(QPoint)));
    connect(copyAddressAction, SIGNAL(triggered()), this, SLOT(copyAddress()));
    connect(copyLabelAction, SIGNAL(triggered()), this, SLOT(copyLabel()));
    connect(copyAmountAction, SIGNAL(triggered()), this, SLOT(copyAmount()));
    connect(copyTransactionHashAction, SIGNAL(triggered()), this, SLOT(copyTransactionHash()));
    connect(lockAction, SIGNAL(triggered()), this, SLOT(lockCoin()));
    connect(unlockAction, SIGNAL(triggered()), this, SLOT(unlockCoin()));

    // clipboard actions
    QAction *clipboardQuantityAction = new QAction(tr("Copy quantity"), this);
    QAction *clipboardAmountAction = new QAction(tr("Copy amount"), this);
    QAction *clipboardFeeAction = new QAction(tr("Copy fee"), this);
    QAction *clipboardAfterFeeAction = new QAction(tr("Copy after fee"), this);
    QAction *clipboardBytesAction = new QAction(tr("Copy bytes"), this);
    QAction *clipboardLowOutputAction = new QAction(tr("Copy dust"), this);
    QAction *clipboardChangeAction = new QAction(tr("Copy change"), this);

    connect(clipboardQuantityAction, SIGNAL(triggered()), this, SLOT(clipboardQuantity()));
    connect(clipboardAmountAction, SIGNAL(triggered()), this, SLOT(clipboardAmount()));
    connect(clipboardFeeAction, SIGNAL(triggered()), this, SLOT(clipboardFee()));
    connect(clipboardAfterFeeAction, SIGNAL(triggered()), this, SLOT(clipboardAfterFee()));
    connect(clipboardBytesAction, SIGNAL(triggered()), this, SLOT(clipboardBytes()));
    connect(clipboardLowOutputAction, SIGNAL(triggered()), this, SLOT(clipboardLowOutput()));
    connect(clipboardChangeAction, SIGNAL(triggered()), this, SLOT(clipboardChange()));

    ui->labelCoinControlQuantity->addAction(clipboardQuantityAction);
    ui->labelCoinControlAmount->addAction(clipboardAmountAction);
    ui->labelCoinControlFee->addAction(clipboardFeeAction);
    ui->labelCoinControlAfterFee->addAction(clipboardAfterFeeAction);
    ui->labelCoinControlBytes->addAction(clipboardBytesAction);
    ui->labelCoinControlLowOutput->addAction(clipboardLowOutputAction);
    ui->labelCoinControlChange->addAction(clipboardChangeAction);

    // toggle tree/list mode
    connect(ui->radioTreeMode, SIGNAL(toggled(bool)), this, SLOT(radioTreeMode(bool)));
    connect(ui->radioListMode, SIGNAL(toggled(bool)), this, SLOT(radioListMode(bool)));

    // click on checkbox
    connect(ui->treeWidget, SIGNAL(itemChanged(QTreeWidgetItem*, int)), this, SLOT(viewItemChanged(QTreeWidgetItem*, int)));

    // click on header
    ui->treeWidget->header()->setSectionsClickable(true);
    connect(ui->treeWidget->header(), SIGNAL(sectionClicked(int)), this, SLOT(headerSectionClicked(int)));

    // ok button
    connect(ui->buttonBox, SIGNAL(clicked( QAbstractButton*)), this, SLOT(buttonBoxClicked(QAbstractButton*)));

    // (un)select all
    connect(ui->pushButtonSelectAll, SIGNAL(clicked()), this, SLOT(buttonSelectAllClicked()));

    ui->treeWidget->setColumnWidth(COLUMN_CHECKBOX, 84);
    ui->treeWidget->setColumnWidth(COLUMN_AMOUNT, 110);
    ui->treeWidget->setColumnWidth(COLUMN_LABEL, 190);
    ui->treeWidget->setColumnWidth(COLUMN_ADDRESS, 320);
    ui->treeWidget->setColumnWidth(COLUMN_DATE, 130);
    ui->treeWidget->setColumnWidth(COLUMN_CONFIRMATIONS, 110);
    ui->treeWidget->setColumnHidden(COLUMN_TXHASH, true);         // store transaction hash in this column, but don't show it
    ui->treeWidget->setColumnHidden(COLUMN_VOUT_INDEX, true);     // store vout index in this column, but don't show it

    // default view is sorted by amount desc
    sortView(COLUMN_AMOUNT, Qt::DescendingOrder);

    // restore list mode and sortorder as a convenience feature
    QSettings settings;
    if (settings.contains("nCoinControlMode") && !settings.value("nCoinControlMode").toBool())
        ui->radioTreeMode->click();
    if (settings.contains("nCoinControlSortColumn") && settings.contains("nCoinControlSortOrder"))
        sortView(settings.value("nCoinControlSortColumn").toInt(), (static_cast<Qt::SortOrder>(settings.value("nCoinControlSortOrder").toInt())));
}

CoinControlDialog::~CoinControlDialog()
{
    QSettings settings;
    settings.setValue("nCoinControlMode", ui->radioListMode->isChecked());
    settings.setValue("nCoinControlSortColumn", sortColumn);
    settings.setValue("nCoinControlSortOrder", (int)sortOrder);

    delete ui;
}

void CoinControlDialog::setModel(WalletModel *_model)
{
    this->model = _model;

    if(_model && _model->getOptionsModel() && _model->getAddressTableModel())
    {
        updateView();
        updateLabelLocked();
        CoinControlDialog::updateLabels(_model, this);
    }
}

// ok button
void CoinControlDialog::buttonBoxClicked(QAbstractButton* button)
{
    if (ui->buttonBox->buttonRole(button) == QDialogButtonBox::AcceptRole)
        done(QDialog::Accepted); // closes the dialog
}

// (un)select all
void CoinControlDialog::buttonSelectAllClicked()
{
    Qt::CheckState state = Qt::Checked;
    for (int i = 0; i < ui->treeWidget->topLevelItemCount(); i++)
    {
        if (ui->treeWidget->topLevelItem(i)->checkState(COLUMN_CHECKBOX) != Qt::Unchecked)
        {
            state = Qt::Unchecked;
            break;
        }
    }
    ui->treeWidget->setEnabled(false);
    for (int i = 0; i < ui->treeWidget->topLevelItemCount(); i++)
            if (ui->treeWidget->topLevelItem(i)->checkState(COLUMN_CHECKBOX) != state)
                ui->treeWidget->topLevelItem(i)->setCheckState(COLUMN_CHECKBOX, state);
    ui->treeWidget->setEnabled(true);
    if (state == Qt::Unchecked)
        coinControl()->UnSelectAll(); // just to be sure
    CoinControlDialog::updateLabels(model, this);
}

// context menu
void CoinControlDialog::showMenu(const QPoint &point)
{
    QTreeWidgetItem *item = ui->treeWidget->itemAt(point);
    if(item)
    {
        contextMenuItem = item;

        // disable some items (like Copy Transaction ID, lock, unlock) for tree roots in context menu
        if (item->text(COLUMN_TXHASH).length() == 64) // transaction hash is 64 characters (this means it is a child node, so it is not a parent node in tree mode)
        {
            copyTransactionHashAction->setEnabled(true);
            if (model->wallet().isLockedCoin(COutPoint(uint256S(item->text(COLUMN_TXHASH).toStdString()), item->text(COLUMN_VOUT_INDEX).toUInt())))
            {
                lockAction->setEnabled(false);
                unlockAction->setEnabled(true);
            }
            else
            {
                lockAction->setEnabled(true);
                unlockAction->setEnabled(false);
            }
        }
        else // this means click on parent node in tree mode -> disable all
        {
            copyTransactionHashAction->setEnabled(false);
            lockAction->setEnabled(false);
            unlockAction->setEnabled(false);
        }

        // show context menu
        contextMenu->exec(QCursor::pos());
    }
}

// context menu action: copy amount
void CoinControlDialog::copyAmount()
{
    GUIUtil::setClipboard(BitcoinUnits::removeSpaces(contextMenuItem->text(COLUMN_AMOUNT)));
}

// context menu action: copy label
void CoinControlDialog::copyLabel()
{
    if (ui->radioTreeMode->isChecked() && contextMenuItem->text(COLUMN_LABEL).length() == 0 && contextMenuItem->parent())
        GUIUtil::setClipboard(contextMenuItem->parent()->text(COLUMN_LABEL));
    else
        GUIUtil::setClipboard(contextMenuItem->text(COLUMN_LABEL));
}

// context menu action: copy address
void CoinControlDialog::copyAddress()
{
    if (ui->radioTreeMode->isChecked() && contextMenuItem->text(COLUMN_ADDRESS).length() == 0 && contextMenuItem->parent())
        GUIUtil::setClipboard(contextMenuItem->parent()->text(COLUMN_ADDRESS));
    else
        GUIUtil::setClipboard(contextMenuItem->text(COLUMN_ADDRESS));
}

// context menu action: copy transaction id
void CoinControlDialog::copyTransactionHash()
{
    GUIUtil::setClipboard(contextMenuItem->text(COLUMN_TXHASH));
}

// context menu action: lock coin
void CoinControlDialog::lockCoin()
{
    if (contextMenuItem->checkState(COLUMN_CHECKBOX) == Qt::Checked)
        contextMenuItem->setCheckState(COLUMN_CHECKBOX, Qt::Unchecked);

    COutPoint outpt(uint256S(contextMenuItem->text(COLUMN_TXHASH).toStdString()), contextMenuItem->text(COLUMN_VOUT_INDEX).toUInt());
    model->wallet().lockCoin(outpt);
    contextMenuItem->setDisabled(true);
    contextMenuItem->setIcon(COLUMN_CHECKBOX, platformStyle->SingleColorIcon(":/icons/lock_closed"));
    updateLabelLocked();
}

// context menu action: unlock coin
void CoinControlDialog::unlockCoin()
{
    COutPoint outpt(uint256S(contextMenuItem->text(COLUMN_TXHASH).toStdString()), contextMenuItem->text(COLUMN_VOUT_INDEX).toUInt());
    model->wallet().unlockCoin(outpt);
    contextMenuItem->setDisabled(false);
    contextMenuItem->setIcon(COLUMN_CHECKBOX, QIcon());
    updateLabelLocked();
}

// copy label "Quantity" to clipboard
void CoinControlDialog::clipboardQuantity()
{
    GUIUtil::setClipboard(ui->labelCoinControlQuantity->text());
}

// copy label "Amount" to clipboard
void CoinControlDialog::clipboardAmount()
{
    GUIUtil::setClipboard(ui->labelCoinControlAmount->text().left(ui->labelCoinControlAmount->text().indexOf(" ")));
}

// copy label "Fee" to clipboard
void CoinControlDialog::clipboardFee()
{
    GUIUtil::setClipboard(ui->labelCoinControlFee->text().left(ui->labelCoinControlFee->text().indexOf(" ")).replace(ASYMP_UTF8, ""));
}

// copy label "After fee" to clipboard
void CoinControlDialog::clipboardAfterFee()
{
    GUIUtil::setClipboard(ui->labelCoinControlAfterFee->text().left(ui->labelCoinControlAfterFee->text().indexOf(" ")).replace(ASYMP_UTF8, ""));
}

// copy label "Bytes" to clipboard
void CoinControlDialog::clipboardBytes()
{
    GUIUtil::setClipboard(ui->labelCoinControlBytes->text().replace(ASYMP_UTF8, ""));
}

// copy label "Dust" to clipboard
void CoinControlDialog::clipboardLowOutput()
{
    GUIUtil::setClipboard(ui->labelCoinControlLowOutput->text());
}

// copy label "Change" to clipboard
void CoinControlDialog::clipboardChange()
{
    GUIUtil::setClipboard(ui->labelCoinControlChange->text().left(ui->labelCoinControlChange->text().indexOf(" ")).replace(ASYMP_UTF8, ""));
}

// treeview: sort
void CoinControlDialog::sortView(int column, Qt::SortOrder order)
{
    sortColumn = column;
    sortOrder = order;
    ui->treeWidget->sortItems(column, order);
    ui->treeWidget->header()->setSortIndicator(sortColumn, sortOrder);
}

// treeview: clicked on header
void CoinControlDialog::headerSectionClicked(int logicalIndex)
{
    if (logicalIndex == COLUMN_CHECKBOX) // click on most left column -> do nothing
    {
        ui->treeWidget->header()->setSortIndicator(sortColumn, sortOrder);
    }
    else
    {
        if (sortColumn == logicalIndex)
            sortOrder = ((sortOrder == Qt::AscendingOrder) ? Qt::DescendingOrder : Qt::AscendingOrder);
        else
        {
            sortColumn = logicalIndex;
            sortOrder = ((sortColumn == COLUMN_LABEL || sortColumn == COLUMN_ADDRESS) ? Qt::AscendingOrder : Qt::DescendingOrder); // if label or address then default => asc, else default => desc
        }

        sortView(sortColumn, sortOrder);
    }
}

// toggle tree mode
void CoinControlDialog::radioTreeMode(bool checked)
{
    if (checked && model)
        updateView();
}

// toggle list mode
void CoinControlDialog::radioListMode(bool checked)
{
    if (checked && model)
        updateView();
}

// checkbox clicked by user
void CoinControlDialog::viewItemChanged(QTreeWidgetItem* item, int column)
{
    if (column == COLUMN_CHECKBOX && item->text(COLUMN_TXHASH).length() == 64) // transaction hash is 64 characters (this means it is a child node, so it is not a parent node in tree mode)
    {
        COutPoint outpt(uint256S(item->text(COLUMN_TXHASH).toStdString()), item->text(COLUMN_VOUT_INDEX).toUInt());

        if (item->checkState(COLUMN_CHECKBOX) == Qt::Unchecked)
            coinControl()->UnSelect(outpt);
        else if (item->isDisabled()) // locked (this happens if "check all" through parent node)
            item->setCheckState(COLUMN_CHECKBOX, Qt::Unchecked);
        else
            coinControl()->Select(outpt);

        // selection changed -> update labels
        if (ui->treeWidget->isEnabled()) // do not update on every click for (un)select all
            CoinControlDialog::updateLabels(model, this);
    }

    // TODO: Remove this temporary qt5 fix after Qt5.3 and Qt5.4 are no longer used.
    //       Fixed in Qt5.5 and above: https://bugreports.qt.io/browse/QTBUG-43473
    else if (column == COLUMN_CHECKBOX && item->childCount() > 0)
    {
        if (item->checkState(COLUMN_CHECKBOX) == Qt::PartiallyChecked && item->child(0)->checkState(COLUMN_CHECKBOX) == Qt::PartiallyChecked)
            item->setCheckState(COLUMN_CHECKBOX, Qt::Checked);
    }
}

// shows count of locked unspent outputs
void CoinControlDialog::updateLabelLocked()
{
    std::vector<COutPoint> vOutpts;
    model->wallet().listLockedCoins(vOutpts);
    if (vOutpts.size() > 0)
    {
       ui->labelLocked->setText(tr("(%1 locked)").arg(vOutpts.size()));
       ui->labelLocked->setVisible(true);
    }
    else ui->labelLocked->setVisible(false);
}

void CoinControlDialog::updateLabels(WalletModel *model, QDialog* dialog)
{
    if (!model)
        return;

    // nPayAmount
    CAmount nPayAmount = 0;
    bool fDust = false;
    CMutableTransaction txDummy;
    for (const CAmount &amount : CoinControlDialog::payAmounts)
    {
        nPayAmount += amount;

        if (amount > 0)
        {
            CTxOut txout(amount, static_cast<CScript>(std::vector<unsigned char>(24, 0)));
            txDummy.vout.push_back(txout);
            fDust |= IsDust(txout, model->node().getDustRelayFee());
        }
    }

    CAmount nAmount             = 0;
    CAmount nPayFee             = 0;
    CAmount nAfterFee           = 0;
    CAmount nChange             = 0;
    unsigned int nBytes         = 0;
    unsigned int nBytesInputs   = 0;
    unsigned int nQuantity      = 0;
    bool fWitness               = false;

    std::vector<COutPoint> vCoinControl;
<<<<<<< HEAD
    std::vector<COutput>   vOutputs;
    coinControl()->ListSelected(vCoinControl);
    model->getOutputs(vCoinControl, vOutputs);
=======
    coinControl()->ListSelected(vCoinControl);

    size_t i = 0;
    for (const auto& out : model->wallet().getCoins(vCoinControl)) {
        if (out.depth_in_main_chain < 0) continue;
>>>>>>> 228c1378

        // unselect already spent, very unlikely scenario, this could happen
        // when selected are spent elsewhere, like rpc or another computer
        const COutPoint& outpt = vCoinControl[i++];
        if (out.is_spent)
        {
            coinControl()->UnSelect(outpt);
            continue;
        }

        // Quantity
        nQuantity++;

        // Amount
        nAmount += out.txout.nValue;

        // Bytes
        CTxDestination address;
        int witnessversion = 0;
        std::vector<unsigned char> witnessprogram;
        if (out.txout.scriptPubKey.IsWitnessProgram(witnessversion, witnessprogram))
        {
            nBytesInputs += (32 + 4 + 1 + (107 / WITNESS_SCALE_FACTOR) + 4);
            fWitness = true;
        }
        else if(ExtractDestination(out.txout.scriptPubKey, address))
        {
            CPubKey pubkey;
            CKeyID *keyid = boost::get<CKeyID>(&address);
            if (keyid && model->wallet().getPubKey(*keyid, pubkey))
            {
                nBytesInputs += (pubkey.IsCompressed() ? 148 : 180);
            }
            else
                nBytesInputs += 148; // in all error cases, simply assume 148 here
        }
        else nBytesInputs += 148;
    }

    // calculation
    if (nQuantity > 0)
    {
        // Bytes
        nBytes = nBytesInputs + ((CoinControlDialog::payAmounts.size() > 0 ? CoinControlDialog::payAmounts.size() + 1 : 2) * 34) + 10; // always assume +1 output for change here
        if (fWitness)
        {
            // there is some fudging in these numbers related to the actual virtual transaction size calculation that will keep this estimate from being exact.
            // usually, the result will be an overestimate within a couple of satoshis so that the confirmation dialog ends up displaying a slightly smaller fee.
            // also, the witness stack size value is a variable sized integer. usually, the number of stack items will be well under the single byte var int limit.
            nBytes += 2; // account for the serialized marker and flag bytes
            nBytes += nQuantity; // account for the witness byte that holds the number of stack items for each input.
        }

        // in the subtract fee from amount case, we can tell if zero change already and subtract the bytes, so that fee calculation afterwards is accurate
        if (CoinControlDialog::fSubtractFeeFromAmount)
            if (nAmount - nPayAmount == 0)
                nBytes -= 34;

        // Fee
<<<<<<< HEAD
        nPayFee = GetMinimumFee(nBytes, *coinControl(), ::mempool, ::feeEstimator, nullptr /* FeeCalculation */);
=======
        nPayFee = model->wallet().getMinimumFee(nBytes, *coinControl(), nullptr /* returned_target */, nullptr /* reason */);
>>>>>>> 228c1378

        if (nPayAmount > 0)
        {
            nChange = nAmount - nPayAmount;
            if (!CoinControlDialog::fSubtractFeeFromAmount)
                nChange -= nPayFee;

            // Never create dust outputs; if we would, just add the dust to the fee.
            if (nChange > 0 && nChange < MIN_CHANGE)
            {
                CTxOut txout(nChange, static_cast<CScript>(std::vector<unsigned char>(24, 0)));
                if (IsDust(txout, model->node().getDustRelayFee()))
                {
                    nPayFee += nChange;
                    nChange = 0;
                    if (CoinControlDialog::fSubtractFeeFromAmount)
                        nBytes -= 34; // we didn't detect lack of change above
                }
            }

            if (nChange == 0 && !CoinControlDialog::fSubtractFeeFromAmount)
                nBytes -= 34;
        }

        // after fee
        nAfterFee = std::max<CAmount>(nAmount - nPayFee, 0);
    }

    // actually update labels
    int nDisplayUnit = BitcoinUnits::BTC;
    if (model && model->getOptionsModel())
        nDisplayUnit = model->getOptionsModel()->getDisplayUnit();

    QLabel *l1 = dialog->findChild<QLabel *>("labelCoinControlQuantity");
    QLabel *l2 = dialog->findChild<QLabel *>("labelCoinControlAmount");
    QLabel *l3 = dialog->findChild<QLabel *>("labelCoinControlFee");
    QLabel *l4 = dialog->findChild<QLabel *>("labelCoinControlAfterFee");
    QLabel *l5 = dialog->findChild<QLabel *>("labelCoinControlBytes");
    QLabel *l7 = dialog->findChild<QLabel *>("labelCoinControlLowOutput");
    QLabel *l8 = dialog->findChild<QLabel *>("labelCoinControlChange");

    // enable/disable "dust" and "change"
    dialog->findChild<QLabel *>("labelCoinControlLowOutputText")->setEnabled(nPayAmount > 0);
    dialog->findChild<QLabel *>("labelCoinControlLowOutput")    ->setEnabled(nPayAmount > 0);
    dialog->findChild<QLabel *>("labelCoinControlChangeText")   ->setEnabled(nPayAmount > 0);
    dialog->findChild<QLabel *>("labelCoinControlChange")       ->setEnabled(nPayAmount > 0);

    // stats
    l1->setText(QString::number(nQuantity));                                 // Quantity
    l2->setText(BitcoinUnits::formatWithUnit(nDisplayUnit, nAmount));        // Amount
    l3->setText(BitcoinUnits::formatWithUnit(nDisplayUnit, nPayFee));        // Fee
    l4->setText(BitcoinUnits::formatWithUnit(nDisplayUnit, nAfterFee));      // After Fee
    l5->setText(((nBytes > 0) ? ASYMP_UTF8 : "") + QString::number(nBytes));        // Bytes
    l7->setText(fDust ? tr("yes") : tr("no"));                               // Dust
    l8->setText(BitcoinUnits::formatWithUnit(nDisplayUnit, nChange));        // Change
    if (nPayFee > 0)
    {
        l3->setText(ASYMP_UTF8 + l3->text());
        l4->setText(ASYMP_UTF8 + l4->text());
        if (nChange > 0 && !CoinControlDialog::fSubtractFeeFromAmount)
            l8->setText(ASYMP_UTF8 + l8->text());
    }

    // turn label red when dust
    l7->setStyleSheet((fDust) ? "color:red;" : "");

    // tool tips
    QString toolTipDust = tr("This label turns red if any recipient receives an amount smaller than the current dust threshold.");

    // how many satoshis the estimated fee can vary per byte we guess wrong
    double dFeeVary = (nBytes != 0) ? (double)nPayFee / nBytes : 0;

    QString toolTip4 = tr("Can vary +/- %1 satoshi(s) per input.").arg(dFeeVary);

    l3->setToolTip(toolTip4);
    l4->setToolTip(toolTip4);
    l7->setToolTip(toolTipDust);
    l8->setToolTip(toolTip4);
    dialog->findChild<QLabel *>("labelCoinControlFeeText")      ->setToolTip(l3->toolTip());
    dialog->findChild<QLabel *>("labelCoinControlAfterFeeText") ->setToolTip(l4->toolTip());
    dialog->findChild<QLabel *>("labelCoinControlBytesText")    ->setToolTip(l5->toolTip());
    dialog->findChild<QLabel *>("labelCoinControlLowOutputText")->setToolTip(l7->toolTip());
    dialog->findChild<QLabel *>("labelCoinControlChangeText")   ->setToolTip(l8->toolTip());

    // Insufficient funds
    QLabel *label = dialog->findChild<QLabel *>("labelCoinControlInsuffFunds");
    if (label)
        label->setVisible(nChange < 0);
}

CCoinControl* CoinControlDialog::coinControl()
{
    static CCoinControl coin_control;
    return &coin_control;
}

void CoinControlDialog::updateView()
{
    if (!model || !model->getOptionsModel() || !model->getAddressTableModel())
        return;

    bool treeMode = ui->radioTreeMode->isChecked();

    ui->treeWidget->clear();
    ui->treeWidget->setEnabled(false); // performance, otherwise updateLabels would be called for every checked checkbox
    ui->treeWidget->setAlternatingRowColors(!treeMode);
    QFlags<Qt::ItemFlag> flgCheckbox = Qt::ItemIsSelectable | Qt::ItemIsEnabled | Qt::ItemIsUserCheckable;
    QFlags<Qt::ItemFlag> flgTristate = Qt::ItemIsSelectable | Qt::ItemIsEnabled | Qt::ItemIsUserCheckable | Qt::ItemIsTristate;

    int nDisplayUnit = model->getOptionsModel()->getDisplayUnit();

    for (const auto& coins : model->wallet().listCoins()) {
        CCoinControlWidgetItem *itemWalletAddress = new CCoinControlWidgetItem();
        itemWalletAddress->setCheckState(COLUMN_CHECKBOX, Qt::Unchecked);
        QString sWalletAddress = QString::fromStdString(EncodeDestination(coins.first));
        QString sWalletLabel = model->getAddressTableModel()->labelForAddress(sWalletAddress);
        if (sWalletLabel.isEmpty())
            sWalletLabel = tr("(no label)");

        if (treeMode)
        {
            // wallet address
            ui->treeWidget->addTopLevelItem(itemWalletAddress);

            itemWalletAddress->setFlags(flgTristate);
            itemWalletAddress->setCheckState(COLUMN_CHECKBOX, Qt::Unchecked);

            // label
            itemWalletAddress->setText(COLUMN_LABEL, sWalletLabel);

            // address
            itemWalletAddress->setText(COLUMN_ADDRESS, sWalletAddress);
        }

        CAmount nSum = 0;
        int nChildren = 0;
        for (const auto& outpair : coins.second) {
            const COutPoint& output = std::get<0>(outpair);
            const interfaces::WalletTxOut& out = std::get<1>(outpair);
            nSum += out.txout.nValue;
            nChildren++;

            CCoinControlWidgetItem *itemOutput;
            if (treeMode)    itemOutput = new CCoinControlWidgetItem(itemWalletAddress);
            else             itemOutput = new CCoinControlWidgetItem(ui->treeWidget);
            itemOutput->setFlags(flgCheckbox);
            itemOutput->setCheckState(COLUMN_CHECKBOX,Qt::Unchecked);

            // address
            CTxDestination outputAddress;
            QString sAddress = "";
            if(ExtractDestination(out.txout.scriptPubKey, outputAddress))
            {
                sAddress = QString::fromStdString(EncodeDestination(outputAddress));

                // if listMode or change => show bitcoin address. In tree mode, address is not shown again for direct wallet address outputs
                if (!treeMode || (!(sAddress == sWalletAddress)))
                    itemOutput->setText(COLUMN_ADDRESS, sAddress);
            }

            // label
            if (!(sAddress == sWalletAddress)) // change
            {
                // tooltip from where the change comes from
                itemOutput->setToolTip(COLUMN_LABEL, tr("change from %1 (%2)").arg(sWalletLabel).arg(sWalletAddress));
                itemOutput->setText(COLUMN_LABEL, tr("(change)"));
            }
            else if (!treeMode)
            {
                QString sLabel = model->getAddressTableModel()->labelForAddress(sAddress);
                if (sLabel.isEmpty())
                    sLabel = tr("(no label)");
                itemOutput->setText(COLUMN_LABEL, sLabel);
            }

            // amount
            itemOutput->setText(COLUMN_AMOUNT, BitcoinUnits::format(nDisplayUnit, out.txout.nValue));
            itemOutput->setData(COLUMN_AMOUNT, Qt::UserRole, QVariant((qlonglong)out.txout.nValue)); // padding so that sorting works correctly

            // date
            itemOutput->setText(COLUMN_DATE, GUIUtil::dateTimeStr(out.time));
            itemOutput->setData(COLUMN_DATE, Qt::UserRole, QVariant((qlonglong)out.time));

            // confirmations
            itemOutput->setText(COLUMN_CONFIRMATIONS, QString::number(out.depth_in_main_chain));
            itemOutput->setData(COLUMN_CONFIRMATIONS, Qt::UserRole, QVariant((qlonglong)out.depth_in_main_chain));

            // transaction hash
            itemOutput->setText(COLUMN_TXHASH, QString::fromStdString(output.hash.GetHex()));

            // vout index
            itemOutput->setText(COLUMN_VOUT_INDEX, QString::number(output.n));

             // disable locked coins
            if (model->wallet().isLockedCoin(output))
            {
<<<<<<< HEAD
                COutPoint outpt(txhash, out.i);
                coinControl()->UnSelect(outpt); // just to be sure
=======
                coinControl()->UnSelect(output); // just to be sure
>>>>>>> 228c1378
                itemOutput->setDisabled(true);
                itemOutput->setIcon(COLUMN_CHECKBOX, platformStyle->SingleColorIcon(":/icons/lock_closed"));
            }

            // set checkbox
<<<<<<< HEAD
            if (coinControl()->IsSelected(COutPoint(txhash, out.i)))
=======
            if (coinControl()->IsSelected(output))
>>>>>>> 228c1378
                itemOutput->setCheckState(COLUMN_CHECKBOX, Qt::Checked);
        }

        // amount
        if (treeMode)
        {
            itemWalletAddress->setText(COLUMN_CHECKBOX, "(" + QString::number(nChildren) + ")");
            itemWalletAddress->setText(COLUMN_AMOUNT, BitcoinUnits::format(nDisplayUnit, nSum));
            itemWalletAddress->setData(COLUMN_AMOUNT, Qt::UserRole, QVariant((qlonglong)nSum));
        }
    }

    // expand all partially selected
    if (treeMode)
    {
        for (int i = 0; i < ui->treeWidget->topLevelItemCount(); i++)
            if (ui->treeWidget->topLevelItem(i)->checkState(COLUMN_CHECKBOX) == Qt::PartiallyChecked)
                ui->treeWidget->topLevelItem(i)->setExpanded(true);
    }

    // sort view
    sortView(sortColumn, sortOrder);
    ui->treeWidget->setEnabled(true);
}<|MERGE_RESOLUTION|>--- conflicted
+++ resolved
@@ -1,8 +1,4 @@
-<<<<<<< HEAD
-// Copyright (c) 2011-2017 The Bitcoin Core developers
-=======
 // Copyright (c) 2011-2018 The Bitcoin Core developers
->>>>>>> 228c1378
 // Distributed under the MIT software license, see the accompanying
 // file COPYING or http://www.opensource.org/licenses/mit-license.php.
 
@@ -444,17 +440,11 @@
     bool fWitness               = false;
 
     std::vector<COutPoint> vCoinControl;
-<<<<<<< HEAD
-    std::vector<COutput>   vOutputs;
-    coinControl()->ListSelected(vCoinControl);
-    model->getOutputs(vCoinControl, vOutputs);
-=======
     coinControl()->ListSelected(vCoinControl);
 
     size_t i = 0;
     for (const auto& out : model->wallet().getCoins(vCoinControl)) {
         if (out.depth_in_main_chain < 0) continue;
->>>>>>> 228c1378
 
         // unselect already spent, very unlikely scenario, this could happen
         // when selected are spent elsewhere, like rpc or another computer
@@ -514,11 +504,7 @@
                 nBytes -= 34;
 
         // Fee
-<<<<<<< HEAD
-        nPayFee = GetMinimumFee(nBytes, *coinControl(), ::mempool, ::feeEstimator, nullptr /* FeeCalculation */);
-=======
         nPayFee = model->wallet().getMinimumFee(nBytes, *coinControl(), nullptr /* returned_target */, nullptr /* reason */);
->>>>>>> 228c1378
 
         if (nPayAmount > 0)
         {
@@ -715,22 +701,13 @@
              // disable locked coins
             if (model->wallet().isLockedCoin(output))
             {
-<<<<<<< HEAD
-                COutPoint outpt(txhash, out.i);
-                coinControl()->UnSelect(outpt); // just to be sure
-=======
                 coinControl()->UnSelect(output); // just to be sure
->>>>>>> 228c1378
                 itemOutput->setDisabled(true);
                 itemOutput->setIcon(COLUMN_CHECKBOX, platformStyle->SingleColorIcon(":/icons/lock_closed"));
             }
 
             // set checkbox
-<<<<<<< HEAD
-            if (coinControl()->IsSelected(COutPoint(txhash, out.i)))
-=======
             if (coinControl()->IsSelected(output))
->>>>>>> 228c1378
                 itemOutput->setCheckState(COLUMN_CHECKBOX, Qt::Checked);
         }
 
