// Copyright (c) 2011-2018 The Bitcoin Core developers
// Distributed under the MIT software license, see the accompanying
// file COPYING or http://www.opensource.org/licenses/mit-license.php.

#include <qt/transactionrecord.h>

#include <chain.h>
#include <consensus/consensus.h>
#include <interfaces/wallet.h>
#include <key_io.h>
#include <timedata.h>
#include <validation.h>

#include <stdint.h>

<<<<<<< HEAD
=======
#include <QDateTime>

>>>>>>> 9e306671
/* Convert the keyid into hash160 string for contract.
 */
std::string toStringHash160(const CKeyID& keyid)
{
    return HexStr(valtype(keyid.begin(),keyid.end()));
}

/* Return positive answer if transaction should be shown in list.
 */
bool TransactionRecord::showTransaction(const interfaces::WalletTx& wtx)
{
    // Ensures we show generated coins / mined transactions at depth 1
    if((wtx.is_coinbase || wtx.is_coinstake) && !wtx.is_in_main_chain)
    {
        return false;
    }
    return true;
}

/*
 * Decompose CWallet transaction to model transaction records.
 */
QList<TransactionRecord> TransactionRecord::decomposeTransaction(const interfaces::WalletTx& wtx)
{
    QList<TransactionRecord> parts;
    int64_t nTime = wtx.time;
    CAmount nCredit = wtx.credit;
    CAmount nDebit = wtx.debit;
    CAmount nNet = nCredit - nDebit;
    uint256 hash = wtx.tx->GetHash();
    std::map<std::string, std::string> mapValue = wtx.value_map;

    if (nNet > 0 || wtx.is_coinbase || wtx.is_coinstake)
    {
        //
        // Credit
        //
        for(unsigned int i = 0; i < wtx.tx->vout.size(); i++)
        {
            const CTxOut& txout = wtx.tx->vout[i];
            isminetype mine = wtx.txout_is_mine[i];
            if(mine)
            {
                TransactionRecord sub(hash, nTime);
                if(wtx.is_coinstake) // Combine into single output for coinstake
                {
                    sub.idx = 1; // vout index
                    sub.credit = nNet;
                }
                else
                {
                    sub.idx = i; // vout index
                    sub.credit = txout.nValue;
                }
                sub.involvesWatchAddress = mine & ISMINE_WATCH_ONLY;
                if (wtx.txout_address_is_mine[i])
                {
                    // Received by Bitcoin Address
                    if(wtx.has_create_or_call)
                    {
                        sub.type = TransactionRecord::ContractRecv;
                        sub.address = toStringHash160(wtx.txout_keys[i]);
                    }
                    else
                    {
                        sub.type = TransactionRecord::RecvWithAddress;
                        sub.address = EncodeDestination(wtx.txout_address[i]);
                    }
                }
                else
                {
                    // Received by IP connection (deprecated features), or a multisignature or other non-simple transaction
                    sub.type = TransactionRecord::RecvFromOther;
                    sub.address = mapValue["from"];
                }
                if (wtx.is_coinbase || wtx.is_coinstake)
                {
                    // Generated
                    sub.type = TransactionRecord::Generated;
                }

                parts.append(sub);

                if(wtx.is_coinstake)
                    break; // Single output for coinstake
            }
        }
    }
    else
    {
        bool involvesWatchAddress = false;
        isminetype fAllFromMe = ISMINE_SPENDABLE;
        for (const isminetype mine : wtx.txin_is_mine)
        {
            if(mine & ISMINE_WATCH_ONLY) involvesWatchAddress = true;
            if(fAllFromMe > mine) fAllFromMe = mine;
        }

        isminetype fAllToMe = ISMINE_SPENDABLE;
        for (const isminetype mine : wtx.txout_is_mine)
        {
            if(mine & ISMINE_WATCH_ONLY) involvesWatchAddress = true;
            if(fAllToMe > mine) fAllToMe = mine;
        }

        if (fAllFromMe && fAllToMe)
        {
            // Payment to self
            CAmount nChange = wtx.change;

            parts.append(TransactionRecord(hash, nTime, TransactionRecord::SendToSelf, "",
                            -(nDebit - nChange), nCredit - nChange));
            parts.last().involvesWatchAddress = involvesWatchAddress;   // maybe pass to TransactionRecord as constructor argument
        }
        else if (fAllFromMe)
        {
            //
            // Debit
            //
            CAmount nTxFee = nDebit - wtx.tx->GetValueOut();

            for (unsigned int nOut = 0; nOut < wtx.tx->vout.size(); nOut++)
            {
                const CTxOut& txout = wtx.tx->vout[nOut];
                TransactionRecord sub(hash, nTime);
                sub.idx = nOut;
                sub.involvesWatchAddress = involvesWatchAddress;

                if(wtx.txout_is_mine[nOut])
                {
                    // Ignore parts sent to self, as this is usually the change
                    // from a transaction sent back to our own address.
                    continue;
                }

                if(wtx.has_create_or_call)
                    break;

                if (!boost::get<CNoDestination>(&wtx.txout_address[nOut]))
                {
                    // Sent to Bitcoin Address
                    sub.type = TransactionRecord::SendToAddress;
                    sub.address = EncodeDestination(wtx.txout_address[nOut]);
                }
                else
                {
                    // Sent to IP, or other non-address transaction like OP_EVAL
                    sub.type = TransactionRecord::SendToOther;
                    sub.address = mapValue["to"];
                }

                CAmount nValue = txout.nValue;
                /* Add fee to first output */
                if (nTxFee > 0)
                {
                    nValue += nTxFee;
                    nTxFee = 0;
                }
                sub.debit = -nValue;

                parts.append(sub);
            }

            if(wtx.has_create_or_call){
                TransactionRecord sub(hash, nTime);
                sub.idx = 0;
                sub.credit = nNet;
                sub.type = TransactionRecord::ContractSend;

                // Use the same destination address as in the contract RPCs
                sub.address = toStringHash160(wtx.tx_sender_key);

                parts.append(sub);
            }
        }
        else
        {
            //
            // Mixed debit transaction, can't break down payees
            //
            parts.append(TransactionRecord(hash, nTime, TransactionRecord::Other, "", nNet, 0));
            parts.last().involvesWatchAddress = involvesWatchAddress;
        }
    }

    return parts;
}

void TransactionRecord::updateStatus(const interfaces::WalletTxStatus& wtx, int numBlocks, int64_t block_time)
{
    // Determine transaction status

    // Sort order, unrecorded transactions sort to the top
    status.sortKey = strprintf("%010d-%01d-%010u-%03d",
        wtx.block_height,
        (wtx.is_coinbase || wtx.is_coinstake) ? 1 : 0,
        wtx.time_received,
        idx);
    status.countsForBalance = wtx.is_trusted && !(wtx.blocks_to_maturity > 0);
    status.depth = wtx.depth_in_main_chain;
    status.cur_num_blocks = numBlocks;

    const bool up_to_date = ((int64_t)QDateTime::currentMSecsSinceEpoch() / 1000 - block_time < MAX_BLOCK_TIME_GAP);
    if (up_to_date && !wtx.is_final) {
        if (wtx.lock_time < LOCKTIME_THRESHOLD) {
            status.status = TransactionStatus::OpenUntilBlock;
            status.open_for = wtx.lock_time - numBlocks;
        }
        else
        {
            status.status = TransactionStatus::OpenUntilDate;
            status.open_for = wtx.lock_time;
        }
    }
    // For generated transactions, determine maturity
    else if(type == TransactionRecord::Generated)
    {
        if (wtx.blocks_to_maturity > 0)
        {
            status.status = TransactionStatus::Immature;

            if (wtx.is_in_main_chain)
            {
                status.matures_in = wtx.blocks_to_maturity;
            }
            else
            {
                status.status = TransactionStatus::NotAccepted;
            }
        }
        else
        {
            status.status = TransactionStatus::Confirmed;
        }
    }
    else
    {
        if (status.depth < 0)
        {
            status.status = TransactionStatus::Conflicted;
        }
        else if (status.depth == 0)
        {
            status.status = TransactionStatus::Unconfirmed;
            if (wtx.is_abandoned)
                status.status = TransactionStatus::Abandoned;
        }
        else if (status.depth < RecommendedNumConfirmations)
        {
            status.status = TransactionStatus::Confirming;
        }
        else
        {
            status.status = TransactionStatus::Confirmed;
        }
    }
    status.needsUpdate = false;
}

bool TransactionRecord::statusUpdateNeeded(int numBlocks) const
{
    return status.cur_num_blocks != numBlocks || status.needsUpdate;
}

QString TransactionRecord::getTxHash() const
{
    return QString::fromStdString(hash.ToString());
}

int TransactionRecord::getOutputIndex() const
{
    return idx;
}<|MERGE_RESOLUTION|>--- conflicted
+++ resolved
@@ -13,11 +13,8 @@
 
 #include <stdint.h>
 
-<<<<<<< HEAD
-=======
 #include <QDateTime>
 
->>>>>>> 9e306671
 /* Convert the keyid into hash160 string for contract.
  */
 std::string toStringHash160(const CKeyID& keyid)
