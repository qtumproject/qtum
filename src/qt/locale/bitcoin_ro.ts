<TS version="2.1" language="ro">
<context>
    <name>AddressBookPage</name>
    <message>
        <source>Right-click to edit address or label</source>
        <translation type="unfinished">Click-dreapta pentru a edita adresa sau eticheta</translation>
    </message>
    <message>
        <source>Create a new address</source>
        <translation type="unfinished">Creează o adresă nouă</translation>
    </message>
    <message>
        <source>&amp;New</source>
        <translation type="unfinished">&amp;Nou</translation>
    </message>
    <message>
        <source>Copy the currently selected address to the system clipboard</source>
        <translation type="unfinished">Copiază adresa selectată curent în clipboard</translation>
    </message>
    <message>
        <source>&amp;Copy</source>
        <translation type="unfinished">&amp;Copiază</translation>
    </message>
    <message>
        <source>C&amp;lose</source>
        <translation type="unfinished">Î&amp;nchide</translation>
    </message>
    <message>
        <source>Delete the currently selected address from the list</source>
        <translation type="unfinished">Şterge adresa selectată curent din listă</translation>
    </message>
    <message>
        <source>Enter address or label to search</source>
        <translation type="unfinished">Introduceţi adresa sau eticheta pentru căutare</translation>
    </message>
    <message>
        <source>Export the data in the current tab to a file</source>
        <translation type="unfinished">Exportă datele din tab-ul curent într-un fişier</translation>
    </message>
    <message>
        <source>&amp;Delete</source>
        <translation type="unfinished">&amp;Şterge</translation>
    </message>
    <message>
        <source>Choose the address to send coins to</source>
        <translation type="unfinished">Alege adresa unde să trimiteţi monede</translation>
    </message>
    <message>
        <source>Choose the address to receive coins with</source>
        <translation type="unfinished">Alege adresa la care să primești monedele</translation>
    </message>
    <message>
        <source>C&amp;hoose</source>
        <translation type="unfinished">A&amp;lege</translation>
    </message>
    <message>
        <source>Sending addresses</source>
        <translation type="unfinished">Adresa de trimitere</translation>
    </message>
    <message>
        <source>Receiving addresses</source>
        <translation type="unfinished">Adresa de primire</translation>
    </message>
    <message>
        <source>These are your Qtum addresses for sending payments. Always check the amount and the receiving address before sending coins.</source>
        <translation type="unfinished">Acestea sunt adresele tale Qtum pentru efectuarea platilor. Intotdeauna verifica atent suma de plata si adresa beneficiarului inainte de a trimite monede.</translation>
    </message>
    <message>
        <source>These are your Qtum addresses for receiving payments. Use the 'Create new receiving address' button in the receive tab to create new addresses.
Signing is only possible with addresses of the type 'legacy'.</source>
        <translation type="unfinished">Acestea sunt adresele Qtum pentru primirea plăților. Folosiți butonul " Creați o nouă adresă de primire" din fila de primire pentru a crea noi adrese.
Semnarea este posibilă numai cu adrese de tip "legacy".</translation>
    </message>
    <message>
        <source>&amp;Copy Address</source>
        <translation type="unfinished">&amp;Copiază Adresa</translation>
    </message>
    <message>
        <source>Copy &amp;Label</source>
        <translation type="unfinished">Copiaza si eticheteaza</translation>
    </message>
    <message>
        <source>&amp;Edit</source>
        <translation type="unfinished">&amp;Editare</translation>
    </message>
    <message>
        <source>Export Address List</source>
        <translation type="unfinished">Exportă listă de adrese</translation>
    </message>
    <message>
        <source>Comma separated file</source>
        <extracomment>Expanded name of the CSV file format. See: https://en.wikipedia.org/wiki/Comma-separated_values.</extracomment>
        <translation type="unfinished">Fișier separat prin virgulă</translation>
    </message>
    <message>
        <source>There was an error trying to save the address list to %1. Please try again.</source>
        <extracomment>An error message. %1 is a stand-in argument for the name of the file we attempted to save to.</extracomment>
        <translation type="unfinished">A apărut o eroare la salvarea listei de adrese la %1. Vă rugăm să încercaţi din nou.</translation>
    </message>
    <message>
        <source>Exporting Failed</source>
        <translation type="unfinished">Export nereusit</translation>
    </message>
</context>
<context>
    <name>AddressTableModel</name>
    <message>
        <source>Label</source>
        <translation type="unfinished">Etichetă</translation>
    </message>
    <message>
        <source>Address</source>
        <translation type="unfinished">Adresă</translation>
    </message>
    <message>
        <source>(no label)</source>
        <translation type="unfinished">(fără etichetă)</translation>
    </message>
</context>
<context>
    <name>AskPassphraseDialog</name>
    <message>
        <source>Passphrase Dialog</source>
        <translation type="unfinished">Dialogul pentru fraza de acces</translation>
    </message>
    <message>
        <source>Enter passphrase</source>
        <translation type="unfinished">Introduceţi fraza de acces</translation>
    </message>
    <message>
        <source>New passphrase</source>
        <translation type="unfinished">Frază de acces nouă</translation>
    </message>
    <message>
        <source>Repeat new passphrase</source>
        <translation type="unfinished">Repetaţi noua frază de acces</translation>
    </message>
    <message>
        <source>Show passphrase</source>
        <translation type="unfinished">Arată fraza de acces</translation>
    </message>
    <message>
        <source>Encrypt wallet</source>
        <translation type="unfinished">Criptare portofel</translation>
    </message>
    <message>
        <source>This operation needs your wallet passphrase to unlock the wallet.</source>
        <translation type="unfinished">Această acţiune necesită introducerea parolei de acces pentru deblocarea portofelului.</translation>
    </message>
    <message>
        <source>Unlock wallet</source>
        <translation type="unfinished">Deblocare portofel</translation>
    </message>
    <message>
        <source>Change passphrase</source>
        <translation type="unfinished">Schimbă parola</translation>
    </message>
    <message>
        <source>Confirm wallet encryption</source>
        <translation type="unfinished">Confirmaţi criptarea portofelului</translation>
    </message>
    <message>
        <source>Warning: If you encrypt your wallet and lose your passphrase, you will &lt;b&gt;LOSE ALL OF YOUR QTUMS&lt;/b&gt;!</source>
        <translation type="unfinished">Atenţie: Dacă va criptati portofelul si ulterior pierdeti parola, &lt;b&gt;VEŢI PIERDE TOTI QTUMII&lt;/b&gt;!</translation>
    </message>
    <message>
        <source>Are you sure you wish to encrypt your wallet?</source>
        <translation type="unfinished">Sigur doriţi să criptaţi portofelul dvs.?</translation>
    </message>
    <message>
        <source>Wallet encrypted</source>
        <translation type="unfinished">Portofel criptat</translation>
    </message>
    <message>
        <source>Enter the new passphrase for the wallet.&lt;br/&gt;Please use a passphrase of &lt;b&gt;ten or more random characters&lt;/b&gt;, or &lt;b&gt;eight or more words&lt;/b&gt;.</source>
        <translation type="unfinished">Introduceti o parola noua pentru portofel. &lt;br/&gt;Va rugam sa folositi o parola de &lt;b&gt; zece sau mai multe caractere&lt;/b&gt;, sau &lt;b&gt;mai mult de opt cuvinte&lt;/b&gt;.</translation>
    </message>
    <message>
        <source>Enter the old passphrase and new passphrase for the wallet.</source>
        <translation type="unfinished">Introduceţi vechea şi noua parolă pentru portofel.
 </translation>
    </message>
    <message>
        <source>Remember that encrypting your wallet cannot fully protect your qtums from being stolen by malware infecting your computer.</source>
        <translation type="unfinished">Reţineti: criptarea portofelului dvs. nu vă poate proteja în totalitate qtum-urile împotriva furtului de malware care vă infectează computerul.</translation>
   </message>
    <message>
        <source>Wallet to be encrypted</source>
        <translation type="unfinished">Portofel de criptat</translation>
    </message>
    <message>
        <source>Your wallet is about to be encrypted. </source>
        <translation type="unfinished">Portofelul tău urmează să fie criptat.</translation>
    </message>
    <message>
        <source>Your wallet is now encrypted. </source>
        <translation type="unfinished">Protofelul tău este criptat.</translation>
    </message>
    <message>
        <source>IMPORTANT: Any previous backups you have made of your wallet file should be replaced with the newly generated, encrypted wallet file. For security reasons, previous backups of the unencrypted wallet file will become useless as soon as you start using the new, encrypted wallet.</source>
        <translation type="unfinished">IMPORTANT: Orice copie de siguranţă făcută anterior portofelului dumneavoastră ar trebui înlocuită cu cea generată cel mai recent, fişier criptat al portofelului. Pentru siguranţă, copiile de siguranţă vechi ale portofelului ne-criptat vor deveni inutile imediat ce veţi începe folosirea noului fişier criptat al portofelului.</translation>
    </message>
    <message>
        <source>Wallet encryption failed</source>
        <translation type="unfinished">Criptarea portofelului a eşuat.</translation>
    </message>
    <message>
        <source>Wallet encryption failed due to an internal error. Your wallet was not encrypted.</source>
        <translation type="unfinished">Criptarea portofelului nu a reuşit din cauza unei erori interne. Portofelul dvs. nu a fost criptat.</translation>
    </message>
    <message>
        <source>The supplied passphrases do not match.</source>
        <translation type="unfinished">Parolele furnizate nu se potrivesc.</translation>
    </message>
    <message>
        <source>Wallet unlock failed</source>
        <translation type="unfinished">Deblocarea portofelului a esuat.</translation>
    </message>
    <message>
        <source>The passphrase entered for the wallet decryption was incorrect.</source>
        <translation type="unfinished">Parola introdusă pentru decriptarea portofelului a fost incorectă.</translation>
    </message>
    <message>
        <source>Wallet passphrase was successfully changed.</source>
        <translation type="unfinished">Parola portofelului a fost schimbata.</translation>
    </message>
    <message>
        <source>Warning: The Caps Lock key is on!</source>
        <translation type="unfinished">Atenţie! Caps Lock este pornit!</translation>
    </message>
</context>
<context>
    <name>BanTableModel</name>
    <message>
        <source>Banned Until</source>
        <translation type="unfinished">Banat până la</translation>
    </message>
</context>
<context>
    <name>BitcoinApplication</name>
    <message>
        <source>Settings file %1 might be corrupt or invalid.</source>
        <translation type="unfinished">Fișierul de configurări %1 poate fi corupt sau invalid.</translation>
    </message>
    <message>
        <source>Runaway exception</source>
        <translation type="unfinished">Excepție de fugă</translation>
    </message>
    <message>
        <source>A fatal error occurred. %1 can no longer continue safely and will quit.</source>
        <translation type="unfinished">A apărut o eroare fatală.%1 nu mai poate continua în siguranță și va ieși din program. </translation>
    </message>
    <message>
        <source>Internal error</source>
        <translation type="unfinished">Eroare internă</translation>
    </message>
    <message>
        <source>An internal error occurred. %1 will attempt to continue safely. This is an unexpected bug which can be reported as described below.</source>
        <translation type="unfinished">A apărut o eroare internă. %1 va încerca să continue în siguranță. Aceasta este o eroare neașteptată care poate fi raportată după cum este descris mai jos.</translation>
    </message>
</context>
<context>
    <name>QObject</name>
    <message>
        <source>Error: %1</source>
        <translation type="unfinished">Eroare: %1</translation>
    </message>
    <message>
        <source>%1 didn't yet exit safely…</source>
        <translation type="unfinished">%1 nu a ieșit încă în siguranță...</translation>
    </message>
    <message>
        <source>unknown</source>
        <translation type="unfinished">necunoscut</translation>
    </message>
    <message>
        <source>Amount</source>
        <translation type="unfinished">Sumă</translation>
    </message>
    <message>
        <source>Enter a Qtum address (e.g. %1)</source>
        <translation type="unfinished">Introduceţi o adresă Qtum (de exemplu %1)</translation>
   </message>
    <message>
        <source>Inbound</source>
        <extracomment>An inbound connection from a peer. An inbound connection is a connection initiated by a peer.</extracomment>
        <translation type="unfinished">Intrare</translation>
    </message>
    <message>
        <source>Outbound</source>
        <extracomment>An outbound connection to a peer. An outbound connection is a connection initiated by us.</extracomment>
        <translation type="unfinished">Ieşire</translation>
    </message>
    <message>
        <source>%1 d</source>
        <translation type="unfinished">%1 z</translation>
    </message>
    <message>
        <source>None</source>
        <translation type="unfinished">Niciuna</translation>
    </message>
    <message>
        <source>N/A</source>
        <translation type="unfinished">Nespecificat</translation>
    </message>
    <message numerus="yes">
        <source>%n second(s)</source>
        <translation type="unfinished">
            <numerusform />
            <numerusform />
            <numerusform />
        </translation>
    </message>
    <message numerus="yes">
        <source>%n minute(s)</source>
        <translation type="unfinished">
            <numerusform />
            <numerusform />
            <numerusform />
        </translation>
    </message>
    <message numerus="yes">
        <source>%n hour(s)</source>
        <translation type="unfinished">
            <numerusform />
            <numerusform />
            <numerusform />
        </translation>
    </message>
    <message numerus="yes">
        <source>%n day(s)</source>
        <translation type="unfinished">
            <numerusform />
            <numerusform />
            <numerusform />
        </translation>
    </message>
    <message numerus="yes">
        <source>%n week(s)</source>
        <translation type="unfinished">
            <numerusform />
            <numerusform />
            <numerusform />
        </translation>
    </message>
    <message>
        <source>%1 and %2</source>
        <translation type="unfinished">%1 şi %2</translation>
    </message>
    <message numerus="yes">
        <source>%n year(s)</source>
        <translation type="unfinished">
            <numerusform />
            <numerusform />
            <numerusform />
        </translation>
    </message>
    </context>
<context>
    <name>BitcoinGUI</name>
    <message>
        <source>&amp;Overview</source>
        <translation type="unfinished">&amp;Imagine de ansamblu</translation>
    </message>
    <message>
        <source>Show general overview of wallet</source>
        <translation type="unfinished">Arată o stare generală de ansamblu a portofelului</translation>
    </message>
    <message>
        <source>&amp;Transactions</source>
        <translation type="unfinished">&amp;Tranzacţii</translation>
    </message>
    <message>
        <source>Browse transaction history</source>
        <translation type="unfinished">Răsfoire istoric tranzacţii</translation>
    </message>
    <message>
        <source>E&amp;xit</source>
        <translation type="unfinished">Ieşire</translation>
    </message>
    <message>
<<<<<<< HEAD
        <source>Fee estimation failed. Fallbackfee is disabled. Wait a few blocks or enable -fallbackfee.</source>
        <translation type="unfinished">Estimarea taxei a esuat. Taxa implicita este dezactivata. Asteptati cateva blocuri, sau activati -fallbackfee.</translation>
=======
        <source>Quit application</source>
        <translation type="unfinished">Închide aplicaţia</translation>
    </message>
    <message>
        <source>&amp;About %1</source>
        <translation type="unfinished">&amp;Despre %1</translation>
>>>>>>> 4985b774
    </message>
    <message>
        <source>Show information about %1</source>
        <translation type="unfinished">Arată informaţii despre %1</translation>
    </message>
    <message>
        <source>About &amp;Qt</source>
        <translation type="unfinished">Despre &amp;Qt</translation>
    </message>
    <message>
        <source>Show information about Qt</source>
        <translation type="unfinished">Arată informaţii despre Qt</translation>
    </message>
    <message>
        <source>Modify configuration options for %1</source>
        <translation type="unfinished">Modifică opţiunile de configurare pentru %1</translation>
    </message>
    <message>
        <source>Create a new wallet</source>
        <translation type="unfinished">Crează un portofel nou</translation>
    </message>
    <message>
        <source>Wallet:</source>
        <translation type="unfinished">Portofel:</translation>
    </message>
    <message>
        <source>Network activity disabled.</source>
        <extracomment>A substring of the tooltip.</extracomment>
        <translation type="unfinished">Activitatea retelei a fost oprita.</translation>
    </message>
    <message>
        <source>Proxy is &lt;b&gt;enabled&lt;/b&gt;: %1</source>
        <translation type="unfinished">Proxy este&lt;b&gt;activat&lt;/b&gt;:%1</translation>
    </message>
    <message>
        <source>Send coins to a Qtum address</source>
        <translation type="unfinished">Trimite monede către o adresă Qtum</translation>
   </message>
    <message>
        <source>Backup wallet to another location</source>
        <translation type="unfinished">Creează o copie de rezervă a portofelului într-o locaţie diferită</translation>
    </message>
    <message>
        <source>Change the passphrase used for wallet encryption</source>
        <translation type="unfinished">Schimbă fraza de acces folosită pentru criptarea portofelului</translation>
    </message>
    <message>
        <source>&amp;Send</source>
        <translation type="unfinished">Trimite</translation>
    </message>
    <message>
        <source>&amp;Receive</source>
        <translation type="unfinished">P&amp;rimeşte</translation>
    </message>
    <message>
        <source>&amp;Options…</source>
        <translation type="unfinished">&amp;Opțiuni...</translation>
    </message>
    <message>
        <source>&amp;Encrypt Wallet…</source>
        <translation type="unfinished">&amp;Criptarea Portofelului…</translation>
    </message>
    <message>
        <source>Encrypt the private keys that belong to your wallet</source>
        <translation type="unfinished">Criptează cheile private ale portofelului dvs.</translation>
    </message>
    <message>
        <source>&amp;Backup Wallet…</source>
        <translation type="unfinished">&amp;Backup Portofelului...</translation>
    </message>
    <message>
        <source>&amp;Change Passphrase…</source>
        <translation type="unfinished">&amp;Schimbă fraza de acces...</translation>
    </message>
    <message>
        <source>Sign &amp;message…</source>
        <translation type="unfinished">Semnați și transmiteți un mesaj...</translation>
    </message>
    <message>
        <source>Sign messages with your Qtum addresses to prove you own them</source>
        <translation type="unfinished">Semnaţi mesaje cu adresa dvs. Qtum pentru a dovedi că vă aparţin</translation>
   </message>
    <message>
        <source>&amp;Verify message…</source>
        <translation type="unfinished">&amp;Verifică mesajul...</translation>
    </message>
    <message>
        <source>Verify messages to ensure they were signed with specified Qtum addresses</source>
        <translation type="unfinished">Verificaţi mesaje pentru a vă asigura că au fost semnate cu adresa Qtum specificată</translation>
   </message>
    <message>
        <source>&amp;Load PSBT from file…</source>
        <translation type="unfinished">&amp;Încarcă PSBT din fișier...</translation>
    </message>
    <message>
        <source>Open &amp;URI…</source>
        <translation type="unfinished">Deschideți &amp;URI...</translation>
    </message>
    <message>
        <source>Close Wallet…</source>
        <translation type="unfinished">Închideți portofelul...</translation>
    </message>
    <message>
        <source>Create Wallet…</source>
        <translation type="unfinished">Creați portofelul...</translation>
    </message>
    <message>
        <source>Close All Wallets…</source>
        <translation type="unfinished">Închideți toate portofelele...</translation>
    </message>
    <message>
        <source>&amp;File</source>
        <translation type="unfinished">&amp;Fişier</translation>
    </message>
    <message>
        <source>&amp;Settings</source>
        <translation type="unfinished">&amp;Setări</translation>
    </message>
    <message>
        <source>&amp;Help</source>
        <translation type="unfinished">A&amp;jutor</translation>
    </message>
    <message>
        <source>Tabs toolbar</source>
        <translation type="unfinished">Bara de unelte</translation>
    </message>
    <message>
        <source>Syncing Headers (%1%)…</source>
        <translation type="unfinished">Sincronizarea Antetelor (%1%)…</translation>
    </message>
    <message>
<<<<<<< HEAD
        <source>Error: Disk space is low for %s</source>
        <translation type="unfinished">Eroare: Spațiul pe disc este redus pentru %s</translation>
=======
        <source>Synchronizing with network…</source>
        <translation type="unfinished">Sincronizarea cu rețeaua...</translation>
    </message>
    <message>
        <source>Indexing blocks on disk…</source>
        <translation type="unfinished">Indexarea blocurilor pe disc...</translation>
>>>>>>> 4985b774
    </message>
    <message>
        <source>Processing blocks on disk…</source>
        <translation type="unfinished">Procesarea blocurilor pe disc...</translation>
    </message>
    <message>
        <source>Connecting to peers…</source>
        <translation type="unfinished">Conectarea cu colaboratorii...</translation>
    </message>
    <message>
        <source>Request payments (generates QR codes and qtum: URIs)</source>
        <translation type="unfinished">Cereţi plăţi (generează coduri QR şi qtum-uri: URls)</translation>
  </message>
    <message>
        <source>Show the list of used sending addresses and labels</source>
        <translation type="unfinished">Arată lista de adrese trimise şi etichetele folosite.</translation>
    </message>
    <message>
        <source>Show the list of used receiving addresses and labels</source>
        <translation type="unfinished">Arată lista de adrese pentru primire şi etichetele</translation>
    </message>
    <message>
        <source>&amp;Command-line options</source>
        <translation type="unfinished">Opţiuni linie de &amp;comandă</translation>
    </message>
    <message numerus="yes">
        <source>Processed %n block(s) of transaction history.</source>
        <translation type="unfinished">
            <numerusform />
            <numerusform />
            <numerusform />
        </translation>
    </message>
    <message>
        <source>%1 behind</source>
        <translation type="unfinished">%1 în urmă</translation>
    </message>
    <message>
        <source>Catching up…</source>
        <translation type="unfinished">Recuperăm...</translation>
    </message>
    <message>
        <source>Last received block was generated %1 ago.</source>
        <translation type="unfinished">Ultimul bloc recepţionat a fost generat acum %1.</translation>
    </message>
    <message>
        <source>Transactions after this will not yet be visible.</source>
        <translation type="unfinished">Tranzacţiile după aceasta nu vor fi vizibile încă.</translation>
    </message>
    <message>
        <source>Error</source>
        <translation type="unfinished">Eroare</translation>
    </message>
    <message>
<<<<<<< HEAD
        <source>Invalid amount for -paytxfee=&lt;amount&gt;: '%s' (must be at least %s)</source>
        <translation type="unfinished">Sumă nevalidă pentru -paytxfee=&lt;amount&gt;: '%s' (trebuie să fie cel puţin %s)</translation>
=======
        <source>Warning</source>
        <translation type="unfinished">Avertisment</translation>
>>>>>>> 4985b774
    </message>
    <message>
        <source>Information</source>
        <translation type="unfinished">Informaţie</translation>
    </message>
    <message>
        <source>Up to date</source>
        <translation type="unfinished">Actualizat</translation>
    </message>
    <message>
        <source>Load Partially Signed Qtum Transaction</source>
        <translation type="unfinished">Încărcați Tranzacția Qtum Parțial Semnată</translation>
   </message>
    <message>
        <source>Load Partially Signed Qtum Transaction from clipboard</source>
        <translation type="unfinished">Încărcați Tranzacția Qtum Parțial Semnată din clipboard</translation>
    </message>
    <message>
        <source>Node window</source>
        <translation type="unfinished">Fereastra nodului</translation>
    </message>
    <message>
        <source>Open node debugging and diagnostic console</source>
        <translation type="unfinished">Deschide consola pentru depanare şi diagnosticare a nodului</translation>
    </message>
    <message>
        <source>&amp;Sending addresses</source>
        <translation type="unfinished">&amp;Adresele de destinatie</translation>
    </message>
    <message>
        <source>&amp;Receiving addresses</source>
        <translation type="unfinished">&amp;Adresele de primire</translation>
    </message>
    <message>
        <source>Open a qtum: URI</source>
        <translation type="unfinished">Deschidere qtum: o adresa URI sau o cerere de plată</translation>
    </message>
    <message>
        <source>Open Wallet</source>
        <translation type="unfinished">Deschide portofel</translation>
    </message>
    <message>
        <source>Open a wallet</source>
        <translation type="unfinished">Deschide un portofel</translation>
    </message>
    <message>
        <source>Close wallet</source>
        <translation type="unfinished">Inchide portofel</translation>
    </message>
    <message>
        <source>Close all wallets</source>
        <translation type="unfinished">Închideți toate portofelele</translation>
    </message>
    <message>
        <source>Show the %1 help message to get a list with possible Qtum command-line options</source>
        <translation type="unfinished">Arată mesajul de ajutor %1 pentru a obţine o listă cu opţiunile posibile de linii de comandă Qtum</translation>
    </message>
    <message>
        <source>&amp;Mask values</source>
        <translation type="unfinished">&amp;Valorile măștii</translation>
    </message>
    <message>
        <source>Mask the values in the Overview tab</source>
        <translation type="unfinished">Mascați valorile din fila Prezentare generală</translation>
    </message>
    <message>
        <source>default wallet</source>
        <translation type="unfinished">portofel implicit</translation>
    </message>
    <message>
        <source>No wallets available</source>
        <translation type="unfinished">Niciun portofel disponibil</translation>
    </message>
    <message>
        <source>Wallet Name</source>
        <extracomment>Label of the input field where the name of the wallet is entered.</extracomment>
        <translation type="unfinished">Numele portofelului</translation>
    </message>
    <message>
        <source>&amp;Window</source>
        <translation type="unfinished">&amp;Fereastră</translation>
    </message>
    <message>
        <source>Main Window</source>
        <translation type="unfinished">Fereastra principală</translation>
    </message>
    <message>
        <source>%1 client</source>
        <translation type="unfinished">Client %1</translation>
    </message>
    <message numerus="yes">
        <source>%n active connection(s) to Qtum network.</source>
        <extracomment>A substring of the tooltip.</extracomment>
        <translation type="unfinished">
            <numerusform />
            <numerusform />
            <numerusform />
        </translation>
    </message>
    <message>
        <source>Error: %1</source>
        <translation type="unfinished">Eroare: %1</translation>
    </message>
    <message>
        <source>Warning: %1</source>
        <translation type="unfinished"> Atenționare: %1</translation>
    </message>
    <message>
        <source>Date: %1
</source>
        <translation type="unfinished">Data: %1
</translation>
    </message>
    <message>
        <source>Amount: %1
</source>
        <translation type="unfinished">Sumă: %1
</translation>
    </message>
    <message>
        <source>Wallet: %1
</source>
        <translation type="unfinished">Portofel: %1
</translation>
    </message>
    <message>
        <source>Type: %1
</source>
        <translation type="unfinished">Tip: %1
</translation>
    </message>
    <message>
        <source>Label: %1
</source>
        <translation type="unfinished">Etichetă: %1
</translation>
    </message>
    <message>
<<<<<<< HEAD
        <source>User Agent comment (%s) contains unsafe characters.</source>
        <translation type="unfinished">Comentariul (%s) al Agentului Utilizator contine caractere nesigure.</translation>
=======
        <source>Address: %1
</source>
        <translation type="unfinished">Adresă: %1
</translation>
    </message>
    <message>
        <source>Sent transaction</source>
        <translation type="unfinished">Tranzacţie expediată</translation>
>>>>>>> 4985b774
    </message>
    <message>
        <source>Incoming transaction</source>
        <translation type="unfinished">Tranzacţie recepţionată</translation>
    </message>
    <message>
        <source>HD key generation is &lt;b&gt;enabled&lt;/b&gt;</source>
        <translation type="unfinished">Generarea de chei HD este &lt;b&gt;activata&lt;/b&gt;</translation>
    </message>
    <message>
        <source>HD key generation is &lt;b&gt;disabled&lt;/b&gt;</source>
        <translation type="unfinished">Generarea de chei HD este &lt;b&gt;dezactivata&lt;/b&gt;</translation>
    </message>
    <message>
        <source>Private key &lt;b&gt;disabled&lt;/b&gt;</source>
        <translation type="unfinished">Cheia privată &lt;b&gt;dezactivată&lt;/b&gt;</translation>
    </message>
    <message>
        <source>Wallet is &lt;b&gt;encrypted&lt;/b&gt; and currently &lt;b&gt;unlocked&lt;/b&gt;</source>
        <translation type="unfinished">Portofelul este &lt;b&gt;criptat&lt;/b&gt; iar în momentul de faţă este &lt;b&gt;deblocat&lt;/b&gt;</translation>
    </message>
    <message>
        <source>Wallet is &lt;b&gt;encrypted&lt;/b&gt; and currently &lt;b&gt;locked&lt;/b&gt;</source>
        <translation type="unfinished">Portofelul este &lt;b&gt;criptat&lt;/b&gt; iar în momentul de faţă este &lt;b&gt;blocat&lt;/b&gt;</translation>
    </message>
    <message>
        <source>Original message:</source>
        <translation type="unfinished">Mesajul original:</translation>
    </message>
</context>
<context>
    <name>UnitDisplayStatusBarControl</name>
    <message>
        <source>Unit to show amounts in. Click to select another unit.</source>
        <translation type="unfinished">Unitatea în care sînt arătate sumele. Faceţi clic pentru a selecta o altă unitate.</translation>
    </message>
</context>
<context>
    <name>CoinControlDialog</name>
    <message>
        <source>Coin Selection</source>
        <translation type="unfinished">Selectarea monedei</translation>
    </message>
    <message>
        <source>Quantity:</source>
        <translation type="unfinished">Cantitate:</translation>
    </message>
    <message>
        <source>Bytes:</source>
        <translation type="unfinished">Octeţi:</translation>
    </message>
    <message>
        <source>Amount:</source>
        <translation type="unfinished">Sumă:</translation>
    </message>
    <message>
        <source>Fee:</source>
        <translation type="unfinished">Comision:</translation>
    </message>
    <message>
        <source>Dust:</source>
        <translation type="unfinished">Praf:</translation>
    </message>
    <message>
        <source>After Fee:</source>
        <translation type="unfinished">După taxă:</translation>
    </message>
    <message>
        <source>Change:</source>
        <translation type="unfinished">Schimb:</translation>
    </message>
    <message>
<<<<<<< HEAD
        <source>Send coins to a Qtum address</source>
        <translation type="unfinished">Trimite monede către o adresă Qtum</translation>
   </message>
=======
        <source>(un)select all</source>
        <translation type="unfinished">(de)selectare tot</translation>
    </message>
>>>>>>> 4985b774
    <message>
        <source>Tree mode</source>
        <translation type="unfinished">Mod arbore</translation>
    </message>
    <message>
        <source>List mode</source>
        <translation type="unfinished">Mod listă</translation>
    </message>
    <message>
        <source>Amount</source>
        <translation type="unfinished">Sumă</translation>
    </message>
    <message>
        <source>Received with label</source>
        <translation type="unfinished">Primite cu eticheta</translation>
    </message>
    <message>
        <source>Received with address</source>
        <translation type="unfinished">Primite cu adresa</translation>
    </message>
    <message>
        <source>Date</source>
        <translation type="unfinished">Data</translation>
    </message>
    <message>
        <source>Confirmations</source>
        <translation type="unfinished">Confirmări</translation>
    </message>
    <message>
        <source>Confirmed</source>
        <translation type="unfinished">Confirmat</translation>
    </message>
    <message>
        <source>Copy amount</source>
        <translation type="unfinished">Copiază suma</translation>
    </message>
    <message>
        <source>Copy quantity</source>
        <translation type="unfinished">Copiază cantitea</translation>
    </message>
    <message>
<<<<<<< HEAD
        <source>Sign messages with your Qtum addresses to prove you own them</source>
        <translation type="unfinished">Semnaţi mesaje cu adresa dvs. Qtum pentru a dovedi că vă aparţin</translation>
   </message>
=======
        <source>Copy fee</source>
        <translation type="unfinished">Copiază taxa</translation>
    </message>
>>>>>>> 4985b774
    <message>
        <source>Copy after fee</source>
        <translation type="unfinished">Copiază după taxă</translation>
    </message>
    <message>
<<<<<<< HEAD
        <source>Verify messages to ensure they were signed with specified Qtum addresses</source>
        <translation type="unfinished">Verificaţi mesaje pentru a vă asigura că au fost semnate cu adresa Qtum specificată</translation>
   </message>
=======
        <source>Copy bytes</source>
        <translation type="unfinished">Copiază octeţi</translation>
    </message>
>>>>>>> 4985b774
    <message>
        <source>Copy dust</source>
        <translation type="unfinished">Copiază praf</translation>
    </message>
    <message>
        <source>Copy change</source>
        <translation type="unfinished">Copiază rest</translation>
    </message>
    <message>
        <source>(%1 locked)</source>
        <translation type="unfinished">(%1 blocat)</translation>
    </message>
    <message>
        <source>yes</source>
        <translation type="unfinished">da</translation>
    </message>
    <message>
        <source>no</source>
        <translation type="unfinished">nu</translation>
    </message>
    <message>
        <source>This label turns red if any recipient receives an amount smaller than the current dust threshold.</source>
        <translation type="unfinished">Această etichetă devine roşie, dacă orice beneficiar primeşte o sumă mai mică decât pragul curent pentru praf.</translation>
    </message>
    <message>
        <source>Can vary +/- %1 satoshi(s) per input.</source>
        <translation type="unfinished">Poate varia +/- %1 satoshi pentru fiecare intrare.</translation>
    </message>
    <message>
        <source>(no label)</source>
        <translation type="unfinished">(fără etichetă)</translation>
    </message>
    <message>
        <source>change from %1 (%2)</source>
        <translation type="unfinished">restul de la %1 (%2)</translation>
    </message>
    <message>
        <source>(change)</source>
        <translation type="unfinished">(rest)</translation>
    </message>
<<<<<<< HEAD
    <message>
        <source>Synchronizing with network…</source>
        <translation type="unfinished">Sincronizarea cu rețeaua...</translation>
    </message>
    <message>
        <source>Indexing blocks on disk…</source>
        <translation type="unfinished">Indexarea blocurilor pe disc...</translation>
    </message>
    <message>
        <source>Processing blocks on disk…</source>
        <translation type="unfinished">Procesarea blocurilor pe disc...</translation>
    </message>
    <message>
        <source>Reindexing blocks on disk…</source>
        <translation type="unfinished">Reindexarea blocurilor pe disc...</translation>
    </message>
    <message>
        <source>Connecting to peers…</source>
        <translation type="unfinished">Conectarea cu colaboratorii...</translation>
    </message>
    <message>
        <source>Request payments (generates QR codes and qtum: URIs)</source>
        <translation type="unfinished">Cereţi plăţi (generează coduri QR şi qtum-uri: URls)</translation>
  </message>
    <message>
        <source>Show the list of used sending addresses and labels</source>
        <translation type="unfinished">Arată lista de adrese trimise şi etichetele folosite.</translation>
    </message>
    <message>
        <source>Show the list of used receiving addresses and labels</source>
        <translation type="unfinished">Arată lista de adrese pentru primire şi etichetele</translation>
    </message>
    <message>
        <source>&amp;Command-line options</source>
        <translation type="unfinished">Opţiuni linie de &amp;comandă</translation>
    </message>
    <message numerus="yes">
        <source>Processed %n block(s) of transaction history.</source>
        <translation type="unfinished">
            <numerusform />
            <numerusform />
            <numerusform />
        </translation>
    </message>
    <message>
        <source>%1 behind</source>
        <translation type="unfinished">%1 în urmă</translation>
    </message>
    <message>
        <source>Catching up…</source>
        <translation type="unfinished">Recuperăm...</translation>
    </message>
    <message>
        <source>Last received block was generated %1 ago.</source>
        <translation type="unfinished">Ultimul bloc recepţionat a fost generat acum %1.</translation>
    </message>
    <message>
        <source>Transactions after this will not yet be visible.</source>
        <translation type="unfinished">Tranzacţiile după aceasta nu vor fi vizibile încă.</translation>
    </message>
    <message>
        <source>Error</source>
        <translation type="unfinished">Eroare</translation>
    </message>
    <message>
        <source>Warning</source>
        <translation type="unfinished">Avertisment</translation>
    </message>
    <message>
        <source>Information</source>
        <translation type="unfinished">Informaţie</translation>
    </message>
    <message>
        <source>Up to date</source>
        <translation type="unfinished">Actualizat</translation>
    </message>
    <message>
        <source>Load Partially Signed Qtum Transaction</source>
        <translation type="unfinished">Încărcați Tranzacția Qtum Parțial Semnată</translation>
   </message>
    <message>
        <source>Load Partially Signed Qtum Transaction from clipboard</source>
        <translation type="unfinished">Încărcați Tranzacția Qtum Parțial Semnată din clipboard</translation>
    </message>
    <message>
        <source>Node window</source>
        <translation type="unfinished">Fereastra nodului</translation>
    </message>
    <message>
        <source>Open node debugging and diagnostic console</source>
        <translation type="unfinished">Deschide consola pentru depanare şi diagnosticare a nodului</translation>
    </message>
    <message>
        <source>&amp;Sending addresses</source>
        <translation type="unfinished">&amp;Adresele de destinatie</translation>
    </message>
    <message>
        <source>&amp;Receiving addresses</source>
        <translation type="unfinished">&amp;Adresele de primire</translation>
    </message>
    <message>
        <source>Open a qtum: URI</source>
        <translation type="unfinished">Deschidere qtum: o adresa URI sau o cerere de plată</translation>
    </message>
    <message>
        <source>Open Wallet</source>
        <translation type="unfinished">Deschide portofel</translation>
    </message>
    <message>
        <source>Open a wallet</source>
        <translation type="unfinished">Deschide un portofel</translation>
    </message>
    <message>
        <source>Close wallet</source>
        <translation type="unfinished">Inchide portofel</translation>
    </message>
    <message>
        <source>Close all wallets</source>
        <translation type="unfinished">Închideți toate portofelele</translation>
    </message>
    <message>
        <source>Show the %1 help message to get a list with possible Qtum command-line options</source>
        <translation type="unfinished">Arată mesajul de ajutor %1 pentru a obţine o listă cu opţiunile posibile de linii de comandă Qtum</translation>
    </message>
    <message>
        <source>&amp;Mask values</source>
        <translation type="unfinished">&amp;Valorile măștii</translation>
    </message>
    <message>
        <source>Mask the values in the Overview tab</source>
        <translation type="unfinished">Mascați valorile din fila Prezentare generală</translation>
    </message>
    <message>
        <source>default wallet</source>
        <translation type="unfinished">portofel implicit</translation>
    </message>
    <message>
        <source>No wallets available</source>
        <translation type="unfinished">Niciun portofel disponibil</translation>
    </message>
    <message>
        <source>Wallet Name</source>
        <extracomment>Label of the input field where the name of the wallet is entered.</extracomment>
        <translation type="unfinished">Numele portofelului</translation>
    </message>
    <message>
        <source>&amp;Window</source>
        <translation type="unfinished">&amp;Fereastră</translation>
    </message>
    <message>
        <source>Main Window</source>
        <translation type="unfinished">Fereastra principală</translation>
    </message>
    <message>
        <source>%1 client</source>
        <translation type="unfinished">Client %1</translation>
    </message>
    <message numerus="yes">
        <source>%n active connection(s) to Qtum network.</source>
        <extracomment>A substring of the tooltip.</extracomment>
        <translation type="unfinished">
            <numerusform />
            <numerusform />
            <numerusform />
        </translation>
    </message>
    <message>
        <source>Error: %1</source>
        <translation type="unfinished">Eroare: %1</translation>
    </message>
    <message>
        <source>Warning: %1</source>
        <translation type="unfinished"> Atenționare: %1</translation>
    </message>
    <message>
        <source>Date: %1
</source>
        <translation type="unfinished">Data: %1
</translation>
    </message>
    <message>
        <source>Amount: %1
</source>
        <translation type="unfinished">Sumă: %1
</translation>
    </message>
    <message>
        <source>Wallet: %1
</source>
        <translation type="unfinished">Portofel: %1
</translation>
    </message>
    <message>
        <source>Type: %1
</source>
        <translation type="unfinished">Tip: %1
</translation>
    </message>
    <message>
        <source>Label: %1
</source>
        <translation type="unfinished">Etichetă: %1
</translation>
    </message>
    <message>
        <source>Address: %1
</source>
        <translation type="unfinished">Adresă: %1
</translation>
    </message>
    <message>
        <source>Sent transaction</source>
        <translation type="unfinished">Tranzacţie expediată</translation>
    </message>
    <message>
        <source>Incoming transaction</source>
        <translation type="unfinished">Tranzacţie recepţionată</translation>
    </message>
    <message>
        <source>HD key generation is &lt;b&gt;enabled&lt;/b&gt;</source>
        <translation type="unfinished">Generarea de chei HD este &lt;b&gt;activata&lt;/b&gt;</translation>
    </message>
    <message>
        <source>HD key generation is &lt;b&gt;disabled&lt;/b&gt;</source>
        <translation type="unfinished">Generarea de chei HD este &lt;b&gt;dezactivata&lt;/b&gt;</translation>
    </message>
    <message>
        <source>Private key &lt;b&gt;disabled&lt;/b&gt;</source>
        <translation type="unfinished">Cheia privată &lt;b&gt;dezactivată&lt;/b&gt;</translation>
    </message>
    <message>
        <source>Wallet is &lt;b&gt;encrypted&lt;/b&gt; and currently &lt;b&gt;unlocked&lt;/b&gt;</source>
        <translation type="unfinished">Portofelul este &lt;b&gt;criptat&lt;/b&gt; iar în momentul de faţă este &lt;b&gt;deblocat&lt;/b&gt;</translation>
    </message>
    <message>
        <source>Wallet is &lt;b&gt;encrypted&lt;/b&gt; and currently &lt;b&gt;locked&lt;/b&gt;</source>
        <translation type="unfinished">Portofelul este &lt;b&gt;criptat&lt;/b&gt; iar în momentul de faţă este &lt;b&gt;blocat&lt;/b&gt;</translation>
    </message>
    <message>
        <source>Original message:</source>
        <translation type="unfinished">Mesajul original:</translation>
    </message>
</context>
<context>
    <name>UnitDisplayStatusBarControl</name>
    <message>
        <source>Unit to show amounts in. Click to select another unit.</source>
        <translation type="unfinished">Unitatea în care sînt arătate sumele. Faceţi clic pentru a selecta o altă unitate.</translation>
    </message>
</context>
<context>
    <name>CoinControlDialog</name>
    <message>
        <source>Coin Selection</source>
        <translation type="unfinished">Selectarea monedei</translation>
    </message>
    <message>
        <source>Quantity:</source>
        <translation type="unfinished">Cantitate:</translation>
    </message>
    <message>
        <source>Bytes:</source>
        <translation type="unfinished">Octeţi:</translation>
    </message>
    <message>
        <source>Amount:</source>
        <translation type="unfinished">Sumă:</translation>
    </message>
    <message>
        <source>Fee:</source>
        <translation type="unfinished">Comision:</translation>
    </message>
    <message>
        <source>Dust:</source>
        <translation type="unfinished">Praf:</translation>
    </message>
    <message>
        <source>After Fee:</source>
        <translation type="unfinished">După taxă:</translation>
    </message>
    <message>
        <source>Change:</source>
        <translation type="unfinished">Schimb:</translation>
    </message>
    <message>
        <source>(un)select all</source>
        <translation type="unfinished">(de)selectare tot</translation>
    </message>
    <message>
        <source>Tree mode</source>
        <translation type="unfinished">Mod arbore</translation>
    </message>
    <message>
        <source>List mode</source>
        <translation type="unfinished">Mod listă</translation>
    </message>
    <message>
        <source>Amount</source>
        <translation type="unfinished">Sumă</translation>
    </message>
    <message>
        <source>Received with label</source>
        <translation type="unfinished">Primite cu eticheta</translation>
    </message>
    <message>
        <source>Received with address</source>
        <translation type="unfinished">Primite cu adresa</translation>
    </message>
    <message>
        <source>Date</source>
        <translation type="unfinished">Data</translation>
    </message>
    <message>
        <source>Confirmations</source>
        <translation type="unfinished">Confirmări</translation>
    </message>
    <message>
        <source>Confirmed</source>
        <translation type="unfinished">Confirmat</translation>
    </message>
    <message>
        <source>Copy amount</source>
        <translation type="unfinished">Copiază suma</translation>
    </message>
    <message>
        <source>Copy quantity</source>
        <translation type="unfinished">Copiază cantitea</translation>
    </message>
    <message>
        <source>Copy fee</source>
        <translation type="unfinished">Copiază taxa</translation>
    </message>
    <message>
        <source>Copy after fee</source>
        <translation type="unfinished">Copiază după taxă</translation>
    </message>
    <message>
        <source>Copy bytes</source>
        <translation type="unfinished">Copiază octeţi</translation>
    </message>
    <message>
        <source>Copy dust</source>
        <translation type="unfinished">Copiază praf</translation>
    </message>
    <message>
        <source>Copy change</source>
        <translation type="unfinished">Copiază rest</translation>
    </message>
    <message>
        <source>(%1 locked)</source>
        <translation type="unfinished">(%1 blocat)</translation>
    </message>
    <message>
        <source>yes</source>
        <translation type="unfinished">da</translation>
    </message>
    <message>
        <source>no</source>
        <translation type="unfinished">nu</translation>
    </message>
    <message>
        <source>This label turns red if any recipient receives an amount smaller than the current dust threshold.</source>
        <translation type="unfinished">Această etichetă devine roşie, dacă orice beneficiar primeşte o sumă mai mică decât pragul curent pentru praf.</translation>
    </message>
    <message>
        <source>Can vary +/- %1 satoshi(s) per input.</source>
        <translation type="unfinished">Poate varia +/- %1 satoshi pentru fiecare intrare.</translation>
    </message>
    <message>
        <source>(no label)</source>
        <translation type="unfinished">(fără etichetă)</translation>
    </message>
    <message>
        <source>change from %1 (%2)</source>
        <translation type="unfinished">restul de la %1 (%2)</translation>
    </message>
    <message>
        <source>(change)</source>
        <translation type="unfinished">(rest)</translation>
    </message>
=======
>>>>>>> 4985b774
</context>
<context>
    <name>CreateWalletActivity</name>
    <message>
        <source>Create Wallet</source>
        <extracomment>Title of window indicating the progress of creation of a new wallet.</extracomment>
        <translation type="unfinished">Crează portofel</translation>
    </message>
    <message>
        <source>Create wallet failed</source>
        <translation type="unfinished">Crearea portofelului a eşuat</translation>
    </message>
    <message>
        <source>Create wallet warning</source>
        <translation type="unfinished">Atentionare la crearea portofelului</translation>
    </message>
    </context>
<context>
    <name>OpenWalletActivity</name>
    <message>
        <source>Open wallet failed</source>
        <translation type="unfinished">Deschiderea portofelului a eșuat</translation>
    </message>
    <message>
        <source>Open wallet warning</source>
        <translation type="unfinished">Atenționare la deschiderea portofelului</translation>
    </message>
    <message>
        <source>default wallet</source>
        <translation type="unfinished">portofel implicit</translation>
    </message>
    <message>
        <source>Open Wallet</source>
        <extracomment>Title of window indicating the progress of opening of a wallet.</extracomment>
        <translation type="unfinished">Deschide portofel</translation>
    </message>
    </context>
<context>
    <name>WalletController</name>
    <message>
        <source>Close wallet</source>
        <translation type="unfinished">Inchide portofel</translation>
    </message>
    <message>
        <source>Are you sure you wish to close the wallet &lt;i&gt;%1&lt;/i&gt;?</source>
        <translation type="unfinished">Esti sigur ca doresti sa inchizi portofelul&lt;i&gt;%1&lt;/i&gt;?</translation>
    </message>
    <message>
        <source>Close all wallets</source>
        <translation type="unfinished">Închideți toate portofelele</translation>
    </message>
    <message>
        <source>Are you sure you wish to close all wallets?</source>
        <translation type="unfinished">Esti sigur ca doresti sa inchizi toate portofelele?</translation>
    </message>
</context>
<context>
    <name>CreateWalletDialog</name>
    <message>
        <source>Create Wallet</source>
        <translation type="unfinished">Crează portofel</translation>
    </message>
    <message>
        <source>Wallet Name</source>
        <translation type="unfinished">Numele portofelului</translation>
    </message>
    <message>
        <source>Wallet</source>
        <translation type="unfinished">Portofel</translation>
    </message>
    <message>
        <source>Encrypt the wallet. The wallet will be encrypted with a passphrase of your choice.</source>
        <translation type="unfinished">Criptează portofelul. Portofelul va fi criptat cu fraza de acces aleasă.</translation>
    </message>
    <message>
        <source>Encrypt Wallet</source>
        <translation type="unfinished">Criptează portofelul.</translation>
    </message>
    <message>
        <source>Advanced Options</source>
        <translation type="unfinished">Optiuni Avansate</translation>
    </message>
    <message>
        <source>Disable private keys for this wallet. Wallets with private keys disabled will have no private keys and cannot have an HD seed or imported private keys. This is ideal for watch-only wallets.</source>
        <translation type="unfinished">Dezactivează cheile private pentru acest portofel. Portofelele cu cheile private dezactivate nu vor avea chei private şi nu vor putea avea samanţă HD sau chei private importate. Ideal pentru portofele marcate doar pentru citire.</translation>
    </message>
    <message>
        <source>Disable Private Keys</source>
        <translation type="unfinished">Dezactivează cheile private</translation>
    </message>
    <message>
        <source>Make Blank Wallet</source>
        <translation type="unfinished">Faceți Portofel gol</translation>
    </message>
    <message>
        <source>Use descriptors for scriptPubKey management</source>
        <translation type="unfinished">Utilizați descriptori pentru gestionarea scriptPubKey</translation>
    </message>
    <message>
        <source>Descriptor Wallet</source>
        <translation type="unfinished"> Descriptor Portofel</translation>
    </message>
    <message>
        <source>Create</source>
        <translation type="unfinished">Creează</translation>
    </message>
    <message>
        <source>Compiled without sqlite support (required for descriptor wallets)</source>
        <translation type="unfinished">Compilat fără suport sqlite (necesar pentru portofele descriptor)</translation>
    </message>
    </context>
<context>
    <name>EditAddressDialog</name>
    <message>
        <source>Edit Address</source>
        <translation type="unfinished">Editează adresa</translation>
    </message>
    <message>
        <source>&amp;Label</source>
        <translation type="unfinished">&amp;Etichetă</translation>
    </message>
    <message>
        <source>The label associated with this address list entry</source>
        <translation type="unfinished">Eticheta asociată cu această intrare din listă.</translation>
    </message>
    <message>
        <source>The address associated with this address list entry. This can only be modified for sending addresses.</source>
        <translation type="unfinished">Adresa asociată cu această adresă din listă. Aceasta poate fi modificată doar pentru adresele de trimitere.</translation>
    </message>
    <message>
        <source>&amp;Address</source>
        <translation type="unfinished">&amp;Adresă</translation>
    </message>
    <message>
        <source>New sending address</source>
        <translation type="unfinished">Noua adresă de trimitere</translation>
    </message>
    <message>
        <source>Edit receiving address</source>
        <translation type="unfinished">Editează adresa de primire</translation>
    </message>
    <message>
        <source>Edit sending address</source>
        <translation type="unfinished">Editează adresa de trimitere</translation>
    </message>
    <message>
        <source>The entered address "%1" is not a valid Qtum address.</source>
        <translation type="unfinished">Adresa introdusă "%1" nu este o adresă Qtum validă.</translation> 
  </message>
    <message>
        <source>Address "%1" already exists as a receiving address with label "%2" and so cannot be added as a sending address.</source>
        <translation type="unfinished">Adresa "%1" exista deja ca si adresa de primire cu eticheta "%2" si deci nu poate fi folosita ca si adresa de trimitere.</translation>
    </message>
    <message>
        <source>The entered address "%1" is already in the address book with label "%2".</source>
        <translation type="unfinished">Adresa introdusa "%1" este deja in lista de adrese cu eticheta "%2"</translation>
    </message>
    <message>
        <source>Could not unlock wallet.</source>
        <translation type="unfinished">Portofelul nu a putut fi deblocat.</translation>
    </message>
    <message>
        <source>New key generation failed.</source>
        <translation type="unfinished">Generarea noii chei nu a reuşit.</translation>
    </message>
</context>
<context>
    <name>FreespaceChecker</name>
    <message>
        <source>A new data directory will be created.</source>
        <translation type="unfinished">Va fi creat un nou dosar de date.</translation>
    </message>
    <message>
        <source>name</source>
        <translation type="unfinished">nume</translation>
    </message>
    <message>
        <source>Directory already exists. Add %1 if you intend to create a new directory here.</source>
        <translation type="unfinished">Dosarul deja există. Adaugă %1 dacă intenţionaţi să creaţi un nou dosar aici.</translation>
    </message>
    <message>
        <source>Path already exists, and is not a directory.</source>
        <translation type="unfinished">Calea deja există şi nu este un dosar.</translation>
    </message>
    <message>
        <source>Cannot create data directory here.</source>
        <translation type="unfinished">Nu se poate crea un dosar de date aici.</translation>
    </message>
</context>
<context>
    <name>Intro</name>
    <message numerus="yes">
        <source>%n GB of space available</source>
        <translation type="unfinished">
            <numerusform />
            <numerusform />
            <numerusform />
        </translation>
    </message>
    <message numerus="yes">
        <source>(of %n GB needed)</source>
        <translation type="unfinished">
            <numerusform>(din %n GB necesar)</numerusform>
            <numerusform>(din %n GB necesari)</numerusform>
            <numerusform>(din %n GB necesari)</numerusform>
        </translation>
    </message>
    <message numerus="yes">
        <source>(%n GB needed for full chain)</source>
        <translation type="unfinished">
            <numerusform />
            <numerusform />
            <numerusform />
        </translation>
    </message>
    <message>
        <source>At least %1 GB of data will be stored in this directory, and it will grow over time.</source>
        <translation type="unfinished">Cel putin %1 GB de date vor fi stocate in acest director, si aceasta valoare va creste in timp.</translation>
    </message>
    <message>
        <source>Approximately %1 GB of data will be stored in this directory.</source>
        <translation type="unfinished">Aproximativ %1 GB de date vor fi stocate in acest director.</translation>
    </message>
    <message numerus="yes">
        <source>(sufficient to restore backups %n day(s) old)</source>
        <extracomment>Explanatory text on the capability of the current prune target.</extracomment>
        <translation type="unfinished">
            <numerusform />
            <numerusform />
            <numerusform />
        </translation>
    </message>
    <message>
        <source>%1 will download and store a copy of the Qtum block chain.</source>
        <translation type="unfinished">%1 va descarca si stoca o copie a blockchainului Qtum</translation>
    </message>
    <message>
        <source>The wallet will also be stored in this directory.</source>
        <translation type="unfinished">Portofelul va fi de asemeni stocat in acest director.</translation>
    </message>
    <message>
        <source>Error: Specified data directory "%1" cannot be created.</source>
        <translation type="unfinished">Eroare: Directorul datelor specificate "%1" nu poate fi creat.</translation>
    </message>
    <message>
        <source>Error</source>
        <translation type="unfinished">Eroare</translation>
    </message>
    <message>
        <source>Welcome</source>
        <translation type="unfinished">Bun venit</translation>
    </message>
    <message>
        <source>Welcome to %1.</source>
        <translation type="unfinished">Bun venit la %1!</translation>
    </message>
    <message>
        <source>As this is the first time the program is launched, you can choose where %1 will store its data.</source>
        <translation type="unfinished">Deoarece este prima lansare a programului poți alege unde %1 va stoca datele sale.</translation>
    </message>
    <message>
        <source>Reverting this setting requires re-downloading the entire blockchain. It is faster to download the full chain first and prune it later. Disables some advanced features.</source>
        <translation type="unfinished">Revenirea la această setare necesită re-descărcarea întregului blockchain. Este mai rapid să descărcați mai întâi rețeaua complet și să o fragmentați  mai târziu. Dezactivează unele funcții avansate.</translation>
    </message>
    <message>
        <source> GB</source>
        <translation type="unfinished">GB</translation>
    </message>
    <message>
        <source>This initial synchronisation is very demanding, and may expose hardware problems with your computer that had previously gone unnoticed. Each time you run %1, it will continue downloading where it left off.</source>
        <translation type="unfinished">Sincronizarea initiala necesita foarte multe resurse, si poate releva probleme de hardware ale computerului care anterior au trecut neobservate. De fiecare data cand rulati %1, descarcarea va continua de unde a fost intrerupta.</translation>
    </message>
    <message>
        <source>If you have chosen to limit block chain storage (pruning), the historical data must still be downloaded and processed, but will be deleted afterward to keep your disk usage low.</source>
        <translation type="unfinished">Daca ati ales o limita pentru capacitatea de stocare a blockchainului (pruning), datele mai vechi tot trebuie sa fie descarcate si procesate, insa vor fi sterse ulterior pentru a reduce utilizarea harddiskului.</translation>
    </message>
    <message>
        <source>Use the default data directory</source>
        <translation type="unfinished">Foloseşte dosarul de date implicit</translation>
    </message>
    <message>
        <source>Use a custom data directory:</source>
        <translation type="unfinished">Foloseşte un dosar de date personalizat:</translation>
    </message>
</context>
<context>
    <name>HelpMessageDialog</name>
    <message>
        <source>version</source>
        <translation type="unfinished">versiunea</translation>
    </message>
    <message>
        <source>About %1</source>
        <translation type="unfinished">Despre %1</translation>
    </message>
    <message>
        <source>Command-line options</source>
        <translation type="unfinished">Opţiuni linie de comandă</translation>
    </message>
</context>
<context>
    <name>ShutdownWindow</name>
    <message>
        <source>Do not shut down the computer until this window disappears.</source>
        <translation type="unfinished">Nu închide calculatorul pînă ce această fereastră nu dispare.</translation>
    </message>
</context>
<context>
    <name>ModalOverlay</name>
    <message>
        <source>Recent transactions may not yet be visible, and therefore your wallet's balance might be incorrect. This information will be correct once your wallet has finished synchronizing with the qtum network, as detailed below.</source>
<<<<<<< HEAD
        <translation type="unfinished">Tranzactiile recente pot sa nu fie inca vizibile, de aceea balanta portofelului poate fi incorecta. Aceasta informatie va fi corecta de indata ce portofelul va fi complet sincronizat cu reteaua Qtum, asa cum este detaliat mai jos.</translation>  
=======
        <translation type="unfinished">Tranzactiile recente pot sa nu fie inca vizibile, de aceea balanta portofelului poate fi incorecta. Aceasta informatie va fi corecta de indata ce portofelul va fi complet sincronizat cu reteaua Qtum, asa cum este detaliat mai jos.</translation>
>>>>>>> 4985b774
  </message>
    <message>
        <source>Attempting to spend qtums that are affected by not-yet-displayed transactions will not be accepted by the network.</source>
        <translation type="unfinished">Incercarea de a cheltui qtumi care sunt afectati de tranzactii ce inca nu sunt afisate nu va fi acceptata de retea.</translation>
    </message>
    <message>
        <source>Number of blocks left</source>
        <translation type="unfinished">Numarul de blocuri ramase</translation>
    </message>
    <message>
        <source>Last block time</source>
        <translation type="unfinished">Data ultimului bloc</translation>
    </message>
    <message>
        <source>Progress</source>
        <translation type="unfinished">Progres</translation>
    </message>
    <message>
        <source>Progress increase per hour</source>
        <translation type="unfinished">Cresterea progresului per ora</translation>
    </message>
    <message>
        <source>Estimated time left until synced</source>
        <translation type="unfinished">Timp estimat pana la sincronizare</translation>
    </message>
    <message>
        <source>Hide</source>
        <translation type="unfinished">Ascunde</translation>
    </message>
    <message>
        <source>Esc</source>
        <translation type="unfinished">Iesire</translation>
    </message>
    </context>
<context>
    <name>OpenURIDialog</name>
    <message>
        <source>Open qtum URI</source>
        <translation type="unfinished">DeschidețI Qtum URI</translation>
    </message>
    <message>
        <source>Paste address from clipboard</source>
        <extracomment>Tooltip text for button that allows you to paste an address that is in your clipboard.</extracomment>
        <translation type="unfinished">Lipeşte adresa din clipboard</translation>
    </message>
</context>
<context>
    <name>OptionsDialog</name>
    <message>
        <source>Options</source>
        <translation type="unfinished">Opţiuni</translation>
    </message>
    <message>
        <source>&amp;Main</source>
        <translation type="unfinished">Principal</translation>
    </message>
    <message>
        <source>Automatically start %1 after logging in to the system.</source>
        <translation type="unfinished">Porneşte automat %1 după logarea in sistem.</translation>
    </message>
    <message>
        <source>&amp;Start %1 on system login</source>
        <translation type="unfinished">&amp;Porneste %1 la logarea in sistem.</translation>
    </message>
    <message>
        <source>Size of &amp;database cache</source>
        <translation type="unfinished">Mărimea bazei de &amp;date cache</translation>
    </message>
    <message>
        <source>Number of script &amp;verification threads</source>
        <translation type="unfinished">Numărul de thread-uri de &amp;verificare</translation>
    </message>
    <message>
        <source>IP address of the proxy (e.g. IPv4: 127.0.0.1 / IPv6: ::1)</source>
        <translation type="unfinished">Adresa IP a serverului proxy (de exemplu: IPv4: 127.0.0.1 / IPv6: ::1)</translation>
    </message>
    <message>
        <source>Shows if the supplied default SOCKS5 proxy is used to reach peers via this network type.</source>
        <translation type="unfinished">Arata daca proxy-ul SOCKS5 furnizat implicit este folosit pentru a gasi parteneri via acest tip de retea.</translation>
    </message>
    <message>
        <source>Minimize instead of exit the application when the window is closed. When this option is enabled, the application will be closed only after selecting Exit in the menu.</source>
        <translation type="unfinished">Minimizează fereastra în locul părăsirii programului în momentul închiderii ferestrei. Cînd acestă opţiune e activă, aplicaţia se va opri doar în momentul selectării comenzii 'Închide aplicaţia' din menu.</translation>
    </message>
    <message>
        <source>Open the %1 configuration file from the working directory.</source>
        <translation type="unfinished">Deschide fisierul de configurare %1 din directorul curent.</translation>
    </message>
    <message>
        <source>Open Configuration File</source>
        <translation type="unfinished">Deschide fisierul de configurare.</translation>
    </message>
    <message>
        <source>Reset all client options to default.</source>
        <translation type="unfinished">Resetează toate setările clientului la valorile implicite.</translation>
    </message>
    <message>
        <source>&amp;Reset Options</source>
        <translation type="unfinished">&amp;Resetează opţiunile</translation>
    </message>
    <message>
        <source>&amp;Network</source>
        <translation type="unfinished">Reţea</translation>
    </message>
    <message>
        <source>Prune &amp;block storage to</source>
        <translation type="unfinished">Reductie &amp;block storage la</translation>
    </message>
    <message>
        <source>Reverting this setting requires re-downloading the entire blockchain.</source>
        <translation type="unfinished">Inversarea acestei setari necesita re-descarcarea intregului blockchain.</translation>
    </message>
    <message>
        <source>(0 = auto, &lt;0 = leave that many cores free)</source>
        <translation type="unfinished">(0 = automat, &lt;0 = lasă atîtea nuclee libere)</translation>
    </message>
    <message>
        <source>W&amp;allet</source>
        <translation type="unfinished">Portofel</translation>
    </message>
    <message>
        <source>Enable coin &amp;control features</source>
        <translation type="unfinished">Activare caracteristici de control ale monedei</translation>
    </message>
    <message>
        <source>If you disable the spending of unconfirmed change, the change from a transaction cannot be used until that transaction has at least one confirmation. This also affects how your balance is computed.</source>
        <translation type="unfinished">Dacă dezactivaţi cheltuirea restului neconfirmat, restul dintr-o tranzacţie nu poate fi folosit pînă cînd tranzacţia are cel puţin o confirmare. Aceasta afectează de asemenea calcularea soldului.</translation>
    </message>
    <message>
        <source>&amp;Spend unconfirmed change</source>
        <translation type="unfinished">Cheltuire rest neconfirmat</translation>
    </message>
    <message>
        <source>Automatically open the Qtum client port on the router. This only works when your router supports UPnP and it is enabled.</source>
        <translation type="unfinished">Deschide automat în router portul aferent clientului Qtum. Funcţionează doar dacă routerul duportă UPnP şi e activat.</translation> 
 </message>
    <message>
        <source>Map port using &amp;UPnP</source>
        <translation type="unfinished">Mapare port folosind &amp;UPnP</translation>
    </message>
    <message>
        <source>Accept connections from outside.</source>
        <translation type="unfinished">Acceptă conexiuni din exterior</translation>
    </message>
    <message>
        <source>Allow incomin&amp;g connections</source>
        <translation type="unfinished">Permite conexiuni de intrar&amp;e</translation>
    </message>
    <message>
        <source>Connect to the Qtum network through a SOCKS5 proxy.</source>
        <translation type="unfinished">Conectare la reţeaua Qtum printr-un proxy SOCKS5.</translation>
    </message>
    <message>
        <source>&amp;Connect through SOCKS5 proxy (default proxy):</source>
        <translation type="unfinished">&amp;Conectare printr-un proxy SOCKS5 (implicit proxy):</translation>
    </message>
    <message>
        <source>Port of the proxy (e.g. 9050)</source>
        <translation type="unfinished">Portul proxy (de exemplu: 9050)</translation>
    </message>
    <message>
        <source>Used for reaching peers via:</source>
        <translation type="unfinished">Folosit pentru a gasi parteneri via:</translation>
    </message>
    <message>
        <source>&amp;Window</source>
        <translation type="unfinished">&amp;Fereastră</translation>
    </message>
    <message>
        <source>Show only a tray icon after minimizing the window.</source>
        <translation type="unfinished">Arată doar un icon în tray la ascunderea ferestrei</translation>
    </message>
    <message>
        <source>&amp;Minimize to the tray instead of the taskbar</source>
        <translation type="unfinished">&amp;Minimizare în tray în loc de taskbar</translation>
    </message>
    <message>
        <source>M&amp;inimize on close</source>
        <translation type="unfinished">M&amp;inimizare fereastră în locul închiderii programului</translation>
    </message>
    <message>
        <source>&amp;Display</source>
        <translation type="unfinished">&amp;Afişare</translation>
    </message>
    <message>
        <source>User Interface &amp;language:</source>
        <translation type="unfinished">&amp;Limbă interfaţă utilizator</translation>
    </message>
    <message>
        <source>The user interface language can be set here. This setting will take effect after restarting %1.</source>
        <translation type="unfinished">Limba interfeţei utilizatorului poate fi setată aici. Această setare va avea efect după repornirea %1.</translation>
    </message>
    <message>
        <source>&amp;Unit to show amounts in:</source>
        <translation type="unfinished">&amp;Unitatea de măsură pentru afişarea sumelor:</translation>
    </message>
    <message>
        <source>Choose the default subdivision unit to show in the interface and when sending coins.</source>
        <translation type="unfinished">Alegeţi subdiviziunea folosită la afişarea interfeţei şi la trimiterea de qtum.</translation>
    </message>
    <message>
        <source>Whether to show coin control features or not.</source>
        <translation type="unfinished">Arată controlul caracteristicilor monedei sau nu.</translation>
    </message>
    <message>
        <source>Connect to the Qtum network through a separate SOCKS5 proxy for Tor onion services.</source>
        <translation type="unfinished">Conectați-vă la rețeaua Qtum printr-un proxy SOCKS5 separat pentru serviciile Tor onion.</translation>
    </message>
    <message>
        <source>&amp;Cancel</source>
        <translation type="unfinished">Renunţă</translation>
    </message>
    <message>
        <source>default</source>
        <translation type="unfinished">iniţial</translation>
    </message>
    <message>
        <source>none</source>
        <translation type="unfinished">nimic</translation>
    </message>
    <message>
        <source>Confirm options reset</source>
        <extracomment>Window title text of pop-up window shown when the user has chosen to reset options.</extracomment>
        <translation type="unfinished">Confirmă resetarea opţiunilor</translation>
    </message>
    <message>
        <source>Client restart required to activate changes.</source>
        <extracomment>Text explaining that the settings changed will not come into effect until the client is restarted.</extracomment>
        <translation type="unfinished">Este necesară repornirea clientului pentru a activa schimbările.</translation>
    </message>
    <message>
        <source>Client will be shut down. Do you want to proceed?</source>
        <extracomment>Text asking the user to confirm if they would like to proceed with a client shutdown.</extracomment>
        <translation type="unfinished">Clientul va fi închis. Doriţi să continuaţi?</translation>
    </message>
    <message>
        <source>Configuration options</source>
        <extracomment>Window title text of pop-up box that allows opening up of configuration file.</extracomment>
        <translation type="unfinished">Optiuni de configurare</translation>
    </message>
    <message>
        <source>The configuration file is used to specify advanced user options which override GUI settings. Additionally, any command-line options will override this configuration file.</source>
        <extracomment>Explanatory text about the priority order of instructions considered by client. The order from high to low being: command-line, configuration file, GUI settings.</extracomment>
        <translation type="unfinished">Fisierul de configurare e folosit pentru a specifica optiuni utilizator avansate care modifica setarile din GUI. In plus orice optiune din linia de comanda va modifica acest fisier de configurare.</translation>
    </message>
    <message>
        <source>Cancel</source>
        <translation type="unfinished">Anulare</translation>
    </message>
    <message>
        <source>Error</source>
        <translation type="unfinished">Eroare</translation>
    </message>
    <message>
        <source>The configuration file could not be opened.</source>
        <translation type="unfinished">Fisierul de configurare nu a putut fi deschis.</translation>
    </message>
    <message>
        <source>This change would require a client restart.</source>
        <translation type="unfinished">Această schimbare necesită o repornire a clientului.</translation>
    </message>
    <message>
        <source>The supplied proxy address is invalid.</source>
        <translation type="unfinished">Adresa qtum pe care aţi specificat-o nu este validă.</translation>
    </message>
</context>
<context>
    <name>OverviewPage</name>
    <message>
        <source>The displayed information may be out of date. Your wallet automatically synchronizes with the Qtum network after a connection is established, but this process has not completed yet.</source>
        <translation type="unfinished">Informaţiile afişate pot fi neactualizate. Portofelul dvs. se sincronizează automat cu reţeaua Qtum după ce o conexiune este stabilită, dar acest proces nu a fost finalizat încă.</translation>
   </message>
    <message>
        <source>Watch-only:</source>
        <translation type="unfinished">Doar-supraveghere:</translation>
    </message>
    <message>
        <source>Available:</source>
        <translation type="unfinished">Disponibil:</translation>
    </message>
    <message>
        <source>Your current spendable balance</source>
        <translation type="unfinished">Balanţa dvs. curentă de cheltuieli</translation>
    </message>
    <message>
        <source>Pending:</source>
        <translation type="unfinished">În aşteptare:</translation>
    </message>
    <message>
        <source>Total of transactions that have yet to be confirmed, and do not yet count toward the spendable balance</source>
        <translation type="unfinished">Totalul tranzacţiilor care nu sunt confirmate încă şi care nu sunt încă adunate la balanţa de cheltuieli</translation>
    </message>
    <message>
        <source>Immature:</source>
        <translation type="unfinished">Nematurizat:</translation>
    </message>
    <message>
        <source>Mined balance that has not yet matured</source>
        <translation type="unfinished">Balanţa minata ce nu s-a maturizat încă</translation>
    </message>
    <message>
        <source>Balances</source>
        <translation type="unfinished">Balanţă</translation>
    </message>
    <message>
        <source>Your current total balance</source>
        <translation type="unfinished">Balanţa totală curentă</translation>
    </message>
    <message>
        <source>Your current balance in watch-only addresses</source>
        <translation type="unfinished">Soldul dvs. curent în adresele doar-supraveghere</translation>
    </message>
    <message>
        <source>Spendable:</source>
        <translation type="unfinished">Cheltuibil:</translation>
    </message>
    <message>
        <source>Recent transactions</source>
        <translation type="unfinished">Tranzacţii recente</translation>
    </message>
    <message>
        <source>Unconfirmed transactions to watch-only addresses</source>
        <translation type="unfinished">Tranzacţii neconfirmate la adresele doar-supraveghere</translation>
    </message>
    <message>
        <source>Mined balance in watch-only addresses that has not yet matured</source>
        <translation type="unfinished">Balanţă minată în adresele doar-supraveghere care nu s-a maturizat încă</translation>
    </message>
    <message>
        <source>Current total balance in watch-only addresses</source>
        <translation type="unfinished">Soldul dvs. total în adresele doar-supraveghere</translation>
    </message>
    </context>
<context>
    <name>PSBTOperationsDialog</name>
    <message>
        <source>Copy to Clipboard</source>
        <translation type="unfinished">Copiați în clipboard</translation>
    </message>
    <message>
        <source>Close</source>
        <translation type="unfinished">Inchide</translation>
    </message>
    <message>
        <source>Save Transaction Data</source>
        <translation type="unfinished">Salvați datele tranzacției</translation>
    </message>
    <message>
        <source>Total Amount</source>
        <translation type="unfinished">Suma totală</translation>
    </message>
    <message>
        <source>or</source>
        <translation type="unfinished">sau</translation>
    </message>
    <message>
        <source>Transaction status is unknown.</source>
        <translation type="unfinished">Starea tranzacției este necunoscută.</translation>
    </message>
</context>
<context>
    <name>PaymentServer</name>
    <message>
        <source>Payment request error</source>
        <translation type="unfinished">Eroare la cererea de plată</translation>
    </message>
    <message>
        <source>Cannot start qtum: click-to-pay handler</source>
        <translation type="unfinished">Qtum nu poate porni: click-to-pay handler</translation>
    </message>
    <message>
        <source>URI handling</source>
        <translation type="unfinished">Gestionare URI</translation>
    </message>
    <message>
        <source>'qtum://' is not a valid URI. Use 'qtum:' instead.</source>
        <translation type="unfinished">'qtum://' nu este un URI valid. Folositi 'qtum:' in loc.</translation>
    </message>
    <message>
        <source>URI cannot be parsed! This can be caused by an invalid Qtum address or malformed URI parameters.</source>
        <translation type="unfinished">URI nu poate fi analizat! Acest lucru poate fi cauzat de o adresă Qtum invalidă sau parametri URI deformaţi.</translation>
    </message>
    <message>
        <source>Payment request file handling</source>
        <translation type="unfinished">Manipulare fişier cerere de plată</translation>
    </message>
</context>
<context>
    <name>PeerTableModel</name>
    <message>
        <source>User Agent</source>
        <extracomment>Title of Peers Table column which contains the peer's User Agent string.</extracomment>
        <translation type="unfinished">Agent utilizator</translation>
    </message>
    <message>
        <source>Direction</source>
        <extracomment>Title of Peers Table column which indicates the direction the peer connection was initiated from.</extracomment>
        <translation type="unfinished">Direcţie</translation>
    </message>
    <message>
        <source>Sent</source>
        <extracomment>Title of Peers Table column which indicates the total amount of network information we have sent to the peer.</extracomment>
        <translation type="unfinished">Expediat</translation>
    </message>
    <message>
        <source>Received</source>
        <extracomment>Title of Peers Table column which indicates the total amount of network information we have received from the peer.</extracomment>
        <translation type="unfinished">Recepţionat</translation>
    </message>
    <message>
        <source>Address</source>
        <extracomment>Title of Peers Table column which contains the IP/Onion/I2P address of the connected peer.</extracomment>
        <translation type="unfinished">Adresă</translation>
    </message>
    <message>
        <source>Type</source>
        <extracomment>Title of Peers Table column which describes the type of peer connection. The "type" describes why the connection exists.</extracomment>
        <translation type="unfinished">Tip</translation>
    </message>
    <message>
        <source>Network</source>
        <extracomment>Title of Peers Table column which states the network the peer connected through.</extracomment>
        <translation type="unfinished">Reţea</translation>
    </message>
    <message>
        <source>Inbound</source>
        <extracomment>An Inbound Connection from a Peer.</extracomment>
        <translation type="unfinished">Intrare</translation>
    </message>
    <message>
        <source>Outbound</source>
        <extracomment>An Outbound Connection to a Peer.</extracomment>
        <translation type="unfinished">Ieşire</translation>
    </message>
</context>
<context>
    <name>QRImageWidget</name>
    <message>
        <source>&amp;Copy Image</source>
        <translation type="unfinished">&amp;Copiaza Imaginea</translation>
    </message>
    <message>
        <source>Resulting URI too long, try to reduce the text for label / message.</source>
        <translation type="unfinished">URI rezultat este prea lung, încearcă să reduci textul pentru etichetă / mesaj.</translation>
    </message>
    <message>
        <source>Error encoding URI into QR Code.</source>
        <translation type="unfinished">Eroare la codarea URl-ului în cod QR.</translation>
    </message>
    <message>
        <source>QR code support not available.</source>
        <translation type="unfinished">Suportul pentru codurile QR nu este disponibil.</translation>
    </message>
    <message>
        <source>Save QR Code</source>
        <translation type="unfinished">Salvează codul QR</translation>
    </message>
    </context>
<context>
    <name>RPCConsole</name>
    <message>
        <source>N/A</source>
        <translation type="unfinished">Nespecificat</translation>
    </message>
    <message>
        <source>Client version</source>
        <translation type="unfinished">Versiune client</translation>
    </message>
    <message>
        <source>&amp;Information</source>
        <translation type="unfinished">&amp;Informaţii</translation>
    </message>
    <message>
        <source>Datadir</source>
        <translation type="unfinished">Dirdate</translation>
    </message>
    <message>
        <source>Startup time</source>
        <translation type="unfinished">Ora de pornire</translation>
    </message>
    <message>
        <source>Network</source>
        <translation type="unfinished">Reţea</translation>
    </message>
    <message>
        <source>Name</source>
        <translation type="unfinished">Nume</translation>
    </message>
    <message>
        <source>Number of connections</source>
        <translation type="unfinished">Numărul de conexiuni</translation>
    </message>
    <message>
        <source>Block chain</source>
        <translation type="unfinished">Lanţ de blocuri</translation>
    </message>
    <message>
        <source>Memory Pool</source>
        <translation type="unfinished">Pool Memorie</translation>
    </message>
    <message>
        <source>Current number of transactions</source>
        <translation type="unfinished">Numărul curent de tranzacţii</translation>
    </message>
    <message>
        <source>Memory usage</source>
        <translation type="unfinished">Memorie folosită</translation>
    </message>
    <message>
        <source>Wallet: </source>
        <translation type="unfinished">Portofel:</translation>
    </message>
    <message>
        <source>(none)</source>
        <translation type="unfinished">(nimic)</translation>
    </message>
    <message>
        <source>&amp;Reset</source>
        <translation type="unfinished">&amp;Resetare</translation>
    </message>
    <message>
        <source>Received</source>
        <translation type="unfinished">Recepţionat</translation>
    </message>
    <message>
        <source>Sent</source>
        <translation type="unfinished">Expediat</translation>
    </message>
    <message>
        <source>&amp;Peers</source>
        <translation type="unfinished">&amp;Parteneri</translation>
    </message>
    <message>
        <source>Banned peers</source>
        <translation type="unfinished">Terti banati</translation>
    </message>
    <message>
        <source>Select a peer to view detailed information.</source>
        <translation type="unfinished">Selectaţi un partener pentru a vedea informaţiile detaliate.</translation>
    </message>
    <message>
        <source>Version</source>
        <translation type="unfinished">Versiune</translation>
    </message>
    <message>
        <source>Starting Block</source>
        <translation type="unfinished">Bloc de început</translation>
    </message>
    <message>
        <source>Synced Headers</source>
        <translation type="unfinished">Headere Sincronizate</translation>
    </message>
    <message>
        <source>Synced Blocks</source>
        <translation type="unfinished">Blocuri Sincronizate</translation>
    </message>
    <message>
        <source>User Agent</source>
        <translation type="unfinished">Agent utilizator</translation>
    </message>
    <message>
        <source>Node window</source>
        <translation type="unfinished">Fereastra nodului</translation>
    </message>
    <message>
        <source>Open the %1 debug log file from the current data directory. This can take a few seconds for large log files.</source>
        <translation type="unfinished">Deschide fişierul jurnal depanare %1 din directorul curent. Aceasta poate dura cateva secunde pentru fişierele mai mari.</translation>
    </message>
    <message>
        <source>Decrease font size</source>
        <translation type="unfinished">Micsoreaza fontul</translation>
    </message>
    <message>
        <source>Increase font size</source>
        <translation type="unfinished">Mareste fontul</translation>
    </message>
    <message>
        <source>Services</source>
        <translation type="unfinished">Servicii</translation>
    </message>
    <message>
        <source>Connection Time</source>
        <translation type="unfinished">Timp conexiune</translation>
    </message>
    <message>
        <source>Last Send</source>
        <translation type="unfinished">Ultima trimitere</translation>
    </message>
    <message>
        <source>Last Receive</source>
        <translation type="unfinished">Ultima primire</translation>
    </message>
    <message>
        <source>Ping Time</source>
        <translation type="unfinished">Timp ping</translation>
    </message>
    <message>
        <source>The duration of a currently outstanding ping.</source>
        <translation type="unfinished">Durata ping-ului intarziat.</translation>
    </message>
    <message>
        <source>Ping Wait</source>
        <translation type="unfinished">Asteptare ping</translation>
    </message>
    <message>
        <source>Time Offset</source>
        <translation type="unfinished">Diferenta timp</translation>
    </message>
    <message>
        <source>Last block time</source>
        <translation type="unfinished">Data ultimului bloc</translation>
    </message>
    <message>
        <source>&amp;Open</source>
        <translation type="unfinished">&amp;Deschide</translation>
    </message>
    <message>
        <source>&amp;Console</source>
        <translation type="unfinished">&amp;Consolă</translation>
    </message>
    <message>
        <source>&amp;Network Traffic</source>
        <translation type="unfinished">Trafic reţea</translation>
    </message>
    <message>
        <source>Totals</source>
        <translation type="unfinished">Totaluri</translation>
    </message>
    <message>
        <source>Debug log file</source>
        <translation type="unfinished">Fişier jurnal depanare</translation>
    </message>
    <message>
        <source>Clear console</source>
        <translation type="unfinished">Curăţă consola</translation>
    </message>
    <message>
        <source>In:</source>
        <translation type="unfinished">Intrare:</translation>
    </message>
    <message>
        <source>Out:</source>
        <translation type="unfinished">Ieşire:</translation>
    </message>
    <message>
        <source>&amp;Disconnect</source>
        <translation type="unfinished">&amp;Deconectare</translation>
    </message>
    <message>
        <source>1 &amp;hour</source>
        <translation type="unfinished">1 &amp;oră</translation>
    </message>
    <message>
        <source>1 &amp;week</source>
        <translation type="unfinished">1 &amp;săptămână</translation>
    </message>
    <message>
        <source>1 &amp;year</source>
        <translation type="unfinished">1 &amp;an</translation>
    </message>
    <message>
        <source>Network activity disabled</source>
        <translation type="unfinished">Activitatea retelei a fost oprita.</translation>
    </message>
    <message>
        <source>Executing command without any wallet</source>
        <translation type="unfinished">Executarea comenzii fara nici un portofel.</translation>
    </message>
    <message>
        <source>Executing command using "%1" wallet</source>
        <translation type="unfinished">Executarea comenzii folosind portofelul "%1"</translation>
    </message>
    <message>
        <source>Yes</source>
        <translation type="unfinished">Da</translation>
    </message>
    <message>
        <source>No</source>
        <translation type="unfinished">Nu</translation>
    </message>
    <message>
        <source>To</source>
        <translation type="unfinished">Către</translation>
    </message>
    <message>
        <source>From</source>
        <translation type="unfinished">De la</translation>
    </message>
    <message>
        <source>Ban for</source>
        <translation type="unfinished">Interzicere pentru</translation>
    </message>
    <message>
        <source>Unknown</source>
        <translation type="unfinished">Necunoscut</translation>
    </message>
</context>
<context>
    <name>ReceiveCoinsDialog</name>
    <message>
        <source>&amp;Amount:</source>
        <translation type="unfinished">&amp;Suma:</translation>
    </message>
    <message>
        <source>&amp;Label:</source>
        <translation type="unfinished">&amp;Etichetă:</translation>
    </message>
    <message>
        <source>&amp;Message:</source>
        <translation type="unfinished">&amp;Mesaj:</translation>
    </message>
    <message>
        <source>An optional message to attach to the payment request, which will be displayed when the request is opened. Note: The message will not be sent with the payment over the Qtum network.</source>
        <translation type="unfinished">Un mesaj opţional de ataşat la cererea de plată, care va fi afişat cînd cererea este deschisă. Notă: Acest mesaj nu va fi trimis cu plata către reţeaua Qtum.</translation>
    </message>
    <message>
        <source>An optional label to associate with the new receiving address.</source>
        <translation type="unfinished">O etichetă opţională de asociat cu adresa de primire.</translation>
    </message>
    <message>
        <source>Use this form to request payments. All fields are &lt;b&gt;optional&lt;/b&gt;.</source>
        <translation type="unfinished">Foloseşte acest formular pentru a solicita plăţi. Toate cîmpurile sînt &lt;b&gt;opţionale&lt;/b&gt;.</translation>
    </message>
    <message>
        <source>An optional amount to request. Leave this empty or zero to not request a specific amount.</source>
        <translation type="unfinished">O sumă opţională de cerut. Lăsaţi gol sau zero pentru a nu cere o sumă anume.</translation>
    </message>
    <message>
        <source>Clear all fields of the form.</source>
        <translation type="unfinished">Şterge toate câmpurile formularului.</translation>
    </message>
    <message>
        <source>Clear</source>
        <translation type="unfinished">Curăţă</translation>
    </message>
    <message>
        <source>Requested payments history</source>
        <translation type="unfinished">Istoricul plăţilor cerute</translation>
    </message>
    <message>
        <source>Show the selected request (does the same as double clicking an entry)</source>
        <translation type="unfinished">Arată cererea selectată (acelaşi lucru ca şi dublu-clic pe o înregistrare)</translation>
    </message>
    <message>
        <source>Show</source>
        <translation type="unfinished">Arată</translation>
    </message>
    <message>
        <source>Remove the selected entries from the list</source>
        <translation type="unfinished">Înlătură intrările selectate din listă</translation>
    </message>
    <message>
        <source>Remove</source>
        <translation type="unfinished">Înlătură</translation>
    </message>
    <message>
        <source>Copy &amp;URI</source>
        <translation type="unfinished">Copiază &amp;URl</translation>
    </message>
    <message>
        <source>Could not unlock wallet.</source>
        <translation type="unfinished">Portofelul nu a putut fi deblocat.</translation>
    </message>
    </context>
<context>
    <name>ReceiveRequestDialog</name>
    <message>
        <source>Address:</source>
        <translation type="unfinished">Adresa:</translation>
    </message>
    <message>
        <source>Amount:</source>
        <translation type="unfinished">Sumă:</translation>
    </message>
    <message>
        <source>Message:</source>
        <translation type="unfinished">Mesaj:</translation>
    </message>
    <message>
        <source>Wallet:</source>
        <translation type="unfinished">Portofel:</translation>
    </message>
    <message>
        <source>Copy &amp;URI</source>
        <translation type="unfinished">Copiază &amp;URl</translation>
    </message>
    <message>
        <source>Copy &amp;Address</source>
        <translation type="unfinished">Copiază &amp;adresa</translation>
    </message>
    <message>
        <source>Payment information</source>
        <translation type="unfinished">Informaţiile plată</translation>
    </message>
    <message>
        <source>Request payment to %1</source>
        <translation type="unfinished">Cere plata pentru %1</translation>
    </message>
</context>
<context>
    <name>RecentRequestsTableModel</name>
    <message>
        <source>Date</source>
        <translation type="unfinished">Data</translation>
    </message>
    <message>
        <source>Label</source>
        <translation type="unfinished">Etichetă</translation>
    </message>
    <message>
        <source>Message</source>
        <translation type="unfinished">Mesaj</translation>
    </message>
    <message>
        <source>(no label)</source>
        <translation type="unfinished">(fără etichetă)</translation>
    </message>
    <message>
        <source>(no message)</source>
        <translation type="unfinished">(nici un mesaj)</translation>
    </message>
    <message>
        <source>(no amount requested)</source>
        <translation type="unfinished">(nici o sumă solicitată)</translation>
    </message>
    <message>
        <source>Requested</source>
        <translation type="unfinished">Ceruta</translation>
    </message>
</context>
<context>
    <name>SendCoinsDialog</name>
    <message>
        <source>Send Coins</source>
        <translation type="unfinished">Trimite monede</translation>
    </message>
    <message>
        <source>Coin Control Features</source>
        <translation type="unfinished">Caracteristici de control ale monedei</translation>
    </message>
    <message>
        <source>automatically selected</source>
        <translation type="unfinished">selecţie automată</translation>
    </message>
    <message>
        <source>Insufficient funds!</source>
        <translation type="unfinished">Fonduri insuficiente!</translation>
    </message>
    <message>
        <source>Quantity:</source>
        <translation type="unfinished">Cantitate:</translation>
    </message>
    <message>
        <source>Bytes:</source>
        <translation type="unfinished">Octeţi:</translation>
    </message>
    <message>
        <source>Amount:</source>
        <translation type="unfinished">Sumă:</translation>
    </message>
    <message>
        <source>Fee:</source>
        <translation type="unfinished">Comision:</translation>
    </message>
    <message>
        <source>After Fee:</source>
        <translation type="unfinished">După taxă:</translation>
    </message>
    <message>
        <source>Change:</source>
        <translation type="unfinished">Schimb:</translation>
    </message>
    <message>
        <source>If this is activated, but the change address is empty or invalid, change will be sent to a newly generated address.</source>
        <translation type="unfinished">Dacă este activat, dar adresa de rest este goală sau nevalidă, restul va fi trimis la o adresă nou generată.</translation>
    </message>
    <message>
        <source>Custom change address</source>
        <translation type="unfinished">Adresă personalizată de rest</translation>
    </message>
    <message>
        <source>Transaction Fee:</source>
        <translation type="unfinished">Taxă tranzacţie:</translation>
    </message>
    <message>
        <source>Using the fallbackfee can result in sending a transaction that will take several hours or days (or never) to confirm. Consider choosing your fee manually or wait until you have validated the complete chain.</source>
        <translation type="unfinished">Folosirea taxei implicite poate rezulta in trimiterea unei tranzactii care va dura cateva ore sau zile (sau niciodata) pentru a fi confirmata. Luati in considerare sa setati manual taxa sau asteptati pana ati validat complet lantul.</translation>
    </message>
    <message>
        <source>Warning: Fee estimation is currently not possible.</source>
        <translation type="unfinished">Avertisment: Estimarea comisionului nu s-a putut efectua.</translation>
    </message>
    <message>
        <source>per kilobyte</source>
        <translation type="unfinished">per kilooctet</translation>
    </message>
    <message>
        <source>Hide</source>
        <translation type="unfinished">Ascunde</translation>
    </message>
    <message>
        <source>Recommended:</source>
        <translation type="unfinished">Recomandat:</translation>
    </message>
    <message>
        <source>Custom:</source>
        <translation type="unfinished">Personalizat:</translation>
    </message>
    <message>
        <source>Send to multiple recipients at once</source>
        <translation type="unfinished">Trimite simultan către mai mulţi destinatari</translation>
    </message>
    <message>
        <source>Add &amp;Recipient</source>
        <translation type="unfinished">Adaugă destinata&amp;r</translation>
    </message>
    <message>
        <source>Clear all fields of the form.</source>
        <translation type="unfinished">Şterge toate câmpurile formularului.</translation>
    </message>
    <message>
        <source>Dust:</source>
        <translation type="unfinished">Praf:</translation>
    </message>
    <message>
        <source>Confirmation time target:</source>
        <translation type="unfinished">Timp confirmare tinta:</translation>
    </message>
    <message>
        <source>Enable Replace-By-Fee</source>
        <translation type="unfinished">Autorizeaza Replace-By-Fee</translation>
    </message>
    <message>
        <source>With Replace-By-Fee (BIP-125) you can increase a transaction's fee after it is sent. Without this, a higher fee may be recommended to compensate for increased transaction delay risk.</source>
        <translation type="unfinished">Cu Replace-By-Fee (BIP-125) se poate creste taxa unei tranzactii dupa ce a fost trimisa. Fara aceasta optiune, o taxa mai mare e posibil sa fie recomandata pentru a compensa riscul crescut de intarziere a tranzactiei.</translation>
    </message>
    <message>
        <source>Clear &amp;All</source>
        <translation type="unfinished">Curăţă to&amp;ate</translation>
    </message>
    <message>
        <source>Balance:</source>
        <translation type="unfinished">Sold:</translation>
    </message>
    <message>
        <source>Confirm the send action</source>
        <translation type="unfinished">Confirmă operaţiunea de trimitere</translation>
    </message>
    <message>
        <source>S&amp;end</source>
        <translation type="unfinished">Trimit&amp;e</translation>
    </message>
    <message>
        <source>Copy quantity</source>
        <translation type="unfinished">Copiază cantitea</translation>
    </message>
    <message>
        <source>Copy amount</source>
        <translation type="unfinished">Copiază suma</translation>
    </message>
    <message>
        <source>Copy fee</source>
        <translation type="unfinished">Copiază taxa</translation>
    </message>
    <message>
        <source>Copy after fee</source>
        <translation type="unfinished">Copiază după taxă</translation>
    </message>
    <message>
        <source>Copy bytes</source>
        <translation type="unfinished">Copiază octeţi</translation>
    </message>
    <message>
        <source>Copy dust</source>
        <translation type="unfinished">Copiază praf</translation>
    </message>
    <message>
        <source>Copy change</source>
        <translation type="unfinished">Copiază rest</translation>
    </message>
    <message>
        <source>%1 (%2 blocks)</source>
        <translation type="unfinished">%1(%2 blocuri)</translation>
    </message>
    <message>
        <source> from wallet '%1'</source>
        <translation type="unfinished">din portofelul '%1'</translation>
    </message>
    <message>
        <source>%1 to %2</source>
        <translation type="unfinished">%1 la %2</translation>
    </message>
    <message>
        <source>Save Transaction Data</source>
        <translation type="unfinished">Salvați datele tranzacției</translation>
    </message>
    <message>
        <source>or</source>
        <translation type="unfinished">sau</translation>
    </message>
    <message>
        <source>You can increase the fee later (signals Replace-By-Fee, BIP-125).</source>
        <translation type="unfinished">Puteti creste taxa mai tarziu (semnaleaza Replace-By-Fee, BIP-125).</translation>
    </message>
    <message>
        <source>Please, review your transaction.</source>
        <extracomment>Text to prompt a user to review the details of the transaction they are attempting to send.</extracomment>
        <translation type="unfinished">Va rugam sa revizuiti tranzactia.</translation>
    </message>
    <message>
        <source>Transaction fee</source>
        <translation type="unfinished">Taxă tranzacţie</translation>
    </message>
    <message>
        <source>Not signalling Replace-By-Fee, BIP-125.</source>
        <translation type="unfinished">Nu se semnalizeaza Replace-By-Fee, BIP-125</translation>
    </message>
    <message>
        <source>Total Amount</source>
        <translation type="unfinished">Suma totală</translation>
    </message>
    <message>
        <source>Confirm send coins</source>
        <translation type="unfinished">Confirmă trimiterea monedelor</translation>
    </message>
    <message>
        <source>The recipient address is not valid. Please recheck.</source>
        <translation type="unfinished">Adresa destinatarului nu este validă. Rugăm să reverificaţi.</translation>
    </message>
    <message>
        <source>The amount to pay must be larger than 0.</source>
        <translation type="unfinished">Suma de plată trebuie să fie mai mare decît 0.</translation>
    </message>
    <message>
        <source>The amount exceeds your balance.</source>
        <translation type="unfinished">Suma depăşeşte soldul contului.</translation>
    </message>
    <message>
        <source>The total exceeds your balance when the %1 transaction fee is included.</source>
        <translation type="unfinished">Totalul depăşeşte soldul contului dacă se include şi plata taxei de %1.</translation>
    </message>
    <message>
        <source>Duplicate address found: addresses should only be used once each.</source>
        <translation type="unfinished">Adresă duplicat găsită: fiecare adresă ar trebui folosită o singură dată.</translation>
    </message>
    <message>
        <source>Transaction creation failed!</source>
        <translation type="unfinished">Creare tranzacţie nereuşită!</translation>
    </message>
    <message>
        <source>A fee higher than %1 is considered an absurdly high fee.</source>
        <translation type="unfinished">O taxă mai mare de %1 este considerată o taxă absurd de mare</translation>
    </message>
    <message numerus="yes">
        <source>Estimated to begin confirmation within %n block(s).</source>
        <translation type="unfinished">
            <numerusform />
            <numerusform />
            <numerusform />
        </translation>
    </message>
    <message>
        <source>Warning: Invalid Qtum address</source>
        <translation type="unfinished">Atenţie: Adresa qtum nevalidă!</translation>
    </message>
    <message>
        <source>Warning: Unknown change address</source>
        <translation type="unfinished">Atenţie: Adresă de rest necunoscută</translation>
    </message>
    <message>
        <source>Confirm custom change address</source>
        <translation type="unfinished">Confirmati adresa personalizata de rest</translation>
    </message>
    <message>
        <source>The address you selected for change is not part of this wallet. Any or all funds in your wallet may be sent to this address. Are you sure?</source>
        <translation type="unfinished">Adresa selectata pentru rest nu face parte din acest portofel. Orice suma, sau intreaga suma din portofel poate fi trimisa la aceasta adresa. Sunteti sigur?</translation>
    </message>
    <message>
        <source>(no label)</source>
        <translation type="unfinished">(fără etichetă)</translation>
    </message>
</context>
<context>
    <name>SendCoinsEntry</name>
    <message>
        <source>A&amp;mount:</source>
        <translation type="unfinished">Su&amp;mă:</translation>
    </message>
    <message>
        <source>Pay &amp;To:</source>
        <translation type="unfinished">Plăteşte că&amp;tre:</translation>
    </message>
    <message>
        <source>&amp;Label:</source>
        <translation type="unfinished">&amp;Etichetă:</translation>
    </message>
    <message>
        <source>Choose previously used address</source>
        <translation type="unfinished">Alegeţi adrese folosite anterior</translation>
    </message>
    <message>
        <source>The Qtum address to send the payment to</source>
        <translation type="unfinished">Adresa qtum către care se face plata</translation>
   </message>
    <message>
        <source>Paste address from clipboard</source>
        <translation type="unfinished">Lipeşte adresa din clipboard</translation>
    </message>
    <message>
        <source>Remove this entry</source>
        <translation type="unfinished">Înlătură această intrare</translation>
    </message>
    <message>
        <source>The fee will be deducted from the amount being sent. The recipient will receive less qtums than you enter in the amount field. If multiple recipients are selected, the fee is split equally.</source>
        <translation type="unfinished">Taxa va fi scazuta in suma trimisa. Destinatarul va primi mai putini qtum decat ati specificat in campul sumei trimise. Daca au fost selectati mai multi destinatari, taxa se va imparti in mod egal.</translation>
   </message>
    <message>
        <source>S&amp;ubtract fee from amount</source>
        <translation type="unfinished">S&amp;cade taxa din suma</translation>
    </message>
    <message>
        <source>Use available balance</source>
        <translation type="unfinished">Folosește balanța disponibilă</translation>
    </message>
    <message>
        <source>Message:</source>
        <translation type="unfinished">Mesaj:</translation>
    </message>
    <message>
        <source>Enter a label for this address to add it to the list of used addresses</source>
        <translation type="unfinished">Introduceţi eticheta pentru ca această adresa să fie introdusă în lista de adrese folosite</translation>
    </message>
    <message>
        <source>A message that was attached to the qtum: URI which will be stored with the transaction for your reference. Note: This message will not be sent over the Qtum network.</source>
        <translation type="unfinished">un mesaj a fost ataşat la qtum: URI care va fi stocat cu tranzacţia pentru referinţa dvs. Notă: Acest mesaj nu va fi trimis către reţeaua qtum.</translation>
    </message>
</context>
<context>
    <name>SendConfirmationDialog</name>
    <message>
        <source>Send</source>
        <translation type="unfinished">Trimis</translation>
    </message>
    </context>
<context>
    <name>SignVerifyMessageDialog</name>
    <message>
        <source>Signatures - Sign / Verify a Message</source>
        <translation type="unfinished">Semnaturi - Semnează/verifică un mesaj</translation>
    </message>
    <message>
        <source>&amp;Sign Message</source>
        <translation type="unfinished">&amp;Semnează mesaj</translation>
    </message>
    <message>
        <source>You can sign messages/agreements with your addresses to prove you can receive qtums sent to them. Be careful not to sign anything vague or random, as phishing attacks may try to trick you into signing your identity over to them. Only sign fully-detailed statements you agree to.</source>
        <translation type="unfinished">Puteţi semna mesaje/contracte cu adresele dvs. pentru a demostra ca puteti primi qtumi trimisi la ele. Aveţi grijă să nu semnaţi nimic vag sau aleator, deoarece atacurile de tip phishing vă pot păcăli să le transferaţi identitatea. Semnaţi numai declaraţiile detaliate cu care sînteti de acord.</translation>
   </message>
    <message>
        <source>The Qtum address to sign the message with</source>
        <translation type="unfinished">Adresa cu care semnaţi mesajul</translation>
    </message>
    <message>
        <source>Choose previously used address</source>
        <translation type="unfinished">Alegeţi adrese folosite anterior</translation>
    </message>
    <message>
        <source>Paste address from clipboard</source>
        <translation type="unfinished">Lipeşte adresa din clipboard</translation>
    </message>
    <message>
        <source>Enter the message you want to sign here</source>
        <translation type="unfinished">Introduceţi mesajul pe care vreţi să-l semnaţi, aici</translation>
    </message>
    <message>
        <source>Signature</source>
        <translation type="unfinished">Semnătură</translation>
    </message>
    <message>
        <source>Copy the current signature to the system clipboard</source>
        <translation type="unfinished">Copiază semnatura curentă în clipboard-ul sistemului</translation>
    </message>
    <message>
        <source>Sign the message to prove you own this Qtum address</source>
        <translation type="unfinished">Semnează mesajul pentru a dovedi ca deţineţi acestă adresă Qtum</translation>
   </message>
    <message>
        <source>Sign &amp;Message</source>
        <translation type="unfinished">Semnează &amp;mesaj</translation>
    </message>
    <message>
        <source>Reset all sign message fields</source>
        <translation type="unfinished">Resetează toate cîmpurile mesajelor semnate</translation>
    </message>
    <message>
        <source>Clear &amp;All</source>
        <translation type="unfinished">Curăţă to&amp;ate</translation>
    </message>
    <message>
        <source>&amp;Verify Message</source>
        <translation type="unfinished">&amp;Verifică mesaj</translation>
    </message>
    <message>
        <source>Enter the receiver's address, message (ensure you copy line breaks, spaces, tabs, etc. exactly) and signature below to verify the message. Be careful not to read more into the signature than what is in the signed message itself, to avoid being tricked by a man-in-the-middle attack. Note that this only proves the signing party receives with the address, it cannot prove sendership of any transaction!</source>
        <translation type="unfinished">Introduceţi adresa de semnatură, mesajul (asiguraţi-vă că aţi copiat spaţiile, taburile etc. exact) şi semnatura dedesubt pentru a verifica mesajul. Aveţi grijă să nu citiţi mai mult în semnatură decît mesajul în sine, pentru a evita să fiţi păcăliţi de un atac de tip man-in-the-middle. De notat ca aceasta dovedeste doar ca semnatarul primeste odata cu adresa, nu dovedesta insa trimiterea vreunei tranzactii.</translation>
    </message>
    <message>
        <source>The Qtum address the message was signed with</source>
        <translation type="unfinished">Introduceţi o adresă Qtum</translation>
  </message>
    <message>
        <source>Verify the message to ensure it was signed with the specified Qtum address</source>
        <translation type="unfinished">Verificaţi mesajul pentru a vă asigura că a fost semnat cu adresa Qtum specificată</translation>
   </message>
    <message>
        <source>Verify &amp;Message</source>
        <translation type="unfinished">Verifică &amp;mesaj</translation>
    </message>
    <message>
        <source>Reset all verify message fields</source>
        <translation type="unfinished">Resetează toate cîmpurile mesajelor semnate</translation>
    </message>
    <message>
        <source>Click "Sign Message" to generate signature</source>
        <translation type="unfinished">Faceţi clic pe "Semneaza msaj" pentru a genera semnătura</translation>
    </message>
    <message>
        <source>The entered address is invalid.</source>
        <translation type="unfinished">Adresa introdusă este invalidă.</translation>
    </message>
    <message>
        <source>Please check the address and try again.</source>
        <translation type="unfinished">Vă rugăm verificaţi adresa şi încercaţi din nou.</translation>
    </message>
    <message>
        <source>The entered address does not refer to a key.</source>
        <translation type="unfinished">Adresa introdusă nu se referă la o cheie.</translation>
    </message>
    <message>
        <source>Wallet unlock was cancelled.</source>
        <translation type="unfinished">Deblocarea portofelului a fost anulata.</translation>
    </message>
    <message>
        <source>No error</source>
        <translation type="unfinished">Fara Eroare</translation>
    </message>
    <message>
        <source>Private key for the entered address is not available.</source>
        <translation type="unfinished">Cheia privată pentru adresa introdusă nu este disponibila.</translation>
    </message>
    <message>
        <source>Message signing failed.</source>
        <translation type="unfinished">Semnarea mesajului nu a reuşit.</translation>
    </message>
    <message>
        <source>Message signed.</source>
        <translation type="unfinished">Mesaj semnat.</translation>
    </message>
    <message>
        <source>The signature could not be decoded.</source>
        <translation type="unfinished">Semnatura nu a putut fi decodată.</translation>
    </message>
    <message>
        <source>Please check the signature and try again.</source>
        <translation type="unfinished">Vă rugăm verificaţi semnătura şi încercaţi din nou.</translation>
    </message>
    <message>
        <source>The signature did not match the message digest.</source>
        <translation type="unfinished">Semnatura nu se potriveşte cu mesajul.</translation>
    </message>
    <message>
        <source>Message verification failed.</source>
        <translation type="unfinished">Verificarea mesajului nu a reuşit.</translation>
    </message>
    <message>
        <source>Message verified.</source>
        <translation type="unfinished">Mesaj verificat.</translation>
    </message>
</context>
<context>
    <name>TransactionDesc</name>
    <message>
        <source>conflicted with a transaction with %1 confirmations</source>
        <extracomment>Text explaining the current status of a transaction, shown in the status field of the details window for this transaction. This status represents an unconfirmed transaction that conflicts with a confirmed transaction.</extracomment>
        <translation type="unfinished">in conflict cu o tranzactie cu %1 confirmari</translation>
    </message>
    <message>
        <source>abandoned</source>
        <extracomment>Text explaining the current status of a transaction, shown in the status field of the details window for this transaction. This status represents an abandoned transaction.</extracomment>
        <translation type="unfinished">abandonat</translation>
    </message>
    <message>
        <source>%1/unconfirmed</source>
        <extracomment>Text explaining the current status of a transaction, shown in the status field of the details window for this transaction. This status represents a transaction confirmed in at least one block, but less than 6 blocks.</extracomment>
        <translation type="unfinished">%1/neconfirmat</translation>
    </message>
    <message>
        <source>%1 confirmations</source>
        <extracomment>Text explaining the current status of a transaction, shown in the status field of the details window for this transaction. This status represents a transaction confirmed in 6 or more blocks.</extracomment>
        <translation type="unfinished">%1 confirmări</translation>
    </message>
    <message>
        <source>Status</source>
        <translation type="unfinished">Stare</translation>
    </message>
    <message>
        <source>Date</source>
        <translation type="unfinished">Data</translation>
    </message>
    <message>
        <source>Source</source>
        <translation type="unfinished">Sursa</translation>
    </message>
    <message>
        <source>Generated</source>
        <translation type="unfinished">Generat</translation>
    </message>
    <message>
        <source>From</source>
        <translation type="unfinished">De la</translation>
    </message>
    <message>
        <source>unknown</source>
        <translation type="unfinished">necunoscut</translation>
    </message>
    <message>
        <source>To</source>
        <translation type="unfinished">Către</translation>
    </message>
    <message>
        <source>own address</source>
        <translation type="unfinished">adresa proprie</translation>
    </message>
    <message>
        <source>watch-only</source>
        <translation type="unfinished">doar-supraveghere</translation>
    </message>
<<<<<<< HEAD
=======
    <message>
        <source>label</source>
        <translation type="unfinished">etichetă</translation>
    </message>
>>>>>>> 4985b774
    <message numerus="yes">
        <source>matures in %n more block(s)</source>
        <translation type="unfinished">
            <numerusform />
            <numerusform />
            <numerusform />
        </translation>
    </message>
    <message>
<<<<<<< HEAD
        <source>Warning: Invalid Qtum address</source>
        <translation type="unfinished">Atenţie: Adresa qtum nevalidă!</translation>
=======
        <source>not accepted</source>
        <translation type="unfinished">neacceptat</translation>
>>>>>>> 4985b774
    </message>
    <message>
        <source>Transaction fee</source>
        <translation type="unfinished">Taxă tranzacţie</translation>
    </message>
    <message>
        <source>Net amount</source>
        <translation type="unfinished">Suma netă</translation>
    </message>
    <message>
        <source>Message</source>
        <translation type="unfinished">Mesaj</translation>
    </message>
    <message>
        <source>Comment</source>
        <translation type="unfinished">Comentariu</translation>
    </message>
    <message>
        <source>Transaction ID</source>
        <translation type="unfinished">ID tranzacţie</translation>
    </message>
    <message>
        <source>Transaction total size</source>
        <translation type="unfinished">Dimensiune totala tranzacţie</translation>
    </message>
    <message>
        <source>Transaction virtual size</source>
        <translation type="unfinished">Dimensiune virtuala a tranzactiei</translation>
    </message>
    <message>
        <source>Output index</source>
        <translation type="unfinished">Index debit</translation>
    </message>
    <message>
<<<<<<< HEAD
        <source>The Qtum address to send the payment to</source>
        <translation type="unfinished">Adresa qtum către care se face plata</translation>
   </message>
=======
        <source> (Certificate was not verified)</source>
        <translation type="unfinished">(Certificatul nu a fost verificat)</translation>
    </message>
>>>>>>> 4985b774
    <message>
        <source>Merchant</source>
        <translation type="unfinished">Comerciant</translation>
    </message>
    <message>
        <source>Generated coins must mature %1 blocks before they can be spent. When you generated this block, it was broadcast to the network to be added to the block chain. If it fails to get into the chain, its state will change to "not accepted" and it won't be spendable. This may occasionally happen if another node generates a block within a few seconds of yours.</source>
        <translation type="unfinished">Monedele generate se pot cheltui doar dupa inca %1 blocuri.  După ce a fost generat, s-a propagat în reţea, urmând să fie adăugat in blockchain.  Dacă nu poate fi inclus in lanţ, starea sa va deveni "neacceptat" si nu va putea fi folosit la tranzacţii.  Acest fenomen se întâmplă atunci cand un alt nod a generat un bloc la o diferenţa de câteva secunde.</translation>
    </message>
    <message>
<<<<<<< HEAD
        <source>The fee will be deducted from the amount being sent. The recipient will receive less qtums than you enter in the amount field. If multiple recipients are selected, the fee is split equally.</source>
        <translation type="unfinished">Taxa va fi scazuta in suma trimisa. Destinatarul va primi mai putini qtum decat ati specificat in campul sumei trimise. Daca au fost selectati mai multi destinatari, taxa se va imparti in mod egal.</translation>
   </message>
=======
        <source>Debug information</source>
        <translation type="unfinished">Informaţii pentru depanare</translation>
    </message>
>>>>>>> 4985b774
    <message>
        <source>Transaction</source>
        <translation type="unfinished">Tranzacţie</translation>
    </message>
    <message>
        <source>Inputs</source>
        <translation type="unfinished">Intrări</translation>
    </message>
    <message>
        <source>Amount</source>
        <translation type="unfinished">Sumă</translation>
    </message>
    <message>
<<<<<<< HEAD
        <source>Enter a label for this address to add it to the list of used addresses</source>
        <translation type="unfinished">Introduceţi eticheta pentru ca această adresa să fie introdusă în lista de adrese folosite</translation>
    </message>
    <message>
        <source>A message that was attached to the qtum: URI which will be stored with the transaction for your reference. Note: This message will not be sent over the Qtum network.</source>
        <translation type="unfinished">un mesaj a fost ataşat la qtum: URI care va fi stocat cu tranzacţia pentru referinţa dvs. Notă: Acest mesaj nu va fi trimis către reţeaua qtum.</translation>
    </message>
</context>
<context>
    <name>SendConfirmationDialog</name>
=======
        <source>true</source>
        <translation type="unfinished">adevărat</translation>
    </message>
    <message>
        <source>false</source>
        <translation type="unfinished">fals</translation>
    </message>
</context>
<context>
    <name>TransactionDescDialog</name>
    <message>
        <source>This pane shows a detailed description of the transaction</source>
        <translation type="unfinished">Acest panou arată o descriere detaliată a tranzacţiei</translation>
    </message>
    <message>
        <source>Details for %1</source>
        <translation type="unfinished">Detalii pentru %1</translation>
    </message>
</context>
<context>
    <name>TransactionTableModel</name>
    <message>
        <source>Date</source>
        <translation type="unfinished">Data</translation>
    </message>
>>>>>>> 4985b774
    <message>
        <source>Type</source>
        <translation type="unfinished">Tip</translation>
    </message>
    <message>
        <source>Label</source>
        <translation type="unfinished">Etichetă</translation>
    </message>
    <message>
        <source>Unconfirmed</source>
        <translation type="unfinished">Neconfirmat</translation>
    </message>
    <message>
<<<<<<< HEAD
        <source>You can sign messages/agreements with your addresses to prove you can receive qtums sent to them. Be careful not to sign anything vague or random, as phishing attacks may try to trick you into signing your identity over to them. Only sign fully-detailed statements you agree to.</source>
        <translation type="unfinished">Puteţi semna mesaje/contracte cu adresele dvs. pentru a demostra ca puteti primi qtumi trimisi la ele. Aveţi grijă să nu semnaţi nimic vag sau aleator, deoarece atacurile de tip phishing vă pot păcăli să le transferaţi identitatea. Semnaţi numai declaraţiile detaliate cu care sînteti de acord.</translation> 
   </message>
    <message>
        <source>The Qtum address to sign the message with</source>
        <translation type="unfinished">Adresa cu care semnaţi mesajul</translation>
=======
        <source>Abandoned</source>
        <translation type="unfinished">Abandonat</translation>
    </message>
    <message>
        <source>Confirming (%1 of %2 recommended confirmations)</source>
        <translation type="unfinished">Confirmare (%1 din %2 confirmari recomandate)</translation>
>>>>>>> 4985b774
    </message>
    <message>
        <source>Confirmed (%1 confirmations)</source>
        <translation type="unfinished">Confirmat (%1 confirmari)</translation>
    </message>
    <message>
        <source>Conflicted</source>
        <translation type="unfinished">În conflict</translation>
    </message>
    <message>
        <source>Immature (%1 confirmations, will be available after %2)</source>
        <translation type="unfinished">Imatur (%1 confirmari, va fi disponibil după %2)</translation>
    </message>
    <message>
        <source>Generated but not accepted</source>
        <translation type="unfinished">Generat dar neacceptat</translation>
    </message>
    <message>
        <source>Received with</source>
        <translation type="unfinished">Recepţionat cu</translation>
    </message>
    <message>
<<<<<<< HEAD
        <source>Sign the message to prove you own this Qtum address</source>
        <translation type="unfinished">Semnează mesajul pentru a dovedi ca deţineţi acestă adresă Qtum</translation>
   </message>
=======
        <source>Received from</source>
        <translation type="unfinished">Primit de la</translation>
    </message>
>>>>>>> 4985b774
    <message>
        <source>Sent to</source>
        <translation type="unfinished">Trimis către</translation>
    </message>
    <message>
        <source>Payment to yourself</source>
        <translation type="unfinished">Plată către dvs.</translation>
    </message>
    <message>
        <source>Mined</source>
        <translation type="unfinished">Minat</translation>
    </message>
    <message>
        <source>watch-only</source>
        <translation type="unfinished">doar-supraveghere</translation>
    </message>
    <message>
        <source>(n/a)</source>
        <translation type="unfinished">(indisponibil)</translation>
    </message>
    <message>
<<<<<<< HEAD
        <source>The Qtum address the message was signed with</source>
        <translation type="unfinished">Introduceţi o adresă Qtum</translation>
  </message>
    <message>
        <source>Verify the message to ensure it was signed with the specified Qtum address</source>
        <translation type="unfinished">Verificaţi mesajul pentru a vă asigura că a fost semnat cu adresa Qtum specificată</translation>
   </message>
=======
        <source>(no label)</source>
        <translation type="unfinished">(fără etichetă)</translation>
    </message>
    <message>
        <source>Transaction status. Hover over this field to show number of confirmations.</source>
        <translation type="unfinished">Starea tranzacţiei. Treceţi cu mouse-ul peste acest cîmp pentru afişarea numărului de confirmari.</translation>
    </message>
>>>>>>> 4985b774
    <message>
        <source>Date and time that the transaction was received.</source>
        <translation type="unfinished">Data şi ora la care a fost recepţionată tranzacţia.</translation>
    </message>
    <message>
        <source>Type of transaction.</source>
        <translation type="unfinished">Tipul tranzacţiei.</translation>
    </message>
    <message>
        <source>Whether or not a watch-only address is involved in this transaction.</source>
        <translation type="unfinished">Indiferent dacă sau nu o adresa doar-suăpraveghere este implicată în această tranzacţie.</translation>
    </message>
    <message>
        <source>User-defined intent/purpose of the transaction.</source>
        <translation type="unfinished">Intentie/scop al tranzactie definit de user.</translation>
    </message>
    <message>
        <source>Amount removed from or added to balance.</source>
        <translation type="unfinished">Suma extrasă sau adăugată la sold.</translation>
    </message>
</context>
<context>
    <name>TransactionView</name>
    <message>
        <source>All</source>
        <translation type="unfinished">Toate</translation>
    </message>
    <message>
        <source>Today</source>
        <translation type="unfinished">Astăzi</translation>
    </message>
    <message>
        <source>This week</source>
        <translation type="unfinished">Saptamana aceasta</translation>
    </message>
    <message>
        <source>This month</source>
        <translation type="unfinished">Luna aceasta</translation>
    </message>
    <message>
        <source>Last month</source>
        <translation type="unfinished">Luna trecuta</translation>
    </message>
    <message>
        <source>This year</source>
        <translation type="unfinished">Anul acesta</translation>
    </message>
    <message>
        <source>Received with</source>
        <translation type="unfinished">Recepţionat cu</translation>
    </message>
    <message>
        <source>Sent to</source>
        <translation type="unfinished">Trimis către</translation>
    </message>
    <message>
        <source>To yourself</source>
        <translation type="unfinished">Către dvs.</translation>
    </message>
    <message>
        <source>Mined</source>
        <translation type="unfinished">Minat</translation>
    </message>
    <message>
        <source>Other</source>
        <translation type="unfinished">Altele</translation>
    </message>
    <message>
        <source>Enter address, transaction id, or label to search</source>
        <translation type="unfinished">Introduceți adresa, ID-ul tranzacției, sau eticheta pentru a căuta</translation>
    </message>
    <message>
        <source>Min amount</source>
        <translation type="unfinished">Suma minimă</translation>
    </message>
    <message>
<<<<<<< HEAD
        <source>conflicted with a transaction with %1 confirmations</source>
        <extracomment>Text explaining the current status of a transaction, shown in the status field of the details window for this transaction. This status represents an unconfirmed transaction that conflicts with a confirmed transaction.</extracomment>
        <translation type="unfinished">in conflict cu o tranzactie cu %1 confirmari</translation>
    </message>
    <message>
        <source>abandoned</source>
        <extracomment>Text explaining the current status of a transaction, shown in the status field of the details window for this transaction. This status represents an abandoned transaction.</extracomment>
        <translation type="unfinished">abandonat</translation>
    </message>
    <message>
        <source>%1/unconfirmed</source>
        <extracomment>Text explaining the current status of a transaction, shown in the status field of the details window for this transaction. This status represents a transaction confirmed in at least one block, but less than 6 blocks.</extracomment>
        <translation type="unfinished">%1/neconfirmat</translation>
    </message>
    <message>
        <source>%1 confirmations</source>
        <extracomment>Text explaining the current status of a transaction, shown in the status field of the details window for this transaction. This status represents a transaction confirmed in 6 or more blocks.</extracomment>
        <translation type="unfinished">%1 confirmări</translation>
=======
        <source>Export Transaction History</source>
        <translation type="unfinished">Export istoric tranzacţii</translation>
    </message>
    <message>
        <source>Comma separated file</source>
        <extracomment>Expanded name of the CSV file format. See: https://en.wikipedia.org/wiki/Comma-separated_values.</extracomment>
        <translation type="unfinished">Fișier separat prin virgulă</translation>
    </message>
    <message>
        <source>Confirmed</source>
        <translation type="unfinished">Confirmat</translation>
    </message>
    <message>
        <source>Watch-only</source>
        <translation type="unfinished">Doar-supraveghere</translation>
    </message>
    <message>
        <source>Date</source>
        <translation type="unfinished">Data</translation>
    </message>
    <message>
        <source>Type</source>
        <translation type="unfinished">Tip</translation>
>>>>>>> 4985b774
    </message>
    <message>
        <source>Label</source>
        <translation type="unfinished">Etichetă</translation>
    </message>
    <message>
        <source>Address</source>
        <translation type="unfinished">Adresă</translation>
    </message>
    <message>
        <source>Exporting Failed</source>
        <translation type="unfinished">Export nereusit</translation>
    </message>
    <message>
        <source>There was an error trying to save the transaction history to %1.</source>
        <translation type="unfinished">S-a produs o eroare la salvarea istoricului tranzacţiilor la %1.</translation>
    </message>
    <message>
        <source>Exporting Successful</source>
        <translation type="unfinished">Export reuşit</translation>
    </message>
    <message>
        <source>The transaction history was successfully saved to %1.</source>
        <translation type="unfinished">Istoricul tranzacţiilor a fost salvat cu succes la %1.</translation>
    </message>
    <message>
        <source>Range:</source>
        <translation type="unfinished">Interval:</translation>
    </message>
    <message>
        <source>to</source>
        <translation type="unfinished">către</translation>
    </message>
</context>
<context>
    <name>WalletFrame</name>
    <message>
        <source>Create a new wallet</source>
        <translation type="unfinished">Crează un portofel nou</translation>
    </message>
    <message>
        <source>Error</source>
        <translation type="unfinished">Eroare</translation>
    </message>
    </context>
<context>
    <name>WalletModel</name>
    <message>
        <source>Send Coins</source>
        <translation type="unfinished">Trimite monede</translation>
    </message>
    <message>
        <source>Fee bump error</source>
        <translation type="unfinished">Eroare in cresterea taxei</translation>
    </message>
    <message>
        <source>Increasing transaction fee failed</source>
        <translation type="unfinished">Cresterea comisionului pentru tranzactie a esuat.</translation>
    </message>
    <message>
        <source>Do you want to increase the fee?</source>
        <extracomment>Asks a user if they would like to manually increase the fee of a transaction that has already been created.</extracomment>
        <translation type="unfinished">Doriti sa cresteti taxa de tranzactie?</translation>
    </message>
    <message>
        <source>Current fee:</source>
        <translation type="unfinished">Comision curent:</translation>
    </message>
    <message>
        <source>Increase:</source>
        <translation type="unfinished">Crestere:</translation>
    </message>
    <message>
        <source>New fee:</source>
        <translation type="unfinished">Noul comision:</translation>
    </message>
    <message>
        <source>Confirm fee bump</source>
        <translation type="unfinished">Confirma cresterea comisionului</translation>
    </message>
    <message>
        <source>Can't sign transaction.</source>
        <translation type="unfinished">Nu s-a reuşit semnarea tranzacţiei</translation>
    </message>
    <message>
        <source>Could not commit transaction</source>
        <translation type="unfinished">Tranzactia nu a putut fi consemnata.</translation>
    </message>
    <message>
        <source>default wallet</source>
        <translation type="unfinished">portofel implicit</translation>
    </message>
</context>
<context>
    <name>WalletView</name>
    <message>
        <source>Export the data in the current tab to a file</source>
        <translation type="unfinished">Exportă datele din tab-ul curent într-un fişier</translation>
    </message>
    <message>
        <source>Backup Wallet</source>
        <translation type="unfinished">Backup portofelul electronic</translation>
    </message>
    <message>
        <source>Backup Failed</source>
        <translation type="unfinished">Backup esuat</translation>
    </message>
    <message>
        <source>There was an error trying to save the wallet data to %1.</source>
        <translation type="unfinished">S-a produs o eroare la salvarea datelor portofelului la %1.</translation>
    </message>
    <message>
        <source>Backup Successful</source>
        <translation type="unfinished">Backup efectuat cu succes</translation>
    </message>
    <message>
        <source>The wallet data was successfully saved to %1.</source>
        <translation type="unfinished">Datele portofelului s-au salvat cu succes la %1.</translation>
    </message>
    <message>
        <source>Cancel</source>
        <translation type="unfinished">Anulare</translation>
    </message>
</context>
<context>
    <name>bitcoin-core</name>
    <message>
        <source>The %s developers</source>
        <translation type="unfinished">Dezvoltatorii %s</translation>
    </message>
    <message>
        <source>Cannot obtain a lock on data directory %s. %s is probably already running.</source>
        <translation type="unfinished">Nu se poate obține o blocare a directorului de date %s. %s probabil rulează deja.</translation>
    </message>
    <message>
        <source>Distributed under the MIT software license, see the accompanying file %s or %s</source>
        <translation type="unfinished">Distribuit sub licenţa de programe MIT, vezi fişierul însoţitor %s sau %s</translation>
    </message>
    <message>
        <source>Error reading %s! All keys read correctly, but transaction data or address book entries might be missing or incorrect.</source>
        <translation type="unfinished">Eroare la citirea %s! Toate cheile sînt citite corect, dar datele tranzactiei sau anumite intrări din agenda sînt incorecte sau lipsesc.</translation>
    </message>
    <message>
        <source>Please check that your computer's date and time are correct! If your clock is wrong, %s will not work properly.</source>
        <translation type="unfinished">Vă rugăm verificaţi dacă data/timpul calculatorului dvs. sînt corecte! Dacă ceasul calcultorului este gresit, %s nu va funcţiona corect.</translation>
    </message>
    <message>
        <source>Please contribute if you find %s useful. Visit %s for further information about the software.</source>
        <translation type="unfinished">Va rugam sa contribuiti daca apreciati ca %s va este util. Vizitati %s pentru mai multe informatii despre software.</translation>
    </message>
    <message>
        <source>Prune configured below the minimum of %d MiB.  Please use a higher number.</source>
        <translation type="unfinished">Reductia e configurata sub minimul de %d MiB. Rugam folositi un numar mai mare.</translation>
    </message>
    <message>
        <source>Prune: last wallet synchronisation goes beyond pruned data. You need to -reindex (download the whole blockchain again in case of pruned node)</source>
        <translation type="unfinished">Reductie: ultima sincronizare merge dincolo de datele reductiei. Trebuie sa faceti -reindex (sa descarcati din nou intregul blockchain in cazul unui nod redus)</translation>
    </message>
    <message>
        <source>The block database contains a block which appears to be from the future. This may be due to your computer's date and time being set incorrectly. Only rebuild the block database if you are sure that your computer's date and time are correct</source>
        <translation type="unfinished">Baza de date a blocurilor contine un bloc ce pare a fi din viitor. Acest lucru poate fi cauzat de setarea incorecta a datei si orei in computerul dvs. Reconstruiti baza de date a blocurilor doar daca sunteti sigur ca data si ora calculatorului dvs sunt corecte.</translation>
    </message>
    <message>
        <source>The transaction amount is too small to send after the fee has been deducted</source>
        <translation type="unfinished">Suma tranzactiei este prea mica pentru a fi trimisa dupa ce se scade taxa.</translation>
    </message>
    <message>
        <source>This is a pre-release test build - use at your own risk - do not use for mining or merchant applications</source>
        <translation type="unfinished">Aceasta este o versiune de test preliminară - vă asumaţi riscul folosind-o - nu folosiţi pentru minerit sau aplicaţiile comercianţilor</translation>
    </message>
    <message>
        <source>This is the transaction fee you may discard if change is smaller than dust at this level</source>
        <translation type="unfinished">Aceasta este taxa de tranzactie la care puteti renunta daca restul este mai mic decat praful la acest nivel.</translation>
    </message>
    <message>
        <source>This is the transaction fee you may pay when fee estimates are not available.</source>
        <translation type="unfinished">Aceasta este taxa de tranzactie pe care este posibil sa o platiti daca estimarile de taxe nu sunt disponibile.</translation>
    </message>
    <message>
        <source>Total length of network version string (%i) exceeds maximum length (%i). Reduce the number or size of uacomments.</source>
        <translation type="unfinished">Lungimea totala a sirului versiunii retelei (%i) depaseste lungimea maxima (%i). Reduceti numarul sa dimensiunea uacomments.</translation>
    </message>
    <message>
        <source>Unable to replay blocks. You will need to rebuild the database using -reindex-chainstate.</source>
        <translation type="unfinished">Imposibil de refacut blocurile. Va trebui sa reconstruiti baza de date folosind -reindex-chainstate.</translation>
    </message>
    <message>
        <source>Warning: Private keys detected in wallet {%s} with disabled private keys</source>
        <translation type="unfinished">Atentie: S-au detectat chei private in portofelul {%s} cu cheile private dezactivate</translation>
    </message>
    <message>
        <source>Warning: We do not appear to fully agree with our peers! You may need to upgrade, or other nodes may need to upgrade.</source>
        <translation type="unfinished">Atenţie: Aparent, nu sîntem de acord cu toţi partenerii noştri! Va trebui să faceţi o actualizare, sau alte noduri necesită actualizare.</translation>
    </message>
    <message>
        <source>You need to rebuild the database using -reindex to go back to unpruned mode.  This will redownload the entire blockchain</source>
        <translation type="unfinished">Trebuie reconstruita intreaga baza de date folosind -reindex pentru a va intoarce la modul non-redus. Aceasta va determina descarcarea din nou a intregului blockchain</translation>
    </message>
    <message>
        <source>%s is set very high!</source>
        <translation type="unfinished">%s este setata foarte sus!</translation>
    </message>
    <message>
        <source>-maxmempool must be at least %d MB</source>
        <translation type="unfinished">-maxmempool trebuie sa fie macar %d MB</translation>
    </message>
    <message>
        <source>Cannot resolve -%s address: '%s'</source>
        <translation type="unfinished">Nu se poate rezolva adresa -%s: '%s'</translation>
    </message>
    <message>
        <source>Cannot write to data directory '%s'; check permissions.</source>
        <translation type="unfinished">Nu se poate scrie in directorul de date '%s"; verificati permisiunile.</translation>
    </message>
    <message>
        <source>Corrupted block database detected</source>
        <translation type="unfinished">Bloc defect din baza de date detectat</translation>
    </message>
    <message>
        <source>Disk space is too low!</source>
        <translation type="unfinished">Spatiul de stocare insuficient!</translation>
    </message>
    <message>
        <source>Do you want to rebuild the block database now?</source>
        <translation type="unfinished">Doriţi să reconstruiţi baza de date blocuri acum?</translation>
    </message>
    <message>
        <source>Done loading</source>
        <translation type="unfinished">Încărcare terminată</translation>
    </message>
    <message>
        <source>Error initializing block database</source>
        <translation type="unfinished">Eroare la iniţializarea bazei de date de blocuri</translation>
    </message>
    <message>
        <source>Error initializing wallet database environment %s!</source>
        <translation type="unfinished">Eroare la iniţializarea mediului de bază de date a portofelului %s!</translation>
    </message>
    <message>
        <source>Error loading %s</source>
        <translation type="unfinished">Eroare la încărcarea %s</translation>
    </message>
    <message>
        <source>Error loading %s: Private keys can only be disabled during creation</source>
        <translation type="unfinished">Eroare la incarcarea %s: Cheile private pot fi dezactivate doar in momentul crearii</translation>
    </message>
    <message>
        <source>Error loading %s: Wallet corrupted</source>
        <translation type="unfinished">Eroare la încărcarea %s: Portofel corupt</translation>
    </message>
    <message>
        <source>Error loading %s: Wallet requires newer version of %s</source>
        <translation type="unfinished">Eroare la încărcarea %s: Portofelul are nevoie de o versiune %s mai nouă</translation>
    </message>
    <message>
        <source>Error loading block database</source>
        <translation type="unfinished">Eroare la încărcarea bazei de date de blocuri</translation>
    </message>
    <message>
        <source>Error opening block database</source>
        <translation type="unfinished">Eroare la deschiderea bazei de date de blocuri</translation>
    </message>
    <message>
        <source>Error reading from database, shutting down.</source>
        <translation type="unfinished">Eroare la citirea bazei de date. Oprire.</translation>
    </message>
    <message>
        <source>Error: Disk space is low for %s</source>
        <translation type="unfinished">Eroare: Spațiul pe disc este redus pentru %s</translation>
    </message>
    <message>
        <source>Failed to listen on any port. Use -listen=0 if you want this.</source>
        <translation type="unfinished">Nu s-a reuşit ascultarea pe orice port. Folosiţi -listen=0 dacă vreţi asta.</translation>
    </message>
    <message>
        <source>Failed to rescan the wallet during initialization</source>
        <translation type="unfinished">Rescanarea portofelului in timpul initializarii a esuat.</translation>
    </message>
    <message>
        <source>Incorrect or no genesis block found. Wrong datadir for network?</source>
        <translation type="unfinished">Incorect sau nici un bloc de geneza găsit. Directorul de retea greşit?</translation>
    </message>
    <message>
        <source>Initialization sanity check failed. %s is shutting down.</source>
        <translation type="unfinished">Nu s-a reuşit iniţierea verificării sănătăţii. %s se inchide.</translation>
    </message>
    <message>
        <source>Insufficient funds</source>
        <translation type="unfinished">Fonduri insuficiente</translation>
    </message>
    <message>
        <source>Invalid -onion address or hostname: '%s'</source>
        <translation type="unfinished">Adresa sau hostname -onion invalide: '%s'</translation>
    </message>
    <message>
        <source>Invalid -proxy address or hostname: '%s'</source>
        <translation type="unfinished">Adresa sau hostname -proxy invalide: '%s'</translation>
    </message>
    <message>
        <source>Invalid amount for -%s=&lt;amount&gt;: '%s'</source>
        <translation type="unfinished">Sumă nevalidă pentru -%s=&lt;amount&gt;: '%s'</translation>
    </message>
    <message>
        <source>Invalid netmask specified in -whitelist: '%s'</source>
        <translation type="unfinished">Mască reţea nevalidă specificată în -whitelist: '%s'</translation>
    </message>
    <message>
        <source>Need to specify a port with -whitebind: '%s'</source>
        <translation type="unfinished">Trebuie să specificaţi un port cu -whitebind: '%s'</translation>
    </message>
    <message>
        <source>Not enough file descriptors available.</source>
        <translation type="unfinished">Nu sînt destule descriptoare disponibile.</translation>
    </message>
    <message>
        <source>Prune cannot be configured with a negative value.</source>
        <translation type="unfinished">Reductia nu poate fi configurata cu o valoare negativa.</translation>
    </message>
    <message>
        <source>Prune mode is incompatible with -txindex.</source>
        <translation type="unfinished">Modul redus este incompatibil cu -txindex.</translation>
    </message>
    <message>
        <source>Reducing -maxconnections from %d to %d, because of system limitations.</source>
        <translation type="unfinished">Se micsoreaza -maxconnections de la %d la %d, datorita limitarilor de sistem.</translation>
    </message>
    <message>
        <source>Signing transaction failed</source>
        <translation type="unfinished">Nu s-a reuşit semnarea tranzacţiei</translation>
    </message>
    <message>
        <source>Specified -walletdir "%s" does not exist</source>
        <translation type="unfinished">Nu exista -walletdir "%s" specificat</translation>
    </message>
    <message>
        <source>Specified -walletdir "%s" is a relative path</source>
        <translation type="unfinished">-walletdir "%s" specificat este o cale relativa</translation>
    </message>
    <message>
        <source>Specified -walletdir "%s" is not a directory</source>
        <translation type="unfinished">-walletdir "%s" specificat nu este un director</translation>
    </message>
    <message>
        <source>Specified blocks directory "%s" does not exist.</source>
        <translation type="unfinished">Directorul de blocuri "%s" specificat nu exista.</translation>
    </message>
    <message>
        <source>The source code is available from %s.</source>
        <translation type="unfinished">Codul sursa este disponibil la %s.</translation>
    </message>
    <message>
        <source>The transaction amount is too small to pay the fee</source>
        <translation type="unfinished">Suma tranzactiei este prea mica pentru plata taxei</translation>
    </message>
    <message>
        <source>The wallet will avoid paying less than the minimum relay fee.</source>
        <translation type="unfinished">Portofelul va evita sa plateasca mai putin decat minimul taxei de retransmisie.</translation>
    </message>
    <message>
        <source>This is experimental software.</source>
        <translation type="unfinished">Acesta este un program experimental.</translation>
    </message>
    <message>
        <source>This is the minimum transaction fee you pay on every transaction.</source>
        <translation type="unfinished">Acesta este minimum de taxa de tranzactie care va fi platit la fiecare tranzactie.</translation>
    </message>
    <message>
        <source>This is the transaction fee you will pay if you send a transaction.</source>
        <translation type="unfinished">Aceasta este taxa de tranzactie pe care o platiti cand trimiteti o tranzactie.</translation>
    </message>
    <message>
        <source>Transaction amount too small</source>
        <translation type="unfinished">Suma tranzacţionată este prea mică</translation>
    </message>
    <message>
        <source>Transaction amounts must not be negative</source>
        <translation type="unfinished">Sumele tranzactionate nu pot fi negative</translation>
    </message>
    <message>
        <source>Transaction has too long of a mempool chain</source>
        <translation type="unfinished">Tranzacţia are o  lungime prea mare in lantul mempool</translation>
    </message>
    <message>
        <source>Transaction must have at least one recipient</source>
        <translation type="unfinished">Tranzactia trebuie sa aiba cel putin un destinatar</translation>
    </message>
    <message>
        <source>Transaction too large</source>
        <translation type="unfinished">Tranzacţie prea mare</translation>
    </message>
    <message>
        <source>Unable to bind to %s on this computer (bind returned error %s)</source>
        <translation type="unfinished">Nu se poate lega la %s pe acest calculator. (Legarea a întors eroarea %s)</translation>
    </message>
    <message>
        <source>Unable to bind to %s on this computer. %s is probably already running.</source>
        <translation type="unfinished">Nu se poate efectua legatura la %s pe acest computer. %s probabil ruleaza deja.</translation>
    </message>
    <message>
        <source>Unable to generate initial keys</source>
        <translation type="unfinished">Nu s-au putut genera cheile initiale</translation>
    </message>
    <message>
        <source>Unable to generate keys</source>
        <translation type="unfinished">Nu s-au putut genera cheile</translation>
    </message>
    <message>
        <source>Unable to start HTTP server. See debug log for details.</source>
        <translation type="unfinished">Imposibil de pornit serverul HTTP. Pentru detalii vezi logul de depanare.</translation>
    </message>
    <message>
        <source>Unknown network specified in -onlynet: '%s'</source>
        <translation type="unfinished">Reţeaua specificată în -onlynet este necunoscută: '%s'</translation>
    </message>
    <message>
        <source>Unsupported logging category %s=%s.</source>
        <translation type="unfinished">Categoria de logging %s=%s nu este suportata.</translation>
    </message>
    <message>
        <source>User Agent comment (%s) contains unsafe characters.</source>
        <translation type="unfinished">Comentariul (%s) al Agentului Utilizator contine caractere nesigure.</translation>
    </message>
    <message>
        <source>Wallet needed to be rewritten: restart %s to complete</source>
        <translation type="unfinished">Portofelul trebuie rescris: reporneşte %s pentru finalizare</translation>
    </message>
    </context>
</TS><|MERGE_RESOLUTION|>--- conflicted
+++ resolved
@@ -379,17 +379,12 @@
         <translation type="unfinished">Ieşire</translation>
     </message>
     <message>
-<<<<<<< HEAD
-        <source>Fee estimation failed. Fallbackfee is disabled. Wait a few blocks or enable -fallbackfee.</source>
-        <translation type="unfinished">Estimarea taxei a esuat. Taxa implicita este dezactivata. Asteptati cateva blocuri, sau activati -fallbackfee.</translation>
-=======
         <source>Quit application</source>
         <translation type="unfinished">Închide aplicaţia</translation>
     </message>
     <message>
         <source>&amp;About %1</source>
         <translation type="unfinished">&amp;Despre %1</translation>
->>>>>>> 4985b774
     </message>
     <message>
         <source>Show information about %1</source>
@@ -521,17 +516,12 @@
         <translation type="unfinished">Sincronizarea Antetelor (%1%)…</translation>
     </message>
     <message>
-<<<<<<< HEAD
-        <source>Error: Disk space is low for %s</source>
-        <translation type="unfinished">Eroare: Spațiul pe disc este redus pentru %s</translation>
-=======
         <source>Synchronizing with network…</source>
         <translation type="unfinished">Sincronizarea cu rețeaua...</translation>
     </message>
     <message>
         <source>Indexing blocks on disk…</source>
         <translation type="unfinished">Indexarea blocurilor pe disc...</translation>
->>>>>>> 4985b774
     </message>
     <message>
         <source>Processing blocks on disk…</source>
@@ -586,13 +576,8 @@
         <translation type="unfinished">Eroare</translation>
     </message>
     <message>
-<<<<<<< HEAD
-        <source>Invalid amount for -paytxfee=&lt;amount&gt;: '%s' (must be at least %s)</source>
-        <translation type="unfinished">Sumă nevalidă pentru -paytxfee=&lt;amount&gt;: '%s' (trebuie să fie cel puţin %s)</translation>
-=======
         <source>Warning</source>
         <translation type="unfinished">Avertisment</translation>
->>>>>>> 4985b774
     </message>
     <message>
         <source>Information</source>
@@ -731,10 +716,6 @@
 </translation>
     </message>
     <message>
-<<<<<<< HEAD
-        <source>User Agent comment (%s) contains unsafe characters.</source>
-        <translation type="unfinished">Comentariul (%s) al Agentului Utilizator contine caractere nesigure.</translation>
-=======
         <source>Address: %1
 </source>
         <translation type="unfinished">Adresă: %1
@@ -743,7 +724,6 @@
     <message>
         <source>Sent transaction</source>
         <translation type="unfinished">Tranzacţie expediată</translation>
->>>>>>> 4985b774
     </message>
     <message>
         <source>Incoming transaction</source>
@@ -816,15 +796,9 @@
         <translation type="unfinished">Schimb:</translation>
     </message>
     <message>
-<<<<<<< HEAD
-        <source>Send coins to a Qtum address</source>
-        <translation type="unfinished">Trimite monede către o adresă Qtum</translation>
-   </message>
-=======
         <source>(un)select all</source>
         <translation type="unfinished">(de)selectare tot</translation>
     </message>
->>>>>>> 4985b774
     <message>
         <source>Tree mode</source>
         <translation type="unfinished">Mod arbore</translation>
@@ -866,29 +840,17 @@
         <translation type="unfinished">Copiază cantitea</translation>
     </message>
     <message>
-<<<<<<< HEAD
-        <source>Sign messages with your Qtum addresses to prove you own them</source>
-        <translation type="unfinished">Semnaţi mesaje cu adresa dvs. Qtum pentru a dovedi că vă aparţin</translation>
-   </message>
-=======
         <source>Copy fee</source>
         <translation type="unfinished">Copiază taxa</translation>
     </message>
->>>>>>> 4985b774
     <message>
         <source>Copy after fee</source>
         <translation type="unfinished">Copiază după taxă</translation>
     </message>
     <message>
-<<<<<<< HEAD
-        <source>Verify messages to ensure they were signed with specified Qtum addresses</source>
-        <translation type="unfinished">Verificaţi mesaje pentru a vă asigura că au fost semnate cu adresa Qtum specificată</translation>
-   </message>
-=======
         <source>Copy bytes</source>
         <translation type="unfinished">Copiază octeţi</translation>
     </message>
->>>>>>> 4985b774
     <message>
         <source>Copy dust</source>
         <translation type="unfinished">Copiază praf</translation>
@@ -929,389 +891,6 @@
         <source>(change)</source>
         <translation type="unfinished">(rest)</translation>
     </message>
-<<<<<<< HEAD
-    <message>
-        <source>Synchronizing with network…</source>
-        <translation type="unfinished">Sincronizarea cu rețeaua...</translation>
-    </message>
-    <message>
-        <source>Indexing blocks on disk…</source>
-        <translation type="unfinished">Indexarea blocurilor pe disc...</translation>
-    </message>
-    <message>
-        <source>Processing blocks on disk…</source>
-        <translation type="unfinished">Procesarea blocurilor pe disc...</translation>
-    </message>
-    <message>
-        <source>Reindexing blocks on disk…</source>
-        <translation type="unfinished">Reindexarea blocurilor pe disc...</translation>
-    </message>
-    <message>
-        <source>Connecting to peers…</source>
-        <translation type="unfinished">Conectarea cu colaboratorii...</translation>
-    </message>
-    <message>
-        <source>Request payments (generates QR codes and qtum: URIs)</source>
-        <translation type="unfinished">Cereţi plăţi (generează coduri QR şi qtum-uri: URls)</translation>
-  </message>
-    <message>
-        <source>Show the list of used sending addresses and labels</source>
-        <translation type="unfinished">Arată lista de adrese trimise şi etichetele folosite.</translation>
-    </message>
-    <message>
-        <source>Show the list of used receiving addresses and labels</source>
-        <translation type="unfinished">Arată lista de adrese pentru primire şi etichetele</translation>
-    </message>
-    <message>
-        <source>&amp;Command-line options</source>
-        <translation type="unfinished">Opţiuni linie de &amp;comandă</translation>
-    </message>
-    <message numerus="yes">
-        <source>Processed %n block(s) of transaction history.</source>
-        <translation type="unfinished">
-            <numerusform />
-            <numerusform />
-            <numerusform />
-        </translation>
-    </message>
-    <message>
-        <source>%1 behind</source>
-        <translation type="unfinished">%1 în urmă</translation>
-    </message>
-    <message>
-        <source>Catching up…</source>
-        <translation type="unfinished">Recuperăm...</translation>
-    </message>
-    <message>
-        <source>Last received block was generated %1 ago.</source>
-        <translation type="unfinished">Ultimul bloc recepţionat a fost generat acum %1.</translation>
-    </message>
-    <message>
-        <source>Transactions after this will not yet be visible.</source>
-        <translation type="unfinished">Tranzacţiile după aceasta nu vor fi vizibile încă.</translation>
-    </message>
-    <message>
-        <source>Error</source>
-        <translation type="unfinished">Eroare</translation>
-    </message>
-    <message>
-        <source>Warning</source>
-        <translation type="unfinished">Avertisment</translation>
-    </message>
-    <message>
-        <source>Information</source>
-        <translation type="unfinished">Informaţie</translation>
-    </message>
-    <message>
-        <source>Up to date</source>
-        <translation type="unfinished">Actualizat</translation>
-    </message>
-    <message>
-        <source>Load Partially Signed Qtum Transaction</source>
-        <translation type="unfinished">Încărcați Tranzacția Qtum Parțial Semnată</translation>
-   </message>
-    <message>
-        <source>Load Partially Signed Qtum Transaction from clipboard</source>
-        <translation type="unfinished">Încărcați Tranzacția Qtum Parțial Semnată din clipboard</translation>
-    </message>
-    <message>
-        <source>Node window</source>
-        <translation type="unfinished">Fereastra nodului</translation>
-    </message>
-    <message>
-        <source>Open node debugging and diagnostic console</source>
-        <translation type="unfinished">Deschide consola pentru depanare şi diagnosticare a nodului</translation>
-    </message>
-    <message>
-        <source>&amp;Sending addresses</source>
-        <translation type="unfinished">&amp;Adresele de destinatie</translation>
-    </message>
-    <message>
-        <source>&amp;Receiving addresses</source>
-        <translation type="unfinished">&amp;Adresele de primire</translation>
-    </message>
-    <message>
-        <source>Open a qtum: URI</source>
-        <translation type="unfinished">Deschidere qtum: o adresa URI sau o cerere de plată</translation>
-    </message>
-    <message>
-        <source>Open Wallet</source>
-        <translation type="unfinished">Deschide portofel</translation>
-    </message>
-    <message>
-        <source>Open a wallet</source>
-        <translation type="unfinished">Deschide un portofel</translation>
-    </message>
-    <message>
-        <source>Close wallet</source>
-        <translation type="unfinished">Inchide portofel</translation>
-    </message>
-    <message>
-        <source>Close all wallets</source>
-        <translation type="unfinished">Închideți toate portofelele</translation>
-    </message>
-    <message>
-        <source>Show the %1 help message to get a list with possible Qtum command-line options</source>
-        <translation type="unfinished">Arată mesajul de ajutor %1 pentru a obţine o listă cu opţiunile posibile de linii de comandă Qtum</translation>
-    </message>
-    <message>
-        <source>&amp;Mask values</source>
-        <translation type="unfinished">&amp;Valorile măștii</translation>
-    </message>
-    <message>
-        <source>Mask the values in the Overview tab</source>
-        <translation type="unfinished">Mascați valorile din fila Prezentare generală</translation>
-    </message>
-    <message>
-        <source>default wallet</source>
-        <translation type="unfinished">portofel implicit</translation>
-    </message>
-    <message>
-        <source>No wallets available</source>
-        <translation type="unfinished">Niciun portofel disponibil</translation>
-    </message>
-    <message>
-        <source>Wallet Name</source>
-        <extracomment>Label of the input field where the name of the wallet is entered.</extracomment>
-        <translation type="unfinished">Numele portofelului</translation>
-    </message>
-    <message>
-        <source>&amp;Window</source>
-        <translation type="unfinished">&amp;Fereastră</translation>
-    </message>
-    <message>
-        <source>Main Window</source>
-        <translation type="unfinished">Fereastra principală</translation>
-    </message>
-    <message>
-        <source>%1 client</source>
-        <translation type="unfinished">Client %1</translation>
-    </message>
-    <message numerus="yes">
-        <source>%n active connection(s) to Qtum network.</source>
-        <extracomment>A substring of the tooltip.</extracomment>
-        <translation type="unfinished">
-            <numerusform />
-            <numerusform />
-            <numerusform />
-        </translation>
-    </message>
-    <message>
-        <source>Error: %1</source>
-        <translation type="unfinished">Eroare: %1</translation>
-    </message>
-    <message>
-        <source>Warning: %1</source>
-        <translation type="unfinished"> Atenționare: %1</translation>
-    </message>
-    <message>
-        <source>Date: %1
-</source>
-        <translation type="unfinished">Data: %1
-</translation>
-    </message>
-    <message>
-        <source>Amount: %1
-</source>
-        <translation type="unfinished">Sumă: %1
-</translation>
-    </message>
-    <message>
-        <source>Wallet: %1
-</source>
-        <translation type="unfinished">Portofel: %1
-</translation>
-    </message>
-    <message>
-        <source>Type: %1
-</source>
-        <translation type="unfinished">Tip: %1
-</translation>
-    </message>
-    <message>
-        <source>Label: %1
-</source>
-        <translation type="unfinished">Etichetă: %1
-</translation>
-    </message>
-    <message>
-        <source>Address: %1
-</source>
-        <translation type="unfinished">Adresă: %1
-</translation>
-    </message>
-    <message>
-        <source>Sent transaction</source>
-        <translation type="unfinished">Tranzacţie expediată</translation>
-    </message>
-    <message>
-        <source>Incoming transaction</source>
-        <translation type="unfinished">Tranzacţie recepţionată</translation>
-    </message>
-    <message>
-        <source>HD key generation is &lt;b&gt;enabled&lt;/b&gt;</source>
-        <translation type="unfinished">Generarea de chei HD este &lt;b&gt;activata&lt;/b&gt;</translation>
-    </message>
-    <message>
-        <source>HD key generation is &lt;b&gt;disabled&lt;/b&gt;</source>
-        <translation type="unfinished">Generarea de chei HD este &lt;b&gt;dezactivata&lt;/b&gt;</translation>
-    </message>
-    <message>
-        <source>Private key &lt;b&gt;disabled&lt;/b&gt;</source>
-        <translation type="unfinished">Cheia privată &lt;b&gt;dezactivată&lt;/b&gt;</translation>
-    </message>
-    <message>
-        <source>Wallet is &lt;b&gt;encrypted&lt;/b&gt; and currently &lt;b&gt;unlocked&lt;/b&gt;</source>
-        <translation type="unfinished">Portofelul este &lt;b&gt;criptat&lt;/b&gt; iar în momentul de faţă este &lt;b&gt;deblocat&lt;/b&gt;</translation>
-    </message>
-    <message>
-        <source>Wallet is &lt;b&gt;encrypted&lt;/b&gt; and currently &lt;b&gt;locked&lt;/b&gt;</source>
-        <translation type="unfinished">Portofelul este &lt;b&gt;criptat&lt;/b&gt; iar în momentul de faţă este &lt;b&gt;blocat&lt;/b&gt;</translation>
-    </message>
-    <message>
-        <source>Original message:</source>
-        <translation type="unfinished">Mesajul original:</translation>
-    </message>
-</context>
-<context>
-    <name>UnitDisplayStatusBarControl</name>
-    <message>
-        <source>Unit to show amounts in. Click to select another unit.</source>
-        <translation type="unfinished">Unitatea în care sînt arătate sumele. Faceţi clic pentru a selecta o altă unitate.</translation>
-    </message>
-</context>
-<context>
-    <name>CoinControlDialog</name>
-    <message>
-        <source>Coin Selection</source>
-        <translation type="unfinished">Selectarea monedei</translation>
-    </message>
-    <message>
-        <source>Quantity:</source>
-        <translation type="unfinished">Cantitate:</translation>
-    </message>
-    <message>
-        <source>Bytes:</source>
-        <translation type="unfinished">Octeţi:</translation>
-    </message>
-    <message>
-        <source>Amount:</source>
-        <translation type="unfinished">Sumă:</translation>
-    </message>
-    <message>
-        <source>Fee:</source>
-        <translation type="unfinished">Comision:</translation>
-    </message>
-    <message>
-        <source>Dust:</source>
-        <translation type="unfinished">Praf:</translation>
-    </message>
-    <message>
-        <source>After Fee:</source>
-        <translation type="unfinished">După taxă:</translation>
-    </message>
-    <message>
-        <source>Change:</source>
-        <translation type="unfinished">Schimb:</translation>
-    </message>
-    <message>
-        <source>(un)select all</source>
-        <translation type="unfinished">(de)selectare tot</translation>
-    </message>
-    <message>
-        <source>Tree mode</source>
-        <translation type="unfinished">Mod arbore</translation>
-    </message>
-    <message>
-        <source>List mode</source>
-        <translation type="unfinished">Mod listă</translation>
-    </message>
-    <message>
-        <source>Amount</source>
-        <translation type="unfinished">Sumă</translation>
-    </message>
-    <message>
-        <source>Received with label</source>
-        <translation type="unfinished">Primite cu eticheta</translation>
-    </message>
-    <message>
-        <source>Received with address</source>
-        <translation type="unfinished">Primite cu adresa</translation>
-    </message>
-    <message>
-        <source>Date</source>
-        <translation type="unfinished">Data</translation>
-    </message>
-    <message>
-        <source>Confirmations</source>
-        <translation type="unfinished">Confirmări</translation>
-    </message>
-    <message>
-        <source>Confirmed</source>
-        <translation type="unfinished">Confirmat</translation>
-    </message>
-    <message>
-        <source>Copy amount</source>
-        <translation type="unfinished">Copiază suma</translation>
-    </message>
-    <message>
-        <source>Copy quantity</source>
-        <translation type="unfinished">Copiază cantitea</translation>
-    </message>
-    <message>
-        <source>Copy fee</source>
-        <translation type="unfinished">Copiază taxa</translation>
-    </message>
-    <message>
-        <source>Copy after fee</source>
-        <translation type="unfinished">Copiază după taxă</translation>
-    </message>
-    <message>
-        <source>Copy bytes</source>
-        <translation type="unfinished">Copiază octeţi</translation>
-    </message>
-    <message>
-        <source>Copy dust</source>
-        <translation type="unfinished">Copiază praf</translation>
-    </message>
-    <message>
-        <source>Copy change</source>
-        <translation type="unfinished">Copiază rest</translation>
-    </message>
-    <message>
-        <source>(%1 locked)</source>
-        <translation type="unfinished">(%1 blocat)</translation>
-    </message>
-    <message>
-        <source>yes</source>
-        <translation type="unfinished">da</translation>
-    </message>
-    <message>
-        <source>no</source>
-        <translation type="unfinished">nu</translation>
-    </message>
-    <message>
-        <source>This label turns red if any recipient receives an amount smaller than the current dust threshold.</source>
-        <translation type="unfinished">Această etichetă devine roşie, dacă orice beneficiar primeşte o sumă mai mică decât pragul curent pentru praf.</translation>
-    </message>
-    <message>
-        <source>Can vary +/- %1 satoshi(s) per input.</source>
-        <translation type="unfinished">Poate varia +/- %1 satoshi pentru fiecare intrare.</translation>
-    </message>
-    <message>
-        <source>(no label)</source>
-        <translation type="unfinished">(fără etichetă)</translation>
-    </message>
-    <message>
-        <source>change from %1 (%2)</source>
-        <translation type="unfinished">restul de la %1 (%2)</translation>
-    </message>
-    <message>
-        <source>(change)</source>
-        <translation type="unfinished">(rest)</translation>
-    </message>
-=======
->>>>>>> 4985b774
 </context>
 <context>
     <name>CreateWalletActivity</name>
@@ -1529,7 +1108,7 @@
     </message>
     <message>
         <source>At least %1 GB of data will be stored in this directory, and it will grow over time.</source>
-        <translation type="unfinished">Cel putin %1 GB de date vor fi stocate in acest director, si aceasta valoare va creste in timp.</translation>
+        <translation type="unfinished">Cel putin %1GB de date vor fi stocate in acest director, si aceasta valoare va creste in timp.</translation>
     </message>
     <message>
         <source>Approximately %1 GB of data will be stored in this directory.</source>
@@ -1623,11 +1202,7 @@
     <name>ModalOverlay</name>
     <message>
         <source>Recent transactions may not yet be visible, and therefore your wallet's balance might be incorrect. This information will be correct once your wallet has finished synchronizing with the qtum network, as detailed below.</source>
-<<<<<<< HEAD
-        <translation type="unfinished">Tranzactiile recente pot sa nu fie inca vizibile, de aceea balanta portofelului poate fi incorecta. Aceasta informatie va fi corecta de indata ce portofelul va fi complet sincronizat cu reteaua Qtum, asa cum este detaliat mai jos.</translation>  
-=======
         <translation type="unfinished">Tranzactiile recente pot sa nu fie inca vizibile, de aceea balanta portofelului poate fi incorecta. Aceasta informatie va fi corecta de indata ce portofelul va fi complet sincronizat cu reteaua Qtum, asa cum este detaliat mai jos.</translation>
->>>>>>> 4985b774
   </message>
     <message>
         <source>Attempting to spend qtums that are affected by not-yet-displayed transactions will not be accepted by the network.</source>
@@ -2965,13 +2540,10 @@
         <source>watch-only</source>
         <translation type="unfinished">doar-supraveghere</translation>
     </message>
-<<<<<<< HEAD
-=======
     <message>
         <source>label</source>
         <translation type="unfinished">etichetă</translation>
     </message>
->>>>>>> 4985b774
     <message numerus="yes">
         <source>matures in %n more block(s)</source>
         <translation type="unfinished">
@@ -2981,13 +2553,8 @@
         </translation>
     </message>
     <message>
-<<<<<<< HEAD
-        <source>Warning: Invalid Qtum address</source>
-        <translation type="unfinished">Atenţie: Adresa qtum nevalidă!</translation>
-=======
         <source>not accepted</source>
         <translation type="unfinished">neacceptat</translation>
->>>>>>> 4985b774
     </message>
     <message>
         <source>Transaction fee</source>
@@ -3022,15 +2589,9 @@
         <translation type="unfinished">Index debit</translation>
     </message>
     <message>
-<<<<<<< HEAD
-        <source>The Qtum address to send the payment to</source>
-        <translation type="unfinished">Adresa qtum către care se face plata</translation>
-   </message>
-=======
         <source> (Certificate was not verified)</source>
         <translation type="unfinished">(Certificatul nu a fost verificat)</translation>
     </message>
->>>>>>> 4985b774
     <message>
         <source>Merchant</source>
         <translation type="unfinished">Comerciant</translation>
@@ -3040,15 +2601,9 @@
         <translation type="unfinished">Monedele generate se pot cheltui doar dupa inca %1 blocuri.  După ce a fost generat, s-a propagat în reţea, urmând să fie adăugat in blockchain.  Dacă nu poate fi inclus in lanţ, starea sa va deveni "neacceptat" si nu va putea fi folosit la tranzacţii.  Acest fenomen se întâmplă atunci cand un alt nod a generat un bloc la o diferenţa de câteva secunde.</translation>
     </message>
     <message>
-<<<<<<< HEAD
-        <source>The fee will be deducted from the amount being sent. The recipient will receive less qtums than you enter in the amount field. If multiple recipients are selected, the fee is split equally.</source>
-        <translation type="unfinished">Taxa va fi scazuta in suma trimisa. Destinatarul va primi mai putini qtum decat ati specificat in campul sumei trimise. Daca au fost selectati mai multi destinatari, taxa se va imparti in mod egal.</translation>
-   </message>
-=======
         <source>Debug information</source>
         <translation type="unfinished">Informaţii pentru depanare</translation>
     </message>
->>>>>>> 4985b774
     <message>
         <source>Transaction</source>
         <translation type="unfinished">Tranzacţie</translation>
@@ -3062,18 +2617,6 @@
         <translation type="unfinished">Sumă</translation>
     </message>
     <message>
-<<<<<<< HEAD
-        <source>Enter a label for this address to add it to the list of used addresses</source>
-        <translation type="unfinished">Introduceţi eticheta pentru ca această adresa să fie introdusă în lista de adrese folosite</translation>
-    </message>
-    <message>
-        <source>A message that was attached to the qtum: URI which will be stored with the transaction for your reference. Note: This message will not be sent over the Qtum network.</source>
-        <translation type="unfinished">un mesaj a fost ataşat la qtum: URI care va fi stocat cu tranzacţia pentru referinţa dvs. Notă: Acest mesaj nu va fi trimis către reţeaua qtum.</translation>
-    </message>
-</context>
-<context>
-    <name>SendConfirmationDialog</name>
-=======
         <source>true</source>
         <translation type="unfinished">adevărat</translation>
     </message>
@@ -3099,7 +2642,6 @@
         <source>Date</source>
         <translation type="unfinished">Data</translation>
     </message>
->>>>>>> 4985b774
     <message>
         <source>Type</source>
         <translation type="unfinished">Tip</translation>
@@ -3113,21 +2655,12 @@
         <translation type="unfinished">Neconfirmat</translation>
     </message>
     <message>
-<<<<<<< HEAD
-        <source>You can sign messages/agreements with your addresses to prove you can receive qtums sent to them. Be careful not to sign anything vague or random, as phishing attacks may try to trick you into signing your identity over to them. Only sign fully-detailed statements you agree to.</source>
-        <translation type="unfinished">Puteţi semna mesaje/contracte cu adresele dvs. pentru a demostra ca puteti primi qtumi trimisi la ele. Aveţi grijă să nu semnaţi nimic vag sau aleator, deoarece atacurile de tip phishing vă pot păcăli să le transferaţi identitatea. Semnaţi numai declaraţiile detaliate cu care sînteti de acord.</translation> 
-   </message>
-    <message>
-        <source>The Qtum address to sign the message with</source>
-        <translation type="unfinished">Adresa cu care semnaţi mesajul</translation>
-=======
         <source>Abandoned</source>
         <translation type="unfinished">Abandonat</translation>
     </message>
     <message>
         <source>Confirming (%1 of %2 recommended confirmations)</source>
         <translation type="unfinished">Confirmare (%1 din %2 confirmari recomandate)</translation>
->>>>>>> 4985b774
     </message>
     <message>
         <source>Confirmed (%1 confirmations)</source>
@@ -3150,15 +2683,9 @@
         <translation type="unfinished">Recepţionat cu</translation>
     </message>
     <message>
-<<<<<<< HEAD
-        <source>Sign the message to prove you own this Qtum address</source>
-        <translation type="unfinished">Semnează mesajul pentru a dovedi ca deţineţi acestă adresă Qtum</translation>
-   </message>
-=======
         <source>Received from</source>
         <translation type="unfinished">Primit de la</translation>
     </message>
->>>>>>> 4985b774
     <message>
         <source>Sent to</source>
         <translation type="unfinished">Trimis către</translation>
@@ -3180,15 +2707,6 @@
         <translation type="unfinished">(indisponibil)</translation>
     </message>
     <message>
-<<<<<<< HEAD
-        <source>The Qtum address the message was signed with</source>
-        <translation type="unfinished">Introduceţi o adresă Qtum</translation>
-  </message>
-    <message>
-        <source>Verify the message to ensure it was signed with the specified Qtum address</source>
-        <translation type="unfinished">Verificaţi mesajul pentru a vă asigura că a fost semnat cu adresa Qtum specificată</translation>
-   </message>
-=======
         <source>(no label)</source>
         <translation type="unfinished">(fără etichetă)</translation>
     </message>
@@ -3196,7 +2714,6 @@
         <source>Transaction status. Hover over this field to show number of confirmations.</source>
         <translation type="unfinished">Starea tranzacţiei. Treceţi cu mouse-ul peste acest cîmp pentru afişarea numărului de confirmari.</translation>
     </message>
->>>>>>> 4985b774
     <message>
         <source>Date and time that the transaction was received.</source>
         <translation type="unfinished">Data şi ora la care a fost recepţionată tranzacţia.</translation>
@@ -3273,26 +2790,6 @@
         <translation type="unfinished">Suma minimă</translation>
     </message>
     <message>
-<<<<<<< HEAD
-        <source>conflicted with a transaction with %1 confirmations</source>
-        <extracomment>Text explaining the current status of a transaction, shown in the status field of the details window for this transaction. This status represents an unconfirmed transaction that conflicts with a confirmed transaction.</extracomment>
-        <translation type="unfinished">in conflict cu o tranzactie cu %1 confirmari</translation>
-    </message>
-    <message>
-        <source>abandoned</source>
-        <extracomment>Text explaining the current status of a transaction, shown in the status field of the details window for this transaction. This status represents an abandoned transaction.</extracomment>
-        <translation type="unfinished">abandonat</translation>
-    </message>
-    <message>
-        <source>%1/unconfirmed</source>
-        <extracomment>Text explaining the current status of a transaction, shown in the status field of the details window for this transaction. This status represents a transaction confirmed in at least one block, but less than 6 blocks.</extracomment>
-        <translation type="unfinished">%1/neconfirmat</translation>
-    </message>
-    <message>
-        <source>%1 confirmations</source>
-        <extracomment>Text explaining the current status of a transaction, shown in the status field of the details window for this transaction. This status represents a transaction confirmed in 6 or more blocks.</extracomment>
-        <translation type="unfinished">%1 confirmări</translation>
-=======
         <source>Export Transaction History</source>
         <translation type="unfinished">Export istoric tranzacţii</translation>
     </message>
@@ -3316,7 +2813,6 @@
     <message>
         <source>Type</source>
         <translation type="unfinished">Tip</translation>
->>>>>>> 4985b774
     </message>
     <message>
         <source>Label</source>
