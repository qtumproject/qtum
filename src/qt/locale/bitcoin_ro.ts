<TS language="ro" version="2.1">
<context>
    <name>AddressBookPage</name>
    <message>
        <source>Right-click to edit address or label</source>
        <translation>Click dreapta pentru a modifica adresa sau eticheta</translation>
    </message>
    <message>
        <source>Create a new address</source>
        <translation>Crează o adresă nouă</translation>
    </message>
    <message>
        <source>&amp;New</source>
        <translation>Nou</translation>
    </message>
    <message>
        <source>Copy the currently selected address to the system clipboard</source>
        <translation>Copiază în notițe adresa selectată în prezent</translation>
    </message>
    <message>
        <source>&amp;Copy</source>
        <translation>Copiază</translation>
    </message>
    <message>
        <source>C&amp;lose</source>
        <translation>Închide</translation>
    </message>
    <message>
        <source>Delete the currently selected address from the list</source>
        <translation>Șterge adresa curentă selectata din listă</translation>
    </message>
    <message>
        <source>Export the data in the current tab to a file</source>
        <translation>Exportă datele din tabul curent in fisier</translation>
    </message>
    <message>
        <source>&amp;Export</source>
        <translation>Exportă</translation>
    </message>
    <message>
        <source>&amp;Delete</source>
        <translation>Șterge</translation>
    </message>
    <message>
        <source>Choose the address to send coins to</source>
        <translation>Alege adresa căreia să îi trimiți monedele:</translation>
    </message>
    <message>
        <source>Choose the address to receive coins with</source>
        <translation>Alege adresa de primire a monedelor</translation>
    </message>
    <message>
        <source>C&amp;hoose</source>
        <translation>Alege</translation>
    </message>
    <message>
        <source>Sending addresses</source>
        <translation>Adresele de trimitere</translation>
    </message>
    <message>
        <source>Receiving addresses</source>
        <translation>Adresele de primire</translation>
    </message>
    <message>
        <source>These are your Qtum addresses for sending payments. Always check the amount and the receiving address before sending coins.</source>
        <translation>Acestea sunt adresele tale Qtum pentru trimiterea plății. Verifică mereu suma și adresa de primire înainte de trimiterea monedelor.</translation>
    </message>
    <message>
        <source>These are your Qtum addresses for receiving payments. It is recommended to use a new receiving address for each transaction.</source>
        <translation>Acestea sunt adresele tale Qtum pentru primirea plăților. Este recomandată folosirea de noi adrese de primire pentru fiecare tranzacție.</translation>
    </message>
    <message>
        <source>&amp;Copy Address</source>
        <translation>Copiază Adresa</translation>
    </message>
    <message>
        <source>Copy &amp;Label</source>
        <translation>Copiază Eticheta</translation>
    </message>
    <message>
        <source>&amp;Edit</source>
        <translation>Editare</translation>
    </message>
    <message>
        <source>Export Address List</source>
        <translation>Exporta lista de adrese</translation>
    </message>
    <message>
        <source>Comma separated file (*.csv)</source>
        <translation>Fisier text separat prin virgule (*.csv)</translation>
    </message>
    <message>
        <source>Exporting Failed</source>
        <translation>Exportul a eșuat</translation>
    </message>
    </context>
<context>
    <name>AddressTableModel</name>
    <message>
        <source>Label</source>
        <translation>Etichetă</translation>
    </message>
    <message>
        <source>Address</source>
        <translation>Adresă</translation>
    </message>
    <message>
        <source>(no label)</source>
        <translation>(fără etichetă)</translation>
    </message>
</context>
<context>
    <name>AskPassphraseDialog</name>
    <message>
        <source>Passphrase Dialog</source>
        <translation>Secventa de cuvinte a parolei</translation>
    </message>
    <message>
        <source>Enter passphrase</source>
        <translation>Introduceti parola</translation>
    </message>
    <message>
        <source>New passphrase</source>
        <translation>Noua parolă</translation>
    </message>
    <message>
        <source>Repeat new passphrase</source>
        <translation>Repetati noua parolă</translation>
    </message>
    <message>
        <source>Enter the new passphrase to the wallet.&lt;br/&gt;Please use a passphrase of &lt;b&gt;ten or more random characters&lt;/b&gt;, or &lt;b&gt;eight or more words&lt;/b&gt;.</source>
        <translation>Introduceti o parola noua pentru portofel.&lt;br/&gt;Va rugam sa folositi o parola de  &lt;b&gt; zece sau mai multe caractere&lt;/b&gt;, sau &lt;b&gt;mai mult de opt cuvinte&lt;/b&gt;.</translation>
    </message>
    <message>
        <source>Encrypt wallet</source>
        <translation>Criptează portofelul</translation>
    </message>
    <message>
        <source>This operation needs your wallet passphrase to unlock the wallet.</source>
        <translation>Această operație cere parola portofelului pentru a debloca portofelul.</translation>
    </message>
    <message>
        <source>Unlock wallet</source>
        <translation>Deblochează portofelul</translation>
    </message>
    <message>
        <source>This operation needs your wallet passphrase to decrypt the wallet.</source>
        <translation>Aceastea procedură necesită parola partofelului pentru a decripta portofelul</translation>
    </message>
    <message>
        <source>Decrypt wallet</source>
        <translation>Decriptează portofelul</translation>
    </message>
    <message>
        <source>Change passphrase</source>
        <translation>Schimbă parola</translation>
    </message>
    <message>
        <source>Enter the old passphrase and new passphrase to the wallet.</source>
        <translation>Introdu parola veche si parola nouă pentru portofel</translation>
    </message>
    <message>
        <source>Confirm wallet encryption</source>
        <translation>Confirmă criptarea portofelului</translation>
    </message>
    <message>
        <source>Warning: If you encrypt your wallet and lose your passphrase, you will &lt;b&gt;LOSE ALL OF YOUR QTUMS&lt;/b&gt;!</source>
        <translation>Atenție: Dacă îți criptezi portofelul și uiți parola, îți vei &lt;b&gt; PIERDE TOȚI QTUMS&lt;/b&gt;!</translation>
    </message>
    <message>
        <source>Are you sure you wish to encrypt your wallet?</source>
        <translation>Ești sigur că vrei să criptezi portofelul?</translation>
    </message>
    <message>
        <source>Wallet encrypted</source>
        <translation>Portofel criptat</translation>
    </message>
    <message>
<<<<<<< HEAD
        <source>%1 will close now to finish the encryption process. Remember that encrypting your wallet cannot fully protect your qtums from being stolen by malware infecting your computer.</source>
        <translation>%1 se va inchide pentru a termina procesul de criptare. Aduți aminte că prin criptarea portofelului tău virtual, nu îți poți proteja complet monedele virtuale de a fi furate când te-ai infectat cu un virus de tip malware pe calculatorul tau.</translation>
    </message>
    <message>
=======
>>>>>>> 9e306671
        <source>IMPORTANT: Any previous backups you have made of your wallet file should be replaced with the newly generated, encrypted wallet file. For security reasons, previous backups of the unencrypted wallet file will become useless as soon as you start using the new, encrypted wallet.</source>
        <translation>IMPORTANT: Fiecare backup anterior pe care l-ai facut portofelului tău virtual trebuie înlocuit cu cel nou. Din motive de securitate, backup-urile anteroiare făcute portofelului tău, care nu sunt criptate vor deveni inutilizabile și inutile când vei începe să utilizezi portofelul criptat.</translation>
    </message>
    <message>
        <source>Wallet encryption failed</source>
        <translation>Criptarea portofelului a eșuat</translation>
    </message>
    <message>
        <source>Wallet encryption failed due to an internal error. Your wallet was not encrypted.</source>
        <translation>Criptarea portofelului a eșuat din cauza unei erori interne. Portofelul tău nu a fost criptat.</translation>
    </message>
    <message>
        <source>The supplied passphrases do not match.</source>
        <translation>Parola furnizată nu se potrivește.</translation>
    </message>
    <message>
        <source>Wallet unlock failed</source>
        <translation>Deblocarea portofelului a eșuat</translation>
    </message>
    <message>
        <source>The passphrase entered for the wallet decryption was incorrect.</source>
        <translation>Parola pe care ai introdus-o pentru decripatrea portofelului nu este corectă.</translation>
    </message>
    <message>
        <source>Wallet decryption failed</source>
        <translation>Decriptarea portofelului a eșuat</translation>
    </message>
    <message>
        <source>Wallet passphrase was successfully changed.</source>
        <translation>Parola portofelului a fost schimbată cu succes</translation>
    </message>
    <message>
        <source>Warning: The Caps Lock key is on!</source>
        <translation>Atenție: Caps Lock este activat!</translation>
    </message>
</context>
<context>
    <name>BanTableModel</name>
    <message>
        <source>IP/Netmask</source>
        <translation>IP/Netmask</translation>
    </message>
    <message>
        <source>Banned Until</source>
        <translation>Blocat până</translation>
    </message>
</context>
<context>
    <name>QtumGUI</name>
    <message>
        <source>Sign &amp;message...</source>
        <translation>Semnează și trimite...</translation>
    </message>
    <message>
        <source>Synchronizing with network...</source>
        <translation>Se sincronizează cu rețeaua</translation>
    </message>
    <message>
        <source>&amp;Overview</source>
        <translation>Vizualizare de ansamblu</translation>
    </message>
    <message>
        <source>Show general overview of wallet</source>
        <translation>Arată o prezentare generală a portofelului.</translation>
    </message>
    <message>
        <source>&amp;Transactions</source>
        <translation>&amp;Tranzacții</translation>
    </message>
    <message>
        <source>Browse transaction history</source>
        <translation>Navighează în istoricul tranzacțiilor</translation>
    </message>
    <message>
        <source>E&amp;xit</source>
        <translation>Ieși din...</translation>
    </message>
    <message>
        <source>Quit application</source>
        <translation>Părăsește aplicația</translation>
    </message>
    <message>
        <source>&amp;About %1</source>
        <translation>&amp;Despre %1</translation>
    </message>
    <message>
        <source>Show information about %1</source>
        <translation>Arată informații despre %1</translation>
    </message>
    <message>
        <source>About &amp;Qt</source>
        <translation>Despre &amp;Qt</translation>
    </message>
    <message>
        <source>Show information about Qt</source>
        <translation>Arată informații despre Qt</translation>
    </message>
    <message>
        <source>&amp;Options...</source>
        <translation>&amp;Opțiuni...</translation>
    </message>
    <message>
        <source>&amp;Encrypt Wallet...</source>
        <translation>&amp;Criptează portofelul...</translation>
    </message>
    <message>
        <source>&amp;Backup Wallet...</source>
        <translation>&amp;Backup portofel</translation>
    </message>
    <message>
        <source>&amp;Change Passphrase...</source>
        <translation>&amp;Schimbă parola...</translation>
    </message>
    <message>
        <source>Open &amp;URI...</source>
        <translation>Deschide &amp;URI...</translation>
    </message>
    <message>
        <source>Click to enable network activity again.</source>
        <translation>Click pentru a permite, din nou, activitate rețelei.</translation>
    </message>
    <message>
        <source>Send coins to a Qtum address</source>
        <translation>Trimite monedele către o adresă Qtum</translation>
    </message>
    <message>
        <source>Backup wallet to another location</source>
        <translation>Fă o copie de rezervă a portofelului într-o altă locație</translation>
    </message>
    <message>
        <source>Change the passphrase used for wallet encryption</source>
        <translation>Schimbă parola folosită pentru criptarea portofelului</translation>
    </message>
    <message>
        <source>&amp;Debug window</source>
        <translation>&amp;Fereastra pentru depanare</translation>
    </message>
    <message>
        <source>Open debugging and diagnostic console</source>
        <translation>Pornește consola pentru depanare si diagnoză</translation>
    </message>
    <message>
        <source>&amp;Verify message...</source>
        <translation>&amp;Verifică mesajul...</translation>
    </message>
    <message>
        <source>Qtum</source>
        <translation>Qtum</translation>
<<<<<<< HEAD
    </message>
    <message>
        <source>Wallet</source>
        <translation>Portofel</translation>
=======
>>>>>>> 9e306671
    </message>
    <message>
        <source>&amp;Send</source>
        <translation>&amp;Trimite</translation>
    </message>
    <message>
        <source>&amp;Receive</source>
        <translation>&amp;Primește</translation>
    </message>
    <message>
        <source>&amp;Show / Hide</source>
        <translation>&amp;Arată/Ascunde</translation>
    </message>
    <message>
        <source>Show or hide the main Window</source>
        <translation>Arată sau ascunde fereastra principală</translation>
    </message>
    <message>
        <source>Encrypt the private keys that belong to your wallet</source>
        <translation>Criptează cheile private care aparțin portofelului tău.</translation>
    </message>
    <message>
        <source>Sign messages with your Qtum addresses to prove you own them</source>
        <translation>Semnează mesajele cu adresa ta de Qtum pentru a face dovada că îți aparțin.</translation>
    </message>
    <message>
        <source>Verify messages to ensure they were signed with specified Qtum addresses</source>
        <translation>Verifică mesajele cu scopul de a asigura faptul că au fost semnate cu adresa de Qtum specificată.</translation>
    </message>
    <message>
        <source>&amp;File</source>
        <translation>&amp;Fișier</translation>
    </message>
    <message>
        <source>&amp;Settings</source>
        <translation>&amp;Setări</translation>
    </message>
    <message>
        <source>&amp;Help</source>
        <translation>&amp;Ajutor</translation>
    </message>
    <message>
        <source>Request payments (generates QR codes and qtum: URIs)</source>
        <translation>Cerere plată (generează coduri QR și qtum: URIs)</translation>
    </message>
    <message>
        <source>Show the list of used sending addresses and labels</source>
        <translation>Afișează lista adreselor de livrare utilizate și etichetele.</translation>
    </message>
    <message>
        <source>Show the list of used receiving addresses and labels</source>
        <translation>Afișează lista adreselor de primire utilizate și etichetele.</translation>
    </message>
    <message>
        <source>Open a qtum: URI or payment request</source>
        <translation>Deschide un qtum: URI sau cerere de plată</translation>
    </message>
    <message>
        <source>&amp;Command-line options</source>
        <translation>&amp;Linie de comandă Setări</translation>
    </message>
    <message>
        <source>%1 behind</source>
        <translation>%1 în urmă</translation>
    </message>
    <message>
        <source>Last received block was generated %1 ago.</source>
        <translation>Ultimul bloc primit a fost generat acum %1</translation>
    </message>
    <message>
        <source>Error</source>
        <translation>Eroare</translation>
    </message>
    <message>
        <source>Warning</source>
        <translation>Atenționare</translation>
    </message>
    <message>
        <source>Information</source>
        <translation>Informație</translation>
    </message>
    <message>
        <source>Up to date</source>
        <translation>Actual</translation>
    </message>
    <message>
        <source>&amp;Window</source>
        <translation>&amp;Fereastra</translation>
    </message>
    <message>
        <source>Date: %1
</source>
        <translation>Data: %1</translation>
    </message>
    <message>
        <source>Amount: %1
</source>
        <translation>Cantitate: %1</translation>
    </message>
    <message>
        <source>Type: %1
</source>
        <translation>Tip: %1
</translation>
    </message>
    <message>
        <source>Label: %1
</source>
        <translation>Etichetă: %1
</translation>
    </message>
    <message>
        <source>Address: %1
</source>
        <translation>Adresa: %1
</translation>
    </message>
    <message>
        <source>Sent transaction</source>
        <translation>Trimite tranzacția</translation>
    </message>
    <message>
        <source>Wallet is &lt;b&gt;encrypted&lt;/b&gt; and currently &lt;b&gt;unlocked&lt;/b&gt;</source>
        <translation>Portofelul este &lt;b&gt;criptat&lt;/b&gt; și în prezent &lt;b&gt;deblocat&lt;/b&gt;</translation>
    </message>
    <message>
        <source>Wallet is &lt;b&gt;encrypted&lt;/b&gt; and currently &lt;b&gt;locked&lt;/b&gt;</source>
        <translation>Portofelul este &lt;b&gt;criptat&lt;/b&gt; și în prezent &lt;b&gt;blocat&lt;/b&gt;</translation>
    </message>
    </context>
<context>
    <name>CoinControlDialog</name>
    <message>
        <source>Coin Selection</source>
        <translation>Selecția monedelor</translation>
    </message>
    <message>
        <source>Quantity:</source>
        <translation>Cantitatea:</translation>
    </message>
    <message>
        <source>Bytes:</source>
        <translation>Biți:</translation>
    </message>
    <message>
        <source>Amount:</source>
        <translation>Cantitate:</translation>
    </message>
    <message>
        <source>Fee:</source>
        <translation>Taxa:</translation>
    </message>
    <message>
        <source>After Fee:</source>
        <translation>După taxă:</translation>
    </message>
    <message>
        <source>Change:</source>
        <translation>Schimbă:</translation>
    </message>
    <message>
        <source>(un)select all</source>
        <translation>(de)selectează tot</translation>
    </message>
    <message>
        <source>Tree mode</source>
        <translation>Mod arbore</translation>
    </message>
    <message>
        <source>List mode</source>
        <translation>Mod listă</translation>
    </message>
    <message>
        <source>Amount</source>
        <translation>Cantitate</translation>
    </message>
    <message>
        <source>Received with address</source>
        <translation>Primit cu adresa</translation>
    </message>
    <message>
        <source>Date</source>
        <translation>Data</translation>
    </message>
    <message>
        <source>Confirmations</source>
        <translation>Confirmări</translation>
    </message>
    <message>
        <source>Confirmed</source>
        <translation>Confirmat</translation>
    </message>
    <message>
        <source>Copy address</source>
        <translation>Copiază adresa</translation>
    </message>
    <message>
        <source>Copy label</source>
        <translation>Copiază eticheta</translation>
    </message>
    <message>
        <source>Copy amount</source>
        <translation>Copiază cantitatea</translation>
    </message>
    <message>
        <source>Copy transaction ID</source>
        <translation>Copiază ID-ul tranzacției</translation>
    </message>
    <message>
        <source>Copy fee</source>
        <translation>Copiază taxa</translation>
    </message>
    <message>
        <source>yes</source>
        <translation>da</translation>
    </message>
    <message>
        <source>no</source>
        <translation>nu</translation>
    </message>
    <message>
        <source>(no label)</source>
        <translation>(fără etichetă)</translation>
    </message>
    </context>
<context>
    <name>EditAddressDialog</name>
    <message>
        <source>Edit Address</source>
        <translation>Modifică adresa</translation>
    </message>
    <message>
        <source>&amp;Address</source>
        <translation>&amp;Adresa</translation>
    </message>
    <message>
        <source>New sending address</source>
        <translation>Adresă nouă de livrare</translation>
    </message>
    <message>
        <source>Edit receiving address</source>
        <translation>Modifică adresa de primire</translation>
    </message>
    <message>
        <source>Edit sending address</source>
        <translation>Modifică adresa de livrare</translation>
    </message>
    <message>
        <source>Could not unlock wallet.</source>
        <translation>Portofelul nu a putut fi deblocat.</translation>
    </message>
    </context>
<context>
    <name>FreespaceChecker</name>
    <message>
        <source>name</source>
        <translation>Nume</translation>
    </message>
    <message>
        <source>Directory already exists. Add %1 if you intend to create a new directory here.</source>
        <translation>Directoriul există deja. Adaugă %1 dacă ai intenționat să creezi aici un directoriu nou.</translation>
    </message>
    </context>
<context>
    <name>HelpMessageDialog</name>
    <message>
        <source>version</source>
        <translation>versiune</translation>
    </message>
    <message>
        <source>(%1-bit)</source>
        <translation>(%1-bit)</translation>
    </message>
    </context>
<context>
    <name>Intro</name>
    <message>
        <source>Welcome</source>
        <translation>Bine ai venit!</translation>
    </message>
    <message>
        <source>Use the default data directory</source>
        <translation>Folosește directoriul pentru date din modul implicit.</translation>
    </message>
    <message>
        <source>Use a custom data directory:</source>
        <translation>Alege un folder/director personalizat</translation>
    </message>
    <message>
        <source>Qtum</source>
        <translation>Qtum</translation>
    </message>
    <message>
        <source>At least %1 GB of data will be stored in this directory, and it will grow over time.</source>
        <translation>Cel puțin %1 GB va fi stocat în acest folder și va crește în timp.</translation>
    </message>
    <message>
        <source>The wallet will also be stored in this directory.</source>
        <translation>Portofelul va fi, de asemenea, stocat în acest folder/director.</translation>
    </message>
    <message>
        <source>Error: Specified data directory "%1" cannot be created.</source>
        <translation>Eroare: Folderul specificat "%1" nu poate fi creat.</translation>
    </message>
    <message>
        <source>Error</source>
        <translation>Eroare</translation>
    </message>
    <message numerus="yes">
        <source>%n GB of free space available</source>
        <translation><numerusform>%n GB de spațiu liber disponibil</numerusform><numerusform>%n GB de spațiu liber disponibil</numerusform><numerusform>%n GB de spațiu liber disponibil</numerusform></translation>
    </message>
    </context>
<context>
    <name>ModalOverlay</name>
    <message>
        <source>Form</source>
        <translation>formular</translation>
    </message>
    <message>
        <source>Recent transactions may not yet be visible, and therefore your wallet's balance might be incorrect. This information will be correct once your wallet has finished synchronizing with the qtum network, as detailed below.</source>
        <translation>Posibil ca tranzacțiile recente să nu fie vizibile, încă, astfel bilanțul portofelului tău poate fi incorect. Aceste informații vor fi corecte o dată ce portofelul tău a încheiat sincronizarea cu rețeaua qtum, conform descrierii de mai jos.</translation>
    </message>
    <message>
        <source>Unknown...</source>
        <translation>Necunoscut...</translation>
    </message>
    <message>
        <source>calculating...</source>
        <translation>Se calculează...</translation>
    </message>
    <message>
        <source>Hide</source>
        <translation>Ascunde</translation>
    </message>
    </context>
<context>
    <name>OpenURIDialog</name>
    <message>
        <source>Open URI</source>
        <translation>Deschide URI</translation>
    </message>
    <message>
        <source>URI:</source>
        <translation>URI:</translation>
    </message>
    </context>
<context>
    <name>OptionsDialog</name>
    <message>
        <source>Options</source>
        <translation>Opțiuni</translation>
    </message>
    <message>
        <source>IP address of the proxy (e.g. IPv4: 127.0.0.1 / IPv6: ::1)</source>
        <translation>Adresa IP a proxy-ului (ex. IPv4: 127.0.0.1 / IPv6: ::1)</translation>
    </message>
    <message>
        <source>Open Configuration File</source>
        <translation>Deschide fișierul de Configurare</translation>
    </message>
    <message>
        <source>&amp;Reset Options</source>
        <translation>&amp;Resetează opțiunile</translation>
    </message>
    <message>
        <source>&amp;Network</source>
        <translation>&amp;Rețea</translation>
    </message>
    <message>
        <source>Expert</source>
        <translation>Expert</translation>
    </message>
    <message>
        <source>Proxy &amp;IP:</source>
        <translation>Proxy &amp;IP:</translation>
    </message>
    <message>
        <source>&amp;Port:</source>
        <translation>&amp;Port:</translation>
    </message>
    <message>
        <source>Port of the proxy (e.g. 9050)</source>
        <translation>Portul pentru proxy (ex.: 9050)</translation>
    </message>
    <message>
        <source>IPv4</source>
        <translation>IPv4</translation>
    </message>
    <message>
        <source>IPv6</source>
        <translation>IPv6</translation>
    </message>
    <message>
        <source>Tor</source>
        <translation>Tor</translation>
    </message>
    <message>
        <source>&amp;Window</source>
        <translation>&amp;Fereastra</translation>
    </message>
    <message>
        <source>&amp;OK</source>
        <translation>&amp;OK</translation>
    </message>
    <message>
        <source>&amp;Cancel</source>
        <translation>&amp;Anulează</translation>
    </message>
    <message>
        <source>default</source>
        <translation>inițial</translation>
    </message>
    <message>
        <source>none</source>
        <translation>fără</translation>
    </message>
    <message>
        <source>Confirm options reset</source>
        <translation>Confirmă resetarea opțiunilor</translation>
    </message>
    <message>
        <source>Client restart required to activate changes.</source>
        <translation>Repornirea clientului este necesară pentru ca schimbările să fie activate</translation>
    </message>
    <message>
        <source>Client will be shut down. Do you want to proceed?</source>
        <translation>Clientul va fi oprit. Dorești sa continui?</translation>
    </message>
    <message>
        <source>Configuration options</source>
        <translation>Optiuni de configuratie</translation>
    </message>
    <message>
        <source>Error</source>
        <translation>Eroare</translation>
    </message>
    <message>
        <source>This change would require a client restart.</source>
        <translation>Această schimbare necesită repornirea clientului.</translation>
    </message>
    </context>
<context>
    <name>OverviewPage</name>
    <message>
        <source>Form</source>
        <translation>formular</translation>
    </message>
    <message>
        <source>Available:</source>
        <translation>Disponibil:</translation>
    </message>
    <message>
        <source>Total:</source>
        <translation>Total:</translation>
    </message>
    <message>
        <source>Recent transactions</source>
        <translation>Tranzacții recente</translation>
    </message>
    </context>
<context>
    <name>PaymentServer</name>
    <message>
        <source>Payment request expired.</source>
        <translation>Cererea de plată a expirat.</translation>
    </message>
    <message>
        <source>Payment request is not initialized.</source>
        <translation>Cererea de plată nu este inițializată.</translation>
    </message>
    <message>
        <source>Invalid payment request.</source>
        <translation>Cerere de plată invalidă.</translation>
    </message>
    </context>
<context>
    <name>PeerTableModel</name>
    <message>
        <source>Sent</source>
        <translation>Trimis</translation>
    </message>
    <message>
        <source>Received</source>
        <translation>Primit</translation>
    </message>
</context>
<context>
    <name>QObject</name>
    <message>
        <source>Amount</source>
        <translation>Cantitate</translation>
    </message>
    <message>
        <source>%1 and %2</source>
        <translation>%1 și %2</translation>
    </message>
    <message>
        <source>%1 B</source>
        <translation>%1 B</translation>
    </message>
    <message>
        <source>%1 KB</source>
        <translation>%1 KB</translation>
    </message>
    <message>
        <source>%1 MB</source>
        <translation>%1 MB</translation>
    </message>
    <message>
        <source>%1 GB</source>
        <translation>%1 GB</translation>
    </message>
    </context>
<context>
    <name>QObject::QObject</name>
    </context>
<context>
    <name>QRImageWidget</name>
    <message>
        <source>Save QR Code</source>
        <translation>Salvează codul QR</translation>
    </message>
    <message>
        <source>PNG Image (*.png)</source>
        <translation>Imagine PNG (*.png)</translation>
    </message>
</context>
<context>
    <name>RPCConsole</name>
    <message>
        <source>Client version</source>
        <translation>Versiunea clientului</translation>
    </message>
    <message>
        <source>&amp;Information</source>
        <translation>&amp;Informații</translation>
    </message>
    <message>
        <source>Debug window</source>
        <translation>Fereastra pentru depanare</translation>
    </message>
    <message>
        <source>General</source>
        <translation>General</translation>
    </message>
    <message>
        <source>Network</source>
        <translation>Rețea</translation>
    </message>
    <message>
        <source>Name</source>
        <translation>Nume</translation>
    </message>
    <message>
        <source>Number of connections</source>
        <translation>Numărul de conexiuni</translation>
    </message>
    <message>
        <source>Received</source>
        <translation>Primit</translation>
    </message>
    <message>
        <source>Sent</source>
        <translation>Trimis</translation>
    </message>
    <message>
        <source>Direction</source>
        <translation>Direcția</translation>
    </message>
    <message>
        <source>Version</source>
        <translation>Versiune</translation>
    </message>
    <message>
        <source>Connection Time</source>
        <translation>Durata conexiunii</translation>
    </message>
    <message>
        <source>&amp;Open</source>
        <translation>&amp;Deschide</translation>
    </message>
    <message>
        <source>&amp;Console</source>
        <translation>&amp;Consolă</translation>
    </message>
    <message>
        <source>1 &amp;hour</source>
        <translation>1 &amp;ore</translation>
    </message>
    <message>
        <source>1 &amp;day</source>
        <translation>1 &amp;zi</translation>
    </message>
    <message>
        <source>1 &amp;week</source>
        <translation>1 &amp;săptămână</translation>
    </message>
    <message>
        <source>1 &amp;year</source>
        <translation>1 &amp;an</translation>
    </message>
    <message>
        <source>Yes</source>
        <translation>Da</translation>
    </message>
    <message>
        <source>No</source>
        <translation>Nu</translation>
    </message>
    <message>
        <source>Unknown</source>
        <translation>Necunoscut</translation>
    </message>
</context>
<context>
    <name>ReceiveCoinsDialog</name>
    <message>
        <source>&amp;Message:</source>
        <translation>&amp;Mesaj:</translation>
    </message>
    <message>
        <source>Show</source>
        <translation>Arată</translation>
    </message>
    <message>
        <source>Remove</source>
        <translation>Elimină</translation>
    </message>
    <message>
        <source>Copy label</source>
        <translation>Copiază eticheta</translation>
    </message>
    <message>
        <source>Copy message</source>
        <translation>Copiază mesajul</translation>
    </message>
    <message>
        <source>Copy amount</source>
        <translation>Copiază cantitatea</translation>
    </message>
</context>
<context>
    <name>ReceiveRequestDialog</name>
    <message>
        <source>QR Code</source>
        <translation>Salvează codul QR</translation>
    </message>
    <message>
        <source>Copy &amp;Address</source>
        <translation>Copiază Adresa</translation>
    </message>
    <message>
        <source>&amp;Save Image...</source>
        <translation>&amp;Salvează imaginea...</translation>
    </message>
    <message>
        <source>Address</source>
        <translation>Adresă</translation>
    </message>
    <message>
        <source>Amount</source>
        <translation>Cantitate</translation>
    </message>
    <message>
        <source>Label</source>
        <translation>Etichetă</translation>
    </message>
    <message>
        <source>Message</source>
        <translation>Mesaj</translation>
    </message>
    <message>
        <source>Wallet</source>
        <translation>Portofel</translation>
    </message>
    </context>
<context>
    <name>RecentRequestsTableModel</name>
    <message>
        <source>Label</source>
        <translation>Etichetă</translation>
    </message>
    <message>
        <source>Message</source>
        <translation>Mesaj</translation>
    </message>
    <message>
        <source>(no label)</source>
        <translation>(fără etichetă)</translation>
    </message>
    </context>
<context>
    <name>SendCoinsDialog</name>
    <message>
        <source>Quantity:</source>
        <translation>Cantitatea:</translation>
    </message>
    <message>
        <source>Bytes:</source>
        <translation>Biți:</translation>
    </message>
    <message>
        <source>Amount:</source>
        <translation>Cantitate:</translation>
    </message>
    <message>
        <source>Fee:</source>
        <translation>Taxa:</translation>
    </message>
    <message>
        <source>After Fee:</source>
        <translation>După taxă:</translation>
    </message>
    <message>
        <source>Change:</source>
        <translation>Schimbă:</translation>
    </message>
    <message>
        <source>Hide</source>
        <translation>Ascunde</translation>
    </message>
    <message>
        <source>Copy amount</source>
        <translation>Copiază cantitatea</translation>
    </message>
    <message>
        <source>Copy fee</source>
        <translation>Copiază taxa</translation>
    </message>
    <message>
        <source>Payment request expired.</source>
        <translation>Cererea de plată a expirat.</translation>
    </message>
    <message>
        <source>(no label)</source>
        <translation>(fără etichetă)</translation>
    </message>
</context>
<context>
    <name>SendCoinsEntry</name>
    </context>
<context>
    <name>SendConfirmationDialog</name>
    </context>
<context>
    <name>ShutdownWindow</name>
    </context>
<context>
    <name>SignVerifyMessageDialog</name>
    <message>
        <source>Message verified.</source>
        <translation>Mesaj verificat.</translation>
    </message>
</context>
<context>
    <name>SplashScreen</name>
    </context>
<context>
    <name>TrafficGraphWidget</name>
    <message>
        <source>KB/s</source>
        <translation>KB/s</translation>
    </message>
</context>
<context>
    <name>TransactionDesc</name>
    <message>
        <source>Generated</source>
        <translation>Generat</translation>
    </message>
    <message>
        <source>From</source>
        <translation>De la</translation>
    </message>
    <message>
        <source>To</source>
        <translation>La</translation>
    </message>
    <message>
        <source>Credit</source>
        <translation>Credit</translation>
    </message>
    <message>
        <source>Total credit</source>
        <translation>Credit total</translation>
    </message>
    <message>
        <source>Message</source>
        <translation>Mesaj</translation>
    </message>
    <message>
        <source>Comment</source>
        <translation>Comentariu</translation>
    </message>
    <message>
        <source>Transaction ID</source>
        <translation>Transactiune ID</translation>
    </message>
    <message>
        <source>Transaction</source>
        <translation>Transactiune</translation>
    </message>
    <message>
        <source>Amount</source>
        <translation>Cantitate</translation>
    </message>
    <message>
        <source>true</source>
        <translation>Adevarat</translation>
    </message>
    <message>
        <source>false</source>
        <translation>Fals</translation>
    </message>
</context>
<context>
    <name>TransactionDescDialog</name>
    </context>
<context>
    <name>TransactionTableModel</name>
    <message>
        <source>Type</source>
        <translation>tip</translation>
    </message>
    <message>
        <source>Label</source>
        <translation>Etichetă</translation>
    </message>
    <message>
        <source>Received with</source>
        <translation>Obtinut cu</translation>
    </message>
    <message>
        <source>(n/a)</source>
        <translation>(n/a)</translation>
    </message>
    <message>
        <source>(no label)</source>
        <translation>(fără etichetă)</translation>
    </message>
    </context>
<context>
    <name>TransactionView</name>
    <message>
        <source>All</source>
        <translation>Tot</translation>
    </message>
    <message>
        <source>Today</source>
        <translation>Astazi</translation>
    </message>
    <message>
        <source>This week</source>
        <translation>Saptamana aceasta</translation>
    </message>
    <message>
        <source>This month</source>
        <translation>Luna aceasta</translation>
    </message>
    <message>
        <source>Last month</source>
        <translation>Luna trecuta</translation>
    </message>
    <message>
        <source>This year</source>
        <translation>Anul acesta</translation>
    </message>
    <message>
        <source>Received with</source>
        <translation>Obtinut cu</translation>
    </message>
    <message>
        <source>To yourself</source>
        <translation>Pentru tine</translation>
    </message>
    <message>
        <source>Other</source>
        <translation>Altru</translation>
    </message>
    <message>
        <source>Copy address</source>
        <translation>Copiază adresa</translation>
    </message>
    <message>
        <source>Copy label</source>
        <translation>Copiază eticheta</translation>
    </message>
    <message>
        <source>Copy amount</source>
        <translation>Copiază cantitatea</translation>
    </message>
    <message>
        <source>Copy transaction ID</source>
        <translation>Copiază ID-ul tranzacției</translation>
    </message>
    <message>
        <source>Comma separated file (*.csv)</source>
        <translation>Fisier text separat prin virgule (*.csv)</translation>
    </message>
    <message>
        <source>Confirmed</source>
        <translation>Confirmat</translation>
    </message>
    <message>
        <source>Type</source>
        <translation>tip</translation>
    </message>
    <message>
        <source>Label</source>
        <translation>Etichetă</translation>
    </message>
    <message>
        <source>Address</source>
        <translation>Adresă</translation>
    </message>
    <message>
        <source>ID</source>
        <translation>ID</translation>
    </message>
    <message>
        <source>Exporting Failed</source>
        <translation>Exportul a eșuat</translation>
    </message>
    </context>
<context>
    <name>UnitDisplayStatusBarControl</name>
    </context>
<context>
    <name>WalletController</name>
    </context>
<context>
    <name>WalletFrame</name>
    </context>
<context>
    <name>WalletModel</name>
    </context>
<context>
    <name>WalletView</name>
    <message>
        <source>&amp;Export</source>
        <translation>&amp;Exportă</translation>
    </message>
    </context>
<context>
    <name>qtum-core</name>
    <message>
        <source>Qtum Core</source>
        <translation>Qtum Core</translation>
    </message>
    <message>
        <source>Upgrading UTXO database</source>
        <translation>Actualizarea bazei de date UTXO</translation>
    </message>
    <message>
        <source>Information</source>
        <translation>Informație</translation>
    </message>
    <message>
        <source>Warning</source>
        <translation>Atenționare</translation>
    </message>
    <message>
        <source>Loading wallet...</source>
        <translation>Portofelul se încarcă...</translation>
    </message>
    <message>
        <source>Rescanning...</source>
        <translation>Rescanare...</translation>
    </message>
    <message>
        <source>Error</source>
        <translation>Eroare</translation>
    </message>
</context>
</TS><|MERGE_RESOLUTION|>--- conflicted
+++ resolved
@@ -176,13 +176,6 @@
         <translation>Portofel criptat</translation>
     </message>
     <message>
-<<<<<<< HEAD
-        <source>%1 will close now to finish the encryption process. Remember that encrypting your wallet cannot fully protect your qtums from being stolen by malware infecting your computer.</source>
-        <translation>%1 se va inchide pentru a termina procesul de criptare. Aduți aminte că prin criptarea portofelului tău virtual, nu îți poți proteja complet monedele virtuale de a fi furate când te-ai infectat cu un virus de tip malware pe calculatorul tau.</translation>
-    </message>
-    <message>
-=======
->>>>>>> 9e306671
         <source>IMPORTANT: Any previous backups you have made of your wallet file should be replaced with the newly generated, encrypted wallet file. For security reasons, previous backups of the unencrypted wallet file will become useless as soon as you start using the new, encrypted wallet.</source>
         <translation>IMPORTANT: Fiecare backup anterior pe care l-ai facut portofelului tău virtual trebuie înlocuit cu cel nou. Din motive de securitate, backup-urile anteroiare făcute portofelului tău, care nu sunt criptate vor deveni inutilizabile și inutile când vei începe să utilizezi portofelul criptat.</translation>
     </message>
@@ -331,13 +324,6 @@
     <message>
         <source>Qtum</source>
         <translation>Qtum</translation>
-<<<<<<< HEAD
-    </message>
-    <message>
-        <source>Wallet</source>
-        <translation>Portofel</translation>
-=======
->>>>>>> 9e306671
     </message>
     <message>
         <source>&amp;Send</source>
