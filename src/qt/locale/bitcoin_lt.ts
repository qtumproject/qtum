<TS language="lt" version="2.1">
<context>
    <name>AddressBookPage</name>
    <message>
        <source>Right-click to edit address or label</source>
        <translation>Spustelėkite dešinįjį klavišą norint keisti adresą arba etiketę</translation>
    </message>
    <message>
        <source>Create a new address</source>
        <translation>Sukurti naują adresą</translation>
    </message>
    <message>
        <source>&amp;New</source>
        <translation>&amp;Naujas</translation>
    </message>
    <message>
        <source>Copy the currently selected address to the system clipboard</source>
        <translation>Kopijuoti esamą adresą į mainų atmintį</translation>
    </message>
    <message>
        <source>&amp;Copy</source>
        <translation>&amp;Kopijuoti</translation>
    </message>
    <message>
        <source>C&amp;lose</source>
        <translation>&amp;Užverti</translation>
    </message>
    <message>
        <source>Delete the currently selected address from the list</source>
        <translation>Ištrinti pasirinktą adresą iš sąrašo</translation>
    </message>
    <message>
        <source>Enter address or label to search</source>
        <translation>Įveskite adresą ar žymę į paiešką</translation>
    </message>
    <message>
        <source>Export the data in the current tab to a file</source>
        <translation>Eksportuoti informaciją iš dabartinės lentelės į failą</translation>
    </message>
    <message>
        <source>&amp;Export</source>
        <translation>&amp;Eksportuoti</translation>
    </message>
    <message>
        <source>&amp;Delete</source>
        <translation>&amp;Trinti</translation>
    </message>
    <message>
        <source>Choose the address to send coins to</source>
        <translation>Pasirinkite adresą, kuriam siūsite monetas</translation>
    </message>
    <message>
        <source>Choose the address to receive coins with</source>
        <translation>Pasirinkite adresą su kuriuo gauti monetas</translation>
    </message>
    <message>
        <source>C&amp;hoose</source>
        <translation>P&amp;asirinkti</translation>
    </message>
    <message>
        <source>Sending addresses</source>
        <translation>Išsiuntimo adresai</translation>
    </message>
    <message>
        <source>Receiving addresses</source>
        <translation>Gavimo adresai</translation>
    </message>
    <message>
        <source>These are your Qtum addresses for sending payments. Always check the amount and the receiving address before sending coins.</source>
        <translation>Tai yra jūsų Qtum adresai išeinantiems mokėjimams. Visada pasitikrinkite sumą ir gavėjo adresą prieš siunčiant lėšas.</translation>
    </message>
    <message>
        <source>&amp;Copy Address</source>
        <translation>&amp;Kopijuoti adresą</translation>
    </message>
    <message>
        <source>Copy &amp;Label</source>
        <translation>Kopijuoti &amp;Žymę</translation>
    </message>
    <message>
        <source>&amp;Edit</source>
        <translation>&amp;Keisti</translation>
    </message>
    <message>
        <source>Export Address List</source>
        <translation>Eksportuoti adresų sąrašą</translation>
    </message>
    <message>
        <source>Comma separated file (*.csv)</source>
        <translation>Kableliais atskirtų duomenų failas (*.csv)</translation>
    </message>
    <message>
        <source>Exporting Failed</source>
        <translation>Eksportavimas nepavyko</translation>
    </message>
    <message>
        <source>There was an error trying to save the address list to %1. Please try again.</source>
        <translation>Bandant išsaugoti adresų sąrašą - įvyko klaida keliant į %1. Prašome bandyti dar kartą.</translation>
    </message>
</context>
<context>
    <name>AddressTableModel</name>
    <message>
        <source>Label</source>
        <translation>Žymė</translation>
    </message>
    <message>
        <source>Address</source>
        <translation>Adresas</translation>
    </message>
    <message>
        <source>(no label)</source>
        <translation>(nėra žymės)</translation>
    </message>
</context>
<context>
    <name>AskPassphraseDialog</name>
    <message>
        <source>Passphrase Dialog</source>
        <translation>Slaptafrazės dialogas</translation>
    </message>
    <message>
        <source>Enter passphrase</source>
        <translation>Įvesti slaptafrazę</translation>
    </message>
    <message>
        <source>New passphrase</source>
        <translation>Nauja slaptafrazė</translation>
    </message>
    <message>
        <source>Repeat new passphrase</source>
        <translation>Pakartokite naują slaptafrazę</translation>
    </message>
    <message>
        <source>Show passphrase</source>
        <translation>Rodyti slaptafrazę</translation>
    </message>
    <message>
        <source>Encrypt wallet</source>
        <translation>Užšifruoti piniginę</translation>
    </message>
    <message>
        <source>This operation needs your wallet passphrase to unlock the wallet.</source>
        <translation>Ši operacija reikalauja jūsų piniginės slaptafrazės jai atrakinti.</translation>
    </message>
    <message>
        <source>Unlock wallet</source>
        <translation>Atrakinti piniginę</translation>
    </message>
    <message>
        <source>This operation needs your wallet passphrase to decrypt the wallet.</source>
        <translation>Ši operacija reikalauja jūsų piniginės slaptafrazės jai iššifruoti.</translation>
    </message>
    <message>
        <source>Decrypt wallet</source>
        <translation>Iššifruoti piniginę</translation>
    </message>
    <message>
        <source>Change passphrase</source>
        <translation>Pakeisti slaptafrazę</translation>
    </message>
    <message>
        <source>Confirm wallet encryption</source>
        <translation>Patvirtinkite piniginės užšifravimą</translation>
    </message>
    <message>
        <source>Warning: If you encrypt your wallet and lose your passphrase, you will &lt;b&gt;LOSE ALL OF YOUR QTUMS&lt;/b&gt;!</source>
        <translation>Dėmesio: jei užšifruosite savo piniginę ir pamesite slaptafrazę, jūs&lt;b&gt;PRARASITE VISUS SAVO QTUMUS&lt;/b&gt;!</translation>
    </message>
    <message>
        <source>Are you sure you wish to encrypt your wallet?</source>
        <translation>Ar tikrai norite šifruoti savo piniginę?</translation>
    </message>
    <message>
        <source>Wallet encrypted</source>
        <translation>Piniginė užšifruota</translation>
    </message>
    <message>
        <source>IMPORTANT: Any previous backups you have made of your wallet file should be replaced with the newly generated, encrypted wallet file. For security reasons, previous backups of the unencrypted wallet file will become useless as soon as you start using the new, encrypted wallet.</source>
        <translation>SVARBU: Betkokios ankstesnės jūsų piniginės atsarginės kopijos turėtų būti pakeistos naujai sugeneruotu, užšifruotu piniginės failu. Dėl saugumo sumetimų, anstesnės neužšifruotos piniginės kopijos failas taps nenaudingu nuo momento, kai nauja ir užšifruota piniginė bus pradėta naudoti.</translation>
    </message>
    <message>
        <source>Wallet encryption failed</source>
        <translation>Nepavyko užšifruoti piniginę</translation>
    </message>
    <message>
        <source>Wallet encryption failed due to an internal error. Your wallet was not encrypted.</source>
        <translation>Dėl vidinės klaidos nepavyko užšifruoti piniginę.Piniginė neužšifruota.</translation>
    </message>
    <message>
        <source>The supplied passphrases do not match.</source>
        <translation>Įvestos slaptafrazės nesutampa.</translation>
    </message>
    <message>
        <source>Wallet unlock failed</source>
        <translation>Nepavyko atrakinti piniginę</translation>
    </message>
    <message>
        <source>The passphrase entered for the wallet decryption was incorrect.</source>
        <translation>Neteisingai įvestas slaptažodis piniginės iššifravimui.</translation>
    </message>
    <message>
        <source>Wallet decryption failed</source>
        <translation>Nepavyko iššifruoti piniginės</translation>
    </message>
    <message>
        <source>Wallet passphrase was successfully changed.</source>
        <translation>Piniginės slaptažodis sėkmingai pakeistas.</translation>
    </message>
    <message>
        <source>Warning: The Caps Lock key is on!</source>
        <translation>Įspėjimas: įjungtas Caps Lock klavišas!</translation>
    </message>
</context>
<context>
    <name>BanTableModel</name>
    <message>
        <source>IP/Netmask</source>
        <translation>IP/Tinklas</translation>
    </message>
    <message>
        <source>Banned Until</source>
        <translation>Užblokuotas iki</translation>
    </message>
</context>
<context>
    <name>QtumGUI</name>
    <message>
        <source>Sign &amp;message...</source>
        <translation>Pasirašyti ži&amp;nutę...</translation>
    </message>
    <message>
        <source>Synchronizing with network...</source>
        <translation>Sinchronizavimas su tinklu ...</translation>
    </message>
    <message>
        <source>&amp;Overview</source>
        <translation>&amp;Apžvalga</translation>
    </message>
    <message>
        <source>Show general overview of wallet</source>
        <translation>Rodyti piniginės bendrą apžvalgą</translation>
    </message>
    <message>
        <source>&amp;Transactions</source>
        <translation>&amp;Sandoriai</translation>
    </message>
    <message>
        <source>Browse transaction history</source>
        <translation>Apžvelgti sandorių istoriją</translation>
    </message>
    <message>
        <source>E&amp;xit</source>
        <translation>&amp;Išeiti</translation>
    </message>
    <message>
        <source>Quit application</source>
        <translation>Išjungti programą</translation>
    </message>
    <message>
        <source>&amp;About %1</source>
        <translation>&amp;Apie %1</translation>
    </message>
    <message>
        <source>Show information about %1</source>
        <translation>Rodyti informaciją apie %1</translation>
    </message>
    <message>
        <source>About &amp;Qt</source>
        <translation>Apie &amp;Qt</translation>
    </message>
    <message>
        <source>Show information about Qt</source>
        <translation>Rodyti informaciją apie Qt</translation>
    </message>
    <message>
        <source>&amp;Options...</source>
        <translation>&amp;Parinktys...</translation>
    </message>
    <message>
        <source>Modify configuration options for %1</source>
        <translation>Keisti %1 konfigūracijos galimybes</translation>
    </message>
    <message>
        <source>&amp;Encrypt Wallet...</source>
        <translation>&amp;Užšifruoti piniginę...</translation>
    </message>
    <message>
        <source>&amp;Backup Wallet...</source>
        <translation>&amp;Backup piniginę...</translation>
    </message>
    <message>
        <source>&amp;Change Passphrase...</source>
        <translation>&amp;Keisti slaptafrazę...</translation>
    </message>
    <message>
        <source>Open &amp;URI...</source>
        <translation>Atidaryti &amp;URI...</translation>
    </message>
    <message>
        <source>Wallet:</source>
        <translation>Piniginė</translation>
    </message>
    <message>
        <source>Click to disable network activity.</source>
        <translation>Spauskite norėdami išjungti tinklo veiklą.</translation>
    </message>
    <message>
        <source>Network activity disabled.</source>
        <translation>Tinklo veikla išjungta.</translation>
    </message>
    <message>
        <source>Click to enable network activity again.</source>
        <translation>Spauskite norėdami įjungti tinklo veiklą.</translation>
    </message>
    <message>
        <source>Syncing Headers (%1%)...</source>
        <translation>Sinchronizuojamos Antraštės (%1%)...</translation>
    </message>
    <message>
        <source>Reindexing blocks on disk...</source>
        <translation>Blokai iš naujo indeksuojami...</translation>
    </message>
    <message>
        <source>Proxy is &lt;b&gt;enabled&lt;/b&gt;: %1</source>
        <translation>Tarpinis serveris yra &lt;b&gt;įgalintas&lt;/b&gt;: %1</translation>
    </message>
    <message>
        <source>Send coins to a Qtum address</source>
        <translation>Siųsti monetas Qtum adresui</translation>
    </message>
    <message>
        <source>Backup wallet to another location</source>
        <translation>Daryti piniginės atsarginę kopiją</translation>
    </message>
    <message>
        <source>Change the passphrase used for wallet encryption</source>
        <translation>Pakeisti slaptafrazę naudojamą piniginės užšifravimui</translation>
    </message>
    <message>
        <source>&amp;Verify message...</source>
        <translation>&amp;Tikrinti žinutę...</translation>
    </message>
    <message>
        <source>&amp;Send</source>
        <translation>&amp;Siųsti</translation>
    </message>
    <message>
        <source>&amp;Receive</source>
        <translation>&amp;Gauti</translation>
    </message>
    <message>
        <source>&amp;Show / Hide</source>
        <translation>&amp;Rodyti / Slėpti</translation>
    </message>
    <message>
        <source>Show or hide the main Window</source>
        <translation>Rodyti arba slėpti pagrindinį langą</translation>
    </message>
    <message>
        <source>Encrypt the private keys that belong to your wallet</source>
        <translation>Užšifruoti privačius raktus, kurie priklauso jūsų piniginei</translation>
    </message>
    <message>
        <source>Sign messages with your Qtum addresses to prove you own them</source>
        <translation>Pasirašydami žinutes su savo Qtum adresais įrodysite jog esate jų savininkas</translation>
    </message>
    <message>
        <source>Verify messages to ensure they were signed with specified Qtum addresses</source>
        <translation>Patikrinkite žinutę, jog įsitikintumėte, kad ją pasirašė nurodytas Qtum adresas</translation>
    </message>
    <message>
        <source>&amp;File</source>
        <translation>&amp;Failas</translation>
    </message>
    <message>
        <source>&amp;Settings</source>
        <translation>&amp;Nustatymai</translation>
    </message>
    <message>
        <source>&amp;Help</source>
        <translation>&amp;Pagalba</translation>
    </message>
    <message>
        <source>Tabs toolbar</source>
        <translation>Kortelių įrankinė</translation>
    </message>
    <message>
        <source>Request payments (generates QR codes and qtum: URIs)</source>
        <translation>Reikalauti mokėjimų (sukuria QR kodus ir qtum: URI)</translation>
    </message>
    <message>
        <source>Show the list of used sending addresses and labels</source>
        <translation>Rodyti sąrašą panaudotų siuntimo adresų ir žymių</translation>
    </message>
    <message>
        <source>Show the list of used receiving addresses and labels</source>
        <translation>Rodyti sąrašą panaudotų gavimo adresų ir žymių</translation>
    </message>
    <message>
<<<<<<< HEAD
        <source>Open a qtum: URI or payment request</source>
        <translation>Atidaryti qtum: URI ar apmokėjimo reikalavimą</translation>
    </message>
    <message>
=======
>>>>>>> ee8ca219
        <source>&amp;Command-line options</source>
        <translation>Komandinės eilutės parametrai</translation>
    </message>
    <message numerus="yes">
        <source>%n active connection(s) to Qtum network</source>
        <translation><numerusform>%n Qtum tinklo aktyvus ryšys</numerusform><numerusform>%n Qtum tinklo aktyvūs ryšiai</numerusform><numerusform>%n Qtum tinklo aktyvūs ryšiai</numerusform><numerusform>%n Qtum tinklo aktyvūs ryšiai</numerusform></translation>
    </message>
    <message>
        <source>Indexing blocks on disk...</source>
        <translation>Blokai iš naujo indeksuojami...</translation>
    </message>
    <message>
        <source>Processing blocks on disk...</source>
        <translation>Blokai apdirbami diske...</translation>
    </message>
    <message numerus="yes">
        <source>Processed %n block(s) of transaction history.</source>
        <translation><numerusform>Apdirbtas %n blokas transakcijų istorijoje.</numerusform><numerusform>Apdirbti %n blokas transakcijų istorijoje.</numerusform><numerusform>Apdirbti %n blokas transakcijų istorijoje.</numerusform><numerusform>Apdirbti %n blokas transakcijų istorijoje.</numerusform></translation>
    </message>
    <message>
        <source>%1 behind</source>
        <translation>%1 atsilieka</translation>
    </message>
    <message>
        <source>Last received block was generated %1 ago.</source>
        <translation>Paskutinis gautas blokas buvo sukurtas prieš %1.</translation>
    </message>
    <message>
        <source>Transactions after this will not yet be visible.</source>
        <translation>Sekančios operacijos dar nebus matomos.</translation>
    </message>
    <message>
        <source>Error</source>
        <translation>Klaida</translation>
    </message>
    <message>
        <source>Warning</source>
        <translation>Įspėjimas</translation>
    </message>
    <message>
        <source>Information</source>
        <translation>Informacija</translation>
    </message>
    <message>
        <source>Up to date</source>
        <translation>Atnaujinta</translation>
    </message>
    <message>
        <source>&amp;Sending addresses</source>
        <translation>&amp;Siunčiami adresai</translation>
    </message>
    <message>
        <source>&amp;Receiving addresses</source>
        <translation>&amp;Gaunami adresai</translation>
    </message>
    <message>
        <source>Open Wallet</source>
        <translation>Atidaryti Piniginę</translation>
    </message>
    <message>
        <source>Open a wallet</source>
        <translation>Atidaryti Piniginę</translation>
    </message>
    <message>
        <source>Close Wallet...</source>
        <translation>Uždaryti Piniginę</translation>
    </message>
    <message>
        <source>Close wallet</source>
        <translation>Uždaryti Piniginę</translation>
    </message>
    <message>
        <source>Show the %1 help message to get a list with possible Qtum command-line options</source>
        <translation>Rodyti %1 pagalbos žinutę su Qtum pasirinkimo komandomis</translation>
    </message>
    <message>
        <source>default wallet</source>
        <translation>numatyta piniginė</translation>
    </message>
    <message>
        <source>&amp;Window</source>
        <translation>&amp;Langas</translation>
    </message>
    <message>
        <source>Minimize</source>
        <translation>Sumažinti</translation>
    </message>
    <message>
        <source>Zoom</source>
        <translation>Priartinti</translation>
    </message>
    <message>
        <source>Main Window</source>
        <translation>Pagrindinis langas</translation>
    </message>
    <message>
        <source>%1 client</source>
        <translation>%1 klientas</translation>
    </message>
    <message>
        <source>Connecting to peers...</source>
        <translation>Prisijungiama su peers...</translation>
    </message>
    <message>
        <source>Catching up...</source>
        <translation>Vejamasi...</translation>
    </message>
    <message>
        <source>Error: %1</source>
        <translation>Klaida: %1</translation>
    </message>
    <message>
        <source>Date: %1
</source>
        <translation>Data: %1
</translation>
    </message>
    <message>
        <source>Amount: %1
</source>
        <translation>Suma: %1
</translation>
    </message>
    <message>
        <source>Wallet: %1
</source>
        <translation>Piniginė: %1
</translation>
    </message>
    <message>
        <source>Type: %1
</source>
        <translation>Spausti: %1
</translation>
    </message>
    <message>
        <source>Label: %1
</source>
        <translation>Antraštė: %1
</translation>
    </message>
    <message>
        <source>Address: %1
</source>
        <translation>Adresas: %1
</translation>
    </message>
    <message>
        <source>Sent transaction</source>
        <translation>Sandoris nusiųstas</translation>
    </message>
    <message>
        <source>Incoming transaction</source>
        <translation>Ateinantis sandoris</translation>
    </message>
    <message>
        <source>HD key generation is &lt;b&gt;enabled&lt;/b&gt;</source>
        <translation>HD rakto generacija &lt;b&gt;įgalinta&lt;/b&gt;</translation>
    </message>
    <message>
        <source>HD key generation is &lt;b&gt;disabled&lt;/b&gt;</source>
        <translation>HD rakto generacija &lt;b&gt;išjungta&lt;/b&gt;</translation>
    </message>
    <message>
        <source>Private key &lt;b&gt;disabled&lt;/b&gt;</source>
        <translation>Privatus raktas &lt;b&gt;išjungtas&lt;/b&gt;</translation>
    </message>
    <message>
        <source>Wallet is &lt;b&gt;encrypted&lt;/b&gt; and currently &lt;b&gt;unlocked&lt;/b&gt;</source>
        <translation>Piniginė &lt;b&gt;užšifruota&lt;/b&gt; ir šiuo metu &lt;b&gt;atrakinta&lt;/b&gt;</translation>
    </message>
    <message>
        <source>Wallet is &lt;b&gt;encrypted&lt;/b&gt; and currently &lt;b&gt;locked&lt;/b&gt;</source>
        <translation>Piniginė &lt;b&gt;užšifruota&lt;/b&gt; ir šiuo metu &lt;b&gt;užrakinta&lt;/b&gt;</translation>
    </message>
    <message>
        <source>A fatal error occurred. Qtum can no longer continue safely and will quit.</source>
        <translation>Kritinė klaida. Qtum nebegali tęsti saugiai ir bus išjungtas.</translation>
    </message>
</context>
<context>
    <name>CoinControlDialog</name>
    <message>
        <source>Coin Selection</source>
        <translation>Monetų pasirinkimas</translation>
    </message>
    <message>
        <source>Quantity:</source>
        <translation>Kiekis:</translation>
    </message>
    <message>
        <source>Bytes:</source>
        <translation>Baitai:</translation>
    </message>
    <message>
        <source>Amount:</source>
        <translation>Suma:</translation>
    </message>
    <message>
        <source>Fee:</source>
        <translation>Mokestis:</translation>
    </message>
    <message>
        <source>Dust:</source>
        <translation>Dulkės:</translation>
    </message>
    <message>
        <source>After Fee:</source>
        <translation>Po mokesčio:</translation>
    </message>
    <message>
        <source>Change:</source>
        <translation>Graža:</translation>
    </message>
    <message>
        <source>(un)select all</source>
        <translation>(ne)pasirinkti viską</translation>
    </message>
    <message>
        <source>Tree mode</source>
        <translation>Medžio režimas</translation>
    </message>
    <message>
        <source>List mode</source>
        <translation>Sąrašo režimas</translation>
    </message>
    <message>
        <source>Amount</source>
        <translation>Suma</translation>
    </message>
    <message>
        <source>Received with label</source>
        <translation>Gauta su žyme</translation>
    </message>
    <message>
        <source>Received with address</source>
        <translation>Gauta su adresu</translation>
    </message>
    <message>
        <source>Date</source>
        <translation>Data</translation>
    </message>
    <message>
        <source>Confirmations</source>
        <translation>Patvirtinimai</translation>
    </message>
    <message>
        <source>Confirmed</source>
        <translation>Patvirtintas</translation>
    </message>
    <message>
        <source>Copy address</source>
        <translation>Kopijuoti adresą</translation>
    </message>
    <message>
        <source>Copy label</source>
        <translation>Kopijuoti žymę</translation>
    </message>
    <message>
        <source>Copy amount</source>
        <translation>Kopijuoti sumą</translation>
    </message>
    <message>
        <source>Copy transaction ID</source>
        <translation>Sandorio ID</translation>
    </message>
    <message>
        <source>Lock unspent</source>
        <translation>Užrakinti nepanaudotus</translation>
    </message>
    <message>
        <source>Unlock unspent</source>
        <translation>Atrakinti nepanaudotus</translation>
    </message>
    <message>
        <source>Copy quantity</source>
        <translation>Kopijuoti kiekį</translation>
    </message>
    <message>
        <source>Copy fee</source>
        <translation>Kopijuoti mokestį</translation>
    </message>
    <message>
        <source>Copy after fee</source>
        <translation>Kopijuoti po mokesčio</translation>
    </message>
    <message>
        <source>Copy bytes</source>
        <translation>Kopijuoti baitus</translation>
    </message>
    <message>
        <source>Copy dust</source>
        <translation>Kopijuoti dulkę</translation>
    </message>
    <message>
        <source>Copy change</source>
        <translation>Kopijuoti keisti</translation>
    </message>
    <message>
        <source>(%1 locked)</source>
        <translation>(%1 užrakinta)</translation>
    </message>
    <message>
        <source>yes</source>
        <translation>taip</translation>
    </message>
    <message>
        <source>no</source>
        <translation>ne</translation>
    </message>
    <message>
        <source>This label turns red if any recipient receives an amount smaller than the current dust threshold.</source>
        <translation>Ši etiketė tampa raudona, jei bet kuris gavėjas gauna mažesnę sumą nei dabartinė dulkių slenkstis.</translation>
    </message>
    <message>
        <source>Can vary +/- %1 satoshi(s) per input.</source>
        <translation>Gali svyruoti nuo +/-%1 satoshi(-ų) vienam įvedimui.</translation>
    </message>
    <message>
        <source>(no label)</source>
        <translation>(nėra žymės)</translation>
    </message>
    <message>
        <source>change from %1 (%2)</source>
        <translation>pakeisti nuo %1 (%2)</translation>
    </message>
    <message>
        <source>(change)</source>
        <translation>(graža)</translation>
    </message>
</context>
<context>
    <name>CreateWalletActivity</name>
    </context>
<context>
    <name>CreateWalletDialog</name>
    </context>
<context>
    <name>EditAddressDialog</name>
    <message>
        <source>Edit Address</source>
        <translation>Keisti adresą</translation>
    </message>
    <message>
        <source>&amp;Label</source>
        <translation>Ž&amp;ymė</translation>
    </message>
    <message>
        <source>The label associated with this address list entry</source>
        <translation>Etiketė, susijusi su šiuo adresų sąrašo įrašu</translation>
    </message>
    <message>
        <source>The address associated with this address list entry. This can only be modified for sending addresses.</source>
        <translation>Adresas, susijęs su šiuo adresų sąrašo įrašu. Tai galima keisti tik siuntimo adresams.</translation>
    </message>
    <message>
        <source>&amp;Address</source>
        <translation>&amp;Adresas</translation>
    </message>
    <message>
        <source>New sending address</source>
        <translation>Naujas siuntimo adresas</translation>
    </message>
    <message>
        <source>Edit receiving address</source>
        <translation>Keisti gavimo adresą</translation>
    </message>
    <message>
        <source>Edit sending address</source>
        <translation>Keisti siuntimo adresą</translation>
    </message>
    <message>
        <source>The entered address "%1" is not a valid Qtum address.</source>
        <translation>Įvestas adresas „%1“ nėra galiojantis Qtum adresas.</translation>
    </message>
    <message>
        <source>Address "%1" already exists as a receiving address with label "%2" and so cannot be added as a sending address.</source>
        <translation>Adresas „%1“  jau yra kaip gavėjo adresas su etikete „%2“, todėl jo negalima pridėti kaip siuntimo adresą.</translation>
    </message>
    <message>
        <source>The entered address "%1" is already in the address book with label "%2".</source>
        <translation>Įvestas adresas „%1“ jau yra adresų knygoje su etikete „%2“.</translation>
    </message>
    <message>
        <source>Could not unlock wallet.</source>
        <translation>Nepavyko atrakinti piniginės.</translation>
    </message>
    <message>
        <source>New key generation failed.</source>
        <translation>Naujo rakto generavimas nepavyko.</translation>
    </message>
</context>
<context>
    <name>FreespaceChecker</name>
    <message>
        <source>A new data directory will be created.</source>
        <translation>Naujas duomenų katalogas bus sukurtas.</translation>
    </message>
    <message>
        <source>name</source>
        <translation>pavadinimas</translation>
    </message>
    <message>
        <source>Directory already exists. Add %1 if you intend to create a new directory here.</source>
        <translation>Katalogas jau egzistuoja. Pridėkite %1 jei planuojate sukurti naują katalogą čia.</translation>
    </message>
    <message>
        <source>Path already exists, and is not a directory.</source>
        <translation>Takas jau egzistuoja, ir tai nėra katalogas.</translation>
    </message>
    <message>
        <source>Cannot create data directory here.</source>
        <translation>Negalima sukurti duomenų katalogo.</translation>
    </message>
</context>
<context>
    <name>HelpMessageDialog</name>
    <message>
        <source>version</source>
        <translation>versija</translation>
    </message>
    <message>
        <source>About %1</source>
        <translation>&amp;Apie %1</translation>
    </message>
    <message>
        <source>Command-line options</source>
        <translation>Komandinės eilutės parametrai</translation>
    </message>
</context>
<context>
    <name>Intro</name>
    <message>
        <source>Welcome</source>
        <translation>Sveiki</translation>
    </message>
    <message>
        <source>Welcome to %1.</source>
        <translation>Sveiki atvykę į %1.</translation>
    </message>
    <message>
        <source>As this is the first time the program is launched, you can choose where %1 will store its data.</source>
        <translation>Kadangi tai yra pirmas kartas, kai programa paleidžiama, galite pasirinkti, kur %1 išsaugos savo duomenis.</translation>
    </message>
    <message>
        <source>When you click OK, %1 will begin to download and process the full %4 block chain (%2GB) starting with the earliest transactions in %3 when %4 initially launched.</source>
        <translation>Spustelėjus Gerai, %1 pradės atsisiųsti ir apdoroti visą %4 blokų grandinę (%2GB), pradedant nuo ankstesnių operacijų %3, kai iš pradžių buvo paleista %4.</translation>
    </message>
    <message>
        <source>This initial synchronisation is very demanding, and may expose hardware problems with your computer that had previously gone unnoticed. Each time you run %1, it will continue downloading where it left off.</source>
        <translation>Ši pradinė sinchronizacija yra labai sudėtinga ir gali sukelti kompiuterio techninės įrangos problemas, kurios anksčiau buvo nepastebėtos. Kiekvieną kartą, kai paleidžiate %1, jis tęs parsisiuntimą ten, kur jis buvo išjungtas.</translation>
    </message>
    <message>
        <source>If you have chosen to limit block chain storage (pruning), the historical data must still be downloaded and processed, but will be deleted afterward to keep your disk usage low.</source>
        <translation>Jei pasirinkote apriboti blokavimo grandinės saugojimą (genėjimas), istoriniai duomenys vis tiek turi būti atsisiunčiami ir apdorojami, bet vėliau bus ištrinti, kad diskų naudojimas būtų mažas.</translation>
    </message>
    <message>
        <source>Use the default data directory</source>
        <translation>Naudoti numatytajį duomenų katalogą</translation>
    </message>
    <message>
        <source>Use a custom data directory:</source>
        <translation>Naudoti kitą duomenų katalogą:</translation>
    </message>
    <message>
        <source>Qtum</source>
        <translation>Qtum</translation>
    </message>
    <message>
        <source>At least %1 GB of data will be stored in this directory, and it will grow over time.</source>
        <translation>Šiame kataloge bus saugomi bent %1 GB duomenų, kurie laikui bėgant didės.</translation>
    </message>
    <message>
        <source>Approximately %1 GB of data will be stored in this directory.</source>
        <translation>Šiame kataloge bus saugoma maždaug apie %1 GB duomenų.</translation>
    </message>
    <message>
        <source>%1 will download and store a copy of the Qtum block chain.</source>
        <translation>%1 bus atsisiųsta ir išsaugota Qtum blokų grandinės kopiją.</translation>
    </message>
    <message>
        <source>The wallet will also be stored in this directory.</source>
        <translation>Piniginė taip pat bus saugojama šiame direktyve.</translation>
    </message>
    <message>
        <source>Error: Specified data directory "%1" cannot be created.</source>
        <translation>Klaida: negali būti sukurtas nurodytas duomenų katalogas „%1“.</translation>
    </message>
    <message>
        <source>Error</source>
        <translation>Klaida</translation>
    </message>
    <message numerus="yes">
        <source>%n GB of free space available</source>
        <translation><numerusform>%n GB laisvos vietos</numerusform><numerusform>%n GB laisvos vietos</numerusform><numerusform>%n GB laisvos vietos</numerusform><numerusform>%n GB laisvos vietos</numerusform></translation>
    </message>
    <message numerus="yes">
        <source>(of %n GB needed)</source>
        <translation><numerusform>(reikalinga %n GB)</numerusform><numerusform>(reikalinga %n GB)</numerusform><numerusform>(reikalinga %n GB)</numerusform><numerusform>(reikalinga %n GB)</numerusform></translation>
    </message>
    </context>
<context>
    <name>ModalOverlay</name>
    <message>
        <source>Form</source>
        <translation>Forma</translation>
    </message>
    <message>
        <source>Recent transactions may not yet be visible, and therefore your wallet's balance might be incorrect. This information will be correct once your wallet has finished synchronizing with the qtum network, as detailed below.</source>
        <translation>Naujausi sandoriai gali būti dar nematomi, todėl jūsų piniginės likutis gali būti neteisingas. Ši informacija bus teisinga, kai jūsų piniginė bus baigta sinchronizuoti su qtum tinklu, kaip nurodyta žemiau.</translation>
    </message>
    <message>
        <source>Attempting to spend qtums that are affected by not-yet-displayed transactions will not be accepted by the network.</source>
        <translation>Tinklas nepriims bandymų išleisti qtumus, kurie yra vis dar nematomi.</translation>
    </message>
    <message>
        <source>Number of blocks left</source>
        <translation>Likusių blokų skaičius</translation>
    </message>
    <message>
        <source>Unknown...</source>
        <translation>Nežinomas...</translation>
    </message>
    <message>
        <source>Last block time</source>
        <translation>Paskutinio bloko laikas</translation>
    </message>
    <message>
        <source>Progress</source>
        <translation>Progresas</translation>
    </message>
    <message>
        <source>Progress increase per hour</source>
        <translation>Pažangos didėjimas per valandą</translation>
    </message>
    <message>
        <source>calculating...</source>
        <translation>skaičiuojama...</translation>
    </message>
    <message>
        <source>Estimated time left until synced</source>
        <translation>Numatomas laikas iki sinchronizavimo</translation>
    </message>
    <message>
        <source>Hide</source>
        <translation>Slėpti</translation>
    </message>
    <message>
        <source>Unknown. Syncing Headers (%1, %2%)...</source>
        <translation>Nežinomas. Sinchronizuojamos Antraštės (%1, %2%)...</translation>
    </message>
</context>
<context>
    <name>OpenURIDialog</name>
    <message>
        <source>URI:</source>
        <translation>URI:</translation>
    </message>
</context>
<context>
    <name>OpenWalletActivity</name>
    <message>
        <source>default wallet</source>
        <translation>numatyta piniginė</translation>
    </message>
    <message>
        <source>Opening Wallet &lt;b&gt;%1&lt;/b&gt;...</source>
        <translation>Atidaroma Piniginė &lt;b&gt;%1&lt;/b&gt;...</translation>
    </message>
</context>
<context>
    <name>OptionsDialog</name>
    <message>
        <source>Options</source>
        <translation>Parinktys</translation>
    </message>
    <message>
        <source>&amp;Main</source>
        <translation>&amp;Pagrindinės</translation>
    </message>
    <message>
        <source>Automatically start %1 after logging in to the system.</source>
        <translation>Automatiškai paleisti %1 po prisijungimo prie sistemos.</translation>
    </message>
    <message>
        <source>&amp;Start %1 on system login</source>
        <translation>&amp;Pradėti %1 sistemos prisijungimo metu</translation>
    </message>
    <message>
        <source>Size of &amp;database cache</source>
        <translation>&amp;Duomenų bazės talpyklos dydis</translation>
    </message>
    <message>
        <source>Number of script &amp;verification threads</source>
        <translation>Patvirtinimų skaičius</translation>
    </message>
    <message>
        <source>IP address of the proxy (e.g. IPv4: 127.0.0.1 / IPv6: ::1)</source>
        <translation>Proxy IP adresas (Pvz. IPv4: 127.0.0.1 / IPv6: ::1)</translation>
    </message>
    <message>
        <source>Shows if the supplied default SOCKS5 proxy is used to reach peers via this network type.</source>
        <translation>Rodo, ar pridedamas numatytasis SOCKS5 proxy naudojamas pasiekti Peers per šį tinklo tipą.</translation>
    </message>
    <message>
        <source>Use separate SOCKS&amp;5 proxy to reach peers via Tor hidden services:</source>
        <translation>Naudokite atskirą SOCKS&amp;5 tarpinius serverius, kad pasiektumėte Peers per „Tor“ paslėptas paslaugas:</translation>
    </message>
    <message>
        <source>Hide the icon from the system tray.</source>
        <translation>Slėpti piktogramą</translation>
    </message>
    <message>
        <source>&amp;Hide tray icon</source>
        <translation>&amp; Slėpti piktogramą</translation>
    </message>
    <message>
        <source>Minimize instead of exit the application when the window is closed. When this option is enabled, the application will be closed only after selecting Exit in the menu.</source>
        <translation>Uždarant langą neuždaryti programos. Kai ši parinktis įjungta, programa bus uždaryta tik pasirinkus  meniu komandą Baigti.</translation>
    </message>
    <message>
        <source>Third party URLs (e.g. a block explorer) that appear in the transactions tab as context menu items. %s in the URL is replaced by transaction hash. Multiple URLs are separated by vertical bar |.</source>
        <translation>Trečiųjų šalių URL (pvz., Blokų tyrėjas), kurie rodomi operacijų skirtuke kaip kontekstinio meniu elementai. %s URL yra pakeistas sandorio Hash. Keli URL yra atskirti vertikalia juosta |.</translation>
    </message>
    <message>
        <source>Open the %1 configuration file from the working directory.</source>
        <translation>Atidarykite %1 konfigūracijos failą iš veikiančio katalogo.</translation>
    </message>
    <message>
        <source>Open Configuration File</source>
        <translation>Atidarykite konfigūracijos failą</translation>
    </message>
    <message>
        <source>Reset all client options to default.</source>
        <translation>Atstatyti visus kliento pasirinkimus į numatytuosius.</translation>
    </message>
    <message>
        <source>&amp;Reset Options</source>
        <translation>&amp;Atstatyti Parinktis</translation>
    </message>
    <message>
        <source>&amp;Network</source>
        <translation>&amp;Tinklas</translation>
    </message>
    <message>
        <source>Disables some advanced features but all blocks will still be fully validated. Reverting this setting requires re-downloading the entire blockchain. Actual disk usage may be somewhat higher.</source>
        <translation>Išjungia kai kurias pažangias funkcijas, tačiau visi blokai vis dar bus patvirtinti. Jei norite grąžinti šį nustatymą, reikia iš naujo atsisiųsti visą bloko grandinę. Tikras diskų naudojimas gali būti šiek tiek didesnis.</translation>
    </message>
    <message>
        <source>Prune &amp;block storage to</source>
        <translation>&amp;blokuokite saugyklą į</translation>
    </message>
    <message>
        <source>GB</source>
        <translation>GB</translation>
    </message>
    <message>
        <source>Reverting this setting requires re-downloading the entire blockchain.</source>
        <translation>Jei norite grąžinti šį nustatymą, reikia iš naujo atsisiųsti visą bloko grandinę.</translation>
    </message>
    <message>
        <source>MiB</source>
        <translation>MiB</translation>
    </message>
    <message>
        <source>(0 = auto, &lt;0 = leave that many cores free)</source>
        <translation>(0 = automatinis, &lt;0 = palikti tiek nenaudojamų branduolių)</translation>
    </message>
    <message>
        <source>W&amp;allet</source>
        <translation>Piniginė</translation>
    </message>
    <message>
        <source>Expert</source>
        <translation>Ekspertas</translation>
    </message>
    <message>
        <source>Enable coin &amp;control features</source>
        <translation>Įgalinti monetų ir &amp;valdymo funkcijas</translation>
    </message>
    <message>
        <source>If you disable the spending of unconfirmed change, the change from a transaction cannot be used until that transaction has at least one confirmation. This also affects how your balance is computed.</source>
        <translation>Jei išjungsite nepatvirtintą likučio išleidimą, likutį iš sandorio negalėsite naudoti tol, kol toks sandoris turės bent vieną patvirtinimą. Tai taip pat turi įtakos jūsų balansui.</translation>
    </message>
    <message>
        <source>&amp;Spend unconfirmed change</source>
        <translation>&amp;Išleiskite nepatvirtintus pakeitimus</translation>
    </message>
    <message>
        <source>Automatically open the Qtum client port on the router. This only works when your router supports UPnP and it is enabled.</source>
        <translation>Automatiškai atidaryti Qtum kliento prievadą maršrutizatoriuje. Tai veikia tik tada, kai jūsų maršrutizatorius palaiko UPnP ir ji įjungta.</translation>
    </message>
    <message>
        <source>Map port using &amp;UPnP</source>
        <translation>Persiųsti prievadą naudojant &amp;UPnP</translation>
    </message>
    <message>
        <source>Accept connections from outside.</source>
        <translation>Priimti ryšius iš išorės.</translation>
    </message>
    <message>
        <source>Allow incomin&amp;g connections</source>
        <translation>Leisti gaunamu&amp;s ryšius</translation>
    </message>
    <message>
        <source>Connect to the Qtum network through a SOCKS5 proxy.</source>
        <translation>Prisijunkite prie „Qtum“ tinklo per SOCKS5 proxy.</translation>
    </message>
    <message>
        <source>&amp;Connect through SOCKS5 proxy (default proxy):</source>
        <translation>&amp; Prisijunkite per SOCKS5 proxy (numatytasis proxy):</translation>
    </message>
    <message>
        <source>Proxy &amp;IP:</source>
        <translation>Tarpinio serverio &amp;IP:</translation>
    </message>
    <message>
        <source>&amp;Port:</source>
        <translation>&amp;Prievadas:</translation>
    </message>
    <message>
        <source>Port of the proxy (e.g. 9050)</source>
        <translation>Tarpinio serverio preivadas (pvz, 9050)</translation>
    </message>
    <message>
        <source>Used for reaching peers via:</source>
        <translation>Naudojamas Peers pasiekti per:</translation>
    </message>
    <message>
        <source>IPv4</source>
        <translation>IPv4</translation>
    </message>
    <message>
        <source>IPv6</source>
        <translation>IPv6</translation>
    </message>
    <message>
        <source>Tor</source>
        <translation>Tor</translation>
    </message>
    <message>
        <source>Connect to the Qtum network through a separate SOCKS5 proxy for Tor hidden services.</source>
        <translation>Prisijunkite prie „Qtum“ tinklo per atskirą „SOCKS5“ proxy „Tor“ paslėptas paslaugas.</translation>
    </message>
    <message>
        <source>&amp;Window</source>
        <translation>&amp;Langas</translation>
    </message>
    <message>
        <source>Show only a tray icon after minimizing the window.</source>
        <translation>Po programos lango sumažinimo rodyti tik programos ikoną.</translation>
    </message>
    <message>
        <source>&amp;Minimize to the tray instead of the taskbar</source>
        <translation>&amp;M sumažinti langą bet ne užduočių juostą</translation>
    </message>
    <message>
        <source>M&amp;inimize on close</source>
        <translation>&amp;Sumažinti uždarant</translation>
    </message>
    <message>
        <source>&amp;Display</source>
        <translation>&amp;Rodymas</translation>
    </message>
    <message>
        <source>User Interface &amp;language:</source>
        <translation>Naudotojo sąsajos &amp;kalba:</translation>
    </message>
    <message>
        <source>The user interface language can be set here. This setting will take effect after restarting %1.</source>
        <translation>Čia galite nustatyti vartotojo sąsajos kalbą. Šis nustatymas įsigalios iš naujo paleidus %1.</translation>
    </message>
    <message>
        <source>&amp;Unit to show amounts in:</source>
        <translation>&amp;Vienetai, kuriais rodyti sumas:</translation>
    </message>
    <message>
        <source>Choose the default subdivision unit to show in the interface and when sending coins.</source>
        <translation>Rodomų ir siunčiamų monetų kiekio matavimo vienetai</translation>
    </message>
    <message>
        <source>Whether to show coin control features or not.</source>
        <translation>Rodyti monetų valdymo funkcijas, ar ne.</translation>
    </message>
    <message>
        <source>&amp;Third party transaction URLs</source>
        <translation>&amp;Trečiųjų šalių sandorių URL</translation>
    </message>
    <message>
        <source>Options set in this dialog are overridden by the command line or in the configuration file:</source>
        <translation>Šiame dialogo lange nustatytos parinktys yra panaikintos komandų eilutėje arba konfigūracijos faile:</translation>
    </message>
    <message>
        <source>&amp;OK</source>
        <translation>&amp;Gerai</translation>
    </message>
    <message>
        <source>&amp;Cancel</source>
        <translation>&amp;Atšaukti</translation>
    </message>
    <message>
        <source>default</source>
        <translation>numatyta</translation>
    </message>
    <message>
        <source>none</source>
        <translation>niekas</translation>
    </message>
    <message>
        <source>Confirm options reset</source>
        <translation>Patvirtinti nustatymų atstatymą</translation>
    </message>
    <message>
        <source>Client restart required to activate changes.</source>
        <translation>Kliento perkrovimas reikalingas nustatymų aktyvavimui</translation>
    </message>
    <message>
        <source>Client will be shut down. Do you want to proceed?</source>
        <translation>Klientas bus uždarytas. Ar norite testi?</translation>
    </message>
    <message>
        <source>Configuration options</source>
        <translation>Konfigūravimo parinktys</translation>
    </message>
    <message>
        <source>The configuration file is used to specify advanced user options which override GUI settings. Additionally, any command-line options will override this configuration file.</source>
        <translation>Konfigūracijos failas naudojamas patobulintoms naudotojo parinktims, kurios ignoruoja GUI nustatymus. Be to, visos komandų eilutės parinktys nepaisys šio konfigūracijos failo.</translation>
    </message>
    <message>
        <source>Error</source>
        <translation>Klaida</translation>
    </message>
    <message>
        <source>The configuration file could not be opened.</source>
        <translation>Konfigūracijos failo negalima atidaryti.</translation>
    </message>
    <message>
        <source>This change would require a client restart.</source>
        <translation>Šis pakeitimas reikalautų kliento perkrovimo</translation>
    </message>
    <message>
        <source>The supplied proxy address is invalid.</source>
        <translation>Nurodytas tarpinio serverio adresas negalioja.</translation>
    </message>
</context>
<context>
    <name>OverviewPage</name>
    <message>
        <source>Form</source>
        <translation>Forma</translation>
    </message>
    <message>
        <source>The displayed information may be out of date. Your wallet automatically synchronizes with the Qtum network after a connection is established, but this process has not completed yet.</source>
        <translation>Rodoma informacija gali būti pasenusi. Piniginė automatiškai sinchronizuojasi su „Qtum“ tinklu po ryšio užmezgimo, tačiau šis procesas dar nebaigtas.</translation>
    </message>
    <message>
        <source>Watch-only:</source>
        <translation>Tik stebėti</translation>
    </message>
    <message>
        <source>Available:</source>
        <translation>Galimi:</translation>
    </message>
    <message>
        <source>Your current spendable balance</source>
        <translation>Jūsų dabartinis išleidžiamas balansas</translation>
    </message>
    <message>
        <source>Pending:</source>
        <translation>Laukiantys:</translation>
    </message>
    <message>
        <source>Total of transactions that have yet to be confirmed, and do not yet count toward the spendable balance</source>
        <translation>Iš viso sandorių, kurie dar turi būti patvirtinti ir kurie dar neįskaičiuojami į išleidžiamą balansą</translation>
    </message>
    <message>
        <source>Immature:</source>
        <translation>Nepribrendę:</translation>
    </message>
    <message>
        <source>Mined balance that has not yet matured</source>
        <translation>Kasyklų balansas, kuris dar nėra subrandintas</translation>
    </message>
    <message>
        <source>Balances</source>
        <translation>Balansai</translation>
    </message>
    <message>
        <source>Total:</source>
        <translation>Viso:</translation>
    </message>
    <message>
        <source>Your current total balance</source>
        <translation>Jūsų balansas</translation>
    </message>
    <message>
        <source>Your current balance in watch-only addresses</source>
        <translation>Jūsų dabartinis balansas tik stebimų adresų</translation>
    </message>
    <message>
        <source>Spendable:</source>
        <translation>Išleidžiamas:</translation>
    </message>
    <message>
        <source>Recent transactions</source>
        <translation>Naujausi sandoriai</translation>
    </message>
    <message>
        <source>Unconfirmed transactions to watch-only addresses</source>
        <translation>Nepatvirtinti sandoriai stebimų adresų</translation>
    </message>
    <message>
        <source>Mined balance in watch-only addresses that has not yet matured</source>
        <translation>Kasybos balansas skirtas tik stebimiems adresams, kurie dar nera subrendę</translation>
    </message>
    <message>
        <source>Current total balance in watch-only addresses</source>
        <translation>Dabartinis visas balansas tik stebimų adresų</translation>
    </message>
</context>
<context>
    <name>PaymentServer</name>
    <message>
        <source>Payment request error</source>
        <translation>Mokėjimo užklausos klaida</translation>
    </message>
    <message>
        <source>Cannot start qtum: click-to-pay handler</source>
        <translation>Negalima paleisti qtum: paspauskite sumokėti tvarkytojui</translation>
    </message>
    <message>
        <source>URI handling</source>
        <translation>URI tvarkymas</translation>
    </message>
    <message>
        <source>'qtum://' is not a valid URI. Use 'qtum:' instead.</source>
        <translation>„qtum: //“ nėra galiojantis URI. Vietoj to naudokite „qtum:“.</translation>
<<<<<<< HEAD
    </message>
    <message>
        <source>You are using a BIP70 URL which will be unsupported in the future.</source>
        <translation>Jūs naudojate BIP70 URL, kuris ateityje nebus palaikomas.</translation>
    </message>
    <message>
        <source>Payment request fetch URL is invalid: %1</source>
        <translation>Mokėjimo užklausos atsiuntimo URL neteisingas: %1</translation>
    </message>
    <message>
        <source>Cannot process payment request because BIP70 support was not compiled in.</source>
        <translation>Nepavyksta apdoroti mokėjimo užklausos, nes „BIP70“ pagalba nebuvo surinkta.</translation>
=======
>>>>>>> ee8ca219
    </message>
    <message>
        <source>Invalid payment address %1</source>
        <translation>Neteisingas mokėjimo adresas %1</translation>
    </message>
    <message>
        <source>URI cannot be parsed! This can be caused by an invalid Qtum address or malformed URI parameters.</source>
        <translation>URI negalima perskaityti! Tai gali sukelti negaliojantys „Qtum“ adresas arba netinkami URI parametrai.</translation>
    </message>
    <message>
        <source>Payment request file handling</source>
        <translation>Mokėjimo užklausos failų tvarkymas</translation>
    </message>
</context>
<context>
    <name>PeerTableModel</name>
    <message>
        <source>User Agent</source>
        <translation>Vartotojo atstovas</translation>
    </message>
    <message>
        <source>Node/Service</source>
        <translation>Mazgas/Paslaugos</translation>
    </message>
    <message>
        <source>NodeId</source>
        <translation>MazgoId</translation>
    </message>
    <message>
        <source>Ping</source>
        <translation>Ping</translation>
    </message>
    <message>
        <source>Sent</source>
        <translation>Išsiųsta</translation>
    </message>
    <message>
        <source>Received</source>
        <translation>Gauta</translation>
    </message>
</context>
<context>
    <name>QObject</name>
    <message>
        <source>Amount</source>
        <translation>Suma</translation>
    </message>
    <message>
        <source>Enter a Qtum address (e.g. %1)</source>
        <translation>Įveskite Qtum adresą (pvz., %1)</translation>
    </message>
    <message>
        <source>%1 d</source>
        <translation>%1 d</translation>
    </message>
    <message>
        <source>%1 h</source>
        <translation>%1 h</translation>
    </message>
    <message>
        <source>%1 m</source>
        <translation>%1 m</translation>
    </message>
    <message>
        <source>%1 s</source>
        <translation>%1 s</translation>
    </message>
    <message>
        <source>None</source>
        <translation>Nė vienas</translation>
    </message>
    <message>
        <source>N/A</source>
        <translation>nėra</translation>
    </message>
    <message>
        <source>%1 ms</source>
        <translation>%1 ms</translation>
    </message>
    <message numerus="yes">
        <source>%n second(s)</source>
        <translation><numerusform>%n sekundė</numerusform><numerusform>%n sekundžių</numerusform><numerusform>%n sekundžių</numerusform><numerusform>%n sekundžių</numerusform></translation>
    </message>
    <message numerus="yes">
        <source>%n minute(s)</source>
        <translation><numerusform>%n minutė</numerusform><numerusform>%n minučių</numerusform><numerusform>%n minučių</numerusform><numerusform>%n minučių</numerusform></translation>
    </message>
    <message numerus="yes">
        <source>%n hour(s)</source>
        <translation><numerusform>%n valandą</numerusform><numerusform>%n valandas</numerusform><numerusform>%n valandų</numerusform><numerusform>%n valandų</numerusform></translation>
    </message>
    <message numerus="yes">
        <source>%n day(s)</source>
        <translation><numerusform>%n dieną</numerusform><numerusform>%n dienas</numerusform><numerusform>%n dienų</numerusform><numerusform>%n dienų</numerusform></translation>
    </message>
    <message numerus="yes">
        <source>%n week(s)</source>
        <translation><numerusform>%n savaitę</numerusform><numerusform>%n savaites</numerusform><numerusform>%n savaičių</numerusform><numerusform>%n savaičių</numerusform></translation>
    </message>
    <message>
        <source>%1 and %2</source>
        <translation>%1 ir %2</translation>
    </message>
    <message numerus="yes">
        <source>%n year(s)</source>
        <translation><numerusform>%n metus</numerusform><numerusform>%n metus</numerusform><numerusform>%n metų</numerusform><numerusform>%n metų</numerusform></translation>
    </message>
    <message>
        <source>%1 B</source>
        <translation>%1 B</translation>
    </message>
    <message>
        <source>%1 KB</source>
        <translation>%1 KB</translation>
    </message>
    <message>
        <source>%1 MB</source>
        <translation>%1 MB</translation>
    </message>
    <message>
        <source>%1 GB</source>
        <translation>%1 GB</translation>
    </message>
    <message>
        <source>Error: Specified data directory "%1" does not exist.</source>
        <translation>Klaida: nurodytas duomenų katalogas „%1“ neegzistuoja.</translation>
    </message>
    <message>
        <source>Error: Cannot parse configuration file: %1.</source>
        <translation>Klaida: Negalima analizuoti konfigūracijos failo: %1.</translation>
    </message>
    <message>
        <source>Error: %1</source>
        <translation>Klaida: %1</translation>
    </message>
    <message>
        <source>%1 didn't yet exit safely...</source>
        <translation>%1 dar neišėjo saugiai...</translation>
    </message>
    <message>
        <source>unknown</source>
        <translation>nežinomas</translation>
    </message>
</context>
<context>
    <name>QRImageWidget</name>
    <message>
        <source>&amp;Save Image...</source>
        <translation>Išsaugoti nuotrauką</translation>
    </message>
    <message>
        <source>&amp;Copy Image</source>
        <translation>Kopijuoti nuotrauką</translation>
    </message>
    <message>
        <source>Resulting URI too long, try to reduce the text for label / message.</source>
        <translation>Gautas URI per ilgas, pabandykite sumažinti etiketės / pranešimo tekstą.</translation>
    </message>
    <message>
        <source>Error encoding URI into QR Code.</source>
        <translation>Klaida koduojant URI į QR kodą.</translation>
    </message>
    <message>
        <source>Save QR Code</source>
        <translation>Įrašyti QR kodą</translation>
    </message>
    <message>
        <source>PNG Image (*.png)</source>
        <translation>PNG paveikslėlis (*.png)</translation>
    </message>
</context>
<context>
    <name>RPCConsole</name>
    <message>
        <source>N/A</source>
        <translation>nėra</translation>
    </message>
    <message>
        <source>Client version</source>
        <translation>Kliento versija</translation>
    </message>
    <message>
        <source>&amp;Information</source>
        <translation>&amp;Informacija</translation>
    </message>
    <message>
        <source>General</source>
        <translation>Bendras</translation>
    </message>
    <message>
        <source>Using BerkeleyDB version</source>
        <translation>Naudojama BerkeleyDB versija</translation>
    </message>
    <message>
        <source>Datadir</source>
        <translation>Datadir</translation>
    </message>
    <message>
        <source>To specify a non-default location of the data directory use the '%1' option.</source>
        <translation>Jei norite nurodyti duomenų katalogo vietą, naudokite parinktį „ %1“.</translation>
    </message>
    <message>
        <source>Blocksdir</source>
        <translation>Blocksdir</translation>
    </message>
    <message>
        <source>To specify a non-default location of the blocks directory use the '%1' option.</source>
        <translation>Jei norite nurodyti blokų katalogo vietą, naudokite parinktį "%1".</translation>
    </message>
    <message>
        <source>Startup time</source>
        <translation>Paleidimo laikas</translation>
    </message>
    <message>
        <source>Network</source>
        <translation>Tinklas</translation>
    </message>
    <message>
        <source>Name</source>
        <translation>Pavadinimas</translation>
    </message>
    <message>
        <source>Number of connections</source>
        <translation>Prisijungimų kiekis</translation>
    </message>
    <message>
        <source>Block chain</source>
        <translation>Blokų grandinė</translation>
    </message>
    <message>
        <source>Current number of blocks</source>
        <translation>Dabartinis blokų skaičius</translation>
    </message>
    <message>
        <source>Memory Pool</source>
        <translation>Memory Pool</translation>
    </message>
    <message>
        <source>Current number of transactions</source>
        <translation>Dabartinis sandorių skaičius</translation>
    </message>
    <message>
        <source>Memory usage</source>
        <translation>Memory usage</translation>
    </message>
    <message>
        <source>Wallet: </source>
        <translation>Piniginė:</translation>
    </message>
    <message>
        <source>(none)</source>
        <translation>(niekas)</translation>
    </message>
    <message>
        <source>&amp;Reset</source>
        <translation>&amp;Perkrauti</translation>
    </message>
    <message>
        <source>Received</source>
        <translation>Gauta</translation>
    </message>
    <message>
        <source>Sent</source>
        <translation>Išsiųsta</translation>
    </message>
    <message>
        <source>&amp;Peers</source>
        <translation>&amp;Peers</translation>
    </message>
    <message>
        <source>Banned peers</source>
        <translation>Uždrausti peers</translation>
    </message>
    <message>
        <source>Select a peer to view detailed information.</source>
        <translation>Pasirinkite peer, kad galėtumėte peržiūrėti išsamią informaciją.</translation>
    </message>
    <message>
        <source>Whitelisted</source>
        <translation>Baltasis sąrašas</translation>
    </message>
    <message>
        <source>Direction</source>
        <translation>Kryptis</translation>
    </message>
    <message>
        <source>Version</source>
        <translation>Versija</translation>
    </message>
    <message>
        <source>Starting Block</source>
        <translation>Pradinis blokas</translation>
    </message>
    <message>
        <source>Synced Headers</source>
        <translation>Sinchronizuotos antraštės</translation>
    </message>
    <message>
        <source>Synced Blocks</source>
        <translation>Sinchronizuoti blokai</translation>
    </message>
    <message>
        <source>User Agent</source>
        <translation>Vartotojo atstovas</translation>
    </message>
    <message>
        <source>Open the %1 debug log file from the current data directory. This can take a few seconds for large log files.</source>
        <translation>Atidarykite %1 derinimo žurnalo failą iš dabartinio duomenų katalogo. Tai gali užtrukti kelias sekundes dideliems žurnalo failams.</translation>
    </message>
    <message>
        <source>Decrease font size</source>
        <translation>Sumažinti šrifto dydį</translation>
    </message>
    <message>
        <source>Increase font size</source>
        <translation>Padidinti šrifto dydį</translation>
    </message>
    <message>
        <source>Services</source>
        <translation>Paslaugos</translation>
    </message>
    <message>
        <source>Ban Score</source>
        <translation>Uždraudimo balas</translation>
    </message>
    <message>
        <source>Connection Time</source>
        <translation>Ryšio laikas</translation>
    </message>
    <message>
        <source>Last Send</source>
        <translation>Paskutinis siuntimas</translation>
    </message>
    <message>
        <source>Last Receive</source>
        <translation>Paskutinis priėmimas</translation>
    </message>
    <message>
        <source>Ping Time</source>
        <translation>Ping Laikas</translation>
    </message>
    <message>
        <source>The duration of a currently outstanding ping.</source>
        <translation>Šiuo metu ping laiko trukmė.</translation>
    </message>
    <message>
        <source>Ping Wait</source>
        <translation>Ping Laukimas</translation>
    </message>
    <message>
        <source>Min Ping</source>
        <translation>Minimalus Ping</translation>
    </message>
    <message>
        <source>Time Offset</source>
        <translation>Laiko poslinkis</translation>
    </message>
    <message>
        <source>Last block time</source>
        <translation>Paskutinio bloko laikas</translation>
    </message>
    <message>
        <source>&amp;Open</source>
        <translation>&amp;Atverti</translation>
    </message>
    <message>
        <source>&amp;Console</source>
        <translation>&amp;Konsolė</translation>
    </message>
    <message>
        <source>&amp;Network Traffic</source>
        <translation>&amp;Tinklo eismas</translation>
    </message>
    <message>
        <source>Totals</source>
        <translation>Viso:</translation>
    </message>
    <message>
        <source>In:</source>
        <translation>Į:</translation>
    </message>
    <message>
        <source>Out:</source>
        <translation>Iš:</translation>
    </message>
    <message>
        <source>Debug log file</source>
        <translation>Derinimo žurnalo failas</translation>
    </message>
    <message>
        <source>Clear console</source>
        <translation>Išvalyti konsolę</translation>
    </message>
    <message>
        <source>1 &amp;hour</source>
        <translation>1 &amp;valanda</translation>
    </message>
    <message>
        <source>1 &amp;day</source>
        <translation>1 &amp;diena</translation>
    </message>
    <message>
        <source>1 &amp;week</source>
        <translation>1 &amp;savaitė</translation>
    </message>
    <message>
        <source>1 &amp;year</source>
        <translation>1 &amp;metai</translation>
    </message>
    <message>
        <source>&amp;Disconnect</source>
        <translation>&amp;Atsijungti</translation>
    </message>
    <message>
        <source>Ban for</source>
        <translation>Užblokuota dėl</translation>
    </message>
    <message>
        <source>&amp;Unban</source>
        <translation>&amp;Atblokuoti</translation>
    </message>
    <message>
        <source>Welcome to the %1 RPC console.</source>
        <translation>Sveiki atvykę į %1 RPC konsolę.</translation>
    </message>
    <message>
        <source>Use up and down arrows to navigate history, and %1 to clear screen.</source>
        <translation>Jei norite naršyti istoriją, naudokite rodykles aukštyn ir žemyn, ir %1 - išvalyti ekraną.</translation>
    </message>
    <message>
        <source>Type %1 for an overview of available commands.</source>
        <translation>Jei norite peržiūrėti galimų komandų apžvalgą, įveskite %1.</translation>
    </message>
    <message>
        <source>For more information on using this console type %1.</source>
        <translation>Daugiau informacijos kaip naudotis konsole įveskite %1.</translation>
    </message>
    <message>
        <source>WARNING: Scammers have been active, telling users to type commands here, stealing their wallet contents. Do not use this console without fully understanding the ramifications of a command.</source>
        <translation>ĮSPĖJIMAS: Sukčiai buvo aktyvūs, nurodydami vartotojams įvesti komandas čia, pavogti jų piniginės turinį. Nenaudokite šios konsolės visiškai nesuvokdami komandų pasekmių.</translation>
    </message>
    <message>
        <source>Network activity disabled</source>
        <translation>Tinklo veikla išjungta</translation>
    </message>
    <message>
        <source>Executing command without any wallet</source>
        <translation>Vykdyti komandą be jokios piniginės</translation>
    </message>
    <message>
        <source>Executing command using "%1" wallet</source>
        <translation>Vykdant komandą naudojant „%1“ piniginę</translation>
    </message>
    <message>
        <source>(node id: %1)</source>
        <translation>(mazgo id: %1)</translation>
    </message>
    <message>
        <source>via %1</source>
        <translation>per %1</translation>
    </message>
    <message>
        <source>never</source>
        <translation>Niekada</translation>
    </message>
    <message>
        <source>Inbound</source>
        <translation>Gaunamas</translation>
    </message>
    <message>
        <source>Outbound</source>
        <translation>Išsiunčiamas</translation>
    </message>
    <message>
        <source>Yes</source>
        <translation>Taip</translation>
    </message>
    <message>
        <source>No</source>
        <translation>Ne</translation>
    </message>
    <message>
        <source>Unknown</source>
        <translation>Nežinomas</translation>
    </message>
</context>
<context>
    <name>ReceiveCoinsDialog</name>
    <message>
        <source>&amp;Amount:</source>
        <translation>Suma:</translation>
    </message>
    <message>
        <source>&amp;Label:</source>
        <translation>Ž&amp;ymė:</translation>
    </message>
    <message>
        <source>&amp;Message:</source>
        <translation>Žinutė:</translation>
    </message>
    <message>
        <source>An optional message to attach to the payment request, which will be displayed when the request is opened. Note: The message will not be sent with the payment over the Qtum network.</source>
        <translation>Neprivalomas pranešimas, pridedamas prie mokėjimo prašymo, kuris bus rodomas atidarius užklausą. Pastaba: pranešimas nebus išsiųstas su mokėjimu per „Qtum“ tinklą.</translation>
    </message>
    <message>
        <source>An optional label to associate with the new receiving address.</source>
        <translation>Nebūtina etiketė, skirta susieti su nauju priimančiu adresu.</translation>
    </message>
    <message>
        <source>Use this form to request payments. All fields are &lt;b&gt;optional&lt;/b&gt;.</source>
        <translation>Naudokite šią formą, kad galėtumėte prašyti mokėjimų. Visi laukai yra &lt;b&gt;neprivalomi&lt;/b&gt;.</translation>
    </message>
    <message>
        <source>An optional amount to request. Leave this empty or zero to not request a specific amount.</source>
        <translation>Neprivaloma suma, kurios prašote. Palikite šį lauką tuščią, kad neprašytumėte konkrečios sumos.</translation>
    </message>
    <message>
        <source>Clear all fields of the form.</source>
        <translation>Išvalykite visus formos laukus.</translation>
    </message>
    <message>
        <source>Clear</source>
        <translation>Išvalyti</translation>
    </message>
    <message>
        <source>Native segwit addresses (aka Bech32 or BIP-173) reduce your transaction fees later on and offer better protection against typos, but old wallets don't support them. When unchecked, an address compatible with older wallets will be created instead.</source>
        <translation>Vietiniai segwit adresai (dar žinomi kaip Bech32 arba BIP-173) vėliau sumažina jūsų sandorių mokesčius ir siūlo geresnę apsaugą nuo klaidų, tačiau senosios piniginės jų nepalaiko. Jei nebus pažymėti, vietoj to bus sukurtas adresas, suderinamas su senesnėmis piniginėmis.</translation>
    </message>
    <message>
        <source>Generate native segwit (Bech32) address</source>
        <translation>Generuoti vietinį segwit (Bech32) adresą</translation>
    </message>
    <message>
        <source>Requested payments history</source>
        <translation>Prašyta mokėjimų istorija</translation>
    </message>
    <message>
        <source>Show the selected request (does the same as double clicking an entry)</source>
        <translation>Rodyti pasirinktą užklausą (atlieką tą pačią funkciją, kaip dukart spustelėjus įrašą)</translation>
    </message>
    <message>
        <source>Show</source>
        <translation>Rodyti</translation>
    </message>
    <message>
        <source>Remove the selected entries from the list</source>
        <translation>Iš sąrašo pašalinkite pasirinktus įrašus</translation>
    </message>
    <message>
        <source>Remove</source>
        <translation>Panaikinti</translation>
    </message>
    <message>
        <source>Copy URI</source>
        <translation>Kopijuoti URI</translation>
    </message>
    <message>
        <source>Copy label</source>
        <translation>Kopijuoti žymę</translation>
    </message>
    <message>
        <source>Copy message</source>
        <translation>Kopijuoti žinutę</translation>
    </message>
    <message>
        <source>Copy amount</source>
        <translation>Kopijuoti sumą</translation>
    </message>
</context>
<context>
    <name>ReceiveRequestDialog</name>
    <message>
        <source>QR Code</source>
        <translation>QR kodas</translation>
    </message>
    <message>
        <source>Copy &amp;URI</source>
        <translation>Kopijuoti &amp;URI</translation>
    </message>
    <message>
        <source>Copy &amp;Address</source>
        <translation>&amp;Kopijuoti adresą</translation>
    </message>
    <message>
        <source>&amp;Save Image...</source>
        <translation>Išsaugoti nuotrauką</translation>
    </message>
    <message>
        <source>Request payment to %1</source>
        <translation>Reikalauti mokėjimo į %1</translation>
    </message>
    <message>
        <source>Payment information</source>
        <translation>Mokėjimo informacija</translation>
    </message>
    <message>
        <source>URI</source>
        <translation>URI</translation>
    </message>
    <message>
        <source>Address</source>
        <translation>Adresas</translation>
    </message>
    <message>
        <source>Amount</source>
        <translation>Suma</translation>
    </message>
    <message>
        <source>Label</source>
        <translation>Žymė</translation>
    </message>
    <message>
        <source>Message</source>
        <translation>Žinutė</translation>
    </message>
    <message>
        <source>Wallet</source>
        <translation>Piniginė</translation>
    </message>
</context>
<context>
    <name>RecentRequestsTableModel</name>
    <message>
        <source>Date</source>
        <translation>Data</translation>
    </message>
    <message>
        <source>Label</source>
        <translation>Žymė</translation>
    </message>
    <message>
        <source>Message</source>
        <translation>Žinutė</translation>
    </message>
    <message>
        <source>(no label)</source>
        <translation>(nėra žymės)</translation>
    </message>
    <message>
        <source>(no message)</source>
        <translation>(Jokios žinutės)</translation>
    </message>
    <message>
        <source>(no amount requested)</source>
        <translation>(nėra prašomos sumos)</translation>
    </message>
    <message>
        <source>Requested</source>
        <translation>Reikalaujama</translation>
    </message>
</context>
<context>
    <name>SendCoinsDialog</name>
    <message>
        <source>Send Coins</source>
        <translation>Siųsti monetas</translation>
    </message>
    <message>
        <source>Coin Control Features</source>
        <translation>Monetų valdymo funkcijos</translation>
    </message>
    <message>
        <source>Inputs...</source>
        <translation>Įvesties duomenys...</translation>
    </message>
    <message>
        <source>automatically selected</source>
        <translation>Automatiškai pasirinkta</translation>
    </message>
    <message>
        <source>Insufficient funds!</source>
        <translation>Nepakanka lėšų</translation>
    </message>
    <message>
        <source>Quantity:</source>
        <translation>Kiekis:</translation>
    </message>
    <message>
        <source>Bytes:</source>
        <translation>Baitai:</translation>
    </message>
    <message>
        <source>Amount:</source>
        <translation>Suma:</translation>
    </message>
    <message>
        <source>Fee:</source>
        <translation>Mokestis:</translation>
    </message>
    <message>
        <source>After Fee:</source>
        <translation>Po mokesčio:</translation>
    </message>
    <message>
        <source>Change:</source>
        <translation>Graža:</translation>
    </message>
    <message>
        <source>If this is activated, but the change address is empty or invalid, change will be sent to a newly generated address.</source>
        <translation>Jei tai yra įjungta, bet pakeitimo adresas yra tuščias arba netinkamas, pakeitimai bus išsiųsti į naujai sukurtą adresą.</translation>
    </message>
    <message>
        <source>Custom change address</source>
        <translation>Pakeisti adresą</translation>
    </message>
    <message>
        <source>Transaction Fee:</source>
        <translation>Sandorio mokestis:</translation>
    </message>
    <message>
        <source>Choose...</source>
        <translation>Pasirinkti...</translation>
    </message>
    <message>
        <source>Using the fallbackfee can result in sending a transaction that will take several hours or days (or never) to confirm. Consider choosing your fee manually or wait until you have validated the complete chain.</source>
        <translation>Naudojant backbackfee gali būti siunčiamas sandoris, kuris užtruks kelias valandas ar dienas (arba niekada), kad patvirtintų. Apsvarstykite galimybę pasirinkti mokestį rankiniu būdu arba palaukite, kol patvirtinsite visą grandinę.</translation>
    </message>
    <message>
        <source>Warning: Fee estimation is currently not possible.</source>
        <translation>Įspėjimas: šiuo metu neįmanoma apskaičiuoti mokesčio.</translation>
    </message>
    <message>
        <source>Specify a custom fee per kB (1,000 bytes) of the transaction's virtual size.

Note:  Since the fee is calculated on a per-byte basis, a fee of "100 satoshis per kB" for a transaction size of 500 bytes (half of 1 kB) would ultimately yield a fee of only 50 satoshis.</source>
        <translation>Nurodykite individualų mokestį už kB (1000 baitų) nuo sandorio virtualaus dydžio.

Pastaba: Kadangi mokestis apskaičiuojamas pagal baitą, mokestis už „100 satošių per kB“ už 500 baitų (pusę 1 kB) sandorio dydžio galiausiai sudarytų tik 50 satošių mokestį.</translation>
    </message>
    <message>
        <source>per kilobyte</source>
        <translation>per kilobaitą</translation>
    </message>
    <message>
        <source>Hide</source>
        <translation>Slėpti</translation>
    </message>
    <message>
        <source>Recommended:</source>
        <translation>Rekuomenduojamas:</translation>
    </message>
    <message>
        <source>Custom:</source>
        <translation>Kitas:</translation>
    </message>
    <message>
        <source>(Smart fee not initialized yet. This usually takes a few blocks...)</source>
        <translation>(„Smart“ mokestis dar nėra inicijuotas. Tai paprastai trunka keletą blokų ...)</translation>
    </message>
    <message>
        <source>Send to multiple recipients at once</source>
        <translation>Siųsti keliems gavėjams vienu metu</translation>
    </message>
    <message>
        <source>Add &amp;Recipient</source>
        <translation>&amp;A Pridėti gavėją</translation>
    </message>
    <message>
        <source>Clear all fields of the form.</source>
        <translation>Išvalykite visus formos laukus.</translation>
    </message>
    <message>
        <source>Dust:</source>
        <translation>Dulkės:</translation>
    </message>
    <message>
        <source>When there is less transaction volume than space in the blocks, miners as well as relaying nodes may enforce a minimum fee. Paying only this minimum fee is just fine, but be aware that this can result in a never confirming transaction once there is more demand for qtum transactions than the network can process.</source>
        <translation>Kai sandorių apimtis yra mažesnė nei erdvės blokuose, kasėjai ir perduodantys mazgai gali užtikrinti minimalų mokestį. Mokėti tik šį minimalų mokestį yra galima, tačiau atkreipkite dėmesį, kad dėl to gali atsirasti niekada nepatvirtinamas sandoris, kai bus daugiau paklausos qtum operacijoms, nei tinklas gali apdoroti.</translation>
    </message>
    <message>
        <source>A too low fee might result in a never confirming transaction (read the tooltip)</source>
        <translation>Per mažas mokestis gali lemti niekada nepatvirtinamą sandorį (skaitykite tooltip)</translation>
    </message>
    <message>
        <source>Confirmation time target:</source>
        <translation>Patvirtinimo laiko tikslas:</translation>
    </message>
    <message>
        <source>Enable Replace-By-Fee</source>
        <translation>Įgalinti keitimąsi mokesčiu</translation>
    </message>
    <message>
        <source>With Replace-By-Fee (BIP-125) you can increase a transaction's fee after it is sent. Without this, a higher fee may be recommended to compensate for increased transaction delay risk.</source>
        <translation>Naudojant Replace-by-Fend (BIP-125) galite išsiųsti sandorio mokestį vėliau. Be jo, gali būti rekomenduojamas didesnis mokestis, kad būtų kompensuota padidėjusi sandorio vėlavimo rizika.</translation>
    </message>
    <message>
        <source>Clear &amp;All</source>
        <translation>Išvalyti &amp;viską</translation>
    </message>
    <message>
        <source>Balance:</source>
        <translation>Balansas:</translation>
    </message>
    <message>
        <source>Confirm the send action</source>
        <translation>Patvirtinti siuntimo veiksmą</translation>
    </message>
    <message>
        <source>S&amp;end</source>
        <translation>&amp;Siųsti</translation>
    </message>
    <message>
        <source>Copy quantity</source>
        <translation>Kopijuoti kiekį</translation>
    </message>
    <message>
        <source>Copy amount</source>
        <translation>Kopijuoti sumą</translation>
    </message>
    <message>
        <source>Copy fee</source>
        <translation>Kopijuoti mokestį</translation>
    </message>
    <message>
        <source>Copy after fee</source>
        <translation>Kopijuoti po mokesčio</translation>
    </message>
    <message>
        <source>Copy bytes</source>
        <translation>Kopijuoti baitus</translation>
    </message>
    <message>
        <source>Copy dust</source>
        <translation>Kopijuoti dulkę</translation>
    </message>
    <message>
        <source>Copy change</source>
        <translation>Kopijuoti keisti</translation>
    </message>
    <message>
        <source>%1 (%2 blocks)</source>
        <translation>%1 (%2 blokai)</translation>
    </message>
    <message>
        <source>%1 to %2</source>
        <translation>%1 iki %2</translation>
    </message>
    <message>
        <source>Are you sure you want to send?</source>
        <translation>Ar tikrai norite siųsti?</translation>
    </message>
    <message>
        <source>or</source>
        <translation>ar</translation>
    </message>
    <message>
        <source>You can increase the fee later (signals Replace-By-Fee, BIP-125).</source>
        <translation>Vėliau galite padidinti mokestį (signalai Pakeisti mokesčius, BIP-125).</translation>
    </message>
    <message>
        <source>Please, review your transaction.</source>
        <translation>Prašome peržiūrėti savo sandorį.</translation>
    </message>
    <message>
        <source>Transaction fee</source>
        <translation>Sandorio mokestis</translation>
    </message>
    <message>
        <source>Total Amount</source>
        <translation>Visas kiekis</translation>
    </message>
    <message>
        <source>Confirm send coins</source>
        <translation>Patvirtinti monetų siuntimą</translation>
    </message>
    <message>
        <source>The recipient address is not valid. Please recheck.</source>
        <translation>Gavėjo adresas negalioja. Patikrinkite dar kartą.</translation>
    </message>
    <message>
        <source>The amount to pay must be larger than 0.</source>
        <translation>Mokėtina suma turi būti didesnė nei 0.</translation>
    </message>
    <message>
        <source>The amount exceeds your balance.</source>
        <translation>Ši suma viršija jūsų balansą.</translation>
    </message>
    <message>
        <source>The total exceeds your balance when the %1 transaction fee is included.</source>
        <translation>Bendra suma viršija jūsų balansą, kai įtraukiamas %1 sandorio mokestis.</translation>
    </message>
    <message>
        <source>Duplicate address found: addresses should only be used once each.</source>
        <translation>Rastas dublikatas: adresai turėtų būti naudojami tik vieną kartą.</translation>
    </message>
    <message>
        <source>Transaction creation failed!</source>
        <translation>Sandorio sudarymas nepavyko!</translation>
    </message>
    <message>
        <source>A fee higher than %1 is considered an absurdly high fee.</source>
        <translation>Mokestis, didesnis nei %1, laikomas absurdiškai aukštu mokesčiu.</translation>
    </message>
    <message>
        <source>Payment request expired.</source>
        <translation>Mokėjimo prašymas pasibaigė</translation>
    </message>
    <message numerus="yes">
        <source>Estimated to begin confirmation within %n block(s).</source>
        <translation><numerusform>Apskaičiuota, kad bus pradėtas patvirtinimas per %n bloką.</numerusform><numerusform>Apskaičiuota, kad bus pradėtas patvirtinimas per %n blokus.</numerusform><numerusform>Apskaičiuota, kad bus pradėtas patvirtinimas per %n blokus.</numerusform><numerusform>Apskaičiuota, kad bus pradėtas patvirtinimas per %n blokus.</numerusform></translation>
    </message>
    <message>
        <source>Warning: Invalid Qtum address</source>
        <translation>Įspėjimas: neteisingas Qtum adresas</translation>
    </message>
    <message>
        <source>Warning: Unknown change address</source>
        <translation>Įspėjimas: nežinomas keitimo adresas</translation>
    </message>
    <message>
        <source>Confirm custom change address</source>
        <translation>Patvirtinkite pasirinktinio pakeitimo adresą</translation>
    </message>
    <message>
        <source>The address you selected for change is not part of this wallet. Any or all funds in your wallet may be sent to this address. Are you sure?</source>
        <translation>Pakeitimui pasirinktas adresas nėra šio piniginės dalis. Bet kuri arba visos piniginės lėšos gali būti siunčiamos į šį adresą. Ar jūs įsitikinęs?</translation>
    </message>
    <message>
        <source>(no label)</source>
        <translation>(nėra žymės)</translation>
    </message>
</context>
<context>
    <name>SendCoinsEntry</name>
    <message>
        <source>A&amp;mount:</source>
        <translation>Su&amp;ma:</translation>
    </message>
    <message>
        <source>Pay &amp;To:</source>
        <translation>Mokėti &amp;gavėjui:</translation>
    </message>
    <message>
        <source>&amp;Label:</source>
        <translation>Ž&amp;ymė:</translation>
    </message>
    <message>
        <source>Choose previously used address</source>
        <translation>Pasirinkite anksčiau naudojamą adresą</translation>
    </message>
    <message>
<<<<<<< HEAD
        <source>This is a normal payment.</source>
        <translation>Tai įprastas mokėjimas.</translation>
    </message>
    <message>
=======
>>>>>>> ee8ca219
        <source>The Qtum address to send the payment to</source>
        <translation>Qtum adresas, į kurį siunčiamas mokėjimas</translation>
    </message>
    <message>
        <source>Alt+A</source>
        <translation>Alt+A</translation>
    </message>
    <message>
        <source>Paste address from clipboard</source>
        <translation>Įvesti adresą iš mainų atminties</translation>
    </message>
    <message>
        <source>Alt+P</source>
        <translation>Alt+P</translation>
    </message>
    <message>
        <source>Remove this entry</source>
        <translation>Pašalinti šį įrašą</translation>
    </message>
    <message>
        <source>The fee will be deducted from the amount being sent. The recipient will receive less qtums than you enter in the amount field. If multiple recipients are selected, the fee is split equally.</source>
        <translation>Mokestis bus atimamas iš siunčiamos sumos. Gavėjas gaus mažiau qtumų nei įvesite sumos lauke. Jei pasirenkami keli gavėjai, mokestis padalijamas lygiai.</translation>
    </message>
    <message>
        <source>S&amp;ubtract fee from amount</source>
        <translation>A&amp;timkite mokestį iš sumos</translation>
    </message>
    <message>
        <source>Use available balance</source>
        <translation>Naudokite galimą balansą:</translation>
    </message>
    <message>
        <source>Message:</source>
        <translation>Žinutė:</translation>
    </message>
    <message>
        <source>This is an unauthenticated payment request.</source>
        <translation>Tai yra nepatvirtinta mokėjimo užklausos suma</translation>
    </message>
    <message>
        <source>This is an authenticated payment request.</source>
        <translation>Tai yra patvirtintas mokėjimo prašymas.</translation>
    </message>
    <message>
        <source>Enter a label for this address to add it to the list of used addresses</source>
        <translation>Įveskite šio adreso etiketę, kad ją pridėtumėte prie naudojamų adresų sąrašo</translation>
    </message>
    <message>
        <source>A message that was attached to the qtum: URI which will be stored with the transaction for your reference. Note: This message will not be sent over the Qtum network.</source>
        <translation>Pranešimas, kuris buvo pridėtas prie qtum: URI, kuris bus saugomas kartu su sandoriu jūsų nuoroda. Pastaba: šis pranešimas nebus išsiųstas per „Qtum“ tinklą.</translation>
    </message>
    <message>
        <source>Pay To:</source>
        <translation>Mokėti gavėjui:</translation>
    </message>
    <message>
        <source>Memo:</source>
        <translation>Atmintinė:</translation>
    </message>
</context>
<context>
    <name>ShutdownWindow</name>
    <message>
        <source>%1 is shutting down...</source>
        <translation>%1 išsijungia...</translation>
    </message>
    <message>
        <source>Do not shut down the computer until this window disappears.</source>
        <translation>Neišjunkite kompiuterio tol, kol šis langas neišnyks.</translation>
    </message>
</context>
<context>
    <name>SignVerifyMessageDialog</name>
    <message>
        <source>Signatures - Sign / Verify a Message</source>
        <translation>Parašai - Pasirašyti / Patvirtinti pranešimą</translation>
    </message>
    <message>
        <source>&amp;Sign Message</source>
        <translation>&amp;Pasirašyti žinutę</translation>
    </message>
    <message>
        <source>The Qtum address to sign the message with</source>
        <translation>Qtum adresas, kuriuo bus pasirašytas pranešimas su</translation>
    </message>
    <message>
        <source>Choose previously used address</source>
        <translation>Pasirinkite anksčiau naudojamą adresą</translation>
    </message>
    <message>
        <source>Alt+A</source>
        <translation>Alt+A</translation>
    </message>
    <message>
        <source>Paste address from clipboard</source>
        <translation>Įvesti adresą iš mainų atminties</translation>
    </message>
    <message>
        <source>Alt+P</source>
        <translation>Alt+P</translation>
    </message>
    <message>
        <source>Enter the message you want to sign here</source>
        <translation>Įveskite pranešimą, kurį norite pasirašyti čia</translation>
    </message>
    <message>
        <source>Signature</source>
        <translation>Parašas</translation>
    </message>
    <message>
        <source>Copy the current signature to the system clipboard</source>
        <translation>Nukopijuokite dabartinį parašą į sistemos iškarpinę</translation>
    </message>
    <message>
        <source>Sign the message to prove you own this Qtum address</source>
        <translation>Registruotis žinute įrodymuii, kad turite šį adresą</translation>
    </message>
    <message>
        <source>Sign &amp;Message</source>
        <translation>Registruoti praneši&amp;mą</translation>
    </message>
    <message>
        <source>Reset all sign message fields</source>
        <translation>Atstatyti visus ženklų pranešimų laukus</translation>
    </message>
    <message>
        <source>Clear &amp;All</source>
        <translation>Išvalyti &amp;viską</translation>
    </message>
    <message>
        <source>&amp;Verify Message</source>
        <translation>&amp;Patikrinti žinutę</translation>
    </message>
    <message>
        <source>The Qtum address the message was signed with</source>
        <translation>Qtum adresas, kuriuo buvo pasirašytas pranešimas</translation>
    </message>
    <message>
        <source>Verify the message to ensure it was signed with the specified Qtum address</source>
        <translation>Patikrinkite žinutę, jog įsitikintumėte, kad ją pasirašė nurodytas Qtum adresas</translation>
    </message>
    <message>
        <source>Verify &amp;Message</source>
        <translation>&amp;Patikrinti žinutę</translation>
    </message>
    <message>
        <source>Reset all verify message fields</source>
        <translation>Atstatyti visus patvirtinimo pranešimų laukus</translation>
    </message>
    <message>
        <source>Click "Sign Message" to generate signature</source>
        <translation>Jei norite generuoti parašą, spustelėkite „Sign Message“</translation>
    </message>
    <message>
        <source>The entered address is invalid.</source>
        <translation>Įvestas adresas neteisingas.</translation>
    </message>
    <message>
        <source>Please check the address and try again.</source>
        <translation>Patikrinkite adresą ir bandykite dar kartą.</translation>
    </message>
    <message>
        <source>The entered address does not refer to a key.</source>
        <translation>Įvestas adresas nėra susijęs su raktu.</translation>
    </message>
    <message>
        <source>Wallet unlock was cancelled.</source>
        <translation>Piniginės atrakinimas buvo atšauktas.</translation>
    </message>
    <message>
        <source>Private key for the entered address is not available.</source>
        <translation>Privataus rakto įvestam adresu nėra.</translation>
    </message>
    <message>
        <source>Message signing failed.</source>
        <translation>Žinutės pasirašymas nepavyko.</translation>
    </message>
    <message>
        <source>Message signed.</source>
        <translation>Žinutė pasirašyta.</translation>
    </message>
    <message>
        <source>The signature could not be decoded.</source>
        <translation>Nepavyko iškoduoti parašo.</translation>
    </message>
    <message>
        <source>Please check the signature and try again.</source>
        <translation>Prašom patikrinti parašą ir bandyti iš naujo.</translation>
    </message>
    <message>
        <source>The signature did not match the message digest.</source>
        <translation>Parašas neatitinka žinutės.</translation>
    </message>
    <message>
        <source>Message verification failed.</source>
        <translation>Žinutės tikrinimas nepavyko.</translation>
    </message>
    <message>
        <source>Message verified.</source>
        <translation>Žinutė patikrinta.</translation>
    </message>
</context>
<context>
    <name>TrafficGraphWidget</name>
    <message>
        <source>KB/s</source>
        <translation>KB/s</translation>
    </message>
</context>
<context>
    <name>TransactionDesc</name>
    <message numerus="yes">
        <source>Open for %n more block(s)</source>
        <translation><numerusform>Atidaryta %n blokui</numerusform><numerusform>Atidaryta %n blokam</numerusform><numerusform>Atidaryta %n blokam</numerusform><numerusform>Atidaryta %n blokam</numerusform></translation>
    </message>
    <message>
        <source>Open until %1</source>
        <translation>Atidaryta iki %1</translation>
    </message>
    <message>
        <source>conflicted with a transaction with %1 confirmations</source>
        <translation>prieštaravo sandoriui su %1 patvirtinimais</translation>
    </message>
    <message>
        <source>0/unconfirmed, %1</source>
        <translation>0/nepatvirtintas, %1</translation>
    </message>
    <message>
        <source>in memory pool</source>
        <translation>atminties talpykloje</translation>
    </message>
    <message>
        <source>not in memory pool</source>
        <translation>ne atminties talpykloje</translation>
    </message>
    <message>
        <source>abandoned</source>
        <translation>paliktas</translation>
    </message>
    <message>
        <source>%1/unconfirmed</source>
        <translation>%1/nepatvirtintas</translation>
    </message>
    <message>
        <source>%1 confirmations</source>
        <translation>%1 patvirtinimų</translation>
    </message>
    <message>
        <source>Status</source>
        <translation>Būsena</translation>
    </message>
    <message>
        <source>Date</source>
        <translation>Data</translation>
    </message>
    <message>
        <source>Source</source>
        <translation>Šaltinis</translation>
    </message>
    <message>
        <source>Generated</source>
        <translation>Sugeneruotas</translation>
    </message>
    <message>
        <source>From</source>
        <translation>Nuo</translation>
    </message>
    <message>
        <source>unknown</source>
        <translation>nežinomas</translation>
    </message>
    <message>
        <source>To</source>
        <translation>Kam</translation>
    </message>
    <message>
        <source>own address</source>
        <translation>savo adresas</translation>
    </message>
    <message>
        <source>watch-only</source>
        <translation>Tik stebėti</translation>
    </message>
    <message>
        <source>label</source>
        <translation>žymė</translation>
    </message>
    <message>
        <source>Credit</source>
        <translation>Kreditas</translation>
    </message>
    <message>
        <source>not accepted</source>
        <translation>nepriimta</translation>
    </message>
    <message>
        <source>Debit</source>
        <translation>Debitas</translation>
    </message>
    <message>
        <source>Total debit</source>
        <translation>Visas debetas</translation>
    </message>
    <message>
        <source>Total credit</source>
        <translation>Visas kreditas</translation>
    </message>
    <message>
        <source>Transaction fee</source>
        <translation>Sandorio mokestis</translation>
    </message>
    <message>
        <source>Net amount</source>
        <translation>Neto suma</translation>
    </message>
    <message>
        <source>Message</source>
        <translation>Žinutė</translation>
    </message>
    <message>
        <source>Comment</source>
        <translation>Komentaras</translation>
    </message>
    <message>
        <source>Transaction ID</source>
        <translation>Sandorio ID</translation>
    </message>
    <message>
        <source>Merchant</source>
        <translation>Prekybininkas</translation>
    </message>
    <message>
        <source>Debug information</source>
        <translation>Debug informacija</translation>
    </message>
    <message>
        <source>Transaction</source>
        <translation>Sandoris</translation>
    </message>
    <message>
        <source>Inputs</source>
        <translation>Duomenys</translation>
    </message>
    <message>
        <source>Amount</source>
        <translation>Suma</translation>
    </message>
    <message>
        <source>true</source>
        <translation>tiesa</translation>
    </message>
    <message>
        <source>false</source>
        <translation>netiesa</translation>
    </message>
</context>
<context>
    <name>TransactionDescDialog</name>
    <message>
        <source>This pane shows a detailed description of the transaction</source>
        <translation>Šis langas sandorio detalų aprašymą</translation>
    </message>
    <message>
        <source>Details for %1</source>
        <translation>Informacija apie %1</translation>
    </message>
</context>
<context>
    <name>TransactionTableModel</name>
    <message>
        <source>Date</source>
        <translation>Data</translation>
    </message>
    <message>
        <source>Type</source>
        <translation>Tipas</translation>
    </message>
    <message>
        <source>Label</source>
        <translation>Žymė</translation>
    </message>
    <message numerus="yes">
        <source>Open for %n more block(s)</source>
        <translation><numerusform>Atidarykite %n  blokui</numerusform><numerusform>Atidarykite %n blokam</numerusform><numerusform>Atidarykite %n blokų</numerusform><numerusform>Atidarykite %n blokų</numerusform></translation>
    </message>
    <message>
        <source>Open until %1</source>
        <translation>Atidaryta iki %1</translation>
    </message>
    <message>
        <source>Unconfirmed</source>
        <translation>Nepatvirtintas</translation>
    </message>
    <message>
        <source>Abandoned</source>
        <translation>Apleistas</translation>
    </message>
    <message>
        <source>Confirming (%1 of %2 recommended confirmations)</source>
        <translation>Patvirtinima (%1 iš rekomenduojamų patvirtinimų %2)</translation>
    </message>
    <message>
        <source>Confirmed (%1 confirmations)</source>
        <translation>Patvirtinta (%1 patvirtinimas)</translation>
    </message>
    <message>
        <source>Conflicted</source>
        <translation>Prieštaraujama</translation>
    </message>
    <message>
        <source>Immature (%1 confirmations, will be available after %2)</source>
        <translation>Nesubrendę (%1 patvirtinimai bus prieinami po %2)</translation>
    </message>
    <message>
        <source>Generated but not accepted</source>
        <translation>Sukurtas, bet nepriimtas</translation>
    </message>
    <message>
        <source>Received with</source>
        <translation>Gauta su</translation>
    </message>
    <message>
        <source>Received from</source>
        <translation>Gauta iš</translation>
    </message>
    <message>
        <source>Sent to</source>
        <translation>Išsiųsta</translation>
    </message>
    <message>
        <source>Payment to yourself</source>
        <translation>Mokėjimas sau</translation>
    </message>
    <message>
        <source>Mined</source>
        <translation>Išgauta</translation>
    </message>
    <message>
        <source>watch-only</source>
        <translation>Tik stebėti</translation>
    </message>
    <message>
        <source>(n/a)</source>
        <translation>nepasiekiama</translation>
    </message>
    <message>
        <source>(no label)</source>
        <translation>(nėra žymės)</translation>
    </message>
    <message>
        <source>Transaction status. Hover over this field to show number of confirmations.</source>
        <translation>Sandorio būklė. Užvedus pelės žymeklį ant šios srities matysite patvirtinimų skaičių.</translation>
    </message>
    <message>
        <source>Date and time that the transaction was received.</source>
        <translation>Sandorio gavimo data ir laikas</translation>
    </message>
    <message>
        <source>Type of transaction.</source>
        <translation>Sandorio tipas.</translation>
    </message>
    <message>
        <source>User-defined intent/purpose of the transaction.</source>
        <translation>Vartotojo apibrėžtas sandorio tikslas.</translation>
    </message>
    <message>
        <source>Amount removed from or added to balance.</source>
        <translation>Suma pridėta ar išskaičiuota iš balanso</translation>
    </message>
</context>
<context>
    <name>TransactionView</name>
    <message>
        <source>All</source>
        <translation>Visi</translation>
    </message>
    <message>
        <source>Today</source>
        <translation>Šiandien</translation>
    </message>
    <message>
        <source>This week</source>
        <translation>Šią savaitę</translation>
    </message>
    <message>
        <source>This month</source>
        <translation>Šį mėnesį</translation>
    </message>
    <message>
        <source>Last month</source>
        <translation>Paskutinį mėnesį</translation>
    </message>
    <message>
        <source>This year</source>
        <translation>Šiais metais</translation>
    </message>
    <message>
        <source>Range...</source>
        <translation>Intervalas...</translation>
    </message>
    <message>
        <source>Received with</source>
        <translation>Gauta su</translation>
    </message>
    <message>
        <source>Sent to</source>
        <translation>Išsiųsta</translation>
    </message>
    <message>
        <source>To yourself</source>
        <translation>Skirta sau</translation>
    </message>
    <message>
        <source>Mined</source>
        <translation>Išgauta</translation>
    </message>
    <message>
        <source>Other</source>
        <translation>Kita</translation>
    </message>
    <message>
        <source>Enter address, transaction id, or label to search</source>
        <translation>Įveskite adresą ar žymę į paiešką</translation>
    </message>
    <message>
        <source>Min amount</source>
        <translation>Minimali suma</translation>
    </message>
    <message>
        <source>Abandon transaction</source>
        <translation>Apleisti sandorį</translation>
    </message>
    <message>
        <source>Increase transaction fee</source>
        <translation>Padidinkite sandorio mokestį</translation>
    </message>
    <message>
        <source>Copy address</source>
        <translation>Kopijuoti adresą</translation>
    </message>
    <message>
        <source>Copy label</source>
        <translation>Kopijuoti žymę</translation>
    </message>
    <message>
        <source>Copy amount</source>
        <translation>Kopijuoti sumą</translation>
    </message>
    <message>
        <source>Copy transaction ID</source>
        <translation>Sandorio ID</translation>
    </message>
    <message>
        <source>Copy raw transaction</source>
        <translation>Kopijuoti neapdirbtą sandorį</translation>
    </message>
    <message>
        <source>Copy full transaction details</source>
        <translation>Kopijuoti visą sandorio informaciją</translation>
    </message>
    <message>
        <source>Edit label</source>
        <translation>Taisyti žymę</translation>
    </message>
    <message>
        <source>Show transaction details</source>
        <translation>Rodyti sandorio informaciją</translation>
    </message>
    <message>
        <source>Export Transaction History</source>
        <translation>Eksportuoti sandorių istoriją</translation>
    </message>
    <message>
        <source>Comma separated file (*.csv)</source>
        <translation>Kableliais atskirtų duomenų failas (*.csv)</translation>
    </message>
    <message>
        <source>Confirmed</source>
        <translation>Patvirtinta</translation>
    </message>
    <message>
        <source>Watch-only</source>
        <translation>Tik stebėti</translation>
    </message>
    <message>
        <source>Date</source>
        <translation>Data</translation>
    </message>
    <message>
        <source>Type</source>
        <translation>Tipas</translation>
    </message>
    <message>
        <source>Label</source>
        <translation>Žymė</translation>
    </message>
    <message>
        <source>Address</source>
        <translation>Adresas</translation>
    </message>
    <message>
        <source>ID</source>
        <translation>ID</translation>
    </message>
    <message>
        <source>Exporting Failed</source>
        <translation>Eksportavimas nepavyko</translation>
    </message>
    <message>
        <source>There was an error trying to save the transaction history to %1.</source>
        <translation>Bandant išsaugoti sandorio istoriją %1 įvyko klaida.</translation>
    </message>
    <message>
        <source>Exporting Successful</source>
        <translation>Eksportavimas sėkmingas</translation>
    </message>
    <message>
        <source>The transaction history was successfully saved to %1.</source>
        <translation>Sandorio istorija buvo sėkmingai išsaugota %1.</translation>
    </message>
    <message>
        <source>Range:</source>
        <translation>Diapazonas:</translation>
    </message>
    <message>
        <source>to</source>
        <translation>skirta</translation>
    </message>
</context>
<context>
    <name>UnitDisplayStatusBarControl</name>
    <message>
        <source>Unit to show amounts in. Click to select another unit.</source>
        <translation>Vienetas rodo sumas. Spustelėkite, jei norite pasirinkti kitą vienetą.</translation>
    </message>
</context>
<context>
    <name>WalletController</name>
    <message>
        <source>Close wallet</source>
        <translation>Uždaryti Piniginę</translation>
    </message>
    </context>
<context>
    <name>WalletFrame</name>
    <message>
        <source>No wallet has been loaded.</source>
        <translation>Piniginė nebuvo įkelta.</translation>
    </message>
</context>
<context>
    <name>WalletModel</name>
    <message>
        <source>Send Coins</source>
        <translation>Siųsti monetas</translation>
    </message>
    <message>
        <source>Fee bump error</source>
        <translation>Mokesčių pakilimo klaida</translation>
    </message>
    <message>
        <source>Increasing transaction fee failed</source>
        <translation>Nepavyko padidinti sandorio mokesčio</translation>
    </message>
    <message>
        <source>Do you want to increase the fee?</source>
        <translation>Ar norite padidinti mokestį?</translation>
    </message>
    <message>
        <source>Current fee:</source>
        <translation>Dabartinis mokestis:</translation>
    </message>
    <message>
        <source>Increase:</source>
        <translation>Padidinti:</translation>
    </message>
    <message>
        <source>New fee:</source>
        <translation>Naujas mokestis:</translation>
    </message>
    <message>
        <source>Confirm fee bump</source>
        <translation>Patvirtinkite mokesčio pakilimą</translation>
    </message>
    <message>
        <source>Can't sign transaction.</source>
        <translation>Nepavyko pasirašyti sandorio.</translation>
    </message>
    <message>
        <source>Could not commit transaction</source>
        <translation>Nepavyko įvykdyti sandorio</translation>
    </message>
    <message>
        <source>default wallet</source>
        <translation>numatyta piniginė</translation>
    </message>
</context>
<context>
    <name>WalletView</name>
    <message>
        <source>&amp;Export</source>
        <translation>&amp;Eksportuoti</translation>
    </message>
    <message>
        <source>Export the data in the current tab to a file</source>
        <translation>Eksportuokite duomenis iš dabartinio skirtuko į failą</translation>
    </message>
    <message>
        <source>Backup Wallet</source>
        <translation>Sukurti Piniginės atsarginę kopiją</translation>
    </message>
    <message>
        <source>Wallet Data (*.dat)</source>
        <translation>Piniginės duomenys (*.dat)</translation>
    </message>
    <message>
        <source>Backup Failed</source>
        <translation>Nepavyko sukurti atsarginės kopijos</translation>
    </message>
    <message>
        <source>There was an error trying to save the wallet data to %1.</source>
        <translation>Bandant išsaugoti „Piniginės“ duomenis, įvyko klaida %1.</translation>
    </message>
    <message>
        <source>Backup Successful</source>
        <translation>Atsarginė kopija sėkminga</translation>
    </message>
    <message>
        <source>The wallet data was successfully saved to %1.</source>
        <translation>Piniginės duomenys sėkmingai išsaugoti %1.</translation>
    </message>
    <message>
        <source>Cancel</source>
        <translation>Atšaukti</translation>
    </message>
</context>
<context>
    <name>qtum-core</name>
    <message>
        <source>The %s developers</source>
        <translation>%s kūrėjai</translation>
    </message>
    <message>
        <source>%d of last 100 blocks have unexpected version</source>
        <translation>%d iš paskutinių 100 blokų turi nenumatyą versiją</translation>
    </message>
    <message>
        <source>%s corrupt, salvage failed</source>
        <translation>%s sugadintas, išgelbėjimas nepavyko</translation>
    </message>
    <message>
        <source>-maxmempool must be at least %d MB</source>
        <translation>-maxmempool turi būti bent %d MB</translation>
    </message>
    <message>
        <source>Cannot resolve -%s address: '%s'</source>
        <translation>Negalima išspręsti -%s adreso: „%s“</translation>
    </message>
    <message>
        <source>Change index out of range</source>
        <translation>Pakeiskite indeksą iš diapazono</translation>
    </message>
    <message>
        <source>Config setting for %s only applied on %s network when in [%s] section.</source>
        <translation>%s konfigūravimo nustatymas taikomas tik %s tinkle, kai yra [%s] skiltyje.</translation>
    </message>
    <message>
        <source>Copyright (C) %i-%i</source>
        <translation>Autorių teisės (C) %i-%i</translation>
    </message>
    <message>
        <source>Corrupted block database detected</source>
        <translation>Nustatyta sugadinta blokų duomenų bazė</translation>
    </message>
    <message>
        <source>Do you want to rebuild the block database now?</source>
        <translation>Ar norite dabar atstatyti blokų duomenų bazę?</translation>
    </message>
    <message>
        <source>Error initializing block database</source>
        <translation>Klaida inicijuojant blokų duomenų bazę</translation>
    </message>
    <message>
        <source>Error initializing wallet database environment %s!</source>
        <translation>Klaida inicijuojant piniginės duomenų bazės aplinką %s!</translation>
    </message>
    <message>
        <source>Error loading %s</source>
        <translation>Klaida įkeliant %s</translation>
    </message>
    <message>
        <source>Error loading %s: Private keys can only be disabled during creation</source>
        <translation>Klaida įkeliant %s: Privatūs raktai gali būti išjungti tik kūrimo metu</translation>
    </message>
    <message>
        <source>Error loading %s: Wallet corrupted</source>
        <translation>Klaida įkeliant %s: Piniginės failas pažeistas</translation>
    </message>
    <message>
        <source>Error loading %s: Wallet requires newer version of %s</source>
        <translation>Klaida įkeliant %s: Piniginei reikia naujesnės%s versijos</translation>
    </message>
    <message>
        <source>Error loading block database</source>
        <translation>Klaida įkeliant blokų duombazę</translation>
    </message>
    <message>
        <source>Error opening block database</source>
        <translation>Klaida atveriant blokų duombazę</translation>
    </message>
    <message>
        <source>Importing...</source>
        <translation>Importuojama...</translation>
    </message>
    <message>
        <source>Upgrading txindex database</source>
        <translation>Txindex duomenų bazės atnaujinimas</translation>
    </message>
    <message>
        <source>Loading P2P addresses...</source>
        <translation>Užkraunami P2P adresai...</translation>
    </message>
    <message>
        <source>Loading banlist...</source>
        <translation>Įkeliamas draudžiamas sąrašas...</translation>
    </message>
    <message>
        <source>Not enough file descriptors available.</source>
        <translation>Nėra pakankamai failų aprašų.</translation>
    </message>
    <message>
        <source>Rewinding blocks...</source>
        <translation>Perkėlimo blokai...</translation>
    </message>
    <message>
        <source>The source code is available from %s.</source>
        <translation>Šaltinio kodas pasiekiamas iš %s.</translation>
    </message>
    <message>
        <source>Transaction fee and change calculation failed</source>
        <translation>Sandorio mokestis ir pakeitimų skaičiavimas nepavyko</translation>
    </message>
    <message>
        <source>Unable to generate keys</source>
        <translation>Nepavyko generuoti raktų</translation>
    </message>
    <message>
        <source>Upgrading UTXO database</source>
        <translation>UTXO duomenų bazės atnaujinimas</translation>
    </message>
    <message>
        <source>Verifying blocks...</source>
        <translation>Tikrinami blokai...</translation>
    </message>
    <message>
        <source>This is experimental software.</source>
        <translation>Tai eksperimentinė programinė įranga.</translation>
    </message>
    <message>
        <source>Transaction amount too small</source>
        <translation>Transakcijos suma per maža</translation>
    </message>
    <message>
        <source>Transaction too large</source>
        <translation>Sandoris yra per didelis</translation>
    </message>
    <message>
        <source>Unable to generate initial keys</source>
        <translation>Nepavyko generuoti pradinių raktų</translation>
    </message>
    <message>
        <source>Verifying wallet(s)...</source>
        <translation>Tikrinama piniginė(s)...</translation>
    </message>
    <message>
        <source>Zapping all transactions from wallet...</source>
        <translation>Visų operacijų sulaikymas iš piniginės...</translation>
    </message>
    <message>
        <source>%s is set very high!</source>
        <translation>%s labai aukštas!</translation>
    </message>
    <message>
        <source>Error loading wallet %s. Duplicate -wallet filename specified.</source>
        <translation>Įkeliant piniginę %s įvyko klaida. Dvigubo -wallet pavadinimas.</translation>
    </message>
    <message>
        <source>Starting network threads...</source>
        <translation>Pradėti tinklo temas...</translation>
    </message>
    <message>
        <source>The wallet will avoid paying less than the minimum relay fee.</source>
        <translation>Piniginė vengs mokėti mažiau nei minimalus perdavimo mokestį.</translation>
    </message>
    <message>
        <source>This is the minimum transaction fee you pay on every transaction.</source>
        <translation>Tai yra minimalus transakcijos mokestis, kurį jūs mokate kiekvieną transakciją.</translation>
    </message>
    <message>
        <source>This is the transaction fee you will pay if you send a transaction.</source>
        <translation>Tai yra sandorio mokestis, kurį mokėsite, jei siunčiate sandorį.</translation>
    </message>
    <message>
        <source>Transaction amounts must not be negative</source>
        <translation>Transakcijos suma negali buti neigiama</translation>
    </message>
    <message>
        <source>Transaction has too long of a mempool chain</source>
        <translation>Sandoris turi per ilgą mempool grandinę</translation>
    </message>
    <message>
        <source>Transaction must have at least one recipient</source>
        <translation>Transakcija privalo turėti bent vieną gavėją</translation>
    </message>
    <message>
        <source>Insufficient funds</source>
        <translation>Nepakanka lėšų</translation>
    </message>
    <message>
        <source>Loading block index...</source>
        <translation>Įkeliamas blokų indeksas...</translation>
    </message>
    <message>
        <source>Loading wallet...</source>
        <translation>Užkraunama piniginė...</translation>
    </message>
    <message>
        <source>Cannot downgrade wallet</source>
        <translation>Negalima sumažinti piniginės versijos</translation>
    </message>
    <message>
        <source>Rescanning...</source>
        <translation>Peržiūra</translation>
    </message>
    <message>
        <source>Done loading</source>
        <translation>Įkėlimas baigtas</translation>
    </message>
</context>
</TS><|MERGE_RESOLUTION|>--- conflicted
+++ resolved
@@ -398,13 +398,6 @@
         <translation>Rodyti sąrašą panaudotų gavimo adresų ir žymių</translation>
     </message>
     <message>
-<<<<<<< HEAD
-        <source>Open a qtum: URI or payment request</source>
-        <translation>Atidaryti qtum: URI ar apmokėjimo reikalavimą</translation>
-    </message>
-    <message>
-=======
->>>>>>> ee8ca219
         <source>&amp;Command-line options</source>
         <translation>Komandinės eilutės parametrai</translation>
     </message>
@@ -1342,21 +1335,6 @@
     <message>
         <source>'qtum://' is not a valid URI. Use 'qtum:' instead.</source>
         <translation>„qtum: //“ nėra galiojantis URI. Vietoj to naudokite „qtum:“.</translation>
-<<<<<<< HEAD
-    </message>
-    <message>
-        <source>You are using a BIP70 URL which will be unsupported in the future.</source>
-        <translation>Jūs naudojate BIP70 URL, kuris ateityje nebus palaikomas.</translation>
-    </message>
-    <message>
-        <source>Payment request fetch URL is invalid: %1</source>
-        <translation>Mokėjimo užklausos atsiuntimo URL neteisingas: %1</translation>
-    </message>
-    <message>
-        <source>Cannot process payment request because BIP70 support was not compiled in.</source>
-        <translation>Nepavyksta apdoroti mokėjimo užklausos, nes „BIP70“ pagalba nebuvo surinkta.</translation>
-=======
->>>>>>> ee8ca219
     </message>
     <message>
         <source>Invalid payment address %1</source>
@@ -2298,13 +2276,6 @@
         <translation>Pasirinkite anksčiau naudojamą adresą</translation>
     </message>
     <message>
-<<<<<<< HEAD
-        <source>This is a normal payment.</source>
-        <translation>Tai įprastas mokėjimas.</translation>
-    </message>
-    <message>
-=======
->>>>>>> ee8ca219
         <source>The Qtum address to send the payment to</source>
         <translation>Qtum adresas, į kurį siunčiamas mokėjimas</translation>
     </message>
