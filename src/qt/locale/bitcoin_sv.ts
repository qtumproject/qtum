<TS language="sv" version="2.1">
<context>
    <name>AddressBookPage</name>
    <message>
        <source>Right-click to edit address or label</source>
        <translation>Högerklicka för att redigera adressen eller etiketten.</translation>
    </message>
    <message>
        <source>Create a new address</source>
        <translation>Skapa ny adress</translation>
    </message>
    <message>
        <source>&amp;New</source>
        <translation>&amp;Ny</translation>
    </message>
    <message>
        <source>Copy the currently selected address to the system clipboard</source>
        <translation>Kopiera den markerade adressen till systemets Urklipp</translation>
    </message>
    <message>
        <source>&amp;Copy</source>
        <translation>&amp;Kopiera</translation>
    </message>
    <message>
        <source>C&amp;lose</source>
        <translation>S&amp;täng</translation>
    </message>
    <message>
        <source>Delete the currently selected address from the list</source>
        <translation>Ta bort den valda adressen från listan</translation>
    </message>
    <message>
        <source>Enter address or label to search</source>
        <translation>Ange en adress eller etikett att söka efter</translation>
    </message>
    <message>
        <source>Export the data in the current tab to a file</source>
        <translation>Exportera informationen i aktuell flik till en fil</translation>
    </message>
    <message>
        <source>&amp;Export</source>
        <translation>&amp;Exportera</translation>
    </message>
    <message>
        <source>&amp;Delete</source>
        <translation>&amp;Ta bort</translation>
    </message>
    <message>
        <source>Choose the address to send coins to</source>
        <translation>Välj en adress att skicka transaktionen till</translation>
    </message>
    <message>
        <source>Choose the address to receive coins with</source>
        <translation>Välj en adress att ta emot transaktionen med</translation>
    </message>
    <message>
        <source>C&amp;hoose</source>
        <translation>V&amp;älj</translation>
    </message>
    <message>
        <source>Sending addresses</source>
        <translation>Avsändaradresser</translation>
    </message>
    <message>
        <source>Receiving addresses</source>
        <translation>Mottagaradresser</translation>
    </message>
    <message>
        <source>These are your Qtum addresses for sending payments. Always check the amount and the receiving address before sending coins.</source>
        <translation>Detta är dina Qtum-adresser för att skicka betalningar. Kontrollera alltid belopp och mottagaradress innan du skickar qtum.</translation>
<<<<<<< HEAD
    </message>
    <message>
        <source>These are your Qtum addresses for receiving payments. Use the 'Create new receiving address' button in the receive tab to create new addresses.</source>
        <translation>Detta är dina Qtumadresser för att ta emot betalningar. Använd knappen 'Skapa ny mottagaradress' på fliken ta emot för att skapa nya adresser .</translation>
=======
>>>>>>> da23532c
    </message>
    <message>
        <source>&amp;Copy Address</source>
        <translation>&amp;Kopiera adress</translation>
    </message>
    <message>
        <source>Copy &amp;Label</source>
        <translation>Kopiera &amp;etikett</translation>
    </message>
    <message>
        <source>&amp;Edit</source>
        <translation>&amp;Redigera</translation>
    </message>
    <message>
        <source>Export Address List</source>
        <translation>Exportera adresslista</translation>
    </message>
    <message>
        <source>Comma separated file (*.csv)</source>
        <translation>Kommaseparerad fil (*.csv)</translation>
    </message>
    <message>
        <source>Exporting Failed</source>
        <translation>Export misslyckades</translation>
    </message>
    <message>
        <source>There was an error trying to save the address list to %1. Please try again.</source>
        <translation>Ett fel inträffade när adresslistan skulle sparas till %1.
Försök igen.</translation>
    </message>
</context>
<context>
    <name>AddressTableModel</name>
    <message>
        <source>Label</source>
        <translation>Etikett</translation>
    </message>
    <message>
        <source>Address</source>
        <translation>Adress</translation>
    </message>
    <message>
        <source>(no label)</source>
        <translation>(Ingen etikett)</translation>
    </message>
</context>
<context>
    <name>AskPassphraseDialog</name>
    <message>
        <source>Passphrase Dialog</source>
        <translation>Lösenfrasdialog</translation>
    </message>
    <message>
        <source>Enter passphrase</source>
        <translation>Ange lösenfras</translation>
    </message>
    <message>
        <source>New passphrase</source>
        <translation>Ny lösenfras</translation>
    </message>
    <message>
        <source>Repeat new passphrase</source>
        <translation>Upprepa ny lösenfras</translation>
    </message>
    <message>
        <source>Show passphrase</source>
        <translation>Visa lösenfras</translation>
    </message>
    <message>
        <source>Encrypt wallet</source>
        <translation>Kryptera plånbok</translation>
    </message>
    <message>
        <source>This operation needs your wallet passphrase to unlock the wallet.</source>
        <translation>Denna operation behöver din plånboks lösenfras för att låsa upp plånboken.</translation>
    </message>
    <message>
        <source>Unlock wallet</source>
        <translation>Lås upp plånbok</translation>
    </message>
    <message>
        <source>This operation needs your wallet passphrase to decrypt the wallet.</source>
        <translation>Denna operation behöver din plånboks lösenfras för att dekryptera plånboken.</translation>
    </message>
    <message>
        <source>Decrypt wallet</source>
        <translation>Dekryptera plånbok</translation>
    </message>
    <message>
        <source>Change passphrase</source>
        <translation>Byt lösenfras</translation>
    </message>
    <message>
        <source>Confirm wallet encryption</source>
        <translation>Bekräfta kryptering av plånbok</translation>
    </message>
    <message>
        <source>Warning: If you encrypt your wallet and lose your passphrase, you will &lt;b&gt;LOSE ALL OF YOUR QTUMS&lt;/b&gt;!</source>
        <translation>VARNING: Om du krypterar din plånbok och glömmer din lösenfras, &lt;b&gt;FÖRLORAR DU ALLA DINA QTUM&lt;/b&gt;!</translation>
    </message>
    <message>
        <source>Are you sure you wish to encrypt your wallet?</source>
        <translation>Är du säker på att du vill kryptera din plånbok?</translation>
    </message>
    <message>
        <source>Wallet encrypted</source>
        <translation>Plånbok krypterad</translation>
    </message>
    <message>
        <source>Enter the new passphrase for the wallet.&lt;br/&gt;Please use a passphrase of &lt;b&gt;ten or more random characters&lt;/b&gt;, or &lt;b&gt;eight or more words&lt;/b&gt;.</source>
        <translation>Ange den nya lösenfrasen för plånboken. &lt;br/&gt; Använd en lösenfras på &lt;b&gt;tio eller fler slumpmässiga tecken&lt;/b&gt;, eller &lt;b&gt;åtta eller fler ord&lt;/b&gt;.</translation>
    </message>
    <message>
        <source>Enter the old passphrase and new passphrase for the wallet.</source>
        <translation>Ange den gamla lösenfrasen och den nya lösenfrasen för plånboken.</translation>
    </message>
    <message>
        <source>Remember that encrypting your wallet cannot fully protect your qtums from being stolen by malware infecting your computer.</source>
        <translation>Kom ihåg att kryptering av din plånbok inte helt kan skydda dig från stöld av dina qtums om skadlig kod infekterat din dator.</translation>
    </message>
    <message>
        <source>Wallet to be encrypted</source>
        <translation>Plånbok som ska krypteras</translation>
    </message>
    <message>
        <source>Your wallet is about to be encrypted. </source>
        <translation>Din plånbok kommer att krypteras.</translation>
    </message>
    <message>
        <source>Your wallet is now encrypted. </source>
        <translation>Din plånbok är nu krypterad.</translation>
    </message>
    <message>
        <source>IMPORTANT: Any previous backups you have made of your wallet file should be replaced with the newly generated, encrypted wallet file. For security reasons, previous backups of the unencrypted wallet file will become useless as soon as you start using the new, encrypted wallet.</source>
        <translation>VIKTIGT: Alla tidigare säkerhetskopior du har skapat av plånboksfilen ska ersättas med den nyss skapade, krypterade plånboksfilen. Av säkerhetsskäl kommer tidigare säkerhetskopior av den okrypterade plånboksfilen att bli oanvändbara när du börjar använda den nya, krypterade plånboken.</translation>
    </message>
    <message>
        <source>Wallet encryption failed</source>
        <translation>Kryptering av plånbok misslyckades</translation>
    </message>
    <message>
        <source>Wallet encryption failed due to an internal error. Your wallet was not encrypted.</source>
        <translation>Kryptering av plånbok misslyckades på grund av ett internt fel. Din plånbok krypterades inte.</translation>
    </message>
    <message>
        <source>The supplied passphrases do not match.</source>
        <translation>De angivna lösenfraserna överensstämmer inte.</translation>
    </message>
    <message>
        <source>Wallet unlock failed</source>
        <translation>Misslyckades låsa upp plånboken</translation>
    </message>
    <message>
        <source>The passphrase entered for the wallet decryption was incorrect.</source>
        <translation>Lösenfrasen för dekryptering av plånboken var felaktig.</translation>
    </message>
    <message>
        <source>Wallet decryption failed</source>
        <translation>Dekryptering av plånbok misslyckades</translation>
    </message>
    <message>
        <source>Wallet passphrase was successfully changed.</source>
        <translation>Plånbokens lösenfras ändrades.</translation>
    </message>
    <message>
        <source>Warning: The Caps Lock key is on!</source>
        <translation>Varning: Caps Lock är påslaget!</translation>
    </message>
</context>
<context>
    <name>BanTableModel</name>
    <message>
        <source>IP/Netmask</source>
        <translation>IP/nätmask</translation>
    </message>
    <message>
        <source>Banned Until</source>
        <translation>Bannlyst tills</translation>
    </message>
</context>
<context>
    <name>QtumGUI</name>
    <message>
        <source>Sign &amp;message...</source>
        <translation>Signera &amp;meddelande...</translation>
    </message>
    <message>
        <source>Synchronizing with network...</source>
        <translation>Synkroniserar med nätverket ...</translation>
    </message>
    <message>
        <source>&amp;Overview</source>
        <translation>&amp;Översikt</translation>
    </message>
    <message>
        <source>Show general overview of wallet</source>
        <translation>Visa allmän översikt av plånboken</translation>
    </message>
    <message>
        <source>&amp;Transactions</source>
        <translation>&amp;Transaktioner</translation>
    </message>
    <message>
        <source>Browse transaction history</source>
        <translation>Bläddra i transaktionshistorik</translation>
    </message>
    <message>
        <source>E&amp;xit</source>
        <translation>&amp;Avsluta</translation>
    </message>
    <message>
        <source>Quit application</source>
        <translation>Avsluta programmet</translation>
    </message>
    <message>
        <source>&amp;About %1</source>
        <translation>&amp;Om %1</translation>
    </message>
    <message>
        <source>Show information about %1</source>
        <translation>Visa information om %1</translation>
    </message>
    <message>
        <source>About &amp;Qt</source>
        <translation>Om &amp;Qt</translation>
    </message>
    <message>
        <source>Show information about Qt</source>
        <translation>Visa information om Qt</translation>
    </message>
    <message>
        <source>&amp;Options...</source>
        <translation>&amp;Alternativ...</translation>
    </message>
    <message>
        <source>Modify configuration options for %1</source>
        <translation>Ändra konfigurationsalternativ för %1</translation>
    </message>
    <message>
        <source>&amp;Encrypt Wallet...</source>
        <translation>&amp;Kryptera plånbok...</translation>
    </message>
    <message>
        <source>&amp;Backup Wallet...</source>
        <translation>&amp;Säkerhetskopiera plånbok...</translation>
    </message>
    <message>
        <source>&amp;Change Passphrase...</source>
        <translation>&amp;Byt lösenfras …</translation>
    </message>
    <message>
        <source>Open &amp;URI...</source>
        <translation>Öppna &amp;URI...</translation>
    </message>
    <message>
        <source>Create Wallet...</source>
        <translation>Skapa plånbok...</translation>
    </message>
    <message>
        <source>Create a new wallet</source>
        <translation>Skapa ny plånbok</translation>
    </message>
    <message>
        <source>Wallet:</source>
        <translation>Plånbok:</translation>
    </message>
    <message>
        <source>Click to disable network activity.</source>
        <translation>Klicka för att inaktivera nätverksaktivitet.</translation>
    </message>
    <message>
        <source>Network activity disabled.</source>
        <translation>Nätverksaktivitet inaktiverad.</translation>
    </message>
    <message>
        <source>Click to enable network activity again.</source>
        <translation>Klicka för att aktivera nätverksaktivitet igen.</translation>
    </message>
    <message>
        <source>Syncing Headers (%1%)...</source>
        <translation>Synkar huvuden (%1%)...</translation>
    </message>
    <message>
        <source>Reindexing blocks on disk...</source>
        <translation>Indexerar om block på disken...</translation>
    </message>
    <message>
        <source>Proxy is &lt;b&gt;enabled&lt;/b&gt;: %1</source>
        <translation>Proxy är &lt;b&gt; aktiverad &lt;/b&gt;: %1</translation>
    </message>
    <message>
        <source>Send coins to a Qtum address</source>
        <translation>Skicka qtum till en Qtum-adress</translation>
    </message>
    <message>
        <source>Backup wallet to another location</source>
        <translation>Säkerhetskopiera plånboken till en annan plats</translation>
    </message>
    <message>
        <source>Change the passphrase used for wallet encryption</source>
        <translation>Byt lösenfras för kryptering av plånbok</translation>
    </message>
    <message>
        <source>&amp;Verify message...</source>
        <translation>&amp;Verifiera meddelande...</translation>
    </message>
    <message>
        <source>&amp;Send</source>
        <translation>&amp;Skicka</translation>
    </message>
    <message>
        <source>&amp;Receive</source>
        <translation>&amp;Ta emot</translation>
    </message>
    <message>
        <source>&amp;Show / Hide</source>
        <translation>&amp;Visa / Dölj</translation>
    </message>
    <message>
        <source>Show or hide the main Window</source>
        <translation>Visa eller dölj huvudfönstret</translation>
    </message>
    <message>
        <source>Encrypt the private keys that belong to your wallet</source>
        <translation>Kryptera de privata nycklar som tillhör din plånbok</translation>
    </message>
    <message>
        <source>Sign messages with your Qtum addresses to prove you own them</source>
        <translation>Signera meddelanden med dina Qtum-adresser för att bevisa att du äger dem</translation>
    </message>
    <message>
        <source>Verify messages to ensure they were signed with specified Qtum addresses</source>
        <translation>Verifiera meddelanden för att vara säker på att de signerades med angivna Qtum-adresser</translation>
    </message>
    <message>
        <source>&amp;File</source>
        <translation>&amp;Arkiv</translation>
    </message>
    <message>
        <source>&amp;Settings</source>
        <translation>&amp;Inställningar</translation>
    </message>
    <message>
        <source>&amp;Help</source>
        <translation>&amp;Hjälp</translation>
    </message>
    <message>
        <source>Tabs toolbar</source>
        <translation>Verktygsfält för flikar</translation>
    </message>
    <message>
        <source>Request payments (generates QR codes and qtum: URIs)</source>
        <translation>Begär betalningar (skapar QR-koder och qtum: -URIer)</translation>
    </message>
    <message>
        <source>Show the list of used sending addresses and labels</source>
        <translation>Visa listan med använda avsändaradresser och etiketter</translation>
    </message>
    <message>
        <source>Show the list of used receiving addresses and labels</source>
        <translation>Visa listan med använda mottagaradresser och etiketter</translation>
    </message>
    <message>
        <source>&amp;Command-line options</source>
        <translation>&amp;Kommandoradsalternativ</translation>
    </message>
    <message numerus="yes">
        <source>%n active connection(s) to Qtum network</source>
        <translation><numerusform>%n aktiva anslutningar till Qtum-nätverket.</numerusform><numerusform>%n aktiva anslutningar till Qtum-nätverket.</numerusform></translation>
    </message>
    <message>
        <source>Indexing blocks on disk...</source>
        <translation>Indexerar block på disken...</translation>
    </message>
    <message>
        <source>Processing blocks on disk...</source>
        <translation>Bearbetar block på disken...</translation>
    </message>
    <message numerus="yes">
        <source>Processed %n block(s) of transaction history.</source>
        <translation><numerusform>Bearbetade %n block av transaktionshistoriken.</numerusform><numerusform>Bearbetade %n block av transaktionshistoriken.</numerusform></translation>
    </message>
    <message>
        <source>%1 behind</source>
        <translation>%1 efter</translation>
    </message>
    <message>
        <source>Last received block was generated %1 ago.</source>
        <translation>Senast mottagna block skapades för %1 sedan.</translation>
    </message>
    <message>
        <source>Transactions after this will not yet be visible.</source>
        <translation>Transaktioner efter denna kommer inte ännu vara synliga.</translation>
    </message>
    <message>
        <source>Error</source>
        <translation>Fel</translation>
    </message>
    <message>
        <source>Warning</source>
        <translation>Varning</translation>
    </message>
    <message>
        <source>Information</source>
        <translation>Information</translation>
    </message>
    <message>
        <source>Up to date</source>
        <translation>Uppdaterad</translation>
    </message>
    <message>
<<<<<<< HEAD
=======
        <source>&amp;Load PSBT from file...</source>
        <translation>&amp;Läs in PSBT från fil...</translation>
    </message>
    <message>
        <source>Load PSBT from clipboard...</source>
        <translation>Läs in PSBT från urklipp...</translation>
    </message>
    <message>
>>>>>>> da23532c
        <source>Node window</source>
        <translation>Nod-fönster</translation>
    </message>
    <message>
        <source>Open node debugging and diagnostic console</source>
        <translation>Öppna nodens konsol för felsökning och diagnostik</translation>
    </message>
    <message>
        <source>&amp;Sending addresses</source>
        <translation>Av&amp;sändaradresser</translation>
    </message>
    <message>
        <source>&amp;Receiving addresses</source>
        <translation>Mottaga&amp;radresser</translation>
    </message>
    <message>
<<<<<<< HEAD
        <source>Open a bitcoin: URI</source>
        <translation>Öppna en bitcoin:-URI</translation>
=======
        <source>Open a qtum: URI</source>
        <translation>Öppna en qtum:-URI</translation>
>>>>>>> da23532c
    </message>
    <message>
        <source>Open Wallet</source>
        <translation>Öppna plånbok</translation>
    </message>
    <message>
        <source>Open a wallet</source>
        <translation>Öppna en plånbok</translation>
    </message>
    <message>
        <source>Close Wallet...</source>
        <translation>Stäng plånbok</translation>
    </message>
    <message>
        <source>Close wallet</source>
        <translation>Stäng plånboken</translation>
    </message>
    <message>
<<<<<<< HEAD
        <source>Show the %1 help message to get a list with possible Qtum command-line options</source>
        <translation>Visa %1 hjälpmeddelande för att få en lista med möjliga Qtum kommandoradsalternativ.</translation>
=======
        <source>Close All Wallets...</source>
        <translation>Stäng alla plånböcker...</translation>
    </message>
    <message>
        <source>Close all wallets</source>
        <translation>Stäng alla plånböcker</translation>
    </message>
    <message>
        <source>Show the %1 help message to get a list with possible Qtum command-line options</source>
        <translation>Visa %1 hjälpmeddelande för att få en lista med möjliga Qtum kommandoradsalternativ.</translation>
    </message>
    <message>
        <source>&amp;Mask values</source>
        <translation>&amp;Dölj värden</translation>
    </message>
    <message>
        <source>Mask the values in the Overview tab</source>
        <translation>Dölj värden i översiktsfliken</translation>
>>>>>>> da23532c
    </message>
    <message>
        <source>default wallet</source>
        <translation>Standardplånbok</translation>
    </message>
    <message>
        <source>No wallets available</source>
        <translation>Inga plånböcker tillgängliga</translation>
    </message>
    <message>
        <source>&amp;Window</source>
        <translation>&amp;Fönster</translation>
    </message>
    <message>
        <source>Minimize</source>
        <translation>Minimera</translation>
    </message>
    <message>
        <source>Zoom</source>
        <translation>Zooma</translation>
    </message>
    <message>
        <source>Main Window</source>
        <translation>Huvudfönster</translation>
    </message>
    <message>
        <source>%1 client</source>
        <translation>%1-klient</translation>
    </message>
    <message>
        <source>Connecting to peers...</source>
        <translation>Ansluter till noder...</translation>
    </message>
    <message>
        <source>Catching up...</source>
        <translation>Hämtar senaste...</translation>
    </message>
    <message>
        <source>Error: %1</source>
        <translation>Fel: %1</translation>
    </message>
    <message>
        <source>Warning: %1</source>
        <translation>Varning: %1</translation>
    </message>
    <message>
        <source>Date: %1
</source>
        <translation>Datum: %1
</translation>
    </message>
    <message>
        <source>Amount: %1
</source>
        <translation>Belopp: %1
</translation>
    </message>
    <message>
        <source>Wallet: %1
</source>
        <translation>Plånbok: %1
</translation>
    </message>
    <message>
        <source>Type: %1
</source>
        <translation>Typ: %1
</translation>
    </message>
    <message>
        <source>Label: %1
</source>
        <translation>Etikett: %1
</translation>
    </message>
    <message>
        <source>Address: %1
</source>
        <translation>Adress: %1
</translation>
    </message>
    <message>
        <source>Sent transaction</source>
        <translation>Transaktion skickad</translation>
    </message>
    <message>
        <source>Incoming transaction</source>
        <translation>Inkommande transaktion</translation>
    </message>
    <message>
        <source>HD key generation is &lt;b&gt;enabled&lt;/b&gt;</source>
        <translation>HD-nyckelgenerering är &lt;b&gt;aktiverad&lt;/b&gt;</translation>
    </message>
    <message>
        <source>HD key generation is &lt;b&gt;disabled&lt;/b&gt;</source>
        <translation>HD-nyckelgenerering är &lt;b&gt;inaktiverad&lt;/b&gt;</translation>
    </message>
    <message>
        <source>Private key &lt;b&gt;disabled&lt;/b&gt;</source>
        <translation>Privat nyckel &lt;b&gt;inaktiverad&lt;/b&gt;</translation>
    </message>
    <message>
        <source>Wallet is &lt;b&gt;encrypted&lt;/b&gt; and currently &lt;b&gt;unlocked&lt;/b&gt;</source>
        <translation>Denna plånbok är &lt;b&gt;krypterad&lt;/b&gt; och för närvarande &lt;b&gt;olåst&lt;/b&gt;</translation>
    </message>
    <message>
        <source>Wallet is &lt;b&gt;encrypted&lt;/b&gt; and currently &lt;b&gt;locked&lt;/b&gt;</source>
        <translation>Denna plånbok är &lt;b&gt;krypterad&lt;/b&gt; och för närvarande &lt;b&gt;låst&lt;/b&gt;</translation>
    </message>
    <message>
<<<<<<< HEAD
        <source>A fatal error occurred. Qtum can no longer continue safely and will quit.</source>
        <translation>Ett kritiskt fel uppstod. Qtum kan inte fortsätta att köra säkert och kommer att avslutas.</translation>
=======
        <source>Original message:</source>
        <translation>Ursprungligt meddelande:</translation>
>>>>>>> da23532c
    </message>
    </context>
<context>
    <name>CoinControlDialog</name>
    <message>
        <source>Coin Selection</source>
        <translation>Myntval</translation>
    </message>
    <message>
        <source>Quantity:</source>
        <translation>Kvantitet:</translation>
    </message>
    <message>
        <source>Bytes:</source>
        <translation>Antal byte:</translation>
    </message>
    <message>
        <source>Amount:</source>
        <translation>Belopp:</translation>
    </message>
    <message>
        <source>Fee:</source>
        <translation>Avgift:</translation>
    </message>
    <message>
        <source>Dust:</source>
        <translation>Damm:</translation>
    </message>
    <message>
        <source>After Fee:</source>
        <translation>Efter avgift:</translation>
    </message>
    <message>
        <source>Change:</source>
        <translation>Växel:</translation>
    </message>
    <message>
        <source>(un)select all</source>
        <translation>(av)markera allt</translation>
    </message>
    <message>
        <source>Tree mode</source>
        <translation>Trädvy</translation>
    </message>
    <message>
        <source>List mode</source>
        <translation>Listvy</translation>
    </message>
    <message>
        <source>Amount</source>
        <translation>Belopp</translation>
    </message>
    <message>
        <source>Received with label</source>
        <translation>Mottagen med etikett</translation>
    </message>
    <message>
        <source>Received with address</source>
        <translation>Mottagen med adress</translation>
    </message>
    <message>
        <source>Date</source>
        <translation>Datum</translation>
    </message>
    <message>
        <source>Confirmations</source>
        <translation>Bekräftelser</translation>
    </message>
    <message>
        <source>Confirmed</source>
        <translation>Bekräftad</translation>
    </message>
    <message>
        <source>Copy address</source>
        <translation>Kopiera adress</translation>
    </message>
    <message>
        <source>Copy label</source>
        <translation>Kopiera etikett</translation>
    </message>
    <message>
        <source>Copy amount</source>
        <translation>Kopiera belopp</translation>
    </message>
    <message>
        <source>Copy transaction ID</source>
        <translation>Kopiera transaktions-ID</translation>
    </message>
    <message>
        <source>Lock unspent</source>
        <translation>Lås ospenderat</translation>
    </message>
    <message>
        <source>Unlock unspent</source>
        <translation>Lås upp ospenderat</translation>
    </message>
    <message>
        <source>Copy quantity</source>
        <translation>Kopiera kvantitet</translation>
    </message>
    <message>
        <source>Copy fee</source>
        <translation>Kopiera avgift</translation>
    </message>
    <message>
        <source>Copy after fee</source>
        <translation>Kopiera efter avgift</translation>
    </message>
    <message>
        <source>Copy bytes</source>
        <translation>Kopiera byte</translation>
    </message>
    <message>
        <source>Copy dust</source>
        <translation>Kopiera damm</translation>
    </message>
    <message>
        <source>Copy change</source>
        <translation>Kopiera växel</translation>
    </message>
    <message>
        <source>(%1 locked)</source>
        <translation>(%1 låst)</translation>
    </message>
    <message>
        <source>yes</source>
        <translation>ja</translation>
    </message>
    <message>
        <source>no</source>
        <translation>nej</translation>
    </message>
    <message>
        <source>This label turns red if any recipient receives an amount smaller than the current dust threshold.</source>
        <translation>Denna etikett blir röd om någon mottagare tar emot ett belopp som är lägre än aktuell dammtröskel.</translation>
    </message>
    <message>
        <source>Can vary +/- %1 satoshi(s) per input.</source>
        <translation>Kan variera +/- %1 satoshi per inmatning.</translation>
    </message>
    <message>
        <source>(no label)</source>
        <translation>(Ingen etikett)</translation>
    </message>
    <message>
        <source>change from %1 (%2)</source>
        <translation>växel från %1 (%2)</translation>
    </message>
    <message>
        <source>(change)</source>
        <translation>(växel)</translation>
    </message>
</context>
<context>
    <name>CreateWalletActivity</name>
    <message>
        <source>Creating Wallet &lt;b&gt;%1&lt;/b&gt;...</source>
        <translation>Skapar plånboken &lt;b&gt;%1&lt;/b&gt;...</translation>
    </message>
    <message>
        <source>Create wallet failed</source>
        <translation>Plånboken kunde inte skapas</translation>
    </message>
    <message>
        <source>Create wallet warning</source>
        <translation>Skapa plånboksvarning</translation>
    </message>
</context>
<context>
    <name>CreateWalletDialog</name>
    <message>
        <source>Create Wallet</source>
        <translation>Skapa plånbok</translation>
    </message>
    <message>
        <source>Wallet Name</source>
        <translation>Namn på plånboken</translation>
    </message>
    <message>
        <source>Encrypt the wallet. The wallet will be encrypted with a passphrase of your choice.</source>
        <translation>Kryptera plånboken. Plånboken krypteras med en lösenfras som du själv väljer.</translation>
    </message>
    <message>
        <source>Encrypt Wallet</source>
        <translation>Kryptera plånbok</translation>
    </message>
    <message>
        <source>Disable private keys for this wallet. Wallets with private keys disabled will have no private keys and cannot have an HD seed or imported private keys. This is ideal for watch-only wallets.</source>
        <translation>Stäng av privata nycklar för denna plånbok. Plånböcker med privata nycklar avstängda kommer inte innehålla några privata nycklar alls, och kan inte innehålla vare sig en HD-seed eller importerade privata nycklar. Detta är idealt för plånböcker som endast ska granskas.</translation>
    </message>
    <message>
        <source>Disable Private Keys</source>
        <translation>Stäng av privata nycklar</translation>
    </message>
    <message>
        <source>Make a blank wallet. Blank wallets do not initially have private keys or scripts. Private keys and addresses can be imported, or an HD seed can be set, at a later time.</source>
        <translation>Skapa en tom plånbok. Tomma plånböcker har från början inga privata nycklar eller skript. Privata nycklar och adresser kan importeras, eller en HD-seed kan väljas, vid ett senare tillfälle.</translation>
    </message>
    <message>
        <source>Make Blank Wallet</source>
        <translation>Skapa tom plånbok</translation>
    </message>
    <message>
        <source>Create</source>
        <translation>Skapa</translation>
    </message>
    </context>
<context>
    <name>EditAddressDialog</name>
    <message>
        <source>Edit Address</source>
        <translation>Redigera adress</translation>
    </message>
    <message>
        <source>&amp;Label</source>
        <translation>&amp;Etikett</translation>
    </message>
    <message>
        <source>The label associated with this address list entry</source>
        <translation>Etiketten associerad med denna post i adresslistan</translation>
    </message>
    <message>
        <source>The address associated with this address list entry. This can only be modified for sending addresses.</source>
        <translation>Adressen associerad med denna post i adresslistan. Den kan bara ändras för sändningsadresser.</translation>
    </message>
    <message>
        <source>&amp;Address</source>
        <translation>&amp;Adress</translation>
    </message>
    <message>
        <source>New sending address</source>
        <translation>Ny avsändaradress</translation>
    </message>
    <message>
        <source>Edit receiving address</source>
        <translation>Redigera mottagaradress</translation>
    </message>
    <message>
        <source>Edit sending address</source>
        <translation>Redigera avsändaradress</translation>
    </message>
    <message>
        <source>The entered address "%1" is not a valid Qtum address.</source>
        <translation>Den angivna adressen "%1" är inte en giltig Qtum-adress.</translation>
    </message>
    <message>
        <source>Address "%1" already exists as a receiving address with label "%2" and so cannot be added as a sending address.</source>
        <translation>Adressen "%1" finns redan som en mottagaradress med etikett "%2" och kan därför inte anges som sändaradress.</translation>
    </message>
    <message>
        <source>The entered address "%1" is already in the address book with label "%2".</source>
        <translation>Den angivna adressen "%1" finns redan i adressboken med etikett "%2".</translation>
    </message>
    <message>
        <source>Could not unlock wallet.</source>
        <translation>Kunde inte låsa upp plånboken.</translation>
    </message>
    <message>
        <source>New key generation failed.</source>
        <translation>Misslyckades med generering av ny nyckel.</translation>
    </message>
</context>
<context>
    <name>FreespaceChecker</name>
    <message>
        <source>A new data directory will be created.</source>
        <translation>En ny datakatalog kommer att skapas.</translation>
    </message>
    <message>
        <source>name</source>
        <translation>namn</translation>
    </message>
    <message>
        <source>Directory already exists. Add %1 if you intend to create a new directory here.</source>
        <translation>Katalogen finns redan. Lägg till %1 om du vill skapa en ny katalog här.</translation>
    </message>
    <message>
        <source>Path already exists, and is not a directory.</source>
        <translation>Sökvägen finns redan, och är inte en katalog.</translation>
    </message>
    <message>
        <source>Cannot create data directory here.</source>
        <translation>Kan inte skapa datakatalog här.</translation>
    </message>
</context>
<context>
    <name>HelpMessageDialog</name>
    <message>
        <source>version</source>
        <translation>version</translation>
    </message>
    <message>
        <source>About %1</source>
        <translation>Om %1</translation>
    </message>
    <message>
        <source>Command-line options</source>
        <translation>Kommandoradsalternativ</translation>
    </message>
</context>
<context>
    <name>Intro</name>
    <message>
        <source>Welcome</source>
        <translation>Välkommen</translation>
    </message>
    <message>
        <source>Welcome to %1.</source>
        <translation>Välkommen till %1.</translation>
    </message>
    <message>
        <source>As this is the first time the program is launched, you can choose where %1 will store its data.</source>
        <translation>Eftersom detta är första gången som programmet startas får du välja var %1 skall lagra sina data.</translation>
    </message>
    <message>
        <source>When you click OK, %1 will begin to download and process the full %4 block chain (%2GB) starting with the earliest transactions in %3 when %4 initially launched.</source>
        <translation>När du trycker OK kommer %1 att börja ladda ner och bearbeta den fullständiga %4-blockkedjan (%2 GB), med början vid de första transaktionerna %3 när %4 först lanserades.</translation>
    </message>
    <message>
        <source>Reverting this setting requires re-downloading the entire blockchain. It is faster to download the full chain first and prune it later. Disables some advanced features.</source>
        <translation>Att återställa detta alternativ påbörjar en omstart av nedladdningen av hela blockkedjan. Det går snabbare att ladda ner hela kedjan först, och gallra den senare. Detta alternativ stänger av vissa avancerade funktioner.</translation>
    </message>
    <message>
        <source>This initial synchronisation is very demanding, and may expose hardware problems with your computer that had previously gone unnoticed. Each time you run %1, it will continue downloading where it left off.</source>
        <translation>Denna första synkronisering är väldigt krävande, och kan påvisa hårdvaruproblem hos din dator som tidigare inte visat sig. Varje gång du kör %1, kommer nerladdningen att fortsätta där den avslutades.</translation>
    </message>
    <message>
        <source>If you have chosen to limit block chain storage (pruning), the historical data must still be downloaded and processed, but will be deleted afterward to keep your disk usage low.</source>
        <translation>Om du valt att begränsa storleken på blockkedjan (gallring), måste historiska data ändå laddas ner och behandlas, men kommer därefter att tas bort för att spara lagringsutrymme.</translation>
    </message>
    <message>
        <source>Use the default data directory</source>
        <translation>Använd den förvalda datakatalogen</translation>
    </message>
    <message>
        <source>Use a custom data directory:</source>
        <translation>Använd en anpassad datakatalog:</translation>
    </message>
    <message>
        <source>Qtum</source>
        <translation>Qtum</translation>
    </message>
    <message>
        <source>Discard blocks after verification, except most recent %1 GB (prune)</source>
        <translation>Släng block efter verifiering, förutom de senaste %1 GB (gallra).</translation>
    </message>
    <message>
        <source>At least %1 GB of data will be stored in this directory, and it will grow over time.</source>
        <translation>Minst %1 GB data kommer att sparas i den här katalogen, och de växer över tiden.</translation>
    </message>
    <message>
        <source>Approximately %1 GB of data will be stored in this directory.</source>
        <translation>Ungefär %1 GB data kommer att lagras i den här katalogen.</translation>
    </message>
    <message>
        <source>%1 will download and store a copy of the Qtum block chain.</source>
        <translation>%1 kommer att ladda ner och lagra en kopia av Qtums blockkedja.</translation>
    </message>
    <message>
        <source>The wallet will also be stored in this directory.</source>
        <translation>Plånboken sparas också i den här katalogen.</translation>
    </message>
    <message>
        <source>Error: Specified data directory "%1" cannot be created.</source>
        <translation>Fel: Angiven datakatalog "%1" kan inte skapas.</translation>
    </message>
    <message>
        <source>Error</source>
        <translation>Fel</translation>
    </message>
    <message numerus="yes">
        <source>%n GB of free space available</source>
        <translation><numerusform>%n GB fritt utrymme kvar</numerusform><numerusform>%n GB ledigt utrymme kvar</numerusform></translation>
    </message>
    <message numerus="yes">
        <source>(of %n GB needed)</source>
        <translation><numerusform>(av %n GB behövs)</numerusform><numerusform>(av de %n GB som behövs)</numerusform></translation>
    </message>
    <message numerus="yes">
        <source>(%n GB needed for full chain)</source>
        <translation><numerusform>(%n GB behövs för hela kedjan)</numerusform><numerusform>(%n GB behövs för hela kedjan)</numerusform></translation>
    </message>
</context>
<context>
    <name>ModalOverlay</name>
    <message>
        <source>Form</source>
        <translation>Formulär</translation>
    </message>
    <message>
        <source>Recent transactions may not yet be visible, and therefore your wallet's balance might be incorrect. This information will be correct once your wallet has finished synchronizing with the qtum network, as detailed below.</source>
        <translation>Nyligen gjorda transaktioner visas inte korrekt och därför kan din plånboks saldo visas felaktigt. Denna information kommer att visas korrekt så snart din plånbok har synkroniserats med Qtum-nätverket enligt informationen nedan.</translation>
    </message>
    <message>
        <source>Attempting to spend qtums that are affected by not-yet-displayed transactions will not be accepted by the network.</source>
        <translation>Att försöka spendera qtum som påverkas av transaktioner som ännu inte visas kommer inte accepteras av nätverket.</translation>
    </message>
    <message>
        <source>Number of blocks left</source>
        <translation>Antal block kvar</translation>
    </message>
    <message>
        <source>Unknown...</source>
        <translation>Okänt...</translation>
    </message>
    <message>
        <source>Last block time</source>
        <translation>Senaste blocktid</translation>
    </message>
    <message>
        <source>Progress</source>
        <translation>Förlopp</translation>
    </message>
    <message>
        <source>Progress increase per hour</source>
        <translation>Förloppsökning per timme</translation>
    </message>
    <message>
        <source>calculating...</source>
        <translation>beräknar...</translation>
    </message>
    <message>
        <source>Estimated time left until synced</source>
        <translation>Uppskattad tid kvar tills synkroniserad</translation>
    </message>
    <message>
        <source>Hide</source>
        <translation>Dölj</translation>
    </message>
    <message>
        <source>Esc</source>
        <translation>Esc</translation>
    </message>
    <message>
        <source>Unknown. Syncing Headers (%1, %2%)...</source>
        <translation>Okänd. Synkar huvuden (%1, %2%)...</translation>
    </message>
</context>
<context>
    <name>OpenURIDialog</name>
    <message>
<<<<<<< HEAD
        <source>Open bitcoin URI</source>
        <translation>Öppna bitcoin-URI</translation>
=======
        <source>Open qtum URI</source>
        <translation>Öppna qtum-URI</translation>
>>>>>>> da23532c
    </message>
    <message>
        <source>URI:</source>
        <translation>URI:</translation>
    </message>
</context>
<context>
    <name>OpenWalletActivity</name>
    <message>
        <source>Open wallet failed</source>
        <translation>Det gick inte att öppna plånboken</translation>
    </message>
    <message>
        <source>Open wallet warning</source>
        <translation>Öppna plånboksvarning.</translation>
    </message>
    <message>
        <source>default wallet</source>
        <translation>Standardplånbok</translation>
    </message>
    <message>
        <source>Opening Wallet &lt;b&gt;%1&lt;/b&gt;...</source>
        <translation>Öppnar plånboken &lt;b&gt;%1&lt;/b&gt;...</translation>
    </message>
</context>
<context>
    <name>OptionsDialog</name>
    <message>
        <source>Options</source>
        <translation>Alternativ</translation>
    </message>
    <message>
        <source>&amp;Main</source>
        <translation>&amp;Allmänt</translation>
    </message>
    <message>
        <source>Automatically start %1 after logging in to the system.</source>
        <translation>Starta %1 automatiskt efter inloggningen.</translation>
    </message>
    <message>
        <source>&amp;Start %1 on system login</source>
        <translation>&amp;Starta %1 vid systemlogin</translation>
    </message>
    <message>
        <source>Size of &amp;database cache</source>
        <translation>Storleken på &amp;databascache</translation>
    </message>
    <message>
        <source>Number of script &amp;verification threads</source>
        <translation>Antalet skript&amp;verifikationstrådar</translation>
    </message>
    <message>
        <source>IP address of the proxy (e.g. IPv4: 127.0.0.1 / IPv6: ::1)</source>
        <translation>Proxyns IP-adress (t.ex.  IPv4: 127.0.0.1 / IPv6: ::1)</translation>
    </message>
    <message>
        <source>Shows if the supplied default SOCKS5 proxy is used to reach peers via this network type.</source>
        <translation>Visar om den angivna standard-SOCKS5-proxyn används för att nå noder via den här nätverkstypen.</translation>
    </message>
    <message>
        <source>Hide the icon from the system tray.</source>
        <translation>Dölj ikonen från systemfältet.</translation>
    </message>
    <message>
        <source>&amp;Hide tray icon</source>
        <translation>&amp;Dölj ikonen</translation>
    </message>
    <message>
        <source>Minimize instead of exit the application when the window is closed. When this option is enabled, the application will be closed only after selecting Exit in the menu.</source>
        <translation>Minimera istället för att stänga programmet när fönstret stängs. När detta alternativ är aktiverat stängs programmet endast genom att välja Stäng i menyn.</translation>
    </message>
    <message>
        <source>Third party URLs (e.g. a block explorer) that appear in the transactions tab as context menu items. %s in the URL is replaced by transaction hash. Multiple URLs are separated by vertical bar |.</source>
        <translation>Tredjeparts-URL:er (t.ex. en blockutforskare) som visas i transaktionsfliken som snabbmenyalternativ. %s i URL:en ersätts med transaktionshash. Flera URL:er separeras med vertikalt streck |.</translation>
    </message>
    <message>
        <source>Open the %1 configuration file from the working directory.</source>
        <translation>Öppna konfigurationsfilen %1 från arbetskatalogen.</translation>
    </message>
    <message>
        <source>Open Configuration File</source>
        <translation>Öppna konfigurationsfil</translation>
    </message>
    <message>
        <source>Reset all client options to default.</source>
        <translation>Återställ alla klientinställningar till förvalen.</translation>
    </message>
    <message>
        <source>&amp;Reset Options</source>
        <translation>&amp;Återställ alternativ</translation>
    </message>
    <message>
        <source>&amp;Network</source>
        <translation>&amp;Nätverk</translation>
    </message>
    <message>
        <source>Disables some advanced features but all blocks will still be fully validated. Reverting this setting requires re-downloading the entire blockchain. Actual disk usage may be somewhat higher.</source>
        <translation>Stänger av vissa avancerade funktioner, men samtliga block kommer fortfarande att verifieras. Återställning av denna inställning kräver att den fullständiga blockkedjan laddas ned igen. Det använda diskutrymmet kan öka något.</translation>
    </message>
    <message>
        <source>Prune &amp;block storage to</source>
        <translation>Gallra &amp;blocklagring till</translation>
    </message>
    <message>
        <source>GB</source>
        <translation>GB</translation>
    </message>
    <message>
        <source>Reverting this setting requires re-downloading the entire blockchain.</source>
        <translation>Vid avstängning av denna inställning kommer den fullständiga blockkedjan behövas laddas ned igen.</translation>
    </message>
    <message>
        <source>MiB</source>
        <translation>MiB</translation>
    </message>
    <message>
        <source>(0 = auto, &lt;0 = leave that many cores free)</source>
        <translation>(0 = auto, &lt;0 = lämna så många kärnor lediga)</translation>
    </message>
    <message>
        <source>W&amp;allet</source>
        <translation>&amp;Plånbok</translation>
    </message>
    <message>
        <source>Expert</source>
        <translation>Expert</translation>
    </message>
    <message>
        <source>Enable coin &amp;control features</source>
        <translation>Aktivera mynt&amp;kontrollfunktioner</translation>
    </message>
    <message>
        <source>If you disable the spending of unconfirmed change, the change from a transaction cannot be used until that transaction has at least one confirmation. This also affects how your balance is computed.</source>
        <translation>Om du inaktiverar spendering av obekräftad växel, kan inte växeln från en transaktion användas förrän transaktionen har minst en bekräftelse. Detta påverkar också hur ditt saldo beräknas.</translation>
    </message>
    <message>
        <source>&amp;Spend unconfirmed change</source>
        <translation>&amp;Spendera obekräftad växel</translation>
    </message>
    <message>
        <source>Automatically open the Qtum client port on the router. This only works when your router supports UPnP and it is enabled.</source>
        <translation>Öppna automatiskt Qtum-klientens port på routern. Detta fungerar endast om din router stödjer UPnP och det är är aktiverat.</translation>
    </message>
    <message>
        <source>Map port using &amp;UPnP</source>
        <translation>Tilldela port med hjälp av &amp;UPnP</translation>
    </message>
    <message>
        <source>Accept connections from outside.</source>
        <translation>Acceptera anslutningar utifrån.</translation>
    </message>
    <message>
        <source>Allow incomin&amp;g connections</source>
        <translation>Tillåt inkommande anslutningar</translation>
    </message>
    <message>
        <source>Connect to the Qtum network through a SOCKS5 proxy.</source>
        <translation>Anslut till Qtum-nätverket genom en SOCKS5-proxy.</translation>
    </message>
    <message>
        <source>&amp;Connect through SOCKS5 proxy (default proxy):</source>
        <translation>&amp;Anslut genom SOCKS5-proxy (förvald proxy):</translation>
    </message>
    <message>
        <source>Proxy &amp;IP:</source>
        <translation>Proxy-&amp;IP:</translation>
    </message>
    <message>
        <source>&amp;Port:</source>
        <translation>&amp;Port:</translation>
    </message>
    <message>
        <source>Port of the proxy (e.g. 9050)</source>
        <translation>Proxyns port (t.ex. 9050)</translation>
    </message>
    <message>
        <source>Used for reaching peers via:</source>
        <translation>Används för att nå noder via:</translation>
    </message>
    <message>
        <source>IPv4</source>
        <translation>IPv4</translation>
    </message>
    <message>
        <source>IPv6</source>
        <translation>IPv6</translation>
    </message>
    <message>
        <source>Tor</source>
        <translation>Tor</translation>
    </message>
    <message>
<<<<<<< HEAD
        <source>Connect to the Qtum network through a separate SOCKS5 proxy for Tor hidden services.</source>
        <translation>Anslut till Qtum-nätverket genom en separat SOCKS5-proxy för dolda tjänster i Tor.</translation>
    </message>
    <message>
=======
>>>>>>> da23532c
        <source>&amp;Window</source>
        <translation>&amp;Fönster</translation>
    </message>
    <message>
        <source>Show only a tray icon after minimizing the window.</source>
        <translation>Visa endast en systemfältsikon vid minimering.</translation>
    </message>
    <message>
        <source>&amp;Minimize to the tray instead of the taskbar</source>
        <translation>&amp;Minimera till systemfältet istället för aktivitetsfältet</translation>
    </message>
    <message>
        <source>M&amp;inimize on close</source>
        <translation>M&amp;inimera vid stängning</translation>
    </message>
    <message>
        <source>&amp;Display</source>
        <translation>&amp;Visa</translation>
    </message>
    <message>
        <source>User Interface &amp;language:</source>
        <translation>Användargränssnittets &amp;språk:</translation>
    </message>
    <message>
        <source>The user interface language can be set here. This setting will take effect after restarting %1.</source>
        <translation>Användargränssnittets språk kan ställas in här. Denna inställning träder i kraft efter en omstart av %1.</translation>
    </message>
    <message>
        <source>&amp;Unit to show amounts in:</source>
        <translation>&amp;Måttenhet att visa belopp i:</translation>
    </message>
    <message>
        <source>Choose the default subdivision unit to show in the interface and when sending coins.</source>
        <translation>Välj en måttenhet att visa i gränssnittet och när du skickar pengar.</translation>
    </message>
    <message>
        <source>Whether to show coin control features or not.</source>
        <translation>Om myntkontrollfunktioner skall visas eller inte</translation>
    </message>
    <message>
        <source>&amp;Third party transaction URLs</source>
        <translation>&amp;URL:er för tredjepartstransaktioner</translation>
    </message>
    <message>
        <source>Options set in this dialog are overridden by the command line or in the configuration file:</source>
        <translation>Alternativ som anges i denna dialog åsidosätts av kommandoraden eller i konfigurationsfilen:</translation>
    </message>
    <message>
        <source>&amp;OK</source>
        <translation>&amp;OK</translation>
    </message>
    <message>
        <source>&amp;Cancel</source>
        <translation>&amp;Avbryt</translation>
    </message>
    <message>
        <source>default</source>
        <translation>standard</translation>
    </message>
    <message>
        <source>none</source>
        <translation>inget</translation>
    </message>
    <message>
        <source>Confirm options reset</source>
        <translation>Bekräfta att alternativen ska återställs</translation>
    </message>
    <message>
        <source>Client restart required to activate changes.</source>
        <translation>Klientomstart är nödvändig för att aktivera ändringarna.</translation>
    </message>
    <message>
        <source>Client will be shut down. Do you want to proceed?</source>
        <translation>Programmet kommer att stängas. Vill du fortsätta?</translation>
    </message>
    <message>
        <source>Configuration options</source>
        <translation>Konfigurationsalternativ</translation>
    </message>
    <message>
        <source>The configuration file is used to specify advanced user options which override GUI settings. Additionally, any command-line options will override this configuration file.</source>
        <translation>Konfigurationsfilen används för att ange avancerade användaralternativ som åsidosätter inställningar i GUI. Dessutom kommer alla kommandoradsalternativ att åsidosätta denna konfigurationsfil.</translation>
    </message>
    <message>
        <source>Error</source>
        <translation>Fel</translation>
    </message>
    <message>
        <source>The configuration file could not be opened.</source>
        <translation>Konfigurationsfilen kunde inte öppnas.</translation>
    </message>
    <message>
        <source>This change would require a client restart.</source>
        <translation>Denna ändring kräver en klientomstart.</translation>
    </message>
    <message>
        <source>The supplied proxy address is invalid.</source>
        <translation>Den angivna proxy-adressen är ogiltig.</translation>
    </message>
</context>
<context>
    <name>OverviewPage</name>
    <message>
        <source>Form</source>
        <translation>Formulär</translation>
    </message>
    <message>
        <source>The displayed information may be out of date. Your wallet automatically synchronizes with the Qtum network after a connection is established, but this process has not completed yet.</source>
        <translation>Den visade informationen kan vara inaktuell. Plånboken synkroniseras automatiskt med Qtum-nätverket efter att anslutningen är upprättad, men denna process har inte slutförts ännu.</translation>
    </message>
    <message>
        <source>Watch-only:</source>
        <translation>Granska-bara:</translation>
    </message>
    <message>
        <source>Available:</source>
        <translation>Tillgängligt:</translation>
    </message>
    <message>
        <source>Your current spendable balance</source>
        <translation>Ditt tillgängliga saldo</translation>
    </message>
    <message>
        <source>Pending:</source>
        <translation>Pågående:</translation>
    </message>
    <message>
        <source>Total of transactions that have yet to be confirmed, and do not yet count toward the spendable balance</source>
        <translation>Totalt antal transaktioner som ännu inte bekräftats, och som ännu inte räknas med i aktuellt saldo</translation>
    </message>
    <message>
        <source>Immature:</source>
        <translation>Omogen:</translation>
    </message>
    <message>
        <source>Mined balance that has not yet matured</source>
        <translation>Grävt saldo som ännu inte har mognat</translation>
    </message>
    <message>
        <source>Balances</source>
        <translation>Saldon</translation>
    </message>
    <message>
        <source>Total:</source>
        <translation>Totalt:</translation>
    </message>
    <message>
        <source>Your current total balance</source>
        <translation>Ditt aktuella totala saldo</translation>
    </message>
    <message>
        <source>Your current balance in watch-only addresses</source>
        <translation>Ditt aktuella saldo i granska-bara adresser</translation>
    </message>
    <message>
        <source>Spendable:</source>
        <translation>Spenderbar:</translation>
    </message>
    <message>
        <source>Recent transactions</source>
        <translation>Nyligen genomförda transaktioner</translation>
    </message>
    <message>
        <source>Unconfirmed transactions to watch-only addresses</source>
        <translation>Obekräftade transaktioner till granska-bara adresser</translation>
    </message>
    <message>
        <source>Mined balance in watch-only addresses that has not yet matured</source>
        <translation>Grävt saldo i granska-bara adresser som ännu inte har mognat</translation>
    </message>
    <message>
        <source>Current total balance in watch-only addresses</source>
        <translation>Aktuellt totalt saldo i granska-bara adresser</translation>
    </message>
    </context>
<context>
    <name>PSBTOperationsDialog</name>
    <message>
        <source>Dialog</source>
        <translation>Dialog</translation>
    </message>
    <message>
        <source>Total Amount</source>
        <translation>Totalt belopp</translation>
    </message>
    <message>
        <source>or</source>
        <translation>eller</translation>
    </message>
    </context>
<context>
    <name>PaymentServer</name>
    <message>
        <source>Payment request error</source>
        <translation>Fel vid betalningsbegäran</translation>
    </message>
    <message>
        <source>Cannot start qtum: click-to-pay handler</source>
        <translation>Kan inte starta qtum: klicka-och-betala hanteraren</translation>
    </message>
    <message>
        <source>URI handling</source>
        <translation>URI-hantering</translation>
    </message>
    <message>
        <source>'qtum://' is not a valid URI. Use 'qtum:' instead.</source>
        <translation>'qtum://' är inte en accepterad URI. Använd 'qtum:' istället.</translation>
    </message>
    <message>
        <source>Due to widespread security flaws in BIP70 it's strongly recommended that any merchant instructions to switch wallets be ignored.</source>
        <translation>Som följd av utbredda säkerhetshål i BIP70, rekommenderas det starkt att en säljares instruktion för dig att byta plånbok ignoreras.</translation>
    </message>
    <message>
        <source>If you are receiving this error you should request the merchant provide a BIP21 compatible URI.</source>
        <translation>Om du får detta fel borde du be säljaren förse dig med en BIP21-kompatibel URI.</translation>
    </message>
    <message>
        <source>Invalid payment address %1</source>
        <translation>Ogiltig betalningsadress %1</translation>
    </message>
    <message>
        <source>URI cannot be parsed! This can be caused by an invalid Qtum address or malformed URI parameters.</source>
        <translation>URI kan inte parsas! Detta kan orsakas av en ogiltig Qtum-adress eller felaktiga URI-parametrar.</translation>
    </message>
    <message>
        <source>Payment request file handling</source>
        <translation>Hantering av betalningsbegäransfil</translation>
    </message>
</context>
<context>
    <name>PeerTableModel</name>
    <message>
        <source>User Agent</source>
        <translation>Användaragent</translation>
    </message>
    <message>
        <source>Node/Service</source>
        <translation>Nod/Tjänst</translation>
    </message>
    <message>
        <source>NodeId</source>
        <translation>Nod-ID</translation>
    </message>
    <message>
        <source>Ping</source>
        <translation>Ping</translation>
    </message>
    <message>
        <source>Sent</source>
        <translation>Skickat</translation>
    </message>
    <message>
        <source>Received</source>
        <translation>Mottaget</translation>
    </message>
</context>
<context>
    <name>QObject</name>
    <message>
        <source>Amount</source>
        <translation>Belopp</translation>
    </message>
    <message>
        <source>Enter a Qtum address (e.g. %1)</source>
        <translation>Ange en Qtum-adress (t.ex. %1)</translation>
    </message>
    <message>
        <source>%1 d</source>
        <translation>%1 d</translation>
    </message>
    <message>
        <source>%1 h</source>
        <translation>%1 h</translation>
    </message>
    <message>
        <source>%1 m</source>
        <translation>%1 m</translation>
    </message>
    <message>
        <source>%1 s</source>
        <translation>%1 s</translation>
    </message>
    <message>
        <source>None</source>
        <translation>Ingen</translation>
    </message>
    <message>
        <source>N/A</source>
        <translation>ej tillgänglig</translation>
    </message>
    <message>
        <source>%1 ms</source>
        <translation>%1 ms</translation>
    </message>
    <message numerus="yes">
        <source>%n second(s)</source>
        <translation><numerusform>%n sekund</numerusform><numerusform>%n sekunder</numerusform></translation>
    </message>
    <message numerus="yes">
        <source>%n minute(s)</source>
        <translation><numerusform>%n minut</numerusform><numerusform>%n minuter</numerusform></translation>
    </message>
    <message numerus="yes">
        <source>%n hour(s)</source>
        <translation><numerusform>%n timme</numerusform><numerusform>%n timmar</numerusform></translation>
    </message>
    <message numerus="yes">
        <source>%n day(s)</source>
        <translation><numerusform>%n dag</numerusform><numerusform>%n dagar</numerusform></translation>
    </message>
    <message numerus="yes">
        <source>%n week(s)</source>
        <translation><numerusform>%n vecka</numerusform><numerusform>%n veckor</numerusform></translation>
    </message>
    <message>
        <source>%1 and %2</source>
        <translation>%1 och %2</translation>
    </message>
    <message numerus="yes">
        <source>%n year(s)</source>
        <translation><numerusform>%n år</numerusform><numerusform>%n år</numerusform></translation>
    </message>
    <message>
        <source>%1 B</source>
        <translation>%1 B</translation>
    </message>
    <message>
        <source>%1 KB</source>
        <translation>%1 KB</translation>
    </message>
    <message>
        <source>%1 MB</source>
        <translation>%1 MB</translation>
    </message>
    <message>
        <source>%1 GB</source>
        <translation>%1 GB</translation>
    </message>
    <message>
        <source>Error: Specified data directory "%1" does not exist.</source>
        <translation>Fel: Angiven datakatalog "%1" finns inte.</translation>
    </message>
    <message>
        <source>Error: Cannot parse configuration file: %1.</source>
        <translation>Fel: Kan inte tolka konfigurationsfil: %1.</translation>
    </message>
    <message>
        <source>Error: %1</source>
        <translation>Fel: %1</translation>
    </message>
    <message>
        <source>%1 didn't yet exit safely...</source>
        <translation>%1 avslutades inte ännu säkert...</translation>
    </message>
    <message>
        <source>unknown</source>
        <translation>okänd</translation>
    </message>
</context>
<context>
    <name>QRImageWidget</name>
    <message>
        <source>&amp;Save Image...</source>
        <translation>&amp;Spara Bild...</translation>
    </message>
    <message>
        <source>&amp;Copy Image</source>
        <translation>&amp;Kopiera Bild</translation>
    </message>
    <message>
        <source>Resulting URI too long, try to reduce the text for label / message.</source>
        <translation>URI:n är för lång, försöka minska texten för etikett / meddelande.</translation>
    </message>
    <message>
        <source>Error encoding URI into QR Code.</source>
        <translation>Fel vid skapande av QR-kod från URI.</translation>
    </message>
    <message>
        <source>QR code support not available.</source>
        <translation>Stöd för QR-kod är inte längre tillgängligt.</translation>
    </message>
    <message>
        <source>Save QR Code</source>
        <translation>Spara QR-kod</translation>
    </message>
    <message>
        <source>PNG Image (*.png)</source>
        <translation>PNG-bild (*.png)</translation>
    </message>
</context>
<context>
    <name>RPCConsole</name>
    <message>
        <source>N/A</source>
        <translation>ej tillgänglig</translation>
    </message>
    <message>
        <source>Client version</source>
        <translation>Klient-version</translation>
    </message>
    <message>
        <source>&amp;Information</source>
        <translation>&amp;Information</translation>
    </message>
    <message>
        <source>General</source>
        <translation>Allmänt</translation>
    </message>
    <message>
        <source>Using BerkeleyDB version</source>
        <translation>Använder BerkeleyDB version</translation>
    </message>
    <message>
        <source>Datadir</source>
        <translation>Datakatalog</translation>
    </message>
    <message>
        <source>To specify a non-default location of the data directory use the '%1' option.</source>
        <translation>Använd alternativet '%1' för att ange en annan plats för datakatalogen än standard.</translation>
    </message>
    <message>
        <source>Blocksdir</source>
        <translation>Blockkatalog</translation>
    </message>
    <message>
        <source>To specify a non-default location of the blocks directory use the '%1' option.</source>
        <translation>Använd alternativet '%1' för att ange en annan plats för blockkatalogen än standard.</translation>
    </message>
    <message>
        <source>Startup time</source>
        <translation>Uppstartstid</translation>
    </message>
    <message>
        <source>Network</source>
        <translation>Nätverk</translation>
    </message>
    <message>
        <source>Name</source>
        <translation>Namn</translation>
    </message>
    <message>
        <source>Number of connections</source>
        <translation>Antalet anslutningar</translation>
    </message>
    <message>
        <source>Block chain</source>
        <translation>Blockkedja</translation>
    </message>
    <message>
        <source>Memory Pool</source>
        <translation>Minnespool</translation>
    </message>
    <message>
        <source>Current number of transactions</source>
        <translation>Aktuellt antal transaktioner</translation>
    </message>
    <message>
        <source>Memory usage</source>
        <translation>Minnesåtgång</translation>
    </message>
    <message>
        <source>Wallet: </source>
        <translation>Plånbok:</translation>
    </message>
    <message>
        <source>(none)</source>
        <translation>(ingen)</translation>
    </message>
    <message>
        <source>&amp;Reset</source>
        <translation>&amp;Återställ</translation>
    </message>
    <message>
        <source>Received</source>
        <translation>Mottaget</translation>
    </message>
    <message>
        <source>Sent</source>
        <translation>Skickat</translation>
    </message>
    <message>
        <source>&amp;Peers</source>
        <translation>&amp;Klienter</translation>
    </message>
    <message>
        <source>Banned peers</source>
        <translation>Bannlysta noder</translation>
    </message>
    <message>
        <source>Select a peer to view detailed information.</source>
        <translation>Välj en klient för att se detaljerad information.</translation>
    </message>
    <message>
        <source>Direction</source>
        <translation>Riktning</translation>
    </message>
    <message>
        <source>Version</source>
        <translation>Version</translation>
    </message>
    <message>
        <source>Starting Block</source>
        <translation>Startblock</translation>
    </message>
    <message>
        <source>Synced Headers</source>
        <translation>Synkade huvuden</translation>
    </message>
    <message>
        <source>Synced Blocks</source>
        <translation>Synkade block</translation>
    </message>
    <message>
        <source>User Agent</source>
        <translation>Användaragent</translation>
    </message>
    <message>
        <source>Node window</source>
        <translation>Nod-fönster</translation>
    </message>
    <message>
        <source>Open the %1 debug log file from the current data directory. This can take a few seconds for large log files.</source>
        <translation>Öppna felsökningsloggen %1 från aktuell datakatalog. Detta kan ta några sekunder för stora loggfiler.</translation>
    </message>
    <message>
        <source>Decrease font size</source>
        <translation>Minska fontstorleken</translation>
    </message>
    <message>
        <source>Increase font size</source>
        <translation>Öka fontstorleken</translation>
    </message>
    <message>
        <source>Services</source>
        <translation>Tjänster</translation>
    </message>
    <message>
        <source>Connection Time</source>
        <translation>Anslutningstid</translation>
    </message>
    <message>
        <source>Last Send</source>
        <translation>Senast sänt</translation>
    </message>
    <message>
        <source>Last Receive</source>
        <translation>Senast mottaget</translation>
    </message>
    <message>
        <source>Ping Time</source>
        <translation>Pingtid</translation>
    </message>
    <message>
        <source>The duration of a currently outstanding ping.</source>
        <translation>Tidsåtgången för en aktuell utestående ping.</translation>
    </message>
    <message>
        <source>Ping Wait</source>
        <translation>Pingväntetid</translation>
    </message>
    <message>
        <source>Min Ping</source>
        <translation>Min Ping</translation>
    </message>
    <message>
        <source>Time Offset</source>
        <translation>Tidsförskjutning</translation>
    </message>
    <message>
        <source>Last block time</source>
        <translation>Senaste blocktid</translation>
    </message>
    <message>
        <source>&amp;Open</source>
        <translation>&amp;Öppna</translation>
    </message>
    <message>
        <source>&amp;Console</source>
        <translation>&amp;Konsol</translation>
    </message>
    <message>
        <source>&amp;Network Traffic</source>
        <translation>&amp;Nätverkstrafik</translation>
    </message>
    <message>
        <source>Totals</source>
        <translation>Totalt:</translation>
    </message>
    <message>
        <source>In:</source>
        <translation>In:</translation>
    </message>
    <message>
        <source>Out:</source>
        <translation>Ut:</translation>
    </message>
    <message>
        <source>Debug log file</source>
        <translation>Felsökningslogg</translation>
    </message>
    <message>
        <source>Clear console</source>
        <translation>Rensa konsollen</translation>
    </message>
    <message>
        <source>1 &amp;hour</source>
        <translation>1 &amp;timme</translation>
    </message>
    <message>
        <source>1 &amp;day</source>
        <translation>1 &amp;dag</translation>
    </message>
    <message>
        <source>1 &amp;week</source>
        <translation>1 &amp;vecka</translation>
    </message>
    <message>
        <source>1 &amp;year</source>
        <translation>1 &amp;år</translation>
    </message>
    <message>
        <source>&amp;Disconnect</source>
        <translation>&amp;Koppla ner</translation>
    </message>
    <message>
        <source>Ban for</source>
        <translation>Bannlys i</translation>
    </message>
    <message>
        <source>&amp;Unban</source>
        <translation>&amp;Ta bort bannlysning</translation>
    </message>
    <message>
        <source>Welcome to the %1 RPC console.</source>
        <translation>Välkommen till %1 RPC-konsolen.</translation>
    </message>
    <message>
        <source>Use up and down arrows to navigate history, and %1 to clear screen.</source>
        <translation>Använd upp- och ner-pilarna för att navigera i historiken, och %1 för att rensa skärmen.</translation>
    </message>
    <message>
        <source>Type %1 for an overview of available commands.</source>
        <translation>Skriv %1 för att få en översikt av tillgängliga kommandon.</translation>
    </message>
    <message>
        <source>For more information on using this console type %1.</source>
        <translation>För mer information om att använda denna konsol, skriv %1.</translation>
    </message>
    <message>
        <source>WARNING: Scammers have been active, telling users to type commands here, stealing their wallet contents. Do not use this console without fully understanding the ramifications of a command.</source>
        <translation>VARNING: Bedragare är kända för att be användare skriva olika kommandon här, varpå de stjäl plånböckernas innehåll. Använd inte konsolen utan att fullt ut förstå konsekvenserna av ett visst kommando.</translation>
    </message>
    <message>
        <source>Network activity disabled</source>
        <translation>Nätverksaktivitet inaktiverad</translation>
    </message>
    <message>
        <source>Executing command without any wallet</source>
        <translation>Utför instruktion utan plånbok</translation>
    </message>
    <message>
        <source>Executing command using "%1" wallet</source>
        <translation>Utför instruktion med plånbok "%1"</translation>
    </message>
    <message>
        <source>(node id: %1)</source>
        <translation>(nod-id: %1)</translation>
    </message>
    <message>
        <source>via %1</source>
        <translation>via %1</translation>
    </message>
    <message>
        <source>never</source>
        <translation>aldrig</translation>
    </message>
    <message>
        <source>Inbound</source>
        <translation>Inkommande</translation>
    </message>
    <message>
        <source>Outbound</source>
        <translation>Utgående</translation>
    </message>
    <message>
        <source>Unknown</source>
        <translation>Okänd</translation>
    </message>
</context>
<context>
    <name>ReceiveCoinsDialog</name>
    <message>
        <source>&amp;Amount:</source>
        <translation>&amp;Belopp:</translation>
    </message>
    <message>
        <source>&amp;Label:</source>
        <translation>&amp;Etikett:</translation>
    </message>
    <message>
        <source>&amp;Message:</source>
        <translation>&amp;Meddelande:</translation>
    </message>
    <message>
        <source>An optional message to attach to the payment request, which will be displayed when the request is opened. Note: The message will not be sent with the payment over the Qtum network.</source>
        <translation>Ett valfritt meddelande att bifoga betalningsbegäran, vilket visas när begäran öppnas. Obs: Meddelandet kommer inte att sändas med betalningen över Qtum-nätverket.</translation>
    </message>
    <message>
        <source>An optional label to associate with the new receiving address.</source>
        <translation>En valfri etikett att associera med den nya mottagaradressen.</translation>
    </message>
    <message>
        <source>Use this form to request payments. All fields are &lt;b&gt;optional&lt;/b&gt;.</source>
        <translation>Använd detta formulär för att begära betalningar. Alla fält är  &lt;b&gt;valfria&lt;/b&gt;.</translation>
    </message>
    <message>
        <source>An optional amount to request. Leave this empty or zero to not request a specific amount.</source>
        <translation>Ett valfritt belopp att begära. Lämna tomt eller ange noll för att inte begära ett specifikt belopp.</translation>
    </message>
    <message>
        <source>An optional label to associate with the new receiving address (used by you to identify an invoice).  It is also attached to the payment request.</source>
        <translation>An optional label to associate with the new receiving address (used by you to identify an invoice).  It is also attached to the payment request.</translation>
    </message>
    <message>
        <source>&amp;Create new receiving address</source>
        <translation>S&amp;kapa ny mottagaradress</translation>
    </message>
    <message>
        <source>Clear all fields of the form.</source>
        <translation>Rensa alla formulärfälten</translation>
    </message>
    <message>
        <source>Clear</source>
        <translation>Rensa</translation>
    </message>
    <message>
        <source>Native segwit addresses (aka Bech32 or BIP-173) reduce your transaction fees later on and offer better protection against typos, but old wallets don't support them. When unchecked, an address compatible with older wallets will be created instead.</source>
        <translation>Bech32-addresser (BIP-173) är billigare att spendera från och har bättre skytt mot skrivfel mot konstnaden att äldre plånböcker inte förstår dem. När inte valet är gjort kommer en address som är kompatibel med äldre plånböcker att skapas istället.</translation>
    </message>
    <message>
        <source>Generate native segwit (Bech32) address</source>
        <translation>Skapa Bech32-adress</translation>
    </message>
    <message>
        <source>Requested payments history</source>
        <translation>Historik för begärda betalningar</translation>
    </message>
    <message>
        <source>Show the selected request (does the same as double clicking an entry)</source>
        <translation>Visa valda begäranden (gör samma som att dubbelklicka på en post)</translation>
    </message>
    <message>
        <source>Show</source>
        <translation>Visa</translation>
    </message>
    <message>
        <source>Remove the selected entries from the list</source>
        <translation>Ta bort valda poster från listan</translation>
    </message>
    <message>
        <source>Remove</source>
        <translation>Ta bort</translation>
    </message>
    <message>
        <source>Copy URI</source>
        <translation>Kopiera URI</translation>
    </message>
    <message>
        <source>Copy label</source>
        <translation>Kopiera etikett</translation>
    </message>
    <message>
        <source>Copy message</source>
        <translation>Kopiera meddelande</translation>
    </message>
    <message>
        <source>Copy amount</source>
        <translation>Kopiera belopp</translation>
    </message>
    <message>
        <source>Could not unlock wallet.</source>
        <translation>Kunde inte låsa upp plånboken.</translation>
    </message>
    </context>
<context>
    <name>ReceiveRequestDialog</name>
    <message>
        <source>Amount:</source>
        <translation>Belopp:</translation>
    </message>
    <message>
        <source>Label:</source>
        <translation>Etikett:</translation>
    </message>
    <message>
        <source>Message:</source>
        <translation>Meddelande:</translation>
    </message>
    <message>
        <source>Wallet:</source>
        <translation>Plånbok:</translation>
    </message>
    <message>
        <source>Copy &amp;URI</source>
        <translation>Kopiera &amp;URI</translation>
    </message>
    <message>
        <source>Copy &amp;Address</source>
        <translation>Kopiera &amp;Adress</translation>
    </message>
    <message>
        <source>&amp;Save Image...</source>
        <translation>&amp;Spara Bild...</translation>
    </message>
    <message>
        <source>Request payment to %1</source>
        <translation>Begär betalning till %1</translation>
    </message>
    <message>
        <source>Payment information</source>
        <translation>Betalinformaton</translation>
    </message>
</context>
<context>
    <name>RecentRequestsTableModel</name>
    <message>
        <source>Date</source>
        <translation>Datum</translation>
    </message>
    <message>
        <source>Label</source>
        <translation>Etikett</translation>
    </message>
    <message>
        <source>Message</source>
        <translation>Meddelande</translation>
    </message>
    <message>
        <source>(no label)</source>
        <translation>(Ingen etikett)</translation>
    </message>
    <message>
        <source>(no message)</source>
        <translation>(inget meddelande)</translation>
    </message>
    <message>
        <source>(no amount requested)</source>
        <translation>(inget belopp begärt)</translation>
    </message>
    <message>
        <source>Requested</source>
        <translation>Begärt</translation>
    </message>
</context>
<context>
    <name>SendCoinsDialog</name>
    <message>
        <source>Send Coins</source>
        <translation>Skicka pengar</translation>
    </message>
    <message>
        <source>Coin Control Features</source>
        <translation>Myntkontrollfunktioner</translation>
    </message>
    <message>
        <source>Inputs...</source>
        <translation>Inmatningar...</translation>
    </message>
    <message>
        <source>automatically selected</source>
        <translation>automatiskt vald</translation>
    </message>
    <message>
        <source>Insufficient funds!</source>
        <translation>Otillräckliga medel!</translation>
    </message>
    <message>
        <source>Quantity:</source>
        <translation>Kvantitet:</translation>
    </message>
    <message>
        <source>Bytes:</source>
        <translation>Antal Byte:</translation>
    </message>
    <message>
        <source>Amount:</source>
        <translation>Belopp:</translation>
    </message>
    <message>
        <source>Fee:</source>
        <translation>Avgift:</translation>
    </message>
    <message>
        <source>After Fee:</source>
        <translation>Efter avgift:</translation>
    </message>
    <message>
        <source>Change:</source>
        <translation>Växel:</translation>
    </message>
    <message>
        <source>If this is activated, but the change address is empty or invalid, change will be sent to a newly generated address.</source>
        <translation>Om denna är aktiverad men växeladressen är tom eller ogiltig kommer växeln att sändas till en nyss skapad adress.</translation>
    </message>
    <message>
        <source>Custom change address</source>
        <translation>Anpassad växeladress</translation>
    </message>
    <message>
        <source>Transaction Fee:</source>
        <translation>Transaktionsavgift:</translation>
    </message>
    <message>
        <source>Choose...</source>
        <translation>Välj...</translation>
    </message>
    <message>
        <source>Using the fallbackfee can result in sending a transaction that will take several hours or days (or never) to confirm. Consider choosing your fee manually or wait until you have validated the complete chain.</source>
        <translation>Med standardavgiften riskerar en transaktion ta timmar eller dagar för att bekräftas, om den ens gör det. Överväg att själv välja avgift alternativt vänta tills du har validerat hela kedjan.</translation>
    </message>
    <message>
        <source>Warning: Fee estimation is currently not possible.</source>
        <translation>Varning: Avgiftsuppskattning är för närvarande inte möjlig.</translation>
    </message>
    <message>
        <source>Specify a custom fee per kB (1,000 bytes) of the transaction's virtual size.

Note:  Since the fee is calculated on a per-byte basis, a fee of "100 satoshis per kB" for a transaction size of 500 bytes (half of 1 kB) would ultimately yield a fee of only 50 satoshis.</source>
        <translation>Ange en egen avgift per kB (1 000 bytes) av transaktionens virtuella storlek.

Notera: Då avgiften beräknas per byte kommer en avgift på 50 satoshi tas ut för en transaktion på 500 bytes (en halv kB) om man valt "100 satoshi per kB" som egen avgift.</translation>
    </message>
    <message>
        <source>per kilobyte</source>
        <translation>per kilobyte</translation>
    </message>
    <message>
        <source>Hide</source>
        <translation>Dölj</translation>
    </message>
    <message>
        <source>Recommended:</source>
        <translation>Rekommenderad:</translation>
    </message>
    <message>
        <source>Custom:</source>
        <translation>Anpassad:</translation>
    </message>
    <message>
        <source>(Smart fee not initialized yet. This usually takes a few blocks...)</source>
        <translation>(Smart avgift är inte initierad ännu. Detta tar vanligen några block...)</translation>
    </message>
    <message>
        <source>Send to multiple recipients at once</source>
        <translation>Skicka till flera mottagare samtidigt</translation>
    </message>
    <message>
        <source>Add &amp;Recipient</source>
        <translation>Lägg till &amp;mottagare</translation>
    </message>
    <message>
        <source>Clear all fields of the form.</source>
        <translation>Rensa alla formulärfälten</translation>
    </message>
    <message>
        <source>Dust:</source>
        <translation>Damm:</translation>
    </message>
    <message>
        <source>Hide transaction fee settings</source>
        <translation>Dölj alternativ för transaktionsavgift</translation>
    </message>
    <message>
        <source>When there is less transaction volume than space in the blocks, miners as well as relaying nodes may enforce a minimum fee. Paying only this minimum fee is just fine, but be aware that this can result in a never confirming transaction once there is more demand for qtum transactions than the network can process.</source>
        <translation>När transaktionsvolymen är mindre än utrymmet i blocken kan både brytardatorer och relänoder kräva en minimiavgift. Det är okej att bara betala denna minimiavgift, men du ska vara medveten om att det kan leda till att en transaktion aldrig bekräftas så fort efterfrågan på qtumtransaktioner är större än vad nätverket kan hantera.</translation>
    </message>
    <message>
        <source>A too low fee might result in a never confirming transaction (read the tooltip)</source>
        <translation>En alltför låg avgift kan leda till att en transaktion aldrig bekräfta (läs knappbeskrivningen)</translation>
    </message>
    <message>
        <source>Confirmation time target:</source>
        <translation>Mål för bekräftelsetid:</translation>
    </message>
    <message>
        <source>Enable Replace-By-Fee</source>
        <translation>Aktivera Replace-By-Fee</translation>
    </message>
    <message>
        <source>With Replace-By-Fee (BIP-125) you can increase a transaction's fee after it is sent. Without this, a higher fee may be recommended to compensate for increased transaction delay risk.</source>
        <translation>Med Replace-By-Fee (BIP-125) kan du höja transaktionsavgiften efter att transaktionen skickats. Om du väljer bort det kan en högre avgift rekommenderas för att kompensera för ökad risk att transaktionen fördröjs.</translation>
    </message>
    <message>
        <source>Clear &amp;All</source>
        <translation>Rensa &amp;alla</translation>
    </message>
    <message>
        <source>Balance:</source>
        <translation>Saldo:</translation>
    </message>
    <message>
        <source>Confirm the send action</source>
        <translation>Bekräfta sändåtgärden</translation>
    </message>
    <message>
        <source>S&amp;end</source>
        <translation>&amp;Skicka</translation>
    </message>
    <message>
        <source>Copy quantity</source>
        <translation>Kopiera kvantitet</translation>
    </message>
    <message>
        <source>Copy amount</source>
        <translation>Kopiera belopp</translation>
    </message>
    <message>
        <source>Copy fee</source>
        <translation>Kopiera avgift</translation>
    </message>
    <message>
        <source>Copy after fee</source>
        <translation>Kopiera efter avgift</translation>
    </message>
    <message>
        <source>Copy bytes</source>
        <translation>Kopiera byte</translation>
    </message>
    <message>
        <source>Copy dust</source>
        <translation>Kopiera damm</translation>
    </message>
    <message>
        <source>Copy change</source>
        <translation>Kopiera växel</translation>
    </message>
    <message>
        <source>%1 (%2 blocks)</source>
        <translation>%1 (%2 block)</translation>
    </message>
    <message>
        <source>Cr&amp;eate Unsigned</source>
        <translation>Sk&amp;apa Osignerad</translation>
    </message>
    <message>
        <source> from wallet '%1'</source>
        <translation>från plånbok: '%1'</translation>
    </message>
    <message>
        <source>%1 to '%2'</source>
        <translation>%1 till '%2'</translation>
    </message>
    <message>
        <source>%1 to %2</source>
        <translation>%1 till %2</translation>
    </message>
    <message>
        <source>Do you want to draft this transaction?</source>
        <translation>Vill du skissa denna transaktion?</translation>
    </message>
    <message>
        <source>Are you sure you want to send?</source>
        <translation>Är du säker på att du vill skicka?</translation>
    </message>
    <message>
        <source>or</source>
        <translation>eller</translation>
    </message>
    <message>
        <source>You can increase the fee later (signals Replace-By-Fee, BIP-125).</source>
        <translation>Du kan höja avgiften senare (signalerar Replace-By-Fee, BIP-125).</translation>
    </message>
    <message>
        <source>Please, review your transaction.</source>
        <translation>Var vänlig se över din transaktion.</translation>
    </message>
    <message>
        <source>Transaction fee</source>
        <translation>Transaktionsavgift</translation>
    </message>
    <message>
        <source>Not signalling Replace-By-Fee, BIP-125.</source>
        <translation>Signalerar inte Replace-By-Fee, BIP-125.</translation>
    </message>
    <message>
        <source>Total Amount</source>
        <translation>Totalt belopp</translation>
    </message>
    <message>
        <source>To review recipient list click "Show Details..."</source>
        <translation>För att gå igenom mottagarlistan, tryck "Visa Detaljer..."</translation>
    </message>
    <message>
        <source>Confirm send coins</source>
        <translation>Bekräfta att pengar ska skickas</translation>
    </message>
    <message>
        <source>Confirm transaction proposal</source>
        <translation>Bekräfta transaktionsförslag</translation>
    </message>
    <message>
<<<<<<< HEAD
        <source>Copy PSBT to clipboard</source>
        <translation>Kopiera PSBT till urklipp</translation>
    </message>
    <message>
=======
>>>>>>> da23532c
        <source>Send</source>
        <translation>Skicka</translation>
    </message>
    <message>
<<<<<<< HEAD
        <source>PSBT copied</source>
        <translation>PSBT kopierad</translation>
    </message>
    <message>
=======
>>>>>>> da23532c
        <source>The recipient address is not valid. Please recheck.</source>
        <translation>Mottagarens adress är ogiltig. Kontrollera igen.</translation>
    </message>
    <message>
        <source>The amount to pay must be larger than 0.</source>
        <translation>Beloppet som ska betalas måste vara större än 0.</translation>
    </message>
    <message>
        <source>The amount exceeds your balance.</source>
        <translation>Beloppet överstiger ditt saldo.</translation>
    </message>
    <message>
        <source>The total exceeds your balance when the %1 transaction fee is included.</source>
        <translation>Totalbeloppet överstiger ditt saldo när transaktionsavgiften %1 är pålagd.</translation>
    </message>
    <message>
        <source>Duplicate address found: addresses should only be used once each.</source>
        <translation>Dubblettadress hittades: adresser skall endast användas en gång var.</translation>
    </message>
    <message>
        <source>Transaction creation failed!</source>
        <translation>Transaktionen gick inte att skapa!</translation>
    </message>
    <message>
        <source>A fee higher than %1 is considered an absurdly high fee.</source>
        <translation>En avgift högre än %1 anses vara en absurd hög avgift.</translation>
    </message>
    <message>
        <source>Payment request expired.</source>
        <translation>Betalningsbegäran löpte ut.</translation>
    </message>
    <message numerus="yes">
        <source>Estimated to begin confirmation within %n block(s).</source>
        <translation><numerusform>Uppskattas till att påbörja bekräftelse inom %n block.</numerusform><numerusform>Uppskattas till att påbörja bekräftelse inom %n block.</numerusform></translation>
    </message>
    <message>
        <source>Warning: Invalid Qtum address</source>
        <translation>Varning: Ogiltig Qtum-adress</translation>
    </message>
    <message>
        <source>Warning: Unknown change address</source>
        <translation>Varning: Okänd växeladress</translation>
    </message>
    <message>
        <source>Confirm custom change address</source>
        <translation>Bekräfta anpassad växeladress</translation>
    </message>
    <message>
        <source>The address you selected for change is not part of this wallet. Any or all funds in your wallet may be sent to this address. Are you sure?</source>
        <translation>Den adress du valt för växel ingår inte i denna plånbok. Eventuella eller alla pengar i din plånbok kan komma att skickas till den här adressen. Är du säker?</translation>
    </message>
    <message>
        <source>(no label)</source>
        <translation>(ingen etikett)</translation>
    </message>
</context>
<context>
    <name>SendCoinsEntry</name>
    <message>
        <source>A&amp;mount:</source>
        <translation>&amp;Belopp:</translation>
    </message>
    <message>
        <source>Pay &amp;To:</source>
        <translation>Betala &amp;till:</translation>
    </message>
    <message>
        <source>&amp;Label:</source>
        <translation>&amp;Etikett:</translation>
    </message>
    <message>
        <source>Choose previously used address</source>
        <translation>Välj tidigare använda adresser</translation>
    </message>
    <message>
        <source>The Qtum address to send the payment to</source>
        <translation>Qtum-adress att sända betalning till</translation>
    </message>
    <message>
        <source>Alt+A</source>
        <translation>Alt+A</translation>
    </message>
    <message>
        <source>Paste address from clipboard</source>
        <translation>Klistra in adress från Urklipp</translation>
    </message>
    <message>
        <source>Alt+P</source>
        <translation>Alt+P</translation>
    </message>
    <message>
        <source>Remove this entry</source>
        <translation>Ta bort denna post</translation>
    </message>
    <message>
<<<<<<< HEAD
=======
        <source>The amount to send in the selected unit</source>
        <translation>Beloppett att skicka i vald enhet</translation>
    </message>
    <message>
>>>>>>> da23532c
        <source>The fee will be deducted from the amount being sent. The recipient will receive less qtums than you enter in the amount field. If multiple recipients are selected, the fee is split equally.</source>
        <translation>Avgiften dras från beloppet som skickas. Mottagaren kommer att ta emot mindre qtum än du angivit i beloppsfältet. Om flera mottagare väljs kommer avgiften att fördelas jämt.</translation>
    </message>
    <message>
        <source>S&amp;ubtract fee from amount</source>
        <translation>S&amp;ubtrahera avgiften från beloppet</translation>
    </message>
    <message>
        <source>Use available balance</source>
        <translation>Använd tillgängligt saldo</translation>
    </message>
    <message>
        <source>Message:</source>
        <translation>Meddelande:</translation>
    </message>
    <message>
        <source>This is an unauthenticated payment request.</source>
        <translation>Detta är en oautentiserad betalningsbegäran.</translation>
    </message>
    <message>
        <source>This is an authenticated payment request.</source>
        <translation>Detta är en autentiserad betalningsbegäran.</translation>
    </message>
    <message>
        <source>Enter a label for this address to add it to the list of used addresses</source>
        <translation>Ange en etikett för denna adress för att lägga till den i listan med använda adresser</translation>
    </message>
    <message>
        <source>A message that was attached to the qtum: URI which will be stored with the transaction for your reference. Note: This message will not be sent over the Qtum network.</source>
        <translation>Ett meddelande som bifogades qtum: -URIn och som sparas med transaktionen som referens. Obs: Meddelandet sänds inte över Qtum-nätverket.</translation>
    </message>
    <message>
        <source>Pay To:</source>
        <translation>Betala till:</translation>
    </message>
    <message>
        <source>Memo:</source>
        <translation>PM:</translation>
    </message>
</context>
<context>
    <name>ShutdownWindow</name>
    <message>
        <source>%1 is shutting down...</source>
        <translation>%1 stängs av...</translation>
    </message>
    <message>
        <source>Do not shut down the computer until this window disappears.</source>
        <translation>Stäng inte av datorn förrän denna ruta försvinner.</translation>
    </message>
</context>
<context>
    <name>SignVerifyMessageDialog</name>
    <message>
        <source>Signatures - Sign / Verify a Message</source>
        <translation>Signaturer - Signera / Verifiera ett meddelande</translation>
    </message>
    <message>
        <source>&amp;Sign Message</source>
        <translation>&amp;Signera meddelande</translation>
    </message>
    <message>
        <source>You can sign messages/agreements with your addresses to prove you can receive qtums sent to them. Be careful not to sign anything vague or random, as phishing attacks may try to trick you into signing your identity over to them. Only sign fully-detailed statements you agree to.</source>
        <translation>Du kan signera meddelanden/avtal med dina adresser för att bevisa att du kan ta emot qtum som skickats till dem. Var försiktig så du inte signerar något oklart eller konstigt, eftersom phishing-angrepp kan försöka få dig att signera över din identitet till dem. Signera endast väldetaljerade meddelanden som du godkänner.</translation>
    </message>
    <message>
        <source>The Qtum address to sign the message with</source>
        <translation>Qtum-adress att signera meddelandet med</translation>
    </message>
    <message>
        <source>Choose previously used address</source>
        <translation>Välj tidigare använda adresser</translation>
    </message>
    <message>
        <source>Alt+A</source>
        <translation>Alt+A</translation>
    </message>
    <message>
        <source>Paste address from clipboard</source>
        <translation>Klistra in adress från Urklipp</translation>
    </message>
    <message>
        <source>Alt+P</source>
        <translation>Alt+P</translation>
    </message>
    <message>
        <source>Enter the message you want to sign here</source>
        <translation>Skriv in meddelandet du vill signera här</translation>
    </message>
    <message>
        <source>Signature</source>
        <translation>Signatur</translation>
    </message>
    <message>
        <source>Copy the current signature to the system clipboard</source>
        <translation>Kopiera signaturen till systemets Urklipp</translation>
    </message>
    <message>
        <source>Sign the message to prove you own this Qtum address</source>
        <translation>Signera meddelandet för att bevisa att du äger denna Qtum-adress</translation>
    </message>
    <message>
        <source>Sign &amp;Message</source>
        <translation>Signera &amp;meddelande</translation>
    </message>
    <message>
        <source>Reset all sign message fields</source>
        <translation>Rensa alla fält</translation>
    </message>
    <message>
        <source>Clear &amp;All</source>
        <translation>Rensa &amp;alla</translation>
    </message>
    <message>
        <source>&amp;Verify Message</source>
        <translation>&amp;Verifiera meddelande</translation>
    </message>
    <message>
        <source>Enter the receiver's address, message (ensure you copy line breaks, spaces, tabs, etc. exactly) and signature below to verify the message. Be careful not to read more into the signature than what is in the signed message itself, to avoid being tricked by a man-in-the-middle attack. Note that this only proves the signing party receives with the address, it cannot prove sendership of any transaction!</source>
        <translation>Ange mottagarens adress, meddelande (kopiera radbrytningar, mellanslag, TAB-tecken, osv. exakt) och signatur nedan, för att verifiera meddelandet. Undvik att läsa in mera information i signaturen än vad som stod i själva det signerade meddelandet, för att undvika ett man-in-the-middle-angrepp. Notera att detta endast bevisar att den signerande parten tar emot med adressen, det bevisar inte vem som skickat transaktionen!</translation>
    </message>
    <message>
        <source>The Qtum address the message was signed with</source>
        <translation>Qtum-adress som meddelandet signerades med</translation>
    </message>
    <message>
        <source>The signed message to verify</source>
        <translation>Signerat meddelande som ska verifieras</translation>
    </message>
    <message>
        <source>Verify the message to ensure it was signed with the specified Qtum address</source>
        <translation>Verifiera meddelandet för att vara säker på att det signerades med angiven Qtum-adress</translation>
    </message>
    <message>
        <source>Verify &amp;Message</source>
        <translation>Verifiera &amp;meddelande</translation>
    </message>
    <message>
        <source>Reset all verify message fields</source>
        <translation>Rensa alla fält</translation>
    </message>
    <message>
        <source>Click "Sign Message" to generate signature</source>
        <translation>Klicka "Signera meddelande" för att skapa en signatur</translation>
    </message>
    <message>
        <source>The entered address is invalid.</source>
        <translation>Den angivna adressen är ogiltig.</translation>
    </message>
    <message>
        <source>Please check the address and try again.</source>
        <translation>Kontrollera adressen och försök igen.</translation>
    </message>
    <message>
        <source>The entered address does not refer to a key.</source>
        <translation>Den angivna adressen refererar inte till en nyckel.</translation>
    </message>
    <message>
        <source>Wallet unlock was cancelled.</source>
        <translation>Upplåsningen av plånboken avbröts.</translation>
    </message>
    <message>
        <source>No error</source>
        <translation>Inget fel</translation>
    </message>
    <message>
        <source>Private key for the entered address is not available.</source>
        <translation>Den privata nyckeln för den angivna adressen är inte tillgänglig.</translation>
    </message>
    <message>
        <source>Message signing failed.</source>
        <translation>Signeringen av meddelandet misslyckades.</translation>
    </message>
    <message>
        <source>Message signed.</source>
        <translation>Meddelande signerat.</translation>
    </message>
    <message>
        <source>The signature could not be decoded.</source>
        <translation>Signaturen kunde inte avkodas.</translation>
    </message>
    <message>
        <source>Please check the signature and try again.</source>
        <translation>Kontrollera signaturen och försök igen.</translation>
    </message>
    <message>
        <source>The signature did not match the message digest.</source>
        <translation>Signaturen matchade inte meddelandesammanfattningen.</translation>
    </message>
    <message>
        <source>Message verification failed.</source>
        <translation>Meddelandeverifikation misslyckades.</translation>
    </message>
    <message>
        <source>Message verified.</source>
        <translation>Meddelande verifierat.</translation>
    </message>
</context>
<context>
    <name>TrafficGraphWidget</name>
    <message>
        <source>KB/s</source>
        <translation>KB/s</translation>
    </message>
</context>
<context>
    <name>TransactionDesc</name>
    <message numerus="yes">
        <source>Open for %n more block(s)</source>
        <translation><numerusform>Öppet för %n mer block</numerusform><numerusform>Öppet för %n fler block</numerusform></translation>
    </message>
    <message>
        <source>Open until %1</source>
        <translation>Öppet till %1</translation>
    </message>
    <message>
        <source>conflicted with a transaction with %1 confirmations</source>
        <translation>konflikt med en transaktion med %1 bekräftelser</translation>
    </message>
    <message>
        <source>0/unconfirmed, %1</source>
        <translation>0/obekräftade, %1</translation>
    </message>
    <message>
        <source>in memory pool</source>
        <translation>i minnespoolen</translation>
    </message>
    <message>
        <source>not in memory pool</source>
        <translation>ej i minnespoolen</translation>
    </message>
    <message>
        <source>abandoned</source>
        <translation>övergiven</translation>
    </message>
    <message>
        <source>%1/unconfirmed</source>
        <translation>%1/obekräftade</translation>
    </message>
    <message>
        <source>%1 confirmations</source>
        <translation>%1 bekräftelser</translation>
    </message>
    <message>
        <source>Status</source>
        <translation>Status</translation>
    </message>
    <message>
        <source>Date</source>
        <translation>Datum</translation>
    </message>
    <message>
        <source>Source</source>
        <translation>Källa</translation>
    </message>
    <message>
        <source>Generated</source>
        <translation>Genererad</translation>
    </message>
    <message>
        <source>From</source>
        <translation>Från</translation>
    </message>
    <message>
        <source>unknown</source>
        <translation>okänd</translation>
    </message>
    <message>
        <source>To</source>
        <translation>Till</translation>
    </message>
    <message>
        <source>own address</source>
        <translation>egen adress</translation>
    </message>
    <message>
        <source>watch-only</source>
        <translation>granska-bara</translation>
    </message>
    <message>
        <source>label</source>
        <translation>etikett</translation>
    </message>
    <message>
        <source>Credit</source>
        <translation>Kredit</translation>
    </message>
    <message numerus="yes">
        <source>matures in %n more block(s)</source>
        <translation><numerusform>mognar om %n mer block</numerusform><numerusform>mognar om %n fler block</numerusform></translation>
    </message>
    <message>
        <source>not accepted</source>
        <translation>inte accepterad</translation>
    </message>
    <message>
        <source>Debit</source>
        <translation>Belasta</translation>
    </message>
    <message>
        <source>Total debit</source>
        <translation>Total debet</translation>
    </message>
    <message>
        <source>Total credit</source>
        <translation>Total kredit</translation>
    </message>
    <message>
        <source>Transaction fee</source>
        <translation>Transaktionsavgift</translation>
    </message>
    <message>
        <source>Net amount</source>
        <translation>Nettobelopp</translation>
    </message>
    <message>
        <source>Message</source>
        <translation>Meddelande</translation>
    </message>
    <message>
        <source>Comment</source>
        <translation>Kommentar</translation>
    </message>
    <message>
        <source>Transaction ID</source>
        <translation>Transaktions-ID</translation>
    </message>
    <message>
        <source>Transaction total size</source>
        <translation>Transaktionens totala storlek</translation>
    </message>
    <message>
        <source>Transaction virtual size</source>
        <translation>Transaktionens virtuella storlek</translation>
    </message>
    <message>
        <source>Output index</source>
        <translation>Utmatningsindex</translation>
    </message>
    <message>
        <source> (Certificate was not verified)</source>
        <translation>(Certifikatet verifierades inte)</translation>
    </message>
    <message>
        <source>Merchant</source>
        <translation>Handlare</translation>
    </message>
    <message>
        <source>Generated coins must mature %1 blocks before they can be spent. When you generated this block, it was broadcast to the network to be added to the block chain. If it fails to get into the chain, its state will change to "not accepted" and it won't be spendable. This may occasionally happen if another node generates a block within a few seconds of yours.</source>
        <translation>Skapade pengar måste mogna i %1 block innan de kan spenderas. När du skapade detta block sändes det till nätverket för att läggas till i blockkedjan. Om blocket inte kommer in i kedjan kommer dess status att ändras till "ej accepterat" och går inte att spendera. Detta kan ibland hända om en annan nod skapar ett block nästan samtidigt som dig.</translation>
    </message>
    <message>
        <source>Debug information</source>
        <translation>Felsökningsinformation</translation>
    </message>
    <message>
        <source>Transaction</source>
        <translation>Transaktion</translation>
    </message>
    <message>
        <source>Inputs</source>
        <translation>Inmatningar</translation>
    </message>
    <message>
        <source>Amount</source>
        <translation>Belopp:</translation>
    </message>
    <message>
        <source>true</source>
        <translation>sant</translation>
    </message>
    <message>
        <source>false</source>
        <translation>falsk</translation>
    </message>
</context>
<context>
    <name>TransactionDescDialog</name>
    <message>
        <source>This pane shows a detailed description of the transaction</source>
        <translation>Den här panelen visar en detaljerad beskrivning av transaktionen</translation>
    </message>
    <message>
        <source>Details for %1</source>
        <translation>Detaljer för %1</translation>
    </message>
</context>
<context>
    <name>TransactionTableModel</name>
    <message>
        <source>Date</source>
        <translation>Datum</translation>
    </message>
    <message>
        <source>Type</source>
        <translation>Typ</translation>
    </message>
    <message>
        <source>Label</source>
        <translation>Etikett</translation>
    </message>
    <message numerus="yes">
        <source>Open for %n more block(s)</source>
        <translation><numerusform>Öppet för %n mer block</numerusform><numerusform>Öppet för %n fler block</numerusform></translation>
    </message>
    <message>
        <source>Open until %1</source>
        <translation>Öppet till %1</translation>
    </message>
    <message>
        <source>Unconfirmed</source>
        <translation>Obekräftade</translation>
    </message>
    <message>
        <source>Abandoned</source>
        <translation>Övergiven</translation>
    </message>
    <message>
        <source>Confirming (%1 of %2 recommended confirmations)</source>
        <translation>Bekräftar (%1 av %2 rekommenderade bekräftelser)</translation>
    </message>
    <message>
        <source>Confirmed (%1 confirmations)</source>
        <translation>Bekräftad (%1 bekräftelser)</translation>
    </message>
    <message>
        <source>Conflicted</source>
        <translation>Konflikt</translation>
    </message>
    <message>
        <source>Immature (%1 confirmations, will be available after %2)</source>
        <translation>Omogen (%1 bekräftelser, blir tillgänglig efter %2)</translation>
    </message>
    <message>
        <source>Generated but not accepted</source>
        <translation>Skapad men inte accepterad</translation>
    </message>
    <message>
        <source>Received with</source>
        <translation>Mottagen med</translation>
    </message>
    <message>
        <source>Received from</source>
        <translation>Mottaget från</translation>
    </message>
    <message>
        <source>Sent to</source>
        <translation>Skickad till</translation>
    </message>
    <message>
        <source>Payment to yourself</source>
        <translation>Betalning till dig själv</translation>
    </message>
    <message>
        <source>Mined</source>
        <translation>Grävda</translation>
    </message>
    <message>
        <source>watch-only</source>
        <translation>granska-bara</translation>
    </message>
    <message>
        <source>(n/a)</source>
        <translation>(n/a)</translation>
    </message>
    <message>
        <source>(no label)</source>
        <translation>(ingen etikett)</translation>
    </message>
    <message>
        <source>Transaction status. Hover over this field to show number of confirmations.</source>
        <translation>Transaktionsstatus. Håll muspekaren över för att se antal bekräftelser.</translation>
    </message>
    <message>
        <source>Date and time that the transaction was received.</source>
        <translation>Datum och tid då transaktionen mottogs.</translation>
    </message>
    <message>
        <source>Type of transaction.</source>
        <translation>Transaktionstyp.</translation>
    </message>
    <message>
        <source>Whether or not a watch-only address is involved in this transaction.</source>
        <translation>Anger om en granska-bara--adress är involverad i denna transaktion.</translation>
    </message>
    <message>
        <source>User-defined intent/purpose of the transaction.</source>
        <translation>Användardefinierat syfte/ändamål för transaktionen.</translation>
    </message>
    <message>
        <source>Amount removed from or added to balance.</source>
        <translation>Belopp draget från eller tillagt till saldo.</translation>
    </message>
</context>
<context>
    <name>TransactionView</name>
    <message>
        <source>All</source>
        <translation>Alla</translation>
    </message>
    <message>
        <source>Today</source>
        <translation>Idag</translation>
    </message>
    <message>
        <source>This week</source>
        <translation>Denna vecka</translation>
    </message>
    <message>
        <source>This month</source>
        <translation>Denna månad</translation>
    </message>
    <message>
        <source>Last month</source>
        <translation>Föregående månad</translation>
    </message>
    <message>
        <source>This year</source>
        <translation>Det här året</translation>
    </message>
    <message>
        <source>Range...</source>
        <translation>Period...</translation>
    </message>
    <message>
        <source>Received with</source>
        <translation>Mottagen med</translation>
    </message>
    <message>
        <source>Sent to</source>
        <translation>Skickad till</translation>
    </message>
    <message>
        <source>To yourself</source>
        <translation>Till dig själv</translation>
    </message>
    <message>
        <source>Mined</source>
        <translation>Grävda</translation>
    </message>
    <message>
        <source>Other</source>
        <translation>Övriga</translation>
    </message>
    <message>
        <source>Enter address, transaction id, or label to search</source>
        <translation>Ange adress, transaktions-id eller etikett för att söka</translation>
    </message>
    <message>
        <source>Min amount</source>
        <translation>Minsta belopp</translation>
    </message>
    <message>
        <source>Abandon transaction</source>
        <translation>Avbryt transaktionen</translation>
    </message>
    <message>
        <source>Increase transaction fee</source>
        <translation>Öka transaktionsavgift</translation>
    </message>
    <message>
        <source>Copy address</source>
        <translation>Kopiera adress</translation>
    </message>
    <message>
        <source>Copy label</source>
        <translation>Kopiera etikett</translation>
    </message>
    <message>
        <source>Copy amount</source>
        <translation>Kopiera belopp</translation>
    </message>
    <message>
        <source>Copy transaction ID</source>
        <translation>Kopiera transaktions-ID</translation>
    </message>
    <message>
        <source>Copy raw transaction</source>
        <translation>Kopiera rå transaktion</translation>
    </message>
    <message>
        <source>Copy full transaction details</source>
        <translation>Kopiera alla transaktionsdetaljer</translation>
    </message>
    <message>
        <source>Edit label</source>
        <translation>Redigera etikett</translation>
    </message>
    <message>
        <source>Show transaction details</source>
        <translation>Visa transaktionsdetaljer</translation>
    </message>
    <message>
        <source>Export Transaction History</source>
        <translation>Exportera Transaktionshistoriken</translation>
    </message>
    <message>
        <source>Comma separated file (*.csv)</source>
        <translation>Kommaseparerad fil (*.csv)</translation>
    </message>
    <message>
        <source>Confirmed</source>
        <translation>Bekräftad</translation>
    </message>
    <message>
        <source>Watch-only</source>
        <translation>Enbart granskning</translation>
    </message>
    <message>
        <source>Date</source>
        <translation>Datum</translation>
    </message>
    <message>
        <source>Type</source>
        <translation>Typ</translation>
    </message>
    <message>
        <source>Label</source>
        <translation>Etikett</translation>
    </message>
    <message>
        <source>Address</source>
        <translation>Adress</translation>
    </message>
    <message>
        <source>ID</source>
        <translation>ID</translation>
    </message>
    <message>
        <source>Exporting Failed</source>
        <translation>Export misslyckades</translation>
    </message>
    <message>
        <source>There was an error trying to save the transaction history to %1.</source>
        <translation>Ett fel inträffade när transaktionshistoriken skulle sparas till %1.</translation>
    </message>
    <message>
        <source>Exporting Successful</source>
        <translation>Exporteringen lyckades</translation>
    </message>
    <message>
        <source>The transaction history was successfully saved to %1.</source>
        <translation>Transaktionshistoriken sparades till %1.</translation>
    </message>
    <message>
        <source>Range:</source>
        <translation>Räckvidd:</translation>
    </message>
    <message>
        <source>to</source>
        <translation>till</translation>
    </message>
</context>
<context>
    <name>UnitDisplayStatusBarControl</name>
    <message>
        <source>Unit to show amounts in. Click to select another unit.</source>
        <translation>Enhet att visa belopp i. Klicka för att välja annan enhet.</translation>
    </message>
</context>
<context>
    <name>WalletController</name>
    <message>
        <source>Close wallet</source>
        <translation>Stäng plånboken</translation>
    </message>
    <message>
        <source>Are you sure you wish to close the wallet &lt;i&gt;%1&lt;/i&gt;?</source>
        <translation>Är du säker att du vill stänga plånboken &lt;i&gt;%1&lt;/i&gt;?</translation>
    </message>
    <message>
        <source>Closing the wallet for too long can result in having to resync the entire chain if pruning is enabled.</source>
        <translation>Om plånboken är stängd under för lång tid och gallring är aktiverad kan hela kedjan behöva synkroniseras på nytt.</translation>
    </message>
    <message>
        <source>Close all wallets</source>
        <translation>Stäng alla plånböcker</translation>
    </message>
    </context>
<context>
    <name>WalletFrame</name>
    <message>
        <source>Create a new wallet</source>
        <translation>Skapa ny plånbok</translation>
    </message>
</context>
<context>
    <name>WalletModel</name>
    <message>
        <source>Send Coins</source>
        <translation>Skicka Qtums</translation>
    </message>
    <message>
        <source>Fee bump error</source>
        <translation>Avgiftsökningsfel</translation>
    </message>
    <message>
        <source>Increasing transaction fee failed</source>
        <translation>Ökning av avgiften lyckades inte</translation>
    </message>
    <message>
        <source>Do you want to increase the fee?</source>
        <translation>Vill du öka avgiften?</translation>
    </message>
    <message>
        <source>Do you want to draft a transaction with fee increase?</source>
        <translation>Vill du skapa en transaktion med en avgiftsökning?</translation>
    </message>
    <message>
        <source>Current fee:</source>
        <translation>Aktuell avgift:</translation>
    </message>
    <message>
        <source>Increase:</source>
        <translation>Öka:</translation>
    </message>
    <message>
        <source>New fee:</source>
        <translation>Ny avgift:</translation>
    </message>
    <message>
        <source>Confirm fee bump</source>
        <translation>Bekräfta avgiftshöjning</translation>
    </message>
    <message>
        <source>PSBT copied</source>
        <translation>PSBT kopierad</translation>
    </message>
    <message>
        <source>Can't sign transaction.</source>
        <translation>Kan ej signera transaktion.</translation>
    </message>
    <message>
        <source>Could not commit transaction</source>
        <translation>Kunde inte skicka transaktion</translation>
    </message>
    <message>
        <source>default wallet</source>
        <translation>Standardplånbok</translation>
    </message>
</context>
<context>
    <name>WalletView</name>
    <message>
        <source>&amp;Export</source>
        <translation>&amp;Exportera</translation>
    </message>
    <message>
        <source>Export the data in the current tab to a file</source>
        <translation>Exportera informationen i aktuell flik till en fil</translation>
    </message>
    <message>
        <source>Error</source>
        <translation>Fel</translation>
    </message>
    <message>
        <source>Backup Wallet</source>
        <translation>Säkerhetskopiera Plånbok</translation>
    </message>
    <message>
        <source>Wallet Data (*.dat)</source>
        <translation>Plånboksdata (*.dat)</translation>
    </message>
    <message>
        <source>Backup Failed</source>
        <translation>Säkerhetskopiering misslyckades</translation>
    </message>
    <message>
        <source>There was an error trying to save the wallet data to %1.</source>
        <translation>Ett fel inträffade när plånbokens data skulle sparas till %1.</translation>
    </message>
    <message>
        <source>Backup Successful</source>
        <translation>Säkerhetskopiering lyckades</translation>
    </message>
    <message>
        <source>The wallet data was successfully saved to %1.</source>
        <translation>Plånbokens data sparades till %1.</translation>
    </message>
    <message>
        <source>Cancel</source>
        <translation>Avbryt</translation>
    </message>
</context>
<context>
    <name>qtum-core</name>
    <message>
        <source>Distributed under the MIT software license, see the accompanying file %s or %s</source>
        <translation>Distribuerad under MIT mjukvarulicens, se den bifogade filen %s eller %s</translation>
    </message>
    <message>
        <source>Prune configured below the minimum of %d MiB.  Please use a higher number.</source>
        <translation>Gallring konfigurerad under miniminivån %d MiB. Använd ett högre värde.</translation>
    </message>
    <message>
        <source>Prune: last wallet synchronisation goes beyond pruned data. You need to -reindex (download the whole blockchain again in case of pruned node)</source>
        <translation>Gallring: senaste plånbokssynkroniseringen ligger utanför gallrade data. Du måste använda -reindex (ladda ner hela blockkedjan igen om noden gallrats)</translation>
    </message>
    <message>
        <source>Pruning blockstore...</source>
        <translation>Gallrar blockstore...</translation>
    </message>
    <message>
        <source>Unable to start HTTP server. See debug log for details.</source>
        <translation>Kunde inte starta HTTP-server. Se felsökningsloggen för detaljer.</translation>
    </message>
    <message>
        <source>The %s developers</source>
        <translation>%s-utvecklarna</translation>
    </message>
    <message>
        <source>Cannot obtain a lock on data directory %s. %s is probably already running.</source>
        <translation>Kan inte låsa datakatalogen %s. %s körs förmodligen redan.</translation>
    </message>
    <message>
        <source>Cannot provide specific connections and have addrman find outgoing connections at the same.</source>
        <translation>Kan inte låta addrman hitta utgående uppkopplingar samtidigt som specifika uppkopplingar skapas</translation>
    </message>
    <message>
        <source>Error reading %s! All keys read correctly, but transaction data or address book entries might be missing or incorrect.</source>
        <translation>Fel vid läsning av %s! Alla nycklar lästes korrekt, men transaktionsdata eller poster i adressboken kanske saknas eller är felaktiga.</translation>
    </message>
    <message>
        <source>Please check that your computer's date and time are correct! If your clock is wrong, %s will not work properly.</source>
        <translation>Kontrollera att din dators datum och tid är korrekt! Om klockan går fel kommer %s inte att fungera korrekt.</translation>
    </message>
    <message>
        <source>Please contribute if you find %s useful. Visit %s for further information about the software.</source>
        <translation>Var snäll och bidra om du finner %s användbar. Besök %s för mer information om mjukvaran.</translation>
    </message>
    <message>
        <source>The block database contains a block which appears to be from the future. This may be due to your computer's date and time being set incorrectly. Only rebuild the block database if you are sure that your computer's date and time are correct</source>
        <translation>Blockdatabasen innehåller ett block som verkar vara från framtiden. Detta kan vara på grund av att din dators datum och tid är felaktiga. Bygg bara om blockdatabasen om du är säker på att datorns datum och tid är korrekt</translation>
    </message>
    <message>
        <source>This is a pre-release test build - use at your own risk - do not use for mining or merchant applications</source>
        <translation>Detta är ett förhandstestbygge - använd på egen risk - använd inte för brytning eller handelsapplikationer</translation>
    </message>
    <message>
        <source>This is the transaction fee you may discard if change is smaller than dust at this level</source>
        <translation>Detta är transaktionsavgiften som slängs borta om det är mindre än damm på denna nivå</translation>
    </message>
    <message>
        <source>Unable to replay blocks. You will need to rebuild the database using -reindex-chainstate.</source>
        <translation>Kunde inte spela om block. Du kommer att behöva bygga om databasen med -reindex-chainstate.</translation>
    </message>
    <message>
        <source>Unable to rewind the database to a pre-fork state. You will need to redownload the blockchain</source>
        <translation>Kan inte spola tillbaka databasen till obeskärt läge. Du måste ladda ner blockkedjan igen</translation>
    </message>
    <message>
        <source>Warning: The network does not appear to fully agree! Some miners appear to be experiencing issues.</source>
        <translation>Varning: Nätverket verkar inte vara helt överens! Några brytare tycks ha problem.</translation>
    </message>
    <message>
        <source>Warning: We do not appear to fully agree with our peers! You may need to upgrade, or other nodes may need to upgrade.</source>
        <translation>Varning: Vi verkar inte helt överens med våra peers! Du kan behöva uppgradera, eller andra noder kan behöva uppgradera.</translation>
    </message>
    <message>
        <source>-maxmempool must be at least %d MB</source>
        <translation>-maxmempool måste vara minst %d MB</translation>
    </message>
    <message>
        <source>Cannot resolve -%s address: '%s'</source>
        <translation>Kan inte matcha -%s adress: '%s'</translation>
    </message>
    <message>
        <source>Change index out of range</source>
        <translation>Förändringsindexet utanför tillåtet intervall</translation>
    </message>
    <message>
        <source>Config setting for %s only applied on %s network when in [%s] section.</source>
        <translation>Konfigurationsinställningar för %s tillämpas bara på nätverket %s när de är i avsnitt [%s].</translation>
    </message>
    <message>
        <source>Copyright (C) %i-%i</source>
        <translation>Copyright (C) %i-%i</translation>
    </message>
    <message>
        <source>Corrupted block database detected</source>
        <translation>Korrupt blockdatabas har upptäckts</translation>
    </message>
    <message>
        <source>Do you want to rebuild the block database now?</source>
        <translation>Vill du bygga om blockdatabasen nu?</translation>
    </message>
    <message>
        <source>Error initializing block database</source>
        <translation>Fel vid initiering av blockdatabasen</translation>
    </message>
    <message>
        <source>Error initializing wallet database environment %s!</source>
        <translation>Fel vid initiering av plånbokens databasmiljö %s!</translation>
    </message>
    <message>
        <source>Error loading %s</source>
        <translation>Fel vid inläsning av %s</translation>
    </message>
    <message>
        <source>Error loading %s: Private keys can only be disabled during creation</source>
        <translation>Fel vid inläsning av %s: Privata nycklar kan enbart inaktiveras när de skapas</translation>
    </message>
    <message>
        <source>Error loading %s: Wallet corrupted</source>
        <translation>Fel vid inläsning av %s: Plånboken är korrupt</translation>
    </message>
    <message>
        <source>Error loading %s: Wallet requires newer version of %s</source>
        <translation>Fel vid inläsning av %s: Plånboken kräver en senare version av %s</translation>
    </message>
    <message>
        <source>Error loading block database</source>
        <translation>Fel vid inläsning av blockdatabasen</translation>
    </message>
    <message>
        <source>Error opening block database</source>
        <translation>Fel vid öppning av blockdatabasen</translation>
    </message>
    <message>
        <source>Failed to listen on any port. Use -listen=0 if you want this.</source>
        <translation>Misslyckades att lyssna på någon port. Använd -listen=0 om du vill detta.</translation>
    </message>
    <message>
        <source>Failed to rescan the wallet during initialization</source>
        <translation>Misslyckades med att skanna om plånboken under initiering.</translation>
    </message>
    <message>
        <source>Importing...</source>
        <translation>Importerar...</translation>
    </message>
    <message>
        <source>Incorrect or no genesis block found. Wrong datadir for network?</source>
        <translation>Felaktig eller inget genesisblock hittades. Fel datadir för nätverket?</translation>
    </message>
    <message>
        <source>Initialization sanity check failed. %s is shutting down.</source>
        <translation>Initieringschecken fallerade. %s stängs av.</translation>
    </message>
    <message>
        <source>Invalid P2P permission: '%s'</source>
        <translation>Ogiltigt P2P-tillstånd: '%s'</translation>
    </message>
    <message>
        <source>Invalid amount for -%s=&lt;amount&gt;: '%s'</source>
        <translation>Ogiltigt belopp för -%s=&lt;amount&gt;:'%s'</translation>
    </message>
    <message>
        <source>Invalid amount for -discardfee=&lt;amount&gt;: '%s'</source>
        <translation>Ogiltigt belopp för -discardfee=&lt;amount&gt;:'%s'</translation>
    </message>
    <message>
        <source>Invalid amount for -fallbackfee=&lt;amount&gt;: '%s'</source>
        <translation>Ogiltigt belopp för -fallbackfee=&lt;amount&gt;: '%s'</translation>
    </message>
    <message>
        <source>Specified blocks directory "%s" does not exist.</source>
        <translation>Den specificerade mappen för block "%s" existerar inte.</translation>
    </message>
    <message>
        <source>Unknown address type '%s'</source>
        <translation>Okänd adress-typ '%s'</translation>
    </message>
    <message>
        <source>Unknown change type '%s'</source>
        <translation>Okänd växel-typ '%s'</translation>
    </message>
    <message>
        <source>Upgrading txindex database</source>
        <translation>Uppgraderar txindex-databasen</translation>
    </message>
    <message>
        <source>Loading P2P addresses...</source>
        <translation>Läser in P2P-adresser...</translation>
    </message>
    <message>
        <source>Loading banlist...</source>
        <translation>Läser in listan över bannlysningar …</translation>
    </message>
    <message>
        <source>Not enough file descriptors available.</source>
        <translation>Inte tillräckligt med filbeskrivningar tillgängliga.</translation>
    </message>
    <message>
        <source>Prune cannot be configured with a negative value.</source>
        <translation>Gallring kan inte konfigureras med ett negativt värde.</translation>
    </message>
    <message>
        <source>Prune mode is incompatible with -txindex.</source>
        <translation>Gallringsläge är inkompatibelt med -txindex.</translation>
    </message>
    <message>
        <source>Replaying blocks...</source>
        <translation>Spelar om block...</translation>
    </message>
    <message>
        <source>Rewinding blocks...</source>
        <translation>Spolar tillbaka blocken...</translation>
    </message>
    <message>
        <source>The source code is available from %s.</source>
        <translation>Källkoden är tillgänglig från %s.</translation>
    </message>
    <message>
        <source>Transaction fee and change calculation failed</source>
        <translation>Beräkning av transaktionsavgift och växel mislyckades</translation>
    </message>
    <message>
        <source>Unable to bind to %s on this computer. %s is probably already running.</source>
        <translation>Det går inte att binda till %s på den här datorn. %s är förmodligen redan igång.</translation>
    </message>
    <message>
        <source>Unable to generate keys</source>
        <translation>Det gick inte att skapa nycklar</translation>
    </message>
    <message>
        <source>Unsupported logging category %s=%s.</source>
        <translation>Saknar stöd för loggningskategori %s=%s.</translation>
    </message>
    <message>
        <source>Upgrading UTXO database</source>
        <translation>Uppgraderar UTXO-databasen</translation>
    </message>
    <message>
        <source>User Agent comment (%s) contains unsafe characters.</source>
        <translation>Kommentaren i användaragent (%s) innehåller osäkra tecken.</translation>
    </message>
    <message>
        <source>Verifying blocks...</source>
        <translation>Verifierar block...</translation>
    </message>
    <message>
        <source>Wallet needed to be rewritten: restart %s to complete</source>
        <translation>Plånboken behöver sparas om: Starta om %s för att fullfölja</translation>
    </message>
    <message>
        <source>Error: Listening for incoming connections failed (listen returned error %s)</source>
        <translation>Fel: Avlyssning av inkommande anslutningar misslyckades (Avlyssningen returnerade felkod %s)</translation>
    </message>
    <message>
        <source>Invalid amount for -maxtxfee=&lt;amount&gt;: '%s' (must be at least the minrelay fee of %s to prevent stuck transactions)</source>
        <translation>Ogiltigt belopp för -maxtxfee=&lt;amount&gt;: '%s' (måste vara åtminstone minrelay avgift %s för att förhindra att transaktioner fastnar)</translation>
    </message>
    <message>
        <source>The transaction amount is too small to send after the fee has been deducted</source>
        <translation>Transaktionens belopp är för litet för att skickas efter att avgiften har dragits</translation>
    </message>
    <message>
        <source>You need to rebuild the database using -reindex to go back to unpruned mode.  This will redownload the entire blockchain</source>
        <translation>Du måste bygga om databasen genom att använda -reindex för att återgå till ogallrat läge. Detta kommer att ladda ner hela blockkedjan på nytt.</translation>
    </message>
    <message>
        <source>Error reading from database, shutting down.</source>
        <translation>Fel vid läsning från databas, avslutar.</translation>
    </message>
    <message>
        <source>Error upgrading chainstate database</source>
        <translation>Fel vid uppgradering av blockdatabasen</translation>
    </message>
    <message>
        <source>Error: Disk space is low for %s</source>
        <translation>Fel: Diskutrymme är lågt för %s</translation>
    </message>
    <message>
        <source>Invalid -onion address or hostname: '%s'</source>
        <translation>Ogiltig -onion adress eller värdnamn: '%s'</translation>
    </message>
    <message>
        <source>Invalid -proxy address or hostname: '%s'</source>
        <translation>Ogiltig -proxy adress eller värdnamn: '%s'</translation>
    </message>
    <message>
        <source>Invalid amount for -paytxfee=&lt;amount&gt;: '%s' (must be at least %s)</source>
        <translation>Ogiltigt belopp för -paytxfee=&lt;amount&gt;:'%s' (måste vara minst %s)</translation>
    </message>
    <message>
        <source>Invalid netmask specified in -whitelist: '%s'</source>
        <translation>Ogiltig nätmask angiven i -whitelist: '%s'</translation>
    </message>
    <message>
        <source>Need to specify a port with -whitebind: '%s'</source>
        <translation>Port måste anges med -whitelist: '%s'</translation>
    </message>
    <message>
        <source>Prune mode is incompatible with -blockfilterindex.</source>
        <translation>Gallringsläge är inkompatibelt med -blockfilterindex.</translation>
    </message>
    <message>
        <source>Reducing -maxconnections from %d to %d, because of system limitations.</source>
        <translation>Minskar -maxconnections från %d till %d, på grund av systembegränsningar.</translation>
    </message>
    <message>
        <source>Section [%s] is not recognized.</source>
        <translation>Avsnitt [%s] känns inte igen.</translation>
    </message>
    <message>
        <source>Signing transaction failed</source>
        <translation>Signering av transaktion misslyckades</translation>
    </message>
    <message>
        <source>Specified -walletdir "%s" does not exist</source>
        <translation>Angiven -walletdir "%s" finns inte</translation>
    </message>
    <message>
        <source>Specified -walletdir "%s" is a relative path</source>
        <translation>Angiven -walletdir "%s" är en relativ sökväg</translation>
    </message>
    <message>
        <source>Specified -walletdir "%s" is not a directory</source>
        <translation>Angiven -walletdir "%s" är inte en katalog</translation>
    </message>
    <message>
        <source>The specified config file %s does not exist
</source>
        <translation>Angiven konfigurationsfil %s finns inte
</translation>
    </message>
    <message>
        <source>The transaction amount is too small to pay the fee</source>
        <translation>Transaktionsbeloppet är för litet för att betala avgiften</translation>
    </message>
    <message>
        <source>This is experimental software.</source>
        <translation>Detta är experimentmjukvara.</translation>
    </message>
    <message>
        <source>Transaction amount too small</source>
        <translation>Transaktionsbeloppet är för litet</translation>
    </message>
    <message>
        <source>Transaction too large</source>
        <translation>Transaktionen är för stor</translation>
    </message>
    <message>
        <source>Unable to bind to %s on this computer (bind returned error %s)</source>
        <translation>Det går inte att binda till %s på den här datorn (bind returnerade felmeddelande %s)</translation>
    </message>
    <message>
        <source>Unable to create the PID file '%s': %s</source>
        <translation>Det gick inte att skapa PID-filen '%s': %s</translation>
    </message>
    <message>
        <source>Unable to generate initial keys</source>
        <translation>Det gick inte att skapa ursprungliga nycklar</translation>
    </message>
    <message>
        <source>Unknown -blockfilterindex value %s.</source>
        <translation>Okänt värde för -blockfilterindex '%s'.</translation>
    </message>
    <message>
        <source>Verifying wallet(s)...</source>
        <translation>Verifierar plånbok(er)...</translation>
    </message>
    <message>
        <source>Warning: unknown new rules activated (versionbit %i)</source>
        <translation>Varning: okända nya regler aktiverade (versionsbit %i)</translation>
    </message>
    <message>
        <source>-maxtxfee is set very high! Fees this large could be paid on a single transaction.</source>
        <translation>-maxtxfee är väldigt högt satt! Så höga avgifter kan komma att betalas för en enstaka transaktion.</translation>
    </message>
    <message>
        <source>This is the transaction fee you may pay when fee estimates are not available.</source>
        <translation>Detta är transaktionsavgiften du kan komma att betala om avgiftsuppskattning inte är tillgänglig.</translation>
    </message>
    <message>
        <source>Total length of network version string (%i) exceeds maximum length (%i). Reduce the number or size of uacomments.</source>
        <translation>Total längd på strängen för nätverksversion (%i) överskrider maxlängden (%i). Minska numret eller storleken på uacomments.</translation>
    </message>
    <message>
        <source>%s is set very high!</source>
        <translation>%s är satt väldigt högt!</translation>
    </message>
    <message>
        <source>Starting network threads...</source>
        <translation>Startar nätverkstrådar...</translation>
    </message>
    <message>
        <source>The wallet will avoid paying less than the minimum relay fee.</source>
        <translation>Plånboken undviker att betala mindre än lägsta reläavgift.</translation>
    </message>
    <message>
        <source>This is the minimum transaction fee you pay on every transaction.</source>
        <translation>Det här är minimiavgiften du kommer betala för varje transaktion.</translation>
    </message>
    <message>
        <source>This is the transaction fee you will pay if you send a transaction.</source>
        <translation>Det här är transaktionsavgiften du kommer betala om du skickar en transaktion.</translation>
    </message>
    <message>
        <source>Transaction amounts must not be negative</source>
        <translation>Transaktionsbelopp får ej vara negativt</translation>
    </message>
    <message>
        <source>Transaction has too long of a mempool chain</source>
        <translation>Transaktionen har för lång mempool-kedja</translation>
    </message>
    <message>
        <source>Transaction must have at least one recipient</source>
        <translation>Transaktionen måste ha minst en mottagare</translation>
    </message>
    <message>
        <source>Unknown network specified in -onlynet: '%s'</source>
        <translation>Okänt nätverk angavs i -onlynet: '%s'</translation>
    </message>
    <message>
        <source>Insufficient funds</source>
        <translation>Otillräckligt med qtums</translation>
<<<<<<< HEAD
    </message>
    <message>
        <source>Cannot upgrade a non HD split wallet without upgrading to support pre split keypool. Please use -upgradewallet=169900 or -upgradewallet with no version specified.</source>
        <translation>Kan inte uppgradera till en icke-HD delad plånbok utan att uppgradera till att stödja nyckelpoolen innan delning. Var vänlig använd -upgradewallet=169900 eller -upgradewallet utan version specificerad.</translation>
=======
>>>>>>> da23532c
    </message>
    <message>
        <source>Fee estimation failed. Fallbackfee is disabled. Wait a few blocks or enable -fallbackfee.</source>
        <translation>Avgiftsuppskattning misslyckades. Fallbackfee är inaktiverat. Vänta några block eller aktivera -fallbackfee.</translation>
    </message>
    <message>
        <source>Warning: Private keys detected in wallet {%s} with disabled private keys</source>
        <translation>Varning: Privata nycklar upptäcktes i plånbok (%s) vilken har dessa inaktiverade</translation>
    </message>
    <message>
        <source>Cannot write to data directory '%s'; check permissions.</source>
        <translation>Kan inte skriva till mapp "%s", var vänlig se över filbehörigheter.</translation>
    </message>
    <message>
        <source>Loading block index...</source>
        <translation>Läser in blockindex...</translation>
    </message>
    <message>
        <source>Loading wallet...</source>
        <translation>Läser in plånbok...</translation>
    </message>
    <message>
        <source>Cannot downgrade wallet</source>
        <translation>Kan inte nedgradera plånboken</translation>
    </message>
    <message>
        <source>Rescanning...</source>
        <translation>Söker igen...</translation>
    </message>
    <message>
        <source>Done loading</source>
        <translation>Inläsning klar</translation>
    </message>
</context>
</TS><|MERGE_RESOLUTION|>--- conflicted
+++ resolved
@@ -68,13 +68,6 @@
     <message>
         <source>These are your Qtum addresses for sending payments. Always check the amount and the receiving address before sending coins.</source>
         <translation>Detta är dina Qtum-adresser för att skicka betalningar. Kontrollera alltid belopp och mottagaradress innan du skickar qtum.</translation>
-<<<<<<< HEAD
-    </message>
-    <message>
-        <source>These are your Qtum addresses for receiving payments. Use the 'Create new receiving address' button in the receive tab to create new addresses.</source>
-        <translation>Detta är dina Qtumadresser för att ta emot betalningar. Använd knappen 'Skapa ny mottagaradress' på fliken ta emot för att skapa nya adresser .</translation>
-=======
->>>>>>> da23532c
     </message>
     <message>
         <source>&amp;Copy Address</source>
@@ -486,8 +479,6 @@
         <translation>Uppdaterad</translation>
     </message>
     <message>
-<<<<<<< HEAD
-=======
         <source>&amp;Load PSBT from file...</source>
         <translation>&amp;Läs in PSBT från fil...</translation>
     </message>
@@ -496,7 +487,6 @@
         <translation>Läs in PSBT från urklipp...</translation>
     </message>
     <message>
->>>>>>> da23532c
         <source>Node window</source>
         <translation>Nod-fönster</translation>
     </message>
@@ -513,13 +503,8 @@
         <translation>Mottaga&amp;radresser</translation>
     </message>
     <message>
-<<<<<<< HEAD
-        <source>Open a bitcoin: URI</source>
-        <translation>Öppna en bitcoin:-URI</translation>
-=======
         <source>Open a qtum: URI</source>
         <translation>Öppna en qtum:-URI</translation>
->>>>>>> da23532c
     </message>
     <message>
         <source>Open Wallet</source>
@@ -538,20 +523,16 @@
         <translation>Stäng plånboken</translation>
     </message>
     <message>
-<<<<<<< HEAD
+        <source>Close All Wallets...</source>
+        <translation>Stäng alla plånböcker...</translation>
+    </message>
+    <message>
+        <source>Close all wallets</source>
+        <translation>Stäng alla plånböcker</translation>
+    </message>
+    <message>
         <source>Show the %1 help message to get a list with possible Qtum command-line options</source>
         <translation>Visa %1 hjälpmeddelande för att få en lista med möjliga Qtum kommandoradsalternativ.</translation>
-=======
-        <source>Close All Wallets...</source>
-        <translation>Stäng alla plånböcker...</translation>
-    </message>
-    <message>
-        <source>Close all wallets</source>
-        <translation>Stäng alla plånböcker</translation>
-    </message>
-    <message>
-        <source>Show the %1 help message to get a list with possible Qtum command-line options</source>
-        <translation>Visa %1 hjälpmeddelande för att få en lista med möjliga Qtum kommandoradsalternativ.</translation>
     </message>
     <message>
         <source>&amp;Mask values</source>
@@ -560,7 +541,6 @@
     <message>
         <source>Mask the values in the Overview tab</source>
         <translation>Dölj värden i översiktsfliken</translation>
->>>>>>> da23532c
     </message>
     <message>
         <source>default wallet</source>
@@ -671,13 +651,8 @@
         <translation>Denna plånbok är &lt;b&gt;krypterad&lt;/b&gt; och för närvarande &lt;b&gt;låst&lt;/b&gt;</translation>
     </message>
     <message>
-<<<<<<< HEAD
-        <source>A fatal error occurred. Qtum can no longer continue safely and will quit.</source>
-        <translation>Ett kritiskt fel uppstod. Qtum kan inte fortsätta att köra säkert och kommer att avslutas.</translation>
-=======
         <source>Original message:</source>
         <translation>Ursprungligt meddelande:</translation>
->>>>>>> da23532c
     </message>
     </context>
 <context>
@@ -1119,13 +1094,8 @@
 <context>
     <name>OpenURIDialog</name>
     <message>
-<<<<<<< HEAD
-        <source>Open bitcoin URI</source>
-        <translation>Öppna bitcoin-URI</translation>
-=======
         <source>Open qtum URI</source>
         <translation>Öppna qtum-URI</translation>
->>>>>>> da23532c
     </message>
     <message>
         <source>URI:</source>
@@ -1318,13 +1288,6 @@
         <translation>Tor</translation>
     </message>
     <message>
-<<<<<<< HEAD
-        <source>Connect to the Qtum network through a separate SOCKS5 proxy for Tor hidden services.</source>
-        <translation>Anslut till Qtum-nätverket genom en separat SOCKS5-proxy för dolda tjänster i Tor.</translation>
-    </message>
-    <message>
-=======
->>>>>>> da23532c
         <source>&amp;Window</source>
         <translation>&amp;Fönster</translation>
     </message>
@@ -2426,24 +2389,10 @@
         <translation>Bekräfta transaktionsförslag</translation>
     </message>
     <message>
-<<<<<<< HEAD
-        <source>Copy PSBT to clipboard</source>
-        <translation>Kopiera PSBT till urklipp</translation>
-    </message>
-    <message>
-=======
->>>>>>> da23532c
         <source>Send</source>
         <translation>Skicka</translation>
     </message>
     <message>
-<<<<<<< HEAD
-        <source>PSBT copied</source>
-        <translation>PSBT kopierad</translation>
-    </message>
-    <message>
-=======
->>>>>>> da23532c
         <source>The recipient address is not valid. Please recheck.</source>
         <translation>Mottagarens adress är ogiltig. Kontrollera igen.</translation>
     </message>
@@ -2539,13 +2488,10 @@
         <translation>Ta bort denna post</translation>
     </message>
     <message>
-<<<<<<< HEAD
-=======
         <source>The amount to send in the selected unit</source>
         <translation>Beloppett att skicka i vald enhet</translation>
     </message>
     <message>
->>>>>>> da23532c
         <source>The fee will be deducted from the amount being sent. The recipient will receive less qtums than you enter in the amount field. If multiple recipients are selected, the fee is split equally.</source>
         <translation>Avgiften dras från beloppet som skickas. Mottagaren kommer att ta emot mindre qtum än du angivit i beloppsfältet. Om flera mottagare väljs kommer avgiften att fördelas jämt.</translation>
     </message>
@@ -3753,13 +3699,6 @@
     <message>
         <source>Insufficient funds</source>
         <translation>Otillräckligt med qtums</translation>
-<<<<<<< HEAD
-    </message>
-    <message>
-        <source>Cannot upgrade a non HD split wallet without upgrading to support pre split keypool. Please use -upgradewallet=169900 or -upgradewallet with no version specified.</source>
-        <translation>Kan inte uppgradera till en icke-HD delad plånbok utan att uppgradera till att stödja nyckelpoolen innan delning. Var vänlig använd -upgradewallet=169900 eller -upgradewallet utan version specificerad.</translation>
-=======
->>>>>>> da23532c
     </message>
     <message>
         <source>Fee estimation failed. Fallbackfee is disabled. Wait a few blocks or enable -fallbackfee.</source>
