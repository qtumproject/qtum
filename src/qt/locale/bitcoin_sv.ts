--- conflicted
+++ resolved
@@ -68,14 +68,11 @@
     <message>
         <source>These are your Qtum addresses for sending payments. Always check the amount and the receiving address before sending coins.</source>
         <translation type="unfinished">Detta är dina Qtum-adresser för att skicka betalningar. Kontrollera alltid belopp och mottagaradress innan du skickar qtum.</translation>
-<<<<<<< HEAD
-=======
     </message>
     <message>
         <source>These are your Qtum addresses for receiving payments. Use the 'Create new receiving address' button in the receive tab to create new addresses.
 Signing is only possible with addresses of the type 'legacy'.</source>
         <translation type="unfinished">Detta är dina Qtumadresser för att ta emot betalningar. Använd knappen 'Skapa ny mottagaradress' i mottagsfliken för att skapa nya adresser. Signering är bara tillgänglig för adresser av typen 'legacy'</translation>
->>>>>>> d82fec21
     </message>
     <message>
         <source>&amp;Copy Address</source>
@@ -169,11 +166,7 @@
     <message>
         <source>Warning: If you encrypt your wallet and lose your passphrase, you will &lt;b&gt;LOSE ALL OF YOUR QTUMS&lt;/b&gt;!</source>
         <translation type="unfinished">VARNING: Om du krypterar din plånbok och glömmer din lösenfras, &lt;b&gt;FÖRLORAR DU ALLA DINA QTUM&lt;/b&gt;!</translation>
-<<<<<<< HEAD
-    </message>
-=======
    </message>
->>>>>>> d82fec21
     <message>
         <source>Are you sure you wish to encrypt your wallet?</source>
         <translation type="unfinished">Är du säker på att du vill kryptera din plånbok?</translation>
@@ -387,11 +380,7 @@
     <message>
         <source>%s corrupt. Try using the wallet tool qtum-wallet to salvage or restoring a backup.</source>
         <translation type="unfinished">%s är korrupt. Testa att använda verktyget qtum-wallet för att rädda eller återställa en backup.</translation>
-<<<<<<< HEAD
-    </message>
-=======
    </message>
->>>>>>> d82fec21
     <message>
         <source>-maxtxfee is set very high! Fees this large could be paid on a single transaction.</source>
         <translation type="unfinished">-maxtxfee är väldigt högt satt! Så höga avgifter kan komma att betalas för en enstaka transaktion.</translation>
@@ -614,11 +603,7 @@
     </message>
     <message>
         <source>Insufficient funds</source>
-<<<<<<< HEAD
-        <translation type="unfinished">Otillräckligt med qtums</translation>
-=======
         <translation type="unfinished">Otillräckligt med qtums</translation> 
->>>>>>> d82fec21
     </message>
     <message>
         <source>Invalid -onion address or hostname: '%s'</source>
@@ -970,13 +955,8 @@
     </message>
     <message>
         <source>Sign messages with your Qtum addresses to prove you own them</source>
-<<<<<<< HEAD
-        <translation type="unfinished">Signera meddelanden med dina Qtum-adresser för att bevisa att du äger dem</translation>
-    </message>
-=======
         <translation type="unfinished">Signera meddelanden med dina Qtum-adresser för att bevisa att du äger dem</translation> 
    </message>
->>>>>>> d82fec21
     <message>
         <source>&amp;Verify message…</source>
         <translation type="unfinished">&amp;Bekräfta meddelandet…</translation>
@@ -984,11 +964,7 @@
     <message>
         <source>Verify messages to ensure they were signed with specified Qtum addresses</source>
         <translation type="unfinished">Verifiera meddelanden för att vara säker på att de signerades med angivna Qtum-adresser</translation>
-<<<<<<< HEAD
-    </message>
-=======
    </message>
->>>>>>> d82fec21
     <message>
         <source>&amp;Load PSBT from file…</source>
         <translation type="unfinished">&amp;Ladda PSBT från fil…</translation>
@@ -1042,8 +1018,6 @@
         <translation type="unfinished">Behandlar block på disken…</translation>
     </message>
     <message>
-<<<<<<< HEAD
-=======
         <source>Reindexing blocks on disk…</source>
         <translation type="unfinished">Indexerar om block på disken...</translation>
     </message>
@@ -1052,7 +1026,6 @@
         <translation type="unfinished">Ansluter till noder...</translation>
     </message>
     <message>
->>>>>>> d82fec21
         <source>Request payments (generates QR codes and qtum: URIs)</source>
         <translation type="unfinished">Begär betalningar (skapar QR-koder och qtum: -URIer)</translation>
     </message>
@@ -1106,13 +1079,10 @@
     <message>
         <source>Load Partially Signed Qtum Transaction</source>
         <translation type="unfinished">Läs in Delvis signerad Qtum transaktion (PSBT)</translation>
-<<<<<<< HEAD
-=======
     </message>
     <message>
         <source>Load PSBT from &amp;clipboard…</source>
         <translation type="unfinished">Ladda PSBT från &amp;urklipp...</translation>
->>>>>>> d82fec21
     </message>
     <message>
         <source>Load Partially Signed Qtum Transaction from clipboard</source>
@@ -1739,11 +1709,7 @@
     </message>
     <message>
         <source>%1 will download and store a copy of the Qtum block chain.</source>
-<<<<<<< HEAD
-        <translation type="unfinished">%1 kommer att ladda ner och lagra en kopia av Qtums blockkedja.</translation>
-=======
         <translation type="unfinished">%1 kommer att ladda ner och lagra en kopia av Qtum blockkedja.</translation>
->>>>>>> d82fec21
     </message>
     <message>
         <source>The wallet will also be stored in this directory.</source>
@@ -1976,14 +1942,11 @@
         <translation type="unfinished">&amp;Spendera obekräftad växel</translation>
     </message>
     <message>
-<<<<<<< HEAD
-=======
         <source>Enable &amp;PSBT controls</source>
         <extracomment>An options window setting to enable PSBT controls.</extracomment>
         <translation type="unfinished">Aktivera &amp;PSBT-kontroll</translation>
     </message>
     <message>
->>>>>>> d82fec21
         <source>Automatically open the Qtum client port on the router. This only works when your router supports UPnP and it is enabled.</source>
         <translation type="unfinished">Öppna automatiskt Qtum-klientens port på routern. Detta fungerar endast om din router stödjer UPnP och det är är aktiverat.</translation>
     </message>
@@ -2070,13 +2033,6 @@
     <message>
         <source>Connect to the Qtum network through a separate SOCKS5 proxy for Tor onion services.</source>
         <translation type="unfinished">Anslut till Qtum-nätverket genom en separat SOCKS5-proxy för onion-tjänster genom Tor.</translation>
-<<<<<<< HEAD
-    </message>
-    <message>
-        <source>Options set in this dialog are overridden by the command line or in the configuration file:</source>
-        <translation type="unfinished">Alternativ som anges i denna dialog åsidosätts av kommandoraden eller i konfigurationsfilen:</translation>
-=======
->>>>>>> d82fec21
     </message>
     <message>
         <source>&amp;Cancel</source>
@@ -2331,19 +2287,11 @@
     <message>
         <source>'qtum://' is not a valid URI. Use 'qtum:' instead.</source>
         <translation type="unfinished">'qtum://' är inte en accepterad URI. Använd 'qtum:' istället.</translation>
-<<<<<<< HEAD
-    </message>
-    <message>
-        <source>URI cannot be parsed! This can be caused by an invalid Qtum address or malformed URI parameters.</source>
-        <translation type="unfinished">URI kan inte parsas! Detta kan orsakas av en ogiltig Qtum-adress eller felaktiga URI-parametrar.</translation>
-    </message>
-=======
    </message>
     <message>
         <source>URI cannot be parsed! This can be caused by an invalid Qtum address or malformed URI parameters.</source>
         <translation type="unfinished">URI kan inte parsas! Detta kan orsakas av en ogiltig Qtum-adress eller felaktiga URI-parametrar.</translation>
    </message>
->>>>>>> d82fec21
     <message>
         <source>Payment request file handling</source>
         <translation type="unfinished">Hantering av betalningsbegäransfil</translation>
@@ -3001,11 +2949,7 @@
     <message>
         <source>When there is less transaction volume than space in the blocks, miners as well as relaying nodes may enforce a minimum fee. Paying only this minimum fee is just fine, but be aware that this can result in a never confirming transaction once there is more demand for qtum transactions than the network can process.</source>
         <translation type="unfinished">När transaktionsvolymen är mindre än utrymmet i blocken kan både brytardatorer och relänoder kräva en minimiavgift. Det är okej att bara betala denna minimiavgift, men du ska vara medveten om att det kan leda till att en transaktion aldrig bekräftas så fort efterfrågan på qtumtransaktioner är större än vad nätverket kan hantera.</translation>
-<<<<<<< HEAD
-    </message>
-=======
    </message>
->>>>>>> d82fec21
     <message>
         <source>A too low fee might result in a never confirming transaction (read the tooltip)</source>
         <translation type="unfinished">En alltför låg avgift kan leda till att en transaktion aldrig bekräfta (läs knappbeskrivningen)</translation>
@@ -3077,11 +3021,7 @@
     <message>
         <source>Creates a Partially Signed Qtum Transaction (PSBT) for use with e.g. an offline %1 wallet, or a PSBT-compatible hardware wallet.</source>
         <translation type="unfinished">Skapar en delvis signerad Qtum transaktion (PSBT) att använda vid t.ex. en offline %1 plånbok, eller en PSBT-kompatibel hårdvaruplånbok.</translation>
-<<<<<<< HEAD
-    </message>
-=======
   </message>
->>>>>>> d82fec21
     <message>
         <source> from wallet '%1'</source>
         <translation type="unfinished">från plånbok: '%1'</translation>
@@ -3115,15 +3055,9 @@
         <translation type="unfinished">Du kan höja avgiften senare (signalerar Replace-By-Fee, BIP-125).</translation>
     </message>
     <message>
-<<<<<<< HEAD
-        <source>Please, review your transaction proposal. This will produce a Partially Signed Qtum Transaction (PSBT) which you can save or copy and then sign with e.g. an offline %1 wallet, or a PSBT-compatible hardware wallet.</source>
-        <extracomment>Text to inform a user attempting to create a transaction of their current options. At this stage, a user can only create a PSBT. This string is displayed when private keys are disabled and an external signer is not available.</extracomment>
-        <translation type="unfinished">Verifiera ditt transaktionsförslag. Det kommer skapas en delvis signerad Qtum transaktion (PSBT) som du kan spara eller kopiera och sen signera med t.ex. en offline %1 plånbok, eller en PSBT-kompatibel hårdvaruplånbok.</translation>
-=======
         <source>Please, review your transaction proposal. This will produce a Partially Signed Qtum Transaction (PSBT) which you can save or copy and then sign with e.g. an offline %1 wallet, or a PSBT-compatible hardware wallet.</source> 
         <extracomment>Text to inform a user attempting to create a transaction of their current options. At this stage, a user can only create a PSBT. This string is displayed when private keys are disabled and an external signer is not available.</extracomment>
         <translation type="unfinished">Verifiera ditt transaktionsförslag. Det kommer skapas en delvis signerad Qtum transaktion (PSBT) som du kan spara eller kopiera och sen signera med t.ex. en offline %1 plånbok, eller en PSBT-kompatibel hårdvaruplånbok.</translation> 
->>>>>>> d82fec21
     </message>
     <message>
         <source>Please, review your transaction.</source>
@@ -3223,11 +3157,7 @@
     <message>
         <source>The Qtum address to send the payment to</source>
         <translation type="unfinished">Qtum-adress att sända betalning till</translation>
-<<<<<<< HEAD
-    </message>
-=======
    </message>
->>>>>>> d82fec21
     <message>
         <source>Paste address from clipboard</source>
         <translation type="unfinished">Klistra in adress från Urklipp</translation>
@@ -3263,17 +3193,6 @@
     <message>
         <source>A message that was attached to the qtum: URI which will be stored with the transaction for your reference. Note: This message will not be sent over the Qtum network.</source>
         <translation type="unfinished">Ett meddelande som bifogades qtum: -URIn och som sparas med transaktionen som referens. Obs: Meddelandet sänds inte över Qtum-nätverket.</translation>
-<<<<<<< HEAD
-    </message>
-    <message>
-        <source>Pay To:</source>
-        <translation type="unfinished">Betala till:</translation>
-    </message>
-    <message>
-        <source>Memo:</source>
-        <translation type="unfinished">PM:</translation>
-=======
->>>>>>> d82fec21
     </message>
 </context>
 <context>
@@ -3303,13 +3222,8 @@
     </message>
     <message>
         <source>The Qtum address to sign the message with</source>
-<<<<<<< HEAD
-        <translation type="unfinished">Qtum-adress att signera meddelandet med</translation>
-    </message>
-=======
         <translation type="unfinished">Qtum-adress att signera meddelandet med</translation> 
    </message>
->>>>>>> d82fec21
     <message>
         <source>Choose previously used address</source>
         <translation type="unfinished">Välj tidigare använda adresser</translation>
@@ -3333,11 +3247,7 @@
     <message>
         <source>Sign the message to prove you own this Qtum address</source>
         <translation type="unfinished">Signera meddelandet för att bevisa att du äger denna Qtum-adress</translation>
-<<<<<<< HEAD
-    </message>
-=======
    </message>
->>>>>>> d82fec21
     <message>
         <source>Sign &amp;Message</source>
         <translation type="unfinished">Signera &amp;meddelande</translation>
@@ -3881,11 +3791,7 @@
     <name>WalletModel</name>
     <message>
         <source>Send Coins</source>
-<<<<<<< HEAD
-        <translation type="unfinished">Skicka Qtums</translation>
-=======
         <translation type="unfinished">Skicka Qtums</translation> 
->>>>>>> d82fec21
     </message>
     <message>
         <source>Fee bump error</source>
