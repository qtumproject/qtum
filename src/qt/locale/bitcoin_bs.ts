<TS version="2.1" language="bs">
<context>
    <name>AddressBookPage</name>
    <message>
        <source>Right-click to edit address or label</source>
        <translation type="unfinished">Desni klik za uređivanje adrese ili oznake</translation>
    </message>
    <message>
        <source>Create a new address</source>
        <translation>Napravite novu adresu</translation>
    </message>
    <message>
        <source>&amp;New</source>
        <translation type="unfinished">&amp;Nova</translation>
    </message>
    <message>
        <source>Copy the currently selected address to the system clipboard</source>
        <translation>Kopirajte trenutno odabranu adresu u sistemski meduspremnik</translation>
    </message>
    <message>
        <source>&amp;Copy</source>
        <translation type="unfinished">&amp;Kopirajte</translation>
    </message>
    <message>
        <source>C&amp;lose</source>
        <translation type="unfinished">&amp;Zatvorite</translation>
    </message>
    <message>
        <source>Delete the currently selected address from the list</source>
        <translation>Izbrišite trenutno odabranu odresu sa liste</translation>
    </message>
    <message>
        <source>Enter address or label to search</source>
        <translation type="unfinished">Unesite adresu ili oznaku za pretragu</translation>
    </message>
    <message>
        <source>Export the data in the current tab to a file</source>
        <translation>Izvezite podatke trenutne kartice u datoteku</translation>
    </message>
    <message>
        <source>&amp;Export</source>
        <translation>&amp;Izvezite</translation>
    </message>
    <message>
        <source>&amp;Delete</source>
        <translation>Iz&amp;brišite</translation>
    </message>
    <message>
        <source>Choose the address to send coins to</source>
        <translation type="unfinished">Izaberite adresu na koju ćete poslati novac</translation>
    </message>
    <message>
        <source>Choose the address to receive coins with</source>
        <translation type="unfinished">Izaberite adresu na koju ćete primiti novac</translation>
    </message>
    <message>
        <source>C&amp;hoose</source>
        <translation type="unfinished">&amp;Izaberite</translation>
    </message>
    <message>
        <source>Sending addresses</source>
        <translation type="unfinished">Adrese pošiljalaca</translation>
    </message>
    <message>
        <source>Receiving addresses</source>
        <translation type="unfinished">Adrese primalaca</translation>
    </message>
    <message>
        <source>These are your Qtum addresses for sending payments. Always check the amount and the receiving address before sending coins.</source>
<<<<<<< HEAD
        <translation>Ovo su vaše Qtum adrese za slanje novca. Uvijek provjerite iznos i adresu primaoca prije slanja novca.</translation>
=======
        <translation type="unfinished">Ovo su vaše Qtum adrese za slanje novca. Uvijek provjerite iznos i adresu primaoca prije slanja novca.</translation>
    </message>
    <message>
        <source>These are your Qtum addresses for receiving payments. Use the 'Create new receiving address' button in the receive tab to create new addresses.
Signing is only possible with addresses of the type 'legacy'.</source>
        <translation type="unfinished">Ovo su vaše Qtum adrese za primanje uplata. Upotrijebite dugme 'Stvori novu adresu prijema' na kartici primanja da biste kreirali nove adrese. Potpisivanje je moguće samo s adresama tipa 'legacy'.</translation>
>>>>>>> 5ed36332
    </message>
    <message>
        <source>&amp;Copy Address</source>
        <translation type="unfinished">&amp;Kopirajte adresu</translation>
    </message>
    <message>
        <source>Copy &amp;Label</source>
        <translation type="unfinished">Kopirajte &amp;ozanku</translation>
    </message>
    <message>
        <source>&amp;Edit</source>
        <translation type="unfinished">&amp;Uredite</translation>
    </message>
    <message>
        <source>Export Address List</source>
        <translation type="unfinished">Izvezite listu adresa</translation>
    </message>
    <message>
        <source>Comma separated file</source>
        <extracomment>Expanded name of the CSV file format. See https://en.wikipedia.org/wiki/Comma-separated_values</extracomment>
        <translation type="unfinished">Datoteka odvojena zarezom</translation>
    </message>
    <message>
        <source>There was an error trying to save the address list to %1. Please try again.</source>
        <extracomment>An error message. %1 is a stand-in argument for the name of the file we attempted to save to.</extracomment>
        <translation type="unfinished">Došlo je do greške kod spašavanja liste adresa na %1. Molimo pokušajte ponovo.</translation>
    </message>
    <message>
        <source>Exporting Failed</source>
        <translation type="unfinished">Izvoz neuspješan</translation>
    </message>
</context>
<context>
    <name>AddressTableModel</name>
    <message>
        <source>Label</source>
        <translation type="unfinished">Oznaka</translation>
    </message>
    <message>
        <source>Address</source>
        <translation type="unfinished">Adresa</translation>
    </message>
    <message>
        <source>(no label)</source>
        <translation type="unfinished">(nema oznake)</translation>
    </message>
</context>
<context>
    <name>AskPassphraseDialog</name>
    <message>
        <source>Passphrase Dialog</source>
        <translation>Dijalog Lozinke</translation>
    </message>
    <message>
        <source>Enter passphrase</source>
        <translation>Unesi lozinku</translation>
    </message>
    <message>
        <source>New passphrase</source>
        <translation>Nova lozinka</translation>
    </message>
    <message>
        <source>Repeat new passphrase</source>
        <translation>Ponovi novu lozinku</translation>
    </message>
    <message>
        <source>Show passphrase</source>
        <translation type="unfinished">Prikaži lozinku</translation>
    </message>
    <message>
        <source>Encrypt wallet</source>
        <translation type="unfinished">Šifriraj novčanik</translation>
    </message>
    <message>
        <source>This operation needs your wallet passphrase to unlock the wallet.</source>
        <translation type="unfinished">Za otključavanje novčanika za ovu operaciju potrebna je lozinka vašeg novčanika.</translation>
    </message>
    <message>
        <source>Unlock wallet</source>
        <translation type="unfinished">Otključajte novčanik</translation>
    </message>
    <message>
        <source>Change passphrase</source>
        <translation type="unfinished">Promijenite lozinku</translation>
    </message>
    <message>
        <source>Confirm wallet encryption</source>
        <translation type="unfinished">Potvrdite šifriranje novčanika</translation>
    </message>
    <message>
        <source>Warning: If you encrypt your wallet and lose your passphrase, you will &lt;b&gt;LOSE ALL OF YOUR QTUMS&lt;/b&gt;!</source>
        <translation type="unfinished">Upozorenje: Ako šifrirate novčanik i izgubite lozinku, &lt;b&gt;IZGUBIT ĆETE SVE SVOJE BITKOINE!&lt;/b&gt;</translation>
    </message>
    <message>
        <source>Are you sure you wish to encrypt your wallet?</source>
        <translation type="unfinished">Jeste li sigurni da želite šifrirati novčanik?</translation>
    </message>
    <message>
        <source>Wallet encrypted</source>
        <translation type="unfinished">Novčanik šifriran</translation>
    </message>
    <message>
        <source>Enter the new passphrase for the wallet.&lt;br/&gt;Please use a passphrase of &lt;b&gt;ten or more random characters&lt;/b&gt;, or &lt;b&gt;eight or more words&lt;/b&gt;.</source>
        <translation type="unfinished">Unesite novu lozinku za novčanik.&lt;br/&gt;Upotrijebite lozinku od &lt;b&gt;deset ili više nasumičnih znakova&lt;/b&gt; ili &lt;b&gt;osam ili više riječi&lt;/b&gt;.</translation>
    </message>
    <message>
        <source>Enter the old passphrase and new passphrase for the wallet.</source>
        <translation type="unfinished">Unesite staru i novu lozinku za novčanik.</translation>
    </message>
    <message>
        <source>Remember that encrypting your wallet cannot fully protect your qtums from being stolen by malware infecting your computer.</source>
        <translation type="unfinished">Imajte na umu da šifriranje vašeg novčanika ne može u potpunosti zaštititi vaše qtume od krađe zlonamjernim softverom koji zarazi vaš računar.</translation>
    </message>
    <message>
        <source>Wallet to be encrypted</source>
        <translation type="unfinished">Novčanik za šifriranje</translation>
    </message>
    <message>
        <source>Your wallet is about to be encrypted. </source>
        <translation type="unfinished">Novčanik će uskoro biti šifriran.</translation>
    </message>
    <message>
        <source>Your wallet is now encrypted. </source>
        <translation type="unfinished">Vaš novčanik je sada šifriran.</translation>
    </message>
    <message>
        <source>IMPORTANT: Any previous backups you have made of your wallet file should be replaced with the newly generated, encrypted wallet file. For security reasons, previous backups of the unencrypted wallet file will become useless as soon as you start using the new, encrypted wallet.</source>
        <translation type="unfinished">VAŽNO: Sve prethodne sigurnosne kopije datoteke novčanika koje ste napravili treba zamijeniti novo generiranom, šifriranom datotekom novčanika. Iz sigurnosnih razloga, prethodne sigurnosne kopije nešifrirane datoteke novčanika postat će beskorisne čim započnete koristiti novi, šifrirani novčanik.</translation>
    </message>
    <message>
        <source>Wallet encryption failed</source>
        <translation type="unfinished">Šifriranje novčanika nije uspjelo</translation>
    </message>
    <message>
        <source>Wallet encryption failed due to an internal error. Your wallet was not encrypted.</source>
        <translation type="unfinished">Šifriranje novčanika nije uspjelo zbog interne greške. Vaš novčanik nije šifriran.</translation>
    </message>
    <message>
        <source>The supplied passphrases do not match.</source>
        <translation type="unfinished">Upisane lozinke se ne podudaraju.</translation>
    </message>
    <message>
        <source>Wallet unlock failed</source>
        <translation type="unfinished">Otključavanje novčanika nije uspjelo</translation>
    </message>
    <message>
        <source>The passphrase entered for the wallet decryption was incorrect.</source>
        <translation type="unfinished">Lozinka unesena za dešifriranje novčanika nije ispravna.</translation>
    </message>
    <message>
        <source>Wallet passphrase was successfully changed.</source>
        <translation type="unfinished">Lozinka za novčanik uspješno je promijenjena.</translation>
    </message>
    <message>
        <source>Warning: The Caps Lock key is on!</source>
        <translation type="unfinished">Upozorenje: Tipka Caps Lock je uključena!</translation>
    </message>
</context>
<context>
    <name>BanTableModel</name>
    <message>
        <source>Banned Until</source>
        <translation type="unfinished">Zabranjeno Do</translation>
    </message>
</context>
<context>
    <name>QtumApplication</name>
    <message>
        <source>A fatal error occurred. %1 can no longer continue safely and will quit.</source>
        <translation type="unfinished">Dogodila se fatalna greška. %1 više ne može sigurno nastaviti i prestat će raditi.</translation>
    </message>
    <message>
        <source>Internal error</source>
        <translation type="unfinished">Interna greška</translation>
    </message>
    <message>
        <source>An internal error occurred. %1 will attempt to continue safely. This is an unexpected bug which can be reported as described below.</source>
        <translation type="unfinished">Dogodila se interna greška. %1 će pokušati nastaviti sigurno. Ovo je neočekivana greška koja se može prijaviti kako je opisano u nastavku.</translation>
    </message>
</context>
<context>
    <name>QObject</name>
    <message>
        <source>Error: Specified data directory "%1" does not exist.</source>
        <translation type="unfinished">Greška: Navedeni direktorij podataka "%1" ne postoji.</translation>
    </message>
    <message>
        <source>Error: Cannot parse configuration file: %1.</source>
        <translation type="unfinished">Greška: Nije moguće parsirati konfiguracijsku datoteku: %1.</translation>
    </message>
    <message>
        <source>Error: %1</source>
        <translation type="unfinished">Greška: %1</translation>
    </message>
    <message>
        <source>Error initializing settings: %1</source>
        <translation type="unfinished">Greška prilikom inicijalizacije postavki: %1</translation>
    </message>
    <message>
        <source>unknown</source>
        <translation type="unfinished">nepoznato</translation>
    </message>
    <message>
        <source>Amount</source>
        <translation type="unfinished">Iznos</translation>
    </message>
    <message numerus="yes">
        <source>%n second(s)</source>
        <translation>
            <numerusform />
            <numerusform />
            <numerusform />
        </translation>
    </message>
    <message numerus="yes">
        <source>%n minute(s)</source>
        <translation>
            <numerusform />
            <numerusform />
            <numerusform />
        </translation>
    </message>
    <message numerus="yes">
        <source>%n hour(s)</source>
        <translation type="unfinished">
            <numerusform />
            <numerusform />
            <numerusform />
        </translation>
    </message>
    <message numerus="yes">
        <source>%n day(s)</source>
        <translation type="unfinished">
            <numerusform />
            <numerusform />
            <numerusform />
        </translation>
    </message>
    <message numerus="yes">
        <source>%n week(s)</source>
        <translation type="unfinished">
            <numerusform />
            <numerusform />
            <numerusform />
        </translation>
    </message>
    <message numerus="yes">
        <source>%n year(s)</source>
        <translation type="unfinished">
            <numerusform />
            <numerusform />
            <numerusform />
        </translation>
    </message>
    </context>
<context>
    <name>QtumGUI</name>
    <message>
        <source>&amp;Overview</source>
        <translation>&amp;Pregled</translation>
    </message>
    <message>
        <source>Show general overview of wallet</source>
        <translation>Prikaži opšti pregled novčanika</translation>
    </message>
    <message>
        <source>&amp;Transactions</source>
        <translation>&amp;Transakcije</translation>
    </message>
    <message>
        <source>Browse transaction history</source>
        <translation>Pregledajte historiju transakcija</translation>
    </message>
    <message>
        <source>Quit application</source>
        <translation>Zatvori aplikaciju</translation>
    </message>
    <message>
        <source>&amp;About %1</source>
        <translation type="unfinished">&amp;O %1</translation>
    </message>
    <message>
        <source>Show information about %1</source>
        <translation type="unfinished">Prikaži informacije o %1</translation>
    </message>
    <message>
        <source>About &amp;Qt</source>
        <translation>O &amp;Qt</translation>
    </message>
    <message>
        <source>Show information about Qt</source>
        <translation>Prikaži informacije o Qt</translation>
    </message>
    <message>
        <source>Modify configuration options for %1</source>
        <translation type="unfinished">Izmijenite opcije konfiguracije za %1</translation>
    </message>
    <message>
        <source>Create a new wallet</source>
        <translation type="unfinished">Kreirajte novi novčanik</translation>
    </message>
    <message>
        <source>Wallet:</source>
        <translation type="unfinished">Novčanik:</translation>
    </message>
    <message>
        <source>Network activity disabled.</source>
        <extracomment>A substring of the tooltip.</extracomment>
        <translation type="unfinished">Mrežna aktivnost je onemogućena.</translation>
    </message>
    <message>
        <source>Proxy is &lt;b&gt;enabled&lt;/b&gt;: %1</source>
        <translation type="unfinished">Proxy je &lt;b&gt;omogućen&lt;/b&gt;: %1</translation>
    </message>
    <message>
        <source>Send coins to a Qtum address</source>
        <translation>Pošaljite kovanice na Qtum adresu</translation>
    </message>
    <message>
        <source>Backup wallet to another location</source>
        <translation>Izradite sigurnosnu kopiju novčanika na drugoj lokaciji</translation>
    </message>
    <message>
        <source>Change the passphrase used for wallet encryption</source>
        <translation>Promijenite lozinku koja se koristi za šifriranje novčanika</translation>
    </message>
    <message>
        <source>&amp;Send</source>
        <translation>&amp;Pošalji</translation>
    </message>
    <message>
        <source>&amp;Receive</source>
        <translation>&amp;Primite</translation>
    </message>
    <message>
        <source>&amp;Show / Hide</source>
        <translation>&amp;Prikaži / Sakrij</translation>
    </message>
    <message>
        <source>Show or hide the main Window</source>
        <translation>Prikažite ili sakrijte glavni prozor</translation>
    </message>
    <message>
        <source>Encrypt the private keys that belong to your wallet</source>
        <translation>Šifrirajte privatne ključeve koji pripadaju vašem novčaniku</translation>
    </message>
    <message>
        <source>Sign messages with your Qtum addresses to prove you own them</source>
        <translation>Potpišite poruke sa svojim Qtum adresama da biste dokazali da ste njihov vlasnik</translation>
    </message>
    <message>
        <source>Verify messages to ensure they were signed with specified Qtum addresses</source>
        <translation>Potvrdite poruke kako biste bili sigurni da su potpisane navedenim Qtum adresama</translation>
    </message>
    <message>
        <source>&amp;File</source>
        <translation>&amp;Datoteka</translation>
    </message>
    <message>
        <source>&amp;Settings</source>
        <translation>&amp;Postavke</translation>
    </message>
    <message>
        <source>&amp;Help</source>
        <translation>&amp;Pomoć</translation>
    </message>
    <message>
        <source>Tabs toolbar</source>
        <translation>Alatna traka kartica</translation>
    </message>
    <message>
        <source>Request payments (generates QR codes and qtum: URIs)</source>
        <translation type="unfinished">Zatražite uplate (generira QR kodove i qtum: URI-je)</translation>
    </message>
    <message>
        <source>Show the list of used sending addresses and labels</source>
        <translation type="unfinished">Prikažite listu korištenih adresa i oznaka za slanje</translation>
    </message>
    <message>
        <source>Show the list of used receiving addresses and labels</source>
        <translation type="unfinished">Prikažite listu korištenih adresa i oznaka za prijem</translation>
    </message>
    <message>
        <source>&amp;Command-line options</source>
        <translation type="unfinished">&amp;Opcije komandne linije</translation>
    </message>
    <message numerus="yes">
        <source>Processed %n block(s) of transaction history.</source>
        <translation>
            <numerusform />
            <numerusform />
            <numerusform />
        </translation>
    </message>
    <message>
        <source>%1 behind</source>
        <translation>%1 iza</translation>
    </message>
    <message>
        <source>Last received block was generated %1 ago.</source>
        <translation>Posljednji primljeni blok generiran je prije %1.</translation>
    </message>
    <message>
        <source>Transactions after this will not yet be visible.</source>
        <translation>Transakcije nakon ovoga još neće biti vidljive.</translation>
    </message>
    <message>
        <source>Error</source>
        <translation>Greška</translation>
    </message>
    <message>
        <source>Warning</source>
        <translation>Upozorenje</translation>
    </message>
    <message>
        <source>Information</source>
        <translation>Informacije</translation>
    </message>
    <message>
        <source>Up to date</source>
        <translation>U toku</translation>
    </message>
    <message>
        <source>Load Partially Signed Qtum Transaction</source>
        <translation type="unfinished">Učitajte Djelomično Potpisanu Qtum Transakciju</translation>
    </message>
    <message>
        <source>Load Partially Signed Qtum Transaction from clipboard</source>
        <translation type="unfinished">Učitajte djelomično potpisanu qtum transakciju iz međuspremnika</translation>
    </message>
    <message>
        <source>Node window</source>
        <translation type="unfinished">Prozor čvora</translation>
    </message>
    <message>
        <source>Open node debugging and diagnostic console</source>
        <translation type="unfinished">Otvorite čvor za ispravljanje pogrešaka i dijagnostičku konzolu</translation>
    </message>
    <message>
        <source>&amp;Sending addresses</source>
        <translation type="unfinished">&amp;Slanje adresa</translation>
    </message>
    <message>
        <source>&amp;Receiving addresses</source>
        <translation type="unfinished">&amp;Primanje adresa</translation>
    </message>
    <message>
        <source>Open a qtum: URI</source>
        <translation type="unfinished">Otvorite qtum: URI</translation>
    </message>
    <message>
        <source>Open Wallet</source>
        <translation type="unfinished">Otvorite Novčanik</translation>
    </message>
    <message>
        <source>Open a wallet</source>
        <translation type="unfinished">Otvorite Novčanik</translation>
    </message>
    <message>
        <source>Close wallet</source>
        <translation type="unfinished">Zatvori novčanik</translation>
    </message>
    <message>
        <source>Close all wallets</source>
        <translation type="unfinished">Zatvori sve novčanike</translation>
    </message>
    <message>
        <source>Show the %1 help message to get a list with possible Qtum command-line options</source>
        <translation type="unfinished">Pokažite %1 poruku za pomoć da biste dobili listu s mogućim opcijama Qtum naredbenog retka</translation>
    </message>
    <message>
        <source>&amp;Mask values</source>
        <translation type="unfinished">&amp;Vrijednosti maske</translation>
    </message>
    <message>
        <source>Mask the values in the Overview tab</source>
        <translation type="unfinished">Maskirajte vrijednosti na kartici Pregled</translation>
    </message>
    <message>
        <source>default wallet</source>
        <translation type="unfinished">zadani novčanik</translation>
    </message>
    <message>
        <source>No wallets available</source>
        <translation type="unfinished">Nema dostupnih novčanika</translation>
    </message>
    <message>
        <source>&amp;Window</source>
        <translation type="unfinished">&amp;Prozor</translation>
    </message>
    <message>
        <source>Minimize</source>
        <translation type="unfinished">Minimizirajte</translation>
    </message>
    <message>
        <source>Main Window</source>
        <translation type="unfinished">Glavni Prozor</translation>
    </message>
    <message>
        <source>%1 client</source>
        <translation type="unfinished">%1 klijent</translation>
    </message>
    <message numerus="yes">
        <source>%n active connection(s) to Qtum network.</source>
        <extracomment>A substring of the tooltip.</extracomment>
        <translation type="unfinished">
            <numerusform />
            <numerusform />
            <numerusform />
        </translation>
    </message>
    <message>
        <source>Error: %1</source>
        <translation type="unfinished">Greška: %1</translation>
    </message>
    <message>
        <source>Warning: %1</source>
        <translation type="unfinished">Upozorenje: %1</translation>
    </message>
    <message>
        <source>Date: %1
</source>
        <translation type="unfinished">Datum: %1
</translation>
    </message>
    <message>
        <source>Amount: %1
</source>
        <translation type="unfinished">Iznos: %1
</translation>
    </message>
    <message>
        <source>Wallet: %1
</source>
        <translation type="unfinished">Novčanik: %1
</translation>
    </message>
    <message>
        <source>Type: %1
</source>
        <translation type="unfinished">Tip: %1
</translation>
    </message>
    <message>
        <source>Label: %1
</source>
        <translation type="unfinished">Oznaka: %1
</translation>
    </message>
    <message>
        <source>Address: %1
</source>
        <translation type="unfinished">Adresa: %1
</translation>
    </message>
    <message>
        <source>Sent transaction</source>
        <translation>Pošalji transakciju</translation>
    </message>
    <message>
        <source>Incoming transaction</source>
        <translation>Dolazna transakcija</translation>
    </message>
    <message>
        <source>HD key generation is &lt;b&gt;enabled&lt;/b&gt;</source>
        <translation type="unfinished">Stvaranje HD ključa je &lt;b&gt;omogućeno&lt;/b&gt;</translation>
    </message>
    <message>
        <source>HD key generation is &lt;b&gt;disabled&lt;/b&gt;</source>
        <translation type="unfinished">Stvaranje HD ključa je &lt;b&gt;onemogućeno&lt;/b&gt;</translation>
    </message>
    <message>
        <source>Private key &lt;b&gt;disabled&lt;/b&gt;</source>
        <translation type="unfinished">Privatni ključ je &lt;b&gt;onemogućen&lt;/b&gt;</translation>
    </message>
    <message>
        <source>Wallet is &lt;b&gt;encrypted&lt;/b&gt; and currently &lt;b&gt;locked&lt;/b&gt;</source>
        <translation>Novčanik je &lt;b&gt;šifriran&lt;/b&gt; i trenutno je &lt;b&gt;zaključan&lt;/b&gt;</translation>
    </message>
    <message>
        <source>Original message:</source>
        <translation type="unfinished">Orginalna poruka:</translation>
    </message>
</context>
<context>
    <name>UnitDisplayStatusBarControl</name>
    <message>
        <source>Unit to show amounts in. Click to select another unit.</source>
        <translation type="unfinished">Jedinica u kojoj se prikazuju iznosi. Kliknite za odabir druge jedinice.</translation>
    </message>
</context>
<context>
    <name>CoinControlDialog</name>
    <message>
        <source>Coin Selection</source>
        <translation type="unfinished">Izbor Novčića</translation>
    </message>
    <message>
        <source>Quantity:</source>
        <translation type="unfinished">Količina:</translation>
    </message>
    <message>
        <source>Bytes:</source>
        <translation type="unfinished">Bajtovi:</translation>
    </message>
    <message>
        <source>Amount:</source>
        <translation type="unfinished">Iznos:</translation>
    </message>
    <message>
        <source>Fee:</source>
        <translation type="unfinished">Naknada:</translation>
    </message>
    <message>
        <source>Dust:</source>
        <translation type="unfinished">Prašina:</translation>
    </message>
    <message>
        <source>After Fee:</source>
        <translation type="unfinished">Poslije Naknade:</translation>
    </message>
    <message>
        <source>Change:</source>
        <translation type="unfinished">Promjena:</translation>
    </message>
    <message>
        <source>(un)select all</source>
        <translation type="unfinished">(ne)odaberi sve</translation>
    </message>
    <message>
        <source>Tree mode</source>
        <translation type="unfinished">Način stabla</translation>
    </message>
    <message>
        <source>List mode</source>
        <translation type="unfinished">Način liste</translation>
    </message>
    <message>
        <source>Amount</source>
        <translation type="unfinished">Iznos</translation>
    </message>
    <message>
        <source>Received with label</source>
        <translation type="unfinished">Primljeno sa etiketom</translation>
    </message>
    <message>
        <source>Received with address</source>
        <translation type="unfinished">Primljeno sa adresom</translation>
    </message>
    <message>
        <source>Date</source>
        <translation type="unfinished">Datum</translation>
    </message>
    <message>
        <source>Confirmations</source>
        <translation type="unfinished">Potvrde</translation>
    </message>
    <message>
        <source>Confirmed</source>
        <translation type="unfinished">Potvrđeno</translation>
    </message>
    <message>
        <source>Copy amount</source>
        <translation type="unfinished">Kopiraj iznos</translation>
    </message>
    <message>
        <source>Copy quantity</source>
        <translation type="unfinished">Kopiraj količinu</translation>
    </message>
    <message>
        <source>Copy fee</source>
        <translation type="unfinished">Kopiraj naknadu</translation>
    </message>
    <message>
        <source>Copy after fee</source>
        <translation type="unfinished">Kopiraj vrijednost poslije naknade</translation>
    </message>
    <message>
        <source>Copy bytes</source>
        <translation type="unfinished">Kopiraj bajte</translation>
    </message>
    <message>
        <source>Copy dust</source>
        <translation type="unfinished">Kopiraj prašinu</translation>
    </message>
    <message>
        <source>Copy change</source>
        <translation type="unfinished">Kopiraj promjenu</translation>
    </message>
    <message>
        <source>(%1 locked)</source>
        <translation type="unfinished">(%1 zaključano)</translation>
    </message>
    <message>
        <source>yes</source>
        <translation type="unfinished">da</translation>
    </message>
    <message>
        <source>no</source>
        <translation type="unfinished">ne</translation>
    </message>
    <message>
        <source>This label turns red if any recipient receives an amount smaller than the current dust threshold.</source>
        <translation type="unfinished">Ova naljepnica postaje crvena ako bilo koji primatelj primi količinu manju od trenutnog praga prašine.</translation>
    </message>
    <message>
        <source>(no label)</source>
        <translation type="unfinished">(nema oznake)</translation>
    </message>
    <message>
        <source>change from %1 (%2)</source>
        <translation type="unfinished">promjena iz %1 (%2)</translation>
    </message>
    <message>
        <source>(change)</source>
        <translation type="unfinished">(promjeni)</translation>
    </message>
</context>
<context>
    <name>CreateWalletActivity</name>
    <message>
        <source>Create wallet failed</source>
        <translation type="unfinished">Izrada novčanika nije uspjela</translation>
    </message>
    <message>
        <source>Create wallet warning</source>
        <translation type="unfinished">Stvorite upozorenje novčanika</translation>
    </message>
    </context>
<context>
    <name>OpenWalletActivity</name>
    <message>
        <source>default wallet</source>
        <translation type="unfinished">zadani novčanik</translation>
    </message>
    </context>
<context>
    <name>WalletController</name>
    <message>
        <source>Close wallet</source>
        <translation type="unfinished">Zatvori novčanik</translation>
    </message>
    <message>
        <source>Close all wallets</source>
        <translation type="unfinished">Zatvori sve novčanike</translation>
    </message>
    </context>
<context>
    <name>CreateWalletDialog</name>
    <message>
        <source>Create Wallet</source>
        <translation type="unfinished">Kreirajte Novčanik</translation>
    </message>
    <message>
        <source>Wallet Name</source>
        <translation type="unfinished">Ime Novčanika</translation>
    </message>
    <message>
        <source>Wallet</source>
        <translation type="unfinished">Novčanik</translation>
    </message>
    <message>
        <source>Encrypt the wallet. The wallet will be encrypted with a passphrase of your choice.</source>
        <translation type="unfinished">Šifrirajte novčanik. Novčanik će biti šifriran lozinkom po vašem izboru.</translation>
    </message>
    <message>
        <source>Encrypt Wallet</source>
        <translation type="unfinished">Šifrirajte Novčanik</translation>
    </message>
    <message>
        <source>Advanced Options</source>
        <translation type="unfinished">Napredne Opcije</translation>
    </message>
    <message>
        <source>Disable private keys for this wallet. Wallets with private keys disabled will have no private keys and cannot have an HD seed or imported private keys. This is ideal for watch-only wallets.</source>
        <translation type="unfinished">Onemogućite privatne ključeve za ovaj novčanik. Novčanici s onemogućenim privatnim ključevima neće imati privatne ključeve i ne mogu imati HD sjeme ili uvezene privatne ključeve. Ovo je idealno za novčanike za gledanje.</translation>
    </message>
    <message>
        <source>Disable Private Keys</source>
        <translation type="unfinished">Onemogućite Privatne Ključeve</translation>
    </message>
    <message>
        <source>Make a blank wallet. Blank wallets do not initially have private keys or scripts. Private keys and addresses can be imported, or an HD seed can be set, at a later time.</source>
        <translation type="unfinished">Napravite prazan novčanik. Prazni novčanici u početku nemaju privatne ključeve ili skripte. Privatni ključevi i adrese mogu se kasnije uvoziti ili postaviti HD seme.</translation>
    </message>
    <message>
        <source>Make Blank Wallet</source>
        <translation type="unfinished">Napravi Prazan Novčanik</translation>
    </message>
    <message>
        <source>Use descriptors for scriptPubKey management</source>
        <translation type="unfinished">Koristite deskriptore za upravljanje scriptPubKey</translation>
    </message>
    <message>
        <source>Descriptor Wallet</source>
        <translation type="unfinished">Deskriptor Novčanik</translation>
    </message>
    <message>
        <source>Create</source>
        <translation type="unfinished">Napravi</translation>
    </message>
    <message>
        <source>Compiled without sqlite support (required for descriptor wallets)</source>
        <translation type="unfinished">Sastavljeno bez podrške za sqlite (potrebno za deskriptorske novčanike)</translation>
    </message>
    </context>
<context>
    <name>EditAddressDialog</name>
    <message>
        <source>Edit Address</source>
        <translation>Uredi Adresu</translation>
    </message>
    <message>
        <source>&amp;Label</source>
        <translation>&amp;Oznaka</translation>
    </message>
    <message>
        <source>The label associated with this address list entry</source>
        <translation type="unfinished">Oznaka povezana s ovim unosom liste adresa</translation>
    </message>
    <message>
        <source>The address associated with this address list entry. This can only be modified for sending addresses.</source>
        <translation type="unfinished">Adresa povezana s ovim unosom liste adresa. Ovo se može izmijeniti samo za slanje adresa.</translation>
    </message>
    <message>
        <source>&amp;Address</source>
        <translation>&amp;Adresa</translation>
    </message>
    <message>
        <source>New sending address</source>
        <translation type="unfinished">Nova adresa za slanje</translation>
    </message>
    <message>
        <source>Edit receiving address</source>
        <translation type="unfinished">Uredite adresu prijema</translation>
    </message>
    <message>
        <source>Edit sending address</source>
        <translation type="unfinished">Uredite adresu za slanje</translation>
    </message>
    <message>
        <source>The entered address "%1" is not a valid Qtum address.</source>
        <translation type="unfinished">Unesena adresa "%1" nije važeća Qtum adresa.</translation>
    </message>
    <message>
        <source>Address "%1" already exists as a receiving address with label "%2" and so cannot be added as a sending address.</source>
        <translation type="unfinished">Adresa "%1" već postoji kao adresa primatelja s oznakom "%2" i zato se ne može dodati kao adresa za slanje.</translation>
    </message>
    <message>
        <source>The entered address "%1" is already in the address book with label "%2".</source>
        <translation type="unfinished">Unesena adresa "%1" već je u adresaru sa oznakom "%2".</translation>
    </message>
    <message>
        <source>Could not unlock wallet.</source>
        <translation type="unfinished">Nije moguće otključati novčanik.</translation>
    </message>
    <message>
        <source>New key generation failed.</source>
        <translation type="unfinished">Nova generacija ključeva nije uspjela.</translation>
    </message>
</context>
<context>
    <name>FreespaceChecker</name>
    <message>
        <source>A new data directory will be created.</source>
        <translation>Stvorit će se novi direktorij podataka.</translation>
    </message>
    <message>
        <source>name</source>
        <translation>ime</translation>
    </message>
    <message>
        <source>Directory already exists. Add %1 if you intend to create a new directory here.</source>
        <translation>Direktorij već postoji. Dodajte %1 ako ovdje namjeravate stvoriti novi direktorij.</translation>
    </message>
    <message>
        <source>Path already exists, and is not a directory.</source>
        <translation>Put već postoji i nije direktorij.</translation>
    </message>
    <message>
        <source>Cannot create data directory here.</source>
        <translation>Ovdje nije moguće stvoriti direktorij podataka.</translation>
    </message>
</context>
<context>
    <name>Intro</name>
    <message>
        <source>At least %1 GB of data will be stored in this directory, and it will grow over time.</source>
        <translation type="unfinished">Najmanje %1 GB podataka bit će pohranjeno u ovom direktoriju i vremenom će rasti.</translation>
    </message>
    <message>
        <source>Approximately %1 GB of data will be stored in this directory.</source>
        <translation type="unfinished">Otprilike %1 GB podataka bit će pohranjeno u ovom direktoriju.</translation>
    </message>
    <message numerus="yes">
        <source>(sufficient to restore backups %n day(s) old)</source>
        <extracomment>Explanatory text on the capability of the current prune target.</extracomment>
        <translation type="unfinished">
            <numerusform />
            <numerusform />
            <numerusform />
        </translation>
    </message>
    <message>
        <source>%1 will download and store a copy of the Qtum block chain.</source>
        <translation type="unfinished">%1 će preuzeti i pohraniti kopiju lanca Qtum blokova.</translation>
    </message>
    <message>
        <source>The wallet will also be stored in this directory.</source>
        <translation type="unfinished">Novčanik će također biti pohranjen u ovom direktoriju.</translation>
    </message>
    <message>
        <source>Error: Specified data directory "%1" cannot be created.</source>
        <translation type="unfinished">Greška: Navedeni direktorij podataka "%1" ne može se kreirati.</translation>
    </message>
    <message>
        <source>Error</source>
        <translation>Greška</translation>
    </message>
    <message>
        <source>Welcome</source>
        <translation>Dobrodošli</translation>
    </message>
    <message>
        <source>Welcome to %1.</source>
        <translation type="unfinished">Dobrodošli u %1.</translation>
    </message>
    <message>
        <source>As this is the first time the program is launched, you can choose where %1 will store its data.</source>
        <translation type="unfinished">Zato što je ovo prvi put da se program pokreće, možete odabrati gdje će %1 čuvati svoje podatke.</translation>
    </message>
    <message>
        <source>When you click OK, %1 will begin to download and process the full %4 block chain (%2GB) starting with the earliest transactions in %3 when %4 initially launched.</source>
        <translation type="unfinished">Kada kliknete OK, %1 će početi preuzimati i obrađivati ​​puni lanac blokova %4 (%2GB), počevši od najranijih transakcija u %3 kada je %4 prvi put pokrenut.</translation>
    </message>
    <message>
        <source>Reverting this setting requires re-downloading the entire blockchain. It is faster to download the full chain first and prune it later. Disables some advanced features.</source>
        <translation type="unfinished">Vraćanje ove postavke zahtijeva ponovno preuzimanje cijelog lanca blokova. Brže je prvo preuzeti čitav lanac i kasnije ga obrezati. Onemogućava neke napredne funkcije.</translation>
    </message>
    <message>
        <source>If you have chosen to limit block chain storage (pruning), the historical data must still be downloaded and processed, but will be deleted afterward to keep your disk usage low.</source>
        <translation type="unfinished">Ako ste odlučili ograničiti skladištenje lanca blokova (obrezivanje), povijesni podaci i dalje se moraju preuzeti i obraditi, ali će se nakon toga izbrisati kako bi se smanjila upotreba diska.</translation>
    </message>
    <message>
        <source>Use the default data directory</source>
        <translation>Koristite zadani direktorij podataka</translation>
    </message>
    <message>
        <source>Use a custom data directory:</source>
        <translation>Koristite prilagođeni direktorij podataka:</translation>
    </message>
</context>
<context>
<<<<<<< HEAD
    <name>AddressTableModel</name>
    </context>
<context>
    <name>AskPassphraseDialog</name>
    </context>
<context>
    <name>BanTableModel</name>
    </context>
<context>
    <name>QtumGUI</name>
    </context>
<context>
    <name>CoinControlDialog</name>
    </context>
<context>
    <name>CreateWalletActivity</name>
    </context>
<context>
    <name>CreateWalletDialog</name>
    </context>
<context>
    <name>EditAddressDialog</name>
    </context>
<context>
    <name>FreespaceChecker</name>
    </context>
<context>
=======
>>>>>>> 5ed36332
    <name>HelpMessageDialog</name>
    <message>
        <source>version</source>
        <translation type="unfinished">verzija</translation>
    </message>
    <message>
        <source>About %1</source>
        <translation type="unfinished">O %1</translation>
    </message>
    <message>
        <source>Command-line options</source>
        <translation type="unfinished">Opcije komandne linije</translation>
    </message>
</context>
<context>
    <name>ShutdownWindow</name>
    <message>
<<<<<<< HEAD
        <source>This initial synchronisation is very demanding, and may expose hardware problems with your computer that had previously gone unnoticed. Each time you run %1, it will continue downloading where it left off.</source>
        <translation>This initial synchronisation is very demanding, and may expose hardware problems with your computer that had previously gone unnoticed. Each time you run %1, it will continue downloading where it left off.</translation>
    </message>
    <message>
        <source>Qtum</source>
        <translation>Qtum</translation>
=======
        <source>Do not shut down the computer until this window disappears.</source>
        <translation type="unfinished">Ne isključujte računar dok ovaj prozor ne nestane.</translation>
>>>>>>> 5ed36332
    </message>
</context>
<context>
    <name>ModalOverlay</name>
    <message>
        <source>Form</source>
        <translation type="unfinished">Obrazac</translation>
    </message>
    <message>
        <source>Recent transactions may not yet be visible, and therefore your wallet's balance might be incorrect. This information will be correct once your wallet has finished synchronizing with the qtum network, as detailed below.</source>
        <translation type="unfinished">Nedavne transakcije možda još nisu vidljive, pa stoga stanje na vašem novčaniku može biti pogrešno. Ove će informacije biti točne nakon što se novčanik završi sa sinhronizacijom s qtum mrežom, kao što je detaljno opisano u nastavku.</translation>
    </message>
    <message>
        <source>Attempting to spend qtums that are affected by not-yet-displayed transactions will not be accepted by the network.</source>
        <translation type="unfinished">Pokušaj trošenja qtuma na koje utječu još uvijek ne prikazane transakcije mreža neće prihvatiti.</translation>
    </message>
    <message>
        <source>Number of blocks left</source>
        <translation type="unfinished">Broj preostalih blokova</translation>
    </message>
    <message>
        <source>Last block time</source>
        <translation type="unfinished">Vrijeme zadnjeg bloka</translation>
    </message>
    <message>
        <source>Progress</source>
        <translation type="unfinished">Napredak</translation>
    </message>
    <message>
        <source>Progress increase per hour</source>
        <translation type="unfinished">Povećanje napretka po satu</translation>
    </message>
    <message>
        <source>Estimated time left until synced</source>
        <translation type="unfinished">Procijenjeno vrijeme do sinhronizacije</translation>
    </message>
    <message>
        <source>Hide</source>
        <translation type="unfinished">Sakrij</translation>
    </message>
    <message>
        <source>%1 is currently syncing.  It will download headers and blocks from peers and validate them until reaching the tip of the block chain.</source>
        <translation type="unfinished">%1 se trenutno sinhronizira. Preuzet će zaglavlja i blokove sa vršnjaka i provjeriti ih dok ne dođu do vrha lanca blokova.</translation>
    </message>
    </context>
<context>
    <name>OpenURIDialog</name>
    <message>
        <source>Open qtum URI</source>
        <translation type="unfinished">Otvorite qtum URI</translation>
    </message>
    </context>
<context>
    <name>OptionsDialog</name>
    <message>
        <source>Options</source>
        <translation>Opcije</translation>
    </message>
    <message>
        <source>&amp;Main</source>
        <translation>&amp;Glavno</translation>
    </message>
    <message>
        <source>Automatically start %1 after logging in to the system.</source>
        <translation type="unfinished">Automatski pokreni %1 nakon prijave u sistem.</translation>
    </message>
    <message>
        <source>&amp;Start %1 on system login</source>
        <translation type="unfinished">&amp;Pokrenite %1 na sistemskoj prijavi</translation>
    </message>
    <message>
        <source>Enabling pruning significantly reduces the disk space required to store transactions. All blocks are still fully validated. Reverting this setting requires re-downloading the entire blockchain.</source>
        <translation type="unfinished">Omogućavanje obrezivanja značajno smanjuje prostor na disku potreban za čuvanje transakcija. Svi blokovi su i dalje u potpunosti provjereni. Vraćanje ove postavke zahtijeva ponovno preuzimanje cijelog lanca blokova.</translation>
    </message>
    <message>
        <source>Size of &amp;database cache</source>
        <translation type="unfinished">Veličina predmemorije &amp;database</translation>
    </message>
    <message>
        <source>IP address of the proxy (e.g. IPv4: 127.0.0.1 / IPv6: ::1)</source>
        <translation type="unfinished">IP adresa proxyja (npr. IPv4: 127.0.0.1 / IPv6: ::1)</translation>
    </message>
    <message>
        <source>Shows if the supplied default SOCKS5 proxy is used to reach peers via this network type.</source>
        <translation type="unfinished">Pokazuje da li se isporučeni zadani SOCKS5 proxy koristi za dosezanje vršnjaka putem ovog tipa mreže.</translation>
    </message>
    <message>
        <source>Minimize instead of exit the application when the window is closed. When this option is enabled, the application will be closed only after selecting Exit in the menu.</source>
        <translation type="unfinished">Smanjite, umjesto da izađete iz aplikacije kada je prozor zatvoren. Kada je ova opcija omogućena, aplikacija će se zatvoriti tek nakon odabira Izlaz u izborniku.</translation>
    </message>
    <message>
        <source>Third party URLs (e.g. a block explorer) that appear in the transactions tab as context menu items. %s in the URL is replaced by transaction hash. Multiple URLs are separated by vertical bar |.</source>
        <translation type="unfinished">URL-ovi trećih strana (npr. Istraživač blokova) koji se na kartici transakcija pojavljuju kao stavke kontekstnog izbornika.%s u URL-u se zamjenjuje hešom transakcije. Više URL-ova odvojeno je okomitom trakom |.</translation>
    </message>
    <message>
        <source>Open the %1 configuration file from the working directory.</source>
        <translation type="unfinished">Otvorite datoteku konfiguracije %1 iz radnog direktorija.</translation>
    </message>
    <message>
        <source>Open Configuration File</source>
        <translation type="unfinished">Otvorite Konfiguracijsku Datoteku</translation>
    </message>
    <message>
        <source>Reset all client options to default.</source>
        <translation>Vratite sve opcije klijenta na zadane.</translation>
    </message>
    <message>
        <source>&amp;Reset Options</source>
        <translation>&amp;Resetiraj Opcije</translation>
    </message>
    <message>
        <source>&amp;Network</source>
        <translation>&amp;Mreža</translation>
    </message>
    <message>
        <source>Reverting this setting requires re-downloading the entire blockchain.</source>
        <translation type="unfinished">Vraćanje ove postavke zahtijeva ponovno preuzimanje cijelog lanca blokova.</translation>
    </message>
    <message>
        <source>(0 = auto, &lt;0 = leave that many cores free)</source>
        <translation type="unfinished">(0 = automatski, &lt;0 = ostavi toliko jezgara slobodnim)</translation>
    </message>
    <message>
        <source>Expert</source>
        <translation type="unfinished">Stručnjak</translation>
    </message>
    <message>
        <source>If you disable the spending of unconfirmed change, the change from a transaction cannot be used until that transaction has at least one confirmation. This also affects how your balance is computed.</source>
        <translation type="unfinished">Ako onemogućite trošenje nepotvrđene promjene, promjena iz transakcije neće se moći koristiti dok ta transakcija nema barem jednu potvrdu. Ovo također utječe na način izračunavanja vašeg stanja.</translation>
    </message>
    <message>
        <source>Automatically open the Qtum client port on the router. This only works when your router supports UPnP and it is enabled.</source>
        <translation>Automatski otvorite port Qtum klijenta na ruteru. Ovo radi samo kada vaš ruter podržava UPnP i ako je omogućen.</translation>
    </message>
    <message>
        <source>Map port using &amp;UPnP</source>
        <translation>Map port koristi &amp;UPnP</translation>
    </message>
    <message>
        <source>Automatically open the Qtum client port on the router. This only works when your router supports NAT-PMP and it is enabled. The external port could be random.</source>
        <translation type="unfinished">Automatski otvorite port Qtum klijenta na ruteru. Ovo radi samo kada vaš ruter podržava NAT-PMP i ako je omogućen. Vanjski port može biti nasumičan.</translation>
    </message>
    <message>
        <source>Accept connections from outside.</source>
        <translation type="unfinished">Prihvatite veze izvana.</translation>
    </message>
    <message>
        <source>Connect to the Qtum network through a SOCKS5 proxy.</source>
        <translation type="unfinished">Povežite se s Qtum mrežom putem SOCKS5 proxyja.</translation>
    </message>
    <message>
        <source>Port of the proxy (e.g. 9050)</source>
        <translation>Port proxyja (npr. 9050)</translation>
    </message>
    <message>
        <source>Used for reaching peers via:</source>
        <translation type="unfinished">Koristi se za dosezanje vršnjaka putem:</translation>
    </message>
    <message>
        <source>&amp;Window</source>
        <translation>&amp;Prozor</translation>
    </message>
    <message>
        <source>Show the icon in the system tray.</source>
        <translation type="unfinished">Pokažite ikonu u sistemskoj paleti.</translation>
    </message>
    <message>
        <source>Show only a tray icon after minimizing the window.</source>
        <translation>Prikažite samo ikonu ladice nakon umanjivanja prozora.</translation>
    </message>
    <message>
        <source>The user interface language can be set here. This setting will take effect after restarting %1.</source>
        <translation type="unfinished">Ovdje se može podesiti jezik korisničkog interfejsa. Ova postavka će stupiti na snagu nakon ponovnog pokretanja %1.</translation>
    </message>
    <message>
        <source>Error</source>
        <translation type="unfinished">Greška</translation>
    </message>
    <message>
        <source>The configuration file could not be opened.</source>
        <translation type="unfinished">Konfiguracijski falj nije bilo moguce otvoriti.</translation>
    </message>
    </context>
<context>
    <name>OverviewPage</name>
    <message>
        <source>Form</source>
        <translation>Obrazac</translation>
    </message>
    <message>
        <source>The displayed information may be out of date. Your wallet automatically synchronizes with the Qtum network after a connection is established, but this process has not completed yet.</source>
        <translation>Moguće je da su prikazane informacije zastarjele.Vaš novčanik se automatski sinhronizira sa Qtum mrežom nakon što je konekcija uspostavljena, ali proces nije još uvijek dovršen.</translation>
    </message>
    <message>
        <source>Recent transactions</source>
        <translation type="unfinished">Nedavne transakcije</translation>
    </message>
    </context>
<context>
    <name>PeerTableModel</name>
    <message>
        <source>Address</source>
        <extracomment>Title of Peers Table column which contains the IP/Onion/I2P address of the connected peer.</extracomment>
        <translation type="unfinished">Adresa</translation>
    </message>
    </context>
<context>
    <name>RPCConsole</name>
    <message>
        <source>Node window</source>
        <translation type="unfinished">Prozor čvora</translation>
    </message>
    <message>
        <source>Last block time</source>
        <translation>Vrijeme zadnjeg bloka</translation>
    </message>
    </context>
<context>
    <name>ReceiveCoinsDialog</name>
    <message>
        <source>Could not unlock wallet.</source>
        <translation type="unfinished">Nije moguće otključati novčanik.</translation>
    </message>
    </context>
<context>
    <name>ReceiveRequestDialog</name>
    <message>
        <source>Amount:</source>
        <translation type="unfinished">Iznos:</translation>
    </message>
    <message>
        <source>Wallet:</source>
        <translation type="unfinished">Novčanik:</translation>
    </message>
    </context>
<context>
    <name>RecentRequestsTableModel</name>
    <message>
        <source>Date</source>
        <translation type="unfinished">Datum</translation>
    </message>
    <message>
        <source>Label</source>
        <translation type="unfinished">Oznaka</translation>
    </message>
    <message>
        <source>(no label)</source>
        <translation type="unfinished">(nema oznake)</translation>
    </message>
    </context>
<context>
    <name>SendCoinsDialog</name>
    <message>
        <source>Quantity:</source>
        <translation type="unfinished">Količina:</translation>
    </message>
    <message>
        <source>Bytes:</source>
        <translation type="unfinished">Bajtovi:</translation>
    </message>
    <message>
        <source>Amount:</source>
        <translation type="unfinished">Iznos:</translation>
    </message>
    <message>
        <source>Fee:</source>
        <translation type="unfinished">Naknada:</translation>
    </message>
    <message>
        <source>After Fee:</source>
        <translation type="unfinished">Poslije Naknade:</translation>
    </message>
    <message>
        <source>Change:</source>
        <translation type="unfinished">Promjena:</translation>
    </message>
    <message>
        <source>Hide</source>
        <translation type="unfinished">Sakrij</translation>
    </message>
    <message>
        <source>Dust:</source>
        <translation type="unfinished">Prašina:</translation>
    </message>
    <message>
        <source>Copy quantity</source>
        <translation type="unfinished">Kopiraj količinu</translation>
    </message>
    <message>
        <source>Copy amount</source>
        <translation type="unfinished">Kopiraj iznos</translation>
    </message>
    <message>
        <source>Copy fee</source>
        <translation type="unfinished">Kopiraj naknadu</translation>
    </message>
    <message>
        <source>Copy after fee</source>
        <translation type="unfinished">Kopiraj vrijednost poslije naknade</translation>
    </message>
    <message>
        <source>Copy bytes</source>
        <translation type="unfinished">Kopiraj bajte</translation>
    </message>
    <message>
        <source>Copy dust</source>
        <translation type="unfinished">Kopiraj prašinu</translation>
    </message>
    <message>
        <source>Copy change</source>
        <translation type="unfinished">Kopiraj promjenu</translation>
    </message>
    <message numerus="yes">
        <source>Estimated to begin confirmation within %n block(s).</source>
        <translation>
            <numerusform />
            <numerusform />
            <numerusform />
        </translation>
    </message>
    <message>
        <source>(no label)</source>
        <translation type="unfinished">(nema oznake)</translation>
    </message>
</context>
<context>
    <name>TransactionDesc</name>
    <message numerus="yes">
        <source>Open for %n more block(s)</source>
        <translation>
            <numerusform />
            <numerusform />
            <numerusform />
        </translation>
    </message>
    <message>
        <source>Date</source>
        <translation type="unfinished">Datum</translation>
    </message>
    <message>
        <source>unknown</source>
        <translation type="unfinished">nepoznato</translation>
    </message>
    <message numerus="yes">
        <source>matures in %n more block(s)</source>
        <translation>
            <numerusform />
            <numerusform />
            <numerusform />
        </translation>
    </message>
    <message>
        <source>Amount</source>
        <translation type="unfinished">Iznos</translation>
    </message>
    </context>
<context>
    <name>TransactionTableModel</name>
    <message>
        <source>Date</source>
        <translation type="unfinished">Datum</translation>
    </message>
    <message>
        <source>Label</source>
        <translation type="unfinished">Oznaka</translation>
    </message>
    <message numerus="yes">
        <source>Open for %n more block(s)</source>
        <translation>
            <numerusform />
            <numerusform />
            <numerusform />
        </translation>
    </message>
    <message>
        <source>(no label)</source>
        <translation type="unfinished">(nema oznake)</translation>
    </message>
    </context>
<context>
    <name>TransactionView</name>
    <message>
        <source>All</source>
        <translation type="unfinished">Sve</translation>
    </message>
    <message>
        <source>Today</source>
        <translation type="unfinished">Danas</translation>
    </message>
    <message>
        <source>This month</source>
        <translation type="unfinished">Ovaj mjesec</translation>
    </message>
    <message>
        <source>Last month</source>
        <translation type="unfinished">Prošli mjesec</translation>
    </message>
    <message>
        <source>This year</source>
        <translation type="unfinished">Ove godine</translation>
    </message>
    <message>
        <source>Comma separated file</source>
        <extracomment>Expanded name of the CSV file format. See https://en.wikipedia.org/wiki/Comma-separated_values</extracomment>
        <translation type="unfinished">Datoteka odvojena zarezom</translation>
    </message>
    <message>
        <source>Confirmed</source>
        <translation type="unfinished">Potvrđeno</translation>
    </message>
    <message>
        <source>Date</source>
        <translation type="unfinished">Datum</translation>
    </message>
    <message>
        <source>Label</source>
        <translation type="unfinished">Oznaka</translation>
    </message>
    <message>
        <source>Address</source>
        <translation type="unfinished">Adresa</translation>
    </message>
    <message>
        <source>Exporting Failed</source>
        <translation type="unfinished">Izvoz neuspješan</translation>
    </message>
    </context>
<context>
    <name>WalletFrame</name>
    <message>
        <source>Create a new wallet</source>
        <translation type="unfinished">Kreirajte novi novčanik</translation>
    </message>
</context>
<context>
    <name>WalletModel</name>
    <message>
        <source>default wallet</source>
        <translation type="unfinished">zadani novčanik</translation>
    </message>
</context>
<context>
    <name>WalletView</name>
    <message>
        <source>&amp;Export</source>
        <translation type="unfinished">&amp;Izvezite</translation>
    </message>
    <message>
        <source>Export the data in the current tab to a file</source>
        <translation type="unfinished">Izvezite podatke trenutne kartice u datoteku</translation>
    </message>
    <message>
        <source>Error</source>
        <translation type="unfinished">Greška</translation>
    </message>
<<<<<<< HEAD
    </context>
<context>
    <name>qtum-core</name>
=======
>>>>>>> 5ed36332
    </context>
</TS><|MERGE_RESOLUTION|>--- conflicted
+++ resolved
@@ -67,16 +67,12 @@
     </message>
     <message>
         <source>These are your Qtum addresses for sending payments. Always check the amount and the receiving address before sending coins.</source>
-<<<<<<< HEAD
-        <translation>Ovo su vaše Qtum adrese za slanje novca. Uvijek provjerite iznos i adresu primaoca prije slanja novca.</translation>
-=======
         <translation type="unfinished">Ovo su vaše Qtum adrese za slanje novca. Uvijek provjerite iznos i adresu primaoca prije slanja novca.</translation>
     </message>
     <message>
         <source>These are your Qtum addresses for receiving payments. Use the 'Create new receiving address' button in the receive tab to create new addresses.
 Signing is only possible with addresses of the type 'legacy'.</source>
         <translation type="unfinished">Ovo su vaše Qtum adrese za primanje uplata. Upotrijebite dugme 'Stvori novu adresu prijema' na kartici primanja da biste kreirali nove adrese. Potpisivanje je moguće samo s adresama tipa 'legacy'.</translation>
->>>>>>> 5ed36332
     </message>
     <message>
         <source>&amp;Copy Address</source>
@@ -1030,36 +1026,6 @@
     </message>
 </context>
 <context>
-<<<<<<< HEAD
-    <name>AddressTableModel</name>
-    </context>
-<context>
-    <name>AskPassphraseDialog</name>
-    </context>
-<context>
-    <name>BanTableModel</name>
-    </context>
-<context>
-    <name>QtumGUI</name>
-    </context>
-<context>
-    <name>CoinControlDialog</name>
-    </context>
-<context>
-    <name>CreateWalletActivity</name>
-    </context>
-<context>
-    <name>CreateWalletDialog</name>
-    </context>
-<context>
-    <name>EditAddressDialog</name>
-    </context>
-<context>
-    <name>FreespaceChecker</name>
-    </context>
-<context>
-=======
->>>>>>> 5ed36332
     <name>HelpMessageDialog</name>
     <message>
         <source>version</source>
@@ -1077,17 +1043,8 @@
 <context>
     <name>ShutdownWindow</name>
     <message>
-<<<<<<< HEAD
-        <source>This initial synchronisation is very demanding, and may expose hardware problems with your computer that had previously gone unnoticed. Each time you run %1, it will continue downloading where it left off.</source>
-        <translation>This initial synchronisation is very demanding, and may expose hardware problems with your computer that had previously gone unnoticed. Each time you run %1, it will continue downloading where it left off.</translation>
-    </message>
-    <message>
-        <source>Qtum</source>
-        <translation>Qtum</translation>
-=======
         <source>Do not shut down the computer until this window disappears.</source>
         <translation type="unfinished">Ne isključujte računar dok ovaj prozor ne nestane.</translation>
->>>>>>> 5ed36332
     </message>
 </context>
 <context>
@@ -1543,11 +1500,5 @@
         <source>Error</source>
         <translation type="unfinished">Greška</translation>
     </message>
-<<<<<<< HEAD
-    </context>
-<context>
-    <name>qtum-core</name>
-=======
->>>>>>> 5ed36332
     </context>
 </TS>