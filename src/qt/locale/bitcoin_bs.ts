<TS version="2.1" language="bs">
<context>
    <name>AddressBookPage</name>
    <message>
        <source>Right-click to edit address or label</source>
        <translation type="unfinished">Desni klik za uređivanje adrese ili oznake</translation>
    </message>
    <message>
        <source>Create a new address</source>
        <translation type="unfinished">Napravite novu adresu</translation>
    </message>
    <message>
        <source>&amp;New</source>
        <translation type="unfinished">&amp;Nova</translation>
    </message>
    <message>
        <source>Copy the currently selected address to the system clipboard</source>
        <translation type="unfinished">Kopirajte trenutno odabranu adresu u sistemski meduspremnik</translation>
    </message>
    <message>
        <source>&amp;Copy</source>
        <translation type="unfinished">&amp;Kopirajte</translation>
    </message>
    <message>
        <source>C&amp;lose</source>
        <translation type="unfinished">&amp;Zatvorite</translation>
    </message>
    <message>
        <source>Delete the currently selected address from the list</source>
        <translation type="unfinished">Izbrišite trenutno odabranu odresu sa liste</translation>
    </message>
    <message>
        <source>Enter address or label to search</source>
        <translation type="unfinished">Unesite adresu ili oznaku za pretragu</translation>
    </message>
    <message>
        <source>Export the data in the current tab to a file</source>
        <translation type="unfinished">Izvezite podatke trenutne kartice u datoteku</translation>
    </message>
    <message>
        <source>&amp;Export</source>
        <translation type="unfinished">&amp;Izvezite</translation>
    </message>
    <message>
        <source>&amp;Delete</source>
        <translation type="unfinished">Iz&amp;brišite</translation>
    </message>
    <message>
        <source>Choose the address to send coins to</source>
        <translation type="unfinished">Izaberite adresu na koju ćete poslati novac</translation>
    </message>
    <message>
        <source>Choose the address to receive coins with</source>
        <translation type="unfinished">Izaberite adresu na koju ćete primiti novac</translation>
    </message>
    <message>
        <source>C&amp;hoose</source>
        <translation type="unfinished">&amp;Izaberite</translation>
    </message>
    <message>
        <source>Sending addresses</source>
        <translation type="unfinished">Adrese pošiljalaca</translation>
    </message>
    <message>
        <source>Receiving addresses</source>
        <translation type="unfinished">Adrese primalaca</translation>
    </message>
    <message>
        <source>These are your Qtum addresses for sending payments. Always check the amount and the receiving address before sending coins.</source>
        <translation type="unfinished">Ovo su vaše Qtum adrese za slanje novca. Uvijek provjerite iznos i adresu primaoca prije slanja novca.</translation>
    </message>
    <message>
        <source>These are your Qtum addresses for receiving payments. Use the 'Create new receiving address' button in the receive tab to create new addresses.
Signing is only possible with addresses of the type 'legacy'.</source>
        <translation type="unfinished">Ovo su vaše Qtum adrese za primanje uplata. Upotrijebite dugme 'Stvori novu adresu prijema' na kartici primanja da biste kreirali nove adrese. Potpisivanje je moguće samo s adresama tipa 'legacy'.</translation>
    </message>
    <message>
        <source>&amp;Copy Address</source>
        <translation type="unfinished">&amp;Kopirajte adresu</translation>
    </message>
    <message>
        <source>Copy &amp;Label</source>
        <translation type="unfinished">Kopirajte &amp;ozanku</translation>
    </message>
    <message>
        <source>&amp;Edit</source>
        <translation type="unfinished">&amp;Uredite</translation>
    </message>
    <message>
        <source>Export Address List</source>
        <translation type="unfinished">Izvezite listu adresa</translation>
    </message>
    <message>
        <source>Comma separated file</source>
<<<<<<< HEAD
        <extracomment>Expanded name of the CSV file format. See https://en.wikipedia.org/wiki/Comma-separated_values</extracomment>
=======
        <extracomment>Expanded name of the CSV file format. See: https://en.wikipedia.org/wiki/Comma-separated_values.</extracomment>
>>>>>>> ec86f1e9
        <translation type="unfinished">Datoteka odvojena zarezom</translation>
    </message>
    <message>
        <source>There was an error trying to save the address list to %1. Please try again.</source>
        <extracomment>An error message. %1 is a stand-in argument for the name of the file we attempted to save to.</extracomment>
        <translation type="unfinished">Došlo je do greške kod spašavanja liste adresa na %1. Molimo pokušajte ponovo.</translation>
    </message>
    <message>
        <source>Exporting Failed</source>
        <translation type="unfinished">Izvoz neuspješan</translation>
    </message>
</context>
<context>
    <name>AddressTableModel</name>
    <message>
        <source>Label</source>
        <translation type="unfinished">Oznaka</translation>
    </message>
    <message>
        <source>Address</source>
        <translation type="unfinished">Adresa</translation>
    </message>
    <message>
        <source>(no label)</source>
        <translation type="unfinished">(nema oznake)</translation>
    </message>
</context>
<context>
    <name>AskPassphraseDialog</name>
    <message>
        <source>Passphrase Dialog</source>
<<<<<<< HEAD
        <translation>Dijalog Lozinke</translation>
    </message>
    <message>
        <source>Enter passphrase</source>
        <translation>Unesi lozinku</translation>
    </message>
    <message>
        <source>New passphrase</source>
        <translation>Nova lozinka</translation>
    </message>
    <message>
        <source>Repeat new passphrase</source>
        <translation>Ponovi novu lozinku</translation>
=======
        <translation type="unfinished">Dijalog Lozinke</translation>
    </message>
    <message>
        <source>Enter passphrase</source>
        <translation type="unfinished">Unesi lozinku</translation>
    </message>
    <message>
        <source>New passphrase</source>
        <translation type="unfinished">Nova lozinka</translation>
    </message>
    <message>
        <source>Repeat new passphrase</source>
        <translation type="unfinished">Ponovi novu lozinku</translation>
>>>>>>> ec86f1e9
    </message>
    <message>
        <source>Show passphrase</source>
        <translation type="unfinished">Prikaži lozinku</translation>
    </message>
    <message>
        <source>Encrypt wallet</source>
        <translation type="unfinished">Šifriraj novčanik</translation>
    </message>
    <message>
        <source>This operation needs your wallet passphrase to unlock the wallet.</source>
        <translation type="unfinished">Za otključavanje novčanika za ovu operaciju potrebna je lozinka vašeg novčanika.</translation>
    </message>
    <message>
        <source>Unlock wallet</source>
        <translation type="unfinished">Otključajte novčanik</translation>
    </message>
    <message>
        <source>Change passphrase</source>
        <translation type="unfinished">Promijenite lozinku</translation>
    </message>
    <message>
        <source>Confirm wallet encryption</source>
        <translation type="unfinished">Potvrdite šifriranje novčanika</translation>
    </message>
    <message>
        <source>Warning: If you encrypt your wallet and lose your passphrase, you will &lt;b&gt;LOSE ALL OF YOUR QTUMS&lt;/b&gt;!</source>
        <translation type="unfinished">Upozorenje: Ako šifrirate novčanik i izgubite lozinku, &lt;b&gt;IZGUBIT ĆETE SVE SVOJE BITKOINE!&lt;/b&gt;</translation>
    </message>
    <message>
        <source>Are you sure you wish to encrypt your wallet?</source>
        <translation type="unfinished">Jeste li sigurni da želite šifrirati novčanik?</translation>
    </message>
    <message>
        <source>Wallet encrypted</source>
        <translation type="unfinished">Novčanik šifriran</translation>
    </message>
    <message>
        <source>Enter the new passphrase for the wallet.&lt;br/&gt;Please use a passphrase of &lt;b&gt;ten or more random characters&lt;/b&gt;, or &lt;b&gt;eight or more words&lt;/b&gt;.</source>
        <translation type="unfinished">Unesite novu lozinku za novčanik.&lt;br/&gt;Upotrijebite lozinku od &lt;b&gt;deset ili više nasumičnih znakova&lt;/b&gt; ili &lt;b&gt;osam ili više riječi&lt;/b&gt;.</translation>
    </message>
    <message>
        <source>Enter the old passphrase and new passphrase for the wallet.</source>
        <translation type="unfinished">Unesite staru i novu lozinku za novčanik.</translation>
    </message>
    <message>
        <source>Remember that encrypting your wallet cannot fully protect your qtums from being stolen by malware infecting your computer.</source>
        <translation type="unfinished">Imajte na umu da šifriranje vašeg novčanika ne može u potpunosti zaštititi vaše qtume od krađe zlonamjernim softverom koji zarazi vaš računar.</translation>
    </message>
    <message>
        <source>Wallet to be encrypted</source>
        <translation type="unfinished">Novčanik za šifriranje</translation>
    </message>
    <message>
        <source>Your wallet is about to be encrypted. </source>
        <translation type="unfinished">Novčanik će uskoro biti šifriran.</translation>
    </message>
    <message>
        <source>Your wallet is now encrypted. </source>
        <translation type="unfinished">Vaš novčanik je sada šifriran.</translation>
    </message>
    <message>
        <source>IMPORTANT: Any previous backups you have made of your wallet file should be replaced with the newly generated, encrypted wallet file. For security reasons, previous backups of the unencrypted wallet file will become useless as soon as you start using the new, encrypted wallet.</source>
        <translation type="unfinished">VAŽNO: Sve prethodne sigurnosne kopije datoteke novčanika koje ste napravili treba zamijeniti novo generiranom, šifriranom datotekom novčanika. Iz sigurnosnih razloga, prethodne sigurnosne kopije nešifrirane datoteke novčanika postat će beskorisne čim započnete koristiti novi, šifrirani novčanik.</translation>
    </message>
    <message>
        <source>Wallet encryption failed</source>
        <translation type="unfinished">Šifriranje novčanika nije uspjelo</translation>
    </message>
    <message>
        <source>Wallet encryption failed due to an internal error. Your wallet was not encrypted.</source>
        <translation type="unfinished">Šifriranje novčanika nije uspjelo zbog interne greške. Vaš novčanik nije šifriran.</translation>
    </message>
    <message>
        <source>The supplied passphrases do not match.</source>
        <translation type="unfinished">Upisane lozinke se ne podudaraju.</translation>
    </message>
    <message>
        <source>Wallet unlock failed</source>
        <translation type="unfinished">Otključavanje novčanika nije uspjelo</translation>
    </message>
    <message>
        <source>The passphrase entered for the wallet decryption was incorrect.</source>
        <translation type="unfinished">Lozinka unesena za dešifriranje novčanika nije ispravna.</translation>
    </message>
    <message>
        <source>Wallet passphrase was successfully changed.</source>
        <translation type="unfinished">Lozinka za novčanik uspješno je promijenjena.</translation>
    </message>
    <message>
        <source>Warning: The Caps Lock key is on!</source>
        <translation type="unfinished">Upozorenje: Tipka Caps Lock je uključena!</translation>
    </message>
</context>
<context>
    <name>BanTableModel</name>
    <message>
        <source>Banned Until</source>
        <translation type="unfinished">Zabranjeno Do</translation>
    </message>
</context>
<context>
<<<<<<< HEAD
    <name>QtumApplication</name>
=======
    <name>BitcoinApplication</name>
    <message>
        <source>Runaway exception</source>
        <translation type="unfinished">Odbegli izuzetak</translation>
    </message>
>>>>>>> ec86f1e9
    <message>
        <source>A fatal error occurred. %1 can no longer continue safely and will quit.</source>
        <translation type="unfinished">Dogodila se fatalna greška. %1 više ne može sigurno nastaviti i prestat će raditi.</translation>
    </message>
    <message>
        <source>Internal error</source>
        <translation type="unfinished">Interna greška</translation>
    </message>
    <message>
        <source>An internal error occurred. %1 will attempt to continue safely. This is an unexpected bug which can be reported as described below.</source>
        <translation type="unfinished">Dogodila se interna greška. %1 će pokušati nastaviti sigurno. Ovo je neočekivana greška koja se može prijaviti kako je opisano u nastavku.</translation>
    </message>
</context>
<context>
    <name>QObject</name>
    <message>
        <source>Error: Specified data directory "%1" does not exist.</source>
        <translation type="unfinished">Greška: Navedeni direktorij podataka "%1" ne postoji.</translation>
    </message>
    <message>
        <source>Error: Cannot parse configuration file: %1.</source>
        <translation type="unfinished">Greška: Nije moguće parsirati konfiguracijsku datoteku: %1.</translation>
    </message>
    <message>
        <source>Error: %1</source>
        <translation type="unfinished">Greška: %1</translation>
    </message>
    <message>
<<<<<<< HEAD
        <source>Error initializing settings: %1</source>
        <translation type="unfinished">Greška prilikom inicijalizacije postavki: %1</translation>
=======
        <source>%1 didn't yet exit safely…</source>
        <translation type="unfinished">%1 još nije sigurno izašao...</translation>
>>>>>>> ec86f1e9
    </message>
    <message>
        <source>unknown</source>
        <translation type="unfinished">nepoznato</translation>
    </message>
    <message>
        <source>Amount</source>
        <translation type="unfinished">Iznos</translation>
    </message>
    <message numerus="yes">
        <source>%n second(s)</source>
<<<<<<< HEAD
        <translation>
=======
        <translation type="unfinished">
>>>>>>> ec86f1e9
            <numerusform />
            <numerusform />
            <numerusform />
        </translation>
    </message>
    <message numerus="yes">
        <source>%n minute(s)</source>
<<<<<<< HEAD
        <translation>
=======
        <translation type="unfinished">
>>>>>>> ec86f1e9
            <numerusform />
            <numerusform />
            <numerusform />
        </translation>
    </message>
    <message numerus="yes">
        <source>%n hour(s)</source>
        <translation type="unfinished">
            <numerusform />
            <numerusform />
            <numerusform />
        </translation>
    </message>
    <message numerus="yes">
        <source>%n day(s)</source>
        <translation type="unfinished">
            <numerusform />
            <numerusform />
            <numerusform />
        </translation>
    </message>
    <message numerus="yes">
        <source>%n week(s)</source>
        <translation type="unfinished">
            <numerusform />
            <numerusform />
            <numerusform />
        </translation>
    </message>
    <message numerus="yes">
        <source>%n year(s)</source>
        <translation type="unfinished">
            <numerusform />
            <numerusform />
            <numerusform />
        </translation>
    </message>
    </context>
<context>
<<<<<<< HEAD
    <name>QtumGUI</name>
    <message>
        <source>&amp;Overview</source>
        <translation>&amp;Pregled</translation>
    </message>
    <message>
        <source>Show general overview of wallet</source>
        <translation>Prikaži opšti pregled novčanika</translation>
    </message>
    <message>
        <source>&amp;Transactions</source>
        <translation>&amp;Transakcije</translation>
    </message>
    <message>
        <source>Browse transaction history</source>
        <translation>Pregledajte historiju transakcija</translation>
    </message>
    <message>
        <source>Quit application</source>
        <translation>Zatvori aplikaciju</translation>
=======
    <name>bitcoin-core</name>
    <message>
        <source>Replaying blocks…</source>
        <translation type="unfinished">Reprodukcija blokova…</translation>
    </message>
    <message>
        <source>Rescanning…</source>
        <translation type="unfinished">Ponovno skeniranje…</translation>
    </message>
    <message>
        <source>SQLiteDatabase: Failed to execute statement to verify database: %s</source>
        <translation type="unfinished">SQLiteDatabase: Izvršenje naredbe za provjeru baze podataka nije uspjelo: %s</translation>
    </message>
    <message>
        <source>SQLiteDatabase: Failed to prepare statement to verify database: %s</source>
        <translation type="unfinished">SQLiteDatabase: Nije uspjela priprema naredbe za provjeru baze podataka: %s</translation>
    </message>
    <message>
        <source>SQLiteDatabase: Failed to read database verification error: %s</source>
        <translation type="unfinished">SQLiteDatabase: Neuspjelo čitanje greške verifikacije baze podataka: %s</translation>
    </message>
    <message>
        <source>SQLiteDatabase: Unexpected application id. Expected %u, got %u</source>
        <translation type="unfinished">SQLiteDatabase: Neočekivani ID aplikacije. Ocekivao %u, dobio %u</translation>
    </message>
    <message>
        <source>Section [%s] is not recognized.</source>
        <translation type="unfinished">Odjeljak [%s] nije prepoznat.</translation>
    </message>
    <message>
        <source>Signing transaction failed</source>
        <translation type="unfinished">Potpisivanje transakcije nije uspjelo</translation>
    </message>
    <message>
        <source>Specified -walletdir "%s" does not exist</source>
        <translation type="unfinished">Navedeni -walletdir "%s" ne postoji</translation>
    </message>
    <message>
        <source>Specified -walletdir "%s" is a relative path</source>
        <translation type="unfinished">Navedeni -walletdir "%s" je relativna putanja</translation>
    </message>
    <message>
        <source>Specified -walletdir "%s" is not a directory</source>
        <translation type="unfinished">Navedeni -walletdir "%s" nije direktorij</translation>
    </message>
    <message>
        <source>Specified blocks directory "%s" does not exist.</source>
        <translation type="unfinished">Navedeni direktorij blokova "%s" ne postoji.</translation>
    </message>
    <message>
        <source>Starting network threads…</source>
        <translation type="unfinished">Pokretanje mrežnih niti…</translation>
    </message>
    <message>
        <source>The source code is available from %s.</source>
        <translation type="unfinished">Izvorni kod je dostupan od %s.</translation>
    </message>
    <message>
        <source>The specified config file %s does not exist</source>
        <translation type="unfinished">Navedena konfiguracijska datoteka %s ne postoji</translation>
    </message>
    <message>
        <source>The transaction amount is too small to pay the fee</source>
        <translation type="unfinished">Iznos transakcije je premali za plaćanje naknade</translation>
    </message>
    <message>
        <source>The wallet will avoid paying less than the minimum relay fee.</source>
        <translation type="unfinished">Novčanik će izbjeći plaćanje manje od minimalne relejne naknade.</translation>
    </message>
    <message>
        <source>This is experimental software.</source>
        <translation type="unfinished">Ovo je eksperimentalni softver.</translation>
    </message>
    <message>
        <source>This is the minimum transaction fee you pay on every transaction.</source>
        <translation type="unfinished">Ovo je minimalna naknada za transakciju koju plaćate za svaku transakciju.</translation>
    </message>
    <message>
        <source>This is the transaction fee you will pay if you send a transaction.</source>
        <translation type="unfinished">Ovo je naknada za transakciju koju ćete platiti ako pošaljete transakciju.</translation>
    </message>
    <message>
        <source>Transaction amount too small</source>
        <translation type="unfinished">Iznos transakcije je premali</translation>
    </message>
    <message>
        <source>Transaction amounts must not be negative</source>
        <translation type="unfinished">Iznosi transakcija ne smiju biti negativni</translation>
    </message>
    <message>
        <source>Transaction has too long of a mempool chain</source>
        <translation type="unfinished">Transakcija ima predugačak mempool lanac </translation>
    </message>
    <message>
        <source>Transaction must have at least one recipient</source>
        <translation type="unfinished">Transakcija mora imati najmanje jednog primaoca</translation>
    </message>
    <message>
        <source>Transaction too large</source>
        <translation type="unfinished">Transakcija je prevelika</translation>
    </message>
    <message>
        <source>Unable to bind to %s on this computer (bind returned error %s)</source>
        <translation type="unfinished">Nije moguće povezati se na %s na ovom računaru (povezivanje je vratilo grešku %s)</translation>
    </message>
    <message>
        <source>Unable to bind to %s on this computer. %s is probably already running.</source>
        <translation type="unfinished">Nije moguće povezati se na %s na ovom računaru. %s vjerovatno već radi.</translation>
    </message>
    <message>
        <source>Unable to create the PID file '%s': %s</source>
        <translation type="unfinished">Nije moguće kreirati PID fajl '%s': %s</translation>
    </message>
    <message>
        <source>Unable to generate initial keys</source>
        <translation type="unfinished">Nije moguće generirati početne ključeve</translation>
    </message>
    <message>
        <source>Unable to generate keys</source>
        <translation type="unfinished">Nije moguće generirati ključeve</translation>
    </message>
    <message>
        <source>Unable to open %s for writing</source>
        <translation type="unfinished">Nije moguće otvoriti %s za pisanje</translation>
    </message>
    <message>
        <source>Unable to start HTTP server. See debug log for details.</source>
        <translation type="unfinished">Nije moguće pokrenuti HTTP server. Pogledajte dnevnik otklanjanja grešaka za detalje.</translation>
    </message>
    <message>
        <source>Unknown -blockfilterindex value %s.</source>
        <translation type="unfinished">Nepoznata vrijednost -blockfilterindex %s.</translation>
    </message>
    <message>
        <source>Unknown address type '%s'</source>
        <translation type="unfinished">Nepoznata vrsta adrese '%s'</translation>
    </message>
    <message>
        <source>Unknown change type '%s'</source>
        <translation type="unfinished">Nepoznata vrsta promjene '%s'</translation>
    </message>
    <message>
        <source>Unknown network specified in -onlynet: '%s'</source>
        <translation type="unfinished">Nepoznata mreža navedena u -onlynet: '%s'</translation>
    </message>
    <message>
        <source>Unknown new rules activated (versionbit %i)</source>
        <translation type="unfinished">Nepoznata nova pravila aktivirana (versionbit %i)</translation>
    </message>
    <message>
        <source>Unsupported logging category %s=%s.</source>
        <translation type="unfinished">Nepodržana kategorija logivanja %s=%s.</translation>
    </message>
    <message>
        <source>Upgrading UTXO database</source>
        <translation type="unfinished">Nadogradnja UTXO baze podataka</translation>
    </message>
    <message>
        <source>User Agent comment (%s) contains unsafe characters.</source>
        <translation type="unfinished">Komentar korisničkog agenta (%s) sadrži nesigurne znakove.</translation>
    </message>
    <message>
        <source>Verifying blocks…</source>
        <translation type="unfinished">Provjera blokova…</translation>
    </message>
    <message>
        <source>Verifying wallet(s)…</source>
        <translation type="unfinished">Provjera novčanika…</translation>
    </message>
    <message>
        <source>Wallet needed to be rewritten: restart %s to complete</source>
        <translation type="unfinished">Novčanik je trebao biti prepisan: ponovo pokrenite %s da biste završili</translation>
    </message>
</context>
<context>
    <name>BitcoinGUI</name>
    <message>
        <source>&amp;Overview</source>
        <translation type="unfinished">&amp;Pregled</translation>
    </message>
    <message>
        <source>Show general overview of wallet</source>
        <translation type="unfinished">Prikaži opšti pregled novčanika</translation>
    </message>
    <message>
        <source>&amp;Transactions</source>
        <translation type="unfinished">&amp;Transakcije</translation>
    </message>
    <message>
        <source>Browse transaction history</source>
        <translation type="unfinished">Pregledajte historiju transakcija</translation>
    </message>
    <message>
        <source>E&amp;xit</source>
        <translation type="unfinished">&amp;Izlaz</translation>
    </message>
    <message>
        <source>Quit application</source>
        <translation type="unfinished">Zatvori aplikaciju</translation>
>>>>>>> ec86f1e9
    </message>
    <message>
        <source>&amp;About %1</source>
        <translation type="unfinished">&amp;O %1</translation>
    </message>
    <message>
        <source>Show information about %1</source>
        <translation type="unfinished">Prikaži informacije o %1</translation>
    </message>
    <message>
        <source>About &amp;Qt</source>
<<<<<<< HEAD
        <translation>O &amp;Qt</translation>
    </message>
    <message>
        <source>Show information about Qt</source>
        <translation>Prikaži informacije o Qt</translation>
=======
        <translation type="unfinished">O &amp;Qt</translation>
    </message>
    <message>
        <source>Show information about Qt</source>
        <translation type="unfinished">Prikaži informacije o Qt</translation>
>>>>>>> ec86f1e9
    </message>
    <message>
        <source>Modify configuration options for %1</source>
        <translation type="unfinished">Izmijenite opcije konfiguracije za %1</translation>
    </message>
    <message>
        <source>Create a new wallet</source>
        <translation type="unfinished">Kreirajte novi novčanik</translation>
    </message>
    <message>
        <source>Wallet:</source>
        <translation type="unfinished">Novčanik:</translation>
    </message>
    <message>
        <source>Network activity disabled.</source>
        <extracomment>A substring of the tooltip.</extracomment>
        <translation type="unfinished">Mrežna aktivnost je onemogućena.</translation>
    </message>
    <message>
        <source>Proxy is &lt;b&gt;enabled&lt;/b&gt;: %1</source>
        <translation type="unfinished">Proxy je &lt;b&gt;omogućen&lt;/b&gt;: %1</translation>
    </message>
    <message>
        <source>Send coins to a Qtum address</source>
<<<<<<< HEAD
        <translation>Pošaljite kovanice na Qtum adresu</translation>
    </message>
    <message>
        <source>Backup wallet to another location</source>
        <translation>Izradite sigurnosnu kopiju novčanika na drugoj lokaciji</translation>
    </message>
    <message>
        <source>Change the passphrase used for wallet encryption</source>
        <translation>Promijenite lozinku koja se koristi za šifriranje novčanika</translation>
    </message>
    <message>
        <source>&amp;Send</source>
        <translation>&amp;Pošalji</translation>
    </message>
    <message>
        <source>&amp;Receive</source>
        <translation>&amp;Primite</translation>
    </message>
    <message>
        <source>&amp;Show / Hide</source>
        <translation>&amp;Prikaži / Sakrij</translation>
    </message>
    <message>
        <source>Show or hide the main Window</source>
        <translation>Prikažite ili sakrijte glavni prozor</translation>
    </message>
    <message>
        <source>Encrypt the private keys that belong to your wallet</source>
        <translation>Šifrirajte privatne ključeve koji pripadaju vašem novčaniku</translation>
    </message>
    <message>
        <source>Sign messages with your Qtum addresses to prove you own them</source>
        <translation>Potpišite poruke sa svojim Qtum adresama da biste dokazali da ste njihov vlasnik</translation>
    </message>
    <message>
        <source>Verify messages to ensure they were signed with specified Qtum addresses</source>
        <translation>Potvrdite poruke kako biste bili sigurni da su potpisane navedenim Qtum adresama</translation>
    </message>
    <message>
        <source>&amp;File</source>
        <translation>&amp;Datoteka</translation>
    </message>
    <message>
        <source>&amp;Settings</source>
        <translation>&amp;Postavke</translation>
    </message>
    <message>
        <source>&amp;Help</source>
        <translation>&amp;Pomoć</translation>
    </message>
    <message>
        <source>Tabs toolbar</source>
        <translation>Alatna traka kartica</translation>
=======
        <translation type="unfinished">Pošaljite kovanice na Qtum adresu</translation>
    </message>
    <message>
        <source>Backup wallet to another location</source>
        <translation type="unfinished">Izradite sigurnosnu kopiju novčanika na drugoj lokaciji</translation>
    </message>
    <message>
        <source>Change the passphrase used for wallet encryption</source>
        <translation type="unfinished">Promijenite lozinku koja se koristi za šifriranje novčanika</translation>
    </message>
    <message>
        <source>&amp;Send</source>
        <translation type="unfinished">&amp;Pošalji</translation>
    </message>
    <message>
        <source>&amp;Receive</source>
        <translation type="unfinished">&amp;Primite</translation>
    </message>
    <message>
        <source>&amp;Options…</source>
        <translation type="unfinished">&amp;Opcije…</translation>
    </message>
    <message>
        <source>Encrypt the private keys that belong to your wallet</source>
        <translation type="unfinished">Šifrirajte privatne ključeve koji pripadaju vašem novčaniku</translation>
    </message>
    <message>
        <source>Sign messages with your Qtum addresses to prove you own them</source>
        <translation type="unfinished">Potpišite poruke sa svojim Qtum adresama da biste dokazali da ste njihov vlasnik</translation>
    </message>
    <message>
        <source>Verify messages to ensure they were signed with specified Qtum addresses</source>
        <translation type="unfinished">Potvrdite poruke kako biste bili sigurni da su potpisane navedenim Qtum adresama</translation>
    </message>
    <message>
        <source>Close Wallet…</source>
        <translation type="unfinished">Zatvori novčanik...</translation>
    </message>
    <message>
        <source>Create Wallet…</source>
        <translation type="unfinished">Napravi novčanik...</translation>
    </message>
    <message>
        <source>Close All Wallets…</source>
        <translation type="unfinished">Zatvori sve novčanike...</translation>
    </message>
    <message>
        <source>&amp;File</source>
        <translation type="unfinished">&amp;Datoteka</translation>
    </message>
    <message>
        <source>&amp;Settings</source>
        <translation type="unfinished">&amp;Postavke</translation>
    </message>
    <message>
        <source>&amp;Help</source>
        <translation type="unfinished">&amp;Pomoć</translation>
    </message>
    <message>
        <source>Tabs toolbar</source>
        <translation type="unfinished">Alatna traka kartica</translation>
    </message>
    <message>
        <source>Synchronizing with network…</source>
        <translation type="unfinished">Sinhronizacija sa mrežom...</translation>
    </message>
    <message>
        <source>Indexing blocks on disk…</source>
        <translation type="unfinished">Indeksiraju se blokovi na disku...</translation>
    </message>
    <message>
        <source>Processing blocks on disk…</source>
        <translation type="unfinished">Procesuiraju se blokovi na disku...</translation>
    </message>
    <message>
        <source>Reindexing blocks on disk…</source>
        <translation type="unfinished">Reindekiraju se blokovi na disku...</translation>
>>>>>>> ec86f1e9
    </message>
    <message>
        <source>Request payments (generates QR codes and qtum: URIs)</source>
        <translation type="unfinished">Zatražite uplate (generira QR kodove i qtum: URI-je)</translation>
    </message>
    <message>
        <source>Show the list of used sending addresses and labels</source>
        <translation type="unfinished">Prikažite listu korištenih adresa i oznaka za slanje</translation>
    </message>
    <message>
        <source>Show the list of used receiving addresses and labels</source>
        <translation type="unfinished">Prikažite listu korištenih adresa i oznaka za prijem</translation>
    </message>
    <message>
        <source>&amp;Command-line options</source>
        <translation type="unfinished">&amp;Opcije komandne linije</translation>
    </message>
    <message numerus="yes">
        <source>Processed %n block(s) of transaction history.</source>
<<<<<<< HEAD
        <translation>
=======
        <translation type="unfinished">
>>>>>>> ec86f1e9
            <numerusform />
            <numerusform />
            <numerusform />
        </translation>
    </message>
    <message>
        <source>%1 behind</source>
<<<<<<< HEAD
        <translation>%1 iza</translation>
    </message>
    <message>
        <source>Last received block was generated %1 ago.</source>
        <translation>Posljednji primljeni blok generiran je prije %1.</translation>
    </message>
    <message>
        <source>Transactions after this will not yet be visible.</source>
        <translation>Transakcije nakon ovoga još neće biti vidljive.</translation>
    </message>
    <message>
        <source>Error</source>
        <translation>Greška</translation>
    </message>
    <message>
        <source>Warning</source>
        <translation>Upozorenje</translation>
    </message>
    <message>
        <source>Information</source>
        <translation>Informacije</translation>
    </message>
    <message>
        <source>Up to date</source>
        <translation>U toku</translation>
=======
        <translation type="unfinished">%1 iza</translation>
    </message>
    <message>
        <source>Last received block was generated %1 ago.</source>
        <translation type="unfinished">Posljednji primljeni blok generiran je prije %1.</translation>
    </message>
    <message>
        <source>Transactions after this will not yet be visible.</source>
        <translation type="unfinished">Transakcije nakon ovoga još neće biti vidljive.</translation>
    </message>
    <message>
        <source>Error</source>
        <translation type="unfinished">Greška</translation>
    </message>
    <message>
        <source>Warning</source>
        <translation type="unfinished">Upozorenje</translation>
    </message>
    <message>
        <source>Information</source>
        <translation type="unfinished">Informacije</translation>
    </message>
    <message>
        <source>Up to date</source>
        <translation type="unfinished">U toku</translation>
>>>>>>> ec86f1e9
    </message>
    <message>
        <source>Load Partially Signed Qtum Transaction</source>
        <translation type="unfinished">Učitajte Djelomično Potpisanu Qtum Transakciju</translation>
    </message>
    <message>
        <source>Load Partially Signed Qtum Transaction from clipboard</source>
        <translation type="unfinished">Učitajte djelomično potpisanu qtum transakciju iz međuspremnika</translation>
    </message>
    <message>
        <source>Node window</source>
        <translation type="unfinished">Prozor čvora</translation>
    </message>
    <message>
        <source>Open node debugging and diagnostic console</source>
        <translation type="unfinished">Otvorite čvor za ispravljanje pogrešaka i dijagnostičku konzolu</translation>
    </message>
    <message>
        <source>&amp;Sending addresses</source>
        <translation type="unfinished">&amp;Slanje adresa</translation>
    </message>
    <message>
        <source>&amp;Receiving addresses</source>
        <translation type="unfinished">&amp;Primanje adresa</translation>
    </message>
    <message>
        <source>Open a qtum: URI</source>
        <translation type="unfinished">Otvorite qtum: URI</translation>
    </message>
    <message>
        <source>Open Wallet</source>
        <translation type="unfinished">Otvorite Novčanik</translation>
    </message>
    <message>
        <source>Open a wallet</source>
        <translation type="unfinished">Otvorite Novčanik</translation>
    </message>
    <message>
        <source>Close wallet</source>
        <translation type="unfinished">Zatvori novčanik</translation>
    </message>
    <message>
        <source>Close all wallets</source>
        <translation type="unfinished">Zatvori sve novčanike</translation>
    </message>
    <message>
        <source>Show the %1 help message to get a list with possible Qtum command-line options</source>
        <translation type="unfinished">Pokažite %1 poruku za pomoć da biste dobili listu s mogućim opcijama Qtum naredbenog retka</translation>
    </message>
    <message>
        <source>&amp;Mask values</source>
        <translation type="unfinished">&amp;Vrijednosti maske</translation>
    </message>
    <message>
        <source>Mask the values in the Overview tab</source>
        <translation type="unfinished">Maskirajte vrijednosti na kartici Pregled</translation>
    </message>
    <message>
        <source>default wallet</source>
        <translation type="unfinished">zadani novčanik</translation>
    </message>
    <message>
        <source>No wallets available</source>
        <translation type="unfinished">Nema dostupnih novčanika</translation>
    </message>
    <message>
        <source>&amp;Window</source>
        <translation type="unfinished">&amp;Prozor</translation>
    </message>
    <message>
<<<<<<< HEAD
        <source>Minimize</source>
        <translation type="unfinished">Minimizirajte</translation>
    </message>
    <message>
=======
>>>>>>> ec86f1e9
        <source>Main Window</source>
        <translation type="unfinished">Glavni Prozor</translation>
    </message>
    <message>
        <source>%1 client</source>
        <translation type="unfinished">%1 klijent</translation>
    </message>
    <message numerus="yes">
        <source>%n active connection(s) to Qtum network.</source>
        <extracomment>A substring of the tooltip.</extracomment>
        <translation type="unfinished">
            <numerusform />
            <numerusform />
            <numerusform />
        </translation>
    </message>
    <message>
<<<<<<< HEAD
=======
        <source>Click for more actions.</source>
        <extracomment>A substring of the tooltip. "More actions" are available via the context menu.</extracomment>
        <translation type="unfinished">Klikni za još radnji</translation>
    </message>
    <message>
        <source>Disable network activity</source>
        <extracomment>A context menu item.</extracomment>
        <translation type="unfinished">Onemogući rad mreže</translation>
    </message>
    <message>
>>>>>>> ec86f1e9
        <source>Error: %1</source>
        <translation type="unfinished">Greška: %1</translation>
    </message>
    <message>
        <source>Warning: %1</source>
        <translation type="unfinished">Upozorenje: %1</translation>
    </message>
    <message>
        <source>Date: %1
</source>
        <translation type="unfinished">Datum: %1
</translation>
    </message>
    <message>
        <source>Amount: %1
</source>
        <translation type="unfinished">Iznos: %1
</translation>
    </message>
    <message>
        <source>Wallet: %1
</source>
        <translation type="unfinished">Novčanik: %1
</translation>
    </message>
    <message>
        <source>Type: %1
</source>
        <translation type="unfinished">Tip: %1
</translation>
    </message>
    <message>
        <source>Label: %1
</source>
        <translation type="unfinished">Oznaka: %1
</translation>
    </message>
    <message>
        <source>Address: %1
</source>
        <translation type="unfinished">Adresa: %1
</translation>
    </message>
    <message>
        <source>Sent transaction</source>
<<<<<<< HEAD
        <translation>Pošalji transakciju</translation>
    </message>
    <message>
        <source>Incoming transaction</source>
        <translation>Dolazna transakcija</translation>
=======
        <translation type="unfinished">Pošalji transakciju</translation>
    </message>
    <message>
        <source>Incoming transaction</source>
        <translation type="unfinished">Dolazna transakcija</translation>
>>>>>>> ec86f1e9
    </message>
    <message>
        <source>HD key generation is &lt;b&gt;enabled&lt;/b&gt;</source>
        <translation type="unfinished">Stvaranje HD ključa je &lt;b&gt;omogućeno&lt;/b&gt;</translation>
    </message>
    <message>
        <source>HD key generation is &lt;b&gt;disabled&lt;/b&gt;</source>
        <translation type="unfinished">Stvaranje HD ključa je &lt;b&gt;onemogućeno&lt;/b&gt;</translation>
    </message>
    <message>
        <source>Private key &lt;b&gt;disabled&lt;/b&gt;</source>
        <translation type="unfinished">Privatni ključ je &lt;b&gt;onemogućen&lt;/b&gt;</translation>
    </message>
    <message>
        <source>Wallet is &lt;b&gt;encrypted&lt;/b&gt; and currently &lt;b&gt;locked&lt;/b&gt;</source>
<<<<<<< HEAD
        <translation>Novčanik je &lt;b&gt;šifriran&lt;/b&gt; i trenutno je &lt;b&gt;zaključan&lt;/b&gt;</translation>
=======
        <translation type="unfinished">Novčanik je &lt;b&gt;šifriran&lt;/b&gt; i trenutno je &lt;b&gt;zaključan&lt;/b&gt;</translation>
>>>>>>> ec86f1e9
    </message>
    <message>
        <source>Original message:</source>
        <translation type="unfinished">Orginalna poruka:</translation>
    </message>
</context>
<context>
    <name>UnitDisplayStatusBarControl</name>
    <message>
        <source>Unit to show amounts in. Click to select another unit.</source>
        <translation type="unfinished">Jedinica u kojoj se prikazuju iznosi. Kliknite za odabir druge jedinice.</translation>
    </message>
</context>
<context>
    <name>CoinControlDialog</name>
    <message>
        <source>Coin Selection</source>
        <translation type="unfinished">Izbor Novčića</translation>
    </message>
    <message>
        <source>Quantity:</source>
        <translation type="unfinished">Količina:</translation>
    </message>
    <message>
        <source>Bytes:</source>
        <translation type="unfinished">Bajtovi:</translation>
    </message>
    <message>
        <source>Amount:</source>
        <translation type="unfinished">Iznos:</translation>
    </message>
    <message>
        <source>Fee:</source>
        <translation type="unfinished">Naknada:</translation>
    </message>
    <message>
        <source>Dust:</source>
        <translation type="unfinished">Prašina:</translation>
    </message>
    <message>
        <source>After Fee:</source>
        <translation type="unfinished">Poslije Naknade:</translation>
    </message>
    <message>
        <source>Change:</source>
        <translation type="unfinished">Promjena:</translation>
    </message>
    <message>
        <source>(un)select all</source>
        <translation type="unfinished">(ne)odaberi sve</translation>
    </message>
    <message>
        <source>Tree mode</source>
        <translation type="unfinished">Način stabla</translation>
    </message>
    <message>
        <source>List mode</source>
        <translation type="unfinished">Način liste</translation>
    </message>
    <message>
        <source>Amount</source>
        <translation type="unfinished">Iznos</translation>
    </message>
    <message>
        <source>Received with label</source>
        <translation type="unfinished">Primljeno sa etiketom</translation>
    </message>
    <message>
        <source>Received with address</source>
        <translation type="unfinished">Primljeno sa adresom</translation>
    </message>
    <message>
        <source>Date</source>
        <translation type="unfinished">Datum</translation>
    </message>
    <message>
        <source>Confirmations</source>
        <translation type="unfinished">Potvrde</translation>
    </message>
    <message>
        <source>Confirmed</source>
        <translation type="unfinished">Potvrđeno</translation>
    </message>
    <message>
        <source>Copy amount</source>
        <translation type="unfinished">Kopiraj iznos</translation>
    </message>
    <message>
        <source>Copy quantity</source>
        <translation type="unfinished">Kopiraj količinu</translation>
    </message>
    <message>
        <source>Copy fee</source>
        <translation type="unfinished">Kopiraj naknadu</translation>
    </message>
    <message>
        <source>Copy after fee</source>
        <translation type="unfinished">Kopiraj vrijednost poslije naknade</translation>
    </message>
    <message>
        <source>Copy bytes</source>
        <translation type="unfinished">Kopiraj bajte</translation>
    </message>
    <message>
        <source>Copy dust</source>
        <translation type="unfinished">Kopiraj prašinu</translation>
    </message>
    <message>
        <source>Copy change</source>
        <translation type="unfinished">Kopiraj promjenu</translation>
    </message>
    <message>
        <source>(%1 locked)</source>
        <translation type="unfinished">(%1 zaključano)</translation>
    </message>
    <message>
        <source>yes</source>
        <translation type="unfinished">da</translation>
    </message>
    <message>
        <source>no</source>
        <translation type="unfinished">ne</translation>
    </message>
    <message>
        <source>This label turns red if any recipient receives an amount smaller than the current dust threshold.</source>
        <translation type="unfinished">Ova naljepnica postaje crvena ako bilo koji primatelj primi količinu manju od trenutnog praga prašine.</translation>
    </message>
    <message>
        <source>(no label)</source>
        <translation type="unfinished">(nema oznake)</translation>
    </message>
    <message>
        <source>change from %1 (%2)</source>
        <translation type="unfinished">promjena iz %1 (%2)</translation>
    </message>
    <message>
        <source>(change)</source>
        <translation type="unfinished">(promjeni)</translation>
    </message>
</context>
<context>
    <name>CreateWalletActivity</name>
    <message>
<<<<<<< HEAD
=======
        <source>Create Wallet</source>
        <extracomment>Title of window indicating the progress of creation of a new wallet.</extracomment>
        <translation type="unfinished">Kreirajte Novčanik</translation>
    </message>
    <message>
>>>>>>> ec86f1e9
        <source>Create wallet failed</source>
        <translation type="unfinished">Izrada novčanika nije uspjela</translation>
    </message>
    <message>
        <source>Create wallet warning</source>
        <translation type="unfinished">Stvorite upozorenje novčanika</translation>
    </message>
    </context>
<context>
    <name>OpenWalletActivity</name>
    <message>
        <source>default wallet</source>
        <translation type="unfinished">zadani novčanik</translation>
    </message>
<<<<<<< HEAD
=======
    <message>
        <source>Open Wallet</source>
        <extracomment>Title of window indicating the progress of opening of a wallet.</extracomment>
        <translation type="unfinished">Otvorite Novčanik</translation>
    </message>
>>>>>>> ec86f1e9
    </context>
<context>
    <name>WalletController</name>
    <message>
        <source>Close wallet</source>
        <translation type="unfinished">Zatvori novčanik</translation>
    </message>
    <message>
        <source>Close all wallets</source>
        <translation type="unfinished">Zatvori sve novčanike</translation>
    </message>
    </context>
<context>
    <name>CreateWalletDialog</name>
    <message>
        <source>Create Wallet</source>
        <translation type="unfinished">Kreirajte Novčanik</translation>
    </message>
    <message>
        <source>Wallet Name</source>
        <translation type="unfinished">Ime Novčanika</translation>
    </message>
    <message>
        <source>Wallet</source>
        <translation type="unfinished">Novčanik</translation>
    </message>
    <message>
        <source>Encrypt the wallet. The wallet will be encrypted with a passphrase of your choice.</source>
        <translation type="unfinished">Šifrirajte novčanik. Novčanik će biti šifriran lozinkom po vašem izboru.</translation>
    </message>
    <message>
        <source>Encrypt Wallet</source>
        <translation type="unfinished">Šifrirajte Novčanik</translation>
    </message>
    <message>
        <source>Advanced Options</source>
        <translation type="unfinished">Napredne Opcije</translation>
    </message>
    <message>
        <source>Disable private keys for this wallet. Wallets with private keys disabled will have no private keys and cannot have an HD seed or imported private keys. This is ideal for watch-only wallets.</source>
        <translation type="unfinished">Onemogućite privatne ključeve za ovaj novčanik. Novčanici s onemogućenim privatnim ključevima neće imati privatne ključeve i ne mogu imati HD sjeme ili uvezene privatne ključeve. Ovo je idealno za novčanike za gledanje.</translation>
    </message>
    <message>
        <source>Disable Private Keys</source>
        <translation type="unfinished">Onemogućite Privatne Ključeve</translation>
    </message>
    <message>
        <source>Make a blank wallet. Blank wallets do not initially have private keys or scripts. Private keys and addresses can be imported, or an HD seed can be set, at a later time.</source>
        <translation type="unfinished">Napravite prazan novčanik. Prazni novčanici u početku nemaju privatne ključeve ili skripte. Privatni ključevi i adrese mogu se kasnije uvoziti ili postaviti HD seme.</translation>
    </message>
    <message>
        <source>Make Blank Wallet</source>
        <translation type="unfinished">Napravi Prazan Novčanik</translation>
    </message>
    <message>
        <source>Use descriptors for scriptPubKey management</source>
        <translation type="unfinished">Koristite deskriptore za upravljanje scriptPubKey</translation>
    </message>
    <message>
        <source>Descriptor Wallet</source>
        <translation type="unfinished">Deskriptor Novčanik</translation>
    </message>
    <message>
        <source>Create</source>
        <translation type="unfinished">Napravi</translation>
    </message>
    <message>
        <source>Compiled without sqlite support (required for descriptor wallets)</source>
        <translation type="unfinished">Sastavljeno bez podrške za sqlite (potrebno za deskriptorske novčanike)</translation>
    </message>
    </context>
<context>
    <name>EditAddressDialog</name>
    <message>
        <source>Edit Address</source>
<<<<<<< HEAD
        <translation>Uredi Adresu</translation>
    </message>
    <message>
        <source>&amp;Label</source>
        <translation>&amp;Oznaka</translation>
=======
        <translation type="unfinished">Uredi Adresu</translation>
    </message>
    <message>
        <source>&amp;Label</source>
        <translation type="unfinished">&amp;Oznaka</translation>
>>>>>>> ec86f1e9
    </message>
    <message>
        <source>The label associated with this address list entry</source>
        <translation type="unfinished">Oznaka povezana s ovim unosom liste adresa</translation>
    </message>
    <message>
        <source>The address associated with this address list entry. This can only be modified for sending addresses.</source>
        <translation type="unfinished">Adresa povezana s ovim unosom liste adresa. Ovo se može izmijeniti samo za slanje adresa.</translation>
    </message>
    <message>
        <source>&amp;Address</source>
<<<<<<< HEAD
        <translation>&amp;Adresa</translation>
=======
        <translation type="unfinished">&amp;Adresa</translation>
>>>>>>> ec86f1e9
    </message>
    <message>
        <source>New sending address</source>
        <translation type="unfinished">Nova adresa za slanje</translation>
    </message>
    <message>
        <source>Edit receiving address</source>
        <translation type="unfinished">Uredite adresu prijema</translation>
    </message>
    <message>
        <source>Edit sending address</source>
        <translation type="unfinished">Uredite adresu za slanje</translation>
    </message>
    <message>
        <source>The entered address "%1" is not a valid Qtum address.</source>
        <translation type="unfinished">Unesena adresa "%1" nije važeća Qtum adresa.</translation>
    </message>
    <message>
        <source>Address "%1" already exists as a receiving address with label "%2" and so cannot be added as a sending address.</source>
        <translation type="unfinished">Adresa "%1" već postoji kao adresa primatelja s oznakom "%2" i zato se ne može dodati kao adresa za slanje.</translation>
    </message>
    <message>
        <source>The entered address "%1" is already in the address book with label "%2".</source>
        <translation type="unfinished">Unesena adresa "%1" već je u adresaru sa oznakom "%2".</translation>
    </message>
    <message>
        <source>Could not unlock wallet.</source>
        <translation type="unfinished">Nije moguće otključati novčanik.</translation>
    </message>
    <message>
        <source>New key generation failed.</source>
        <translation type="unfinished">Nova generacija ključeva nije uspjela.</translation>
    </message>
</context>
<context>
    <name>FreespaceChecker</name>
    <message>
        <source>A new data directory will be created.</source>
<<<<<<< HEAD
        <translation>Stvorit će se novi direktorij podataka.</translation>
    </message>
    <message>
        <source>name</source>
        <translation>ime</translation>
    </message>
    <message>
        <source>Directory already exists. Add %1 if you intend to create a new directory here.</source>
        <translation>Direktorij već postoji. Dodajte %1 ako ovdje namjeravate stvoriti novi direktorij.</translation>
    </message>
    <message>
        <source>Path already exists, and is not a directory.</source>
        <translation>Put već postoji i nije direktorij.</translation>
    </message>
    <message>
        <source>Cannot create data directory here.</source>
        <translation>Ovdje nije moguće stvoriti direktorij podataka.</translation>
=======
        <translation type="unfinished">Stvorit će se novi direktorij podataka.</translation>
    </message>
    <message>
        <source>name</source>
        <translation type="unfinished">ime</translation>
    </message>
    <message>
        <source>Directory already exists. Add %1 if you intend to create a new directory here.</source>
        <translation type="unfinished">Direktorij već postoji. Dodajte %1 ako ovdje namjeravate stvoriti novi direktorij.</translation>
    </message>
    <message>
        <source>Path already exists, and is not a directory.</source>
        <translation type="unfinished">Put već postoji i nije direktorij.</translation>
    </message>
    <message>
        <source>Cannot create data directory here.</source>
        <translation type="unfinished">Ovdje nije moguće stvoriti direktorij podataka.</translation>
>>>>>>> ec86f1e9
    </message>
</context>
<context>
    <name>Intro</name>
    <message>
        <source>At least %1 GB of data will be stored in this directory, and it will grow over time.</source>
        <translation type="unfinished">Najmanje %1 GB podataka bit će pohranjeno u ovom direktoriju i vremenom će rasti.</translation>
<<<<<<< HEAD
    </message>
    <message>
        <source>Approximately %1 GB of data will be stored in this directory.</source>
        <translation type="unfinished">Otprilike %1 GB podataka bit će pohranjeno u ovom direktoriju.</translation>
    </message>
    <message numerus="yes">
        <source>(sufficient to restore backups %n day(s) old)</source>
        <extracomment>Explanatory text on the capability of the current prune target.</extracomment>
        <translation type="unfinished">
            <numerusform />
            <numerusform />
            <numerusform />
        </translation>
    </message>
    <message>
        <source>%1 will download and store a copy of the Qtum block chain.</source>
        <translation type="unfinished">%1 će preuzeti i pohraniti kopiju lanca Qtum blokova.</translation>
    </message>
    <message>
        <source>The wallet will also be stored in this directory.</source>
        <translation type="unfinished">Novčanik će također biti pohranjen u ovom direktoriju.</translation>
    </message>
    <message>
        <source>Error: Specified data directory "%1" cannot be created.</source>
        <translation type="unfinished">Greška: Navedeni direktorij podataka "%1" ne može se kreirati.</translation>
    </message>
    <message>
        <source>Error</source>
        <translation>Greška</translation>
    </message>
    <message>
        <source>Welcome</source>
        <translation>Dobrodošli</translation>
    </message>
    <message>
        <source>Welcome to %1.</source>
        <translation type="unfinished">Dobrodošli u %1.</translation>
    </message>
    <message>
=======
    </message>
    <message>
        <source>Approximately %1 GB of data will be stored in this directory.</source>
        <translation type="unfinished">Otprilike %1 GB podataka bit će pohranjeno u ovom direktoriju.</translation>
    </message>
    <message numerus="yes">
        <source>(sufficient to restore backups %n day(s) old)</source>
        <extracomment>Explanatory text on the capability of the current prune target.</extracomment>
        <translation type="unfinished">
            <numerusform />
            <numerusform />
            <numerusform />
        </translation>
    </message>
    <message>
        <source>%1 will download and store a copy of the Qtum block chain.</source>
        <translation type="unfinished">%1 će preuzeti i pohraniti kopiju lanca Qtum blokova.</translation>
    </message>
    <message>
        <source>The wallet will also be stored in this directory.</source>
        <translation type="unfinished">Novčanik će također biti pohranjen u ovom direktoriju.</translation>
    </message>
    <message>
        <source>Error: Specified data directory "%1" cannot be created.</source>
        <translation type="unfinished">Greška: Navedeni direktorij podataka "%1" ne može se kreirati.</translation>
    </message>
    <message>
        <source>Error</source>
        <translation type="unfinished">Greška</translation>
    </message>
    <message>
        <source>Welcome</source>
        <translation type="unfinished">Dobrodošli</translation>
    </message>
    <message>
        <source>Welcome to %1.</source>
        <translation type="unfinished">Dobrodošli u %1.</translation>
    </message>
    <message>
>>>>>>> ec86f1e9
        <source>As this is the first time the program is launched, you can choose where %1 will store its data.</source>
        <translation type="unfinished">Zato što je ovo prvi put da se program pokreće, možete odabrati gdje će %1 čuvati svoje podatke.</translation>
    </message>
    <message>
        <source>When you click OK, %1 will begin to download and process the full %4 block chain (%2GB) starting with the earliest transactions in %3 when %4 initially launched.</source>
        <translation type="unfinished">Kada kliknete OK, %1 će početi preuzimati i obrađivati ​​puni lanac blokova %4 (%2GB), počevši od najranijih transakcija u %3 kada je %4 prvi put pokrenut.</translation>
    </message>
    <message>
        <source>Reverting this setting requires re-downloading the entire blockchain. It is faster to download the full chain first and prune it later. Disables some advanced features.</source>
        <translation type="unfinished">Vraćanje ove postavke zahtijeva ponovno preuzimanje cijelog lanca blokova. Brže je prvo preuzeti čitav lanac i kasnije ga obrezati. Onemogućava neke napredne funkcije.</translation>
    </message>
    <message>
        <source>If you have chosen to limit block chain storage (pruning), the historical data must still be downloaded and processed, but will be deleted afterward to keep your disk usage low.</source>
        <translation type="unfinished">Ako ste odlučili ograničiti skladištenje lanca blokova (obrezivanje), povijesni podaci i dalje se moraju preuzeti i obraditi, ali će se nakon toga izbrisati kako bi se smanjila upotreba diska.</translation>
    </message>
    <message>
        <source>Use the default data directory</source>
<<<<<<< HEAD
        <translation>Koristite zadani direktorij podataka</translation>
    </message>
    <message>
        <source>Use a custom data directory:</source>
        <translation>Koristite prilagođeni direktorij podataka:</translation>
=======
        <translation type="unfinished">Koristite zadani direktorij podataka</translation>
    </message>
    <message>
        <source>Use a custom data directory:</source>
        <translation type="unfinished">Koristite prilagođeni direktorij podataka:</translation>
>>>>>>> ec86f1e9
    </message>
</context>
<context>
    <name>HelpMessageDialog</name>
    <message>
        <source>version</source>
        <translation type="unfinished">verzija</translation>
    </message>
    <message>
        <source>About %1</source>
        <translation type="unfinished">O %1</translation>
    </message>
    <message>
        <source>Command-line options</source>
        <translation type="unfinished">Opcije komandne linije</translation>
    </message>
</context>
<context>
    <name>ShutdownWindow</name>
    <message>
        <source>Do not shut down the computer until this window disappears.</source>
        <translation type="unfinished">Ne isključujte računar dok ovaj prozor ne nestane.</translation>
    </message>
</context>
<context>
    <name>ModalOverlay</name>
    <message>
        <source>Form</source>
        <translation type="unfinished">Obrazac</translation>
    </message>
    <message>
        <source>Recent transactions may not yet be visible, and therefore your wallet's balance might be incorrect. This information will be correct once your wallet has finished synchronizing with the qtum network, as detailed below.</source>
        <translation type="unfinished">Nedavne transakcije možda još nisu vidljive, pa stoga stanje na vašem novčaniku može biti pogrešno. Ove će informacije biti točne nakon što se novčanik završi sa sinhronizacijom s qtum mrežom, kao što je detaljno opisano u nastavku.</translation>
    </message>
    <message>
        <source>Attempting to spend qtums that are affected by not-yet-displayed transactions will not be accepted by the network.</source>
        <translation type="unfinished">Pokušaj trošenja qtuma na koje utječu još uvijek ne prikazane transakcije mreža neće prihvatiti.</translation>
    </message>
    <message>
        <source>Number of blocks left</source>
        <translation type="unfinished">Broj preostalih blokova</translation>
    </message>
    <message>
        <source>Last block time</source>
        <translation type="unfinished">Vrijeme zadnjeg bloka</translation>
    </message>
    <message>
        <source>Progress</source>
        <translation type="unfinished">Napredak</translation>
    </message>
    <message>
        <source>Progress increase per hour</source>
        <translation type="unfinished">Povećanje napretka po satu</translation>
    </message>
    <message>
        <source>Estimated time left until synced</source>
        <translation type="unfinished">Procijenjeno vrijeme do sinhronizacije</translation>
    </message>
    <message>
        <source>Hide</source>
        <translation type="unfinished">Sakrij</translation>
    </message>
    <message>
        <source>%1 is currently syncing.  It will download headers and blocks from peers and validate them until reaching the tip of the block chain.</source>
        <translation type="unfinished">%1 se trenutno sinhronizira. Preuzet će zaglavlja i blokove sa vršnjaka i provjeriti ih dok ne dođu do vrha lanca blokova.</translation>
    </message>
    </context>
<context>
    <name>OpenURIDialog</name>
    <message>
        <source>Open qtum URI</source>
        <translation type="unfinished">Otvorite qtum URI</translation>
    </message>
    </context>
<context>
    <name>OptionsDialog</name>
    <message>
        <source>Options</source>
<<<<<<< HEAD
        <translation>Opcije</translation>
    </message>
    <message>
        <source>&amp;Main</source>
        <translation>&amp;Glavno</translation>
=======
        <translation type="unfinished">Opcije</translation>
    </message>
    <message>
        <source>&amp;Main</source>
        <translation type="unfinished">&amp;Glavno</translation>
>>>>>>> ec86f1e9
    </message>
    <message>
        <source>Automatically start %1 after logging in to the system.</source>
        <translation type="unfinished">Automatski pokreni %1 nakon prijave u sistem.</translation>
    </message>
    <message>
        <source>&amp;Start %1 on system login</source>
        <translation type="unfinished">&amp;Pokrenite %1 na sistemskoj prijavi</translation>
    </message>
    <message>
        <source>Enabling pruning significantly reduces the disk space required to store transactions. All blocks are still fully validated. Reverting this setting requires re-downloading the entire blockchain.</source>
        <translation type="unfinished">Omogućavanje obrezivanja značajno smanjuje prostor na disku potreban za čuvanje transakcija. Svi blokovi su i dalje u potpunosti provjereni. Vraćanje ove postavke zahtijeva ponovno preuzimanje cijelog lanca blokova.</translation>
    </message>
    <message>
        <source>Size of &amp;database cache</source>
        <translation type="unfinished">Veličina predmemorije &amp;database</translation>
    </message>
    <message>
        <source>IP address of the proxy (e.g. IPv4: 127.0.0.1 / IPv6: ::1)</source>
        <translation type="unfinished">IP adresa proxyja (npr. IPv4: 127.0.0.1 / IPv6: ::1)</translation>
    </message>
    <message>
        <source>Shows if the supplied default SOCKS5 proxy is used to reach peers via this network type.</source>
        <translation type="unfinished">Pokazuje da li se isporučeni zadani SOCKS5 proxy koristi za dosezanje vršnjaka putem ovog tipa mreže.</translation>
    </message>
    <message>
        <source>Minimize instead of exit the application when the window is closed. When this option is enabled, the application will be closed only after selecting Exit in the menu.</source>
        <translation type="unfinished">Smanjite, umjesto da izađete iz aplikacije kada je prozor zatvoren. Kada je ova opcija omogućena, aplikacija će se zatvoriti tek nakon odabira Izlaz u izborniku.</translation>
    </message>
    <message>
<<<<<<< HEAD
        <source>Third party URLs (e.g. a block explorer) that appear in the transactions tab as context menu items. %s in the URL is replaced by transaction hash. Multiple URLs are separated by vertical bar |.</source>
        <translation type="unfinished">URL-ovi trećih strana (npr. Istraživač blokova) koji se na kartici transakcija pojavljuju kao stavke kontekstnog izbornika.%s u URL-u se zamjenjuje hešom transakcije. Više URL-ova odvojeno je okomitom trakom |.</translation>
    </message>
    <message>
=======
>>>>>>> ec86f1e9
        <source>Open the %1 configuration file from the working directory.</source>
        <translation type="unfinished">Otvorite datoteku konfiguracije %1 iz radnog direktorija.</translation>
    </message>
    <message>
        <source>Open Configuration File</source>
        <translation type="unfinished">Otvorite Konfiguracijsku Datoteku</translation>
    </message>
    <message>
        <source>Reset all client options to default.</source>
<<<<<<< HEAD
        <translation>Vratite sve opcije klijenta na zadane.</translation>
    </message>
    <message>
        <source>&amp;Reset Options</source>
        <translation>&amp;Resetiraj Opcije</translation>
    </message>
    <message>
        <source>&amp;Network</source>
        <translation>&amp;Mreža</translation>
=======
        <translation type="unfinished">Vratite sve opcije klijenta na zadane.</translation>
    </message>
    <message>
        <source>&amp;Reset Options</source>
        <translation type="unfinished">&amp;Resetiraj Opcije</translation>
    </message>
    <message>
        <source>&amp;Network</source>
        <translation type="unfinished">&amp;Mreža</translation>
>>>>>>> ec86f1e9
    </message>
    <message>
        <source>Reverting this setting requires re-downloading the entire blockchain.</source>
        <translation type="unfinished">Vraćanje ove postavke zahtijeva ponovno preuzimanje cijelog lanca blokova.</translation>
    </message>
    <message>
        <source>(0 = auto, &lt;0 = leave that many cores free)</source>
        <translation type="unfinished">(0 = automatski, &lt;0 = ostavi toliko jezgara slobodnim)</translation>
    </message>
    <message>
        <source>Expert</source>
        <translation type="unfinished">Stručnjak</translation>
    </message>
    <message>
        <source>If you disable the spending of unconfirmed change, the change from a transaction cannot be used until that transaction has at least one confirmation. This also affects how your balance is computed.</source>
        <translation type="unfinished">Ako onemogućite trošenje nepotvrđene promjene, promjena iz transakcije neće se moći koristiti dok ta transakcija nema barem jednu potvrdu. Ovo također utječe na način izračunavanja vašeg stanja.</translation>
    </message>
    <message>
        <source>Automatically open the Qtum client port on the router. This only works when your router supports UPnP and it is enabled.</source>
<<<<<<< HEAD
        <translation>Automatski otvorite port Qtum klijenta na ruteru. Ovo radi samo kada vaš ruter podržava UPnP i ako je omogućen.</translation>
    </message>
    <message>
        <source>Map port using &amp;UPnP</source>
        <translation>Map port koristi &amp;UPnP</translation>
=======
        <translation type="unfinished">Automatski otvorite port Qtum klijenta na ruteru. Ovo radi samo kada vaš ruter podržava UPnP i ako je omogućen.</translation>
    </message>
    <message>
        <source>Map port using &amp;UPnP</source>
        <translation type="unfinished">Map port koristi &amp;UPnP</translation>
>>>>>>> ec86f1e9
    </message>
    <message>
        <source>Automatically open the Qtum client port on the router. This only works when your router supports NAT-PMP and it is enabled. The external port could be random.</source>
        <translation type="unfinished">Automatski otvorite port Qtum klijenta na ruteru. Ovo radi samo kada vaš ruter podržava NAT-PMP i ako je omogućen. Vanjski port može biti nasumičan.</translation>
    </message>
    <message>
        <source>Accept connections from outside.</source>
        <translation type="unfinished">Prihvatite veze izvana.</translation>
    </message>
    <message>
        <source>Connect to the Qtum network through a SOCKS5 proxy.</source>
        <translation type="unfinished">Povežite se s Qtum mrežom putem SOCKS5 proxyja.</translation>
    </message>
    <message>
        <source>Port of the proxy (e.g. 9050)</source>
<<<<<<< HEAD
        <translation>Port proxyja (npr. 9050)</translation>
=======
        <translation type="unfinished">Port proxyja (npr. 9050)</translation>
>>>>>>> ec86f1e9
    </message>
    <message>
        <source>Used for reaching peers via:</source>
        <translation type="unfinished">Koristi se za dosezanje vršnjaka putem:</translation>
    </message>
    <message>
        <source>&amp;Window</source>
<<<<<<< HEAD
        <translation>&amp;Prozor</translation>
=======
        <translation type="unfinished">&amp;Prozor</translation>
>>>>>>> ec86f1e9
    </message>
    <message>
        <source>Show the icon in the system tray.</source>
        <translation type="unfinished">Pokažite ikonu u sistemskoj paleti.</translation>
    </message>
    <message>
        <source>Show only a tray icon after minimizing the window.</source>
<<<<<<< HEAD
        <translation>Prikažite samo ikonu ladice nakon umanjivanja prozora.</translation>
=======
        <translation type="unfinished">Prikažite samo ikonu ladice nakon umanjivanja prozora.</translation>
>>>>>>> ec86f1e9
    </message>
    <message>
        <source>The user interface language can be set here. This setting will take effect after restarting %1.</source>
        <translation type="unfinished">Ovdje se može podesiti jezik korisničkog interfejsa. Ova postavka će stupiti na snagu nakon ponovnog pokretanja %1.</translation>
    </message>
    <message>
        <source>Error</source>
        <translation type="unfinished">Greška</translation>
    </message>
    <message>
        <source>The configuration file could not be opened.</source>
        <translation type="unfinished">Konfiguracijski falj nije bilo moguce otvoriti.</translation>
    </message>
    </context>
<context>
    <name>OverviewPage</name>
    <message>
        <source>Form</source>
<<<<<<< HEAD
        <translation>Obrazac</translation>
    </message>
    <message>
        <source>The displayed information may be out of date. Your wallet automatically synchronizes with the Qtum network after a connection is established, but this process has not completed yet.</source>
        <translation>Moguće je da su prikazane informacije zastarjele.Vaš novčanik se automatski sinhronizira sa Qtum mrežom nakon što je konekcija uspostavljena, ali proces nije još uvijek dovršen.</translation>
=======
        <translation type="unfinished">Obrazac</translation>
    </message>
    <message>
        <source>The displayed information may be out of date. Your wallet automatically synchronizes with the Qtum network after a connection is established, but this process has not completed yet.</source>
        <translation type="unfinished">Moguće je da su prikazane informacije zastarjele.Vaš novčanik se automatski sinhronizira sa Qtum mrežom nakon što je konekcija uspostavljena, ali proces nije još uvijek dovršen.</translation>
>>>>>>> ec86f1e9
    </message>
    <message>
        <source>Recent transactions</source>
        <translation type="unfinished">Nedavne transakcije</translation>
    </message>
    </context>
<context>
    <name>PeerTableModel</name>
    <message>
        <source>Address</source>
        <extracomment>Title of Peers Table column which contains the IP/Onion/I2P address of the connected peer.</extracomment>
        <translation type="unfinished">Adresa</translation>
    </message>
    </context>
<context>
    <name>RPCConsole</name>
    <message>
        <source>Node window</source>
        <translation type="unfinished">Prozor čvora</translation>
    </message>
    <message>
        <source>Last block time</source>
<<<<<<< HEAD
        <translation>Vrijeme zadnjeg bloka</translation>
=======
        <translation type="unfinished">Vrijeme zadnjeg bloka</translation>
>>>>>>> ec86f1e9
    </message>
    </context>
<context>
    <name>ReceiveCoinsDialog</name>
    <message>
        <source>Could not unlock wallet.</source>
        <translation type="unfinished">Nije moguće otključati novčanik.</translation>
    </message>
    </context>
<context>
    <name>ReceiveRequestDialog</name>
    <message>
        <source>Amount:</source>
        <translation type="unfinished">Iznos:</translation>
    </message>
    <message>
        <source>Wallet:</source>
        <translation type="unfinished">Novčanik:</translation>
    </message>
    </context>
<context>
    <name>RecentRequestsTableModel</name>
    <message>
        <source>Date</source>
        <translation type="unfinished">Datum</translation>
    </message>
    <message>
        <source>Label</source>
        <translation type="unfinished">Oznaka</translation>
    </message>
    <message>
        <source>(no label)</source>
        <translation type="unfinished">(nema oznake)</translation>
    </message>
    </context>
<context>
    <name>SendCoinsDialog</name>
    <message>
        <source>Quantity:</source>
        <translation type="unfinished">Količina:</translation>
    </message>
    <message>
        <source>Bytes:</source>
        <translation type="unfinished">Bajtovi:</translation>
    </message>
    <message>
        <source>Amount:</source>
        <translation type="unfinished">Iznos:</translation>
    </message>
    <message>
        <source>Fee:</source>
        <translation type="unfinished">Naknada:</translation>
    </message>
    <message>
        <source>After Fee:</source>
        <translation type="unfinished">Poslije Naknade:</translation>
    </message>
    <message>
        <source>Change:</source>
        <translation type="unfinished">Promjena:</translation>
    </message>
    <message>
        <source>Hide</source>
        <translation type="unfinished">Sakrij</translation>
    </message>
    <message>
        <source>Dust:</source>
        <translation type="unfinished">Prašina:</translation>
    </message>
    <message>
        <source>Copy quantity</source>
        <translation type="unfinished">Kopiraj količinu</translation>
    </message>
    <message>
        <source>Copy amount</source>
        <translation type="unfinished">Kopiraj iznos</translation>
    </message>
    <message>
        <source>Copy fee</source>
        <translation type="unfinished">Kopiraj naknadu</translation>
    </message>
    <message>
        <source>Copy after fee</source>
        <translation type="unfinished">Kopiraj vrijednost poslije naknade</translation>
    </message>
    <message>
        <source>Copy bytes</source>
        <translation type="unfinished">Kopiraj bajte</translation>
    </message>
    <message>
        <source>Copy dust</source>
        <translation type="unfinished">Kopiraj prašinu</translation>
    </message>
    <message>
        <source>Copy change</source>
        <translation type="unfinished">Kopiraj promjenu</translation>
    </message>
    <message numerus="yes">
        <source>Estimated to begin confirmation within %n block(s).</source>
<<<<<<< HEAD
        <translation>
=======
        <translation type="unfinished">
>>>>>>> ec86f1e9
            <numerusform />
            <numerusform />
            <numerusform />
        </translation>
    </message>
    <message>
        <source>(no label)</source>
        <translation type="unfinished">(nema oznake)</translation>
    </message>
</context>
<context>
    <name>TransactionDesc</name>
<<<<<<< HEAD
    <message numerus="yes">
        <source>Open for %n more block(s)</source>
        <translation>
            <numerusform />
            <numerusform />
            <numerusform />
        </translation>
    </message>
=======
>>>>>>> ec86f1e9
    <message>
        <source>Date</source>
        <translation type="unfinished">Datum</translation>
    </message>
    <message>
        <source>unknown</source>
        <translation type="unfinished">nepoznato</translation>
    </message>
    <message numerus="yes">
        <source>matures in %n more block(s)</source>
<<<<<<< HEAD
        <translation>
=======
        <translation type="unfinished">
>>>>>>> ec86f1e9
            <numerusform />
            <numerusform />
            <numerusform />
        </translation>
    </message>
    <message>
        <source>Amount</source>
        <translation type="unfinished">Iznos</translation>
    </message>
    </context>
<context>
    <name>TransactionTableModel</name>
    <message>
        <source>Date</source>
        <translation type="unfinished">Datum</translation>
    </message>
    <message>
        <source>Label</source>
        <translation type="unfinished">Oznaka</translation>
    </message>
<<<<<<< HEAD
    <message numerus="yes">
        <source>Open for %n more block(s)</source>
        <translation>
            <numerusform />
            <numerusform />
            <numerusform />
        </translation>
    </message>
=======
>>>>>>> ec86f1e9
    <message>
        <source>(no label)</source>
        <translation type="unfinished">(nema oznake)</translation>
    </message>
    </context>
<context>
    <name>TransactionView</name>
    <message>
        <source>All</source>
        <translation type="unfinished">Sve</translation>
    </message>
    <message>
        <source>Today</source>
        <translation type="unfinished">Danas</translation>
    </message>
    <message>
        <source>This month</source>
        <translation type="unfinished">Ovaj mjesec</translation>
    </message>
    <message>
        <source>Last month</source>
        <translation type="unfinished">Prošli mjesec</translation>
    </message>
    <message>
        <source>This year</source>
        <translation type="unfinished">Ove godine</translation>
    </message>
    <message>
        <source>Comma separated file</source>
<<<<<<< HEAD
        <extracomment>Expanded name of the CSV file format. See https://en.wikipedia.org/wiki/Comma-separated_values</extracomment>
=======
        <extracomment>Expanded name of the CSV file format. See: https://en.wikipedia.org/wiki/Comma-separated_values.</extracomment>
>>>>>>> ec86f1e9
        <translation type="unfinished">Datoteka odvojena zarezom</translation>
    </message>
    <message>
        <source>Confirmed</source>
        <translation type="unfinished">Potvrđeno</translation>
<<<<<<< HEAD
    </message>
    <message>
        <source>Date</source>
        <translation type="unfinished">Datum</translation>
    </message>
    <message>
        <source>Label</source>
        <translation type="unfinished">Oznaka</translation>
    </message>
    <message>
=======
    </message>
    <message>
        <source>Date</source>
        <translation type="unfinished">Datum</translation>
    </message>
    <message>
        <source>Label</source>
        <translation type="unfinished">Oznaka</translation>
    </message>
    <message>
>>>>>>> ec86f1e9
        <source>Address</source>
        <translation type="unfinished">Adresa</translation>
    </message>
    <message>
        <source>Exporting Failed</source>
        <translation type="unfinished">Izvoz neuspješan</translation>
    </message>
    </context>
<context>
    <name>WalletFrame</name>
    <message>
        <source>Create a new wallet</source>
        <translation type="unfinished">Kreirajte novi novčanik</translation>
    </message>
<<<<<<< HEAD
</context>
=======
    <message>
        <source>Error</source>
        <translation type="unfinished">Greška</translation>
    </message>
    </context>
>>>>>>> ec86f1e9
<context>
    <name>WalletModel</name>
    <message>
        <source>default wallet</source>
        <translation type="unfinished">zadani novčanik</translation>
    </message>
</context>
<context>
    <name>WalletView</name>
    <message>
        <source>&amp;Export</source>
        <translation type="unfinished">&amp;Izvezite</translation>
    </message>
    <message>
        <source>Export the data in the current tab to a file</source>
        <translation type="unfinished">Izvezite podatke trenutne kartice u datoteku</translation>
<<<<<<< HEAD
    </message>
    <message>
        <source>Error</source>
        <translation type="unfinished">Greška</translation>
=======
>>>>>>> ec86f1e9
    </message>
    </context>
</TS><|MERGE_RESOLUTION|>--- conflicted
+++ resolved
@@ -92,11 +92,7 @@
     </message>
     <message>
         <source>Comma separated file</source>
-<<<<<<< HEAD
-        <extracomment>Expanded name of the CSV file format. See https://en.wikipedia.org/wiki/Comma-separated_values</extracomment>
-=======
         <extracomment>Expanded name of the CSV file format. See: https://en.wikipedia.org/wiki/Comma-separated_values.</extracomment>
->>>>>>> ec86f1e9
         <translation type="unfinished">Datoteka odvojena zarezom</translation>
     </message>
     <message>
@@ -128,21 +124,6 @@
     <name>AskPassphraseDialog</name>
     <message>
         <source>Passphrase Dialog</source>
-<<<<<<< HEAD
-        <translation>Dijalog Lozinke</translation>
-    </message>
-    <message>
-        <source>Enter passphrase</source>
-        <translation>Unesi lozinku</translation>
-    </message>
-    <message>
-        <source>New passphrase</source>
-        <translation>Nova lozinka</translation>
-    </message>
-    <message>
-        <source>Repeat new passphrase</source>
-        <translation>Ponovi novu lozinku</translation>
-=======
         <translation type="unfinished">Dijalog Lozinke</translation>
     </message>
     <message>
@@ -156,7 +137,6 @@
     <message>
         <source>Repeat new passphrase</source>
         <translation type="unfinished">Ponovi novu lozinku</translation>
->>>>>>> ec86f1e9
     </message>
     <message>
         <source>Show passphrase</source>
@@ -259,15 +239,11 @@
     </message>
 </context>
 <context>
-<<<<<<< HEAD
-    <name>QtumApplication</name>
-=======
     <name>BitcoinApplication</name>
     <message>
         <source>Runaway exception</source>
         <translation type="unfinished">Odbegli izuzetak</translation>
     </message>
->>>>>>> ec86f1e9
     <message>
         <source>A fatal error occurred. %1 can no longer continue safely and will quit.</source>
         <translation type="unfinished">Dogodila se fatalna greška. %1 više ne može sigurno nastaviti i prestat će raditi.</translation>
@@ -296,13 +272,8 @@
         <translation type="unfinished">Greška: %1</translation>
     </message>
     <message>
-<<<<<<< HEAD
-        <source>Error initializing settings: %1</source>
-        <translation type="unfinished">Greška prilikom inicijalizacije postavki: %1</translation>
-=======
         <source>%1 didn't yet exit safely…</source>
         <translation type="unfinished">%1 još nije sigurno izašao...</translation>
->>>>>>> ec86f1e9
     </message>
     <message>
         <source>unknown</source>
@@ -314,11 +285,7 @@
     </message>
     <message numerus="yes">
         <source>%n second(s)</source>
-<<<<<<< HEAD
-        <translation>
-=======
         <translation type="unfinished">
->>>>>>> ec86f1e9
             <numerusform />
             <numerusform />
             <numerusform />
@@ -326,11 +293,7 @@
     </message>
     <message numerus="yes">
         <source>%n minute(s)</source>
-<<<<<<< HEAD
-        <translation>
-=======
         <translation type="unfinished">
->>>>>>> ec86f1e9
             <numerusform />
             <numerusform />
             <numerusform />
@@ -370,28 +333,6 @@
     </message>
     </context>
 <context>
-<<<<<<< HEAD
-    <name>QtumGUI</name>
-    <message>
-        <source>&amp;Overview</source>
-        <translation>&amp;Pregled</translation>
-    </message>
-    <message>
-        <source>Show general overview of wallet</source>
-        <translation>Prikaži opšti pregled novčanika</translation>
-    </message>
-    <message>
-        <source>&amp;Transactions</source>
-        <translation>&amp;Transakcije</translation>
-    </message>
-    <message>
-        <source>Browse transaction history</source>
-        <translation>Pregledajte historiju transakcija</translation>
-    </message>
-    <message>
-        <source>Quit application</source>
-        <translation>Zatvori aplikaciju</translation>
-=======
     <name>bitcoin-core</name>
     <message>
         <source>Replaying blocks…</source>
@@ -591,7 +532,6 @@
     <message>
         <source>Quit application</source>
         <translation type="unfinished">Zatvori aplikaciju</translation>
->>>>>>> ec86f1e9
     </message>
     <message>
         <source>&amp;About %1</source>
@@ -603,19 +543,11 @@
     </message>
     <message>
         <source>About &amp;Qt</source>
-<<<<<<< HEAD
-        <translation>O &amp;Qt</translation>
-    </message>
-    <message>
-        <source>Show information about Qt</source>
-        <translation>Prikaži informacije o Qt</translation>
-=======
         <translation type="unfinished">O &amp;Qt</translation>
     </message>
     <message>
         <source>Show information about Qt</source>
         <translation type="unfinished">Prikaži informacije o Qt</translation>
->>>>>>> ec86f1e9
     </message>
     <message>
         <source>Modify configuration options for %1</source>
@@ -640,61 +572,6 @@
     </message>
     <message>
         <source>Send coins to a Qtum address</source>
-<<<<<<< HEAD
-        <translation>Pošaljite kovanice na Qtum adresu</translation>
-    </message>
-    <message>
-        <source>Backup wallet to another location</source>
-        <translation>Izradite sigurnosnu kopiju novčanika na drugoj lokaciji</translation>
-    </message>
-    <message>
-        <source>Change the passphrase used for wallet encryption</source>
-        <translation>Promijenite lozinku koja se koristi za šifriranje novčanika</translation>
-    </message>
-    <message>
-        <source>&amp;Send</source>
-        <translation>&amp;Pošalji</translation>
-    </message>
-    <message>
-        <source>&amp;Receive</source>
-        <translation>&amp;Primite</translation>
-    </message>
-    <message>
-        <source>&amp;Show / Hide</source>
-        <translation>&amp;Prikaži / Sakrij</translation>
-    </message>
-    <message>
-        <source>Show or hide the main Window</source>
-        <translation>Prikažite ili sakrijte glavni prozor</translation>
-    </message>
-    <message>
-        <source>Encrypt the private keys that belong to your wallet</source>
-        <translation>Šifrirajte privatne ključeve koji pripadaju vašem novčaniku</translation>
-    </message>
-    <message>
-        <source>Sign messages with your Qtum addresses to prove you own them</source>
-        <translation>Potpišite poruke sa svojim Qtum adresama da biste dokazali da ste njihov vlasnik</translation>
-    </message>
-    <message>
-        <source>Verify messages to ensure they were signed with specified Qtum addresses</source>
-        <translation>Potvrdite poruke kako biste bili sigurni da su potpisane navedenim Qtum adresama</translation>
-    </message>
-    <message>
-        <source>&amp;File</source>
-        <translation>&amp;Datoteka</translation>
-    </message>
-    <message>
-        <source>&amp;Settings</source>
-        <translation>&amp;Postavke</translation>
-    </message>
-    <message>
-        <source>&amp;Help</source>
-        <translation>&amp;Pomoć</translation>
-    </message>
-    <message>
-        <source>Tabs toolbar</source>
-        <translation>Alatna traka kartica</translation>
-=======
         <translation type="unfinished">Pošaljite kovanice na Qtum adresu</translation>
     </message>
     <message>
@@ -772,7 +649,6 @@
     <message>
         <source>Reindexing blocks on disk…</source>
         <translation type="unfinished">Reindekiraju se blokovi na disku...</translation>
->>>>>>> ec86f1e9
     </message>
     <message>
         <source>Request payments (generates QR codes and qtum: URIs)</source>
@@ -792,11 +668,7 @@
     </message>
     <message numerus="yes">
         <source>Processed %n block(s) of transaction history.</source>
-<<<<<<< HEAD
-        <translation>
-=======
         <translation type="unfinished">
->>>>>>> ec86f1e9
             <numerusform />
             <numerusform />
             <numerusform />
@@ -804,33 +676,6 @@
     </message>
     <message>
         <source>%1 behind</source>
-<<<<<<< HEAD
-        <translation>%1 iza</translation>
-    </message>
-    <message>
-        <source>Last received block was generated %1 ago.</source>
-        <translation>Posljednji primljeni blok generiran je prije %1.</translation>
-    </message>
-    <message>
-        <source>Transactions after this will not yet be visible.</source>
-        <translation>Transakcije nakon ovoga još neće biti vidljive.</translation>
-    </message>
-    <message>
-        <source>Error</source>
-        <translation>Greška</translation>
-    </message>
-    <message>
-        <source>Warning</source>
-        <translation>Upozorenje</translation>
-    </message>
-    <message>
-        <source>Information</source>
-        <translation>Informacije</translation>
-    </message>
-    <message>
-        <source>Up to date</source>
-        <translation>U toku</translation>
-=======
         <translation type="unfinished">%1 iza</translation>
     </message>
     <message>
@@ -856,7 +701,6 @@
     <message>
         <source>Up to date</source>
         <translation type="unfinished">U toku</translation>
->>>>>>> ec86f1e9
     </message>
     <message>
         <source>Load Partially Signed Qtum Transaction</source>
@@ -927,13 +771,6 @@
         <translation type="unfinished">&amp;Prozor</translation>
     </message>
     <message>
-<<<<<<< HEAD
-        <source>Minimize</source>
-        <translation type="unfinished">Minimizirajte</translation>
-    </message>
-    <message>
-=======
->>>>>>> ec86f1e9
         <source>Main Window</source>
         <translation type="unfinished">Glavni Prozor</translation>
     </message>
@@ -951,8 +788,6 @@
         </translation>
     </message>
     <message>
-<<<<<<< HEAD
-=======
         <source>Click for more actions.</source>
         <extracomment>A substring of the tooltip. "More actions" are available via the context menu.</extracomment>
         <translation type="unfinished">Klikni za još radnji</translation>
@@ -963,7 +798,6 @@
         <translation type="unfinished">Onemogući rad mreže</translation>
     </message>
     <message>
->>>>>>> ec86f1e9
         <source>Error: %1</source>
         <translation type="unfinished">Greška: %1</translation>
     </message>
@@ -1009,19 +843,11 @@
     </message>
     <message>
         <source>Sent transaction</source>
-<<<<<<< HEAD
-        <translation>Pošalji transakciju</translation>
-    </message>
-    <message>
-        <source>Incoming transaction</source>
-        <translation>Dolazna transakcija</translation>
-=======
         <translation type="unfinished">Pošalji transakciju</translation>
     </message>
     <message>
         <source>Incoming transaction</source>
         <translation type="unfinished">Dolazna transakcija</translation>
->>>>>>> ec86f1e9
     </message>
     <message>
         <source>HD key generation is &lt;b&gt;enabled&lt;/b&gt;</source>
@@ -1037,11 +863,7 @@
     </message>
     <message>
         <source>Wallet is &lt;b&gt;encrypted&lt;/b&gt; and currently &lt;b&gt;locked&lt;/b&gt;</source>
-<<<<<<< HEAD
-        <translation>Novčanik je &lt;b&gt;šifriran&lt;/b&gt; i trenutno je &lt;b&gt;zaključan&lt;/b&gt;</translation>
-=======
         <translation type="unfinished">Novčanik je &lt;b&gt;šifriran&lt;/b&gt; i trenutno je &lt;b&gt;zaključan&lt;/b&gt;</translation>
->>>>>>> ec86f1e9
     </message>
     <message>
         <source>Original message:</source>
@@ -1185,14 +1007,11 @@
 <context>
     <name>CreateWalletActivity</name>
     <message>
-<<<<<<< HEAD
-=======
         <source>Create Wallet</source>
         <extracomment>Title of window indicating the progress of creation of a new wallet.</extracomment>
         <translation type="unfinished">Kreirajte Novčanik</translation>
     </message>
     <message>
->>>>>>> ec86f1e9
         <source>Create wallet failed</source>
         <translation type="unfinished">Izrada novčanika nije uspjela</translation>
     </message>
@@ -1207,14 +1026,11 @@
         <source>default wallet</source>
         <translation type="unfinished">zadani novčanik</translation>
     </message>
-<<<<<<< HEAD
-=======
     <message>
         <source>Open Wallet</source>
         <extracomment>Title of window indicating the progress of opening of a wallet.</extracomment>
         <translation type="unfinished">Otvorite Novčanik</translation>
     </message>
->>>>>>> ec86f1e9
     </context>
 <context>
     <name>WalletController</name>
@@ -1290,19 +1106,11 @@
     <name>EditAddressDialog</name>
     <message>
         <source>Edit Address</source>
-<<<<<<< HEAD
-        <translation>Uredi Adresu</translation>
-    </message>
-    <message>
-        <source>&amp;Label</source>
-        <translation>&amp;Oznaka</translation>
-=======
         <translation type="unfinished">Uredi Adresu</translation>
     </message>
     <message>
         <source>&amp;Label</source>
         <translation type="unfinished">&amp;Oznaka</translation>
->>>>>>> ec86f1e9
     </message>
     <message>
         <source>The label associated with this address list entry</source>
@@ -1314,11 +1122,7 @@
     </message>
     <message>
         <source>&amp;Address</source>
-<<<<<<< HEAD
-        <translation>&amp;Adresa</translation>
-=======
         <translation type="unfinished">&amp;Adresa</translation>
->>>>>>> ec86f1e9
     </message>
     <message>
         <source>New sending address</source>
@@ -1357,25 +1161,6 @@
     <name>FreespaceChecker</name>
     <message>
         <source>A new data directory will be created.</source>
-<<<<<<< HEAD
-        <translation>Stvorit će se novi direktorij podataka.</translation>
-    </message>
-    <message>
-        <source>name</source>
-        <translation>ime</translation>
-    </message>
-    <message>
-        <source>Directory already exists. Add %1 if you intend to create a new directory here.</source>
-        <translation>Direktorij već postoji. Dodajte %1 ako ovdje namjeravate stvoriti novi direktorij.</translation>
-    </message>
-    <message>
-        <source>Path already exists, and is not a directory.</source>
-        <translation>Put već postoji i nije direktorij.</translation>
-    </message>
-    <message>
-        <source>Cannot create data directory here.</source>
-        <translation>Ovdje nije moguće stvoriti direktorij podataka.</translation>
-=======
         <translation type="unfinished">Stvorit će se novi direktorij podataka.</translation>
     </message>
     <message>
@@ -1393,7 +1178,6 @@
     <message>
         <source>Cannot create data directory here.</source>
         <translation type="unfinished">Ovdje nije moguće stvoriti direktorij podataka.</translation>
->>>>>>> ec86f1e9
     </message>
 </context>
 <context>
@@ -1401,7 +1185,6 @@
     <message>
         <source>At least %1 GB of data will be stored in this directory, and it will grow over time.</source>
         <translation type="unfinished">Najmanje %1 GB podataka bit će pohranjeno u ovom direktoriju i vremenom će rasti.</translation>
-<<<<<<< HEAD
     </message>
     <message>
         <source>Approximately %1 GB of data will be stored in this directory.</source>
@@ -1430,353 +1213,249 @@
     </message>
     <message>
         <source>Error</source>
-        <translation>Greška</translation>
+        <translation type="unfinished">Greška</translation>
     </message>
     <message>
         <source>Welcome</source>
-        <translation>Dobrodošli</translation>
+        <translation type="unfinished">Dobrodošli</translation>
     </message>
     <message>
         <source>Welcome to %1.</source>
         <translation type="unfinished">Dobrodošli u %1.</translation>
     </message>
     <message>
-=======
-    </message>
-    <message>
-        <source>Approximately %1 GB of data will be stored in this directory.</source>
-        <translation type="unfinished">Otprilike %1 GB podataka bit će pohranjeno u ovom direktoriju.</translation>
-    </message>
-    <message numerus="yes">
-        <source>(sufficient to restore backups %n day(s) old)</source>
-        <extracomment>Explanatory text on the capability of the current prune target.</extracomment>
-        <translation type="unfinished">
-            <numerusform />
-            <numerusform />
-            <numerusform />
-        </translation>
-    </message>
-    <message>
-        <source>%1 will download and store a copy of the Qtum block chain.</source>
-        <translation type="unfinished">%1 će preuzeti i pohraniti kopiju lanca Qtum blokova.</translation>
-    </message>
-    <message>
-        <source>The wallet will also be stored in this directory.</source>
-        <translation type="unfinished">Novčanik će također biti pohranjen u ovom direktoriju.</translation>
-    </message>
-    <message>
-        <source>Error: Specified data directory "%1" cannot be created.</source>
-        <translation type="unfinished">Greška: Navedeni direktorij podataka "%1" ne može se kreirati.</translation>
+        <source>As this is the first time the program is launched, you can choose where %1 will store its data.</source>
+        <translation type="unfinished">Zato što je ovo prvi put da se program pokreće, možete odabrati gdje će %1 čuvati svoje podatke.</translation>
+    </message>
+    <message>
+        <source>When you click OK, %1 will begin to download and process the full %4 block chain (%2GB) starting with the earliest transactions in %3 when %4 initially launched.</source>
+        <translation type="unfinished">Kada kliknete OK, %1 će početi preuzimati i obrađivati ​​puni lanac blokova %4 (%2GB), počevši od najranijih transakcija u %3 kada je %4 prvi put pokrenut.</translation>
+    </message>
+    <message>
+        <source>Reverting this setting requires re-downloading the entire blockchain. It is faster to download the full chain first and prune it later. Disables some advanced features.</source>
+        <translation type="unfinished">Vraćanje ove postavke zahtijeva ponovno preuzimanje cijelog lanca blokova. Brže je prvo preuzeti čitav lanac i kasnije ga obrezati. Onemogućava neke napredne funkcije.</translation>
+    </message>
+    <message>
+        <source>If you have chosen to limit block chain storage (pruning), the historical data must still be downloaded and processed, but will be deleted afterward to keep your disk usage low.</source>
+        <translation type="unfinished">Ako ste odlučili ograničiti skladištenje lanca blokova (obrezivanje), povijesni podaci i dalje se moraju preuzeti i obraditi, ali će se nakon toga izbrisati kako bi se smanjila upotreba diska.</translation>
+    </message>
+    <message>
+        <source>Use the default data directory</source>
+        <translation type="unfinished">Koristite zadani direktorij podataka</translation>
+    </message>
+    <message>
+        <source>Use a custom data directory:</source>
+        <translation type="unfinished">Koristite prilagođeni direktorij podataka:</translation>
+    </message>
+</context>
+<context>
+    <name>HelpMessageDialog</name>
+    <message>
+        <source>version</source>
+        <translation type="unfinished">verzija</translation>
+    </message>
+    <message>
+        <source>About %1</source>
+        <translation type="unfinished">O %1</translation>
+    </message>
+    <message>
+        <source>Command-line options</source>
+        <translation type="unfinished">Opcije komandne linije</translation>
+    </message>
+</context>
+<context>
+    <name>ShutdownWindow</name>
+    <message>
+        <source>Do not shut down the computer until this window disappears.</source>
+        <translation type="unfinished">Ne isključujte računar dok ovaj prozor ne nestane.</translation>
+    </message>
+</context>
+<context>
+    <name>ModalOverlay</name>
+    <message>
+        <source>Form</source>
+        <translation type="unfinished">Obrazac</translation>
+    </message>
+    <message>
+        <source>Recent transactions may not yet be visible, and therefore your wallet's balance might be incorrect. This information will be correct once your wallet has finished synchronizing with the qtum network, as detailed below.</source>
+        <translation type="unfinished">Nedavne transakcije možda još nisu vidljive, pa stoga stanje na vašem novčaniku može biti pogrešno. Ove će informacije biti točne nakon što se novčanik završi sa sinhronizacijom s qtum mrežom, kao što je detaljno opisano u nastavku.</translation>
+    </message>
+    <message>
+        <source>Attempting to spend qtums that are affected by not-yet-displayed transactions will not be accepted by the network.</source>
+        <translation type="unfinished">Pokušaj trošenja qtuma na koje utječu još uvijek ne prikazane transakcije mreža neće prihvatiti.</translation>
+    </message>
+    <message>
+        <source>Number of blocks left</source>
+        <translation type="unfinished">Broj preostalih blokova</translation>
+    </message>
+    <message>
+        <source>Last block time</source>
+        <translation type="unfinished">Vrijeme zadnjeg bloka</translation>
+    </message>
+    <message>
+        <source>Progress</source>
+        <translation type="unfinished">Napredak</translation>
+    </message>
+    <message>
+        <source>Progress increase per hour</source>
+        <translation type="unfinished">Povećanje napretka po satu</translation>
+    </message>
+    <message>
+        <source>Estimated time left until synced</source>
+        <translation type="unfinished">Procijenjeno vrijeme do sinhronizacije</translation>
+    </message>
+    <message>
+        <source>Hide</source>
+        <translation type="unfinished">Sakrij</translation>
+    </message>
+    <message>
+        <source>%1 is currently syncing.  It will download headers and blocks from peers and validate them until reaching the tip of the block chain.</source>
+        <translation type="unfinished">%1 se trenutno sinhronizira. Preuzet će zaglavlja i blokove sa vršnjaka i provjeriti ih dok ne dođu do vrha lanca blokova.</translation>
+    </message>
+    </context>
+<context>
+    <name>OpenURIDialog</name>
+    <message>
+        <source>Open qtum URI</source>
+        <translation type="unfinished">Otvorite qtum URI</translation>
+    </message>
+    </context>
+<context>
+    <name>OptionsDialog</name>
+    <message>
+        <source>Options</source>
+        <translation type="unfinished">Opcije</translation>
+    </message>
+    <message>
+        <source>&amp;Main</source>
+        <translation type="unfinished">&amp;Glavno</translation>
+    </message>
+    <message>
+        <source>Automatically start %1 after logging in to the system.</source>
+        <translation type="unfinished">Automatski pokreni %1 nakon prijave u sistem.</translation>
+    </message>
+    <message>
+        <source>&amp;Start %1 on system login</source>
+        <translation type="unfinished">&amp;Pokrenite %1 na sistemskoj prijavi</translation>
+    </message>
+    <message>
+        <source>Enabling pruning significantly reduces the disk space required to store transactions. All blocks are still fully validated. Reverting this setting requires re-downloading the entire blockchain.</source>
+        <translation type="unfinished">Omogućavanje obrezivanja značajno smanjuje prostor na disku potreban za čuvanje transakcija. Svi blokovi su i dalje u potpunosti provjereni. Vraćanje ove postavke zahtijeva ponovno preuzimanje cijelog lanca blokova.</translation>
+    </message>
+    <message>
+        <source>Size of &amp;database cache</source>
+        <translation type="unfinished">Veličina predmemorije &amp;database</translation>
+    </message>
+    <message>
+        <source>IP address of the proxy (e.g. IPv4: 127.0.0.1 / IPv6: ::1)</source>
+        <translation type="unfinished">IP adresa proxyja (npr. IPv4: 127.0.0.1 / IPv6: ::1)</translation>
+    </message>
+    <message>
+        <source>Shows if the supplied default SOCKS5 proxy is used to reach peers via this network type.</source>
+        <translation type="unfinished">Pokazuje da li se isporučeni zadani SOCKS5 proxy koristi za dosezanje vršnjaka putem ovog tipa mreže.</translation>
+    </message>
+    <message>
+        <source>Minimize instead of exit the application when the window is closed. When this option is enabled, the application will be closed only after selecting Exit in the menu.</source>
+        <translation type="unfinished">Smanjite, umjesto da izađete iz aplikacije kada je prozor zatvoren. Kada je ova opcija omogućena, aplikacija će se zatvoriti tek nakon odabira Izlaz u izborniku.</translation>
+    </message>
+    <message>
+        <source>Open the %1 configuration file from the working directory.</source>
+        <translation type="unfinished">Otvorite datoteku konfiguracije %1 iz radnog direktorija.</translation>
+    </message>
+    <message>
+        <source>Open Configuration File</source>
+        <translation type="unfinished">Otvorite Konfiguracijsku Datoteku</translation>
+    </message>
+    <message>
+        <source>Reset all client options to default.</source>
+        <translation type="unfinished">Vratite sve opcije klijenta na zadane.</translation>
+    </message>
+    <message>
+        <source>&amp;Reset Options</source>
+        <translation type="unfinished">&amp;Resetiraj Opcije</translation>
+    </message>
+    <message>
+        <source>&amp;Network</source>
+        <translation type="unfinished">&amp;Mreža</translation>
+    </message>
+    <message>
+        <source>Reverting this setting requires re-downloading the entire blockchain.</source>
+        <translation type="unfinished">Vraćanje ove postavke zahtijeva ponovno preuzimanje cijelog lanca blokova.</translation>
+    </message>
+    <message>
+        <source>(0 = auto, &lt;0 = leave that many cores free)</source>
+        <translation type="unfinished">(0 = automatski, &lt;0 = ostavi toliko jezgara slobodnim)</translation>
+    </message>
+    <message>
+        <source>Expert</source>
+        <translation type="unfinished">Stručnjak</translation>
+    </message>
+    <message>
+        <source>If you disable the spending of unconfirmed change, the change from a transaction cannot be used until that transaction has at least one confirmation. This also affects how your balance is computed.</source>
+        <translation type="unfinished">Ako onemogućite trošenje nepotvrđene promjene, promjena iz transakcije neće se moći koristiti dok ta transakcija nema barem jednu potvrdu. Ovo također utječe na način izračunavanja vašeg stanja.</translation>
+    </message>
+    <message>
+        <source>Automatically open the Qtum client port on the router. This only works when your router supports UPnP and it is enabled.</source>
+        <translation type="unfinished">Automatski otvorite port Qtum klijenta na ruteru. Ovo radi samo kada vaš ruter podržava UPnP i ako je omogućen.</translation>
+    </message>
+    <message>
+        <source>Map port using &amp;UPnP</source>
+        <translation type="unfinished">Map port koristi &amp;UPnP</translation>
+    </message>
+    <message>
+        <source>Automatically open the Qtum client port on the router. This only works when your router supports NAT-PMP and it is enabled. The external port could be random.</source>
+        <translation type="unfinished">Automatski otvorite port Qtum klijenta na ruteru. Ovo radi samo kada vaš ruter podržava NAT-PMP i ako je omogućen. Vanjski port može biti nasumičan.</translation>
+    </message>
+    <message>
+        <source>Accept connections from outside.</source>
+        <translation type="unfinished">Prihvatite veze izvana.</translation>
+    </message>
+    <message>
+        <source>Connect to the Qtum network through a SOCKS5 proxy.</source>
+        <translation type="unfinished">Povežite se s Qtum mrežom putem SOCKS5 proxyja.</translation>
+    </message>
+    <message>
+        <source>Port of the proxy (e.g. 9050)</source>
+        <translation type="unfinished">Port proxyja (npr. 9050)</translation>
+    </message>
+    <message>
+        <source>Used for reaching peers via:</source>
+        <translation type="unfinished">Koristi se za dosezanje vršnjaka putem:</translation>
+    </message>
+    <message>
+        <source>&amp;Window</source>
+        <translation type="unfinished">&amp;Prozor</translation>
+    </message>
+    <message>
+        <source>Show the icon in the system tray.</source>
+        <translation type="unfinished">Pokažite ikonu u sistemskoj paleti.</translation>
+    </message>
+    <message>
+        <source>Show only a tray icon after minimizing the window.</source>
+        <translation type="unfinished">Prikažite samo ikonu ladice nakon umanjivanja prozora.</translation>
+    </message>
+    <message>
+        <source>The user interface language can be set here. This setting will take effect after restarting %1.</source>
+        <translation type="unfinished">Ovdje se može podesiti jezik korisničkog interfejsa. Ova postavka će stupiti na snagu nakon ponovnog pokretanja %1.</translation>
     </message>
     <message>
         <source>Error</source>
         <translation type="unfinished">Greška</translation>
     </message>
     <message>
-        <source>Welcome</source>
-        <translation type="unfinished">Dobrodošli</translation>
-    </message>
-    <message>
-        <source>Welcome to %1.</source>
-        <translation type="unfinished">Dobrodošli u %1.</translation>
-    </message>
-    <message>
->>>>>>> ec86f1e9
-        <source>As this is the first time the program is launched, you can choose where %1 will store its data.</source>
-        <translation type="unfinished">Zato što je ovo prvi put da se program pokreće, možete odabrati gdje će %1 čuvati svoje podatke.</translation>
-    </message>
-    <message>
-        <source>When you click OK, %1 will begin to download and process the full %4 block chain (%2GB) starting with the earliest transactions in %3 when %4 initially launched.</source>
-        <translation type="unfinished">Kada kliknete OK, %1 će početi preuzimati i obrađivati ​​puni lanac blokova %4 (%2GB), počevši od najranijih transakcija u %3 kada je %4 prvi put pokrenut.</translation>
-    </message>
-    <message>
-        <source>Reverting this setting requires re-downloading the entire blockchain. It is faster to download the full chain first and prune it later. Disables some advanced features.</source>
-        <translation type="unfinished">Vraćanje ove postavke zahtijeva ponovno preuzimanje cijelog lanca blokova. Brže je prvo preuzeti čitav lanac i kasnije ga obrezati. Onemogućava neke napredne funkcije.</translation>
-    </message>
-    <message>
-        <source>If you have chosen to limit block chain storage (pruning), the historical data must still be downloaded and processed, but will be deleted afterward to keep your disk usage low.</source>
-        <translation type="unfinished">Ako ste odlučili ograničiti skladištenje lanca blokova (obrezivanje), povijesni podaci i dalje se moraju preuzeti i obraditi, ali će se nakon toga izbrisati kako bi se smanjila upotreba diska.</translation>
-    </message>
-    <message>
-        <source>Use the default data directory</source>
-<<<<<<< HEAD
-        <translation>Koristite zadani direktorij podataka</translation>
-    </message>
-    <message>
-        <source>Use a custom data directory:</source>
-        <translation>Koristite prilagođeni direktorij podataka:</translation>
-=======
-        <translation type="unfinished">Koristite zadani direktorij podataka</translation>
-    </message>
-    <message>
-        <source>Use a custom data directory:</source>
-        <translation type="unfinished">Koristite prilagođeni direktorij podataka:</translation>
->>>>>>> ec86f1e9
-    </message>
-</context>
-<context>
-    <name>HelpMessageDialog</name>
-    <message>
-        <source>version</source>
-        <translation type="unfinished">verzija</translation>
-    </message>
-    <message>
-        <source>About %1</source>
-        <translation type="unfinished">O %1</translation>
-    </message>
-    <message>
-        <source>Command-line options</source>
-        <translation type="unfinished">Opcije komandne linije</translation>
-    </message>
-</context>
-<context>
-    <name>ShutdownWindow</name>
-    <message>
-        <source>Do not shut down the computer until this window disappears.</source>
-        <translation type="unfinished">Ne isključujte računar dok ovaj prozor ne nestane.</translation>
-    </message>
-</context>
-<context>
-    <name>ModalOverlay</name>
+        <source>The configuration file could not be opened.</source>
+        <translation type="unfinished">Konfiguracijski falj nije bilo moguce otvoriti.</translation>
+    </message>
+    </context>
+<context>
+    <name>OverviewPage</name>
     <message>
         <source>Form</source>
         <translation type="unfinished">Obrazac</translation>
     </message>
     <message>
-        <source>Recent transactions may not yet be visible, and therefore your wallet's balance might be incorrect. This information will be correct once your wallet has finished synchronizing with the qtum network, as detailed below.</source>
-        <translation type="unfinished">Nedavne transakcije možda još nisu vidljive, pa stoga stanje na vašem novčaniku može biti pogrešno. Ove će informacije biti točne nakon što se novčanik završi sa sinhronizacijom s qtum mrežom, kao što je detaljno opisano u nastavku.</translation>
-    </message>
-    <message>
-        <source>Attempting to spend qtums that are affected by not-yet-displayed transactions will not be accepted by the network.</source>
-        <translation type="unfinished">Pokušaj trošenja qtuma na koje utječu još uvijek ne prikazane transakcije mreža neće prihvatiti.</translation>
-    </message>
-    <message>
-        <source>Number of blocks left</source>
-        <translation type="unfinished">Broj preostalih blokova</translation>
-    </message>
-    <message>
-        <source>Last block time</source>
-        <translation type="unfinished">Vrijeme zadnjeg bloka</translation>
-    </message>
-    <message>
-        <source>Progress</source>
-        <translation type="unfinished">Napredak</translation>
-    </message>
-    <message>
-        <source>Progress increase per hour</source>
-        <translation type="unfinished">Povećanje napretka po satu</translation>
-    </message>
-    <message>
-        <source>Estimated time left until synced</source>
-        <translation type="unfinished">Procijenjeno vrijeme do sinhronizacije</translation>
-    </message>
-    <message>
-        <source>Hide</source>
-        <translation type="unfinished">Sakrij</translation>
-    </message>
-    <message>
-        <source>%1 is currently syncing.  It will download headers and blocks from peers and validate them until reaching the tip of the block chain.</source>
-        <translation type="unfinished">%1 se trenutno sinhronizira. Preuzet će zaglavlja i blokove sa vršnjaka i provjeriti ih dok ne dođu do vrha lanca blokova.</translation>
-    </message>
-    </context>
-<context>
-    <name>OpenURIDialog</name>
-    <message>
-        <source>Open qtum URI</source>
-        <translation type="unfinished">Otvorite qtum URI</translation>
-    </message>
-    </context>
-<context>
-    <name>OptionsDialog</name>
-    <message>
-        <source>Options</source>
-<<<<<<< HEAD
-        <translation>Opcije</translation>
-    </message>
-    <message>
-        <source>&amp;Main</source>
-        <translation>&amp;Glavno</translation>
-=======
-        <translation type="unfinished">Opcije</translation>
-    </message>
-    <message>
-        <source>&amp;Main</source>
-        <translation type="unfinished">&amp;Glavno</translation>
->>>>>>> ec86f1e9
-    </message>
-    <message>
-        <source>Automatically start %1 after logging in to the system.</source>
-        <translation type="unfinished">Automatski pokreni %1 nakon prijave u sistem.</translation>
-    </message>
-    <message>
-        <source>&amp;Start %1 on system login</source>
-        <translation type="unfinished">&amp;Pokrenite %1 na sistemskoj prijavi</translation>
-    </message>
-    <message>
-        <source>Enabling pruning significantly reduces the disk space required to store transactions. All blocks are still fully validated. Reverting this setting requires re-downloading the entire blockchain.</source>
-        <translation type="unfinished">Omogućavanje obrezivanja značajno smanjuje prostor na disku potreban za čuvanje transakcija. Svi blokovi su i dalje u potpunosti provjereni. Vraćanje ove postavke zahtijeva ponovno preuzimanje cijelog lanca blokova.</translation>
-    </message>
-    <message>
-        <source>Size of &amp;database cache</source>
-        <translation type="unfinished">Veličina predmemorije &amp;database</translation>
-    </message>
-    <message>
-        <source>IP address of the proxy (e.g. IPv4: 127.0.0.1 / IPv6: ::1)</source>
-        <translation type="unfinished">IP adresa proxyja (npr. IPv4: 127.0.0.1 / IPv6: ::1)</translation>
-    </message>
-    <message>
-        <source>Shows if the supplied default SOCKS5 proxy is used to reach peers via this network type.</source>
-        <translation type="unfinished">Pokazuje da li se isporučeni zadani SOCKS5 proxy koristi za dosezanje vršnjaka putem ovog tipa mreže.</translation>
-    </message>
-    <message>
-        <source>Minimize instead of exit the application when the window is closed. When this option is enabled, the application will be closed only after selecting Exit in the menu.</source>
-        <translation type="unfinished">Smanjite, umjesto da izađete iz aplikacije kada je prozor zatvoren. Kada je ova opcija omogućena, aplikacija će se zatvoriti tek nakon odabira Izlaz u izborniku.</translation>
-    </message>
-    <message>
-<<<<<<< HEAD
-        <source>Third party URLs (e.g. a block explorer) that appear in the transactions tab as context menu items. %s in the URL is replaced by transaction hash. Multiple URLs are separated by vertical bar |.</source>
-        <translation type="unfinished">URL-ovi trećih strana (npr. Istraživač blokova) koji se na kartici transakcija pojavljuju kao stavke kontekstnog izbornika.%s u URL-u se zamjenjuje hešom transakcije. Više URL-ova odvojeno je okomitom trakom |.</translation>
-    </message>
-    <message>
-=======
->>>>>>> ec86f1e9
-        <source>Open the %1 configuration file from the working directory.</source>
-        <translation type="unfinished">Otvorite datoteku konfiguracije %1 iz radnog direktorija.</translation>
-    </message>
-    <message>
-        <source>Open Configuration File</source>
-        <translation type="unfinished">Otvorite Konfiguracijsku Datoteku</translation>
-    </message>
-    <message>
-        <source>Reset all client options to default.</source>
-<<<<<<< HEAD
-        <translation>Vratite sve opcije klijenta na zadane.</translation>
-    </message>
-    <message>
-        <source>&amp;Reset Options</source>
-        <translation>&amp;Resetiraj Opcije</translation>
-    </message>
-    <message>
-        <source>&amp;Network</source>
-        <translation>&amp;Mreža</translation>
-=======
-        <translation type="unfinished">Vratite sve opcije klijenta na zadane.</translation>
-    </message>
-    <message>
-        <source>&amp;Reset Options</source>
-        <translation type="unfinished">&amp;Resetiraj Opcije</translation>
-    </message>
-    <message>
-        <source>&amp;Network</source>
-        <translation type="unfinished">&amp;Mreža</translation>
->>>>>>> ec86f1e9
-    </message>
-    <message>
-        <source>Reverting this setting requires re-downloading the entire blockchain.</source>
-        <translation type="unfinished">Vraćanje ove postavke zahtijeva ponovno preuzimanje cijelog lanca blokova.</translation>
-    </message>
-    <message>
-        <source>(0 = auto, &lt;0 = leave that many cores free)</source>
-        <translation type="unfinished">(0 = automatski, &lt;0 = ostavi toliko jezgara slobodnim)</translation>
-    </message>
-    <message>
-        <source>Expert</source>
-        <translation type="unfinished">Stručnjak</translation>
-    </message>
-    <message>
-        <source>If you disable the spending of unconfirmed change, the change from a transaction cannot be used until that transaction has at least one confirmation. This also affects how your balance is computed.</source>
-        <translation type="unfinished">Ako onemogućite trošenje nepotvrđene promjene, promjena iz transakcije neće se moći koristiti dok ta transakcija nema barem jednu potvrdu. Ovo također utječe na način izračunavanja vašeg stanja.</translation>
-    </message>
-    <message>
-        <source>Automatically open the Qtum client port on the router. This only works when your router supports UPnP and it is enabled.</source>
-<<<<<<< HEAD
-        <translation>Automatski otvorite port Qtum klijenta na ruteru. Ovo radi samo kada vaš ruter podržava UPnP i ako je omogućen.</translation>
-    </message>
-    <message>
-        <source>Map port using &amp;UPnP</source>
-        <translation>Map port koristi &amp;UPnP</translation>
-=======
-        <translation type="unfinished">Automatski otvorite port Qtum klijenta na ruteru. Ovo radi samo kada vaš ruter podržava UPnP i ako je omogućen.</translation>
-    </message>
-    <message>
-        <source>Map port using &amp;UPnP</source>
-        <translation type="unfinished">Map port koristi &amp;UPnP</translation>
->>>>>>> ec86f1e9
-    </message>
-    <message>
-        <source>Automatically open the Qtum client port on the router. This only works when your router supports NAT-PMP and it is enabled. The external port could be random.</source>
-        <translation type="unfinished">Automatski otvorite port Qtum klijenta na ruteru. Ovo radi samo kada vaš ruter podržava NAT-PMP i ako je omogućen. Vanjski port može biti nasumičan.</translation>
-    </message>
-    <message>
-        <source>Accept connections from outside.</source>
-        <translation type="unfinished">Prihvatite veze izvana.</translation>
-    </message>
-    <message>
-        <source>Connect to the Qtum network through a SOCKS5 proxy.</source>
-        <translation type="unfinished">Povežite se s Qtum mrežom putem SOCKS5 proxyja.</translation>
-    </message>
-    <message>
-        <source>Port of the proxy (e.g. 9050)</source>
-<<<<<<< HEAD
-        <translation>Port proxyja (npr. 9050)</translation>
-=======
-        <translation type="unfinished">Port proxyja (npr. 9050)</translation>
->>>>>>> ec86f1e9
-    </message>
-    <message>
-        <source>Used for reaching peers via:</source>
-        <translation type="unfinished">Koristi se za dosezanje vršnjaka putem:</translation>
-    </message>
-    <message>
-        <source>&amp;Window</source>
-<<<<<<< HEAD
-        <translation>&amp;Prozor</translation>
-=======
-        <translation type="unfinished">&amp;Prozor</translation>
->>>>>>> ec86f1e9
-    </message>
-    <message>
-        <source>Show the icon in the system tray.</source>
-        <translation type="unfinished">Pokažite ikonu u sistemskoj paleti.</translation>
-    </message>
-    <message>
-        <source>Show only a tray icon after minimizing the window.</source>
-<<<<<<< HEAD
-        <translation>Prikažite samo ikonu ladice nakon umanjivanja prozora.</translation>
-=======
-        <translation type="unfinished">Prikažite samo ikonu ladice nakon umanjivanja prozora.</translation>
->>>>>>> ec86f1e9
-    </message>
-    <message>
-        <source>The user interface language can be set here. This setting will take effect after restarting %1.</source>
-        <translation type="unfinished">Ovdje se može podesiti jezik korisničkog interfejsa. Ova postavka će stupiti na snagu nakon ponovnog pokretanja %1.</translation>
-    </message>
-    <message>
-        <source>Error</source>
-        <translation type="unfinished">Greška</translation>
-    </message>
-    <message>
-        <source>The configuration file could not be opened.</source>
-        <translation type="unfinished">Konfiguracijski falj nije bilo moguce otvoriti.</translation>
-    </message>
-    </context>
-<context>
-    <name>OverviewPage</name>
-    <message>
-        <source>Form</source>
-<<<<<<< HEAD
-        <translation>Obrazac</translation>
-    </message>
-    <message>
-        <source>The displayed information may be out of date. Your wallet automatically synchronizes with the Qtum network after a connection is established, but this process has not completed yet.</source>
-        <translation>Moguće je da su prikazane informacije zastarjele.Vaš novčanik se automatski sinhronizira sa Qtum mrežom nakon što je konekcija uspostavljena, ali proces nije još uvijek dovršen.</translation>
-=======
-        <translation type="unfinished">Obrazac</translation>
-    </message>
-    <message>
         <source>The displayed information may be out of date. Your wallet automatically synchronizes with the Qtum network after a connection is established, but this process has not completed yet.</source>
         <translation type="unfinished">Moguće je da su prikazane informacije zastarjele.Vaš novčanik se automatski sinhronizira sa Qtum mrežom nakon što je konekcija uspostavljena, ali proces nije još uvijek dovršen.</translation>
->>>>>>> ec86f1e9
     </message>
     <message>
         <source>Recent transactions</source>
@@ -1799,11 +1478,7 @@
     </message>
     <message>
         <source>Last block time</source>
-<<<<<<< HEAD
-        <translation>Vrijeme zadnjeg bloka</translation>
-=======
         <translation type="unfinished">Vrijeme zadnjeg bloka</translation>
->>>>>>> ec86f1e9
     </message>
     </context>
 <context>
@@ -1903,11 +1578,7 @@
     </message>
     <message numerus="yes">
         <source>Estimated to begin confirmation within %n block(s).</source>
-<<<<<<< HEAD
-        <translation>
-=======
         <translation type="unfinished">
->>>>>>> ec86f1e9
             <numerusform />
             <numerusform />
             <numerusform />
@@ -1920,17 +1591,6 @@
 </context>
 <context>
     <name>TransactionDesc</name>
-<<<<<<< HEAD
-    <message numerus="yes">
-        <source>Open for %n more block(s)</source>
-        <translation>
-            <numerusform />
-            <numerusform />
-            <numerusform />
-        </translation>
-    </message>
-=======
->>>>>>> ec86f1e9
     <message>
         <source>Date</source>
         <translation type="unfinished">Datum</translation>
@@ -1941,11 +1601,7 @@
     </message>
     <message numerus="yes">
         <source>matures in %n more block(s)</source>
-<<<<<<< HEAD
-        <translation>
-=======
         <translation type="unfinished">
->>>>>>> ec86f1e9
             <numerusform />
             <numerusform />
             <numerusform />
@@ -1966,17 +1622,6 @@
         <source>Label</source>
         <translation type="unfinished">Oznaka</translation>
     </message>
-<<<<<<< HEAD
-    <message numerus="yes">
-        <source>Open for %n more block(s)</source>
-        <translation>
-            <numerusform />
-            <numerusform />
-            <numerusform />
-        </translation>
-    </message>
-=======
->>>>>>> ec86f1e9
     <message>
         <source>(no label)</source>
         <translation type="unfinished">(nema oznake)</translation>
@@ -2006,17 +1651,12 @@
     </message>
     <message>
         <source>Comma separated file</source>
-<<<<<<< HEAD
-        <extracomment>Expanded name of the CSV file format. See https://en.wikipedia.org/wiki/Comma-separated_values</extracomment>
-=======
         <extracomment>Expanded name of the CSV file format. See: https://en.wikipedia.org/wiki/Comma-separated_values.</extracomment>
->>>>>>> ec86f1e9
         <translation type="unfinished">Datoteka odvojena zarezom</translation>
     </message>
     <message>
         <source>Confirmed</source>
         <translation type="unfinished">Potvrđeno</translation>
-<<<<<<< HEAD
     </message>
     <message>
         <source>Date</source>
@@ -2027,18 +1667,6 @@
         <translation type="unfinished">Oznaka</translation>
     </message>
     <message>
-=======
-    </message>
-    <message>
-        <source>Date</source>
-        <translation type="unfinished">Datum</translation>
-    </message>
-    <message>
-        <source>Label</source>
-        <translation type="unfinished">Oznaka</translation>
-    </message>
-    <message>
->>>>>>> ec86f1e9
         <source>Address</source>
         <translation type="unfinished">Adresa</translation>
     </message>
@@ -2053,15 +1681,11 @@
         <source>Create a new wallet</source>
         <translation type="unfinished">Kreirajte novi novčanik</translation>
     </message>
-<<<<<<< HEAD
-</context>
-=======
     <message>
         <source>Error</source>
         <translation type="unfinished">Greška</translation>
     </message>
     </context>
->>>>>>> ec86f1e9
 <context>
     <name>WalletModel</name>
     <message>
@@ -2078,13 +1702,6 @@
     <message>
         <source>Export the data in the current tab to a file</source>
         <translation type="unfinished">Izvezite podatke trenutne kartice u datoteku</translation>
-<<<<<<< HEAD
-    </message>
-    <message>
-        <source>Error</source>
-        <translation type="unfinished">Greška</translation>
-=======
->>>>>>> ec86f1e9
     </message>
     </context>
 </TS>