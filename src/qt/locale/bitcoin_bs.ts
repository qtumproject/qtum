<TS version="2.1" language="bs">
<context>
    <name>AddressBookPage</name>
    <message>
        <source>Right-click to edit address or label</source>
        <translation type="unfinished">Desni klik za uređivanje adrese ili oznake</translation>
    </message>
    <message>
        <source>Create a new address</source>
        <translation type="unfinished">Napravite novu adresu</translation>
    </message>
    <message>
        <source>&amp;New</source>
        <translation type="unfinished">&amp;Nova</translation>
    </message>
    <message>
        <source>Copy the currently selected address to the system clipboard</source>
        <translation type="unfinished">Kopirajte trenutno odabranu adresu u sistemski meduspremnik</translation>
    </message>
    <message>
        <source>&amp;Copy</source>
        <translation type="unfinished">&amp;Kopirajte</translation>
    </message>
    <message>
        <source>C&amp;lose</source>
        <translation type="unfinished">&amp;Zatvorite</translation>
    </message>
    <message>
        <source>Delete the currently selected address from the list</source>
        <translation type="unfinished">Izbrišite trenutno odabranu odresu sa liste</translation>
    </message>
    <message>
        <source>Enter address or label to search</source>
        <translation type="unfinished">Unesite adresu ili oznaku za pretragu</translation>
    </message>
    <message>
        <source>Export the data in the current tab to a file</source>
        <translation type="unfinished">Izvezite podatke trenutne kartice u datoteku</translation>
    </message>
    <message>
        <source>&amp;Export</source>
        <translation type="unfinished">&amp;Izvezite</translation>
    </message>
    <message>
        <source>&amp;Delete</source>
        <translation type="unfinished">Iz&amp;brišite</translation>
    </message>
    <message>
        <source>Choose the address to send coins to</source>
        <translation type="unfinished">Izaberite adresu na koju ćete poslati novac</translation>
    </message>
    <message>
        <source>Choose the address to receive coins with</source>
        <translation type="unfinished">Izaberite adresu na koju ćete primiti novac</translation>
    </message>
    <message>
        <source>C&amp;hoose</source>
        <translation type="unfinished">&amp;Izaberite</translation>
    </message>
    <message>
        <source>Sending addresses</source>
        <translation type="unfinished">Adrese pošiljalaca</translation>
    </message>
    <message>
        <source>Receiving addresses</source>
        <translation type="unfinished">Adrese primalaca</translation>
    </message>
    <message>
        <source>These are your Qtum addresses for sending payments. Always check the amount and the receiving address before sending coins.</source>
        <translation type="unfinished">Ovo su vaše Qtum adrese za slanje novca. Uvijek provjerite iznos i adresu primaoca prije slanja novca.</translation>
    </message>
    <message>
        <source>These are your Qtum addresses for receiving payments. Use the 'Create new receiving address' button in the receive tab to create new addresses.
Signing is only possible with addresses of the type 'legacy'.</source>
<<<<<<< HEAD
        <translation type="unfinished">Ovo su vaše Qtum adrese za primanje uplata. Upotrijebite dugme 'Stvori novu adresu prijema' na kartici primanja da biste kreirali nove adrese. Potpisivanje je moguće samo s adresama tipa 'legacy'.</translation>
=======
        <translation type="unfinished">Ovo su vaše Qtum adrese za primanje uplata. Upotrijebite dugme 'Stvori novu adresu prijema' na kartici primanja da biste kreirali nove adrese. Potpisivanje je moguće samo s adresama tipa 'legacy'.</translation> 
>>>>>>> d82fec21
    </message>
    <message>
        <source>&amp;Copy Address</source>
        <translation type="unfinished">&amp;Kopirajte adresu</translation>
    </message>
    <message>
        <source>Copy &amp;Label</source>
        <translation type="unfinished">Kopirajte &amp;ozanku</translation>
    </message>
    <message>
        <source>&amp;Edit</source>
        <translation type="unfinished">&amp;Uredite</translation>
    </message>
    <message>
        <source>Export Address List</source>
        <translation type="unfinished">Izvezite listu adresa</translation>
    </message>
    <message>
        <source>Comma separated file</source>
        <extracomment>Expanded name of the CSV file format. See: https://en.wikipedia.org/wiki/Comma-separated_values.</extracomment>
        <translation type="unfinished">Datoteka odvojena zarezom</translation>
    </message>
    <message>
        <source>There was an error trying to save the address list to %1. Please try again.</source>
        <extracomment>An error message. %1 is a stand-in argument for the name of the file we attempted to save to.</extracomment>
        <translation type="unfinished">Došlo je do greške kod spašavanja liste adresa na %1. Molimo pokušajte ponovo.</translation>
    </message>
    <message>
        <source>Exporting Failed</source>
        <translation type="unfinished">Izvoz neuspješan</translation>
    </message>
</context>
<context>
    <name>AddressTableModel</name>
    <message>
        <source>Label</source>
        <translation type="unfinished">Oznaka</translation>
    </message>
    <message>
        <source>Address</source>
        <translation type="unfinished">Adresa</translation>
    </message>
    <message>
        <source>(no label)</source>
        <translation type="unfinished">(nema oznake)</translation>
    </message>
</context>
<context>
    <name>AskPassphraseDialog</name>
    <message>
        <source>Passphrase Dialog</source>
        <translation type="unfinished">Dijalog Lozinke</translation>
    </message>
    <message>
        <source>Enter passphrase</source>
        <translation type="unfinished">Unesi lozinku</translation>
    </message>
    <message>
        <source>New passphrase</source>
        <translation type="unfinished">Nova lozinka</translation>
    </message>
    <message>
        <source>Repeat new passphrase</source>
        <translation type="unfinished">Ponovi novu lozinku</translation>
    </message>
    <message>
        <source>Show passphrase</source>
        <translation type="unfinished">Prikaži lozinku</translation>
    </message>
    <message>
        <source>Encrypt wallet</source>
        <translation type="unfinished">Šifriraj novčanik</translation>
    </message>
    <message>
        <source>This operation needs your wallet passphrase to unlock the wallet.</source>
        <translation type="unfinished">Za otključavanje novčanika za ovu operaciju potrebna je lozinka vašeg novčanika.</translation>
    </message>
    <message>
        <source>Unlock wallet</source>
        <translation type="unfinished">Otključajte novčanik</translation>
    </message>
    <message>
        <source>Change passphrase</source>
        <translation type="unfinished">Promijenite lozinku</translation>
    </message>
    <message>
        <source>Confirm wallet encryption</source>
        <translation type="unfinished">Potvrdite šifriranje novčanika</translation>
    </message>
    <message>
<<<<<<< HEAD
        <source>Warning: If you encrypt your wallet and lose your passphrase, you will &lt;b&gt;LOSE ALL OF YOUR QTUMS&lt;/b&gt;!</source>
=======
        <source>Warning: If you encrypt your wallet and lose your passphrase, you will &lt;b&gt;LOSE ALL OF YOUR QTUMS&lt;/b&gt;!</source> 
>>>>>>> d82fec21
        <translation type="unfinished">Upozorenje: Ako šifrirate novčanik i izgubite lozinku, &lt;b&gt;IZGUBIT ĆETE SVE SVOJE BITKOINE!&lt;/b&gt;</translation>
    </message>
    <message>
        <source>Are you sure you wish to encrypt your wallet?</source>
        <translation type="unfinished">Jeste li sigurni da želite šifrirati novčanik?</translation>
    </message>
    <message>
        <source>Wallet encrypted</source>
        <translation type="unfinished">Novčanik šifriran</translation>
    </message>
    <message>
        <source>Enter the new passphrase for the wallet.&lt;br/&gt;Please use a passphrase of &lt;b&gt;ten or more random characters&lt;/b&gt;, or &lt;b&gt;eight or more words&lt;/b&gt;.</source>
        <translation type="unfinished">Unesite novu lozinku za novčanik.&lt;br/&gt;Upotrijebite lozinku od &lt;b&gt;deset ili više nasumičnih znakova&lt;/b&gt; ili &lt;b&gt;osam ili više riječi&lt;/b&gt;.</translation>
    </message>
    <message>
        <source>Enter the old passphrase and new passphrase for the wallet.</source>
        <translation type="unfinished">Unesite staru i novu lozinku za novčanik.</translation>
    </message>
    <message>
        <source>Remember that encrypting your wallet cannot fully protect your qtums from being stolen by malware infecting your computer.</source>
        <translation type="unfinished">Imajte na umu da šifriranje vašeg novčanika ne može u potpunosti zaštititi vaše qtume od krađe zlonamjernim softverom koji zarazi vaš računar.</translation>
    </message>
    <message>
        <source>Wallet to be encrypted</source>
        <translation type="unfinished">Novčanik za šifriranje</translation>
    </message>
    <message>
        <source>Your wallet is about to be encrypted. </source>
        <translation type="unfinished">Novčanik će uskoro biti šifriran.</translation>
    </message>
    <message>
        <source>Your wallet is now encrypted. </source>
        <translation type="unfinished">Vaš novčanik je sada šifriran.</translation>
    </message>
    <message>
        <source>IMPORTANT: Any previous backups you have made of your wallet file should be replaced with the newly generated, encrypted wallet file. For security reasons, previous backups of the unencrypted wallet file will become useless as soon as you start using the new, encrypted wallet.</source>
        <translation type="unfinished">VAŽNO: Sve prethodne sigurnosne kopije datoteke novčanika koje ste napravili treba zamijeniti novo generiranom, šifriranom datotekom novčanika. Iz sigurnosnih razloga, prethodne sigurnosne kopije nešifrirane datoteke novčanika postat će beskorisne čim započnete koristiti novi, šifrirani novčanik.</translation>
    </message>
    <message>
        <source>Wallet encryption failed</source>
        <translation type="unfinished">Šifriranje novčanika nije uspjelo</translation>
    </message>
    <message>
        <source>Wallet encryption failed due to an internal error. Your wallet was not encrypted.</source>
        <translation type="unfinished">Šifriranje novčanika nije uspjelo zbog interne greške. Vaš novčanik nije šifriran.</translation>
    </message>
    <message>
        <source>The supplied passphrases do not match.</source>
        <translation type="unfinished">Upisane lozinke se ne podudaraju.</translation>
    </message>
    <message>
        <source>Wallet unlock failed</source>
        <translation type="unfinished">Otključavanje novčanika nije uspjelo</translation>
    </message>
    <message>
        <source>The passphrase entered for the wallet decryption was incorrect.</source>
        <translation type="unfinished">Lozinka unesena za dešifriranje novčanika nije ispravna.</translation>
    </message>
    <message>
        <source>Wallet passphrase was successfully changed.</source>
        <translation type="unfinished">Lozinka za novčanik uspješno je promijenjena.</translation>
    </message>
    <message>
        <source>Warning: The Caps Lock key is on!</source>
        <translation type="unfinished">Upozorenje: Tipka Caps Lock je uključena!</translation>
    </message>
</context>
<context>
    <name>BanTableModel</name>
    <message>
        <source>Banned Until</source>
        <translation type="unfinished">Zabranjeno Do</translation>
    </message>
</context>
<context>
    <name>BitcoinApplication</name>
    <message>
        <source>Runaway exception</source>
        <translation type="unfinished">Odbegli izuzetak</translation>
    </message>
    <message>
        <source>A fatal error occurred. %1 can no longer continue safely and will quit.</source>
        <translation type="unfinished">Dogodila se fatalna greška. %1 više ne može sigurno nastaviti i prestat će raditi.</translation>
    </message>
    <message>
        <source>Internal error</source>
        <translation type="unfinished">Interna greška</translation>
    </message>
    <message>
        <source>An internal error occurred. %1 will attempt to continue safely. This is an unexpected bug which can be reported as described below.</source>
        <translation type="unfinished">Dogodila se interna greška. %1 će pokušati nastaviti sigurno. Ovo je neočekivana greška koja se može prijaviti kako je opisano u nastavku.</translation>
    </message>
</context>
<context>
    <name>QObject</name>
    <message>
        <source>Error: Specified data directory "%1" does not exist.</source>
        <translation type="unfinished">Greška: Navedeni direktorij podataka "%1" ne postoji.</translation>
    </message>
    <message>
        <source>Error: Cannot parse configuration file: %1.</source>
        <translation type="unfinished">Greška: Nije moguće parsirati konfiguracijsku datoteku: %1.</translation>
    </message>
    <message>
        <source>Error: %1</source>
        <translation type="unfinished">Greška: %1</translation>
    </message>
    <message>
        <source>%1 didn't yet exit safely…</source>
        <translation type="unfinished">%1 još nije sigurno izašao...</translation>
    </message>
    <message>
        <source>unknown</source>
        <translation type="unfinished">nepoznato</translation>
    </message>
    <message>
        <source>Amount</source>
        <translation type="unfinished">Iznos</translation>
    </message>
    <message numerus="yes">
        <source>%n second(s)</source>
        <translation type="unfinished">
            <numerusform />
            <numerusform />
            <numerusform />
        </translation>
    </message>
    <message numerus="yes">
        <source>%n minute(s)</source>
        <translation type="unfinished">
            <numerusform />
            <numerusform />
            <numerusform />
        </translation>
    </message>
    <message numerus="yes">
        <source>%n hour(s)</source>
        <translation type="unfinished">
            <numerusform />
            <numerusform />
            <numerusform />
        </translation>
    </message>
    <message numerus="yes">
        <source>%n day(s)</source>
        <translation type="unfinished">
            <numerusform />
            <numerusform />
            <numerusform />
        </translation>
    </message>
    <message numerus="yes">
        <source>%n week(s)</source>
        <translation type="unfinished">
            <numerusform />
            <numerusform />
            <numerusform />
        </translation>
    </message>
    <message numerus="yes">
        <source>%n year(s)</source>
        <translation type="unfinished">
            <numerusform />
            <numerusform />
            <numerusform />
        </translation>
    </message>
    </context>
<context>
    <name>bitcoin-core</name>
    <message>
        <source>Replaying blocks…</source>
        <translation type="unfinished">Reprodukcija blokova…</translation>
    </message>
    <message>
        <source>Rescanning…</source>
        <translation type="unfinished">Ponovno skeniranje…</translation>
    </message>
    <message>
        <source>SQLiteDatabase: Failed to execute statement to verify database: %s</source>
        <translation type="unfinished">SQLiteDatabase: Izvršenje naredbe za provjeru baze podataka nije uspjelo: %s</translation>
    </message>
    <message>
        <source>SQLiteDatabase: Failed to prepare statement to verify database: %s</source>
        <translation type="unfinished">SQLiteDatabase: Nije uspjela priprema naredbe za provjeru baze podataka: %s</translation>
    </message>
    <message>
        <source>SQLiteDatabase: Failed to read database verification error: %s</source>
        <translation type="unfinished">SQLiteDatabase: Neuspjelo čitanje greške verifikacije baze podataka: %s</translation>
    </message>
    <message>
        <source>SQLiteDatabase: Unexpected application id. Expected %u, got %u</source>
        <translation type="unfinished">SQLiteDatabase: Neočekivani ID aplikacije. Ocekivao %u, dobio %u</translation>
    </message>
    <message>
        <source>Section [%s] is not recognized.</source>
        <translation type="unfinished">Odjeljak [%s] nije prepoznat.</translation>
    </message>
    <message>
        <source>Signing transaction failed</source>
        <translation type="unfinished">Potpisivanje transakcije nije uspjelo</translation>
    </message>
    <message>
        <source>Specified -walletdir "%s" does not exist</source>
        <translation type="unfinished">Navedeni -walletdir "%s" ne postoji</translation>
    </message>
    <message>
        <source>Specified -walletdir "%s" is a relative path</source>
        <translation type="unfinished">Navedeni -walletdir "%s" je relativna putanja</translation>
    </message>
    <message>
        <source>Specified -walletdir "%s" is not a directory</source>
        <translation type="unfinished">Navedeni -walletdir "%s" nije direktorij</translation>
    </message>
    <message>
        <source>Specified blocks directory "%s" does not exist.</source>
        <translation type="unfinished">Navedeni direktorij blokova "%s" ne postoji.</translation>
    </message>
    <message>
        <source>Starting network threads…</source>
        <translation type="unfinished">Pokretanje mrežnih niti…</translation>
    </message>
    <message>
        <source>The source code is available from %s.</source>
        <translation type="unfinished">Izvorni kod je dostupan od %s.</translation>
    </message>
    <message>
        <source>The specified config file %s does not exist</source>
        <translation type="unfinished">Navedena konfiguracijska datoteka %s ne postoji</translation>
    </message>
    <message>
        <source>The transaction amount is too small to pay the fee</source>
        <translation type="unfinished">Iznos transakcije je premali za plaćanje naknade</translation>
    </message>
    <message>
        <source>The wallet will avoid paying less than the minimum relay fee.</source>
        <translation type="unfinished">Novčanik će izbjeći plaćanje manje od minimalne relejne naknade.</translation>
    </message>
    <message>
        <source>This is experimental software.</source>
        <translation type="unfinished">Ovo je eksperimentalni softver.</translation>
    </message>
    <message>
        <source>This is the minimum transaction fee you pay on every transaction.</source>
        <translation type="unfinished">Ovo je minimalna naknada za transakciju koju plaćate za svaku transakciju.</translation>
    </message>
    <message>
        <source>This is the transaction fee you will pay if you send a transaction.</source>
        <translation type="unfinished">Ovo je naknada za transakciju koju ćete platiti ako pošaljete transakciju.</translation>
    </message>
    <message>
        <source>Transaction amount too small</source>
        <translation type="unfinished">Iznos transakcije je premali</translation>
    </message>
    <message>
        <source>Transaction amounts must not be negative</source>
        <translation type="unfinished">Iznosi transakcija ne smiju biti negativni</translation>
    </message>
    <message>
        <source>Transaction has too long of a mempool chain</source>
        <translation type="unfinished">Transakcija ima predugačak mempool lanac </translation>
    </message>
    <message>
        <source>Transaction must have at least one recipient</source>
        <translation type="unfinished">Transakcija mora imati najmanje jednog primaoca</translation>
    </message>
    <message>
        <source>Transaction too large</source>
        <translation type="unfinished">Transakcija je prevelika</translation>
    </message>
    <message>
        <source>Unable to bind to %s on this computer (bind returned error %s)</source>
        <translation type="unfinished">Nije moguće povezati se na %s na ovom računaru (povezivanje je vratilo grešku %s)</translation>
    </message>
    <message>
        <source>Unable to bind to %s on this computer. %s is probably already running.</source>
        <translation type="unfinished">Nije moguće povezati se na %s na ovom računaru. %s vjerovatno već radi.</translation>
    </message>
    <message>
        <source>Unable to create the PID file '%s': %s</source>
        <translation type="unfinished">Nije moguće kreirati PID fajl '%s': %s</translation>
    </message>
    <message>
        <source>Unable to generate initial keys</source>
        <translation type="unfinished">Nije moguće generirati početne ključeve</translation>
    </message>
    <message>
        <source>Unable to generate keys</source>
        <translation type="unfinished">Nije moguće generirati ključeve</translation>
    </message>
    <message>
        <source>Unable to open %s for writing</source>
        <translation type="unfinished">Nije moguće otvoriti %s za pisanje</translation>
    </message>
    <message>
        <source>Unable to start HTTP server. See debug log for details.</source>
        <translation type="unfinished">Nije moguće pokrenuti HTTP server. Pogledajte dnevnik otklanjanja grešaka za detalje.</translation>
    </message>
    <message>
        <source>Unknown -blockfilterindex value %s.</source>
        <translation type="unfinished">Nepoznata vrijednost -blockfilterindex %s.</translation>
    </message>
    <message>
        <source>Unknown address type '%s'</source>
        <translation type="unfinished">Nepoznata vrsta adrese '%s'</translation>
    </message>
    <message>
        <source>Unknown change type '%s'</source>
        <translation type="unfinished">Nepoznata vrsta promjene '%s'</translation>
    </message>
    <message>
        <source>Unknown network specified in -onlynet: '%s'</source>
        <translation type="unfinished">Nepoznata mreža navedena u -onlynet: '%s'</translation>
    </message>
    <message>
        <source>Unknown new rules activated (versionbit %i)</source>
        <translation type="unfinished">Nepoznata nova pravila aktivirana (versionbit %i)</translation>
    </message>
    <message>
        <source>Unsupported logging category %s=%s.</source>
        <translation type="unfinished">Nepodržana kategorija logivanja %s=%s.</translation>
    </message>
    <message>
        <source>User Agent comment (%s) contains unsafe characters.</source>
        <translation type="unfinished">Komentar korisničkog agenta (%s) sadrži nesigurne znakove.</translation>
    </message>
    <message>
        <source>Verifying blocks…</source>
        <translation type="unfinished">Provjera blokova…</translation>
    </message>
    <message>
        <source>Verifying wallet(s)…</source>
        <translation type="unfinished">Provjera novčanika…</translation>
    </message>
    <message>
        <source>Wallet needed to be rewritten: restart %s to complete</source>
        <translation type="unfinished">Novčanik je trebao biti prepisan: ponovo pokrenite %s da biste završili</translation>
    </message>
</context>
<context>
    <name>BitcoinGUI</name>
    <message>
        <source>&amp;Overview</source>
        <translation type="unfinished">&amp;Pregled</translation>
    </message>
    <message>
        <source>Show general overview of wallet</source>
        <translation type="unfinished">Prikaži opšti pregled novčanika</translation>
    </message>
    <message>
        <source>&amp;Transactions</source>
        <translation type="unfinished">&amp;Transakcije</translation>
    </message>
    <message>
        <source>Browse transaction history</source>
        <translation type="unfinished">Pregledajte historiju transakcija</translation>
    </message>
    <message>
        <source>E&amp;xit</source>
        <translation type="unfinished">&amp;Izlaz</translation>
    </message>
    <message>
        <source>Quit application</source>
        <translation type="unfinished">Zatvori aplikaciju</translation>
    </message>
    <message>
        <source>&amp;About %1</source>
        <translation type="unfinished">&amp;O %1</translation>
    </message>
    <message>
        <source>Show information about %1</source>
        <translation type="unfinished">Prikaži informacije o %1</translation>
    </message>
    <message>
        <source>About &amp;Qt</source>
        <translation type="unfinished">O &amp;Qt</translation>
    </message>
    <message>
        <source>Show information about Qt</source>
        <translation type="unfinished">Prikaži informacije o Qt</translation>
    </message>
    <message>
        <source>Modify configuration options for %1</source>
        <translation type="unfinished">Izmijenite opcije konfiguracije za %1</translation>
    </message>
    <message>
        <source>Create a new wallet</source>
        <translation type="unfinished">Kreirajte novi novčanik</translation>
    </message>
    <message>
        <source>Wallet:</source>
        <translation type="unfinished">Novčanik:</translation>
    </message>
    <message>
        <source>Network activity disabled.</source>
        <extracomment>A substring of the tooltip.</extracomment>
        <translation type="unfinished">Mrežna aktivnost je onemogućena.</translation>
    </message>
    <message>
        <source>Proxy is &lt;b&gt;enabled&lt;/b&gt;: %1</source>
        <translation type="unfinished">Proxy je &lt;b&gt;omogućen&lt;/b&gt;: %1</translation>
    </message>
    <message>
        <source>Send coins to a Qtum address</source>
        <translation type="unfinished">Pošaljite kovanice na Qtum adresu</translation>
    </message>
    <message>
        <source>Backup wallet to another location</source>
        <translation type="unfinished">Izradite sigurnosnu kopiju novčanika na drugoj lokaciji</translation>
    </message>
    <message>
        <source>Change the passphrase used for wallet encryption</source>
        <translation type="unfinished">Promijenite lozinku koja se koristi za šifriranje novčanika</translation>
    </message>
    <message>
        <source>&amp;Send</source>
        <translation type="unfinished">&amp;Pošalji</translation>
    </message>
    <message>
        <source>&amp;Receive</source>
        <translation type="unfinished">&amp;Primite</translation>
    </message>
    <message>
        <source>&amp;Options…</source>
        <translation type="unfinished">&amp;Opcije…</translation>
    </message>
    <message>
        <source>Encrypt the private keys that belong to your wallet</source>
        <translation type="unfinished">Šifrirajte privatne ključeve koji pripadaju vašem novčaniku</translation>
    </message>
    <message>
        <source>Sign messages with your Qtum addresses to prove you own them</source>
        <translation type="unfinished">Potpišite poruke sa svojim Qtum adresama da biste dokazali da ste njihov vlasnik</translation>
    </message>
    <message>
        <source>Verify messages to ensure they were signed with specified Qtum addresses</source>
        <translation type="unfinished">Potvrdite poruke kako biste bili sigurni da su potpisane navedenim Qtum adresama</translation>
    </message>
    <message>
        <source>Close Wallet…</source>
        <translation type="unfinished">Zatvori novčanik...</translation>
    </message>
    <message>
        <source>Create Wallet…</source>
        <translation type="unfinished">Napravi novčanik...</translation>
    </message>
    <message>
        <source>Close All Wallets…</source>
        <translation type="unfinished">Zatvori sve novčanike...</translation>
    </message>
    <message>
        <source>&amp;File</source>
        <translation type="unfinished">&amp;Datoteka</translation>
    </message>
    <message>
        <source>&amp;Settings</source>
        <translation type="unfinished">&amp;Postavke</translation>
    </message>
    <message>
        <source>&amp;Help</source>
        <translation type="unfinished">&amp;Pomoć</translation>
    </message>
    <message>
        <source>Tabs toolbar</source>
        <translation type="unfinished">Alatna traka kartica</translation>
    </message>
    <message>
        <source>Synchronizing with network…</source>
        <translation type="unfinished">Sinhronizacija sa mrežom...</translation>
    </message>
    <message>
        <source>Indexing blocks on disk…</source>
        <translation type="unfinished">Indeksiraju se blokovi na disku...</translation>
    </message>
    <message>
        <source>Processing blocks on disk…</source>
        <translation type="unfinished">Procesuiraju se blokovi na disku...</translation>
    </message>
    <message>
        <source>Reindexing blocks on disk…</source>
        <translation type="unfinished">Reindekiraju se blokovi na disku...</translation>
    </message>
    <message>
        <source>Request payments (generates QR codes and qtum: URIs)</source>
        <translation type="unfinished">Zatražite uplate (generira QR kodove i qtum: URI-je)</translation>
    </message>
    <message>
        <source>Show the list of used sending addresses and labels</source>
        <translation type="unfinished">Prikažite listu korištenih adresa i oznaka za slanje</translation>
    </message>
    <message>
        <source>Show the list of used receiving addresses and labels</source>
        <translation type="unfinished">Prikažite listu korištenih adresa i oznaka za prijem</translation>
    </message>
    <message>
        <source>&amp;Command-line options</source>
        <translation type="unfinished">&amp;Opcije komandne linije</translation>
    </message>
    <message numerus="yes">
        <source>Processed %n block(s) of transaction history.</source>
        <translation type="unfinished">
            <numerusform />
            <numerusform />
            <numerusform />
        </translation>
    </message>
    <message>
        <source>%1 behind</source>
        <translation type="unfinished">%1 iza</translation>
    </message>
    <message>
        <source>Last received block was generated %1 ago.</source>
        <translation type="unfinished">Posljednji primljeni blok generiran je prije %1.</translation>
    </message>
    <message>
        <source>Transactions after this will not yet be visible.</source>
        <translation type="unfinished">Transakcije nakon ovoga još neće biti vidljive.</translation>
    </message>
    <message>
        <source>Error</source>
        <translation type="unfinished">Greška</translation>
    </message>
    <message>
        <source>Warning</source>
        <translation type="unfinished">Upozorenje</translation>
    </message>
    <message>
        <source>Information</source>
        <translation type="unfinished">Informacije</translation>
    </message>
    <message>
        <source>Up to date</source>
        <translation type="unfinished">U toku</translation>
    </message>
    <message>
        <source>Load Partially Signed Qtum Transaction</source>
        <translation type="unfinished">Učitajte Djelomično Potpisanu Qtum Transakciju</translation>
    </message>
    <message>
        <source>Load Partially Signed Qtum Transaction from clipboard</source>
        <translation type="unfinished">Učitajte djelomično potpisanu qtum transakciju iz međuspremnika</translation>
    </message>
    <message>
        <source>Node window</source>
        <translation type="unfinished">Prozor čvora</translation>
    </message>
    <message>
        <source>Open node debugging and diagnostic console</source>
        <translation type="unfinished">Otvorite čvor za ispravljanje pogrešaka i dijagnostičku konzolu</translation>
    </message>
    <message>
        <source>&amp;Sending addresses</source>
        <translation type="unfinished">&amp;Slanje adresa</translation>
    </message>
    <message>
        <source>&amp;Receiving addresses</source>
        <translation type="unfinished">&amp;Primanje adresa</translation>
    </message>
    <message>
        <source>Open a qtum: URI</source>
        <translation type="unfinished">Otvorite qtum: URI</translation>
    </message>
    <message>
        <source>Open Wallet</source>
        <translation type="unfinished">Otvorite Novčanik</translation>
    </message>
    <message>
        <source>Open a wallet</source>
        <translation type="unfinished">Otvorite Novčanik</translation>
    </message>
    <message>
        <source>Close wallet</source>
        <translation type="unfinished">Zatvori novčanik</translation>
    </message>
    <message>
        <source>Close all wallets</source>
        <translation type="unfinished">Zatvori sve novčanike</translation>
    </message>
    <message>
        <source>Show the %1 help message to get a list with possible Qtum command-line options</source>
        <translation type="unfinished">Pokažite %1 poruku za pomoć da biste dobili listu s mogućim opcijama Qtum naredbenog retka</translation>
    </message>
    <message>
        <source>&amp;Mask values</source>
        <translation type="unfinished">&amp;Vrijednosti maske</translation>
    </message>
    <message>
        <source>Mask the values in the Overview tab</source>
        <translation type="unfinished">Maskirajte vrijednosti na kartici Pregled</translation>
    </message>
    <message>
        <source>default wallet</source>
        <translation type="unfinished">zadani novčanik</translation>
    </message>
    <message>
        <source>No wallets available</source>
        <translation type="unfinished">Nema dostupnih novčanika</translation>
    </message>
    <message>
        <source>Wallet Name</source>
        <extracomment>Label of the input field where the name of the wallet is entered.</extracomment>
        <translation type="unfinished">Ime Novčanika</translation>
    </message>
    <message>
        <source>&amp;Window</source>
        <translation type="unfinished">&amp;Prozor</translation>
    </message>
    <message>
        <source>Main Window</source>
        <translation type="unfinished">Glavni Prozor</translation>
    </message>
    <message>
        <source>%1 client</source>
        <translation type="unfinished">%1 klijent</translation>
    </message>
    <message numerus="yes">
<<<<<<< HEAD
        <source>%n active connection(s) to Qtum network.</source>
=======
        <source>%n active connection(s) to Qtum network.</source> 
>>>>>>> d82fec21
        <extracomment>A substring of the tooltip.</extracomment>
        <translation type="unfinished">
            <numerusform />
            <numerusform />
            <numerusform />
        </translation>
    </message>
    <message>
        <source>Click for more actions.</source>
        <extracomment>A substring of the tooltip. "More actions" are available via the context menu.</extracomment>
        <translation type="unfinished">Klikni za još radnji</translation>
    </message>
    <message>
        <source>Disable network activity</source>
        <extracomment>A context menu item.</extracomment>
        <translation type="unfinished">Onemogući rad mreže</translation>
    </message>
    <message>
        <source>Error: %1</source>
        <translation type="unfinished">Greška: %1</translation>
    </message>
    <message>
        <source>Warning: %1</source>
        <translation type="unfinished">Upozorenje: %1</translation>
    </message>
    <message>
        <source>Date: %1
</source>
        <translation type="unfinished">Datum: %1
</translation>
    </message>
    <message>
        <source>Amount: %1
</source>
        <translation type="unfinished">Iznos: %1
</translation>
    </message>
    <message>
        <source>Wallet: %1
</source>
        <translation type="unfinished">Novčanik: %1
</translation>
    </message>
    <message>
        <source>Type: %1
</source>
        <translation type="unfinished">Tip: %1
</translation>
    </message>
    <message>
        <source>Label: %1
</source>
        <translation type="unfinished">Oznaka: %1
</translation>
    </message>
    <message>
        <source>Address: %1
</source>
        <translation type="unfinished">Adresa: %1
</translation>
    </message>
    <message>
        <source>Sent transaction</source>
        <translation type="unfinished">Pošalji transakciju</translation>
    </message>
    <message>
        <source>Incoming transaction</source>
        <translation type="unfinished">Dolazna transakcija</translation>
    </message>
    <message>
        <source>HD key generation is &lt;b&gt;enabled&lt;/b&gt;</source>
        <translation type="unfinished">Stvaranje HD ključa je &lt;b&gt;omogućeno&lt;/b&gt;</translation>
    </message>
    <message>
        <source>HD key generation is &lt;b&gt;disabled&lt;/b&gt;</source>
        <translation type="unfinished">Stvaranje HD ključa je &lt;b&gt;onemogućeno&lt;/b&gt;</translation>
    </message>
    <message>
        <source>Private key &lt;b&gt;disabled&lt;/b&gt;</source>
        <translation type="unfinished">Privatni ključ je &lt;b&gt;onemogućen&lt;/b&gt;</translation>
    </message>
    <message>
        <source>Wallet is &lt;b&gt;encrypted&lt;/b&gt; and currently &lt;b&gt;locked&lt;/b&gt;</source>
        <translation type="unfinished">Novčanik je &lt;b&gt;šifriran&lt;/b&gt; i trenutno je &lt;b&gt;zaključan&lt;/b&gt;</translation>
    </message>
    <message>
        <source>Original message:</source>
        <translation type="unfinished">Orginalna poruka:</translation>
    </message>
</context>
<context>
    <name>UnitDisplayStatusBarControl</name>
    <message>
        <source>Unit to show amounts in. Click to select another unit.</source>
        <translation type="unfinished">Jedinica u kojoj se prikazuju iznosi. Kliknite za odabir druge jedinice.</translation>
    </message>
</context>
<context>
    <name>CoinControlDialog</name>
    <message>
        <source>Coin Selection</source>
        <translation type="unfinished">Izbor Novčića</translation>
    </message>
    <message>
        <source>Quantity:</source>
        <translation type="unfinished">Količina:</translation>
    </message>
    <message>
        <source>Bytes:</source>
        <translation type="unfinished">Bajtovi:</translation>
    </message>
    <message>
        <source>Amount:</source>
        <translation type="unfinished">Iznos:</translation>
    </message>
    <message>
        <source>Fee:</source>
        <translation type="unfinished">Naknada:</translation>
    </message>
    <message>
        <source>Dust:</source>
        <translation type="unfinished">Prašina:</translation>
    </message>
    <message>
        <source>After Fee:</source>
        <translation type="unfinished">Poslije Naknade:</translation>
    </message>
    <message>
        <source>Change:</source>
        <translation type="unfinished">Promjena:</translation>
    </message>
    <message>
        <source>(un)select all</source>
        <translation type="unfinished">(ne)odaberi sve</translation>
    </message>
    <message>
        <source>Tree mode</source>
        <translation type="unfinished">Način stabla</translation>
    </message>
    <message>
        <source>List mode</source>
        <translation type="unfinished">Način liste</translation>
    </message>
    <message>
        <source>Amount</source>
        <translation type="unfinished">Iznos</translation>
    </message>
    <message>
        <source>Received with label</source>
        <translation type="unfinished">Primljeno sa etiketom</translation>
    </message>
    <message>
        <source>Received with address</source>
        <translation type="unfinished">Primljeno sa adresom</translation>
    </message>
    <message>
        <source>Date</source>
        <translation type="unfinished">Datum</translation>
    </message>
    <message>
        <source>Confirmations</source>
        <translation type="unfinished">Potvrde</translation>
    </message>
    <message>
        <source>Confirmed</source>
        <translation type="unfinished">Potvrđeno</translation>
    </message>
    <message>
        <source>Copy amount</source>
        <translation type="unfinished">Kopiraj iznos</translation>
    </message>
    <message>
        <source>Copy quantity</source>
        <translation type="unfinished">Kopiraj količinu</translation>
    </message>
    <message>
        <source>Copy fee</source>
        <translation type="unfinished">Kopiraj naknadu</translation>
    </message>
    <message>
        <source>Copy after fee</source>
        <translation type="unfinished">Kopiraj vrijednost poslije naknade</translation>
    </message>
    <message>
        <source>Copy bytes</source>
        <translation type="unfinished">Kopiraj bajte</translation>
    </message>
    <message>
        <source>Copy dust</source>
        <translation type="unfinished">Kopiraj prašinu</translation>
    </message>
    <message>
        <source>Copy change</source>
        <translation type="unfinished">Kopiraj promjenu</translation>
    </message>
    <message>
        <source>(%1 locked)</source>
        <translation type="unfinished">(%1 zaključano)</translation>
    </message>
    <message>
        <source>yes</source>
        <translation type="unfinished">da</translation>
    </message>
    <message>
        <source>no</source>
        <translation type="unfinished">ne</translation>
    </message>
    <message>
        <source>This label turns red if any recipient receives an amount smaller than the current dust threshold.</source>
        <translation type="unfinished">Ova naljepnica postaje crvena ako bilo koji primatelj primi količinu manju od trenutnog praga prašine.</translation>
    </message>
    <message>
        <source>(no label)</source>
        <translation type="unfinished">(nema oznake)</translation>
    </message>
    <message>
        <source>change from %1 (%2)</source>
        <translation type="unfinished">promjena iz %1 (%2)</translation>
    </message>
    <message>
        <source>(change)</source>
        <translation type="unfinished">(promjeni)</translation>
    </message>
</context>
<context>
    <name>CreateWalletActivity</name>
    <message>
        <source>Create Wallet</source>
        <extracomment>Title of window indicating the progress of creation of a new wallet.</extracomment>
        <translation type="unfinished">Kreirajte Novčanik</translation>
    </message>
    <message>
        <source>Create wallet failed</source>
        <translation type="unfinished">Izrada novčanika nije uspjela</translation>
    </message>
    <message>
        <source>Create wallet warning</source>
        <translation type="unfinished">Stvorite upozorenje novčanika</translation>
    </message>
    </context>
<context>
    <name>OpenWalletActivity</name>
    <message>
        <source>default wallet</source>
        <translation type="unfinished">zadani novčanik</translation>
    </message>
    <message>
        <source>Open Wallet</source>
        <extracomment>Title of window indicating the progress of opening of a wallet.</extracomment>
        <translation type="unfinished">Otvorite Novčanik</translation>
    </message>
    </context>
<context>
    <name>WalletController</name>
    <message>
        <source>Close wallet</source>
        <translation type="unfinished">Zatvori novčanik</translation>
    </message>
    <message>
        <source>Close all wallets</source>
        <translation type="unfinished">Zatvori sve novčanike</translation>
    </message>
    </context>
<context>
    <name>CreateWalletDialog</name>
    <message>
        <source>Create Wallet</source>
        <translation type="unfinished">Kreirajte Novčanik</translation>
    </message>
    <message>
        <source>Wallet Name</source>
        <translation type="unfinished">Ime Novčanika</translation>
    </message>
    <message>
        <source>Wallet</source>
        <translation type="unfinished">Novčanik</translation>
    </message>
    <message>
        <source>Encrypt the wallet. The wallet will be encrypted with a passphrase of your choice.</source>
        <translation type="unfinished">Šifrirajte novčanik. Novčanik će biti šifriran lozinkom po vašem izboru.</translation>
    </message>
    <message>
        <source>Encrypt Wallet</source>
        <translation type="unfinished">Šifrirajte Novčanik</translation>
    </message>
    <message>
        <source>Advanced Options</source>
        <translation type="unfinished">Napredne Opcije</translation>
    </message>
    <message>
        <source>Disable private keys for this wallet. Wallets with private keys disabled will have no private keys and cannot have an HD seed or imported private keys. This is ideal for watch-only wallets.</source>
        <translation type="unfinished">Onemogućite privatne ključeve za ovaj novčanik. Novčanici s onemogućenim privatnim ključevima neće imati privatne ključeve i ne mogu imati HD sjeme ili uvezene privatne ključeve. Ovo je idealno za novčanike za gledanje.</translation>
    </message>
    <message>
        <source>Disable Private Keys</source>
        <translation type="unfinished">Onemogućite Privatne Ključeve</translation>
    </message>
    <message>
        <source>Make a blank wallet. Blank wallets do not initially have private keys or scripts. Private keys and addresses can be imported, or an HD seed can be set, at a later time.</source>
        <translation type="unfinished">Napravite prazan novčanik. Prazni novčanici u početku nemaju privatne ključeve ili skripte. Privatni ključevi i adrese mogu se kasnije uvoziti ili postaviti HD seme.</translation>
    </message>
    <message>
        <source>Make Blank Wallet</source>
        <translation type="unfinished">Napravi Prazan Novčanik</translation>
    </message>
    <message>
        <source>Use descriptors for scriptPubKey management</source>
        <translation type="unfinished">Koristite deskriptore za upravljanje scriptPubKey</translation>
    </message>
    <message>
        <source>Descriptor Wallet</source>
        <translation type="unfinished">Deskriptor Novčanik</translation>
    </message>
    <message>
        <source>Create</source>
        <translation type="unfinished">Napravi</translation>
    </message>
    <message>
        <source>Compiled without sqlite support (required for descriptor wallets)</source>
        <translation type="unfinished">Sastavljeno bez podrške za sqlite (potrebno za deskriptorske novčanike)</translation>
    </message>
    </context>
<context>
    <name>EditAddressDialog</name>
    <message>
        <source>Edit Address</source>
        <translation type="unfinished">Uredi Adresu</translation>
    </message>
    <message>
        <source>&amp;Label</source>
        <translation type="unfinished">&amp;Oznaka</translation>
    </message>
    <message>
        <source>The label associated with this address list entry</source>
        <translation type="unfinished">Oznaka povezana s ovim unosom liste adresa</translation>
    </message>
    <message>
        <source>The address associated with this address list entry. This can only be modified for sending addresses.</source>
        <translation type="unfinished">Adresa povezana s ovim unosom liste adresa. Ovo se može izmijeniti samo za slanje adresa.</translation>
    </message>
    <message>
        <source>&amp;Address</source>
        <translation type="unfinished">&amp;Adresa</translation>
    </message>
    <message>
        <source>New sending address</source>
        <translation type="unfinished">Nova adresa za slanje</translation>
    </message>
    <message>
        <source>Edit receiving address</source>
        <translation type="unfinished">Uredite adresu prijema</translation>
    </message>
    <message>
        <source>Edit sending address</source>
        <translation type="unfinished">Uredite adresu za slanje</translation>
    </message>
    <message>
        <source>The entered address "%1" is not a valid Qtum address.</source>
        <translation type="unfinished">Unesena adresa "%1" nije važeća Qtum adresa.</translation>
    </message>
    <message>
        <source>Address "%1" already exists as a receiving address with label "%2" and so cannot be added as a sending address.</source>
        <translation type="unfinished">Adresa "%1" već postoji kao adresa primatelja s oznakom "%2" i zato se ne može dodati kao adresa za slanje.</translation>
    </message>
    <message>
        <source>The entered address "%1" is already in the address book with label "%2".</source>
        <translation type="unfinished">Unesena adresa "%1" već je u adresaru sa oznakom "%2".</translation>
    </message>
    <message>
        <source>Could not unlock wallet.</source>
        <translation type="unfinished">Nije moguće otključati novčanik.</translation>
    </message>
    <message>
        <source>New key generation failed.</source>
        <translation type="unfinished">Nova generacija ključeva nije uspjela.</translation>
    </message>
</context>
<context>
    <name>FreespaceChecker</name>
    <message>
        <source>A new data directory will be created.</source>
        <translation type="unfinished">Stvorit će se novi direktorij podataka.</translation>
    </message>
    <message>
        <source>name</source>
        <translation type="unfinished">ime</translation>
    </message>
    <message>
        <source>Directory already exists. Add %1 if you intend to create a new directory here.</source>
        <translation type="unfinished">Direktorij već postoji. Dodajte %1 ako ovdje namjeravate stvoriti novi direktorij.</translation>
    </message>
    <message>
        <source>Path already exists, and is not a directory.</source>
        <translation type="unfinished">Put već postoji i nije direktorij.</translation>
    </message>
    <message>
        <source>Cannot create data directory here.</source>
        <translation type="unfinished">Ovdje nije moguće stvoriti direktorij podataka.</translation>
    </message>
</context>
<context>
    <name>Intro</name>
    <message numerus="yes">
        <source>%n GB of space available</source>
        <translation type="unfinished">
            <numerusform />
            <numerusform />
            <numerusform />
        </translation>
    </message>
    <message numerus="yes">
        <source>(of %n GB needed)</source>
        <translation type="unfinished">
            <numerusform />
            <numerusform />
            <numerusform />
        </translation>
    </message>
    <message numerus="yes">
        <source>(%n GB needed for full chain)</source>
        <translation type="unfinished">
            <numerusform />
            <numerusform />
            <numerusform />
        </translation>
    </message>
    <message>
        <source>At least %1 GB of data will be stored in this directory, and it will grow over time.</source>
        <translation type="unfinished">Najmanje %1 GB podataka bit će pohranjeno u ovom direktoriju i vremenom će rasti.</translation>
    </message>
    <message>
        <source>Approximately %1 GB of data will be stored in this directory.</source>
        <translation type="unfinished">Otprilike %1 GB podataka bit će pohranjeno u ovom direktoriju.</translation>
    </message>
    <message numerus="yes">
        <source>(sufficient to restore backups %n day(s) old)</source>
        <extracomment>Explanatory text on the capability of the current prune target.</extracomment>
        <translation type="unfinished">
            <numerusform />
            <numerusform />
            <numerusform />
        </translation>
    </message>
    <message>
        <source>%1 will download and store a copy of the Qtum block chain.</source>
        <translation type="unfinished">%1 će preuzeti i pohraniti kopiju lanca Qtum blokova.</translation>
    </message>
    <message>
        <source>The wallet will also be stored in this directory.</source>
        <translation type="unfinished">Novčanik će također biti pohranjen u ovom direktoriju.</translation>
    </message>
    <message>
        <source>Error: Specified data directory "%1" cannot be created.</source>
        <translation type="unfinished">Greška: Navedeni direktorij podataka "%1" ne može se kreirati.</translation>
    </message>
    <message>
        <source>Error</source>
        <translation type="unfinished">Greška</translation>
    </message>
    <message>
        <source>Welcome</source>
        <translation type="unfinished">Dobrodošli</translation>
    </message>
    <message>
        <source>Welcome to %1.</source>
        <translation type="unfinished">Dobrodošli u %1.</translation>
    </message>
    <message>
        <source>As this is the first time the program is launched, you can choose where %1 will store its data.</source>
        <translation type="unfinished">Zato što je ovo prvi put da se program pokreće, možete odabrati gdje će %1 čuvati svoje podatke.</translation>
    </message>
    <message>
        <source>Reverting this setting requires re-downloading the entire blockchain. It is faster to download the full chain first and prune it later. Disables some advanced features.</source>
        <translation type="unfinished">Vraćanje ove postavke zahtijeva ponovno preuzimanje cijelog lanca blokova. Brže je prvo preuzeti čitav lanac i kasnije ga obrezati. Onemogućava neke napredne funkcije.</translation>
    </message>
    <message>
        <source>If you have chosen to limit block chain storage (pruning), the historical data must still be downloaded and processed, but will be deleted afterward to keep your disk usage low.</source>
        <translation type="unfinished">Ako ste odlučili ograničiti skladištenje lanca blokova (obrezivanje), povijesni podaci i dalje se moraju preuzeti i obraditi, ali će se nakon toga izbrisati kako bi se smanjila upotreba diska.</translation>
    </message>
    <message>
        <source>Use the default data directory</source>
        <translation type="unfinished">Koristite zadani direktorij podataka</translation>
    </message>
    <message>
        <source>Use a custom data directory:</source>
        <translation type="unfinished">Koristite prilagođeni direktorij podataka:</translation>
    </message>
</context>
<context>
    <name>HelpMessageDialog</name>
    <message>
        <source>version</source>
        <translation type="unfinished">verzija</translation>
    </message>
    <message>
        <source>About %1</source>
        <translation type="unfinished">O %1</translation>
    </message>
    <message>
        <source>Command-line options</source>
        <translation type="unfinished">Opcije komandne linije</translation>
    </message>
</context>
<context>
    <name>ShutdownWindow</name>
    <message>
        <source>Do not shut down the computer until this window disappears.</source>
        <translation type="unfinished">Ne isključujte računar dok ovaj prozor ne nestane.</translation>
    </message>
</context>
<context>
    <name>ModalOverlay</name>
    <message>
        <source>Form</source>
        <translation type="unfinished">Obrazac</translation>
    </message>
    <message>
        <source>Recent transactions may not yet be visible, and therefore your wallet's balance might be incorrect. This information will be correct once your wallet has finished synchronizing with the qtum network, as detailed below.</source>
        <translation type="unfinished">Nedavne transakcije možda još nisu vidljive, pa stoga stanje na vašem novčaniku može biti pogrešno. Ove će informacije biti točne nakon što se novčanik završi sa sinhronizacijom s qtum mrežom, kao što je detaljno opisano u nastavku.</translation>
    </message>
    <message>
        <source>Attempting to spend qtums that are affected by not-yet-displayed transactions will not be accepted by the network.</source>
        <translation type="unfinished">Pokušaj trošenja qtuma na koje utječu još uvijek ne prikazane transakcije mreža neće prihvatiti.</translation>
    </message>
    <message>
        <source>Number of blocks left</source>
        <translation type="unfinished">Broj preostalih blokova</translation>
    </message>
    <message>
        <source>Last block time</source>
        <translation type="unfinished">Vrijeme zadnjeg bloka</translation>
    </message>
    <message>
        <source>Progress</source>
        <translation type="unfinished">Napredak</translation>
    </message>
    <message>
        <source>Progress increase per hour</source>
        <translation type="unfinished">Povećanje napretka po satu</translation>
    </message>
    <message>
        <source>Estimated time left until synced</source>
        <translation type="unfinished">Procijenjeno vrijeme do sinhronizacije</translation>
    </message>
    <message>
        <source>Hide</source>
        <translation type="unfinished">Sakrij</translation>
    </message>
    <message>
        <source>%1 is currently syncing.  It will download headers and blocks from peers and validate them until reaching the tip of the block chain.</source>
        <translation type="unfinished">%1 se trenutno sinhronizira. Preuzet će zaglavlja i blokove sa vršnjaka i provjeriti ih dok ne dođu do vrha lanca blokova.</translation>
    </message>
    </context>
<context>
    <name>OpenURIDialog</name>
    <message>
        <source>Open qtum URI</source>
        <translation type="unfinished">Otvorite qtum URI</translation>
    </message>
    </context>
<context>
    <name>OptionsDialog</name>
    <message>
        <source>Options</source>
        <translation type="unfinished">Opcije</translation>
    </message>
    <message>
        <source>&amp;Main</source>
        <translation type="unfinished">&amp;Glavno</translation>
    </message>
    <message>
        <source>Automatically start %1 after logging in to the system.</source>
        <translation type="unfinished">Automatski pokreni %1 nakon prijave u sistem.</translation>
    </message>
    <message>
        <source>&amp;Start %1 on system login</source>
        <translation type="unfinished">&amp;Pokrenite %1 na sistemskoj prijavi</translation>
    </message>
    <message>
        <source>Enabling pruning significantly reduces the disk space required to store transactions. All blocks are still fully validated. Reverting this setting requires re-downloading the entire blockchain.</source>
        <translation type="unfinished">Omogućavanje obrezivanja značajno smanjuje prostor na disku potreban za čuvanje transakcija. Svi blokovi su i dalje u potpunosti provjereni. Vraćanje ove postavke zahtijeva ponovno preuzimanje cijelog lanca blokova.</translation>
    </message>
    <message>
        <source>Size of &amp;database cache</source>
        <translation type="unfinished">Veličina predmemorije &amp;database</translation>
    </message>
    <message>
        <source>IP address of the proxy (e.g. IPv4: 127.0.0.1 / IPv6: ::1)</source>
        <translation type="unfinished">IP adresa proxyja (npr. IPv4: 127.0.0.1 / IPv6: ::1)</translation>
    </message>
    <message>
        <source>Shows if the supplied default SOCKS5 proxy is used to reach peers via this network type.</source>
        <translation type="unfinished">Pokazuje da li se isporučeni zadani SOCKS5 proxy koristi za dosezanje vršnjaka putem ovog tipa mreže.</translation>
    </message>
    <message>
        <source>Minimize instead of exit the application when the window is closed. When this option is enabled, the application will be closed only after selecting Exit in the menu.</source>
        <translation type="unfinished">Smanjite, umjesto da izađete iz aplikacije kada je prozor zatvoren. Kada je ova opcija omogućena, aplikacija će se zatvoriti tek nakon odabira Izlaz u izborniku.</translation>
    </message>
    <message>
        <source>Open the %1 configuration file from the working directory.</source>
        <translation type="unfinished">Otvorite datoteku konfiguracije %1 iz radnog direktorija.</translation>
    </message>
    <message>
        <source>Open Configuration File</source>
        <translation type="unfinished">Otvorite Konfiguracijsku Datoteku</translation>
    </message>
    <message>
        <source>Reset all client options to default.</source>
        <translation type="unfinished">Vratite sve opcije klijenta na zadane.</translation>
    </message>
    <message>
        <source>&amp;Reset Options</source>
        <translation type="unfinished">&amp;Resetiraj Opcije</translation>
    </message>
    <message>
        <source>&amp;Network</source>
        <translation type="unfinished">&amp;Mreža</translation>
    </message>
    <message>
        <source>Reverting this setting requires re-downloading the entire blockchain.</source>
        <translation type="unfinished">Vraćanje ove postavke zahtijeva ponovno preuzimanje cijelog lanca blokova.</translation>
    </message>
    <message>
        <source>(0 = auto, &lt;0 = leave that many cores free)</source>
        <translation type="unfinished">(0 = automatski, &lt;0 = ostavi toliko jezgara slobodnim)</translation>
    </message>
    <message>
        <source>Expert</source>
        <translation type="unfinished">Stručnjak</translation>
    </message>
    <message>
        <source>If you disable the spending of unconfirmed change, the change from a transaction cannot be used until that transaction has at least one confirmation. This also affects how your balance is computed.</source>
        <translation type="unfinished">Ako onemogućite trošenje nepotvrđene promjene, promjena iz transakcije neće se moći koristiti dok ta transakcija nema barem jednu potvrdu. Ovo također utječe na način izračunavanja vašeg stanja.</translation>
    </message>
    <message>
        <source>Automatically open the Qtum client port on the router. This only works when your router supports UPnP and it is enabled.</source>
        <translation type="unfinished">Automatski otvorite port Qtum klijenta na ruteru. Ovo radi samo kada vaš ruter podržava UPnP i ako je omogućen.</translation>
    </message>
    <message>
        <source>Map port using &amp;UPnP</source>
        <translation type="unfinished">Map port koristi &amp;UPnP</translation>
    </message>
    <message>
        <source>Automatically open the Qtum client port on the router. This only works when your router supports NAT-PMP and it is enabled. The external port could be random.</source>
        <translation type="unfinished">Automatski otvorite port Qtum klijenta na ruteru. Ovo radi samo kada vaš ruter podržava NAT-PMP i ako je omogućen. Vanjski port može biti nasumičan.</translation>
    </message>
    <message>
        <source>Accept connections from outside.</source>
        <translation type="unfinished">Prihvatite veze izvana.</translation>
    </message>
    <message>
        <source>Connect to the Qtum network through a SOCKS5 proxy.</source>
        <translation type="unfinished">Povežite se s Qtum mrežom putem SOCKS5 proxyja.</translation>
    </message>
    <message>
        <source>Port of the proxy (e.g. 9050)</source>
        <translation type="unfinished">Port proxyja (npr. 9050)</translation>
    </message>
    <message>
        <source>Used for reaching peers via:</source>
        <translation type="unfinished">Koristi se za dosezanje vršnjaka putem:</translation>
    </message>
    <message>
        <source>&amp;Window</source>
        <translation type="unfinished">&amp;Prozor</translation>
    </message>
    <message>
        <source>Show the icon in the system tray.</source>
        <translation type="unfinished">Pokažite ikonu u sistemskoj paleti.</translation>
    </message>
    <message>
        <source>Show only a tray icon after minimizing the window.</source>
        <translation type="unfinished">Prikažite samo ikonu ladice nakon umanjivanja prozora.</translation>
    </message>
    <message>
        <source>The user interface language can be set here. This setting will take effect after restarting %1.</source>
        <translation type="unfinished">Ovdje se može podesiti jezik korisničkog interfejsa. Ova postavka će stupiti na snagu nakon ponovnog pokretanja %1.</translation>
    </message>
    <message>
        <source>Error</source>
        <translation type="unfinished">Greška</translation>
    </message>
    <message>
        <source>The configuration file could not be opened.</source>
        <translation type="unfinished">Konfiguracijski falj nije bilo moguce otvoriti.</translation>
    </message>
    </context>
<context>
    <name>OverviewPage</name>
    <message>
        <source>Form</source>
        <translation type="unfinished">Obrazac</translation>
    </message>
    <message>
        <source>The displayed information may be out of date. Your wallet automatically synchronizes with the Qtum network after a connection is established, but this process has not completed yet.</source>
        <translation type="unfinished">Moguće je da su prikazane informacije zastarjele.Vaš novčanik se automatski sinhronizira sa Qtum mrežom nakon što je konekcija uspostavljena, ali proces nije još uvijek dovršen.</translation>
    </message>
    <message>
        <source>Recent transactions</source>
        <translation type="unfinished">Nedavne transakcije</translation>
    </message>
    </context>
<context>
    <name>PeerTableModel</name>
    <message>
        <source>Address</source>
        <extracomment>Title of Peers Table column which contains the IP/Onion/I2P address of the connected peer.</extracomment>
        <translation type="unfinished">Adresa</translation>
    </message>
    </context>
<context>
    <name>RPCConsole</name>
    <message>
        <source>Node window</source>
        <translation type="unfinished">Prozor čvora</translation>
    </message>
    <message>
        <source>Last block time</source>
        <translation type="unfinished">Vrijeme zadnjeg bloka</translation>
    </message>
    </context>
<context>
    <name>ReceiveCoinsDialog</name>
    <message>
        <source>Could not unlock wallet.</source>
        <translation type="unfinished">Nije moguće otključati novčanik.</translation>
    </message>
    </context>
<context>
    <name>ReceiveRequestDialog</name>
    <message>
        <source>Amount:</source>
        <translation type="unfinished">Iznos:</translation>
    </message>
    <message>
        <source>Wallet:</source>
        <translation type="unfinished">Novčanik:</translation>
    </message>
    </context>
<context>
    <name>RecentRequestsTableModel</name>
    <message>
        <source>Date</source>
        <translation type="unfinished">Datum</translation>
    </message>
    <message>
        <source>Label</source>
        <translation type="unfinished">Oznaka</translation>
    </message>
    <message>
        <source>(no label)</source>
        <translation type="unfinished">(nema oznake)</translation>
    </message>
    </context>
<context>
    <name>SendCoinsDialog</name>
    <message>
        <source>Quantity:</source>
        <translation type="unfinished">Količina:</translation>
    </message>
    <message>
        <source>Bytes:</source>
        <translation type="unfinished">Bajtovi:</translation>
    </message>
    <message>
        <source>Amount:</source>
        <translation type="unfinished">Iznos:</translation>
    </message>
    <message>
        <source>Fee:</source>
        <translation type="unfinished">Naknada:</translation>
    </message>
    <message>
        <source>After Fee:</source>
        <translation type="unfinished">Poslije Naknade:</translation>
    </message>
    <message>
        <source>Change:</source>
        <translation type="unfinished">Promjena:</translation>
    </message>
    <message>
        <source>Hide</source>
        <translation type="unfinished">Sakrij</translation>
    </message>
    <message>
        <source>Dust:</source>
        <translation type="unfinished">Prašina:</translation>
    </message>
    <message>
        <source>Copy quantity</source>
        <translation type="unfinished">Kopiraj količinu</translation>
    </message>
    <message>
        <source>Copy amount</source>
        <translation type="unfinished">Kopiraj iznos</translation>
    </message>
    <message>
        <source>Copy fee</source>
        <translation type="unfinished">Kopiraj naknadu</translation>
    </message>
    <message>
        <source>Copy after fee</source>
        <translation type="unfinished">Kopiraj vrijednost poslije naknade</translation>
    </message>
    <message>
        <source>Copy bytes</source>
        <translation type="unfinished">Kopiraj bajte</translation>
    </message>
    <message>
        <source>Copy dust</source>
        <translation type="unfinished">Kopiraj prašinu</translation>
    </message>
    <message>
        <source>Copy change</source>
        <translation type="unfinished">Kopiraj promjenu</translation>
    </message>
    <message numerus="yes">
        <source>Estimated to begin confirmation within %n block(s).</source>
        <translation type="unfinished">
            <numerusform />
            <numerusform />
            <numerusform />
        </translation>
    </message>
    <message>
        <source>(no label)</source>
        <translation type="unfinished">(nema oznake)</translation>
    </message>
</context>
<context>
    <name>TransactionDesc</name>
    <message>
        <source>Date</source>
        <translation type="unfinished">Datum</translation>
    </message>
    <message>
        <source>unknown</source>
        <translation type="unfinished">nepoznato</translation>
    </message>
    <message numerus="yes">
        <source>matures in %n more block(s)</source>
        <translation type="unfinished">
            <numerusform />
            <numerusform />
            <numerusform />
        </translation>
    </message>
    <message>
        <source>Amount</source>
        <translation type="unfinished">Iznos</translation>
    </message>
    </context>
<context>
    <name>TransactionTableModel</name>
    <message>
        <source>Date</source>
        <translation type="unfinished">Datum</translation>
    </message>
    <message>
        <source>Label</source>
        <translation type="unfinished">Oznaka</translation>
    </message>
    <message>
        <source>(no label)</source>
        <translation type="unfinished">(nema oznake)</translation>
    </message>
    </context>
<context>
    <name>TransactionView</name>
    <message>
        <source>All</source>
        <translation type="unfinished">Sve</translation>
    </message>
    <message>
        <source>Today</source>
        <translation type="unfinished">Danas</translation>
    </message>
    <message>
        <source>This month</source>
        <translation type="unfinished">Ovaj mjesec</translation>
    </message>
    <message>
        <source>Last month</source>
        <translation type="unfinished">Prošli mjesec</translation>
    </message>
    <message>
        <source>This year</source>
        <translation type="unfinished">Ove godine</translation>
    </message>
    <message>
        <source>Comma separated file</source>
        <extracomment>Expanded name of the CSV file format. See: https://en.wikipedia.org/wiki/Comma-separated_values.</extracomment>
        <translation type="unfinished">Datoteka odvojena zarezom</translation>
    </message>
    <message>
        <source>Confirmed</source>
        <translation type="unfinished">Potvrđeno</translation>
    </message>
    <message>
        <source>Date</source>
        <translation type="unfinished">Datum</translation>
    </message>
    <message>
        <source>Label</source>
        <translation type="unfinished">Oznaka</translation>
    </message>
    <message>
        <source>Address</source>
        <translation type="unfinished">Adresa</translation>
    </message>
    <message>
        <source>Exporting Failed</source>
        <translation type="unfinished">Izvoz neuspješan</translation>
    </message>
    </context>
<context>
    <name>WalletFrame</name>
    <message>
        <source>Create a new wallet</source>
        <translation type="unfinished">Kreirajte novi novčanik</translation>
    </message>
    <message>
        <source>Error</source>
        <translation type="unfinished">Greška</translation>
    </message>
    </context>
<context>
    <name>WalletModel</name>
    <message>
        <source>default wallet</source>
        <translation type="unfinished">zadani novčanik</translation>
    </message>
</context>
<context>
    <name>WalletView</name>
    <message>
        <source>&amp;Export</source>
        <translation type="unfinished">&amp;Izvezite</translation>
    </message>
    <message>
        <source>Export the data in the current tab to a file</source>
        <translation type="unfinished">Izvezite podatke trenutne kartice u datoteku</translation>
    </message>
    </context>
</TS><|MERGE_RESOLUTION|>--- conflicted
+++ resolved
@@ -72,11 +72,7 @@
     <message>
         <source>These are your Qtum addresses for receiving payments. Use the 'Create new receiving address' button in the receive tab to create new addresses.
 Signing is only possible with addresses of the type 'legacy'.</source>
-<<<<<<< HEAD
-        <translation type="unfinished">Ovo su vaše Qtum adrese za primanje uplata. Upotrijebite dugme 'Stvori novu adresu prijema' na kartici primanja da biste kreirali nove adrese. Potpisivanje je moguće samo s adresama tipa 'legacy'.</translation>
-=======
         <translation type="unfinished">Ovo su vaše Qtum adrese za primanje uplata. Upotrijebite dugme 'Stvori novu adresu prijema' na kartici primanja da biste kreirali nove adrese. Potpisivanje je moguće samo s adresama tipa 'legacy'.</translation> 
->>>>>>> d82fec21
     </message>
     <message>
         <source>&amp;Copy Address</source>
@@ -167,11 +163,7 @@
         <translation type="unfinished">Potvrdite šifriranje novčanika</translation>
     </message>
     <message>
-<<<<<<< HEAD
-        <source>Warning: If you encrypt your wallet and lose your passphrase, you will &lt;b&gt;LOSE ALL OF YOUR QTUMS&lt;/b&gt;!</source>
-=======
         <source>Warning: If you encrypt your wallet and lose your passphrase, you will &lt;b&gt;LOSE ALL OF YOUR QTUMS&lt;/b&gt;!</source> 
->>>>>>> d82fec21
         <translation type="unfinished">Upozorenje: Ako šifrirate novčanik i izgubite lozinku, &lt;b&gt;IZGUBIT ĆETE SVE SVOJE BITKOINE!&lt;/b&gt;</translation>
     </message>
     <message>
@@ -788,11 +780,7 @@
         <translation type="unfinished">%1 klijent</translation>
     </message>
     <message numerus="yes">
-<<<<<<< HEAD
-        <source>%n active connection(s) to Qtum network.</source>
-=======
         <source>%n active connection(s) to Qtum network.</source> 
->>>>>>> d82fec21
         <extracomment>A substring of the tooltip.</extracomment>
         <translation type="unfinished">
             <numerusform />
