--- conflicted
+++ resolved
@@ -62,23 +62,9 @@
         <translation type="unfinished">Ovo su vaše Qtum adrese za slanje novca. Uvijek provjerite iznos i adresu primaoca prije slanja novca.</translation>
     </message>
     <message>
-<<<<<<< HEAD
-        <source>Receiving addresses</source>
-        <translation type="unfinished">Adrese primalaca</translation>
-    </message>
-    <message>
-        <source>These are your Qtum addresses for sending payments. Always check the amount and the receiving address before sending coins.</source>
-        <translation type="unfinished">Ovo su vaše Qtum adrese za slanje novca. Uvijek provjerite iznos i adresu primaoca prije slanja novca.</translation>
-    </message>
-    <message>
-        <source>These are your Qtum addresses for receiving payments. Use the 'Create new receiving address' button in the receive tab to create new addresses.
-Signing is only possible with addresses of the type 'legacy'.</source>
-        <translation type="unfinished">Ovo su vaše Qtum adrese za primanje uplata. Upotrijebite dugme 'Stvori novu adresu prijema' na kartici primanja da biste kreirali nove adrese. Potpisivanje je moguće samo s adresama tipa 'legacy'.</translation> 
-=======
         <source>These are your Qtum addresses for receiving payments. Use the 'Create new receiving address' button in the receive tab to create new addresses.
 Signing is only possible with addresses of the type 'legacy'.</source>
         <translation type="unfinished">Ovo su vaše Qtum adrese za primanje uplata. Upotrijebite dugme 'Stvori novu adresu prijema' na kartici primanja da biste kreirali nove adrese. Potpisivanje je moguće samo s adresama tipa 'legacy'.</translation>
->>>>>>> 86d0551a
     </message>
     <message>
         <source>&amp;Copy Address</source>
@@ -169,11 +155,7 @@
         <translation type="unfinished">Potvrdite šifriranje novčanika</translation>
     </message>
     <message>
-<<<<<<< HEAD
-        <source>Warning: If you encrypt your wallet and lose your passphrase, you will &lt;b&gt;LOSE ALL OF YOUR QTUMS&lt;/b&gt;!</source> 
-=======
         <source>Warning: If you encrypt your wallet and lose your passphrase, you will &lt;b&gt;LOSE ALL OF YOUR QTUMS&lt;/b&gt;!</source>
->>>>>>> 86d0551a
         <translation type="unfinished">Upozorenje: Ako šifrirate novčanik i izgubite lozinku, &lt;b&gt;IZGUBIT ĆETE SVE SVOJE BITKOINE!&lt;/b&gt;</translation>
     </message>
     <message>
@@ -641,11 +623,7 @@
         <translation type="unfinished">%1 klijent</translation>
     </message>
     <message numerus="yes">
-<<<<<<< HEAD
-        <source>%n active connection(s) to Qtum network.</source> 
-=======
         <source>%n active connection(s) to Qtum network.</source>
->>>>>>> 86d0551a
         <extracomment>A substring of the tooltip.</extracomment>
         <translation type="unfinished">
             <numerusform />
@@ -842,10 +820,6 @@
         <translation type="unfinished">Može varirati +/- %1 satoshi (a) po upisu vrijednosti.</translation>
     </message>
     <message>
-        <source>Can vary +/- %1 satoshi(s) per input.</source>
-        <translation type="unfinished">Može varirati +/- %1 satoshi (a) po upisu vrijednosti.</translation>
-    </message>
-    <message>
         <source>(no label)</source>
         <translation type="unfinished">(nema oznake)</translation>
     </message>
