<TS version="2.1" language="th">
<context>
<<<<<<< HEAD
    <name>AddressBookPage</name>
    <message>
        <source>Right-click to edit address or label</source>
        <translation type="unfinished">คลิกขวา เพื่อ แก้ไข แอดเดรส หรือ เลเบล</translation>
    </message>
    <message>
        <source>Create a new address</source>
        <translation type="unfinished">สร้าง แอดเดรส ใหม่</translation>
    </message>
    <message>
        <source>&amp;New</source>
        <translation type="unfinished">&amp;ใหม่</translation>
    </message>
    <message>
        <source>Copy the currently selected address to the system clipboard</source>
        <translation type="unfinished">คัดลอก แอดเดรส ที่เลือก ในปัจจุบัน ไปยัง คลิปบอร์ด ของระบบ</translation>
    </message>
    <message>
        <source>&amp;Copy</source>
        <translation type="unfinished">&amp;คัดลอก</translation>
    </message>
    <message>
        <source>C&amp;lose</source>
        <translation type="unfinished">&amp;ปิด</translation>
    </message>
    <message>
        <source>Delete the currently selected address from the list</source>
        <translation type="unfinished">ลบแอดเดรสที่เลือกในปัจจุบันออกจากรายการ</translation>
    </message>
    <message>
        <source>Enter address or label to search</source>
        <translation type="unfinished">ป้อน แอดเดรส หรือ เลเบล เพื่อ ทำการค้นหา</translation>
    </message>
    <message>
        <source>Export the data in the current tab to a file</source>
        <translation type="unfinished">ส่งออกข้อมูลในแท็บปัจจุบันไปยังไฟล์</translation>
    </message>
    <message>
        <source>&amp;Export</source>
        <translation type="unfinished">&amp;ส่งออก</translation>
    </message>
    <message>
        <source>&amp;Delete</source>
        <translation type="unfinished">&amp;ลบ</translation>
    </message>
    <message>
        <source>Choose the address to send coins to</source>
        <translation type="unfinished">เลือก แอดเดรส ที่จะ ส่ง คอยน์ ไป</translation>
    </message>
    <message>
        <source>Choose the address to receive coins with</source>
        <translation type="unfinished">เลือก แอดเดรส ที่จะ รับ คอยน์</translation>
    </message>
    <message>
        <source>C&amp;hoose</source>
        <translation type="unfinished">&amp;เลือก</translation>
    </message>
    <message>
        <source>Sending addresses</source>
        <translation type="unfinished">แอดเดรส การส่ง</translation>
    </message>
    <message>
        <source>Receiving addresses</source>
        <translation type="unfinished">แอดเดรส การรับ</translation>
    </message>
    <message>
        <source>These are your Qtum addresses for sending payments. Always check the amount and the receiving address before sending coins.</source>
        <translation type="unfinished">These are your Qtum addresses for sending payments. Always check the amount and the receiving address before sending coins</translation>
    </message>
    <message>
        <source>These are your Qtum addresses for receiving payments. Use the 'Create new receiving address' button in the receive tab to create new addresses.
Signing is only possible with addresses of the type 'legacy'.</source>
        <translation type="unfinished">These are your Qtum addresses for receiving payments. Use the 'Create new receiving address' button in the receive tab to create new addresses.
Signing is only possible with addresses of the type 'legacy'</translation>
    </message>
    <message>
        <source>&amp;Copy Address</source>
        <translation type="unfinished">&amp;คัดลอก แอดเดรส</translation>
    </message>
    <message>
        <source>Copy &amp;Label</source>
        <translation type="unfinished">คัดลอก &amp;เลเบล</translation>
    </message>
    <message>
        <source>&amp;Edit</source>
        <translation type="unfinished">&amp;แก้ไข</translation>
    </message>
    <message>
        <source>Export Address List</source>
        <translation type="unfinished">ส่งออกรายการแอดเดรส</translation>
    </message>
    <message>
        <source>Comma separated file</source>
        <extracomment>Expanded name of the CSV file format. See: https://en.wikipedia.org/wiki/Comma-separated_values.</extracomment>
        <translation type="unfinished">เครื่องหมายจุลภาค (Comma) เพื่อแยกไฟล์</translation>
    </message>
    <message>
        <source>There was an error trying to save the address list to %1. Please try again.</source>
        <extracomment>An error message. %1 is a stand-in argument for the name of the file we attempted to save to.</extracomment>
        <translation type="unfinished">เกิดข้อผิดพลาดขณะพยายามบันทึกรายการแอดเดรสไปยัง %1 โปรดลองอีกครั้ง</translation>
    </message>
    <message>
        <source>Exporting Failed</source>
        <translation type="unfinished">การส่งออกล้มเหลว</translation>
    </message>
</context>
<context>
    <name>AddressTableModel</name>
    <message>
        <source>Label</source>
        <translation type="unfinished">เลเบล</translation>
    </message>
    <message>
        <source>Address</source>
        <translation type="unfinished">แอดเดรส</translation>
    </message>
    <message>
        <source>(no label)</source>
        <translation type="unfinished">(ไม่มีเลเบล)</translation>
    </message>
</context>
<context>
    <name>AskPassphraseDialog</name>
    <message>
        <source>Passphrase Dialog</source>
        <translation type="unfinished">พาสเฟส ไดอะล็อก</translation>
    </message>
    <message>
        <source>Enter passphrase</source>
        <translation type="unfinished">ป้อน พาสเฟส</translation>
    </message>
    <message>
        <source>New passphrase</source>
        <translation type="unfinished">พาสดฟสใหม่</translation>
    </message>
    <message>
        <source>Repeat new passphrase</source>
        <translation type="unfinished">ทำซ้ำ พาสเฟส ใหม่</translation>
    </message>
    <message>
        <source>Show passphrase</source>
        <translation type="unfinished">แสดงพาสเฟส</translation>
    </message>
    <message>
        <source>Encrypt wallet</source>
        <translation type="unfinished">เข้ารหัสวอลเล็ต</translation>
    </message>
    <message>
        <source>This operation needs your wallet passphrase to unlock the wallet.</source>
        <translation type="unfinished">การดำเนินการ นี้ ต้องการ วอลเล็ต พาสเฟส ของ คุณ เพื่อ ปลดล็อค วอลเล็ต</translation>
    </message>
    <message>
        <source>Unlock wallet</source>
        <translation type="unfinished">ปลดล็อควอลเล็ต</translation>
    </message>
    <message>
        <source>Change passphrase</source>
        <translation type="unfinished">เปลี่ยนพาสเฟส</translation>
    </message>
    <message>
        <source>Confirm wallet encryption</source>
        <translation type="unfinished">ยืนยันการเข้ารหัสวอลเล็ต</translation>
    </message>
    <message>
        <source>Warning: If you encrypt your wallet and lose your passphrase, you will &lt;b&gt;LOSE ALL OF YOUR QTUMS&lt;/b&gt;!</source>
        <translation type="unfinished">คำเตือน: หาก คุณ เข้ารหัส วอลเล็ต ของคุณ และ ทำพาสเฟส หาย , คุณ จะ สูญเสีย &lt;b&gt;QTUMS ทั้งหมดของคุณ&lt;/b&gt;!</translation>
    </message>
    <message>
        <source>Are you sure you wish to encrypt your wallet?</source>
        <translation type="unfinished">คุณ แน่ใจ หรือไม่ว่า ต้องการ เข้ารหัส วอลเล็ต ของคุณ?</translation>
    </message>
    <message>
        <source>Wallet encrypted</source>
        <translation type="unfinished">เข้ารหัสวอลเล็ตเรียบร้อย</translation>
    </message>
    <message>
        <source>Enter the new passphrase for the wallet.&lt;br/&gt;Please use a passphrase of &lt;b&gt;ten or more random characters&lt;/b&gt;, or &lt;b&gt;eight or more words&lt;/b&gt;.</source>
        <translation type="unfinished">ป้อน พาสเฟส ใหม่ สำหรับ วอลเล็ต&lt;br/&gt;กรุณา ใช้ พาสเฟส ของ &lt;b&gt;สิบ หรือ อักขระ สุ่ม สิบ ตัว ขึ้นไป &lt;/b&gt;, หรือ &lt;b&gt;แปด หรือ แปดคำขึ้นไป&lt;/b&gt;</translation>
    </message>
    <message>
        <source>Enter the old passphrase and new passphrase for the wallet.</source>
        <translation type="unfinished">ป้อนพาสเฟสเก่าและพาสเฟสใหม่สำหรับวอลเล็ต</translation>
    </message>
    <message>
        <source>Remember that encrypting your wallet cannot fully protect your qtums from being stolen by malware infecting your computer.</source>
        <translation type="unfinished">โปรดจำ ไว้ว่า การเข้ารหัส วอลเล็ต ของคุณ ไม่สามารถ ปกป้อง qtums ของคุณ ได้อย่างเต็มที่ จากการ ถูกขโมย โดยมัลแวร์ ที่ติดไวรัส บนคอมพิวเตอร์ ของคุณ</translation> 
   </message>
    <message>
        <source>Wallet to be encrypted</source>
        <translation type="unfinished">วอลเล็ตที่จะเข้ารหัส</translation>
    </message>
    <message>
        <source>Your wallet is about to be encrypted. </source>
        <translation type="unfinished">วอลเล็ตของคุณกำลังถูกเข้ารหัส</translation>
    </message>
    <message>
        <source>Your wallet is now encrypted. </source>
        <translation type="unfinished">วอลเล็ตของคุณถูกเข้ารหัสเรียบร้อยแล้ว</translation>
    </message>
    <message>
        <source>IMPORTANT: Any previous backups you have made of your wallet file should be replaced with the newly generated, encrypted wallet file. For security reasons, previous backups of the unencrypted wallet file will become useless as soon as you start using the new, encrypted wallet.</source>
        <translation type="unfinished">สำคัญ: การสำรองข้อมูลใด ๆ ก่อนหน้านี้ที่คุณได้ทำขึ้นจากไฟล์วอลเล็ตของคุณควรถูกแทนที่ด้วยไฟล์วอลเล็ตที่เข้ารหัสที่สร้างขึ้นใหม่ ด้วยเหตุผลด้านความปลอดภัย การสำรองข้อมูลก่อนหน้าของไฟล์วอลเล็ตที่ไม่ได้เข้ารหัสจะไม่มีประโยชน์ทันทีที่คุณเริ่มใช้วอลเล็ตใหม่ที่เข้ารหัส</translation>
    </message>
    <message>
        <source>Wallet encryption failed</source>
        <translation type="unfinished">การเข้ารหัสวอลเล็ตล้มเหลว</translation>
    </message>
    <message>
        <source>Wallet encryption failed due to an internal error. Your wallet was not encrypted.</source>
        <translation type="unfinished">การเข้ารหัส วอลเลต ล้มเหลว เนื่องจาก ข้อผิดพลาด ภายใน วอลเล็ต ของคุณ ไม่ได้ เข้ารหัส</translation>
    </message>
    <message>
        <source>The supplied passphrases do not match.</source>
        <translation type="unfinished">พาสเฟสที่ป้อนไม่ถูกต้อง</translation>
    </message>
    <message>
        <source>Wallet unlock failed</source>
        <translation type="unfinished">การปลดล็อควอลเล็ตล้มเหลว</translation>
    </message>
    <message>
        <source>The passphrase entered for the wallet decryption was incorrect.</source>
        <translation type="unfinished">พาสเฟส ที่ป้อน สำหรับ การถอดรหัส วอลเล็ต ไม่ถูกต้อง</translation>
    </message>
    <message>
        <source>Wallet passphrase was successfully changed.</source>
        <translation type="unfinished">เปลี่ยนพาสเฟสวอลเล็ตสำเร็จแล้ว</translation>
    </message>
    <message>
        <source>Warning: The Caps Lock key is on!</source>
        <translation type="unfinished">คำเตือน:แป้นคีย์ตัวอักษรพิมพ์ใหญ่ (Cap Lock) ถูกเปิด!</translation>
    </message>
</context>
<context>
    <name>BanTableModel</name>
    <message>
        <source>Banned Until</source>
        <translation type="unfinished">ห้าม จนถึง</translation>
    </message>
</context>
<context>
=======
>>>>>>> 4985b774
    <name>BitcoinApplication</name>
    <message>
        <source>Settings file %1 might be corrupt or invalid.</source>
        <translation type="unfinished">ไฟล์ตั้งค่า%1 อาจเสียหายหรือไม่ถูกต้อง</translation>
    </message>
    </context>
<context>
    <name>QObject</name>
    <message>
        <source>%1 didn't yet exit safely…</source>
        <translation type="unfinished">%1 ยังไม่ออกอย่างปลอดภัย...</translation>
    </message>
    <message>
        <source>Inbound</source>
        <extracomment>An inbound connection from a peer. An inbound connection is a connection initiated by a peer.</extracomment>
        <translation type="unfinished">ขาเข้า</translation>
    </message>
    <message>
<<<<<<< HEAD
        <source>Error: Specified data directory "%1" does not exist.</source>
        <translation type="unfinished">ข้อผิดพลาด: ข้อมูล ไดเร็กทอรี ที่เจาะจง "%1" นั้น ไม่ มี</translation>
    </message>
    <message>
        <source>Error: Cannot parse configuration file: %1.</source>
        <translation type="unfinished">ข้อผิดพลาด: ไม่สามารถ parse configuration ไฟล์: %1.</translation>
    </message>
    <message>
        <source>Error: %1</source>
        <translation type="unfinished">ข้อผิดพลาด: %1</translation>
    </message>
    <message>
        <source>%1 didn't yet exit safely…</source>
        <translation type="unfinished">%1 ยังไม่ออกอย่างปลอดภัย...</translation>
    </message>
    <message>
        <source>unknown</source>
        <translation type="unfinished">ไม่ทราบ</translation>
    </message>
    <message>
        <source>Amount</source>
        <translation type="unfinished">จำนวน</translation>
=======
        <source>Outbound</source>
        <extracomment>An outbound connection to a peer. An outbound connection is a connection initiated by us.</extracomment>
        <translation type="unfinished">ขาออก</translation>
    </message>
    <message>
        <source>Manual</source>
        <extracomment>Peer connection type established manually through one of several methods.</extracomment>
        <translation type="unfinished">คู่มือ</translation>
>>>>>>> 4985b774
    </message>
    <message>
        <source>Internal</source>
        <translation type="unfinished">ภายใน</translation>
    </message>
    <message>
        <source>Inbound</source>
        <extracomment>An inbound connection from a peer. An inbound connection is a connection initiated by a peer.</extracomment>
        <translation type="unfinished">ขาเข้า</translation>
    </message>
    <message>
        <source>Outbound</source>
        <extracomment>An outbound connection to a peer. An outbound connection is a connection initiated by us.</extracomment>
        <translation type="unfinished">ขาออก</translation>
    </message>
    <message>
        <source>Manual</source>
        <extracomment>Peer connection type established manually through one of several methods.</extracomment>
        <translation type="unfinished">คู่มือ</translation>
    </message>
    <message>
        <source>None</source>
        <translation type="unfinished">ไม่มี</translation>
    </message>
    <message>
        <source>%1 ms</source>
        <translation type="unfinished">%1 มิลลิวินาที</translation>
    </message>
    <message numerus="yes">
        <source>%n second(s)</source>
        <translation type="unfinished">
<<<<<<< HEAD
            <numerusform>%nวินาที</numerusform>
=======
            <numerusform>%n second(s)</numerusform>
>>>>>>> 4985b774
        </translation>
    </message>
    <message numerus="yes">
        <source>%n minute(s)</source>
        <translation type="unfinished">
<<<<<<< HEAD
            <numerusform>%nนาที</numerusform>
=======
            <numerusform>%n minute(s)</numerusform>
>>>>>>> 4985b774
        </translation>
    </message>
    <message numerus="yes">
        <source>%n hour(s)</source>
        <translation type="unfinished">
<<<<<<< HEAD
            <numerusform>%nชั่วโมง</numerusform>
=======
            <numerusform>%n hour(s)</numerusform>
>>>>>>> 4985b774
        </translation>
    </message>
    <message numerus="yes">
        <source>%n day(s)</source>
        <translation type="unfinished">
<<<<<<< HEAD
            <numerusform>%nวัน</numerusform>
=======
            <numerusform>%n day(s)</numerusform>
>>>>>>> 4985b774
        </translation>
    </message>
    <message numerus="yes">
        <source>%n week(s)</source>
        <translation type="unfinished">
<<<<<<< HEAD
            <numerusform>%nสัปดาห์</numerusform>
=======
            <numerusform>%n week(s)</numerusform>
>>>>>>> 4985b774
        </translation>
    </message>
    <message numerus="yes">
        <source>%n year(s)</source>
        <translation type="unfinished">
<<<<<<< HEAD
            <numerusform>%nปี</numerusform>
        </translation>
    </message>
    <message>
        <source>%1 B</source>
        <translation type="unfinished">%1 ไบต์</translation>
    </message>
    <message>
        <source>%1 kB</source>
        <translation type="unfinished">%1 กิโลไบต์</translation>
    </message>
    <message>
        <source>%1 MB</source>
        <translation type="unfinished">%1 เมกะไบต์</translation>
    </message>
    <message>
        <source>%1 GB</source>
        <translation type="unfinished">%1 จิกะไบต์</translation>
    </message>
</context>
<context>
    <name>bitcoin-core</name>
=======
            <numerusform>%n year(s)</numerusform>
        </translation>
    </message>
>>>>>>> 4985b774
    <message>
        <source>%1 B</source>
        <translation type="unfinished">%1 ไบต์</translation>
    </message>
    <message>
        <source>%1 kB</source>
        <translation type="unfinished">%1 กิโลไบต์</translation>
    </message>
    <message>
<<<<<<< HEAD
        <source>The %s developers</source>
        <translation type="unfinished">%s นักพัฒนา</translation>
    </message>
    <message>
        <source>Error: Dumpfile version is not supported. This version of qtum-wallet only supports version 1 dumpfiles. Got dumpfile with version %s</source> 
        <translation type="unfinished">ข้อผิดพลาด: ดัมพ์ไฟล์เวอร์ชัน ไม่รองรับเวอร์ชัน บิตคอยน์-วอลเล็ต รุ่นนี้รองรับไฟล์ดัมพ์เวอร์ชัน 1 เท่านั้น รับดัมพ์ไฟล์พร้อมเวอร์ชัน %s</translation>
    </message>
    <message>
        <source>Error: Legacy wallets only support the "legacy", "p2sh-segwit", and "bech32" address types</source>
        <translation type="unfinished">ข้อผิดพลาด: เลกาซี วอลเล็ต เพียง สนับสนุน "legacy", "p2sh-segwit", และ "bech32" ชนิด แอดเดรส</translation>
    </message>
    <message>
        <source>The transaction amount is too small to send after the fee has been deducted</source>
        <translation type="unfinished">จำนวนเงินที่ทำธุรกรรมน้อยเกินไปที่จะส่งหลังจากหักค่าธรรมเนียมแล้ว</translation>
    </message>
    <message>
        <source>%s is set very high!</source>
        <translation type="unfinished">%s ตั้งไว้สูงมาก</translation>
    </message>
    <message>
        <source>Cannot set -forcednsseed to true when setting -dnsseed to false.</source>
        <translation type="unfinished">ไม่สามารถตั้ง -forcednsseed เป็น true ได้เมื่อการตั้งค่า -dnsseed เป็น false</translation>
    </message>
    <message>
        <source>Cannot set -peerblockfilters without -blockfilterindex.</source>
        <translation type="unfinished">ไม่สามารถตั้งค่า -peerblockfilters โดยที่ไม่มี -blockfilterindex</translation>
    </message>
    <message>
        <source>%s request to listen on port %u. This port is considered "bad" and thus it is unlikely that any Qtum Core peers connect to it. See doc/p2p-bad-ports.md for details and a full list.</source>
        <translation type="unfinished">%sขอฟังความเห็นเรื่องพอร์ต%u พอร์ตนี้ถือว่า "ไม่ดี" ดังนั้นจึงไม่น่าเป็นไปได้ที่ Qtum Core จะเชื่อมต่อกับพอร์ตนี้ ดู doc/p2p-bad-ports.md สำหรับรายละเอียดและรายการทั้งหมด</translation>
    </message>
    <message>
        <source>Error loading %s: External signer wallet being loaded without external signer support compiled</source>
        <translation type="unfinished">เกิดข้อผิดพลาดในการโหลด %s: กำลังโหลดวอลเล็ตผู้ลงนามภายนอกโดยไม่มีการรวบรวมการสนับสนุนผู้ลงนามภายนอก</translation>
    </message>
    <message>
        <source>Failed to rename invalid peers.dat file. Please move or delete it and try again.</source>
        <translation type="unfinished">ไม่สามารถเปลี่ยนชื่อไฟล์ peers.dat ที่ไม่ถูกต้อง โปรดย้ายหรือลบแล้วลองอีกครั้ง</translation>
    </message>
    <message>
        <source>Could not find asmap file %s</source>
        <translation type="unfinished">ไม่ ตรวจพบ ไฟล์ asmap %s</translation>
    </message>
    <message>
        <source>Could not parse asmap file %s</source>
        <translation type="unfinished">ไม่ สามารถ แยก วิเคราะห์ ไฟล์ asmap %s</translation>
    </message>
    <message>
        <source>Disk space is too low!</source>
        <translation type="unfinished">พื้นที่ว่าง ดิสก์ เหลือ น้อย เกินไป!</translation>
    </message>
    <message>
        <source>Do you want to rebuild the block database now?</source>
        <translation type="unfinished">คุณต้องการาร้างฐานข้อมูลบล็อกใหม่ตอนนี้หรือไม่?</translation>
    </message>
    <message>
        <source>Done loading</source>
        <translation type="unfinished">การโหลด เสร็จสิ้น</translation>
    </message>
    <message>
        <source>Dump file %s does not exist.</source>
        <translation type="unfinished"> ไม่มีไฟล์ดัมพ์ %s </translation>
    </message>
    <message>
        <source>Error creating %s</source>
        <translation type="unfinished">เกิดข้อผิดพลาด ในการสร้าง%s</translation>
    </message>
    <message>
        <source>Error initializing block database</source>
        <translation type="unfinished">เกิดข้อผิดพลาดในการเริ่มต้นฐานข้อมูลบล็อก</translation>
    </message>
    <message>
        <source>Error loading %s</source>
        <translation type="unfinished">การโหลด เกิดข้อผิดพลาด %s</translation>
    </message>
    <message>
        <source>Error loading %s: Private keys can only be disabled during creation</source>
        <translation type="unfinished">การโหลดเกิดข้อผิดพลาด %s: Private keys สามารถปิดการใช้งานระหว่างการสร้างขึ้นเท่านั้น</translation>
    </message>
    <message>
        <source>Error loading %s: Wallet corrupted</source>
        <translation type="unfinished">เกิดข้อผิดพลาดในการโหลด %s: วอลเล็ตเกิดความเสียหาย</translation>
    </message>
    <message>
        <source>Error loading %s: Wallet requires newer version of %s</source>
        <translation type="unfinished">เกิดข้อผิดพลาดในการโหลด %s: วอลเล็ตต้องการเวอร์ชันใหม่กว่า %s</translation>
    </message>
    <message>
        <source>Error loading block database</source>
        <translation type="unfinished">เกิดข้อผิดพลาด ในการโหลด ฐานข้อมูล บล็อก</translation>
    </message>
    <message>
        <source>Error opening block database</source>
        <translation type="unfinished">เกิดข้อผิดพลาด ในการเปิด ฐานข้อมูล บล็อก</translation>
    </message>
    <message>
        <source>Error reading from database, shutting down.</source>
        <translation type="unfinished">เกิดข้อผิดพลาด ในการอ่าน จาก ฐานข้อมูล, กำลังปิด</translation>
    </message>
    <message>
        <source>Error reading next record from wallet database</source>
        <translation type="unfinished">เกิดข้อผิดพลาด ในการอ่าน บันทึก ถัดไป จาก ฐานข้อมูล วอลเล็ต</translation>
    </message>
    <message>
        <source>Error: Couldn't create cursor into database</source>
        <translation type="unfinished">ข้อผิดพลาด: ไม่สามารถ สร้าง เคอร์เซอร์ ใน ฐานข้อมูล</translation>
    </message>
    <message>
        <source>Error: Disk space is low for %s</source>
        <translation type="unfinished">ข้อผิดพลาด: พื้นที่ ดิสก์ เหลือน้อย สำหรับ %s</translation>
    </message>
    <message>
        <source>Error: Missing checksum</source>
        <translation type="unfinished">ข้อผิดพลาด: ไม่มี เช็คซัม</translation>
    </message>
    <message>
        <source>Error: No %s addresses available.</source>
        <translation type="unfinished">ข้อผิดพลาด: ไม่มี %s แอดเดรสพร้อมใช้งาน</translation>
    </message>
    <message>
        <source>Error: This wallet already uses SQLite</source>
        <translation type="unfinished">ข้อผิดพลาด: วอลเล็ตนี้ใช้ SQLite อยู่แล้ว</translation>
    </message>
    <message>
        <source>Error: Unable to make a backup of your wallet</source>
        <translation type="unfinished">ข้อผิดพลาด: ไม่สามารถสำรองข้อมูลของวอลเล็ตได้</translation>
    </message>
    <message>
        <source>Error: Unable to read all records in the database</source>
        <translation type="unfinished">ข้อผิดพลาด: ไม่สามารถอ่านข้อมูลทั้งหมดในฐานข้อมูลได้</translation>
    </message>
    <message>
        <source>Error: Unable to write record to new wallet</source>
        <translation type="unfinished">ข้อผิดพลาด: ไม่สามารถเขียนบันทึกไปยังวอลเล็ตใหม่</translation>
    </message>
    <message>
        <source>Failed to rescan the wallet during initialization</source>
        <translation type="unfinished">ไม่สามารถสแกนวอลเล็ตอีกครั้งในระหว่างการเริ่มต้น</translation>
    </message>
    <message>
        <source>Failed to verify database</source>
        <translation type="unfinished">ไม่สามารถตรวจสอบฐานข้อมูล</translation>
    </message>
    <message>
        <source>Fee rate (%s) is lower than the minimum fee rate setting (%s)</source>
        <translation type="unfinished">อัตราค่าธรรมเนียม (%s) ต่ำกว่าอัตราค่าธรรมเนียมขั้นต่ำที่ตั้งไว้  (%s)</translation>
    </message>
    <message>
        <source>Ignoring duplicate -wallet %s.</source>
        <translation type="unfinished">ละเว้นการทำซ้ำ -วอลเล็ต %s.</translation>
    </message>
    <message>
        <source>Importing…</source>
        <translation type="unfinished">กำลังนำเข้า…</translation>
    </message>
    <message>
        <source>Input not found or already spent</source>
        <translation type="unfinished">ไม่พบข้อมูลที่ป้อนหรือใช้ไปแล้ว</translation>
    </message>
    <message>
        <source>Insufficient funds</source>
        <translation type="unfinished">เงินทุน ไม่เพียงพอ</translation>
    </message>
    <message>
        <source>Loading P2P addresses…</source>
        <translation type="unfinished">กำลังโหลด P2P addresses…</translation>
=======
        <source>%1 MB</source>
        <translation type="unfinished">%1 เมกะไบต์</translation>
    </message>
    <message>
        <source>%1 GB</source>
        <translation type="unfinished">%1 จิกะไบต์</translation>
    </message>
</context>
<context>
    <name>BitcoinGUI</name>
    <message>
        <source>Connecting to peers…</source>
        <translation type="unfinished">กำลังเชื่อมต่อไปยัง peers…</translation>
    </message>
    <message>
        <source>Request payments (generates QR codes and qtum: URIs)</source>
        <translation type="unfinished">ขอการชำระเงิน (สร้างรหัส QR และ qtum: URIs)</translation>
    </message>
    <message>
        <source>Show the list of used sending addresses and labels</source>
        <translation type="unfinished">แสดงรายการที่ใช้ในการส่งแอดเดรสและเลเบลที่ใช้แล้ว</translation>
    </message>
    <message>
        <source>Show the list of used receiving addresses and labels</source>
        <translation type="unfinished">แสดงรายการที่ได้ใช้ในการรับแอดเดรสและเลเบล</translation>
    </message>
    <message numerus="yes">
        <source>Processed %n block(s) of transaction history.</source>
        <translation type="unfinished">
            <numerusform>Processed %n block(s) of transaction history.</numerusform>
        </translation>
    </message>
    <message>
        <source>%1 behind</source>
        <translation type="unfinished">%1 เบื้องหลัง</translation>
    </message>
    <message>
        <source>Catching up…</source>
        <translation type="unfinished">กำลังติดตามถึงรายการล่าสุด…</translation>
    </message>
    <message>
        <source>Last received block was generated %1 ago.</source>
        <translation type="unfinished">บล็อกที่ได้รับล่าสุดถูกสร้างขึ้นเมื่อ %1 ที่แล้ว</translation>
    </message>
    <message>
        <source>Transactions after this will not yet be visible.</source>
        <translation type="unfinished">ธุรกรรมหลังจากนี้จะยังไม่ปรากฏให้เห็น</translation>
>>>>>>> 4985b774
    </message>
    <message>
        <source>Loading banlist…</source>
        <translation type="unfinished">กำลังโหลด banlist…</translation>
    </message>
    <message>
        <source>Loading block index…</source>
        <translation type="unfinished">กำลังโหลด block index…</translation>
    </message>
    <message>
        <source>Loading wallet…</source>
        <translation type="unfinished">กำลังโหลด วอลเล็ต...</translation>
    </message>
    <message>
<<<<<<< HEAD
        <source>Missing amount</source>
        <translation type="unfinished">จำนวน ที่หายไป</translation>
    </message>
    <message>
        <source>Missing solving data for estimating transaction size</source>
        <translation type="unfinished">ไม่มีข้อมูลการแก้ไขสำหรับการประมาณค่าขนาดธุรกรรม</translation>
    </message>
    <message>
        <source>No addresses available</source>
        <translation type="unfinished">ไม่มี แอดเดรส ที่ใช้งานได้</translation>
    </message>
    <message>
        <source>Not enough file descriptors available.</source>
        <translation type="unfinished">มีตัวอธิบายไฟล์ไม่เพียงพอ</translation>
    </message>
    <message>
        <source>Prune cannot be configured with a negative value.</source>
        <translation type="unfinished">ไม่สามารถกำหนดค่าพรุนด้วยค่าลบ</translation>
    </message>
    <message>
        <source>Prune mode is incompatible with -txindex.</source>
        <translation type="unfinished">โหมดพรุนเข้ากันไม่ได้กับ -txindex</translation>
    </message>
    <message>
        <source>Rescanning…</source>
        <translation type="unfinished">ทำการสแกนซ้ำ…</translation>
    </message>
    <message>
        <source>Section [%s] is not recognized.</source>
        <translation type="unfinished">ส่วน [%s] ไม่เป็นที่รู้จัก</translation>
    </message>
    <message>
        <source>Specified -walletdir "%s" does not exist</source>
        <translation type="unfinished">Specified -walletdir "%s" ไม่มีอยู่</translation>
    </message>
    <message>
        <source>Specified -walletdir "%s" is a relative path</source>
        <translation type="unfinished">Specified -walletdir "%s" เป็นพาธสัมพัทธ์</translation>
    </message>
    <message>
        <source>Specified -walletdir "%s" is not a directory</source>
        <translation type="unfinished">Specified -walletdir "%s" ไม่ใช่ไดเร็กทอรี</translation>
    </message>
    <message>
        <source>Specified blocks directory "%s" does not exist.</source>
        <translation type="unfinished">ไม่มีไดเร็กทอรีบล็อกที่ระบุ "%s" </translation>
    </message>
    <message>
        <source>Starting network threads…</source>
        <translation type="unfinished">การเริ่มเธรดเครือข่าย…</translation>
    </message>
    <message>
        <source>The source code is available from %s.</source>
        <translation type="unfinished">ซอร์สโค๊ดสามารถใช้ได้จาก %s.</translation>
    </message>
    <message>
        <source>The specified config file %s does not exist</source>
        <translation type="unfinished">ไฟล์กำหนดค่าที่ระบุ %s ไม่มีอยู่</translation>
    </message>
    <message>
        <source>The transaction amount is too small to pay the fee</source>
        <translation type="unfinished">จำนวนธุรกรรมน้อยเกินไปที่จะชำระค่าธรรมเนียม</translation>
    </message>
    <message>
        <source>The wallet will avoid paying less than the minimum relay fee.</source>
        <translation type="unfinished">วอลเล็ตจะหลีกเลี่ยงการจ่ายน้อยกว่าค่าธรรมเนียมรีเลย์ขั้นต่ำ</translation>
    </message>
    <message>
        <source>This is experimental software.</source>
        <translation type="unfinished">นี่คือซอฟต์แวร์ทดลอง</translation>
=======
        <source>Up to date</source>
        <translation type="unfinished">ปัจจุบัน</translation>
    </message>
    <message>
        <source>Restore Wallet…</source>
        <extracomment>Name of the menu item that restores wallet from a backup file.</extracomment>
        <translation type="unfinished">กู้คืนวอลเล็ต…</translation>
    </message>
    <message>
        <source>Restore a wallet from a backup file</source>
        <extracomment>Status tip for Restore Wallet menu item</extracomment>
        <translation type="unfinished">กู้คืนวอลเล็ตจากไฟล์สำรองข้อมูล</translation>
    </message>
    <message>
        <source>Close all wallets</source>
        <translation type="unfinished">ปิดกระเป๋าสตางค์ทั้งหมด</translation>
    </message>
    <message>
        <source>Show the %1 help message to get a list with possible Qtum command-line options</source>
        <translation type="unfinished">แสดง %1 ข้อความช่วยเหลือ เพื่อแสดงรายการ ตัวเลือกที่เป็นไปได้สำหรับ Qtum command-line</translation>
    </message>
    <message>
        <source>default wallet</source>
        <translation type="unfinished">กระเป๋าสตางค์เริ่มต้น</translation>
    </message>
    <message>
        <source>No wallets available</source>
        <translation type="unfinished">ไม่มีกระเป๋าสตางค์</translation>
    </message>
    <message>
        <source>Load Wallet Backup</source>
        <extracomment>The title for Restore Wallet File Windows</extracomment>
        <translation type="unfinished">โหลดสำรองข้อมูลวอลเล็ต</translation>
    </message>
    <message>
        <source>Restore Wallet</source>
        <extracomment>Title of pop-up window shown when the user is attempting to restore a wallet.</extracomment>
        <translation type="unfinished">กู้คืนวอลเล็ต</translation>
    </message>
    <message numerus="yes">
        <source>%n active connection(s) to Qtum network.</source>
        <extracomment>A substring of the tooltip.</extracomment>
        <translation type="unfinished">
            <numerusform>%n active connection(s) to Qtum network.</numerusform>
        </translation>
    </message>
    <message>
        <source>Click for more actions.</source>
        <extracomment>A substring of the tooltip. "More actions" are available via the context menu.</extracomment>
        <translation type="unfinished">คลิกเพื่อดูการดำเนินการเพิ่มเติม</translation>
>>>>>>> 4985b774
    </message>
    </context>
<context>
    <name>UnitDisplayStatusBarControl</name>
    <message>
<<<<<<< HEAD
        <source>This is the minimum transaction fee you pay on every transaction.</source>
        <translation type="unfinished">นี่คือค่าธรรมเนียมการทำธุรกรรมขั้นต่ำที่คุณจ่ายในทุกธุรกรรม</translation>
=======
        <source>Unit to show amounts in. Click to select another unit.</source>
        <translation type="unfinished">หน่วยแสดงจำนวนเงิน คลิกเพื่อเลือกหน่วยอื่น</translation>
>>>>>>> 4985b774
    </message>
    <message>
<<<<<<< HEAD
        <source>This is the transaction fee you will pay if you send a transaction.</source>
        <translation type="unfinished">นี่คือค่าธรรมเนียมการทำธุรกรรมที่คุณจะจ่ายหากคุณส่งธุรกรรม</translation>
    </message>
    <message>
        <source>Transaction amount too small</source>
        <translation type="unfinished">จำนวนธุรกรรมน้อยเกินไป</translation>
    </message>
    <message>
        <source>Transaction amounts must not be negative</source>
        <translation type="unfinished">จำนวนเงินที่ทำธุรกรรมต้องไม่เป็นค่าติดลบ</translation>
    </message>
    <message>
        <source>Transaction has too long of a mempool chain</source>
        <translation type="unfinished">ธุรกรรมมี เชนเมมพูล ยาวเกินไป</translation>
    </message>
    <message>
        <source>Transaction must have at least one recipient</source>
        <translation type="unfinished">ธุรกรรมต้องมีผู้รับอย่างน้อยหนึ่งราย</translation>
    </message>
    <message>
        <source>Transaction needs a change address, but we can't generate it.</source>
        <translation type="unfinished">การทำธุรกรรมต้องการการเปลี่ยนแปลงที่อยู่ แต่เราไม่สามารถสร้างมันขึ้นมาได้</translation>
    </message>
    <message>
        <source>Transaction too large</source>
        <translation type="unfinished">ธุรกรรมใหญ่เกินไป</translation>
    </message>
    <message>
        <source>Unable to bind to %s on this computer. %s is probably already running.</source>
        <translation type="unfinished">ไม่สามารถผูก %s บนคอมพิวเตอร์นี้ %s อาจเนื่องมาจากเคยใช้แล้ว</translation>
    </message>
    <message>
        <source>Unable to create the PID file '%s': %s</source>
        <translation type="unfinished">ไม่สามารถสร้างไฟล์ PID '%s': %s</translation>
    </message>
    <message>
        <source>Unable to generate initial keys</source>
        <translation type="unfinished">ไม่สามารถ สร้าง คีย์ เริ่มต้น</translation>
    </message>
    <message>
        <source>Unable to generate keys</source>
        <translation type="unfinished">ไม่สามารถ สร้าง คีย์</translation>
    </message>
    <message>
        <source>Unable to open %s for writing</source>
        <translation type="unfinished">ไม่สามารถเปิด %s สำหรับการเขียนข้อมูล</translation>
    </message>
    <message>
        <source>Unknown -blockfilterindex value %s.</source>
        <translation type="unfinished">ไม่รู้จัก -ค่า blockfilterindex value %s</translation>
    </message>
    <message>
        <source>Unknown address type '%s'</source>
        <translation type="unfinished">ไม่รู้จัก ประเภท แอดเดรส '%s'</translation>
=======
        <source>L&amp;ock unspent</source>
        <translation type="unfinished">L&amp;ock ที่ไม่ได้ใข้</translation>
    </message>
    <message>
        <source>&amp;Unlock unspent</source>
        <translation type="unfinished">&amp;ปลดล็อค ที่ไม่ไดใช้</translation>
>>>>>>> 4985b774
    </message>
    </context>
<context>
    <name>LoadWalletsActivity</name>
    <message>
<<<<<<< HEAD
        <source>Unknown change type '%s'</source>
        <translation type="unfinished">ไม่รู้จัก ประเภท การเปลี่ยนแปลง '%s'</translation>
    </message>
    <message>
        <source>Unknown network specified in -onlynet: '%s'</source>
        <translation type="unfinished">ไม่รู้จัก เครือข่าย ที่ระบุ ใน -onlynet: '%s'</translation>
=======
        <source>Load Wallets</source>
        <extracomment>Title of progress window which is displayed when wallets are being loaded.</extracomment>
        <translation type="unfinished">โหลด วอลเล็ต</translation>
    </message>
    <message>
        <source>Loading wallets…</source>
        <extracomment>Descriptive text of the load wallets progress window which indicates to the user that wallets are currently being loaded.</extracomment>
        <translation type="unfinished">กำลังโหลด วอลเล็ต...</translation>
>>>>>>> 4985b774
    </message>
</context>
<context>
    <name>OpenWalletActivity</name>
    <message>
<<<<<<< HEAD
        <source>Unsupported logging category %s=%s.</source>
        <translation type="unfinished">หมวดหมู่การบันทึกที่ไม่รองรับ %s=%s</translation>
    </message>
    <message>
        <source>User Agent comment (%s) contains unsafe characters.</source>
        <translation type="unfinished">ความคิดเห็นของ User Agent (%s) มีอักขระที่ไม่ปลอดภัย</translation>
    </message>
    <message>
        <source>Verifying blocks…</source>
        <translation type="unfinished">กำลังตรวจสอบ บล็อก…</translation>
    </message>
    <message>
        <source>Verifying wallet(s)…</source>
        <translation type="unfinished">กำลังตรวจสอบ วอลเล็ต…</translation>
    </message>
    <message>
        <source>Wallet needed to be rewritten: restart %s to complete</source>
        <translation type="unfinished">ต้องเขียน Wallet ใหม่: restart %s เพื่อให้เสร็จสิ้น</translation>
    </message>
</context>
<context>
    <name>BitcoinGUI</name>
    <message>
        <source>&amp;Overview</source>
        <translation type="unfinished">&amp;ภาพรวม</translation>
    </message>
    <message>
        <source>Show general overview of wallet</source>
        <translation type="unfinished">แสดง ภาพรวม ทั่วไป ของ วอลเล็ต</translation>
    </message>
    <message>
        <source>&amp;Transactions</source>
        <translation type="unfinished">&amp;การทำธุรกรรม</translation>
    </message>
    <message>
        <source>Browse transaction history</source>
        <translation type="unfinished">เรียกดู ประวัติ การทำธุรกรรม</translation>
    </message>
    <message>
        <source>Quit application</source>
        <translation type="unfinished">ออกจาก แอปพลิเคชัน</translation>
    </message>
=======
        <source>Open wallet failed</source>
        <translation type="unfinished">เปิด วอลเล็ต ล้มเหลว</translation>
    </message>
    <message>
        <source>Open wallet warning</source>
        <translation type="unfinished">คำเตือน การเปิด วอลเล็ต</translation>
    </message>
    <message>
        <source>default wallet</source>
        <translation type="unfinished">วอลเล็ต เริ่มต้น</translation>
    </message>
    <message>
        <source>Open Wallet</source>
        <extracomment>Title of window indicating the progress of opening of a wallet.</extracomment>
        <translation type="unfinished">เปิด วอลเล็ต</translation>
    </message>
    <message>
        <source>Opening Wallet &lt;b&gt;%1&lt;/b&gt;…</source>
        <extracomment>Descriptive text of the open wallet progress window which indicates to the user which wallet is currently being opened.</extracomment>
        <translation type="unfinished">กำลังเปิด วอลเล็ต &lt;b&gt;%1&lt;/b&gt;…</translation>
    </message>
</context>
<context>
    <name>RestoreWalletActivity</name>
    <message>
        <source>Restore Wallet</source>
        <extracomment>Title of progress window which is displayed when wallets are being restored.</extracomment>
        <translation type="unfinished">กู้คืนวอลเล็ต</translation>
    </message>
    <message>
        <source>Restoring Wallet &lt;b&gt;%1&lt;/b&gt;…</source>
        <extracomment>Descriptive text of the restore wallets progress window which indicates to the user that wallets are currently being restored.</extracomment>
        <translation type="unfinished">ทำการกู้คืนวอลเล็ต &lt;b&gt;%1&lt;/b&gt;…</translation>
    </message>
    <message>
        <source>Restore wallet failed</source>
        <extracomment>Title of message box which is displayed when the wallet could not be restored.</extracomment>
        <translation type="unfinished">การกู้คืนวอลเล็ตล้มเหลว</translation>
    </message>
    <message>
        <source>Restore wallet warning</source>
        <extracomment>Title of message box which is displayed when the wallet is restored with some warning.</extracomment>
        <translation type="unfinished">คำเตือนการกู้คืนวอลเล็ต</translation>
    </message>
    <message>
        <source>Restore wallet message</source>
        <extracomment>Title of message box which is displayed when the wallet is successfully restored.</extracomment>
        <translation type="unfinished">ข้อความการกู้คืนวอลเล็ต</translation>
    </message>
</context>
<context>
    <name>WalletController</name>
>>>>>>> 4985b774
    <message>
        <source>&amp;About %1</source>
        <translation type="unfinished">&amp;เกี่ยวกับ %1</translation>
    </message>
    <message>
<<<<<<< HEAD
        <source>Show information about %1</source>
        <translation type="unfinished">แสดง ข้อมูล เกี่ยวกับ %1</translation>
    </message>
    <message>
        <source>About &amp;Qt</source>
        <translation type="unfinished">เกี่ยวกับ &amp;Qt</translation>
=======
        <source>Are you sure you wish to close the wallet &lt;i&gt;%1&lt;/i&gt;?</source>
        <translation type="unfinished">คุณ แน่ใจ หรือไม่ว่า ต้องการ ปิด วอลเล็ต &lt;i&gt;%1&lt;/i&gt;?</translation>
    </message>
    <message>
        <source>Closing the wallet for too long can result in having to resync the entire chain if pruning is enabled.</source>
        <translation type="unfinished">Closing the wallet for too long can result in having to resync the entire chain if pruning is enabled</translation>
    </message>
    <message>
        <source>Close all wallets</source>
        <translation type="unfinished">ปิด วอลเล็ต ทั้งหมด</translation>
    </message>
    <message>
        <source>Are you sure you wish to close all wallets?</source>
        <translation type="unfinished">คุณ แน่ใจ หรือไม่ว่า ต้องการ ปิด วอลเล็ต ทั้งหมด?</translation>
>>>>>>> 4985b774
    </message>
    <message>
<<<<<<< HEAD
        <source>Show information about Qt</source>
        <translation type="unfinished">แสดง ข้อมูล เกี่ยวกับ Qt</translation>
    </message>
    <message>
        <source>Modify configuration options for %1</source>
        <translation type="unfinished">ปรับเปลี่ยน ตัวเลือก การกำหนดค่า สำหรับ %1</translation>
    </message>
    <message>
        <source>Create a new wallet</source>
        <translation type="unfinished">สร้าง วอลเล็ต ใหม่</translation>
    </message>
    <message>
        <source>&amp;Minimize</source>
        <translation type="unfinished">&amp;ย่อ</translation>
    </message>
    <message>
        <source>Wallet:</source>
        <translation type="unfinished">วอลเล็ต:</translation>
    </message>
    <message>
        <source>Network activity disabled.</source>
        <extracomment>A substring of the tooltip.</extracomment>
        <translation type="unfinished">กิจกรรม เครือข่าย ถูกปิดใช้งาน</translation>
    </message>
    <message>
        <source>Proxy is &lt;b&gt;enabled&lt;/b&gt;: %1</source>
        <translation type="unfinished">พร็อกซี่ ถูก &lt;b&gt;เปิดใช้งาน&lt;/b&gt;: %1</translation>
    </message>
    <message>
        <source>Send coins to a Qtum address</source>
        <translation type="unfinished">ส่ง เหรียญ ไปยัง Qtum แอดเดรส</translation>
    </message>
    <message>
        <source>Backup wallet to another location</source>
        <translation type="unfinished">แบ็คอัพวอลเล็ตไปยังตำแหน่งที่ตั้งอื่น</translation>
    </message>
    <message>
        <source>Change the passphrase used for wallet encryption</source>
        <translation type="unfinished">เปลี่ยน พาสเฟส ที่ใช้ สำหรับ การเข้ารหัส วอลเล็ต</translation>
    </message>
    <message>
        <source>&amp;Send</source>
        <translation type="unfinished">&amp;ส่ง</translation>
    </message>
    <message>
        <source>&amp;Receive</source>
        <translation type="unfinished">&amp;รับ</translation>
    </message>
    <message>
        <source>&amp;Options…</source>
        <translation type="unfinished">&amp;ตัวเลือก…</translation>
    </message>
    <message>
        <source>&amp;Encrypt Wallet…</source>
        <translation type="unfinished">&amp;เข้ารหัส วอลเล็ต...</translation>
    </message>
    <message>
        <source>Encrypt the private keys that belong to your wallet</source>
        <translation type="unfinished">เข้ารหัสกุญแจส่วนตัวที่เป็นของกระเป๋าสตางค์ของคุณ</translation>
    </message>
    <message>
        <source>&amp;Backup Wallet…</source>
        <translation type="unfinished">&amp;แบ็คอัพวอลเล็ต…</translation>
    </message>
    <message>
        <source>&amp;Change Passphrase…</source>
        <translation type="unfinished">&amp;เปลี่ยน พาสเฟส...</translation>
    </message>
    <message>
        <source>Sign &amp;message…</source>
        <translation type="unfinished">เซ็น &amp;ข้อความ...</translation>
    </message>
    <message>
        <source>Sign messages with your Qtum addresses to prove you own them</source>
        <translation type="unfinished">เซ็นชื่อด้วยข้อความ ที่เก็บ Qtum เพื่อแสดงว่าท่านเป็นเจ้าของ qtum นี้จริง</translation>
    </message>
    <message>
        <source>&amp;Verify message…</source>
        <translation type="unfinished">&amp;ยืนยัน ข้อความ…</translation>
    </message>
    <message>
        <source>Verify messages to ensure they were signed with specified Qtum addresses</source>
        <translation type="unfinished">ตรวจสอบ ข้อความ เพื่อให้แน่ใจว่า การเซ็นต์ชื่อ ด้วยที่เก็บ Qtum แล้ว</translation>
    </message>
    <message>
        <source>&amp;Load PSBT from file…</source>
        <translation type="unfinished">&amp;โหลด PSBT จาก ไฟล์...</translation>
    </message>
    <message>
        <source>Open &amp;URI…</source>
        <translation type="unfinished">เปิด &amp;URI…</translation>
    </message>
    <message>
        <source>Close Wallet…</source>
        <translation type="unfinished">ปิด วอลเล็ต…</translation>
    </message>
    <message>
        <source>Create Wallet…</source>
        <translation type="unfinished">สร้าง วอลเล็ต…</translation>
    </message>
    <message>
        <source>Close All Wallets…</source>
        <translation type="unfinished">ปิด วอลเล็ต ทั้งหมด...</translation>
    </message>
    <message>
        <source>&amp;File</source>
        <translation type="unfinished">&amp;ไฟล์</translation>
    </message>
    <message>
        <source>&amp;Settings</source>
        <translation type="unfinished">&amp;การตั้งค่า</translation>
    </message>
    <message>
        <source>&amp;Help</source>
        <translation type="unfinished">&amp;ช่วยเหลือ</translation>
    </message>
    <message>
        <source>Tabs toolbar</source>
        <translation type="unfinished">แถบ เครื่องมือ</translation>
    </message>
    <message>
        <source>Syncing Headers (%1%)…</source>
        <translation type="unfinished">กำลังซิงค์ส่วนหัว (%1%)…</translation>
    </message>
    <message>
        <source>Synchronizing with network…</source>
        <translation type="unfinished">กำลังซิงค์ข้อมูล กับทาง เครือข่าย ...</translation>
    </message>
    <message>
        <source>Indexing blocks on disk…</source>
        <translation type="unfinished">การสร้างดัชนีบล็อกบนดิสก์…</translation>
    </message>
    <message>
        <source>Processing blocks on disk…</source>
        <translation type="unfinished">กำลังประมวลผลบล็อกบนดิสก์…</translation>
    </message>
    <message>
        <source>Reindexing blocks on disk…</source>
        <translation type="unfinished">การสร้างดัชนีบล็อกใหม่บนดิสก์…</translation>
    </message>
    <message>
        <source>Connecting to peers…</source>
        <translation type="unfinished">กำลังเชื่อมต่อ ไปยัง peers…</translation>
    </message>
    <message>
        <source>Request payments (generates QR codes and qtum: URIs)</source>
        <translation type="unfinished">ขอการชำระเงิน (สร้างรหัส QR และ qtum: URIs)</translation>
    </message>
    <message>
        <source>Show the list of used sending addresses and labels</source>
        <translation type="unfinished">แสดงรายการที่ใช้ในการส่งแอดเดรสและเลเบลที่ใช้แล้ว</translation>
    </message>
    <message>
        <source>Show the list of used receiving addresses and labels</source>
        <translation type="unfinished">แสดงรายการที่ได้ใช้ในการรับแอดเดรสและเลเบล</translation>
    </message>
    <message>
        <source>&amp;Command-line options</source>
        <translation type="unfinished">&amp;ตัวเลือก Command-line</translation>
    </message>
    <message numerus="yes">
        <source>Processed %n block(s) of transaction history.</source>
        <translation type="unfinished">
            <numerusform>ประมวลผล %n บล็อกของประวัติการทำธุรกรรม</numerusform>
        </translation>
    </message>
    <message>
        <source>%1 behind</source>
        <translation type="unfinished">%1 เบื้องหลัง</translation>
    </message>
    <message>
        <source>Catching up…</source>
        <translation type="unfinished">กำลังติดตามถึงรายการล่าสุด…</translation>
    </message>
    <message>
        <source>Last received block was generated %1 ago.</source>
        <translation type="unfinished">บล็อกที่ได้รับล่าสุดถูกสร้างขึ้นเมื่อ %1 ที่แล้ว</translation>
    </message>
    <message>
        <source>Transactions after this will not yet be visible.</source>
        <translation type="unfinished">ธุรกรรมหลังจากนี้จะยังไม่ปรากฏให้เห็น</translation>
    </message>
    <message>
        <source>Error</source>
        <translation type="unfinished">ข้อผิดพลาด</translation>
    </message>
    <message>
        <source>Warning</source>
        <translation type="unfinished">คำเตือน</translation>
    </message>
    <message>
        <source>Information</source>
        <translation type="unfinished">ข้อมูล</translation>
    </message>
    <message>
        <source>Up to date</source>
        <translation type="unfinished">ปัจจุบัน</translation>
    </message>
    <message>
        <source>Load PSBT from &amp;clipboard…</source>
        <translation type="unfinished">โหลด PSBT จากคลิปบอร์ด...</translation>
    </message>
    <message>
        <source>Node window</source>
        <translation type="unfinished">หน้าต่างโหนด</translation>
    </message>
    <message>
        <source>&amp;Sending addresses</source>
        <translation type="unfinished">&amp;ที่อยู่การส่ง</translation>
    </message>
    <message>
        <source>&amp;Receiving addresses</source>
        <translation type="unfinished">&amp;ที่อยู่การรับ</translation>
    </message>
    <message>
        <source>Open Wallet</source>
        <translation type="unfinished">เปิดกระเป๋าสตางค์</translation>
    </message>
    <message>
        <source>Open a wallet</source>
        <translation type="unfinished">เปิดกระเป๋าสตางค์</translation>
    </message>
    <message>
        <source>Close wallet</source>
        <translation type="unfinished">ปิดกระเป๋าสตางค์</translation>
    </message>
    <message>
        <source>Restore Wallet…</source>
        <extracomment>Name of the menu item that restores wallet from a backup file.</extracomment>
        <translation type="unfinished">กู้คืนวอลเล็ต…</translation>
    </message>
    <message>
        <source>Restore a wallet from a backup file</source>
        <extracomment>Status tip for Restore Wallet menu item</extracomment>
        <translation type="unfinished">กู้คืนวอลเล็ตจากไฟล์สำรองข้อมูล</translation>
    </message>
    <message>
        <source>Close all wallets</source>
        <translation type="unfinished">ปิด วอลเล็ต ทั้งหมด</translation>
    </message>
    <message>
        <source>&amp;Mask values</source>
        <translation type="unfinished">&amp;ค่ามาสก์</translation>
    </message>
    <message>
        <source>default wallet</source>
        <translation type="unfinished">วอลเล็ต เริ่มต้น</translation>
    </message>
    <message>
        <source>No wallets available</source>
        <translation type="unfinished">ไม่มี วอลเล็ต ที่พร้อมใช้งาน</translation>
    </message>
    <message>
        <source>Wallet Data</source>
        <extracomment>Name of the wallet data file format.</extracomment>
        <translation type="unfinished">ข้อมูล วอลเล็ต</translation>
    </message>
    <message>
        <source>Load Wallet Backup</source>
        <extracomment>The title for Restore Wallet File Windows</extracomment>
        <translation type="unfinished">โหลดสำรองข้อมูลวอลเล็ต</translation>
    </message>
    <message>
        <source>Restore Wallet</source>
        <extracomment>Title of pop-up window shown when the user is attempting to restore a wallet.</extracomment>
        <translation type="unfinished">กู้คืนวอลเล็ต</translation>
    </message>
    <message>
        <source>Wallet Name</source>
        <extracomment>Label of the input field where the name of the wallet is entered.</extracomment>
        <translation type="unfinished">ชื่อ วอลเล็ต</translation>
    </message>
    <message>
        <source>&amp;Window</source>
        <translation type="unfinished">&amp;วินโดว์</translation>
    </message>
    <message>
        <source>Zoom</source>
        <translation type="unfinished">ซูม</translation>
    </message>
    <message>
        <source>Main Window</source>
        <translation type="unfinished">วินโดว์ หลัก</translation>
    </message>
    <message>
        <source>%1 client</source>
        <translation type="unfinished">%1 ลูกค้า</translation>
    </message>
    <message>
        <source>&amp;Hide</source>
        <translation type="unfinished">&amp;ซ่อน</translation>
    </message>
    <message>
        <source>S&amp;how</source>
        <translation type="unfinished">&amp;แสดง</translation>
    </message>
    <message numerus="yes">
        <source>%n active connection(s) to Qtum network.</source> 
        <extracomment>A substring of the tooltip.</extracomment>
        <translation type="unfinished">
            <numerusform>%n เครือข่ายที่สามารถใช้เชื่อมต่อไปยังเครือข่ายบิตคอยน์ได้</numerusform>
        </translation>
    </message>
    <message>
        <source>Click for more actions.</source>
        <extracomment>A substring of the tooltip. "More actions" are available via the context menu.</extracomment>
        <translation type="unfinished">คลิกเพื่อดูการดำเนินการเพิ่มเติม</translation>
    </message>
    <message>
        <source>Show Peers tab</source>
        <extracomment>A context menu item. The "Peers tab" is an element of the "Node window".</extracomment>
        <translation type="unfinished">แสดง Peers แท็ป</translation>
    </message>
    <message>
        <source>Disable network activity</source>
        <extracomment>A context menu item.</extracomment>
        <translation type="unfinished">ปิดใช้งาน กิจกรรม เครือข่าย</translation>
    </message>
    <message>
        <source>Enable network activity</source>
        <extracomment>A context menu item. The network activity was disabled previously.</extracomment>
        <translation type="unfinished">เปิดใช้งาน กิจกรรม เครือข่าย</translation>
    </message>
    <message>
        <source>Error: %1</source>
        <translation type="unfinished">ข้อผิดพลาด: %1</translation>
    </message>
    <message>
        <source>Warning: %1</source>
        <translation type="unfinished">คำเตือน: %1</translation>
    </message>
    <message>
        <source>Date: %1
</source>
        <translation type="unfinished">วันที่: %1
</translation>
    </message>
    <message>
        <source>Amount: %1
</source>
        <translation type="unfinished">จำนวน: %1
</translation>
    </message>
    <message>
        <source>Wallet: %1
</source>
        <translation type="unfinished">วอลเล็ต: %1
</translation>
    </message>
    <message>
        <source>Type: %1
</source>
        <translation type="unfinished">รูปแบบ: %1
</translation>
    </message>
    <message>
        <source>Label: %1
</source>
        <translation type="unfinished">เลเบล: %1
</translation>
    </message>
    <message>
        <source>Address: %1
</source>
        <translation type="unfinished">แอดเดรส: %1
</translation>
    </message>
    <message>
        <source>Sent transaction</source>
        <translation type="unfinished">รายการ ที่ส่ง</translation>
    </message>
    <message>
        <source>Incoming transaction</source>
        <translation type="unfinished">การทำรายการ ขาเข้า</translation>
    </message>
    <message>
        <source>HD key generation is &lt;b&gt;enabled&lt;/b&gt;</source>
        <translation type="unfinished">HD key generation ถูก &lt;b&gt;เปิดใช้งาน&lt;/b&gt;</translation>
    </message>
    <message>
        <source>HD key generation is &lt;b&gt;disabled&lt;/b&gt;</source>
        <translation type="unfinished">HD key generation ถูก &lt;b&gt;ปิดใช้งาน&lt;/b&gt;</translation>
    </message>
    <message>
        <source>Private key &lt;b&gt;disabled&lt;/b&gt;</source>
        <translation type="unfinished">คีย์ ส่วนตัว &lt;b&gt;ถูกปิดใช้งาน&lt;/b&gt;</translation>
    </message>
    <message>
        <source>Wallet is &lt;b&gt;encrypted&lt;/b&gt; and currently &lt;b&gt;unlocked&lt;/b&gt;</source>
        <translation type="unfinished">วอลเล็ต ถูก &lt;b&gt;เข้ารหัส&lt;/b&gt; และ ในขณะนี้ &lt;b&gt;ปลดล็อคแล้ว&lt;/b&gt;</translation>
    </message>
    <message>
        <source>Wallet is &lt;b&gt;encrypted&lt;/b&gt; and currently &lt;b&gt;locked&lt;/b&gt;</source>
        <translation type="unfinished">วอลเล็ต ถูก &lt;b&gt;เข้ารหัส&lt;/b&gt; และ ในขณะนี้ &lt;b&gt;ล็อคแล้ว &lt;/b&gt;</translation>
    </message>
    <message>
        <source>Original message:</source>
        <translation type="unfinished">ข้อความ ดั้งเดิม:</translation>
    </message>
</context>
<context>
    <name>UnitDisplayStatusBarControl</name>
    <message>
        <source>Unit to show amounts in. Click to select another unit.</source>
        <translation type="unfinished">หน่วยแสดงจำนวนเงิน คลิกเพื่อเลือกหน่วยอื่น</translation>
    </message>
</context>
<context>
    <name>CoinControlDialog</name>
    <message>
        <source>Coin Selection</source>
        <translation type="unfinished">การเลือกคอยน์</translation>
    </message>
    <message>
        <source>Quantity:</source>
        <translation type="unfinished">ปริมาณ:</translation>
    </message>
    <message>
        <source>Bytes:</source>
        <translation type="unfinished">ไบทส์:</translation>
    </message>
    <message>
        <source>Amount:</source>
        <translation type="unfinished">จำนวน:</translation>
    </message>
    <message>
        <source>Fee:</source>
        <translation type="unfinished">ค่าธรรมเนียม:</translation>
    </message>
    <message>
        <source>Dust:</source>
        <translation type="unfinished">ดัสท์:</translation>
    </message>
    <message>
        <source>After Fee:</source>
        <translation type="unfinished">หลังค่าธรรมเนียม:</translation>
    </message>
    <message>
        <source>Change:</source>
        <translation type="unfinished">เปลี่ยน:</translation>
    </message>
    <message>
        <source>(un)select all</source>
        <translation type="unfinished">(un)เลือกทั้งหมด</translation>
    </message>
    <message>
        <source>Tree mode</source>
        <translation type="unfinished">โหมด แบบTree</translation>
    </message>
    <message>
        <source>List mode</source>
        <translation type="unfinished">โหมด แบบรายการ</translation>
    </message>
    <message>
        <source>Amount</source>
        <translation type="unfinished">จำนวน</translation>
    </message>
    <message>
        <source>Received with label</source>
        <translation type="unfinished">รับ ด้วย เลเบล</translation>
    </message>
    <message>
        <source>Received with address</source>
        <translation type="unfinished">รับ ด้วย แอดเดรส</translation>
    </message>
    <message>
        <source>Date</source>
        <translation type="unfinished">วันที่</translation>
    </message>
    <message>
        <source>Confirmations</source>
        <translation type="unfinished">ทำการยืนยัน</translation>
    </message>
    <message>
        <source>Confirmed</source>
        <translation type="unfinished">ยืนยันแล้ว</translation>
    </message>
    <message>
        <source>Copy amount</source>
        <translation type="unfinished">คัดลอก จำนวน</translation>
    </message>
    <message>
        <source>&amp;Copy address</source>
        <translation type="unfinished">&amp;คัดลอก แอดเดรส</translation>
    </message>
    <message>
        <source>Copy &amp;label</source>
        <translation type="unfinished">คัดลอก &amp;เลเบล</translation>
    </message>
    <message>
        <source>Copy &amp;amount</source>
        <translation type="unfinished">คัดลอก &amp;จำนวน</translation>
    </message>
    <message>
        <source>Copy transaction &amp;ID and output index</source>
        <translation type="unfinished">คัดล็อก &amp;ID ธุรกรรม และ ส่งออก เป็นดัชนี</translation>
    </message>
    <message>
        <source>L&amp;ock unspent</source>
        <translation type="unfinished">L&amp;ock ที่ไม่ได้ใข้</translation>
    </message>
    <message>
        <source>&amp;Unlock unspent</source>
        <translation type="unfinished">&amp;ปลดล็อค ที่ไม่ไดใช้</translation>
    </message>
    <message>
        <source>Copy quantity</source>
        <translation type="unfinished">คัดลอก ปริมาณ</translation>
    </message>
    <message>
        <source>Copy fee</source>
        <translation type="unfinished">คัดลอก ค่าธรรมเนียม</translation>
    </message>
    <message>
        <source>Copy after fee</source>
        <translation type="unfinished">คัดลอก หลัง ค่าธรรมเนียม</translation>
    </message>
    <message>
        <source>Copy bytes</source>
        <translation type="unfinished">คัดลอก bytes</translation>
    </message>
    <message>
        <source>Copy dust</source>
        <translation type="unfinished">คัดลอก dust</translation>
    </message>
    <message>
        <source>Copy change</source>
        <translation type="unfinished">คัดลอก change</translation>
    </message>
    <message>
        <source>(%1 locked)</source>
        <translation type="unfinished">(%1 ล็อคแล้ว)</translation>
    </message>
    <message>
        <source>yes</source>
        <translation type="unfinished">ใช่</translation>
    </message>
    <message>
        <source>no</source>
        <translation type="unfinished">ไม่</translation>
    </message>
    <message>
        <source>(no label)</source>
        <translation type="unfinished">(ไม่มีเลเบล)</translation>
    </message>
    <message>
        <source>change from %1 (%2)</source>
        <translation type="unfinished">เปลี่ยน จาก %1 (%2)</translation>
    </message>
    <message>
        <source>(change)</source>
        <translation type="unfinished">(เปลี่ยน)</translation>
    </message>
</context>
<context>
    <name>CreateWalletActivity</name>
    <message>
        <source>Create Wallet</source>
        <extracomment>Title of window indicating the progress of creation of a new wallet.</extracomment>
        <translation type="unfinished">สร้าง วอลเล็ต</translation>
    </message>
    <message>
        <source>Creating Wallet &lt;b&gt;%1&lt;/b&gt;…</source>
        <extracomment>Descriptive text of the create wallet progress window which indicates to the user which wallet is currently being created.</extracomment>
        <translation type="unfinished">กำลังสร้าง วอลเล็ต &lt;b&gt;%1&lt;/b&gt;…</translation>
    </message>
    <message>
        <source>Create wallet failed</source>
        <translation type="unfinished">การสร้าง วอลเล็ต ล้มเหลว</translation>
    </message>
    <message>
        <source>Create wallet warning</source>
        <translation type="unfinished">คำเตือน การสร้าง วอลเล็ต</translation>
    </message>
    <message>
        <source>Can't list signers</source>
        <translation type="unfinished">ไม่สามารถ จัดรายการ ผู้เซ็น</translation>
    </message>
    </context>
<context>
    <name>LoadWalletsActivity</name>
    <message>
        <source>Load Wallets</source>
        <extracomment>Title of progress window which is displayed when wallets are being loaded.</extracomment>
        <translation type="unfinished">โหลด วอลเล็ต</translation>
    </message>
    <message>
        <source>Loading wallets…</source>
        <extracomment>Descriptive text of the load wallets progress window which indicates to the user that wallets are currently being loaded.</extracomment>
        <translation type="unfinished">กำลังโหลด วอลเล็ต...</translation>
    </message>
</context>
<context>
    <name>OpenWalletActivity</name>
    <message>
        <source>Open wallet failed</source>
        <translation type="unfinished">เปิด วอลเล็ต ล้มเหลว</translation>
    </message>
    <message>
        <source>Open wallet warning</source>
        <translation type="unfinished">คำเตือน การเปิด วอลเล็ต</translation>
    </message>
    <message>
        <source>default wallet</source>
        <translation type="unfinished">วอลเล็ต เริ่มต้น</translation>
    </message>
    <message>
        <source>Open Wallet</source>
        <extracomment>Title of window indicating the progress of opening of a wallet.</extracomment>
        <translation type="unfinished">เปิดกระเป๋าสตางค์</translation>
    </message>
    <message>
        <source>Opening Wallet &lt;b&gt;%1&lt;/b&gt;…</source>
        <extracomment>Descriptive text of the open wallet progress window which indicates to the user which wallet is currently being opened.</extracomment>
        <translation type="unfinished">กำลังเปิด วอลเล็ต &lt;b&gt;%1&lt;/b&gt;…</translation>
    </message>
</context>
<context>
    <name>RestoreWalletActivity</name>
    <message>
        <source>Restore Wallet</source>
        <extracomment>Title of progress window which is displayed when wallets are being restored.</extracomment>
        <translation type="unfinished">กู้คืนวอลเล็ต</translation>
    </message>
    <message>
        <source>Restoring Wallet &lt;b&gt;%1&lt;/b&gt;…</source>
        <extracomment>Descriptive text of the restore wallets progress window which indicates to the user that wallets are currently being restored.</extracomment>
        <translation type="unfinished">ทำการกู้คืนวอลเล็ต &lt;b&gt;%1&lt;/b&gt;…</translation>
    </message>
    <message>
        <source>Restore wallet failed</source>
        <extracomment>Title of message box which is displayed when the wallet could not be restored.</extracomment>
        <translation type="unfinished">การกู้คืนวอลเล็ตล้มเหลว</translation>
    </message>
    <message>
        <source>Restore wallet warning</source>
        <extracomment>Title of message box which is displayed when the wallet is restored with some warning.</extracomment>
        <translation type="unfinished">คำเตือนการกู้คืนวอลเล็ต</translation>
    </message>
    <message>
        <source>Restore wallet message</source>
        <extracomment>Title of message box which is displayed when the wallet is successfully restored.</extracomment>
        <translation type="unfinished">ข้อความการกู้คืนวอลเล็ต</translation>
    </message>
</context>
<context>
    <name>WalletController</name>
    <message>
        <source>Close wallet</source>
        <translation type="unfinished">ปิดกระเป๋าสตางค์</translation>
    </message>
    <message>
        <source>Are you sure you wish to close the wallet &lt;i&gt;%1&lt;/i&gt;?</source>
        <translation type="unfinished">คุณ แน่ใจ หรือไม่ว่า ต้องการ ปิด วอลเล็ต &lt;i&gt;%1&lt;/i&gt;?</translation>
    </message>
    <message>
        <source>Closing the wallet for too long can result in having to resync the entire chain if pruning is enabled.</source>
        <translation type="unfinished">Closing the wallet for too long can result in having to resync the entire chain if pruning is enabled</translation>
    </message>
    <message>
        <source>Close all wallets</source>
        <translation type="unfinished">ปิด วอลเล็ต ทั้งหมด</translation>
    </message>
    <message>
        <source>Are you sure you wish to close all wallets?</source>
        <translation type="unfinished">คุณ แน่ใจ หรือไม่ว่า ต้องการ ปิด วอลเล็ต ทั้งหมด?</translation>
    </message>
</context>
<context>
    <name>CreateWalletDialog</name>
    <message>
        <source>Create Wallet</source>
        <translation type="unfinished">สร้าง วอลเล็ต</translation>
    </message>
    <message>
        <source>Wallet Name</source>
        <translation type="unfinished">ชื่อ วอลเล็ต</translation>
    </message>
    <message>
        <source>Wallet</source>
        <translation type="unfinished">วอลเล็ต</translation>
    </message>
    <message>
        <source>Encrypt the wallet. The wallet will be encrypted with a passphrase of your choice.</source>
        <translation type="unfinished">เข้ารหัส วอลเล็ต วอลเล็ต จะถูก เข้ารหัส ด้วย พาสเฟส ที่ คุณ เลือก</translation>
    </message>
    <message>
=======
        <source>Create Wallet</source>
        <translation type="unfinished">สร้าง วอลเล็ต</translation>
    </message>
    <message>
        <source>Wallet Name</source>
        <translation type="unfinished">ชื่อ วอลเล็ต</translation>
    </message>
    <message>
        <source>Wallet</source>
        <translation type="unfinished">วอลเล็ต</translation>
    </message>
    <message>
        <source>Encrypt the wallet. The wallet will be encrypted with a passphrase of your choice.</source>
        <translation type="unfinished">เข้ารหัส วอลเล็ต วอลเล็ต จะถูก เข้ารหัส ด้วย พาสเฟส ที่ คุณ เลือก</translation>
    </message>
    <message>
>>>>>>> 4985b774
        <source>Encrypt Wallet</source>
        <translation type="unfinished">เข้ารหัส วอลเล็ต</translation>
    </message>
    <message>
        <source>Advanced Options</source>
        <translation type="unfinished">ตัวเลือก ขั้นสูง</translation>
    </message>
    <message>
        <source>Disable private keys for this wallet. Wallets with private keys disabled will have no private keys and cannot have an HD seed or imported private keys. This is ideal for watch-only wallets.</source>
        <translation type="unfinished">Disable private keys for this wallet. Wallets with private keys disabled will have no private keys and cannot have an HD seed or imported private keys. This is ideal for watch-only wallets</translation>
    </message>
    <message>
        <source>Disable Private Keys</source>
        <translation type="unfinished">ปิดใช้งาน คีย์ ส่วนตัว</translation>
    </message>
    <message>
        <source>Make a blank wallet. Blank wallets do not initially have private keys or scripts. Private keys and addresses can be imported, or an HD seed can be set, at a later time.</source>
        <translation type="unfinished">Make a blank wallet. Blank wallets do not initially have private keys or scripts. Private keys and addresses can be imported, or an HD seed can be set, at a later time</translation>
    </message>
    <message>
        <source>Make Blank Wallet</source>
        <translation type="unfinished">ทำ วอลเล็ต ให้ว่างเปล่า</translation>
    </message>
    <message>
        <source>Descriptor Wallet</source>
        <translation type="unfinished">ตัวอธิบาย วอลเล็ต</translation>
    </message>
    <message>
        <source>Use an external signing device such as a hardware wallet. Configure the external signer script in wallet preferences first.</source>
        <translation type="unfinished">Use an external signing device such as a hardware wallet. Configure the external signer script in wallet preferences first</translation>
    </message>
    </context>
<context>
    <name>EditAddressDialog</name>
    <message>
        <source>Edit Address</source>
        <translation type="unfinished">แก้ไข แอดเดรส</translation>
    </message>
    <message>
        <source>&amp;Label</source>
        <translation type="unfinished">&amp;เลเบล</translation>
    </message>
    <message>
        <source>The label associated with this address list entry</source>
        <translation type="unfinished">รายการ แสดง เลเบล ที่ เกี่ยวข้องกับ ที่เก็บ นี้</translation>
    </message>
    <message>
        <source>&amp;Address</source>
        <translation type="unfinished">&amp;แอดเดรส</translation>
    </message>
    <message>
        <source>New sending address</source>
        <translation type="unfinished">แอดเดรส การส่ง ใหม่</translation>
    </message>
    <message>
        <source>Edit receiving address</source>
        <translation type="unfinished">แก้ไข แอดเดรส การรับ</translation>
    </message>
    <message>
        <source>Edit sending address</source>
        <translation type="unfinished">แก้ไข แอดเดรส การส่ง</translation>
    </message>
    <message>
        <source>The entered address "%1" is not a valid Qtum address.</source>
        <translation type="unfinished">แอดเดรส ที่ป้อน "%1" เป็น Qtum แอดเดรส ที่ ไม่ ถูกต้อง</translation>
    </message>
    <message>
        <source>Address "%1" already exists as a receiving address with label "%2" and so cannot be added as a sending address.</source>
        <translation type="unfinished">Address "%1" already exists as a receiving address with label "%2" and so cannot be added as a sending address</translation>
<<<<<<< HEAD
    </message>
    <message>
        <source>The entered address "%1" is already in the address book with label "%2".</source>
        <translation type="unfinished">The entered address "%1" is already in the address book with label "%2"</translation>
    </message>
    <message>
=======
    </message>
    <message>
        <source>The entered address "%1" is already in the address book with label "%2".</source>
        <translation type="unfinished">The entered address "%1" is already in the address book with label "%2"</translation>
    </message>
    <message>
>>>>>>> 4985b774
        <source>Could not unlock wallet.</source>
        <translation type="unfinished">ไม่สามารถปลดล็อกวอลเล็ตได้</translation>
    </message>
    <message>
        <source>New key generation failed.</source>
        <translation type="unfinished">การสร้างคีย์ใหม่ล้มเหลว</translation>
    </message>
</context>
<context>
    <name>FreespaceChecker</name>
    <message>
        <source>A new data directory will be created.</source>
        <translation type="unfinished">ไดเร็กทอรีข้อมูลใหม่จะถูกสร้างขึ้น</translation>
    </message>
    <message>
        <source>Cannot create data directory here.</source>
        <translation type="unfinished">ไม่สามารถสร้างไดเร็กทอรีข้อมูลที่นี่</translation>
    </message>
</context>
<context>
    <name>Intro</name>
    <message numerus="yes">
        <source>%n GB of space available</source>
        <translation type="unfinished">
            <numerusform>มีพื้นที่ว่าง %n GB ที่ใช้งานได้</numerusform>
        </translation>
    </message>
    <message numerus="yes">
        <source>(of %n GB needed)</source>
        <translation type="unfinished">
            <numerusform>(ต้องการพื้นที่ %n GB )</numerusform>
        </translation>
    </message>
    <message numerus="yes">
        <source>(%n GB needed for full chain)</source>
        <translation type="unfinished">
            <numerusform>(%n GB needed for full chain)</numerusform>
        </translation>
    </message>
    <message>
        <source>At least %1 GB of data will be stored in this directory, and it will grow over time.</source>
        <translation type="unfinished">At least %1 GB of data will be stored in this directory, and it will grow over time</translation>
    </message>
    <message>
        <source>Approximately %1 GB of data will be stored in this directory.</source>
        <translation type="unfinished">ข้อมูลประมาณ %1 GB จะถูกเก็บไว้ในไดเร็กทอรีนี้</translation>
    </message>
    <message numerus="yes">
        <source>(sufficient to restore backups %n day(s) old)</source>
        <extracomment>Explanatory text on the capability of the current prune target.</extracomment>
        <translation type="unfinished">
            <numerusform>(sufficient to restore backups %n day(s) old)</numerusform>
        </translation>
    </message>
    <message>
        <source>%1 will download and store a copy of the Qtum block chain.</source>
        <translation type="unfinished">%1 จะดาวน์โหลดและจัดเก็บสำเนาของบล็อกเชน Qtum</translation>
    </message>
    <message>
        <source>The wallet will also be stored in this directory.</source>
        <translation type="unfinished"> วอลเล็ตจะถูกเก็บใว้ในไดเร็กทอรีนี้เช่นกัน</translation>
    </message>
    <message>
        <source>Error</source>
        <translation type="unfinished">ข้อผิดพลาด</translation>
    </message>
    <message>
        <source>Welcome</source>
        <translation type="unfinished">ยินดีต้อนรับ</translation>
    </message>
    <message>
        <source>Welcome to %1.</source>
        <translation type="unfinished">ยินดีต้อนรับเข้าสู่ %1.</translation>
    </message>
    <message>
        <source>As this is the first time the program is launched, you can choose where %1 will store its data.</source>
        <translation type="unfinished">เนื่องจากนี่เป็นครั้งแรกที่โปรแกรมเปิดตัว คุณสามารถเลือกได้ว่า %1 จะเก็บข้อมูลไว้ที่ใด</translation>
    </message>
    <message>
        <source>Reverting this setting requires re-downloading the entire blockchain. It is faster to download the full chain first and prune it later. Disables some advanced features.</source>
        <translation type="unfinished">Reverting this setting requires re-downloading the entire blockchain. It is faster to download the full chain first and prune it later. Disables some advanced features</translation>
    </message>
    <message>
        <source>This initial synchronisation is very demanding, and may expose hardware problems with your computer that had previously gone unnoticed. Each time you run %1, it will continue downloading where it left off.</source>
        <translation type="unfinished">This initial synchronisation is very demanding, and may expose hardware problems with your computer that had previously gone unnoticed. Each time you run %1, it will continue downloading where it left off</translation>
    </message>
    <message>
        <source>If you have chosen to limit block chain storage (pruning), the historical data must still be downloaded and processed, but will be deleted afterward to keep your disk usage low.</source>
        <translation type="unfinished">If you have chosen to limit block chain storage (pruning), the historical data must still be downloaded and processed, but will be deleted afterward to keep your disk usage low</translation>
    </message>
    <message>
        <source>Use the default data directory</source>
        <translation type="unfinished">ใช้ ไดเรกทอรี ข้อมูล เริ่มต้น</translation>
    </message>
    <message>
        <source>Use a custom data directory:</source>
        <translation type="unfinished">ใช้ ไดเรกทอรี ข้อมูล ที่กำหนดเอง:</translation>
    </message>
</context>
<context>
    <name>HelpMessageDialog</name>
    <message>
        <source>version</source>
        <translation type="unfinished">เวอร์ชัน</translation>
    </message>
    <message>
        <source>About %1</source>
        <translation type="unfinished">เกี่ยวกับ %1</translation>
    </message>
    <message>
        <source>Command-line options</source>
        <translation type="unfinished">ตัวเลือก Command-line </translation>
<<<<<<< HEAD
    </message>
</context>
<context>
    <name>ShutdownWindow</name>
    <message>
        <source>%1 is shutting down…</source>
        <translation type="unfinished">%1 กำลังถูกปิดลง…</translation>
    </message>
    <message>
        <source>Do not shut down the computer until this window disappears.</source>
        <translation type="unfinished">อย่าปิดเครื่องคอมพิวเตอร์จนกว่าหน้าต่างนี้จะหายไป</translation>
    </message>
</context>
<context>
    <name>ModalOverlay</name>
    <message>
        <source>Form</source>
        <translation type="unfinished">รูปแบบ</translation>
    </message>
    <message>
        <source>Number of blocks left</source>
        <translation type="unfinished">ตัวเลข ของ บล็อก ที่เหลือ</translation>
    </message>
    <message>
        <source>Unknown…</source>
        <translation type="unfinished">ไม่รู้จัก…</translation>
    </message>
    <message>
        <source>calculating…</source>
        <translation type="unfinished">กำลังคำนวณ…</translation>
    </message>
    <message>
        <source>Last block time</source>
        <translation type="unfinished">บล็อกเวลาล่าสุด</translation>
    </message>
    <message>
        <source>Progress increase per hour</source>
        <translation type="unfinished">ความคืบหน้าเพิ่มขึ้นต่อชั่วโมง</translation>
    </message>
    <message>
        <source>Estimated time left until synced</source>
        <translation type="unfinished">เวลาโดยประมาณที่เหลือจนกว่าจะซิงค์</translation>
    </message>
    </context>
<context>
    <name>OpenURIDialog</name>
    <message>
        <source>Open qtum URI</source>
        <translation type="unfinished">เปิด qtum: URI</translation>
=======
    </message>
</context>
<context>
    <name>ShutdownWindow</name>
    <message>
        <source>%1 is shutting down…</source>
        <translation type="unfinished">%1 กำลังถูกปิดลง…</translation>
    </message>
    <message>
        <source>Do not shut down the computer until this window disappears.</source>
        <translation type="unfinished">อย่าปิดเครื่องคอมพิวเตอร์จนกว่าหน้าต่างนี้จะหายไป</translation>
>>>>>>> 4985b774
    </message>
    </context>
<context>
<<<<<<< HEAD
    <name>OptionsDialog</name>
    <message>
        <source>Options</source>
        <translation type="unfinished">ตัวเลือก</translation>
    </message>
    <message>
        <source>&amp;Main</source>
        <translation type="unfinished">&amp;หลัก</translation>
    </message>
    <message>
        <source>Maximum database cache size. A larger cache can contribute to faster sync, after which the benefit is less pronounced for most use cases. Lowering the cache size will reduce memory usage. Unused mempool memory is shared for this cache.</source>
        <extracomment>Tooltip text for Options window setting that sets the size of the database cache. Explains the corresponding effects of increasing/decreasing this value.</extracomment>
        <translation type="unfinished">ขนาดแคชฐานข้อมูลสูงสุด แคชที่ใหญ่ขึ้นสามารถนำไปสู่การซิงค์ได้เร็วยิ่งขึ้น หลังจากนั้นประโยชน์จะเด่นชัดน้อยลงสำหรับกรณีการใช้งานส่วนใหญ่ การลดขนาดแคชจะลดการใช้หน่วยความจำ มีการแชร์หน่วยความจำ mempool ที่ไม่ได้ใช้สำหรับแคชนี้</translation>
    </message>
    <message>
        <source>Set the number of script verification threads. Negative values correspond to the number of cores you want to leave free to the system.</source>
        <extracomment>Tooltip text for Options window setting that sets the number of script verification threads. Explains that negative values mean to leave these many cores free to the system.</extracomment>
        <translation type="unfinished">กำหนดจำนวนเธรดการตรวจสอบสคริปต์ ค่าลบสอดคล้องกับจำนวนคอร์ที่คุณต้องการปล่อยให้ระบบว่าง</translation>
    </message>
    <message>
        <source>This allows you or a third party tool to communicate with the node through command-line and JSON-RPC commands.</source>
        <extracomment>Tooltip text for Options window setting that enables the RPC server.</extracomment>
        <translation type="unfinished">สิ่งนี้ช่วยให้คุณหรือเครื่องมือของบุคคลที่สามสามารถสื่อสารกับโหนดผ่านคำสั่งบรรทัดคำสั่งและ JSON-RPC</translation>
    </message>
    <message>
        <source>Enable R&amp;PC server</source>
        <extracomment>An Options window setting to enable the RPC server.</extracomment>
        <translation type="unfinished">เปิดใช้งานเซิร์ฟเวอร์ R&amp;PC</translation>
    </message>
    <message>
        <source>W&amp;allet</source>
        <translation type="unfinished">ว&amp;อลเล็ต</translation>
    </message>
    <message>
        <source>Enable &amp;PSBT controls</source>
        <extracomment>An options window setting to enable PSBT controls.</extracomment>
        <translation type="unfinished">เปิดใช้งานการควบคุม &amp;PSBT</translation>
    </message>
    <message>
        <source>External Signer (e.g. hardware wallet)</source>
        <translation type="unfinished">ผู้ลงนามภายนอก (เช่น ฮาร์ดแวร์วอลเล็ต)</translation>
=======
    <name>ModalOverlay</name>
    <message>
        <source>Form</source>
        <translation type="unfinished">รูปแบบ</translation>
    </message>
    <message>
        <source>Number of blocks left</source>
        <translation type="unfinished">ตัวเลข ของ บล็อก ที่เหลือ</translation>
    </message>
    <message>
        <source>Unknown…</source>
        <translation type="unfinished">ไม่รู้จัก…</translation>
    </message>
    <message>
        <source>calculating…</source>
        <translation type="unfinished">กำลังคำนวณ…</translation>
    </message>
    <message>
        <source>Last block time</source>
        <translation type="unfinished">บล็อกเวลาล่าสุด</translation>
    </message>
    <message>
        <source>Progress increase per hour</source>
        <translation type="unfinished">ความคืบหน้าเพิ่มขึ้นต่อชั่วโมง</translation>
    </message>
    <message>
        <source>Estimated time left until synced</source>
        <translation type="unfinished">เวลาโดยประมาณที่เหลือจนกว่าจะซิงค์</translation>
>>>>>>> 4985b774
    </message>
    </context>
<context>
    <name>OptionsDialog</name>
    <message>
<<<<<<< HEAD
        <source>&amp;Port:</source>
        <translation type="unfinished">&amp;พอร์ต:</translation>
    </message>
    <message>
        <source>&amp;Window</source>
        <translation type="unfinished">&amp;วินโดว์</translation>
    </message>
    <message>
        <source>Third-party URLs (e.g. a block explorer) that appear in the transactions tab as context menu items. %s in the URL is replaced by transaction hash. Multiple URLs are separated by vertical bar |.</source>
        <translation type="unfinished">URL ของบุคคลที่สาม (เช่น เครื่องมือสำรวจการบล็อก) ที่ปรากฏในแท็บธุรกรรมเป็นรายการเมนูบริบท %s ใน URL จะถูกแทนที่ด้วยแฮชธุรกรรม URL หลายรายการถูกคั่นด้วยแถบแนวตั้ง |</translation>
=======
        <source>Maximum database cache size. A larger cache can contribute to faster sync, after which the benefit is less pronounced for most use cases. Lowering the cache size will reduce memory usage. Unused mempool memory is shared for this cache.</source>
        <extracomment>Tooltip text for Options window setting that sets the size of the database cache. Explains the corresponding effects of increasing/decreasing this value.</extracomment>
        <translation type="unfinished">ขนาดแคชฐานข้อมูลสูงสุด แคชที่ใหญ่ขึ้นสามารถนำไปสู่การซิงค์ได้เร็วยิ่งขึ้น หลังจากนั้นประโยชน์จะเด่นชัดน้อยลงสำหรับกรณีการใช้งานส่วนใหญ่ การลดขนาดแคชจะลดการใช้หน่วยความจำ มีการแชร์หน่วยความจำ mempool ที่ไม่ได้ใช้สำหรับแคชนี้</translation>
    </message>
    <message>
        <source>Set the number of script verification threads. Negative values correspond to the number of cores you want to leave free to the system.</source>
        <extracomment>Tooltip text for Options window setting that sets the number of script verification threads. Explains that negative values mean to leave these many cores free to the system.</extracomment>
        <translation type="unfinished">กำหนดจำนวนเธรดการตรวจสอบสคริปต์ ค่าลบสอดคล้องกับจำนวนคอร์ที่คุณต้องการปล่อยให้ระบบว่าง</translation>
    </message>
    <message>
        <source>This allows you or a third party tool to communicate with the node through command-line and JSON-RPC commands.</source>
        <extracomment>Tooltip text for Options window setting that enables the RPC server.</extracomment>
        <translation type="unfinished">สิ่งนี้ช่วยให้คุณหรือเครื่องมือของบุคคลที่สามสามารถสื่อสารกับโหนดผ่านคำสั่งบรรทัดคำสั่งและ JSON-RPC</translation>
>>>>>>> 4985b774
    </message>
    <message>
        <source>&amp;Third-party transaction URLs</source>
        <translation type="unfinished">&amp;URL ธุรกรรมบุคคลที่สาม</translation>
    </message>
    <message>
<<<<<<< HEAD
        <source>&amp;OK</source>
        <translation type="unfinished">&amp;ตกลง</translation>
    </message>
    <message>
        <source>&amp;Cancel</source>
        <translation type="unfinished">&amp;ยกเลิก</translation>
    </message>
    <message>
        <source>none</source>
        <translation type="unfinished">ไม่มี</translation>
    </message>
    <message>
        <source>Continue</source>
        <translation type="unfinished">ดำเนินการต่อ</translation>
    </message>
    <message>
        <source>Cancel</source>
        <translation type="unfinished">ยกเลิก</translation>
=======
        <source>W&amp;allet</source>
        <translation type="unfinished">ว&amp;อลเล็ต</translation>
>>>>>>> 4985b774
    </message>
    <message>
        <source>Error</source>
        <translation type="unfinished">ข้อผิดพลาด</translation>
    </message>
    </context>
<context>
    <name>OverviewPage</name>
    <message>
<<<<<<< HEAD
        <source>Form</source>
        <translation type="unfinished">รูปแบบ</translation>
    </message>
    <message>
        <source>Available:</source>
        <translation type="unfinished">พร้อมใช้งาน:</translation>
    </message>
    <message>
        <source>Balances</source>
        <translation type="unfinished">ยอดคงเหลือ</translation>
    </message>
    <message>
        <source>Total:</source>
        <translation type="unfinished">ทั้งหมด:</translation>
    </message>
    <message>
        <source>Your current total balance</source>
        <translation type="unfinished">ยอดคงเหลือ ทั้งหมด ในปัจจุบัน ของคุณ</translation>
    </message>
    <message>
        <source>Spendable:</source>
        <translation type="unfinished">ที่สามารถใช้จ่ายได้:</translation>
    </message>
    <message>
        <source>Recent transactions</source>
        <translation type="unfinished">การทำธุรกรรม ล่าสุด</translation>
    </message>
    </context>
<context>
    <name>PSBTOperationsDialog</name>
    <message>
        <source>Save…</source>
        <translation type="unfinished">บันทึก…</translation>
    </message>
    <message>
        <source>Cannot sign inputs while wallet is locked.</source>
        <translation type="unfinished">ไม่สามารถลงนามอินพุตในขณะที่วอลเล็ตถูกล็อค</translation>
    </message>
    <message>
        <source>Unknown error processing transaction.</source>
        <translation type="unfinished">ข้อผิดพลาดที่ไม่รู้จักของการประมวลผลธุรกรรม</translation>
    </message>
    <message>
        <source>PSBT copied to clipboard.</source>
        <translation type="unfinished">PSBT คัดลอกไปยังคลิปบอร์ดแล้ว</translation>
    </message>
    <message>
        <source> * Sends %1 to %2</source>
        <translation type="unfinished"> * ส่ง %1 ถึง %2</translation>
    </message>
    <message>
        <source>Total Amount</source>
        <translation type="unfinished">จำนวน ทั้งหมด</translation>
    </message>
    <message>
        <source>or</source>
        <translation type="unfinished">หรือ</translation>
    </message>
    <message>
        <source>Transaction has %1 unsigned inputs.</source>
        <translation type="unfinished">ธุรกรรมมี %1 อินพุตที่ไม่ได้ลงนาม</translation>
    </message>
    <message>
        <source>(But no wallet is loaded.)</source>
        <translation type="unfinished">(แต่ไม่มีการโหลดวอลเล็ต)</translation>
=======
        <source>External Signer (e.g. hardware wallet)</source>
        <translation type="unfinished">ผู้ลงนามภายนอก (เช่น ฮาร์ดแวร์วอลเล็ต)</translation>
>>>>>>> 4985b774
    </message>
    <message>
        <source>(But this wallet cannot sign transactions.)</source>
        <translation type="unfinished">(แต่วอลเล็ทนี้ไม่สามารถลงนามการทำธุรกรรมได้)</translation>
    </message>
    </context>
<context>
    <name>PeerTableModel</name>
    <message>
<<<<<<< HEAD
        <source>Peer</source>
        <extracomment>Title of Peers Table column which contains a unique number used to identify a connection.</extracomment>
        <translation type="unfinished">เพียร์</translation>
    </message>
    <message>
        <source>Age</source>
        <extracomment>Title of Peers Table column which indicates the duration (length of time) since the peer connection started.</extracomment>
        <translation type="unfinished">อายุ</translation>
=======
        <source>Form</source>
        <translation type="unfinished">รูปแบบ</translation>
    </message>
    <message>
        <source>Available:</source>
        <translation type="unfinished">พร้อมใช้งาน:</translation>
>>>>>>> 4985b774
    </message>
    <message>
        <source>Direction</source>
        <extracomment>Title of Peers Table column which indicates the direction the peer connection was initiated from.</extracomment>
        <translation type="unfinished">ทิศทาง</translation>
    </message>
    <message>
        <source>Sent</source>
        <extracomment>Title of Peers Table column which indicates the total amount of network information we have sent to the peer.</extracomment>
        <translation type="unfinished">ส่งแล้ว</translation>
    </message>
    <message>
        <source>Received</source>
        <extracomment>Title of Peers Table column which indicates the total amount of network information we have received from the peer.</extracomment>
        <translation type="unfinished">รับแล้ว</translation>
    </message>
    <message>
        <source>Address</source>
        <extracomment>Title of Peers Table column which contains the IP/Onion/I2P address of the connected peer.</extracomment>
        <translation type="unfinished">แอดเดรส</translation>
    </message>
    <message>
        <source>Type</source>
        <extracomment>Title of Peers Table column which describes the type of peer connection. The "type" describes why the connection exists.</extracomment>
        <translation type="unfinished">รูปแบบ</translation>
    </message>
    <message>
        <source>Network</source>
        <extracomment>Title of Peers Table column which states the network the peer connected through.</extracomment>
        <translation type="unfinished">เครือข่าย</translation>
    </message>
    <message>
        <source>Inbound</source>
        <extracomment>An Inbound Connection from a Peer.</extracomment>
        <translation type="unfinished">ขาเข้า</translation>
    </message>
    <message>
        <source>Outbound</source>
        <extracomment>An Outbound Connection to a Peer.</extracomment>
        <translation type="unfinished">ขาออก</translation>
    </message>
</context>
<context>
    <name>QRImageWidget</name>
    <message>
<<<<<<< HEAD
        <source>&amp;Save Image…</source>
        <translation type="unfinished">&amp;บันทึก ภาพ…</translation>
    </message>
    <message>
        <source>&amp;Copy Image</source>
        <translation type="unfinished">&amp;คัดลอก ภาพ</translation>
=======
        <source>PSBT copied to clipboard.</source>
        <translation type="unfinished">PSBT คัดลอกไปยังคลิปบอร์ดแล้ว</translation>
    </message>
    <message>
        <source> * Sends %1 to %2</source>
        <translation type="unfinished"> * ส่ง %1 ถึง %2</translation>
    </message>
    <message>
        <source>Transaction has %1 unsigned inputs.</source>
        <translation type="unfinished">ธุรกรรมมี %1 อินพุตที่ไม่ได้ลงนาม</translation>
>>>>>>> 4985b774
    </message>
    <message>
        <source>Save QR Code</source>
        <translation type="unfinished">บันทึก QR Code</translation>
    </message>
    <message>
        <source>PNG Image</source>
        <extracomment>Expanded name of the PNG file format. See: https://en.wikipedia.org/wiki/Portable_Network_Graphics.</extracomment>
        <translation type="unfinished">ภาพ PNG</translation>
    </message>
</context>
<context>
    <name>RPCConsole</name>
    <message>
<<<<<<< HEAD
        <source>&amp;Information</source>
        <translation type="unfinished">&amp;ข้อมูล</translation>
    </message>
    <message>
        <source>General</source>
        <translation type="unfinished">ทั่วไป</translation>
    </message>
    <message>
        <source>Network</source>
        <translation type="unfinished">เครือข่าย</translation>
    </message>
    <message>
        <source>Name</source>
        <translation type="unfinished">ชื่อ</translation>
    </message>
    <message>
        <source>Number of connections</source>
        <translation type="unfinished">ตัวเลข ของ connections</translation>
    </message>
    <message>
        <source>Block chain</source>
        <translation type="unfinished">บล็อกเชน</translation>
    </message>
    <message>
        <source>Memory Pool</source>
        <translation type="unfinished">พูลเมมโมรี่</translation>
    </message>
    <message>
        <source>Memory usage</source>
        <translation type="unfinished">การใช้เมมโมรี่</translation>
    </message>
    <message>
        <source>Wallet: </source>
        <translation type="unfinished">วอลเล็ต: </translation>
    </message>
    <message>
        <source>(none)</source>
        <translation type="unfinished">(ไม่มี)</translation>
    </message>
    <message>
        <source>&amp;Reset</source>
        <translation type="unfinished">&amp;รีเซ็ต</translation>
    </message>
    <message>
        <source>Received</source>
        <translation type="unfinished">รับแล้ว</translation>
    </message>
    <message>
        <source>Sent</source>
        <translation type="unfinished">ส่งแล้ว</translation>
    </message>
    <message>
        <source>Version</source>
        <translation type="unfinished">เวอร์ชัน</translation>
    </message>
    <message>
        <source>Last Transaction</source>
        <translation type="unfinished">ธุรกรรมก่อนหน้า</translation>
    </message>
    <message>
        <source>Whether we relay addresses to this peer.</source>
        <extracomment>Tooltip text for the Address Relay field in the peer details area, which displays whether we relay addresses to this peer (Yes/No).</extracomment>
        <translation type="unfinished">ไม่ว่าเราจะรีเลย์แอดเดรสปยังเพียร์นี้หรือไม่</translation>
    </message>
    <message>
        <source>Address Relay</source>
        <extracomment>Text title for the Address Relay field in the peer details area, which displays whether we relay addresses to this peer (Yes/No).</extracomment>
        <translation type="unfinished">รีเลย์ แอดเดรส</translation>
    </message>
    <message>
        <source>Addresses Processed</source>
        <extracomment>Text title for the Addresses Processed field in the peer details area, which displays the total number of addresses received from this peer that were processed (excludes addresses that were dropped due to rate-limiting).</extracomment>
        <translation type="unfinished">แอดเดรส ที่ประมวลผลแล้ว</translation>
    </message>
    <message>
        <source>Addresses Rate-Limited</source>
        <extracomment>Text title for the Addresses Rate-Limited field in the peer details area, which displays the total number of addresses received from this peer that were dropped (not processed) due to rate-limiting.</extracomment>
        <translation type="unfinished">แอดเดรส จำกัดอัตรา</translation>
    </message>
    <message>
        <source>Node window</source>
        <translation type="unfinished">หน้าต่างโหนด</translation>
    </message>
    <message>
        <source>Decrease font size</source>
        <translation type="unfinished">ลด ขนาด ตัวอักษร</translation>
    </message>
    <message>
        <source>Increase font size</source>
        <translation type="unfinished">เพิ่ม ขนาด ตัวอักษร</translation>
    </message>
    <message>
        <source>Permissions</source>
        <translation type="unfinished">การอนุญาต</translation>
    </message>
    <message>
        <source>Services</source>
        <translation type="unfinished">การบริการ</translation>
    </message>
    <message>
        <source>High Bandwidth</source>
        <translation type="unfinished">แบนด์วิดท์สูง</translation>
    </message>
    <message>
        <source>Connection Time</source>
        <translation type="unfinished">เวลาในการเชื่อมต่อ</translation>
    </message>
    <message>
        <source>Last Block</source>
        <translation type="unfinished">Block สุดท้าย</translation>
    </message>
    <message>
        <source>Last Send</source>
        <translation type="unfinished">การส่งล่าสุด</translation>
    </message>
    <message>
        <source>Last Receive</source>
        <translation type="unfinished">การรับล่าสุด</translation>
    </message>
    <message>
        <source>Ping Time</source>
        <translation type="unfinished">เวลาในการ Ping</translation>
    </message>
    <message>
        <source>Ping Wait</source>
        <translation type="unfinished">คอยในการ Ping</translation>
    </message>
    <message>
        <source>Min Ping</source>
        <translation type="unfinished">วินาทีในการ Ping</translation>
    </message>
    <message>
        <source>Last block time</source>
        <translation type="unfinished">บล็อกเวลาล่าสุด</translation>
    </message>
    <message>
        <source>&amp;Open</source>
        <translation type="unfinished">&amp;เปิด</translation>
    </message>
    <message>
        <source>&amp;Console</source>
        <translation type="unfinished">&amp;คอนโซล</translation>
    </message>
    <message>
        <source>Totals</source>
        <translation type="unfinished">ทั้งหมด</translation>
    </message>
    <message>
        <source>Debug log file</source>
        <translation type="unfinished">ไฟล์บันทึกการดีบัก</translation>
    </message>
    <message>
        <source>In:</source>
        <translation type="unfinished">เข้า:</translation>
    </message>
    <message>
        <source>Out:</source>
        <translation type="unfinished">ออก:</translation>
    </message>
    <message>
        <source>Inbound: initiated by peer</source>
        <extracomment>Explanatory text for an inbound peer connection.</extracomment>
        <translation type="unfinished">ขาเข้า: เริ่มต้นด้วย peer</translation>
    </message>
    <message>
        <source>Outbound Full Relay: default</source>
        <extracomment>Explanatory text for an outbound peer connection that relays all network information. This is the default behavior for outbound connections.</extracomment>
        <translation type="unfinished">ขาออก Full Relay: ค่าเริ่มต้น</translation>
    </message>
    <message>
        <source>&amp;Copy address</source>
        <extracomment>Context menu action to copy the address of a peer.</extracomment>
        <translation type="unfinished">&amp;คัดลอก แอดเดรส</translation>
    </message>
    <message>
        <source>&amp;Disconnect</source>
        <translation type="unfinished">&amp;หยุดเชื่อมต่อ</translation>
    </message>
    <message>
        <source>1 &amp;hour</source>
        <translation type="unfinished">1 &amp;ขั่วโมง</translation>
    </message>
    <message>
        <source>1 d&amp;ay</source>
        <translation type="unfinished">1 &amp;วัน</translation>
    </message>
    <message>
        <source>1 &amp;week</source>
        <translation type="unfinished">1 &amp;สัปดาห์</translation>
    </message>
    <message>
        <source>1 &amp;year</source>
        <translation type="unfinished">1 &amp;ปี</translation>
=======
        <source>Peer</source>
        <extracomment>Title of Peers Table column which contains a unique number used to identify a connection.</extracomment>
        <translation type="unfinished">เพียร์</translation>
    </message>
    <message>
        <source>Age</source>
        <extracomment>Title of Peers Table column which indicates the duration (length of time) since the peer connection started.</extracomment>
        <translation type="unfinished">อายุ</translation>
    </message>
    <message>
        <source>Inbound</source>
        <extracomment>An Inbound Connection from a Peer.</extracomment>
        <translation type="unfinished">ขาเข้า</translation>
    </message>
    <message>
        <source>Outbound</source>
        <extracomment>An Outbound Connection to a Peer.</extracomment>
        <translation type="unfinished">ขาออก</translation>
    </message>
</context>
<context>
    <name>RPCConsole</name>
    <message>
        <source>Memory Pool</source>
        <translation type="unfinished">พูลเมมโมรี่</translation>
    </message>
    <message>
        <source>Memory usage</source>
        <translation type="unfinished">การใช้เมมโมรี่</translation>
    </message>
    <message>
        <source>High Bandwidth</source>
        <translation type="unfinished">แบนด์วิดท์สูง</translation>
    </message>
    <message>
        <source>Connection Time</source>
        <translation type="unfinished">เวลาในการเชื่อมต่อ</translation>
    </message>
    <message>
        <source>Last Send</source>
        <translation type="unfinished">การส่งล่าสุด</translation>
>>>>>>> 4985b774
    </message>
    <message>
        <source>Last Receive</source>
        <translation type="unfinished">การรับล่าสุด</translation>
    </message>
    <message>
<<<<<<< HEAD
        <source>Executing command without any wallet</source>
        <translation type="unfinished">ดำเนินการคำสั่งโดยไม่มีวอลเล็ตใด ๆ</translation>
    </message>
    <message>
        <source>Executing command using "%1" wallet</source>
        <translation type="unfinished">ดำเนินการคำสั่งโดยใช้ "%1" วอลเล็ต</translation>
    </message>
    <message>
        <source>via %1</source>
        <translation type="unfinished">โดยผ่าน %1</translation>
    </message>
    <message>
        <source>Yes</source>
        <translation type="unfinished">ใช่</translation>
    </message>
    <message>
        <source>No</source>
        <translation type="unfinished">ไม่</translation>
    </message>
    <message>
        <source>To</source>
        <translation type="unfinished">ไปยัง</translation>
=======
        <source>Ping Time</source>
        <translation type="unfinished">เวลาในการ Ping</translation>
>>>>>>> 4985b774
    </message>
    <message>
        <source>Ping Wait</source>
        <translation type="unfinished">คอยในการ Ping</translation>
    </message>
<<<<<<< HEAD
    <message>
        <source>Never</source>
        <translation type="unfinished">ไม่เคย</translation>
    </message>
    <message>
        <source>Unknown</source>
        <translation type="unfinished">ไม่รู้จัก</translation>
    </message>
</context>
<context>
    <name>ReceiveCoinsDialog</name>
    <message>
        <source>&amp;Amount:</source>
        <translation type="unfinished">&amp;จำนวน:</translation>
    </message>
    <message>
        <source>&amp;Label:</source>
        <translation type="unfinished">&amp;เลเบล:</translation>
=======
    <message>
        <source>Min Ping</source>
        <translation type="unfinished">วินาทีในการ Ping</translation>
>>>>>>> 4985b774
    </message>
    <message>
        <source>Debug log file</source>
        <translation type="unfinished">ไฟล์บันทึกการดีบัก</translation>
    </message>
    <message>
<<<<<<< HEAD
        <source>Clear</source>
        <translation type="unfinished">เคลียร์</translation>
    </message>
    <message>
        <source>Show</source>
        <translation type="unfinished">แสดง</translation>
    </message>
    <message>
        <source>Remove</source>
        <translation type="unfinished">นำออก</translation>
    </message>
    <message>
        <source>Copy &amp;URI</source>
        <translation type="unfinished">คัดลอก &amp;URI</translation>
    </message>
    <message>
        <source>&amp;Copy address</source>
        <translation type="unfinished">&amp;คัดลอก แอดเดรส</translation>
    </message>
    <message>
        <source>Copy &amp;label</source>
        <translation type="unfinished">คัดลอก &amp;เลเบล</translation>
    </message>
    <message>
        <source>Copy &amp;message</source>
        <translation type="unfinished">คัดลอก &amp;ข้อความ</translation>
    </message>
    <message>
        <source>Copy &amp;amount</source>
        <translation type="unfinished">คัดลอก &amp;จำนวน</translation>
    </message>
    <message>
        <source>Could not unlock wallet.</source>
        <translation type="unfinished">ไม่สามารถปลดล็อกวอลเล็ตได้</translation>
=======
        <source>Inbound: initiated by peer</source>
        <extracomment>Explanatory text for an inbound peer connection.</extracomment>
        <translation type="unfinished">ขาเข้า: เริ่มต้นด้วย peer</translation>
    </message>
    <message>
        <source>Outbound Full Relay: default</source>
        <extracomment>Explanatory text for an outbound peer connection that relays all network information. This is the default behavior for outbound connections.</extracomment>
        <translation type="unfinished">ขาออก Full Relay: ค่าเริ่มต้น</translation>
>>>>>>> 4985b774
    </message>
    </context>
<context>
    <name>ReceiveRequestDialog</name>
    <message>
<<<<<<< HEAD
        <source>Address:</source>
        <translation type="unfinished">แอดเดรส:</translation>
    </message>
    <message>
        <source>Amount:</source>
        <translation type="unfinished">จำนวน:</translation>
    </message>
    <message>
        <source>Label:</source>
        <translation type="unfinished">เลเบล:</translation>
    </message>
    <message>
        <source>Message:</source>
        <translation type="unfinished">ข้อความ:</translation>
    </message>
    <message>
        <source>Wallet:</source>
        <translation type="unfinished">วอลเล็ต:</translation>
    </message>
    <message>
        <source>Copy &amp;URI</source>
        <translation type="unfinished">คัดลอก &amp;URI</translation>
    </message>
    <message>
        <source>Copy &amp;Address</source>
        <translation type="unfinished">คัดลอก &amp;แอดเดรส</translation>
    </message>
    <message>
        <source>&amp;Verify</source>
        <translation type="unfinished">&amp;ตรวจสอบ</translation>
    </message>
    <message>
        <source>Verify this address on e.g. a hardware wallet screen</source>
        <translation type="unfinished">ยืนยัน แอดเดรส นี้ อยู่ใน เช่น ฮาร์ดแวร์ วอลเล็ต สกรีน</translation>
    </message>
    <message>
        <source>&amp;Save Image…</source>
        <translation type="unfinished">&amp;บันทึก ภาพ…</translation>
    </message>
    <message>
        <source>Payment information</source>
        <translation type="unfinished">ข้อมูการชำระเงิน</translation>
    </message>
    </context>
<context>
    <name>RecentRequestsTableModel</name>
    <message>
        <source>Date</source>
        <translation type="unfinished">วันที่</translation>
    </message>
    <message>
        <source>Label</source>
        <translation type="unfinished">เลเบล</translation>
    </message>
    <message>
        <source>Message</source>
        <translation type="unfinished">ข้อความ</translation>
    </message>
    <message>
        <source>(no label)</source>
        <translation type="unfinished">(ไม่มีเลเบล)</translation>
=======
        <source>Payment information</source>
        <translation type="unfinished">ข้อมูการชำระเงิน</translation>
>>>>>>> 4985b774
    </message>
    <message>
        <source>(no message)</source>
        <translation type="unfinished">(ไม่มีข้อความ)</translation>
    </message>
    <message>
        <source>Requested</source>
        <translation type="unfinished">ร้องขอแล้ว</translation>
    </message>
</context>
<context>
    <name>SendCoinsDialog</name>
    <message>
<<<<<<< HEAD
        <source>Send Coins</source>
        <translation type="unfinished">ส่ง คอยน์</translation>
    </message>
    <message>
        <source>automatically selected</source>
        <translation type="unfinished">ทำการเลือก โดยอัตโนมัติแล้ว</translation>
    </message>
    <message>
        <source>Quantity:</source>
        <translation type="unfinished">ปริมาณ:</translation>
    </message>
    <message>
        <source>Bytes:</source>
        <translation type="unfinished">ไบทส์:</translation>
    </message>
    <message>
        <source>Amount:</source>
        <translation type="unfinished">จำนวน:</translation>
    </message>
    <message>
        <source>Fee:</source>
        <translation type="unfinished">ค่าธรรมเนียม:</translation>
    </message>
    <message>
        <source>After Fee:</source>
        <translation type="unfinished">หลังค่าธรรมเนียม:</translation>
    </message>
    <message>
        <source>Change:</source>
        <translation type="unfinished">เปลี่ยน:</translation>
    </message>
    <message>
        <source>Custom change address</source>
        <translation type="unfinished">เปลี่ยน แอดเดรส แบบกำหนดเอง</translation>
    </message>
    <message>
        <source>Transaction Fee:</source>
        <translation type="unfinished">ค่าธรรมเนียม การทำธุรกรรม:</translation>
    </message>
    <message>
        <source>Add &amp;Recipient</source>
        <translation type="unfinished">เพิ่ม &amp;รายชื่อผู้รับ</translation>
    </message>
    <message>
        <source>Dust:</source>
        <translation type="unfinished">ดัสท์:</translation>
    </message>
    <message>
        <source>Choose…</source>
        <translation type="unfinished">เลือก…</translation>
    </message>
    <message>
        <source>Clear &amp;All</source>
        <translation type="unfinished">ล้าง &amp;ทั้งหมด</translation>
    </message>
    <message>
        <source>Balance:</source>
        <translation type="unfinished">ยอดคงเหลือ:</translation>
    </message>
    <message>
        <source>S&amp;end</source>
        <translation type="unfinished">&amp;ส่ง</translation>
    </message>
    <message>
        <source>Copy quantity</source>
        <translation type="unfinished">คัดลอก ปริมาณ</translation>
    </message>
    <message>
        <source>Copy amount</source>
        <translation type="unfinished">คัดลอก จำนวน</translation>
    </message>
    <message>
        <source>Copy fee</source>
        <translation type="unfinished">คัดลอก ค่าธรรมเนียม</translation>
    </message>
    <message>
        <source>Copy after fee</source>
        <translation type="unfinished">คัดลอก หลัง ค่าธรรมเนียม</translation>
    </message>
    <message>
        <source>Copy bytes</source>
        <translation type="unfinished">คัดลอก bytes</translation>
    </message>
    <message>
        <source>Copy dust</source>
        <translation type="unfinished">คัดลอก dust</translation>
    </message>
    <message>
        <source>Copy change</source>
        <translation type="unfinished">คัดลอก change</translation>
    </message>
    <message>
        <source>%1 (%2 blocks)</source>
        <translation type="unfinished">%1 (%2 บล็อก)</translation>
    </message>
    <message>
        <source>Sign on device</source>
        <extracomment>"device" usually means a hardware wallet.</extracomment>
        <translation type="unfinished">ลงชื่อบนอุปกรณ์</translation>
    </message>
    <message>
        <source>Connect your hardware wallet first.</source>
        <translation type="unfinished">เชื่อมต่อฮาร์ดแวร์วอลเล็ตของคุณก่อน</translation>
    </message>
    <message>
        <source> from wallet '%1'</source>
        <translation type="unfinished">จาก วอลเล็ต '%1'</translation>
    </message>
    <message>
        <source>%1 to '%2'</source>
        <translation type="unfinished">%1 ไปยัง '%2'</translation>
    </message>
    <message>
        <source>%1 to %2</source>
        <translation type="unfinished">%1 ไปยัง %2</translation>
    </message>
    <message>
        <source>Sign failed</source>
        <translation type="unfinished">เซ็น ล้มเหลว</translation>
    </message>
    <message>
        <source>PSBT saved</source>
        <translation type="unfinished">PSBT บันทึก</translation>
    </message>
    <message>
        <source>or</source>
        <translation type="unfinished">หรือ</translation>
    </message>
    <message>
        <source>Do you want to create this transaction?</source>
        <extracomment>Message displayed when attempting to create a transaction. Cautionary text to prompt the user to verify that the displayed transaction details represent the transaction the user intends to create.</extracomment>
        <translation type="unfinished">คุณต้องการสร้างธุรกรรมนี้หรือไม่?</translation>
=======
        <source>%1 (%2 blocks)</source>
        <translation type="unfinished">%1 (%2 บล็อก)</translation>
    </message>
    <message>
        <source>Sign on device</source>
        <extracomment>"device" usually means a hardware wallet.</extracomment>
        <translation type="unfinished">ลงชื่อบนอุปกรณ์</translation>
    </message>
    <message>
        <source>Please, review your transaction.</source>
        <extracomment>Text to prompt a user to review the details of the transaction they are attempting to send.</extracomment>
        <translation type="unfinished">โปรดตรวจสอบธุรกรรมของคุณ</translation>
>>>>>>> 4985b774
    </message>
    <message>
        <source>Please, review your transaction. You can create and send this transaction or create a Partially Signed Qtum Transaction (PSBT), which you can save or copy and then sign with, e.g., an offline %1 wallet, or a PSBT-compatible hardware wallet.</source>
        <extracomment>Text to inform a user attempting to create a transaction of their current options. At this stage, a user can send their transaction or create a PSBT. This string is displayed when both private keys and PSBT controls are enabled.</extracomment>
        <translation type="unfinished">โปรดตรวจสอบธุรกรรมของคุณ คุณสามารถสร้างและส่งธุรกรรมนี้หรือสร้างธุรกรรม Qtum ที่ลงชื่อบางส่วน (PSBT) ซึ่งคุณสามารถบันทึกหรือคัดลอกแล้วลงชื่อเข้าใช้ เช่น วอลเล็ต %1 ออฟไลน์, หรือ PSBT-compatible hardware wallet</translation>
    </message>
    <message>
        <source>Please, review your transaction.</source>
        <extracomment>Text to prompt a user to review the details of the transaction they are attempting to send.</extracomment>
        <translation type="unfinished">โปรดตรวจสอบธุรกรรมของคุณ</translation>
    </message>
    <message>
        <source>Transaction fee</source>
        <translation type="unfinished">ค่าธรรมเนียม การทำธุรกรรม</translation>
    </message>
    <message>
        <source>Total Amount</source>
        <translation type="unfinished">จำนวน ทั้งหมด</translation>
    </message>
    <message>
        <source>Confirm send coins</source>
        <translation type="unfinished">ยืนยัน คอยน์ ที่ส่ง</translation>
    </message>
    <message numerus="yes">
        <source>Estimated to begin confirmation within %n block(s).</source>
        <translation type="unfinished">
            <numerusform>Estimated to begin confirmation within %n block(s).</numerusform>
        </translation>
    </message>
    <message>
        <source>Confirm custom change address</source>
        <translation type="unfinished">ยืนยันการเปลี่ยนแปลงแอดเดรสที่กำหนดเอง</translation>
<<<<<<< HEAD
    </message>
    <message>
        <source>(no label)</source>
        <translation type="unfinished">(ไม่มีเลเบล)</translation>
    </message>
</context>
<context>
    <name>SendCoinsEntry</name>
    <message>
        <source>A&amp;mount:</source>
        <translation type="unfinished">&amp;จำนวน:</translation>
    </message>
    <message>
        <source>Pay &amp;To:</source>
        <translation type="unfinished">ชำระ &amp;ให้:</translation>
    </message>
    <message>
        <source>&amp;Label:</source>
        <translation type="unfinished">&amp;เลเบล:</translation>
    </message>
    <message>
        <source>Message:</source>
        <translation type="unfinished">ข้อความ:</translation>
    </message>
    </context>
<context>
    <name>SendConfirmationDialog</name>
    <message>
        <source>Send</source>
        <translation type="unfinished">ส่ง</translation>
=======
>>>>>>> 4985b774
    </message>
    </context>
<context>
    <name>SignVerifyMessageDialog</name>
    <message>
<<<<<<< HEAD
        <source>&amp;Sign Message</source>
        <translation type="unfinished">&amp;เซ็น ข้อความ</translation>
    </message>
    <message>
        <source>Sign &amp;Message</source>
        <translation type="unfinished">เซ็น &amp;ข้อความ</translation>
    </message>
    <message>
        <source>Clear &amp;All</source>
        <translation type="unfinished">ล้าง &amp;ทั้งหมด</translation>
    </message>
    <message>
        <source>&amp;Verify Message</source>
        <translation type="unfinished">&amp;ตรวจสอบ ข้อความ</translation>
    </message>
    <message>
        <source>Verify &amp;Message</source>
        <translation type="unfinished">ตรวจสอบ &amp;ข้อความ</translation>
    </message>
    <message>
        <source>Wallet unlock was cancelled.</source>
        <translation type="unfinished">ปลดล็อควอลเล็ตถูกยกเลิก</translation>
    </message>
    <message>
        <source>No error</source>
        <translation type="unfinished">ไม่มี ข้อผิดพลาด</translation>
=======
        <source>Please check the signature and try again.</source>
        <translation type="unfinished">โปรดตรวจสอบลายเซ็นต์และลองใหม่อีกครั้ง</translation>
>>>>>>> 4985b774
    </message>
    <message>
        <source>Message signed.</source>
        <translation type="unfinished">ข้อความ เซ็นแล้ว</translation>
    </message>
    <message>
        <source>Please check the signature and try again.</source>
        <translation type="unfinished">โปรดตรวจสอบลายเซ็นต์และลองใหม่อีกครั้ง</translation>
    </message>
    <message>
        <source>Message verified.</source>
        <translation type="unfinished">ข้อความ ตรวจสอบแล้ว</translation>
    </message>
</context>
<context>
    <name>TransactionDesc</name>
    <message>
        <source>conflicted with a transaction with %1 confirmations</source>
        <extracomment>Text explaining the current status of a transaction, shown in the status field of the details window for this transaction. This status represents an unconfirmed transaction that conflicts with a confirmed transaction.</extracomment>
        <translation type="unfinished">ขัดแย้งกับการทำธุรกรรมกับ %1 การยืนยัน</translation>
<<<<<<< HEAD
    </message>
    <message>
        <source>%1 confirmations</source>
        <extracomment>Text explaining the current status of a transaction, shown in the status field of the details window for this transaction. This status represents a transaction confirmed in 6 or more blocks.</extracomment>
        <translation type="unfinished">%1 ทำการยืนยัน</translation>
    </message>
    <message>
        <source>Date</source>
        <translation type="unfinished">วันที่</translation>
    </message>
    <message>
        <source>Source</source>
        <translation type="unfinished">แหล่งที่มา</translation>
    </message>
    <message>
        <source>From</source>
        <translation type="unfinished">จาก</translation>
    </message>
    <message>
        <source>unknown</source>
        <translation type="unfinished">ไม่ทราบ</translation>
    </message>
    <message>
        <source>To</source>
        <translation type="unfinished">ไปยัง</translation>
    </message>
    <message>
        <source>own address</source>
        <translation type="unfinished">แอดเดรส คุณเอง</translation>
    </message>
    <message>
        <source>label</source>
        <translation type="unfinished">เลเบล</translation>
    </message>
    <message>
        <source>Credit</source>
        <translation type="unfinished">เครดิต</translation>
=======
>>>>>>> 4985b774
    </message>
    <message numerus="yes">
        <source>matures in %n more block(s)</source>
        <translation type="unfinished">
            <numerusform>matures in %n more block(s)</numerusform>
        </translation>
    </message>
<<<<<<< HEAD
    <message>
        <source>not accepted</source>
        <translation type="unfinished">ไม่ ยอมรับ</translation>
    </message>
    <message>
        <source>Debit</source>
        <translation type="unfinished">เดบิต</translation>
    </message>
    <message>
        <source>Total debit</source>
        <translation type="unfinished">เดบิต ทั้งหมด</translation>
    </message>
    <message>
        <source>Total credit</source>
        <translation type="unfinished">เครดิต ทั้งหมด</translation>
    </message>
    <message>
        <source>Transaction fee</source>
        <translation type="unfinished">ค่าธรรมเนียม การทำธุรกรรม</translation>
    </message>
    <message>
        <source>Net amount</source>
        <translation type="unfinished">จำนวน สุทธิ</translation>
    </message>
    <message>
        <source>Message</source>
        <translation type="unfinished">ข้อความ</translation>
    </message>
    <message>
        <source>Merchant</source>
        <translation type="unfinished">ร้านค้า</translation>
    </message>
    <message>
        <source>Transaction</source>
        <translation type="unfinished">การทำธุรกรรม</translation>
    </message>
    <message>
        <source>Amount</source>
        <translation type="unfinished">จำนวน</translation>
    </message>
    <message>
        <source>true</source>
        <translation type="unfinished">ถูก</translation>
    </message>
    <message>
        <source>false</source>
        <translation type="unfinished">ผิด</translation>
    </message>
</context>
<context>
    <name>TransactionTableModel</name>
    <message>
        <source>Date</source>
        <translation type="unfinished">วันที่</translation>
    </message>
    <message>
        <source>Type</source>
        <translation type="unfinished">รูปแบบ</translation>
    </message>
    <message>
        <source>Label</source>
        <translation type="unfinished">เลเบล</translation>
    </message>
    <message>
        <source>Unconfirmed</source>
        <translation type="unfinished">ไม่ยืนยัน</translation>
    </message>
    <message>
        <source>Abandoned</source>
        <translation type="unfinished">เพิกเฉย</translation>
    </message>
    <message>
        <source>Received with</source>
        <translation type="unfinished">รับ ด้วย</translation>
    </message>
    <message>
        <source>Received from</source>
        <translation type="unfinished">รับ จาก</translation>
    </message>
    <message>
        <source>Sent to</source>
        <translation type="unfinished">ส่ง ถึง</translation>
    </message>
    <message>
        <source>(no label)</source>
        <translation type="unfinished">(ไม่มีเลเบล)</translation>
    </message>
    <message>
        <source>Type of transaction.</source>
        <translation type="unfinished">ประเภท ของ การทำธุรกรรม</translation>
    </message>
    </context>
<context>
    <name>TransactionView</name>
    <message>
        <source>This week</source>
        <translation type="unfinished">สัปดาห์นี้</translation>
    </message>
    <message>
        <source>Received with</source>
        <translation type="unfinished">รับ ด้วย</translation>
    </message>
    <message>
        <source>Sent to</source>
        <translation type="unfinished">ส่ง ถึง</translation>
    </message>
    <message>
        <source>To yourself</source>
        <translation type="unfinished">ถึง ตัวคุณเอง</translation>
    </message>
    <message>
        <source>Other</source>
        <translation type="unfinished">อื่นๆ</translation>
    </message>
    <message>
        <source>Min amount</source>
        <translation type="unfinished">จำนวน ขั้นต่ำ</translation>
    </message>
    <message>
        <source>Range…</source>
        <translation type="unfinished">ช่วง…</translation>
    </message>
    <message>
        <source>&amp;Copy address</source>
        <translation type="unfinished">&amp;คัดลอก แอดเดรส</translation>
    </message>
    <message>
        <source>Copy &amp;label</source>
        <translation type="unfinished">คัดลอก &amp;เลเบล</translation>
    </message>
    <message>
        <source>Copy &amp;amount</source>
        <translation type="unfinished">คัดลอก &amp;จำนวน</translation>
    </message>
    <message>
        <source>Copy transaction &amp;ID</source>
        <translation type="unfinished">คัดลอก transaction &amp;ID</translation>
    </message>
    <message>
        <source>Copy &amp;raw transaction</source>
        <translation type="unfinished">คัดลอก &amp;raw transaction</translation>
    </message>
    <message>
        <source>Copy full transaction &amp;details</source>
        <translation type="unfinished">คัดลอก full transaction &amp;details</translation>
    </message>
    <message>
        <source>&amp;Show transaction details</source>
        <translation type="unfinished">&amp;แสดงรายละเอียดการทำธุรกรรม</translation>
    </message>
    <message>
        <source>&amp;Edit address label</source>
        <translation type="unfinished">&amp;แก้ไข แอดเดรส เลเบล</translation>
    </message>
    <message>
        <source>Show in %1</source>
        <extracomment>Transactions table context menu action to show the selected transaction in a third-party block explorer. %1 is a stand-in argument for the URL of the explorer.</extracomment>
        <translation type="unfinished">แสดง ใน %1</translation>
    </message>
    <message>
        <source>Export Transaction History</source>
        <translation type="unfinished">ส่งออกประวัติการทำธุรกรรม</translation>
    </message>
    <message>
        <source>Comma separated file</source>
        <extracomment>Expanded name of the CSV file format. See: https://en.wikipedia.org/wiki/Comma-separated_values.</extracomment>
        <translation type="unfinished">เครื่องหมายจุลภาค (Comma) เพื่อแยกไฟล์</translation>
    </message>
    <message>
        <source>Confirmed</source>
        <translation type="unfinished">ยืนยันแล้ว</translation>
    </message>
    <message>
        <source>Watch-only</source>
        <translation type="unfinished">ดูอย่างเดียว</translation>
    </message>
    <message>
        <source>Date</source>
        <translation type="unfinished">วันที่</translation>
    </message>
    <message>
        <source>Type</source>
        <translation type="unfinished">รูปแบบ</translation>
    </message>
    <message>
        <source>Label</source>
        <translation type="unfinished">เลเบล</translation>
    </message>
    <message>
        <source>Address</source>
        <translation type="unfinished">แอดเดรส</translation>
    </message>
    <message>
        <source>ID</source>
        <translation type="unfinished">ไอดี</translation>
=======
    </context>
<context>
    <name>TransactionView</name>
    <message>
        <source>Exporting Successful</source>
        <translation type="unfinished">ส่งออกสำเร็จ</translation>
    </message>
    </context>
<context>
    <name>WalletFrame</name>
    <message>
        <source>Error</source>
        <translation type="unfinished">ข้อผิดพลาด</translation>
    </message>
    <message>
        <source>Partially Signed Transaction (*.psbt)</source>
        <translation type="unfinished">ธุรกรรมที่ลงนามบางส่วน (*.psbt)</translation>
    </message>
    <message>
        <source>PSBT file must be smaller than 100 MiB</source>
        <translation type="unfinished">ไฟล์ PSBT ต้องมีขนาดเล็กกว่า 100 MiB</translation>
>>>>>>> 4985b774
    </message>
    <message>
        <source>Unable to decode PSBT</source>
        <translation type="unfinished">ไม่สามารถถอดรหัส PSBT</translation>
    </message>
<<<<<<< HEAD
    <message>
        <source>Exporting Successful</source>
        <translation type="unfinished">ส่งออกสำเร็จ</translation>
    </message>
    <message>
        <source>Range:</source>
        <translation type="unfinished">ช่วง:</translation>
    </message>
    <message>
        <source>to</source>
        <translation type="unfinished">ถึง</translation>
    </message>
</context>
<context>
    <name>WalletFrame</name>
    <message>
        <source>Create a new wallet</source>
        <translation type="unfinished">สร้าง วอลเล็ต ใหม่</translation>
    </message>
    <message>
        <source>Error</source>
        <translation type="unfinished">ข้อผิดพลาด</translation>
    </message>
    <message>
        <source>Load Transaction Data</source>
        <translation type="unfinished">โหลด Transaction Data</translation>
    </message>
    <message>
        <source>Partially Signed Transaction (*.psbt)</source>
        <translation type="unfinished">ธุรกรรมที่ลงนามบางส่วน (*.psbt)</translation>
    </message>
    <message>
        <source>PSBT file must be smaller than 100 MiB</source>
        <translation type="unfinished">ไฟล์ PSBT ต้องมีขนาดเล็กกว่า 100 MiB</translation>
    </message>
    <message>
        <source>Unable to decode PSBT</source>
        <translation type="unfinished">ไม่สามารถถอดรหัส PSBT</translation>
    </message>
=======
>>>>>>> 4985b774
</context>
<context>
    <name>WalletModel</name>
    <message>
<<<<<<< HEAD
        <source>Send Coins</source>
        <translation type="unfinished">ส่ง คอยน์</translation>
    </message>
    <message>
        <source>Increasing transaction fee failed</source>
        <translation type="unfinished">ค่าธรรมเนียมการทำธุรกรรมที่เพิ่มขึ้นล้มเหลว</translation>
    </message>
    <message>
        <source>Do you want to increase the fee?</source>
        <extracomment>Asks a user if they would like to manually increase the fee of a transaction that has already been created.</extracomment>
        <translation type="unfinished">คุณต้องการเพิ่มค่าธรรมเนียมหรือไม่?</translation>
    </message>
    <message>
        <source>Current fee:</source>
        <translation type="unfinished">ค่าธรรมเนียมปัจจุบัน:</translation>
    </message>
    <message>
        <source>Increase:</source>
        <translation type="unfinished">เพิ่มขึ้น:</translation>
    </message>
    <message>
        <source>New fee:</source>
        <translation type="unfinished">ค่าธรรมเนียม ใหม่:</translation>
    </message>
    <message>
        <source>Confirm fee bump</source>
        <translation type="unfinished">ยืนยันค่าธรรมเนียมที่เพิ่มขึ้น</translation>
    </message>
    <message>
        <source>Can't draft transaction.</source>
        <translation type="unfinished">ไม่สามารถร่างธุรกรรมได้</translation>
    </message>
    <message>
        <source>Can't sign transaction.</source>
        <translation type="unfinished">ไม่สามารถลงนามในการทำธุรกรรม</translation>
    </message>
    <message>
        <source>Could not commit transaction</source>
        <translation type="unfinished">ไม่สามารถทำธุรกรรมได้</translation>
    </message>
    <message>
        <source>Can't display address</source>
        <translation type="unfinished">ไม่สามารถ แสดง แอดเดรส</translation>
=======
        <source>Confirm fee bump</source>
        <translation type="unfinished">ยืนยันค่าธรรมเนียมที่เพิ่มขึ้น</translation>
>>>>>>> 4985b774
    </message>
    <message>
        <source>default wallet</source>
        <translation type="unfinished">วอลเล็ต เริ่มต้น</translation>
    </message>
</context>
<context>
    <name>bitcoin-core</name>
    <message>
        <source>%s is set very high!</source>
        <translation type="unfinished">%s ตั้งไว้สูงมาก</translation>
    </message>
    <message>
<<<<<<< HEAD
        <source>Backup Wallet</source>
        <translation type="unfinished">แบ็คอัพวอลเล็ต</translation>
    </message>
    <message>
        <source>Wallet Data</source>
        <extracomment>Name of the wallet data file format.</extracomment>
        <translation type="unfinished">ข้อมูล วอลเล็ต</translation>
    </message>
    <message>
        <source>Backup Failed</source>
        <translation type="unfinished">การสำรองข้อมูล ล้มเหลว</translation>
    </message>
    <message>
        <source>Backup Successful</source>
        <translation type="unfinished">สำรองข้อมูล สำเร็จแล้ว</translation>
    </message>
    <message>
        <source>The wallet data was successfully saved to %1.</source>
        <translation type="unfinished">บันทึกข้อมูลวอลเล็ตไว้ที่ %1 เรียบร้อยแล้ว</translation>
=======
        <source>Error: This wallet already uses SQLite</source>
        <translation type="unfinished">ข้อผิดพลาด: วอลเล็ตนี้ใช้ SQLite อยู่แล้ว</translation>
    </message>
    <message>
        <source>Error: Unable to make a backup of your wallet</source>
        <translation type="unfinished">ข้อผิดพลาด: ไม่สามารถสำรองข้อมูลของวอลเล็ตได้</translation>
>>>>>>> 4985b774
    </message>
    <message>
        <source>Error: Unable to read all records in the database</source>
        <translation type="unfinished">ข้อผิดพลาด: ไม่สามารถอ่านข้อมูลทั้งหมดในฐานข้อมูลได้</translation>
    </message>
    </context>
</TS><|MERGE_RESOLUTION|>--- conflicted
+++ resolved
@@ -1,248 +1,5 @@
 <TS version="2.1" language="th">
 <context>
-<<<<<<< HEAD
-    <name>AddressBookPage</name>
-    <message>
-        <source>Right-click to edit address or label</source>
-        <translation type="unfinished">คลิกขวา เพื่อ แก้ไข แอดเดรส หรือ เลเบล</translation>
-    </message>
-    <message>
-        <source>Create a new address</source>
-        <translation type="unfinished">สร้าง แอดเดรส ใหม่</translation>
-    </message>
-    <message>
-        <source>&amp;New</source>
-        <translation type="unfinished">&amp;ใหม่</translation>
-    </message>
-    <message>
-        <source>Copy the currently selected address to the system clipboard</source>
-        <translation type="unfinished">คัดลอก แอดเดรส ที่เลือก ในปัจจุบัน ไปยัง คลิปบอร์ด ของระบบ</translation>
-    </message>
-    <message>
-        <source>&amp;Copy</source>
-        <translation type="unfinished">&amp;คัดลอก</translation>
-    </message>
-    <message>
-        <source>C&amp;lose</source>
-        <translation type="unfinished">&amp;ปิด</translation>
-    </message>
-    <message>
-        <source>Delete the currently selected address from the list</source>
-        <translation type="unfinished">ลบแอดเดรสที่เลือกในปัจจุบันออกจากรายการ</translation>
-    </message>
-    <message>
-        <source>Enter address or label to search</source>
-        <translation type="unfinished">ป้อน แอดเดรส หรือ เลเบล เพื่อ ทำการค้นหา</translation>
-    </message>
-    <message>
-        <source>Export the data in the current tab to a file</source>
-        <translation type="unfinished">ส่งออกข้อมูลในแท็บปัจจุบันไปยังไฟล์</translation>
-    </message>
-    <message>
-        <source>&amp;Export</source>
-        <translation type="unfinished">&amp;ส่งออก</translation>
-    </message>
-    <message>
-        <source>&amp;Delete</source>
-        <translation type="unfinished">&amp;ลบ</translation>
-    </message>
-    <message>
-        <source>Choose the address to send coins to</source>
-        <translation type="unfinished">เลือก แอดเดรส ที่จะ ส่ง คอยน์ ไป</translation>
-    </message>
-    <message>
-        <source>Choose the address to receive coins with</source>
-        <translation type="unfinished">เลือก แอดเดรส ที่จะ รับ คอยน์</translation>
-    </message>
-    <message>
-        <source>C&amp;hoose</source>
-        <translation type="unfinished">&amp;เลือก</translation>
-    </message>
-    <message>
-        <source>Sending addresses</source>
-        <translation type="unfinished">แอดเดรส การส่ง</translation>
-    </message>
-    <message>
-        <source>Receiving addresses</source>
-        <translation type="unfinished">แอดเดรส การรับ</translation>
-    </message>
-    <message>
-        <source>These are your Qtum addresses for sending payments. Always check the amount and the receiving address before sending coins.</source>
-        <translation type="unfinished">These are your Qtum addresses for sending payments. Always check the amount and the receiving address before sending coins</translation>
-    </message>
-    <message>
-        <source>These are your Qtum addresses for receiving payments. Use the 'Create new receiving address' button in the receive tab to create new addresses.
-Signing is only possible with addresses of the type 'legacy'.</source>
-        <translation type="unfinished">These are your Qtum addresses for receiving payments. Use the 'Create new receiving address' button in the receive tab to create new addresses.
-Signing is only possible with addresses of the type 'legacy'</translation>
-    </message>
-    <message>
-        <source>&amp;Copy Address</source>
-        <translation type="unfinished">&amp;คัดลอก แอดเดรส</translation>
-    </message>
-    <message>
-        <source>Copy &amp;Label</source>
-        <translation type="unfinished">คัดลอก &amp;เลเบล</translation>
-    </message>
-    <message>
-        <source>&amp;Edit</source>
-        <translation type="unfinished">&amp;แก้ไข</translation>
-    </message>
-    <message>
-        <source>Export Address List</source>
-        <translation type="unfinished">ส่งออกรายการแอดเดรส</translation>
-    </message>
-    <message>
-        <source>Comma separated file</source>
-        <extracomment>Expanded name of the CSV file format. See: https://en.wikipedia.org/wiki/Comma-separated_values.</extracomment>
-        <translation type="unfinished">เครื่องหมายจุลภาค (Comma) เพื่อแยกไฟล์</translation>
-    </message>
-    <message>
-        <source>There was an error trying to save the address list to %1. Please try again.</source>
-        <extracomment>An error message. %1 is a stand-in argument for the name of the file we attempted to save to.</extracomment>
-        <translation type="unfinished">เกิดข้อผิดพลาดขณะพยายามบันทึกรายการแอดเดรสไปยัง %1 โปรดลองอีกครั้ง</translation>
-    </message>
-    <message>
-        <source>Exporting Failed</source>
-        <translation type="unfinished">การส่งออกล้มเหลว</translation>
-    </message>
-</context>
-<context>
-    <name>AddressTableModel</name>
-    <message>
-        <source>Label</source>
-        <translation type="unfinished">เลเบล</translation>
-    </message>
-    <message>
-        <source>Address</source>
-        <translation type="unfinished">แอดเดรส</translation>
-    </message>
-    <message>
-        <source>(no label)</source>
-        <translation type="unfinished">(ไม่มีเลเบล)</translation>
-    </message>
-</context>
-<context>
-    <name>AskPassphraseDialog</name>
-    <message>
-        <source>Passphrase Dialog</source>
-        <translation type="unfinished">พาสเฟส ไดอะล็อก</translation>
-    </message>
-    <message>
-        <source>Enter passphrase</source>
-        <translation type="unfinished">ป้อน พาสเฟส</translation>
-    </message>
-    <message>
-        <source>New passphrase</source>
-        <translation type="unfinished">พาสดฟสใหม่</translation>
-    </message>
-    <message>
-        <source>Repeat new passphrase</source>
-        <translation type="unfinished">ทำซ้ำ พาสเฟส ใหม่</translation>
-    </message>
-    <message>
-        <source>Show passphrase</source>
-        <translation type="unfinished">แสดงพาสเฟส</translation>
-    </message>
-    <message>
-        <source>Encrypt wallet</source>
-        <translation type="unfinished">เข้ารหัสวอลเล็ต</translation>
-    </message>
-    <message>
-        <source>This operation needs your wallet passphrase to unlock the wallet.</source>
-        <translation type="unfinished">การดำเนินการ นี้ ต้องการ วอลเล็ต พาสเฟส ของ คุณ เพื่อ ปลดล็อค วอลเล็ต</translation>
-    </message>
-    <message>
-        <source>Unlock wallet</source>
-        <translation type="unfinished">ปลดล็อควอลเล็ต</translation>
-    </message>
-    <message>
-        <source>Change passphrase</source>
-        <translation type="unfinished">เปลี่ยนพาสเฟส</translation>
-    </message>
-    <message>
-        <source>Confirm wallet encryption</source>
-        <translation type="unfinished">ยืนยันการเข้ารหัสวอลเล็ต</translation>
-    </message>
-    <message>
-        <source>Warning: If you encrypt your wallet and lose your passphrase, you will &lt;b&gt;LOSE ALL OF YOUR QTUMS&lt;/b&gt;!</source>
-        <translation type="unfinished">คำเตือน: หาก คุณ เข้ารหัส วอลเล็ต ของคุณ และ ทำพาสเฟส หาย , คุณ จะ สูญเสีย &lt;b&gt;QTUMS ทั้งหมดของคุณ&lt;/b&gt;!</translation>
-    </message>
-    <message>
-        <source>Are you sure you wish to encrypt your wallet?</source>
-        <translation type="unfinished">คุณ แน่ใจ หรือไม่ว่า ต้องการ เข้ารหัส วอลเล็ต ของคุณ?</translation>
-    </message>
-    <message>
-        <source>Wallet encrypted</source>
-        <translation type="unfinished">เข้ารหัสวอลเล็ตเรียบร้อย</translation>
-    </message>
-    <message>
-        <source>Enter the new passphrase for the wallet.&lt;br/&gt;Please use a passphrase of &lt;b&gt;ten or more random characters&lt;/b&gt;, or &lt;b&gt;eight or more words&lt;/b&gt;.</source>
-        <translation type="unfinished">ป้อน พาสเฟส ใหม่ สำหรับ วอลเล็ต&lt;br/&gt;กรุณา ใช้ พาสเฟส ของ &lt;b&gt;สิบ หรือ อักขระ สุ่ม สิบ ตัว ขึ้นไป &lt;/b&gt;, หรือ &lt;b&gt;แปด หรือ แปดคำขึ้นไป&lt;/b&gt;</translation>
-    </message>
-    <message>
-        <source>Enter the old passphrase and new passphrase for the wallet.</source>
-        <translation type="unfinished">ป้อนพาสเฟสเก่าและพาสเฟสใหม่สำหรับวอลเล็ต</translation>
-    </message>
-    <message>
-        <source>Remember that encrypting your wallet cannot fully protect your qtums from being stolen by malware infecting your computer.</source>
-        <translation type="unfinished">โปรดจำ ไว้ว่า การเข้ารหัส วอลเล็ต ของคุณ ไม่สามารถ ปกป้อง qtums ของคุณ ได้อย่างเต็มที่ จากการ ถูกขโมย โดยมัลแวร์ ที่ติดไวรัส บนคอมพิวเตอร์ ของคุณ</translation> 
-   </message>
-    <message>
-        <source>Wallet to be encrypted</source>
-        <translation type="unfinished">วอลเล็ตที่จะเข้ารหัส</translation>
-    </message>
-    <message>
-        <source>Your wallet is about to be encrypted. </source>
-        <translation type="unfinished">วอลเล็ตของคุณกำลังถูกเข้ารหัส</translation>
-    </message>
-    <message>
-        <source>Your wallet is now encrypted. </source>
-        <translation type="unfinished">วอลเล็ตของคุณถูกเข้ารหัสเรียบร้อยแล้ว</translation>
-    </message>
-    <message>
-        <source>IMPORTANT: Any previous backups you have made of your wallet file should be replaced with the newly generated, encrypted wallet file. For security reasons, previous backups of the unencrypted wallet file will become useless as soon as you start using the new, encrypted wallet.</source>
-        <translation type="unfinished">สำคัญ: การสำรองข้อมูลใด ๆ ก่อนหน้านี้ที่คุณได้ทำขึ้นจากไฟล์วอลเล็ตของคุณควรถูกแทนที่ด้วยไฟล์วอลเล็ตที่เข้ารหัสที่สร้างขึ้นใหม่ ด้วยเหตุผลด้านความปลอดภัย การสำรองข้อมูลก่อนหน้าของไฟล์วอลเล็ตที่ไม่ได้เข้ารหัสจะไม่มีประโยชน์ทันทีที่คุณเริ่มใช้วอลเล็ตใหม่ที่เข้ารหัส</translation>
-    </message>
-    <message>
-        <source>Wallet encryption failed</source>
-        <translation type="unfinished">การเข้ารหัสวอลเล็ตล้มเหลว</translation>
-    </message>
-    <message>
-        <source>Wallet encryption failed due to an internal error. Your wallet was not encrypted.</source>
-        <translation type="unfinished">การเข้ารหัส วอลเลต ล้มเหลว เนื่องจาก ข้อผิดพลาด ภายใน วอลเล็ต ของคุณ ไม่ได้ เข้ารหัส</translation>
-    </message>
-    <message>
-        <source>The supplied passphrases do not match.</source>
-        <translation type="unfinished">พาสเฟสที่ป้อนไม่ถูกต้อง</translation>
-    </message>
-    <message>
-        <source>Wallet unlock failed</source>
-        <translation type="unfinished">การปลดล็อควอลเล็ตล้มเหลว</translation>
-    </message>
-    <message>
-        <source>The passphrase entered for the wallet decryption was incorrect.</source>
-        <translation type="unfinished">พาสเฟส ที่ป้อน สำหรับ การถอดรหัส วอลเล็ต ไม่ถูกต้อง</translation>
-    </message>
-    <message>
-        <source>Wallet passphrase was successfully changed.</source>
-        <translation type="unfinished">เปลี่ยนพาสเฟสวอลเล็ตสำเร็จแล้ว</translation>
-    </message>
-    <message>
-        <source>Warning: The Caps Lock key is on!</source>
-        <translation type="unfinished">คำเตือน:แป้นคีย์ตัวอักษรพิมพ์ใหญ่ (Cap Lock) ถูกเปิด!</translation>
-    </message>
-</context>
-<context>
-    <name>BanTableModel</name>
-    <message>
-        <source>Banned Until</source>
-        <translation type="unfinished">ห้าม จนถึง</translation>
-    </message>
-</context>
-<context>
-=======
->>>>>>> 4985b774
     <name>BitcoinApplication</name>
     <message>
         <source>Settings file %1 might be corrupt or invalid.</source>
@@ -261,30 +18,6 @@
         <translation type="unfinished">ขาเข้า</translation>
     </message>
     <message>
-<<<<<<< HEAD
-        <source>Error: Specified data directory "%1" does not exist.</source>
-        <translation type="unfinished">ข้อผิดพลาด: ข้อมูล ไดเร็กทอรี ที่เจาะจง "%1" นั้น ไม่ มี</translation>
-    </message>
-    <message>
-        <source>Error: Cannot parse configuration file: %1.</source>
-        <translation type="unfinished">ข้อผิดพลาด: ไม่สามารถ parse configuration ไฟล์: %1.</translation>
-    </message>
-    <message>
-        <source>Error: %1</source>
-        <translation type="unfinished">ข้อผิดพลาด: %1</translation>
-    </message>
-    <message>
-        <source>%1 didn't yet exit safely…</source>
-        <translation type="unfinished">%1 ยังไม่ออกอย่างปลอดภัย...</translation>
-    </message>
-    <message>
-        <source>unknown</source>
-        <translation type="unfinished">ไม่ทราบ</translation>
-    </message>
-    <message>
-        <source>Amount</source>
-        <translation type="unfinished">จำนวน</translation>
-=======
         <source>Outbound</source>
         <extracomment>An outbound connection to a peer. An outbound connection is a connection initiated by us.</extracomment>
         <translation type="unfinished">ขาออก</translation>
@@ -293,90 +26,41 @@
         <source>Manual</source>
         <extracomment>Peer connection type established manually through one of several methods.</extracomment>
         <translation type="unfinished">คู่มือ</translation>
->>>>>>> 4985b774
-    </message>
-    <message>
-        <source>Internal</source>
-        <translation type="unfinished">ภายใน</translation>
-    </message>
-    <message>
-        <source>Inbound</source>
-        <extracomment>An inbound connection from a peer. An inbound connection is a connection initiated by a peer.</extracomment>
-        <translation type="unfinished">ขาเข้า</translation>
-    </message>
-    <message>
-        <source>Outbound</source>
-        <extracomment>An outbound connection to a peer. An outbound connection is a connection initiated by us.</extracomment>
-        <translation type="unfinished">ขาออก</translation>
-    </message>
-    <message>
-        <source>Manual</source>
-        <extracomment>Peer connection type established manually through one of several methods.</extracomment>
-        <translation type="unfinished">คู่มือ</translation>
-    </message>
-    <message>
-        <source>None</source>
-        <translation type="unfinished">ไม่มี</translation>
-    </message>
-    <message>
-        <source>%1 ms</source>
-        <translation type="unfinished">%1 มิลลิวินาที</translation>
     </message>
     <message numerus="yes">
         <source>%n second(s)</source>
         <translation type="unfinished">
-<<<<<<< HEAD
-            <numerusform>%nวินาที</numerusform>
-=======
             <numerusform>%n second(s)</numerusform>
->>>>>>> 4985b774
         </translation>
     </message>
     <message numerus="yes">
         <source>%n minute(s)</source>
         <translation type="unfinished">
-<<<<<<< HEAD
-            <numerusform>%nนาที</numerusform>
-=======
             <numerusform>%n minute(s)</numerusform>
->>>>>>> 4985b774
         </translation>
     </message>
     <message numerus="yes">
         <source>%n hour(s)</source>
         <translation type="unfinished">
-<<<<<<< HEAD
-            <numerusform>%nชั่วโมง</numerusform>
-=======
             <numerusform>%n hour(s)</numerusform>
->>>>>>> 4985b774
         </translation>
     </message>
     <message numerus="yes">
         <source>%n day(s)</source>
         <translation type="unfinished">
-<<<<<<< HEAD
-            <numerusform>%nวัน</numerusform>
-=======
             <numerusform>%n day(s)</numerusform>
->>>>>>> 4985b774
         </translation>
     </message>
     <message numerus="yes">
         <source>%n week(s)</source>
         <translation type="unfinished">
-<<<<<<< HEAD
-            <numerusform>%nสัปดาห์</numerusform>
-=======
             <numerusform>%n week(s)</numerusform>
->>>>>>> 4985b774
         </translation>
     </message>
     <message numerus="yes">
         <source>%n year(s)</source>
         <translation type="unfinished">
-<<<<<<< HEAD
-            <numerusform>%nปี</numerusform>
+            <numerusform>%n year(s)</numerusform>
         </translation>
     </message>
     <message>
@@ -397,198 +81,6 @@
     </message>
 </context>
 <context>
-    <name>bitcoin-core</name>
-=======
-            <numerusform>%n year(s)</numerusform>
-        </translation>
-    </message>
->>>>>>> 4985b774
-    <message>
-        <source>%1 B</source>
-        <translation type="unfinished">%1 ไบต์</translation>
-    </message>
-    <message>
-        <source>%1 kB</source>
-        <translation type="unfinished">%1 กิโลไบต์</translation>
-    </message>
-    <message>
-<<<<<<< HEAD
-        <source>The %s developers</source>
-        <translation type="unfinished">%s นักพัฒนา</translation>
-    </message>
-    <message>
-        <source>Error: Dumpfile version is not supported. This version of qtum-wallet only supports version 1 dumpfiles. Got dumpfile with version %s</source> 
-        <translation type="unfinished">ข้อผิดพลาด: ดัมพ์ไฟล์เวอร์ชัน ไม่รองรับเวอร์ชัน บิตคอยน์-วอลเล็ต รุ่นนี้รองรับไฟล์ดัมพ์เวอร์ชัน 1 เท่านั้น รับดัมพ์ไฟล์พร้อมเวอร์ชัน %s</translation>
-    </message>
-    <message>
-        <source>Error: Legacy wallets only support the "legacy", "p2sh-segwit", and "bech32" address types</source>
-        <translation type="unfinished">ข้อผิดพลาด: เลกาซี วอลเล็ต เพียง สนับสนุน "legacy", "p2sh-segwit", และ "bech32" ชนิด แอดเดรส</translation>
-    </message>
-    <message>
-        <source>The transaction amount is too small to send after the fee has been deducted</source>
-        <translation type="unfinished">จำนวนเงินที่ทำธุรกรรมน้อยเกินไปที่จะส่งหลังจากหักค่าธรรมเนียมแล้ว</translation>
-    </message>
-    <message>
-        <source>%s is set very high!</source>
-        <translation type="unfinished">%s ตั้งไว้สูงมาก</translation>
-    </message>
-    <message>
-        <source>Cannot set -forcednsseed to true when setting -dnsseed to false.</source>
-        <translation type="unfinished">ไม่สามารถตั้ง -forcednsseed เป็น true ได้เมื่อการตั้งค่า -dnsseed เป็น false</translation>
-    </message>
-    <message>
-        <source>Cannot set -peerblockfilters without -blockfilterindex.</source>
-        <translation type="unfinished">ไม่สามารถตั้งค่า -peerblockfilters โดยที่ไม่มี -blockfilterindex</translation>
-    </message>
-    <message>
-        <source>%s request to listen on port %u. This port is considered "bad" and thus it is unlikely that any Qtum Core peers connect to it. See doc/p2p-bad-ports.md for details and a full list.</source>
-        <translation type="unfinished">%sขอฟังความเห็นเรื่องพอร์ต%u พอร์ตนี้ถือว่า "ไม่ดี" ดังนั้นจึงไม่น่าเป็นไปได้ที่ Qtum Core จะเชื่อมต่อกับพอร์ตนี้ ดู doc/p2p-bad-ports.md สำหรับรายละเอียดและรายการทั้งหมด</translation>
-    </message>
-    <message>
-        <source>Error loading %s: External signer wallet being loaded without external signer support compiled</source>
-        <translation type="unfinished">เกิดข้อผิดพลาดในการโหลด %s: กำลังโหลดวอลเล็ตผู้ลงนามภายนอกโดยไม่มีการรวบรวมการสนับสนุนผู้ลงนามภายนอก</translation>
-    </message>
-    <message>
-        <source>Failed to rename invalid peers.dat file. Please move or delete it and try again.</source>
-        <translation type="unfinished">ไม่สามารถเปลี่ยนชื่อไฟล์ peers.dat ที่ไม่ถูกต้อง โปรดย้ายหรือลบแล้วลองอีกครั้ง</translation>
-    </message>
-    <message>
-        <source>Could not find asmap file %s</source>
-        <translation type="unfinished">ไม่ ตรวจพบ ไฟล์ asmap %s</translation>
-    </message>
-    <message>
-        <source>Could not parse asmap file %s</source>
-        <translation type="unfinished">ไม่ สามารถ แยก วิเคราะห์ ไฟล์ asmap %s</translation>
-    </message>
-    <message>
-        <source>Disk space is too low!</source>
-        <translation type="unfinished">พื้นที่ว่าง ดิสก์ เหลือ น้อย เกินไป!</translation>
-    </message>
-    <message>
-        <source>Do you want to rebuild the block database now?</source>
-        <translation type="unfinished">คุณต้องการาร้างฐานข้อมูลบล็อกใหม่ตอนนี้หรือไม่?</translation>
-    </message>
-    <message>
-        <source>Done loading</source>
-        <translation type="unfinished">การโหลด เสร็จสิ้น</translation>
-    </message>
-    <message>
-        <source>Dump file %s does not exist.</source>
-        <translation type="unfinished"> ไม่มีไฟล์ดัมพ์ %s </translation>
-    </message>
-    <message>
-        <source>Error creating %s</source>
-        <translation type="unfinished">เกิดข้อผิดพลาด ในการสร้าง%s</translation>
-    </message>
-    <message>
-        <source>Error initializing block database</source>
-        <translation type="unfinished">เกิดข้อผิดพลาดในการเริ่มต้นฐานข้อมูลบล็อก</translation>
-    </message>
-    <message>
-        <source>Error loading %s</source>
-        <translation type="unfinished">การโหลด เกิดข้อผิดพลาด %s</translation>
-    </message>
-    <message>
-        <source>Error loading %s: Private keys can only be disabled during creation</source>
-        <translation type="unfinished">การโหลดเกิดข้อผิดพลาด %s: Private keys สามารถปิดการใช้งานระหว่างการสร้างขึ้นเท่านั้น</translation>
-    </message>
-    <message>
-        <source>Error loading %s: Wallet corrupted</source>
-        <translation type="unfinished">เกิดข้อผิดพลาดในการโหลด %s: วอลเล็ตเกิดความเสียหาย</translation>
-    </message>
-    <message>
-        <source>Error loading %s: Wallet requires newer version of %s</source>
-        <translation type="unfinished">เกิดข้อผิดพลาดในการโหลด %s: วอลเล็ตต้องการเวอร์ชันใหม่กว่า %s</translation>
-    </message>
-    <message>
-        <source>Error loading block database</source>
-        <translation type="unfinished">เกิดข้อผิดพลาด ในการโหลด ฐานข้อมูล บล็อก</translation>
-    </message>
-    <message>
-        <source>Error opening block database</source>
-        <translation type="unfinished">เกิดข้อผิดพลาด ในการเปิด ฐานข้อมูล บล็อก</translation>
-    </message>
-    <message>
-        <source>Error reading from database, shutting down.</source>
-        <translation type="unfinished">เกิดข้อผิดพลาด ในการอ่าน จาก ฐานข้อมูล, กำลังปิด</translation>
-    </message>
-    <message>
-        <source>Error reading next record from wallet database</source>
-        <translation type="unfinished">เกิดข้อผิดพลาด ในการอ่าน บันทึก ถัดไป จาก ฐานข้อมูล วอลเล็ต</translation>
-    </message>
-    <message>
-        <source>Error: Couldn't create cursor into database</source>
-        <translation type="unfinished">ข้อผิดพลาด: ไม่สามารถ สร้าง เคอร์เซอร์ ใน ฐานข้อมูล</translation>
-    </message>
-    <message>
-        <source>Error: Disk space is low for %s</source>
-        <translation type="unfinished">ข้อผิดพลาด: พื้นที่ ดิสก์ เหลือน้อย สำหรับ %s</translation>
-    </message>
-    <message>
-        <source>Error: Missing checksum</source>
-        <translation type="unfinished">ข้อผิดพลาด: ไม่มี เช็คซัม</translation>
-    </message>
-    <message>
-        <source>Error: No %s addresses available.</source>
-        <translation type="unfinished">ข้อผิดพลาด: ไม่มี %s แอดเดรสพร้อมใช้งาน</translation>
-    </message>
-    <message>
-        <source>Error: This wallet already uses SQLite</source>
-        <translation type="unfinished">ข้อผิดพลาด: วอลเล็ตนี้ใช้ SQLite อยู่แล้ว</translation>
-    </message>
-    <message>
-        <source>Error: Unable to make a backup of your wallet</source>
-        <translation type="unfinished">ข้อผิดพลาด: ไม่สามารถสำรองข้อมูลของวอลเล็ตได้</translation>
-    </message>
-    <message>
-        <source>Error: Unable to read all records in the database</source>
-        <translation type="unfinished">ข้อผิดพลาด: ไม่สามารถอ่านข้อมูลทั้งหมดในฐานข้อมูลได้</translation>
-    </message>
-    <message>
-        <source>Error: Unable to write record to new wallet</source>
-        <translation type="unfinished">ข้อผิดพลาด: ไม่สามารถเขียนบันทึกไปยังวอลเล็ตใหม่</translation>
-    </message>
-    <message>
-        <source>Failed to rescan the wallet during initialization</source>
-        <translation type="unfinished">ไม่สามารถสแกนวอลเล็ตอีกครั้งในระหว่างการเริ่มต้น</translation>
-    </message>
-    <message>
-        <source>Failed to verify database</source>
-        <translation type="unfinished">ไม่สามารถตรวจสอบฐานข้อมูล</translation>
-    </message>
-    <message>
-        <source>Fee rate (%s) is lower than the minimum fee rate setting (%s)</source>
-        <translation type="unfinished">อัตราค่าธรรมเนียม (%s) ต่ำกว่าอัตราค่าธรรมเนียมขั้นต่ำที่ตั้งไว้  (%s)</translation>
-    </message>
-    <message>
-        <source>Ignoring duplicate -wallet %s.</source>
-        <translation type="unfinished">ละเว้นการทำซ้ำ -วอลเล็ต %s.</translation>
-    </message>
-    <message>
-        <source>Importing…</source>
-        <translation type="unfinished">กำลังนำเข้า…</translation>
-    </message>
-    <message>
-        <source>Input not found or already spent</source>
-        <translation type="unfinished">ไม่พบข้อมูลที่ป้อนหรือใช้ไปแล้ว</translation>
-    </message>
-    <message>
-        <source>Insufficient funds</source>
-        <translation type="unfinished">เงินทุน ไม่เพียงพอ</translation>
-    </message>
-    <message>
-        <source>Loading P2P addresses…</source>
-        <translation type="unfinished">กำลังโหลด P2P addresses…</translation>
-=======
-        <source>%1 MB</source>
-        <translation type="unfinished">%1 เมกะไบต์</translation>
-    </message>
-    <message>
-        <source>%1 GB</source>
-        <translation type="unfinished">%1 จิกะไบต์</translation>
-    </message>
-</context>
-<context>
     <name>BitcoinGUI</name>
     <message>
         <source>Connecting to peers…</source>
@@ -627,93 +119,20 @@
     <message>
         <source>Transactions after this will not yet be visible.</source>
         <translation type="unfinished">ธุรกรรมหลังจากนี้จะยังไม่ปรากฏให้เห็น</translation>
->>>>>>> 4985b774
-    </message>
-    <message>
-        <source>Loading banlist…</source>
-        <translation type="unfinished">กำลังโหลด banlist…</translation>
-    </message>
-    <message>
-        <source>Loading block index…</source>
-        <translation type="unfinished">กำลังโหลด block index…</translation>
-    </message>
-    <message>
-        <source>Loading wallet…</source>
-        <translation type="unfinished">กำลังโหลด วอลเล็ต...</translation>
-    </message>
-    <message>
-<<<<<<< HEAD
-        <source>Missing amount</source>
-        <translation type="unfinished">จำนวน ที่หายไป</translation>
-    </message>
-    <message>
-        <source>Missing solving data for estimating transaction size</source>
-        <translation type="unfinished">ไม่มีข้อมูลการแก้ไขสำหรับการประมาณค่าขนาดธุรกรรม</translation>
-    </message>
-    <message>
-        <source>No addresses available</source>
-        <translation type="unfinished">ไม่มี แอดเดรส ที่ใช้งานได้</translation>
-    </message>
-    <message>
-        <source>Not enough file descriptors available.</source>
-        <translation type="unfinished">มีตัวอธิบายไฟล์ไม่เพียงพอ</translation>
-    </message>
-    <message>
-        <source>Prune cannot be configured with a negative value.</source>
-        <translation type="unfinished">ไม่สามารถกำหนดค่าพรุนด้วยค่าลบ</translation>
-    </message>
-    <message>
-        <source>Prune mode is incompatible with -txindex.</source>
-        <translation type="unfinished">โหมดพรุนเข้ากันไม่ได้กับ -txindex</translation>
-    </message>
-    <message>
-        <source>Rescanning…</source>
-        <translation type="unfinished">ทำการสแกนซ้ำ…</translation>
-    </message>
-    <message>
-        <source>Section [%s] is not recognized.</source>
-        <translation type="unfinished">ส่วน [%s] ไม่เป็นที่รู้จัก</translation>
-    </message>
-    <message>
-        <source>Specified -walletdir "%s" does not exist</source>
-        <translation type="unfinished">Specified -walletdir "%s" ไม่มีอยู่</translation>
-    </message>
-    <message>
-        <source>Specified -walletdir "%s" is a relative path</source>
-        <translation type="unfinished">Specified -walletdir "%s" เป็นพาธสัมพัทธ์</translation>
-    </message>
-    <message>
-        <source>Specified -walletdir "%s" is not a directory</source>
-        <translation type="unfinished">Specified -walletdir "%s" ไม่ใช่ไดเร็กทอรี</translation>
-    </message>
-    <message>
-        <source>Specified blocks directory "%s" does not exist.</source>
-        <translation type="unfinished">ไม่มีไดเร็กทอรีบล็อกที่ระบุ "%s" </translation>
-    </message>
-    <message>
-        <source>Starting network threads…</source>
-        <translation type="unfinished">การเริ่มเธรดเครือข่าย…</translation>
-    </message>
-    <message>
-        <source>The source code is available from %s.</source>
-        <translation type="unfinished">ซอร์สโค๊ดสามารถใช้ได้จาก %s.</translation>
-    </message>
-    <message>
-        <source>The specified config file %s does not exist</source>
-        <translation type="unfinished">ไฟล์กำหนดค่าที่ระบุ %s ไม่มีอยู่</translation>
-    </message>
-    <message>
-        <source>The transaction amount is too small to pay the fee</source>
-        <translation type="unfinished">จำนวนธุรกรรมน้อยเกินไปที่จะชำระค่าธรรมเนียม</translation>
-    </message>
-    <message>
-        <source>The wallet will avoid paying less than the minimum relay fee.</source>
-        <translation type="unfinished">วอลเล็ตจะหลีกเลี่ยงการจ่ายน้อยกว่าค่าธรรมเนียมรีเลย์ขั้นต่ำ</translation>
-    </message>
-    <message>
-        <source>This is experimental software.</source>
-        <translation type="unfinished">นี่คือซอฟต์แวร์ทดลอง</translation>
-=======
+    </message>
+    <message>
+        <source>Error</source>
+        <translation type="unfinished">ข้อผิดพลาด</translation>
+    </message>
+    <message>
+        <source>Warning</source>
+        <translation type="unfinished">คำเตือน</translation>
+    </message>
+    <message>
+        <source>Information</source>
+        <translation type="unfinished">ข้อมูล</translation>
+    </message>
+    <message>
         <source>Up to date</source>
         <translation type="unfinished">ปัจจุบัน</translation>
     </message>
@@ -764,97 +183,29 @@
         <source>Click for more actions.</source>
         <extracomment>A substring of the tooltip. "More actions" are available via the context menu.</extracomment>
         <translation type="unfinished">คลิกเพื่อดูการดำเนินการเพิ่มเติม</translation>
->>>>>>> 4985b774
     </message>
     </context>
 <context>
     <name>UnitDisplayStatusBarControl</name>
     <message>
-<<<<<<< HEAD
-        <source>This is the minimum transaction fee you pay on every transaction.</source>
-        <translation type="unfinished">นี่คือค่าธรรมเนียมการทำธุรกรรมขั้นต่ำที่คุณจ่ายในทุกธุรกรรม</translation>
-=======
         <source>Unit to show amounts in. Click to select another unit.</source>
         <translation type="unfinished">หน่วยแสดงจำนวนเงิน คลิกเพื่อเลือกหน่วยอื่น</translation>
->>>>>>> 4985b774
-    </message>
-    <message>
-<<<<<<< HEAD
-        <source>This is the transaction fee you will pay if you send a transaction.</source>
-        <translation type="unfinished">นี่คือค่าธรรมเนียมการทำธุรกรรมที่คุณจะจ่ายหากคุณส่งธุรกรรม</translation>
-    </message>
-    <message>
-        <source>Transaction amount too small</source>
-        <translation type="unfinished">จำนวนธุรกรรมน้อยเกินไป</translation>
-    </message>
-    <message>
-        <source>Transaction amounts must not be negative</source>
-        <translation type="unfinished">จำนวนเงินที่ทำธุรกรรมต้องไม่เป็นค่าติดลบ</translation>
-    </message>
-    <message>
-        <source>Transaction has too long of a mempool chain</source>
-        <translation type="unfinished">ธุรกรรมมี เชนเมมพูล ยาวเกินไป</translation>
-    </message>
-    <message>
-        <source>Transaction must have at least one recipient</source>
-        <translation type="unfinished">ธุรกรรมต้องมีผู้รับอย่างน้อยหนึ่งราย</translation>
-    </message>
-    <message>
-        <source>Transaction needs a change address, but we can't generate it.</source>
-        <translation type="unfinished">การทำธุรกรรมต้องการการเปลี่ยนแปลงที่อยู่ แต่เราไม่สามารถสร้างมันขึ้นมาได้</translation>
-    </message>
-    <message>
-        <source>Transaction too large</source>
-        <translation type="unfinished">ธุรกรรมใหญ่เกินไป</translation>
-    </message>
-    <message>
-        <source>Unable to bind to %s on this computer. %s is probably already running.</source>
-        <translation type="unfinished">ไม่สามารถผูก %s บนคอมพิวเตอร์นี้ %s อาจเนื่องมาจากเคยใช้แล้ว</translation>
-    </message>
-    <message>
-        <source>Unable to create the PID file '%s': %s</source>
-        <translation type="unfinished">ไม่สามารถสร้างไฟล์ PID '%s': %s</translation>
-    </message>
-    <message>
-        <source>Unable to generate initial keys</source>
-        <translation type="unfinished">ไม่สามารถ สร้าง คีย์ เริ่มต้น</translation>
-    </message>
-    <message>
-        <source>Unable to generate keys</source>
-        <translation type="unfinished">ไม่สามารถ สร้าง คีย์</translation>
-    </message>
-    <message>
-        <source>Unable to open %s for writing</source>
-        <translation type="unfinished">ไม่สามารถเปิด %s สำหรับการเขียนข้อมูล</translation>
-    </message>
-    <message>
-        <source>Unknown -blockfilterindex value %s.</source>
-        <translation type="unfinished">ไม่รู้จัก -ค่า blockfilterindex value %s</translation>
-    </message>
-    <message>
-        <source>Unknown address type '%s'</source>
-        <translation type="unfinished">ไม่รู้จัก ประเภท แอดเดรส '%s'</translation>
-=======
+    </message>
+</context>
+<context>
+    <name>CoinControlDialog</name>
+    <message>
         <source>L&amp;ock unspent</source>
         <translation type="unfinished">L&amp;ock ที่ไม่ได้ใข้</translation>
     </message>
     <message>
         <source>&amp;Unlock unspent</source>
         <translation type="unfinished">&amp;ปลดล็อค ที่ไม่ไดใช้</translation>
->>>>>>> 4985b774
     </message>
     </context>
 <context>
     <name>LoadWalletsActivity</name>
     <message>
-<<<<<<< HEAD
-        <source>Unknown change type '%s'</source>
-        <translation type="unfinished">ไม่รู้จัก ประเภท การเปลี่ยนแปลง '%s'</translation>
-    </message>
-    <message>
-        <source>Unknown network specified in -onlynet: '%s'</source>
-        <translation type="unfinished">ไม่รู้จัก เครือข่าย ที่ระบุ ใน -onlynet: '%s'</translation>
-=======
         <source>Load Wallets</source>
         <extracomment>Title of progress window which is displayed when wallets are being loaded.</extracomment>
         <translation type="unfinished">โหลด วอลเล็ต</translation>
@@ -863,56 +214,11 @@
         <source>Loading wallets…</source>
         <extracomment>Descriptive text of the load wallets progress window which indicates to the user that wallets are currently being loaded.</extracomment>
         <translation type="unfinished">กำลังโหลด วอลเล็ต...</translation>
->>>>>>> 4985b774
     </message>
 </context>
 <context>
     <name>OpenWalletActivity</name>
     <message>
-<<<<<<< HEAD
-        <source>Unsupported logging category %s=%s.</source>
-        <translation type="unfinished">หมวดหมู่การบันทึกที่ไม่รองรับ %s=%s</translation>
-    </message>
-    <message>
-        <source>User Agent comment (%s) contains unsafe characters.</source>
-        <translation type="unfinished">ความคิดเห็นของ User Agent (%s) มีอักขระที่ไม่ปลอดภัย</translation>
-    </message>
-    <message>
-        <source>Verifying blocks…</source>
-        <translation type="unfinished">กำลังตรวจสอบ บล็อก…</translation>
-    </message>
-    <message>
-        <source>Verifying wallet(s)…</source>
-        <translation type="unfinished">กำลังตรวจสอบ วอลเล็ต…</translation>
-    </message>
-    <message>
-        <source>Wallet needed to be rewritten: restart %s to complete</source>
-        <translation type="unfinished">ต้องเขียน Wallet ใหม่: restart %s เพื่อให้เสร็จสิ้น</translation>
-    </message>
-</context>
-<context>
-    <name>BitcoinGUI</name>
-    <message>
-        <source>&amp;Overview</source>
-        <translation type="unfinished">&amp;ภาพรวม</translation>
-    </message>
-    <message>
-        <source>Show general overview of wallet</source>
-        <translation type="unfinished">แสดง ภาพรวม ทั่วไป ของ วอลเล็ต</translation>
-    </message>
-    <message>
-        <source>&amp;Transactions</source>
-        <translation type="unfinished">&amp;การทำธุรกรรม</translation>
-    </message>
-    <message>
-        <source>Browse transaction history</source>
-        <translation type="unfinished">เรียกดู ประวัติ การทำธุรกรรม</translation>
-    </message>
-    <message>
-        <source>Quit application</source>
-        <translation type="unfinished">ออกจาก แอปพลิเคชัน</translation>
-    </message>
-=======
         <source>Open wallet failed</source>
         <translation type="unfinished">เปิด วอลเล็ต ล้มเหลว</translation>
     </message>
@@ -965,20 +271,11 @@
 </context>
 <context>
     <name>WalletController</name>
->>>>>>> 4985b774
-    <message>
-        <source>&amp;About %1</source>
-        <translation type="unfinished">&amp;เกี่ยวกับ %1</translation>
-    </message>
-    <message>
-<<<<<<< HEAD
-        <source>Show information about %1</source>
-        <translation type="unfinished">แสดง ข้อมูล เกี่ยวกับ %1</translation>
-    </message>
-    <message>
-        <source>About &amp;Qt</source>
-        <translation type="unfinished">เกี่ยวกับ &amp;Qt</translation>
-=======
+    <message>
+        <source>Close wallet</source>
+        <translation type="unfinished">ปิดกระเป๋าสตางค์</translation>
+    </message>
+    <message>
         <source>Are you sure you wish to close the wallet &lt;i&gt;%1&lt;/i&gt;?</source>
         <translation type="unfinished">คุณ แน่ใจ หรือไม่ว่า ต้องการ ปิด วอลเล็ต &lt;i&gt;%1&lt;/i&gt;?</translation>
     </message>
@@ -993,866 +290,169 @@
     <message>
         <source>Are you sure you wish to close all wallets?</source>
         <translation type="unfinished">คุณ แน่ใจ หรือไม่ว่า ต้องการ ปิด วอลเล็ต ทั้งหมด?</translation>
->>>>>>> 4985b774
-    </message>
-    <message>
-<<<<<<< HEAD
-        <source>Show information about Qt</source>
-        <translation type="unfinished">แสดง ข้อมูล เกี่ยวกับ Qt</translation>
-    </message>
-    <message>
-        <source>Modify configuration options for %1</source>
-        <translation type="unfinished">ปรับเปลี่ยน ตัวเลือก การกำหนดค่า สำหรับ %1</translation>
-    </message>
-    <message>
-        <source>Create a new wallet</source>
-        <translation type="unfinished">สร้าง วอลเล็ต ใหม่</translation>
-    </message>
-    <message>
-        <source>&amp;Minimize</source>
-        <translation type="unfinished">&amp;ย่อ</translation>
-    </message>
-    <message>
-        <source>Wallet:</source>
-        <translation type="unfinished">วอลเล็ต:</translation>
-    </message>
-    <message>
-        <source>Network activity disabled.</source>
-        <extracomment>A substring of the tooltip.</extracomment>
-        <translation type="unfinished">กิจกรรม เครือข่าย ถูกปิดใช้งาน</translation>
-    </message>
-    <message>
-        <source>Proxy is &lt;b&gt;enabled&lt;/b&gt;: %1</source>
-        <translation type="unfinished">พร็อกซี่ ถูก &lt;b&gt;เปิดใช้งาน&lt;/b&gt;: %1</translation>
-    </message>
-    <message>
-        <source>Send coins to a Qtum address</source>
-        <translation type="unfinished">ส่ง เหรียญ ไปยัง Qtum แอดเดรส</translation>
-    </message>
-    <message>
-        <source>Backup wallet to another location</source>
-        <translation type="unfinished">แบ็คอัพวอลเล็ตไปยังตำแหน่งที่ตั้งอื่น</translation>
-    </message>
-    <message>
-        <source>Change the passphrase used for wallet encryption</source>
-        <translation type="unfinished">เปลี่ยน พาสเฟส ที่ใช้ สำหรับ การเข้ารหัส วอลเล็ต</translation>
-    </message>
-    <message>
-        <source>&amp;Send</source>
-        <translation type="unfinished">&amp;ส่ง</translation>
-    </message>
-    <message>
-        <source>&amp;Receive</source>
-        <translation type="unfinished">&amp;รับ</translation>
-    </message>
-    <message>
-        <source>&amp;Options…</source>
-        <translation type="unfinished">&amp;ตัวเลือก…</translation>
-    </message>
-    <message>
-        <source>&amp;Encrypt Wallet…</source>
-        <translation type="unfinished">&amp;เข้ารหัส วอลเล็ต...</translation>
-    </message>
-    <message>
-        <source>Encrypt the private keys that belong to your wallet</source>
-        <translation type="unfinished">เข้ารหัสกุญแจส่วนตัวที่เป็นของกระเป๋าสตางค์ของคุณ</translation>
-    </message>
-    <message>
-        <source>&amp;Backup Wallet…</source>
-        <translation type="unfinished">&amp;แบ็คอัพวอลเล็ต…</translation>
-    </message>
-    <message>
-        <source>&amp;Change Passphrase…</source>
-        <translation type="unfinished">&amp;เปลี่ยน พาสเฟส...</translation>
-    </message>
-    <message>
-        <source>Sign &amp;message…</source>
-        <translation type="unfinished">เซ็น &amp;ข้อความ...</translation>
-    </message>
-    <message>
-        <source>Sign messages with your Qtum addresses to prove you own them</source>
-        <translation type="unfinished">เซ็นชื่อด้วยข้อความ ที่เก็บ Qtum เพื่อแสดงว่าท่านเป็นเจ้าของ qtum นี้จริง</translation>
-    </message>
-    <message>
-        <source>&amp;Verify message…</source>
-        <translation type="unfinished">&amp;ยืนยัน ข้อความ…</translation>
-    </message>
-    <message>
-        <source>Verify messages to ensure they were signed with specified Qtum addresses</source>
-        <translation type="unfinished">ตรวจสอบ ข้อความ เพื่อให้แน่ใจว่า การเซ็นต์ชื่อ ด้วยที่เก็บ Qtum แล้ว</translation>
-    </message>
-    <message>
-        <source>&amp;Load PSBT from file…</source>
-        <translation type="unfinished">&amp;โหลด PSBT จาก ไฟล์...</translation>
-    </message>
-    <message>
-        <source>Open &amp;URI…</source>
-        <translation type="unfinished">เปิด &amp;URI…</translation>
-    </message>
-    <message>
-        <source>Close Wallet…</source>
-        <translation type="unfinished">ปิด วอลเล็ต…</translation>
-    </message>
-    <message>
-        <source>Create Wallet…</source>
-        <translation type="unfinished">สร้าง วอลเล็ต…</translation>
-    </message>
-    <message>
-        <source>Close All Wallets…</source>
-        <translation type="unfinished">ปิด วอลเล็ต ทั้งหมด...</translation>
-    </message>
-    <message>
-        <source>&amp;File</source>
-        <translation type="unfinished">&amp;ไฟล์</translation>
-    </message>
-    <message>
-        <source>&amp;Settings</source>
-        <translation type="unfinished">&amp;การตั้งค่า</translation>
-    </message>
-    <message>
-        <source>&amp;Help</source>
-        <translation type="unfinished">&amp;ช่วยเหลือ</translation>
-    </message>
-    <message>
-        <source>Tabs toolbar</source>
-        <translation type="unfinished">แถบ เครื่องมือ</translation>
-    </message>
-    <message>
-        <source>Syncing Headers (%1%)…</source>
-        <translation type="unfinished">กำลังซิงค์ส่วนหัว (%1%)…</translation>
-    </message>
-    <message>
-        <source>Synchronizing with network…</source>
-        <translation type="unfinished">กำลังซิงค์ข้อมูล กับทาง เครือข่าย ...</translation>
-    </message>
-    <message>
-        <source>Indexing blocks on disk…</source>
-        <translation type="unfinished">การสร้างดัชนีบล็อกบนดิสก์…</translation>
-    </message>
-    <message>
-        <source>Processing blocks on disk…</source>
-        <translation type="unfinished">กำลังประมวลผลบล็อกบนดิสก์…</translation>
-    </message>
-    <message>
-        <source>Reindexing blocks on disk…</source>
-        <translation type="unfinished">การสร้างดัชนีบล็อกใหม่บนดิสก์…</translation>
-    </message>
-    <message>
-        <source>Connecting to peers…</source>
-        <translation type="unfinished">กำลังเชื่อมต่อ ไปยัง peers…</translation>
-    </message>
-    <message>
-        <source>Request payments (generates QR codes and qtum: URIs)</source>
-        <translation type="unfinished">ขอการชำระเงิน (สร้างรหัส QR และ qtum: URIs)</translation>
-    </message>
-    <message>
-        <source>Show the list of used sending addresses and labels</source>
-        <translation type="unfinished">แสดงรายการที่ใช้ในการส่งแอดเดรสและเลเบลที่ใช้แล้ว</translation>
-    </message>
-    <message>
-        <source>Show the list of used receiving addresses and labels</source>
-        <translation type="unfinished">แสดงรายการที่ได้ใช้ในการรับแอดเดรสและเลเบล</translation>
-    </message>
-    <message>
-        <source>&amp;Command-line options</source>
-        <translation type="unfinished">&amp;ตัวเลือก Command-line</translation>
-    </message>
-    <message numerus="yes">
-        <source>Processed %n block(s) of transaction history.</source>
-        <translation type="unfinished">
-            <numerusform>ประมวลผล %n บล็อกของประวัติการทำธุรกรรม</numerusform>
-        </translation>
-    </message>
-    <message>
-        <source>%1 behind</source>
-        <translation type="unfinished">%1 เบื้องหลัง</translation>
-    </message>
-    <message>
-        <source>Catching up…</source>
-        <translation type="unfinished">กำลังติดตามถึงรายการล่าสุด…</translation>
-    </message>
-    <message>
-        <source>Last received block was generated %1 ago.</source>
-        <translation type="unfinished">บล็อกที่ได้รับล่าสุดถูกสร้างขึ้นเมื่อ %1 ที่แล้ว</translation>
-    </message>
-    <message>
-        <source>Transactions after this will not yet be visible.</source>
-        <translation type="unfinished">ธุรกรรมหลังจากนี้จะยังไม่ปรากฏให้เห็น</translation>
+    </message>
+</context>
+<context>
+    <name>CreateWalletDialog</name>
+    <message>
+        <source>Create Wallet</source>
+        <translation type="unfinished">สร้าง วอลเล็ต</translation>
+    </message>
+    <message>
+        <source>Wallet Name</source>
+        <translation type="unfinished">ชื่อ วอลเล็ต</translation>
+    </message>
+    <message>
+        <source>Wallet</source>
+        <translation type="unfinished">วอลเล็ต</translation>
+    </message>
+    <message>
+        <source>Encrypt the wallet. The wallet will be encrypted with a passphrase of your choice.</source>
+        <translation type="unfinished">เข้ารหัส วอลเล็ต วอลเล็ต จะถูก เข้ารหัส ด้วย พาสเฟส ที่ คุณ เลือก</translation>
+    </message>
+    <message>
+        <source>Encrypt Wallet</source>
+        <translation type="unfinished">เข้ารหัส วอลเล็ต</translation>
+    </message>
+    <message>
+        <source>Advanced Options</source>
+        <translation type="unfinished">ตัวเลือก ขั้นสูง</translation>
+    </message>
+    <message>
+        <source>Disable private keys for this wallet. Wallets with private keys disabled will have no private keys and cannot have an HD seed or imported private keys. This is ideal for watch-only wallets.</source>
+        <translation type="unfinished">Disable private keys for this wallet. Wallets with private keys disabled will have no private keys and cannot have an HD seed or imported private keys. This is ideal for watch-only wallets</translation>
+    </message>
+    <message>
+        <source>Disable Private Keys</source>
+        <translation type="unfinished">ปิดใช้งาน คีย์ ส่วนตัว</translation>
+    </message>
+    <message>
+        <source>Make a blank wallet. Blank wallets do not initially have private keys or scripts. Private keys and addresses can be imported, or an HD seed can be set, at a later time.</source>
+        <translation type="unfinished">Make a blank wallet. Blank wallets do not initially have private keys or scripts. Private keys and addresses can be imported, or an HD seed can be set, at a later time</translation>
+    </message>
+    <message>
+        <source>Make Blank Wallet</source>
+        <translation type="unfinished">ทำ วอลเล็ต ให้ว่างเปล่า</translation>
+    </message>
+    <message>
+        <source>Descriptor Wallet</source>
+        <translation type="unfinished">ตัวอธิบาย วอลเล็ต</translation>
+    </message>
+    <message>
+        <source>Use an external signing device such as a hardware wallet. Configure the external signer script in wallet preferences first.</source>
+        <translation type="unfinished">Use an external signing device such as a hardware wallet. Configure the external signer script in wallet preferences first</translation>
+    </message>
+    </context>
+<context>
+    <name>EditAddressDialog</name>
+    <message>
+        <source>Edit Address</source>
+        <translation type="unfinished">แก้ไข แอดเดรส</translation>
+    </message>
+    <message>
+        <source>&amp;Label</source>
+        <translation type="unfinished">&amp;เลเบล</translation>
+    </message>
+    <message>
+        <source>The label associated with this address list entry</source>
+        <translation type="unfinished">รายการ แสดง เลเบล ที่ เกี่ยวข้องกับ ที่เก็บ นี้</translation>
+    </message>
+    <message>
+        <source>&amp;Address</source>
+        <translation type="unfinished">&amp;แอดเดรส</translation>
+    </message>
+    <message>
+        <source>New sending address</source>
+        <translation type="unfinished">แอดเดรส การส่ง ใหม่</translation>
+    </message>
+    <message>
+        <source>Edit receiving address</source>
+        <translation type="unfinished">แก้ไข แอดเดรส การรับ</translation>
+    </message>
+    <message>
+        <source>Edit sending address</source>
+        <translation type="unfinished">แก้ไข แอดเดรส การส่ง</translation>
+    </message>
+    <message>
+        <source>The entered address "%1" is not a valid Qtum address.</source>
+        <translation type="unfinished">แอดเดรส ที่ป้อน "%1" เป็น Qtum แอดเดรส ที่ ไม่ ถูกต้อง</translation>
+    </message>
+    <message>
+        <source>Address "%1" already exists as a receiving address with label "%2" and so cannot be added as a sending address.</source>
+        <translation type="unfinished">Address "%1" already exists as a receiving address with label "%2" and so cannot be added as a sending address</translation>
+    </message>
+    <message>
+        <source>The entered address "%1" is already in the address book with label "%2".</source>
+        <translation type="unfinished">The entered address "%1" is already in the address book with label "%2"</translation>
+    </message>
+    <message>
+        <source>Could not unlock wallet.</source>
+        <translation type="unfinished">ไม่สามารถปลดล็อกวอลเล็ตได้</translation>
+    </message>
+    <message>
+        <source>New key generation failed.</source>
+        <translation type="unfinished">การสร้างคีย์ใหม่ล้มเหลว</translation>
+    </message>
+</context>
+<context>
+    <name>FreespaceChecker</name>
+    <message>
+        <source>A new data directory will be created.</source>
+        <translation type="unfinished">ไดเร็กทอรีข้อมูลใหม่จะถูกสร้างขึ้น</translation>
+    </message>
+    <message>
+        <source>Cannot create data directory here.</source>
+        <translation type="unfinished">ไม่สามารถสร้างไดเร็กทอรีข้อมูลที่นี่</translation>
+    </message>
+</context>
+<context>
+    <name>Intro</name>
+    <message numerus="yes">
+        <source>%n GB of space available</source>
+        <translation type="unfinished">
+            <numerusform>มีพื้นที่ว่าง %n GB ที่ใช้งานได้</numerusform>
+        </translation>
+    </message>
+    <message numerus="yes">
+        <source>(of %n GB needed)</source>
+        <translation type="unfinished">
+            <numerusform>(ต้องการพื้นที่ %n GB )</numerusform>
+        </translation>
+    </message>
+    <message numerus="yes">
+        <source>(%n GB needed for full chain)</source>
+        <translation type="unfinished">
+            <numerusform>(%n GB needed for full chain)</numerusform>
+        </translation>
+    </message>
+    <message>
+        <source>At least %1 GB of data will be stored in this directory, and it will grow over time.</source>
+        <translation type="unfinished">At least %1 GB of data will be stored in this directory, and it will grow over time</translation>
+    </message>
+    <message>
+        <source>Approximately %1 GB of data will be stored in this directory.</source>
+        <translation type="unfinished">ข้อมูลประมาณ %1 GB จะถูกเก็บไว้ในไดเร็กทอรีนี้</translation>
+    </message>
+    <message numerus="yes">
+        <source>(sufficient to restore backups %n day(s) old)</source>
+        <extracomment>Explanatory text on the capability of the current prune target.</extracomment>
+        <translation type="unfinished">
+            <numerusform>(sufficient to restore backups %n day(s) old)</numerusform>
+        </translation>
+    </message>
+    <message>
+        <source>%1 will download and store a copy of the Qtum block chain.</source>
+        <translation type="unfinished">%1 จะดาวน์โหลดและจัดเก็บสำเนาของบล็อกเชน Qtum</translation>
+    </message>
+    <message>
+        <source>The wallet will also be stored in this directory.</source>
+        <translation type="unfinished"> วอลเล็ตจะถูกเก็บใว้ในไดเร็กทอรีนี้เช่นกัน</translation>
     </message>
     <message>
         <source>Error</source>
         <translation type="unfinished">ข้อผิดพลาด</translation>
     </message>
     <message>
-        <source>Warning</source>
-        <translation type="unfinished">คำเตือน</translation>
-    </message>
-    <message>
-        <source>Information</source>
-        <translation type="unfinished">ข้อมูล</translation>
-    </message>
-    <message>
-        <source>Up to date</source>
-        <translation type="unfinished">ปัจจุบัน</translation>
-    </message>
-    <message>
-        <source>Load PSBT from &amp;clipboard…</source>
-        <translation type="unfinished">โหลด PSBT จากคลิปบอร์ด...</translation>
-    </message>
-    <message>
-        <source>Node window</source>
-        <translation type="unfinished">หน้าต่างโหนด</translation>
-    </message>
-    <message>
-        <source>&amp;Sending addresses</source>
-        <translation type="unfinished">&amp;ที่อยู่การส่ง</translation>
-    </message>
-    <message>
-        <source>&amp;Receiving addresses</source>
-        <translation type="unfinished">&amp;ที่อยู่การรับ</translation>
-    </message>
-    <message>
-        <source>Open Wallet</source>
-        <translation type="unfinished">เปิดกระเป๋าสตางค์</translation>
-    </message>
-    <message>
-        <source>Open a wallet</source>
-        <translation type="unfinished">เปิดกระเป๋าสตางค์</translation>
-    </message>
-    <message>
-        <source>Close wallet</source>
-        <translation type="unfinished">ปิดกระเป๋าสตางค์</translation>
-    </message>
-    <message>
-        <source>Restore Wallet…</source>
-        <extracomment>Name of the menu item that restores wallet from a backup file.</extracomment>
-        <translation type="unfinished">กู้คืนวอลเล็ต…</translation>
-    </message>
-    <message>
-        <source>Restore a wallet from a backup file</source>
-        <extracomment>Status tip for Restore Wallet menu item</extracomment>
-        <translation type="unfinished">กู้คืนวอลเล็ตจากไฟล์สำรองข้อมูล</translation>
-    </message>
-    <message>
-        <source>Close all wallets</source>
-        <translation type="unfinished">ปิด วอลเล็ต ทั้งหมด</translation>
-    </message>
-    <message>
-        <source>&amp;Mask values</source>
-        <translation type="unfinished">&amp;ค่ามาสก์</translation>
-    </message>
-    <message>
-        <source>default wallet</source>
-        <translation type="unfinished">วอลเล็ต เริ่มต้น</translation>
-    </message>
-    <message>
-        <source>No wallets available</source>
-        <translation type="unfinished">ไม่มี วอลเล็ต ที่พร้อมใช้งาน</translation>
-    </message>
-    <message>
-        <source>Wallet Data</source>
-        <extracomment>Name of the wallet data file format.</extracomment>
-        <translation type="unfinished">ข้อมูล วอลเล็ต</translation>
-    </message>
-    <message>
-        <source>Load Wallet Backup</source>
-        <extracomment>The title for Restore Wallet File Windows</extracomment>
-        <translation type="unfinished">โหลดสำรองข้อมูลวอลเล็ต</translation>
-    </message>
-    <message>
-        <source>Restore Wallet</source>
-        <extracomment>Title of pop-up window shown when the user is attempting to restore a wallet.</extracomment>
-        <translation type="unfinished">กู้คืนวอลเล็ต</translation>
-    </message>
-    <message>
-        <source>Wallet Name</source>
-        <extracomment>Label of the input field where the name of the wallet is entered.</extracomment>
-        <translation type="unfinished">ชื่อ วอลเล็ต</translation>
-    </message>
-    <message>
-        <source>&amp;Window</source>
-        <translation type="unfinished">&amp;วินโดว์</translation>
-    </message>
-    <message>
-        <source>Zoom</source>
-        <translation type="unfinished">ซูม</translation>
-    </message>
-    <message>
-        <source>Main Window</source>
-        <translation type="unfinished">วินโดว์ หลัก</translation>
-    </message>
-    <message>
-        <source>%1 client</source>
-        <translation type="unfinished">%1 ลูกค้า</translation>
-    </message>
-    <message>
-        <source>&amp;Hide</source>
-        <translation type="unfinished">&amp;ซ่อน</translation>
-    </message>
-    <message>
-        <source>S&amp;how</source>
-        <translation type="unfinished">&amp;แสดง</translation>
-    </message>
-    <message numerus="yes">
-        <source>%n active connection(s) to Qtum network.</source> 
-        <extracomment>A substring of the tooltip.</extracomment>
-        <translation type="unfinished">
-            <numerusform>%n เครือข่ายที่สามารถใช้เชื่อมต่อไปยังเครือข่ายบิตคอยน์ได้</numerusform>
-        </translation>
-    </message>
-    <message>
-        <source>Click for more actions.</source>
-        <extracomment>A substring of the tooltip. "More actions" are available via the context menu.</extracomment>
-        <translation type="unfinished">คลิกเพื่อดูการดำเนินการเพิ่มเติม</translation>
-    </message>
-    <message>
-        <source>Show Peers tab</source>
-        <extracomment>A context menu item. The "Peers tab" is an element of the "Node window".</extracomment>
-        <translation type="unfinished">แสดง Peers แท็ป</translation>
-    </message>
-    <message>
-        <source>Disable network activity</source>
-        <extracomment>A context menu item.</extracomment>
-        <translation type="unfinished">ปิดใช้งาน กิจกรรม เครือข่าย</translation>
-    </message>
-    <message>
-        <source>Enable network activity</source>
-        <extracomment>A context menu item. The network activity was disabled previously.</extracomment>
-        <translation type="unfinished">เปิดใช้งาน กิจกรรม เครือข่าย</translation>
-    </message>
-    <message>
-        <source>Error: %1</source>
-        <translation type="unfinished">ข้อผิดพลาด: %1</translation>
-    </message>
-    <message>
-        <source>Warning: %1</source>
-        <translation type="unfinished">คำเตือน: %1</translation>
-    </message>
-    <message>
-        <source>Date: %1
-</source>
-        <translation type="unfinished">วันที่: %1
-</translation>
-    </message>
-    <message>
-        <source>Amount: %1
-</source>
-        <translation type="unfinished">จำนวน: %1
-</translation>
-    </message>
-    <message>
-        <source>Wallet: %1
-</source>
-        <translation type="unfinished">วอลเล็ต: %1
-</translation>
-    </message>
-    <message>
-        <source>Type: %1
-</source>
-        <translation type="unfinished">รูปแบบ: %1
-</translation>
-    </message>
-    <message>
-        <source>Label: %1
-</source>
-        <translation type="unfinished">เลเบล: %1
-</translation>
-    </message>
-    <message>
-        <source>Address: %1
-</source>
-        <translation type="unfinished">แอดเดรส: %1
-</translation>
-    </message>
-    <message>
-        <source>Sent transaction</source>
-        <translation type="unfinished">รายการ ที่ส่ง</translation>
-    </message>
-    <message>
-        <source>Incoming transaction</source>
-        <translation type="unfinished">การทำรายการ ขาเข้า</translation>
-    </message>
-    <message>
-        <source>HD key generation is &lt;b&gt;enabled&lt;/b&gt;</source>
-        <translation type="unfinished">HD key generation ถูก &lt;b&gt;เปิดใช้งาน&lt;/b&gt;</translation>
-    </message>
-    <message>
-        <source>HD key generation is &lt;b&gt;disabled&lt;/b&gt;</source>
-        <translation type="unfinished">HD key generation ถูก &lt;b&gt;ปิดใช้งาน&lt;/b&gt;</translation>
-    </message>
-    <message>
-        <source>Private key &lt;b&gt;disabled&lt;/b&gt;</source>
-        <translation type="unfinished">คีย์ ส่วนตัว &lt;b&gt;ถูกปิดใช้งาน&lt;/b&gt;</translation>
-    </message>
-    <message>
-        <source>Wallet is &lt;b&gt;encrypted&lt;/b&gt; and currently &lt;b&gt;unlocked&lt;/b&gt;</source>
-        <translation type="unfinished">วอลเล็ต ถูก &lt;b&gt;เข้ารหัส&lt;/b&gt; และ ในขณะนี้ &lt;b&gt;ปลดล็อคแล้ว&lt;/b&gt;</translation>
-    </message>
-    <message>
-        <source>Wallet is &lt;b&gt;encrypted&lt;/b&gt; and currently &lt;b&gt;locked&lt;/b&gt;</source>
-        <translation type="unfinished">วอลเล็ต ถูก &lt;b&gt;เข้ารหัส&lt;/b&gt; และ ในขณะนี้ &lt;b&gt;ล็อคแล้ว &lt;/b&gt;</translation>
-    </message>
-    <message>
-        <source>Original message:</source>
-        <translation type="unfinished">ข้อความ ดั้งเดิม:</translation>
-    </message>
-</context>
-<context>
-    <name>UnitDisplayStatusBarControl</name>
-    <message>
-        <source>Unit to show amounts in. Click to select another unit.</source>
-        <translation type="unfinished">หน่วยแสดงจำนวนเงิน คลิกเพื่อเลือกหน่วยอื่น</translation>
-    </message>
-</context>
-<context>
-    <name>CoinControlDialog</name>
-    <message>
-        <source>Coin Selection</source>
-        <translation type="unfinished">การเลือกคอยน์</translation>
-    </message>
-    <message>
-        <source>Quantity:</source>
-        <translation type="unfinished">ปริมาณ:</translation>
-    </message>
-    <message>
-        <source>Bytes:</source>
-        <translation type="unfinished">ไบทส์:</translation>
-    </message>
-    <message>
-        <source>Amount:</source>
-        <translation type="unfinished">จำนวน:</translation>
-    </message>
-    <message>
-        <source>Fee:</source>
-        <translation type="unfinished">ค่าธรรมเนียม:</translation>
-    </message>
-    <message>
-        <source>Dust:</source>
-        <translation type="unfinished">ดัสท์:</translation>
-    </message>
-    <message>
-        <source>After Fee:</source>
-        <translation type="unfinished">หลังค่าธรรมเนียม:</translation>
-    </message>
-    <message>
-        <source>Change:</source>
-        <translation type="unfinished">เปลี่ยน:</translation>
-    </message>
-    <message>
-        <source>(un)select all</source>
-        <translation type="unfinished">(un)เลือกทั้งหมด</translation>
-    </message>
-    <message>
-        <source>Tree mode</source>
-        <translation type="unfinished">โหมด แบบTree</translation>
-    </message>
-    <message>
-        <source>List mode</source>
-        <translation type="unfinished">โหมด แบบรายการ</translation>
-    </message>
-    <message>
-        <source>Amount</source>
-        <translation type="unfinished">จำนวน</translation>
-    </message>
-    <message>
-        <source>Received with label</source>
-        <translation type="unfinished">รับ ด้วย เลเบล</translation>
-    </message>
-    <message>
-        <source>Received with address</source>
-        <translation type="unfinished">รับ ด้วย แอดเดรส</translation>
-    </message>
-    <message>
-        <source>Date</source>
-        <translation type="unfinished">วันที่</translation>
-    </message>
-    <message>
-        <source>Confirmations</source>
-        <translation type="unfinished">ทำการยืนยัน</translation>
-    </message>
-    <message>
-        <source>Confirmed</source>
-        <translation type="unfinished">ยืนยันแล้ว</translation>
-    </message>
-    <message>
-        <source>Copy amount</source>
-        <translation type="unfinished">คัดลอก จำนวน</translation>
-    </message>
-    <message>
-        <source>&amp;Copy address</source>
-        <translation type="unfinished">&amp;คัดลอก แอดเดรส</translation>
-    </message>
-    <message>
-        <source>Copy &amp;label</source>
-        <translation type="unfinished">คัดลอก &amp;เลเบล</translation>
-    </message>
-    <message>
-        <source>Copy &amp;amount</source>
-        <translation type="unfinished">คัดลอก &amp;จำนวน</translation>
-    </message>
-    <message>
-        <source>Copy transaction &amp;ID and output index</source>
-        <translation type="unfinished">คัดล็อก &amp;ID ธุรกรรม และ ส่งออก เป็นดัชนี</translation>
-    </message>
-    <message>
-        <source>L&amp;ock unspent</source>
-        <translation type="unfinished">L&amp;ock ที่ไม่ได้ใข้</translation>
-    </message>
-    <message>
-        <source>&amp;Unlock unspent</source>
-        <translation type="unfinished">&amp;ปลดล็อค ที่ไม่ไดใช้</translation>
-    </message>
-    <message>
-        <source>Copy quantity</source>
-        <translation type="unfinished">คัดลอก ปริมาณ</translation>
-    </message>
-    <message>
-        <source>Copy fee</source>
-        <translation type="unfinished">คัดลอก ค่าธรรมเนียม</translation>
-    </message>
-    <message>
-        <source>Copy after fee</source>
-        <translation type="unfinished">คัดลอก หลัง ค่าธรรมเนียม</translation>
-    </message>
-    <message>
-        <source>Copy bytes</source>
-        <translation type="unfinished">คัดลอก bytes</translation>
-    </message>
-    <message>
-        <source>Copy dust</source>
-        <translation type="unfinished">คัดลอก dust</translation>
-    </message>
-    <message>
-        <source>Copy change</source>
-        <translation type="unfinished">คัดลอก change</translation>
-    </message>
-    <message>
-        <source>(%1 locked)</source>
-        <translation type="unfinished">(%1 ล็อคแล้ว)</translation>
-    </message>
-    <message>
-        <source>yes</source>
-        <translation type="unfinished">ใช่</translation>
-    </message>
-    <message>
-        <source>no</source>
-        <translation type="unfinished">ไม่</translation>
-    </message>
-    <message>
-        <source>(no label)</source>
-        <translation type="unfinished">(ไม่มีเลเบล)</translation>
-    </message>
-    <message>
-        <source>change from %1 (%2)</source>
-        <translation type="unfinished">เปลี่ยน จาก %1 (%2)</translation>
-    </message>
-    <message>
-        <source>(change)</source>
-        <translation type="unfinished">(เปลี่ยน)</translation>
-    </message>
-</context>
-<context>
-    <name>CreateWalletActivity</name>
-    <message>
-        <source>Create Wallet</source>
-        <extracomment>Title of window indicating the progress of creation of a new wallet.</extracomment>
-        <translation type="unfinished">สร้าง วอลเล็ต</translation>
-    </message>
-    <message>
-        <source>Creating Wallet &lt;b&gt;%1&lt;/b&gt;…</source>
-        <extracomment>Descriptive text of the create wallet progress window which indicates to the user which wallet is currently being created.</extracomment>
-        <translation type="unfinished">กำลังสร้าง วอลเล็ต &lt;b&gt;%1&lt;/b&gt;…</translation>
-    </message>
-    <message>
-        <source>Create wallet failed</source>
-        <translation type="unfinished">การสร้าง วอลเล็ต ล้มเหลว</translation>
-    </message>
-    <message>
-        <source>Create wallet warning</source>
-        <translation type="unfinished">คำเตือน การสร้าง วอลเล็ต</translation>
-    </message>
-    <message>
-        <source>Can't list signers</source>
-        <translation type="unfinished">ไม่สามารถ จัดรายการ ผู้เซ็น</translation>
-    </message>
-    </context>
-<context>
-    <name>LoadWalletsActivity</name>
-    <message>
-        <source>Load Wallets</source>
-        <extracomment>Title of progress window which is displayed when wallets are being loaded.</extracomment>
-        <translation type="unfinished">โหลด วอลเล็ต</translation>
-    </message>
-    <message>
-        <source>Loading wallets…</source>
-        <extracomment>Descriptive text of the load wallets progress window which indicates to the user that wallets are currently being loaded.</extracomment>
-        <translation type="unfinished">กำลังโหลด วอลเล็ต...</translation>
-    </message>
-</context>
-<context>
-    <name>OpenWalletActivity</name>
-    <message>
-        <source>Open wallet failed</source>
-        <translation type="unfinished">เปิด วอลเล็ต ล้มเหลว</translation>
-    </message>
-    <message>
-        <source>Open wallet warning</source>
-        <translation type="unfinished">คำเตือน การเปิด วอลเล็ต</translation>
-    </message>
-    <message>
-        <source>default wallet</source>
-        <translation type="unfinished">วอลเล็ต เริ่มต้น</translation>
-    </message>
-    <message>
-        <source>Open Wallet</source>
-        <extracomment>Title of window indicating the progress of opening of a wallet.</extracomment>
-        <translation type="unfinished">เปิดกระเป๋าสตางค์</translation>
-    </message>
-    <message>
-        <source>Opening Wallet &lt;b&gt;%1&lt;/b&gt;…</source>
-        <extracomment>Descriptive text of the open wallet progress window which indicates to the user which wallet is currently being opened.</extracomment>
-        <translation type="unfinished">กำลังเปิด วอลเล็ต &lt;b&gt;%1&lt;/b&gt;…</translation>
-    </message>
-</context>
-<context>
-    <name>RestoreWalletActivity</name>
-    <message>
-        <source>Restore Wallet</source>
-        <extracomment>Title of progress window which is displayed when wallets are being restored.</extracomment>
-        <translation type="unfinished">กู้คืนวอลเล็ต</translation>
-    </message>
-    <message>
-        <source>Restoring Wallet &lt;b&gt;%1&lt;/b&gt;…</source>
-        <extracomment>Descriptive text of the restore wallets progress window which indicates to the user that wallets are currently being restored.</extracomment>
-        <translation type="unfinished">ทำการกู้คืนวอลเล็ต &lt;b&gt;%1&lt;/b&gt;…</translation>
-    </message>
-    <message>
-        <source>Restore wallet failed</source>
-        <extracomment>Title of message box which is displayed when the wallet could not be restored.</extracomment>
-        <translation type="unfinished">การกู้คืนวอลเล็ตล้มเหลว</translation>
-    </message>
-    <message>
-        <source>Restore wallet warning</source>
-        <extracomment>Title of message box which is displayed when the wallet is restored with some warning.</extracomment>
-        <translation type="unfinished">คำเตือนการกู้คืนวอลเล็ต</translation>
-    </message>
-    <message>
-        <source>Restore wallet message</source>
-        <extracomment>Title of message box which is displayed when the wallet is successfully restored.</extracomment>
-        <translation type="unfinished">ข้อความการกู้คืนวอลเล็ต</translation>
-    </message>
-</context>
-<context>
-    <name>WalletController</name>
-    <message>
-        <source>Close wallet</source>
-        <translation type="unfinished">ปิดกระเป๋าสตางค์</translation>
-    </message>
-    <message>
-        <source>Are you sure you wish to close the wallet &lt;i&gt;%1&lt;/i&gt;?</source>
-        <translation type="unfinished">คุณ แน่ใจ หรือไม่ว่า ต้องการ ปิด วอลเล็ต &lt;i&gt;%1&lt;/i&gt;?</translation>
-    </message>
-    <message>
-        <source>Closing the wallet for too long can result in having to resync the entire chain if pruning is enabled.</source>
-        <translation type="unfinished">Closing the wallet for too long can result in having to resync the entire chain if pruning is enabled</translation>
-    </message>
-    <message>
-        <source>Close all wallets</source>
-        <translation type="unfinished">ปิด วอลเล็ต ทั้งหมด</translation>
-    </message>
-    <message>
-        <source>Are you sure you wish to close all wallets?</source>
-        <translation type="unfinished">คุณ แน่ใจ หรือไม่ว่า ต้องการ ปิด วอลเล็ต ทั้งหมด?</translation>
-    </message>
-</context>
-<context>
-    <name>CreateWalletDialog</name>
-    <message>
-        <source>Create Wallet</source>
-        <translation type="unfinished">สร้าง วอลเล็ต</translation>
-    </message>
-    <message>
-        <source>Wallet Name</source>
-        <translation type="unfinished">ชื่อ วอลเล็ต</translation>
-    </message>
-    <message>
-        <source>Wallet</source>
-        <translation type="unfinished">วอลเล็ต</translation>
-    </message>
-    <message>
-        <source>Encrypt the wallet. The wallet will be encrypted with a passphrase of your choice.</source>
-        <translation type="unfinished">เข้ารหัส วอลเล็ต วอลเล็ต จะถูก เข้ารหัส ด้วย พาสเฟส ที่ คุณ เลือก</translation>
-    </message>
-    <message>
-=======
-        <source>Create Wallet</source>
-        <translation type="unfinished">สร้าง วอลเล็ต</translation>
-    </message>
-    <message>
-        <source>Wallet Name</source>
-        <translation type="unfinished">ชื่อ วอลเล็ต</translation>
-    </message>
-    <message>
-        <source>Wallet</source>
-        <translation type="unfinished">วอลเล็ต</translation>
-    </message>
-    <message>
-        <source>Encrypt the wallet. The wallet will be encrypted with a passphrase of your choice.</source>
-        <translation type="unfinished">เข้ารหัส วอลเล็ต วอลเล็ต จะถูก เข้ารหัส ด้วย พาสเฟส ที่ คุณ เลือก</translation>
-    </message>
-    <message>
->>>>>>> 4985b774
-        <source>Encrypt Wallet</source>
-        <translation type="unfinished">เข้ารหัส วอลเล็ต</translation>
-    </message>
-    <message>
-        <source>Advanced Options</source>
-        <translation type="unfinished">ตัวเลือก ขั้นสูง</translation>
-    </message>
-    <message>
-        <source>Disable private keys for this wallet. Wallets with private keys disabled will have no private keys and cannot have an HD seed or imported private keys. This is ideal for watch-only wallets.</source>
-        <translation type="unfinished">Disable private keys for this wallet. Wallets with private keys disabled will have no private keys and cannot have an HD seed or imported private keys. This is ideal for watch-only wallets</translation>
-    </message>
-    <message>
-        <source>Disable Private Keys</source>
-        <translation type="unfinished">ปิดใช้งาน คีย์ ส่วนตัว</translation>
-    </message>
-    <message>
-        <source>Make a blank wallet. Blank wallets do not initially have private keys or scripts. Private keys and addresses can be imported, or an HD seed can be set, at a later time.</source>
-        <translation type="unfinished">Make a blank wallet. Blank wallets do not initially have private keys or scripts. Private keys and addresses can be imported, or an HD seed can be set, at a later time</translation>
-    </message>
-    <message>
-        <source>Make Blank Wallet</source>
-        <translation type="unfinished">ทำ วอลเล็ต ให้ว่างเปล่า</translation>
-    </message>
-    <message>
-        <source>Descriptor Wallet</source>
-        <translation type="unfinished">ตัวอธิบาย วอลเล็ต</translation>
-    </message>
-    <message>
-        <source>Use an external signing device such as a hardware wallet. Configure the external signer script in wallet preferences first.</source>
-        <translation type="unfinished">Use an external signing device such as a hardware wallet. Configure the external signer script in wallet preferences first</translation>
-    </message>
-    </context>
-<context>
-    <name>EditAddressDialog</name>
-    <message>
-        <source>Edit Address</source>
-        <translation type="unfinished">แก้ไข แอดเดรส</translation>
-    </message>
-    <message>
-        <source>&amp;Label</source>
-        <translation type="unfinished">&amp;เลเบล</translation>
-    </message>
-    <message>
-        <source>The label associated with this address list entry</source>
-        <translation type="unfinished">รายการ แสดง เลเบล ที่ เกี่ยวข้องกับ ที่เก็บ นี้</translation>
-    </message>
-    <message>
-        <source>&amp;Address</source>
-        <translation type="unfinished">&amp;แอดเดรส</translation>
-    </message>
-    <message>
-        <source>New sending address</source>
-        <translation type="unfinished">แอดเดรส การส่ง ใหม่</translation>
-    </message>
-    <message>
-        <source>Edit receiving address</source>
-        <translation type="unfinished">แก้ไข แอดเดรส การรับ</translation>
-    </message>
-    <message>
-        <source>Edit sending address</source>
-        <translation type="unfinished">แก้ไข แอดเดรส การส่ง</translation>
-    </message>
-    <message>
-        <source>The entered address "%1" is not a valid Qtum address.</source>
-        <translation type="unfinished">แอดเดรส ที่ป้อน "%1" เป็น Qtum แอดเดรส ที่ ไม่ ถูกต้อง</translation>
-    </message>
-    <message>
-        <source>Address "%1" already exists as a receiving address with label "%2" and so cannot be added as a sending address.</source>
-        <translation type="unfinished">Address "%1" already exists as a receiving address with label "%2" and so cannot be added as a sending address</translation>
-<<<<<<< HEAD
-    </message>
-    <message>
-        <source>The entered address "%1" is already in the address book with label "%2".</source>
-        <translation type="unfinished">The entered address "%1" is already in the address book with label "%2"</translation>
-    </message>
-    <message>
-=======
-    </message>
-    <message>
-        <source>The entered address "%1" is already in the address book with label "%2".</source>
-        <translation type="unfinished">The entered address "%1" is already in the address book with label "%2"</translation>
-    </message>
-    <message>
->>>>>>> 4985b774
-        <source>Could not unlock wallet.</source>
-        <translation type="unfinished">ไม่สามารถปลดล็อกวอลเล็ตได้</translation>
-    </message>
-    <message>
-        <source>New key generation failed.</source>
-        <translation type="unfinished">การสร้างคีย์ใหม่ล้มเหลว</translation>
-    </message>
-</context>
-<context>
-    <name>FreespaceChecker</name>
-    <message>
-        <source>A new data directory will be created.</source>
-        <translation type="unfinished">ไดเร็กทอรีข้อมูลใหม่จะถูกสร้างขึ้น</translation>
-    </message>
-    <message>
-        <source>Cannot create data directory here.</source>
-        <translation type="unfinished">ไม่สามารถสร้างไดเร็กทอรีข้อมูลที่นี่</translation>
-    </message>
-</context>
-<context>
-    <name>Intro</name>
-    <message numerus="yes">
-        <source>%n GB of space available</source>
-        <translation type="unfinished">
-            <numerusform>มีพื้นที่ว่าง %n GB ที่ใช้งานได้</numerusform>
-        </translation>
-    </message>
-    <message numerus="yes">
-        <source>(of %n GB needed)</source>
-        <translation type="unfinished">
-            <numerusform>(ต้องการพื้นที่ %n GB )</numerusform>
-        </translation>
-    </message>
-    <message numerus="yes">
-        <source>(%n GB needed for full chain)</source>
-        <translation type="unfinished">
-            <numerusform>(%n GB needed for full chain)</numerusform>
-        </translation>
-    </message>
-    <message>
-        <source>At least %1 GB of data will be stored in this directory, and it will grow over time.</source>
-        <translation type="unfinished">At least %1 GB of data will be stored in this directory, and it will grow over time</translation>
-    </message>
-    <message>
-        <source>Approximately %1 GB of data will be stored in this directory.</source>
-        <translation type="unfinished">ข้อมูลประมาณ %1 GB จะถูกเก็บไว้ในไดเร็กทอรีนี้</translation>
-    </message>
-    <message numerus="yes">
-        <source>(sufficient to restore backups %n day(s) old)</source>
-        <extracomment>Explanatory text on the capability of the current prune target.</extracomment>
-        <translation type="unfinished">
-            <numerusform>(sufficient to restore backups %n day(s) old)</numerusform>
-        </translation>
-    </message>
-    <message>
-        <source>%1 will download and store a copy of the Qtum block chain.</source>
-        <translation type="unfinished">%1 จะดาวน์โหลดและจัดเก็บสำเนาของบล็อกเชน Qtum</translation>
-    </message>
-    <message>
-        <source>The wallet will also be stored in this directory.</source>
-        <translation type="unfinished"> วอลเล็ตจะถูกเก็บใว้ในไดเร็กทอรีนี้เช่นกัน</translation>
-    </message>
-    <message>
-        <source>Error</source>
-        <translation type="unfinished">ข้อผิดพลาด</translation>
-    </message>
-    <message>
         <source>Welcome</source>
         <translation type="unfinished">ยินดีต้อนรับ</translation>
     </message>
@@ -1898,7 +498,6 @@
     <message>
         <source>Command-line options</source>
         <translation type="unfinished">ตัวเลือก Command-line </translation>
-<<<<<<< HEAD
     </message>
 </context>
 <context>
@@ -1944,36 +543,7 @@
     </message>
     </context>
 <context>
-    <name>OpenURIDialog</name>
-    <message>
-        <source>Open qtum URI</source>
-        <translation type="unfinished">เปิด qtum: URI</translation>
-=======
-    </message>
-</context>
-<context>
-    <name>ShutdownWindow</name>
-    <message>
-        <source>%1 is shutting down…</source>
-        <translation type="unfinished">%1 กำลังถูกปิดลง…</translation>
-    </message>
-    <message>
-        <source>Do not shut down the computer until this window disappears.</source>
-        <translation type="unfinished">อย่าปิดเครื่องคอมพิวเตอร์จนกว่าหน้าต่างนี้จะหายไป</translation>
->>>>>>> 4985b774
-    </message>
-    </context>
-<context>
-<<<<<<< HEAD
     <name>OptionsDialog</name>
-    <message>
-        <source>Options</source>
-        <translation type="unfinished">ตัวเลือก</translation>
-    </message>
-    <message>
-        <source>&amp;Main</source>
-        <translation type="unfinished">&amp;หลัก</translation>
-    </message>
     <message>
         <source>Maximum database cache size. A larger cache can contribute to faster sync, after which the benefit is less pronounced for most use cases. Lowering the cache size will reduce memory usage. Unused mempool memory is shared for this cache.</source>
         <extracomment>Tooltip text for Options window setting that sets the size of the database cache. Explains the corresponding effects of increasing/decreasing this value.</extracomment>
@@ -2006,148 +576,25 @@
     <message>
         <source>External Signer (e.g. hardware wallet)</source>
         <translation type="unfinished">ผู้ลงนามภายนอก (เช่น ฮาร์ดแวร์วอลเล็ต)</translation>
-=======
-    <name>ModalOverlay</name>
+    </message>
+    <message>
+        <source>Error</source>
+        <translation type="unfinished">ข้อผิดพลาด</translation>
+    </message>
+    </context>
+<context>
+    <name>OverviewPage</name>
     <message>
         <source>Form</source>
         <translation type="unfinished">รูปแบบ</translation>
     </message>
     <message>
-        <source>Number of blocks left</source>
-        <translation type="unfinished">ตัวเลข ของ บล็อก ที่เหลือ</translation>
-    </message>
-    <message>
-        <source>Unknown…</source>
-        <translation type="unfinished">ไม่รู้จัก…</translation>
-    </message>
-    <message>
-        <source>calculating…</source>
-        <translation type="unfinished">กำลังคำนวณ…</translation>
-    </message>
-    <message>
-        <source>Last block time</source>
-        <translation type="unfinished">บล็อกเวลาล่าสุด</translation>
-    </message>
-    <message>
-        <source>Progress increase per hour</source>
-        <translation type="unfinished">ความคืบหน้าเพิ่มขึ้นต่อชั่วโมง</translation>
-    </message>
-    <message>
-        <source>Estimated time left until synced</source>
-        <translation type="unfinished">เวลาโดยประมาณที่เหลือจนกว่าจะซิงค์</translation>
->>>>>>> 4985b774
-    </message>
-    </context>
-<context>
-    <name>OptionsDialog</name>
-    <message>
-<<<<<<< HEAD
-        <source>&amp;Port:</source>
-        <translation type="unfinished">&amp;พอร์ต:</translation>
-    </message>
-    <message>
-        <source>&amp;Window</source>
-        <translation type="unfinished">&amp;วินโดว์</translation>
-    </message>
-    <message>
-        <source>Third-party URLs (e.g. a block explorer) that appear in the transactions tab as context menu items. %s in the URL is replaced by transaction hash. Multiple URLs are separated by vertical bar |.</source>
-        <translation type="unfinished">URL ของบุคคลที่สาม (เช่น เครื่องมือสำรวจการบล็อก) ที่ปรากฏในแท็บธุรกรรมเป็นรายการเมนูบริบท %s ใน URL จะถูกแทนที่ด้วยแฮชธุรกรรม URL หลายรายการถูกคั่นด้วยแถบแนวตั้ง |</translation>
-=======
-        <source>Maximum database cache size. A larger cache can contribute to faster sync, after which the benefit is less pronounced for most use cases. Lowering the cache size will reduce memory usage. Unused mempool memory is shared for this cache.</source>
-        <extracomment>Tooltip text for Options window setting that sets the size of the database cache. Explains the corresponding effects of increasing/decreasing this value.</extracomment>
-        <translation type="unfinished">ขนาดแคชฐานข้อมูลสูงสุด แคชที่ใหญ่ขึ้นสามารถนำไปสู่การซิงค์ได้เร็วยิ่งขึ้น หลังจากนั้นประโยชน์จะเด่นชัดน้อยลงสำหรับกรณีการใช้งานส่วนใหญ่ การลดขนาดแคชจะลดการใช้หน่วยความจำ มีการแชร์หน่วยความจำ mempool ที่ไม่ได้ใช้สำหรับแคชนี้</translation>
-    </message>
-    <message>
-        <source>Set the number of script verification threads. Negative values correspond to the number of cores you want to leave free to the system.</source>
-        <extracomment>Tooltip text for Options window setting that sets the number of script verification threads. Explains that negative values mean to leave these many cores free to the system.</extracomment>
-        <translation type="unfinished">กำหนดจำนวนเธรดการตรวจสอบสคริปต์ ค่าลบสอดคล้องกับจำนวนคอร์ที่คุณต้องการปล่อยให้ระบบว่าง</translation>
-    </message>
-    <message>
-        <source>This allows you or a third party tool to communicate with the node through command-line and JSON-RPC commands.</source>
-        <extracomment>Tooltip text for Options window setting that enables the RPC server.</extracomment>
-        <translation type="unfinished">สิ่งนี้ช่วยให้คุณหรือเครื่องมือของบุคคลที่สามสามารถสื่อสารกับโหนดผ่านคำสั่งบรรทัดคำสั่งและ JSON-RPC</translation>
->>>>>>> 4985b774
-    </message>
-    <message>
-        <source>&amp;Third-party transaction URLs</source>
-        <translation type="unfinished">&amp;URL ธุรกรรมบุคคลที่สาม</translation>
-    </message>
-    <message>
-<<<<<<< HEAD
-        <source>&amp;OK</source>
-        <translation type="unfinished">&amp;ตกลง</translation>
-    </message>
-    <message>
-        <source>&amp;Cancel</source>
-        <translation type="unfinished">&amp;ยกเลิก</translation>
-    </message>
-    <message>
-        <source>none</source>
-        <translation type="unfinished">ไม่มี</translation>
-    </message>
-    <message>
-        <source>Continue</source>
-        <translation type="unfinished">ดำเนินการต่อ</translation>
-    </message>
-    <message>
-        <source>Cancel</source>
-        <translation type="unfinished">ยกเลิก</translation>
-=======
-        <source>W&amp;allet</source>
-        <translation type="unfinished">ว&amp;อลเล็ต</translation>
->>>>>>> 4985b774
-    </message>
-    <message>
-        <source>Error</source>
-        <translation type="unfinished">ข้อผิดพลาด</translation>
-    </message>
-    </context>
-<context>
-    <name>OverviewPage</name>
-    <message>
-<<<<<<< HEAD
-        <source>Form</source>
-        <translation type="unfinished">รูปแบบ</translation>
-    </message>
-    <message>
         <source>Available:</source>
         <translation type="unfinished">พร้อมใช้งาน:</translation>
     </message>
-    <message>
-        <source>Balances</source>
-        <translation type="unfinished">ยอดคงเหลือ</translation>
-    </message>
-    <message>
-        <source>Total:</source>
-        <translation type="unfinished">ทั้งหมด:</translation>
-    </message>
-    <message>
-        <source>Your current total balance</source>
-        <translation type="unfinished">ยอดคงเหลือ ทั้งหมด ในปัจจุบัน ของคุณ</translation>
-    </message>
-    <message>
-        <source>Spendable:</source>
-        <translation type="unfinished">ที่สามารถใช้จ่ายได้:</translation>
-    </message>
-    <message>
-        <source>Recent transactions</source>
-        <translation type="unfinished">การทำธุรกรรม ล่าสุด</translation>
-    </message>
     </context>
 <context>
     <name>PSBTOperationsDialog</name>
-    <message>
-        <source>Save…</source>
-        <translation type="unfinished">บันทึก…</translation>
-    </message>
-    <message>
-        <source>Cannot sign inputs while wallet is locked.</source>
-        <translation type="unfinished">ไม่สามารถลงนามอินพุตในขณะที่วอลเล็ตถูกล็อค</translation>
-    </message>
-    <message>
-        <source>Unknown error processing transaction.</source>
-        <translation type="unfinished">ข้อผิดพลาดที่ไม่รู้จักของการประมวลผลธุรกรรม</translation>
-    </message>
     <message>
         <source>PSBT copied to clipboard.</source>
         <translation type="unfinished">PSBT คัดลอกไปยังคลิปบอร์ดแล้ว</translation>
@@ -2157,34 +604,13 @@
         <translation type="unfinished"> * ส่ง %1 ถึง %2</translation>
     </message>
     <message>
-        <source>Total Amount</source>
-        <translation type="unfinished">จำนวน ทั้งหมด</translation>
-    </message>
-    <message>
-        <source>or</source>
-        <translation type="unfinished">หรือ</translation>
-    </message>
-    <message>
         <source>Transaction has %1 unsigned inputs.</source>
         <translation type="unfinished">ธุรกรรมมี %1 อินพุตที่ไม่ได้ลงนาม</translation>
     </message>
-    <message>
-        <source>(But no wallet is loaded.)</source>
-        <translation type="unfinished">(แต่ไม่มีการโหลดวอลเล็ต)</translation>
-=======
-        <source>External Signer (e.g. hardware wallet)</source>
-        <translation type="unfinished">ผู้ลงนามภายนอก (เช่น ฮาร์ดแวร์วอลเล็ต)</translation>
->>>>>>> 4985b774
-    </message>
-    <message>
-        <source>(But this wallet cannot sign transactions.)</source>
-        <translation type="unfinished">(แต่วอลเล็ทนี้ไม่สามารถลงนามการทำธุรกรรมได้)</translation>
-    </message>
     </context>
 <context>
     <name>PeerTableModel</name>
     <message>
-<<<<<<< HEAD
         <source>Peer</source>
         <extracomment>Title of Peers Table column which contains a unique number used to identify a connection.</extracomment>
         <translation type="unfinished">เพียร์</translation>
@@ -2193,44 +619,6 @@
         <source>Age</source>
         <extracomment>Title of Peers Table column which indicates the duration (length of time) since the peer connection started.</extracomment>
         <translation type="unfinished">อายุ</translation>
-=======
-        <source>Form</source>
-        <translation type="unfinished">รูปแบบ</translation>
-    </message>
-    <message>
-        <source>Available:</source>
-        <translation type="unfinished">พร้อมใช้งาน:</translation>
->>>>>>> 4985b774
-    </message>
-    <message>
-        <source>Direction</source>
-        <extracomment>Title of Peers Table column which indicates the direction the peer connection was initiated from.</extracomment>
-        <translation type="unfinished">ทิศทาง</translation>
-    </message>
-    <message>
-        <source>Sent</source>
-        <extracomment>Title of Peers Table column which indicates the total amount of network information we have sent to the peer.</extracomment>
-        <translation type="unfinished">ส่งแล้ว</translation>
-    </message>
-    <message>
-        <source>Received</source>
-        <extracomment>Title of Peers Table column which indicates the total amount of network information we have received from the peer.</extracomment>
-        <translation type="unfinished">รับแล้ว</translation>
-    </message>
-    <message>
-        <source>Address</source>
-        <extracomment>Title of Peers Table column which contains the IP/Onion/I2P address of the connected peer.</extracomment>
-        <translation type="unfinished">แอดเดรส</translation>
-    </message>
-    <message>
-        <source>Type</source>
-        <extracomment>Title of Peers Table column which describes the type of peer connection. The "type" describes why the connection exists.</extracomment>
-        <translation type="unfinished">รูปแบบ</translation>
-    </message>
-    <message>
-        <source>Network</source>
-        <extracomment>Title of Peers Table column which states the network the peer connected through.</extracomment>
-        <translation type="unfinished">เครือข่าย</translation>
     </message>
     <message>
         <source>Inbound</source>
@@ -2244,65 +632,7 @@
     </message>
 </context>
 <context>
-    <name>QRImageWidget</name>
-    <message>
-<<<<<<< HEAD
-        <source>&amp;Save Image…</source>
-        <translation type="unfinished">&amp;บันทึก ภาพ…</translation>
-    </message>
-    <message>
-        <source>&amp;Copy Image</source>
-        <translation type="unfinished">&amp;คัดลอก ภาพ</translation>
-=======
-        <source>PSBT copied to clipboard.</source>
-        <translation type="unfinished">PSBT คัดลอกไปยังคลิปบอร์ดแล้ว</translation>
-    </message>
-    <message>
-        <source> * Sends %1 to %2</source>
-        <translation type="unfinished"> * ส่ง %1 ถึง %2</translation>
-    </message>
-    <message>
-        <source>Transaction has %1 unsigned inputs.</source>
-        <translation type="unfinished">ธุรกรรมมี %1 อินพุตที่ไม่ได้ลงนาม</translation>
->>>>>>> 4985b774
-    </message>
-    <message>
-        <source>Save QR Code</source>
-        <translation type="unfinished">บันทึก QR Code</translation>
-    </message>
-    <message>
-        <source>PNG Image</source>
-        <extracomment>Expanded name of the PNG file format. See: https://en.wikipedia.org/wiki/Portable_Network_Graphics.</extracomment>
-        <translation type="unfinished">ภาพ PNG</translation>
-    </message>
-</context>
-<context>
     <name>RPCConsole</name>
-    <message>
-<<<<<<< HEAD
-        <source>&amp;Information</source>
-        <translation type="unfinished">&amp;ข้อมูล</translation>
-    </message>
-    <message>
-        <source>General</source>
-        <translation type="unfinished">ทั่วไป</translation>
-    </message>
-    <message>
-        <source>Network</source>
-        <translation type="unfinished">เครือข่าย</translation>
-    </message>
-    <message>
-        <source>Name</source>
-        <translation type="unfinished">ชื่อ</translation>
-    </message>
-    <message>
-        <source>Number of connections</source>
-        <translation type="unfinished">ตัวเลข ของ connections</translation>
-    </message>
-    <message>
-        <source>Block chain</source>
-        <translation type="unfinished">บล็อกเชน</translation>
-    </message>
     <message>
         <source>Memory Pool</source>
         <translation type="unfinished">พูลเมมโมรี่</translation>
@@ -2312,74 +642,6 @@
         <translation type="unfinished">การใช้เมมโมรี่</translation>
     </message>
     <message>
-        <source>Wallet: </source>
-        <translation type="unfinished">วอลเล็ต: </translation>
-    </message>
-    <message>
-        <source>(none)</source>
-        <translation type="unfinished">(ไม่มี)</translation>
-    </message>
-    <message>
-        <source>&amp;Reset</source>
-        <translation type="unfinished">&amp;รีเซ็ต</translation>
-    </message>
-    <message>
-        <source>Received</source>
-        <translation type="unfinished">รับแล้ว</translation>
-    </message>
-    <message>
-        <source>Sent</source>
-        <translation type="unfinished">ส่งแล้ว</translation>
-    </message>
-    <message>
-        <source>Version</source>
-        <translation type="unfinished">เวอร์ชัน</translation>
-    </message>
-    <message>
-        <source>Last Transaction</source>
-        <translation type="unfinished">ธุรกรรมก่อนหน้า</translation>
-    </message>
-    <message>
-        <source>Whether we relay addresses to this peer.</source>
-        <extracomment>Tooltip text for the Address Relay field in the peer details area, which displays whether we relay addresses to this peer (Yes/No).</extracomment>
-        <translation type="unfinished">ไม่ว่าเราจะรีเลย์แอดเดรสปยังเพียร์นี้หรือไม่</translation>
-    </message>
-    <message>
-        <source>Address Relay</source>
-        <extracomment>Text title for the Address Relay field in the peer details area, which displays whether we relay addresses to this peer (Yes/No).</extracomment>
-        <translation type="unfinished">รีเลย์ แอดเดรส</translation>
-    </message>
-    <message>
-        <source>Addresses Processed</source>
-        <extracomment>Text title for the Addresses Processed field in the peer details area, which displays the total number of addresses received from this peer that were processed (excludes addresses that were dropped due to rate-limiting).</extracomment>
-        <translation type="unfinished">แอดเดรส ที่ประมวลผลแล้ว</translation>
-    </message>
-    <message>
-        <source>Addresses Rate-Limited</source>
-        <extracomment>Text title for the Addresses Rate-Limited field in the peer details area, which displays the total number of addresses received from this peer that were dropped (not processed) due to rate-limiting.</extracomment>
-        <translation type="unfinished">แอดเดรส จำกัดอัตรา</translation>
-    </message>
-    <message>
-        <source>Node window</source>
-        <translation type="unfinished">หน้าต่างโหนด</translation>
-    </message>
-    <message>
-        <source>Decrease font size</source>
-        <translation type="unfinished">ลด ขนาด ตัวอักษร</translation>
-    </message>
-    <message>
-        <source>Increase font size</source>
-        <translation type="unfinished">เพิ่ม ขนาด ตัวอักษร</translation>
-    </message>
-    <message>
-        <source>Permissions</source>
-        <translation type="unfinished">การอนุญาต</translation>
-    </message>
-    <message>
-        <source>Services</source>
-        <translation type="unfinished">การบริการ</translation>
-    </message>
-    <message>
         <source>High Bandwidth</source>
         <translation type="unfinished">แบนด์วิดท์สูง</translation>
     </message>
@@ -2388,10 +650,6 @@
         <translation type="unfinished">เวลาในการเชื่อมต่อ</translation>
     </message>
     <message>
-        <source>Last Block</source>
-        <translation type="unfinished">Block สุดท้าย</translation>
-    </message>
-    <message>
         <source>Last Send</source>
         <translation type="unfinished">การส่งล่าสุด</translation>
     </message>
@@ -2412,32 +670,8 @@
         <translation type="unfinished">วินาทีในการ Ping</translation>
     </message>
     <message>
-        <source>Last block time</source>
-        <translation type="unfinished">บล็อกเวลาล่าสุด</translation>
-    </message>
-    <message>
-        <source>&amp;Open</source>
-        <translation type="unfinished">&amp;เปิด</translation>
-    </message>
-    <message>
-        <source>&amp;Console</source>
-        <translation type="unfinished">&amp;คอนโซล</translation>
-    </message>
-    <message>
-        <source>Totals</source>
-        <translation type="unfinished">ทั้งหมด</translation>
-    </message>
-    <message>
         <source>Debug log file</source>
         <translation type="unfinished">ไฟล์บันทึกการดีบัก</translation>
-    </message>
-    <message>
-        <source>In:</source>
-        <translation type="unfinished">เข้า:</translation>
-    </message>
-    <message>
-        <source>Out:</source>
-        <translation type="unfinished">ออก:</translation>
     </message>
     <message>
         <source>Inbound: initiated by peer</source>
@@ -2449,362 +683,16 @@
         <extracomment>Explanatory text for an outbound peer connection that relays all network information. This is the default behavior for outbound connections.</extracomment>
         <translation type="unfinished">ขาออก Full Relay: ค่าเริ่มต้น</translation>
     </message>
-    <message>
-        <source>&amp;Copy address</source>
-        <extracomment>Context menu action to copy the address of a peer.</extracomment>
-        <translation type="unfinished">&amp;คัดลอก แอดเดรส</translation>
-    </message>
-    <message>
-        <source>&amp;Disconnect</source>
-        <translation type="unfinished">&amp;หยุดเชื่อมต่อ</translation>
-    </message>
-    <message>
-        <source>1 &amp;hour</source>
-        <translation type="unfinished">1 &amp;ขั่วโมง</translation>
-    </message>
-    <message>
-        <source>1 d&amp;ay</source>
-        <translation type="unfinished">1 &amp;วัน</translation>
-    </message>
-    <message>
-        <source>1 &amp;week</source>
-        <translation type="unfinished">1 &amp;สัปดาห์</translation>
-    </message>
-    <message>
-        <source>1 &amp;year</source>
-        <translation type="unfinished">1 &amp;ปี</translation>
-=======
-        <source>Peer</source>
-        <extracomment>Title of Peers Table column which contains a unique number used to identify a connection.</extracomment>
-        <translation type="unfinished">เพียร์</translation>
-    </message>
-    <message>
-        <source>Age</source>
-        <extracomment>Title of Peers Table column which indicates the duration (length of time) since the peer connection started.</extracomment>
-        <translation type="unfinished">อายุ</translation>
-    </message>
-    <message>
-        <source>Inbound</source>
-        <extracomment>An Inbound Connection from a Peer.</extracomment>
-        <translation type="unfinished">ขาเข้า</translation>
-    </message>
-    <message>
-        <source>Outbound</source>
-        <extracomment>An Outbound Connection to a Peer.</extracomment>
-        <translation type="unfinished">ขาออก</translation>
-    </message>
-</context>
-<context>
-    <name>RPCConsole</name>
-    <message>
-        <source>Memory Pool</source>
-        <translation type="unfinished">พูลเมมโมรี่</translation>
-    </message>
-    <message>
-        <source>Memory usage</source>
-        <translation type="unfinished">การใช้เมมโมรี่</translation>
-    </message>
-    <message>
-        <source>High Bandwidth</source>
-        <translation type="unfinished">แบนด์วิดท์สูง</translation>
-    </message>
-    <message>
-        <source>Connection Time</source>
-        <translation type="unfinished">เวลาในการเชื่อมต่อ</translation>
-    </message>
-    <message>
-        <source>Last Send</source>
-        <translation type="unfinished">การส่งล่าสุด</translation>
->>>>>>> 4985b774
-    </message>
-    <message>
-        <source>Last Receive</source>
-        <translation type="unfinished">การรับล่าสุด</translation>
-    </message>
-    <message>
-<<<<<<< HEAD
-        <source>Executing command without any wallet</source>
-        <translation type="unfinished">ดำเนินการคำสั่งโดยไม่มีวอลเล็ตใด ๆ</translation>
-    </message>
-    <message>
-        <source>Executing command using "%1" wallet</source>
-        <translation type="unfinished">ดำเนินการคำสั่งโดยใช้ "%1" วอลเล็ต</translation>
-    </message>
-    <message>
-        <source>via %1</source>
-        <translation type="unfinished">โดยผ่าน %1</translation>
-    </message>
-    <message>
-        <source>Yes</source>
-        <translation type="unfinished">ใช่</translation>
-    </message>
-    <message>
-        <source>No</source>
-        <translation type="unfinished">ไม่</translation>
-    </message>
-    <message>
-        <source>To</source>
-        <translation type="unfinished">ไปยัง</translation>
-=======
-        <source>Ping Time</source>
-        <translation type="unfinished">เวลาในการ Ping</translation>
->>>>>>> 4985b774
-    </message>
-    <message>
-        <source>Ping Wait</source>
-        <translation type="unfinished">คอยในการ Ping</translation>
-    </message>
-<<<<<<< HEAD
-    <message>
-        <source>Never</source>
-        <translation type="unfinished">ไม่เคย</translation>
-    </message>
-    <message>
-        <source>Unknown</source>
-        <translation type="unfinished">ไม่รู้จัก</translation>
-    </message>
-</context>
-<context>
-    <name>ReceiveCoinsDialog</name>
-    <message>
-        <source>&amp;Amount:</source>
-        <translation type="unfinished">&amp;จำนวน:</translation>
-    </message>
-    <message>
-        <source>&amp;Label:</source>
-        <translation type="unfinished">&amp;เลเบล:</translation>
-=======
-    <message>
-        <source>Min Ping</source>
-        <translation type="unfinished">วินาทีในการ Ping</translation>
->>>>>>> 4985b774
-    </message>
-    <message>
-        <source>Debug log file</source>
-        <translation type="unfinished">ไฟล์บันทึกการดีบัก</translation>
-    </message>
-    <message>
-<<<<<<< HEAD
-        <source>Clear</source>
-        <translation type="unfinished">เคลียร์</translation>
-    </message>
-    <message>
-        <source>Show</source>
-        <translation type="unfinished">แสดง</translation>
-    </message>
-    <message>
-        <source>Remove</source>
-        <translation type="unfinished">นำออก</translation>
-    </message>
-    <message>
-        <source>Copy &amp;URI</source>
-        <translation type="unfinished">คัดลอก &amp;URI</translation>
-    </message>
-    <message>
-        <source>&amp;Copy address</source>
-        <translation type="unfinished">&amp;คัดลอก แอดเดรส</translation>
-    </message>
-    <message>
-        <source>Copy &amp;label</source>
-        <translation type="unfinished">คัดลอก &amp;เลเบล</translation>
-    </message>
-    <message>
-        <source>Copy &amp;message</source>
-        <translation type="unfinished">คัดลอก &amp;ข้อความ</translation>
-    </message>
-    <message>
-        <source>Copy &amp;amount</source>
-        <translation type="unfinished">คัดลอก &amp;จำนวน</translation>
-    </message>
-    <message>
-        <source>Could not unlock wallet.</source>
-        <translation type="unfinished">ไม่สามารถปลดล็อกวอลเล็ตได้</translation>
-=======
-        <source>Inbound: initiated by peer</source>
-        <extracomment>Explanatory text for an inbound peer connection.</extracomment>
-        <translation type="unfinished">ขาเข้า: เริ่มต้นด้วย peer</translation>
-    </message>
-    <message>
-        <source>Outbound Full Relay: default</source>
-        <extracomment>Explanatory text for an outbound peer connection that relays all network information. This is the default behavior for outbound connections.</extracomment>
-        <translation type="unfinished">ขาออก Full Relay: ค่าเริ่มต้น</translation>
->>>>>>> 4985b774
-    </message>
     </context>
 <context>
     <name>ReceiveRequestDialog</name>
-    <message>
-<<<<<<< HEAD
-        <source>Address:</source>
-        <translation type="unfinished">แอดเดรส:</translation>
-    </message>
-    <message>
-        <source>Amount:</source>
-        <translation type="unfinished">จำนวน:</translation>
-    </message>
-    <message>
-        <source>Label:</source>
-        <translation type="unfinished">เลเบล:</translation>
-    </message>
-    <message>
-        <source>Message:</source>
-        <translation type="unfinished">ข้อความ:</translation>
-    </message>
-    <message>
-        <source>Wallet:</source>
-        <translation type="unfinished">วอลเล็ต:</translation>
-    </message>
-    <message>
-        <source>Copy &amp;URI</source>
-        <translation type="unfinished">คัดลอก &amp;URI</translation>
-    </message>
-    <message>
-        <source>Copy &amp;Address</source>
-        <translation type="unfinished">คัดลอก &amp;แอดเดรส</translation>
-    </message>
-    <message>
-        <source>&amp;Verify</source>
-        <translation type="unfinished">&amp;ตรวจสอบ</translation>
-    </message>
-    <message>
-        <source>Verify this address on e.g. a hardware wallet screen</source>
-        <translation type="unfinished">ยืนยัน แอดเดรส นี้ อยู่ใน เช่น ฮาร์ดแวร์ วอลเล็ต สกรีน</translation>
-    </message>
-    <message>
-        <source>&amp;Save Image…</source>
-        <translation type="unfinished">&amp;บันทึก ภาพ…</translation>
-    </message>
     <message>
         <source>Payment information</source>
         <translation type="unfinished">ข้อมูการชำระเงิน</translation>
     </message>
     </context>
 <context>
-    <name>RecentRequestsTableModel</name>
-    <message>
-        <source>Date</source>
-        <translation type="unfinished">วันที่</translation>
-    </message>
-    <message>
-        <source>Label</source>
-        <translation type="unfinished">เลเบล</translation>
-    </message>
-    <message>
-        <source>Message</source>
-        <translation type="unfinished">ข้อความ</translation>
-    </message>
-    <message>
-        <source>(no label)</source>
-        <translation type="unfinished">(ไม่มีเลเบล)</translation>
-=======
-        <source>Payment information</source>
-        <translation type="unfinished">ข้อมูการชำระเงิน</translation>
->>>>>>> 4985b774
-    </message>
-    <message>
-        <source>(no message)</source>
-        <translation type="unfinished">(ไม่มีข้อความ)</translation>
-    </message>
-    <message>
-        <source>Requested</source>
-        <translation type="unfinished">ร้องขอแล้ว</translation>
-    </message>
-</context>
-<context>
     <name>SendCoinsDialog</name>
-    <message>
-<<<<<<< HEAD
-        <source>Send Coins</source>
-        <translation type="unfinished">ส่ง คอยน์</translation>
-    </message>
-    <message>
-        <source>automatically selected</source>
-        <translation type="unfinished">ทำการเลือก โดยอัตโนมัติแล้ว</translation>
-    </message>
-    <message>
-        <source>Quantity:</source>
-        <translation type="unfinished">ปริมาณ:</translation>
-    </message>
-    <message>
-        <source>Bytes:</source>
-        <translation type="unfinished">ไบทส์:</translation>
-    </message>
-    <message>
-        <source>Amount:</source>
-        <translation type="unfinished">จำนวน:</translation>
-    </message>
-    <message>
-        <source>Fee:</source>
-        <translation type="unfinished">ค่าธรรมเนียม:</translation>
-    </message>
-    <message>
-        <source>After Fee:</source>
-        <translation type="unfinished">หลังค่าธรรมเนียม:</translation>
-    </message>
-    <message>
-        <source>Change:</source>
-        <translation type="unfinished">เปลี่ยน:</translation>
-    </message>
-    <message>
-        <source>Custom change address</source>
-        <translation type="unfinished">เปลี่ยน แอดเดรส แบบกำหนดเอง</translation>
-    </message>
-    <message>
-        <source>Transaction Fee:</source>
-        <translation type="unfinished">ค่าธรรมเนียม การทำธุรกรรม:</translation>
-    </message>
-    <message>
-        <source>Add &amp;Recipient</source>
-        <translation type="unfinished">เพิ่ม &amp;รายชื่อผู้รับ</translation>
-    </message>
-    <message>
-        <source>Dust:</source>
-        <translation type="unfinished">ดัสท์:</translation>
-    </message>
-    <message>
-        <source>Choose…</source>
-        <translation type="unfinished">เลือก…</translation>
-    </message>
-    <message>
-        <source>Clear &amp;All</source>
-        <translation type="unfinished">ล้าง &amp;ทั้งหมด</translation>
-    </message>
-    <message>
-        <source>Balance:</source>
-        <translation type="unfinished">ยอดคงเหลือ:</translation>
-    </message>
-    <message>
-        <source>S&amp;end</source>
-        <translation type="unfinished">&amp;ส่ง</translation>
-    </message>
-    <message>
-        <source>Copy quantity</source>
-        <translation type="unfinished">คัดลอก ปริมาณ</translation>
-    </message>
-    <message>
-        <source>Copy amount</source>
-        <translation type="unfinished">คัดลอก จำนวน</translation>
-    </message>
-    <message>
-        <source>Copy fee</source>
-        <translation type="unfinished">คัดลอก ค่าธรรมเนียม</translation>
-    </message>
-    <message>
-        <source>Copy after fee</source>
-        <translation type="unfinished">คัดลอก หลัง ค่าธรรมเนียม</translation>
-    </message>
-    <message>
-        <source>Copy bytes</source>
-        <translation type="unfinished">คัดลอก bytes</translation>
-    </message>
-    <message>
-        <source>Copy dust</source>
-        <translation type="unfinished">คัดลอก dust</translation>
-    </message>
-    <message>
-        <source>Copy change</source>
-        <translation type="unfinished">คัดลอก change</translation>
-    </message>
     <message>
         <source>%1 (%2 blocks)</source>
         <translation type="unfinished">%1 (%2 บล็อก)</translation>
@@ -2815,73 +703,9 @@
         <translation type="unfinished">ลงชื่อบนอุปกรณ์</translation>
     </message>
     <message>
-        <source>Connect your hardware wallet first.</source>
-        <translation type="unfinished">เชื่อมต่อฮาร์ดแวร์วอลเล็ตของคุณก่อน</translation>
-    </message>
-    <message>
-        <source> from wallet '%1'</source>
-        <translation type="unfinished">จาก วอลเล็ต '%1'</translation>
-    </message>
-    <message>
-        <source>%1 to '%2'</source>
-        <translation type="unfinished">%1 ไปยัง '%2'</translation>
-    </message>
-    <message>
-        <source>%1 to %2</source>
-        <translation type="unfinished">%1 ไปยัง %2</translation>
-    </message>
-    <message>
-        <source>Sign failed</source>
-        <translation type="unfinished">เซ็น ล้มเหลว</translation>
-    </message>
-    <message>
-        <source>PSBT saved</source>
-        <translation type="unfinished">PSBT บันทึก</translation>
-    </message>
-    <message>
-        <source>or</source>
-        <translation type="unfinished">หรือ</translation>
-    </message>
-    <message>
-        <source>Do you want to create this transaction?</source>
-        <extracomment>Message displayed when attempting to create a transaction. Cautionary text to prompt the user to verify that the displayed transaction details represent the transaction the user intends to create.</extracomment>
-        <translation type="unfinished">คุณต้องการสร้างธุรกรรมนี้หรือไม่?</translation>
-=======
-        <source>%1 (%2 blocks)</source>
-        <translation type="unfinished">%1 (%2 บล็อก)</translation>
-    </message>
-    <message>
-        <source>Sign on device</source>
-        <extracomment>"device" usually means a hardware wallet.</extracomment>
-        <translation type="unfinished">ลงชื่อบนอุปกรณ์</translation>
-    </message>
-    <message>
         <source>Please, review your transaction.</source>
         <extracomment>Text to prompt a user to review the details of the transaction they are attempting to send.</extracomment>
         <translation type="unfinished">โปรดตรวจสอบธุรกรรมของคุณ</translation>
->>>>>>> 4985b774
-    </message>
-    <message>
-        <source>Please, review your transaction. You can create and send this transaction or create a Partially Signed Qtum Transaction (PSBT), which you can save or copy and then sign with, e.g., an offline %1 wallet, or a PSBT-compatible hardware wallet.</source>
-        <extracomment>Text to inform a user attempting to create a transaction of their current options. At this stage, a user can send their transaction or create a PSBT. This string is displayed when both private keys and PSBT controls are enabled.</extracomment>
-        <translation type="unfinished">โปรดตรวจสอบธุรกรรมของคุณ คุณสามารถสร้างและส่งธุรกรรมนี้หรือสร้างธุรกรรม Qtum ที่ลงชื่อบางส่วน (PSBT) ซึ่งคุณสามารถบันทึกหรือคัดลอกแล้วลงชื่อเข้าใช้ เช่น วอลเล็ต %1 ออฟไลน์, หรือ PSBT-compatible hardware wallet</translation>
-    </message>
-    <message>
-        <source>Please, review your transaction.</source>
-        <extracomment>Text to prompt a user to review the details of the transaction they are attempting to send.</extracomment>
-        <translation type="unfinished">โปรดตรวจสอบธุรกรรมของคุณ</translation>
-    </message>
-    <message>
-        <source>Transaction fee</source>
-        <translation type="unfinished">ค่าธรรมเนียม การทำธุรกรรม</translation>
-    </message>
-    <message>
-        <source>Total Amount</source>
-        <translation type="unfinished">จำนวน ทั้งหมด</translation>
-    </message>
-    <message>
-        <source>Confirm send coins</source>
-        <translation type="unfinished">ยืนยัน คอยน์ ที่ส่ง</translation>
     </message>
     <message numerus="yes">
         <source>Estimated to begin confirmation within %n block(s).</source>
@@ -2892,135 +716,21 @@
     <message>
         <source>Confirm custom change address</source>
         <translation type="unfinished">ยืนยันการเปลี่ยนแปลงแอดเดรสที่กำหนดเอง</translation>
-<<<<<<< HEAD
-    </message>
-    <message>
-        <source>(no label)</source>
-        <translation type="unfinished">(ไม่มีเลเบล)</translation>
-    </message>
-</context>
-<context>
-    <name>SendCoinsEntry</name>
-    <message>
-        <source>A&amp;mount:</source>
-        <translation type="unfinished">&amp;จำนวน:</translation>
-    </message>
-    <message>
-        <source>Pay &amp;To:</source>
-        <translation type="unfinished">ชำระ &amp;ให้:</translation>
-    </message>
-    <message>
-        <source>&amp;Label:</source>
-        <translation type="unfinished">&amp;เลเบล:</translation>
-    </message>
-    <message>
-        <source>Message:</source>
-        <translation type="unfinished">ข้อความ:</translation>
-    </message>
-    </context>
-<context>
-    <name>SendConfirmationDialog</name>
-    <message>
-        <source>Send</source>
-        <translation type="unfinished">ส่ง</translation>
-=======
->>>>>>> 4985b774
     </message>
     </context>
 <context>
     <name>SignVerifyMessageDialog</name>
     <message>
-<<<<<<< HEAD
-        <source>&amp;Sign Message</source>
-        <translation type="unfinished">&amp;เซ็น ข้อความ</translation>
-    </message>
-    <message>
-        <source>Sign &amp;Message</source>
-        <translation type="unfinished">เซ็น &amp;ข้อความ</translation>
-    </message>
-    <message>
-        <source>Clear &amp;All</source>
-        <translation type="unfinished">ล้าง &amp;ทั้งหมด</translation>
-    </message>
-    <message>
-        <source>&amp;Verify Message</source>
-        <translation type="unfinished">&amp;ตรวจสอบ ข้อความ</translation>
-    </message>
-    <message>
-        <source>Verify &amp;Message</source>
-        <translation type="unfinished">ตรวจสอบ &amp;ข้อความ</translation>
-    </message>
-    <message>
-        <source>Wallet unlock was cancelled.</source>
-        <translation type="unfinished">ปลดล็อควอลเล็ตถูกยกเลิก</translation>
-    </message>
-    <message>
-        <source>No error</source>
-        <translation type="unfinished">ไม่มี ข้อผิดพลาด</translation>
-=======
         <source>Please check the signature and try again.</source>
         <translation type="unfinished">โปรดตรวจสอบลายเซ็นต์และลองใหม่อีกครั้ง</translation>
->>>>>>> 4985b774
-    </message>
-    <message>
-        <source>Message signed.</source>
-        <translation type="unfinished">ข้อความ เซ็นแล้ว</translation>
-    </message>
-    <message>
-        <source>Please check the signature and try again.</source>
-        <translation type="unfinished">โปรดตรวจสอบลายเซ็นต์และลองใหม่อีกครั้ง</translation>
-    </message>
-    <message>
-        <source>Message verified.</source>
-        <translation type="unfinished">ข้อความ ตรวจสอบแล้ว</translation>
-    </message>
-</context>
+    </message>
+    </context>
 <context>
     <name>TransactionDesc</name>
     <message>
         <source>conflicted with a transaction with %1 confirmations</source>
         <extracomment>Text explaining the current status of a transaction, shown in the status field of the details window for this transaction. This status represents an unconfirmed transaction that conflicts with a confirmed transaction.</extracomment>
         <translation type="unfinished">ขัดแย้งกับการทำธุรกรรมกับ %1 การยืนยัน</translation>
-<<<<<<< HEAD
-    </message>
-    <message>
-        <source>%1 confirmations</source>
-        <extracomment>Text explaining the current status of a transaction, shown in the status field of the details window for this transaction. This status represents a transaction confirmed in 6 or more blocks.</extracomment>
-        <translation type="unfinished">%1 ทำการยืนยัน</translation>
-    </message>
-    <message>
-        <source>Date</source>
-        <translation type="unfinished">วันที่</translation>
-    </message>
-    <message>
-        <source>Source</source>
-        <translation type="unfinished">แหล่งที่มา</translation>
-    </message>
-    <message>
-        <source>From</source>
-        <translation type="unfinished">จาก</translation>
-    </message>
-    <message>
-        <source>unknown</source>
-        <translation type="unfinished">ไม่ทราบ</translation>
-    </message>
-    <message>
-        <source>To</source>
-        <translation type="unfinished">ไปยัง</translation>
-    </message>
-    <message>
-        <source>own address</source>
-        <translation type="unfinished">แอดเดรส คุณเอง</translation>
-    </message>
-    <message>
-        <source>label</source>
-        <translation type="unfinished">เลเบล</translation>
-    </message>
-    <message>
-        <source>Credit</source>
-        <translation type="unfinished">เครดิต</translation>
-=======
->>>>>>> 4985b774
     </message>
     <message numerus="yes">
         <source>matures in %n more block(s)</source>
@@ -3028,203 +738,6 @@
             <numerusform>matures in %n more block(s)</numerusform>
         </translation>
     </message>
-<<<<<<< HEAD
-    <message>
-        <source>not accepted</source>
-        <translation type="unfinished">ไม่ ยอมรับ</translation>
-    </message>
-    <message>
-        <source>Debit</source>
-        <translation type="unfinished">เดบิต</translation>
-    </message>
-    <message>
-        <source>Total debit</source>
-        <translation type="unfinished">เดบิต ทั้งหมด</translation>
-    </message>
-    <message>
-        <source>Total credit</source>
-        <translation type="unfinished">เครดิต ทั้งหมด</translation>
-    </message>
-    <message>
-        <source>Transaction fee</source>
-        <translation type="unfinished">ค่าธรรมเนียม การทำธุรกรรม</translation>
-    </message>
-    <message>
-        <source>Net amount</source>
-        <translation type="unfinished">จำนวน สุทธิ</translation>
-    </message>
-    <message>
-        <source>Message</source>
-        <translation type="unfinished">ข้อความ</translation>
-    </message>
-    <message>
-        <source>Merchant</source>
-        <translation type="unfinished">ร้านค้า</translation>
-    </message>
-    <message>
-        <source>Transaction</source>
-        <translation type="unfinished">การทำธุรกรรม</translation>
-    </message>
-    <message>
-        <source>Amount</source>
-        <translation type="unfinished">จำนวน</translation>
-    </message>
-    <message>
-        <source>true</source>
-        <translation type="unfinished">ถูก</translation>
-    </message>
-    <message>
-        <source>false</source>
-        <translation type="unfinished">ผิด</translation>
-    </message>
-</context>
-<context>
-    <name>TransactionTableModel</name>
-    <message>
-        <source>Date</source>
-        <translation type="unfinished">วันที่</translation>
-    </message>
-    <message>
-        <source>Type</source>
-        <translation type="unfinished">รูปแบบ</translation>
-    </message>
-    <message>
-        <source>Label</source>
-        <translation type="unfinished">เลเบล</translation>
-    </message>
-    <message>
-        <source>Unconfirmed</source>
-        <translation type="unfinished">ไม่ยืนยัน</translation>
-    </message>
-    <message>
-        <source>Abandoned</source>
-        <translation type="unfinished">เพิกเฉย</translation>
-    </message>
-    <message>
-        <source>Received with</source>
-        <translation type="unfinished">รับ ด้วย</translation>
-    </message>
-    <message>
-        <source>Received from</source>
-        <translation type="unfinished">รับ จาก</translation>
-    </message>
-    <message>
-        <source>Sent to</source>
-        <translation type="unfinished">ส่ง ถึง</translation>
-    </message>
-    <message>
-        <source>(no label)</source>
-        <translation type="unfinished">(ไม่มีเลเบล)</translation>
-    </message>
-    <message>
-        <source>Type of transaction.</source>
-        <translation type="unfinished">ประเภท ของ การทำธุรกรรม</translation>
-    </message>
-    </context>
-<context>
-    <name>TransactionView</name>
-    <message>
-        <source>This week</source>
-        <translation type="unfinished">สัปดาห์นี้</translation>
-    </message>
-    <message>
-        <source>Received with</source>
-        <translation type="unfinished">รับ ด้วย</translation>
-    </message>
-    <message>
-        <source>Sent to</source>
-        <translation type="unfinished">ส่ง ถึง</translation>
-    </message>
-    <message>
-        <source>To yourself</source>
-        <translation type="unfinished">ถึง ตัวคุณเอง</translation>
-    </message>
-    <message>
-        <source>Other</source>
-        <translation type="unfinished">อื่นๆ</translation>
-    </message>
-    <message>
-        <source>Min amount</source>
-        <translation type="unfinished">จำนวน ขั้นต่ำ</translation>
-    </message>
-    <message>
-        <source>Range…</source>
-        <translation type="unfinished">ช่วง…</translation>
-    </message>
-    <message>
-        <source>&amp;Copy address</source>
-        <translation type="unfinished">&amp;คัดลอก แอดเดรส</translation>
-    </message>
-    <message>
-        <source>Copy &amp;label</source>
-        <translation type="unfinished">คัดลอก &amp;เลเบล</translation>
-    </message>
-    <message>
-        <source>Copy &amp;amount</source>
-        <translation type="unfinished">คัดลอก &amp;จำนวน</translation>
-    </message>
-    <message>
-        <source>Copy transaction &amp;ID</source>
-        <translation type="unfinished">คัดลอก transaction &amp;ID</translation>
-    </message>
-    <message>
-        <source>Copy &amp;raw transaction</source>
-        <translation type="unfinished">คัดลอก &amp;raw transaction</translation>
-    </message>
-    <message>
-        <source>Copy full transaction &amp;details</source>
-        <translation type="unfinished">คัดลอก full transaction &amp;details</translation>
-    </message>
-    <message>
-        <source>&amp;Show transaction details</source>
-        <translation type="unfinished">&amp;แสดงรายละเอียดการทำธุรกรรม</translation>
-    </message>
-    <message>
-        <source>&amp;Edit address label</source>
-        <translation type="unfinished">&amp;แก้ไข แอดเดรส เลเบล</translation>
-    </message>
-    <message>
-        <source>Show in %1</source>
-        <extracomment>Transactions table context menu action to show the selected transaction in a third-party block explorer. %1 is a stand-in argument for the URL of the explorer.</extracomment>
-        <translation type="unfinished">แสดง ใน %1</translation>
-    </message>
-    <message>
-        <source>Export Transaction History</source>
-        <translation type="unfinished">ส่งออกประวัติการทำธุรกรรม</translation>
-    </message>
-    <message>
-        <source>Comma separated file</source>
-        <extracomment>Expanded name of the CSV file format. See: https://en.wikipedia.org/wiki/Comma-separated_values.</extracomment>
-        <translation type="unfinished">เครื่องหมายจุลภาค (Comma) เพื่อแยกไฟล์</translation>
-    </message>
-    <message>
-        <source>Confirmed</source>
-        <translation type="unfinished">ยืนยันแล้ว</translation>
-    </message>
-    <message>
-        <source>Watch-only</source>
-        <translation type="unfinished">ดูอย่างเดียว</translation>
-    </message>
-    <message>
-        <source>Date</source>
-        <translation type="unfinished">วันที่</translation>
-    </message>
-    <message>
-        <source>Type</source>
-        <translation type="unfinished">รูปแบบ</translation>
-    </message>
-    <message>
-        <source>Label</source>
-        <translation type="unfinished">เลเบล</translation>
-    </message>
-    <message>
-        <source>Address</source>
-        <translation type="unfinished">แอดเดรส</translation>
-    </message>
-    <message>
-        <source>ID</source>
-        <translation type="unfinished">ไอดี</translation>
-=======
     </context>
 <context>
     <name>TransactionView</name>
@@ -3246,108 +759,19 @@
     <message>
         <source>PSBT file must be smaller than 100 MiB</source>
         <translation type="unfinished">ไฟล์ PSBT ต้องมีขนาดเล็กกว่า 100 MiB</translation>
->>>>>>> 4985b774
     </message>
     <message>
         <source>Unable to decode PSBT</source>
         <translation type="unfinished">ไม่สามารถถอดรหัส PSBT</translation>
     </message>
-<<<<<<< HEAD
-    <message>
-        <source>Exporting Successful</source>
-        <translation type="unfinished">ส่งออกสำเร็จ</translation>
-    </message>
-    <message>
-        <source>Range:</source>
-        <translation type="unfinished">ช่วง:</translation>
-    </message>
-    <message>
-        <source>to</source>
-        <translation type="unfinished">ถึง</translation>
-    </message>
-</context>
-<context>
-    <name>WalletFrame</name>
-    <message>
-        <source>Create a new wallet</source>
-        <translation type="unfinished">สร้าง วอลเล็ต ใหม่</translation>
-    </message>
-    <message>
-        <source>Error</source>
-        <translation type="unfinished">ข้อผิดพลาด</translation>
-    </message>
-    <message>
-        <source>Load Transaction Data</source>
-        <translation type="unfinished">โหลด Transaction Data</translation>
-    </message>
-    <message>
-        <source>Partially Signed Transaction (*.psbt)</source>
-        <translation type="unfinished">ธุรกรรมที่ลงนามบางส่วน (*.psbt)</translation>
-    </message>
-    <message>
-        <source>PSBT file must be smaller than 100 MiB</source>
-        <translation type="unfinished">ไฟล์ PSBT ต้องมีขนาดเล็กกว่า 100 MiB</translation>
-    </message>
-    <message>
-        <source>Unable to decode PSBT</source>
-        <translation type="unfinished">ไม่สามารถถอดรหัส PSBT</translation>
-    </message>
-=======
->>>>>>> 4985b774
 </context>
 <context>
     <name>WalletModel</name>
-    <message>
-<<<<<<< HEAD
-        <source>Send Coins</source>
-        <translation type="unfinished">ส่ง คอยน์</translation>
-    </message>
-    <message>
-        <source>Increasing transaction fee failed</source>
-        <translation type="unfinished">ค่าธรรมเนียมการทำธุรกรรมที่เพิ่มขึ้นล้มเหลว</translation>
-    </message>
-    <message>
-        <source>Do you want to increase the fee?</source>
-        <extracomment>Asks a user if they would like to manually increase the fee of a transaction that has already been created.</extracomment>
-        <translation type="unfinished">คุณต้องการเพิ่มค่าธรรมเนียมหรือไม่?</translation>
-    </message>
-    <message>
-        <source>Current fee:</source>
-        <translation type="unfinished">ค่าธรรมเนียมปัจจุบัน:</translation>
-    </message>
-    <message>
-        <source>Increase:</source>
-        <translation type="unfinished">เพิ่มขึ้น:</translation>
-    </message>
-    <message>
-        <source>New fee:</source>
-        <translation type="unfinished">ค่าธรรมเนียม ใหม่:</translation>
-    </message>
     <message>
         <source>Confirm fee bump</source>
         <translation type="unfinished">ยืนยันค่าธรรมเนียมที่เพิ่มขึ้น</translation>
     </message>
     <message>
-        <source>Can't draft transaction.</source>
-        <translation type="unfinished">ไม่สามารถร่างธุรกรรมได้</translation>
-    </message>
-    <message>
-        <source>Can't sign transaction.</source>
-        <translation type="unfinished">ไม่สามารถลงนามในการทำธุรกรรม</translation>
-    </message>
-    <message>
-        <source>Could not commit transaction</source>
-        <translation type="unfinished">ไม่สามารถทำธุรกรรมได้</translation>
-    </message>
-    <message>
-        <source>Can't display address</source>
-        <translation type="unfinished">ไม่สามารถ แสดง แอดเดรส</translation>
-=======
-        <source>Confirm fee bump</source>
-        <translation type="unfinished">ยืนยันค่าธรรมเนียมที่เพิ่มขึ้น</translation>
->>>>>>> 4985b774
-    </message>
-    <message>
         <source>default wallet</source>
         <translation type="unfinished">วอลเล็ต เริ่มต้น</translation>
     </message>
@@ -3359,34 +783,12 @@
         <translation type="unfinished">%s ตั้งไว้สูงมาก</translation>
     </message>
     <message>
-<<<<<<< HEAD
-        <source>Backup Wallet</source>
-        <translation type="unfinished">แบ็คอัพวอลเล็ต</translation>
-    </message>
-    <message>
-        <source>Wallet Data</source>
-        <extracomment>Name of the wallet data file format.</extracomment>
-        <translation type="unfinished">ข้อมูล วอลเล็ต</translation>
-    </message>
-    <message>
-        <source>Backup Failed</source>
-        <translation type="unfinished">การสำรองข้อมูล ล้มเหลว</translation>
-    </message>
-    <message>
-        <source>Backup Successful</source>
-        <translation type="unfinished">สำรองข้อมูล สำเร็จแล้ว</translation>
-    </message>
-    <message>
-        <source>The wallet data was successfully saved to %1.</source>
-        <translation type="unfinished">บันทึกข้อมูลวอลเล็ตไว้ที่ %1 เรียบร้อยแล้ว</translation>
-=======
         <source>Error: This wallet already uses SQLite</source>
         <translation type="unfinished">ข้อผิดพลาด: วอลเล็ตนี้ใช้ SQLite อยู่แล้ว</translation>
     </message>
     <message>
         <source>Error: Unable to make a backup of your wallet</source>
         <translation type="unfinished">ข้อผิดพลาด: ไม่สามารถสำรองข้อมูลของวอลเล็ตได้</translation>
->>>>>>> 4985b774
     </message>
     <message>
         <source>Error: Unable to read all records in the database</source>
