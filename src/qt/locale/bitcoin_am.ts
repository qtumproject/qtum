<TS version="2.1" language="am">
<context>
    <name>AddressBookPage</name>
    <message>
        <source>Right-click to edit address or label</source>
        <translation type="unfinished">አድራሻ ወይም መለያ ስም ለመቀየር ቀኙን ጠቅ ያድርጉ</translation>
    </message>
    <message>
        <source>Create a new address</source>
        <translation type="unfinished">አዲስ አድራሻ ፍጠር</translation>
    </message>
    <message>
        <source>&amp;New</source>
        <translation type="unfinished">&amp;አዲስ</translation>
    </message>
    <message>
        <source>Copy the currently selected address to the system clipboard</source>
        <translation type="unfinished">አሁን የተመረጠውን አድራሻ ወደ ሲስተሙ ቅንጥብ ሰሌዳ ቅዳ</translation>
    </message>
    <message>
        <source>&amp;Copy</source>
        <translation type="unfinished">&amp;ቅዳ</translation>
    </message>
    <message>
        <source>C&amp;lose</source>
        <translation type="unfinished">ዝጋ</translation>
    </message>
    <message>
        <source>Delete the currently selected address from the list</source>
        <translation type="unfinished">አሁን የተመረጠውን አድራሻ ከዝርዝሩ ውስጥ ሰርዝ</translation>
    </message>
    <message>
        <source>Export the data in the current tab to a file</source>
        <translation type="unfinished">በአሁኑ ማውጫ ውስጥ ያለውን መረጃ ወደ አንድ ፋይል ላክ</translation>
    </message>
    <message>
        <source>&amp;Export</source>
        <translation type="unfinished">&amp;ላክ</translation>
    </message>
    <message>
        <source>&amp;Delete</source>
        <translation type="unfinished">&amp;ሰርዝ</translation>
    </message>
    <message>
        <source>Choose the address to send coins to</source>
        <translation type="unfinished">ገንዘብ/ኮይኖች የሚልኩለትን አድራሻ ይምረጡ</translation>
    </message>
    <message>
        <source>Choose the address to receive coins with</source>
        <translation type="unfinished">ገንዘብ/ኮይኖች የሚቀበሉበትን አድራሻ ይምረጡ</translation>
    </message>
    <message>
        <source>C&amp;hoose</source>
        <translation type="unfinished">ምረጥ</translation>
    </message>
    <message>
        <source>Sending addresses</source>
        <translation type="unfinished">የመላኪያ አድራሻዎች</translation>
    </message>
    <message>
        <source>Receiving addresses</source>
        <translation type="unfinished">የመቀበያ አድራሻዎች</translation>
    </message>
    <message>
<<<<<<< HEAD
        <source>These are your Qtum addresses for sending payments. Always check the amount and the receiving address before sending coins.</source>
=======
        <source>These are your Qtum addresses for sending payments. Always check the amount and the receiving address before sending coins.</source> 
>>>>>>> d82fec21
        <translation type="unfinished">እነኚ የቢትኮይን ክፍያ የመላኪያ አድራሻዎችዎ ናቸው:: ገንዘብ/ኮይኖች ከመላክዎ በፊት መጠኑን እና የመቀበያ አድራሻውን ሁልጊዜ ያረጋግጡ::</translation>
    </message>
    <message>
        <source>&amp;Copy Address</source>
        <translation type="unfinished">&amp;አድራሻ ቅዳ</translation>
    </message>
    <message>
        <source>Copy &amp;Label</source>
        <translation type="unfinished">ቅዳ &amp;መለያ ስም</translation>
    </message>
    <message>
        <source>&amp;Edit</source>
        <translation type="unfinished"> &amp;አርም</translation>
    </message>
    <message>
        <source>Export Address List</source>
        <translation type="unfinished">የአድራሻ ዝርዝር ላክ</translation>
    </message>
    <message>
        <source>There was an error trying to save the address list to %1. Please try again.</source>
        <extracomment>An error message. %1 is a stand-in argument for the name of the file we attempted to save to.</extracomment>
        <translation type="unfinished">የአድራሻ ዝርዝሩን ወደ %1 ለማስቀመጥ ሲሞከር ስህተት አጋጥሟል:: እባክዎ መልሰው ይሞክሩ::</translation>
    </message>
    <message>
        <source>Exporting Failed</source>
        <translation type="unfinished">ወደ ውጪ መላክ አልተሳካም</translation>
    </message>
</context>
<context>
    <name>AddressTableModel</name>
    <message>
        <source>Label</source>
        <translation type="unfinished">መለያ ስም</translation>
    </message>
    <message>
        <source>Address</source>
        <translation type="unfinished">አድራሻ</translation>
    </message>
    <message>
        <source>(no label)</source>
        <translation type="unfinished">(መለያ ስም የለም)</translation>
    </message>
</context>
<context>
    <name>AskPassphraseDialog</name>
    <message>
        <source>Passphrase Dialog</source>
        <translation type="unfinished">የይለፍ-ሐረግ ንግግር</translation>
    </message>
    <message>
        <source>Enter passphrase</source>
        <translation type="unfinished">የይለፍ-ሐረግዎን ያስገቡ</translation>
    </message>
    <message>
        <source>New passphrase</source>
        <translation type="unfinished">አዲስ የይለፍ-ሐረግ</translation>
    </message>
    <message>
        <source>Repeat new passphrase</source>
        <translation type="unfinished">አዲስ የይለፍ-ሐረጉን ይድገሙት</translation>
    </message>
    <message>
        <source>Encrypt wallet</source>
        <translation type="unfinished">የቢትኮይን ቦርሳውን አመስጥር</translation>
    </message>
    <message>
        <source>This operation needs your wallet passphrase to unlock the wallet.</source>
        <translation type="unfinished">ይህ ክንዋኔ የቢትኮይን ቦርሳዎን ለመክፈት የቦርሳዎ ይለፍ-ሐረግ ያስፈልገዋል::</translation>
    </message>
    <message>
        <source>Unlock wallet</source>
        <translation type="unfinished">የቢትኮይን ቦርሳውን ክፈት</translation>
    </message>
    <message>
        <source>Change passphrase</source>
        <translation type="unfinished">ይለፍ-ሐረግ ለውጥ</translation>
    </message>
    <message>
        <source>Confirm wallet encryption</source>
        <translation type="unfinished">የቢትኮይን ቦርሳዎን ማመስጠር ያረጋግጡ</translation>
    </message>
    <message>
<<<<<<< HEAD
        <source>Warning: If you encrypt your wallet and lose your passphrase, you will &lt;b&gt;LOSE ALL OF YOUR QTUMS&lt;/b&gt;!</source>
=======
        <source>Warning: If you encrypt your wallet and lose your passphrase, you will &lt;b&gt;LOSE ALL OF YOUR QTUMS&lt;/b&gt;!</source> 
>>>>>>> d82fec21
        <translation type="unfinished">ማስጠንቀቂያ: የቢትኮይን ቦርሳዎን አመስጥረው የይለፍ-ሐረግዎን ካጡት&lt;b&gt;ቢትኮይኖቾን በሙሉ ያጣሉ&lt;/b&gt;!</translation>
    </message>
    <message>
        <source>Are you sure you wish to encrypt your wallet?</source>
        <translation type="unfinished">እርግጠኛ ነዎት ቦርሳዎን ማመስጠር ይፈልጋሉ?</translation>
    </message>
    <message>
        <source>Wallet encrypted</source>
        <translation type="unfinished">ቦርሳዎ ምስጢር ተደርጓል</translation>
    </message>
    <message>
        <source>IMPORTANT: Any previous backups you have made of your wallet file should be replaced with the newly generated, encrypted wallet file. For security reasons, previous backups of the unencrypted wallet file will become useless as soon as you start using the new, encrypted wallet.</source>
        <translation type="unfinished">አስፈላጊ: ከ ቦርሳ ፋይልዎ ያከናወኗቸው ቀደም ያሉ ምትኬዎች በአዲስ በተፈጠረ የማመስጠሪያ ፋይል ውስጥ መተካት አለባቸው. ለደህንነት ሲባል, አዲሱን የተመሰጠ የቦርሳ ፋይል መጠቀም ሲጀመሩ ወዲያውኑ ቀደም ሲል ያልተመሰጠሩ የቦርሳ ፋይል ቅጂዎች ዋጋ ቢስ ይሆናሉ::</translation>
    </message>
    <message>
        <source>Wallet encryption failed</source>
        <translation type="unfinished">የቦርሳ ማመስጠር አልተሳካም</translation>
    </message>
    <message>
        <source>Wallet encryption failed due to an internal error. Your wallet was not encrypted.</source>
        <translation type="unfinished">የቦርሳ ማመስጠር በውስጣዊ ስህተት ምክንያት አልተሳካም:: ቦርሳዎ አልተመሰጠረም::</translation>
    </message>
    <message>
        <source>The supplied passphrases do not match.</source>
        <translation type="unfinished">የተሰጡት የይለፍ-ሐረግዎች አይዛመዱም::</translation>
    </message>
    <message>
        <source>Wallet unlock failed</source>
        <translation type="unfinished">ቦርሳ መክፈት አልተሳካም</translation>
    </message>
    <message>
        <source>The passphrase entered for the wallet decryption was incorrect.</source>
        <translation type="unfinished">ቦርሳ ለመፍታት ያስገቡት የይለፍ-ሐረግ ትክክል አልነበረም::</translation>
    </message>
    <message>
        <source>Wallet passphrase was successfully changed.</source>
        <translation type="unfinished">የቦርሳ የይለፍ-ሐረግ በተሳካ ሁኔታ ተቀይሯል.</translation>
    </message>
    <message>
        <source>Warning: The Caps Lock key is on!</source>
        <translation type="unfinished">ማስጠንቀቂያ: የ "Caps Lock" ቁልፍ በርቷል!</translation>
    </message>
</context>
<context>
    <name>BanTableModel</name>
    <message>
        <source>IP/Netmask</source>
        <translation type="unfinished">አይፒ/ኔትማስክ  IP/Netmask</translation>
    </message>
    <message>
        <source>Banned Until</source>
        <translation type="unfinished">ታግደዋል እስከ</translation>
    </message>
</context>
<context>
    <name>QObject</name>
    <message>
        <source>Error: %1</source>
        <translation type="unfinished">ስህተት፥ %1</translation>
    </message>
    <message>
        <source>Amount</source>
        <translation type="unfinished">መጠን</translation>
    </message>
    <message numerus="yes">
        <source>%n second(s)</source>
        <translation type="unfinished">
            <numerusform />
            <numerusform />
        </translation>
    </message>
    <message numerus="yes">
        <source>%n minute(s)</source>
        <translation type="unfinished">
            <numerusform />
            <numerusform />
        </translation>
    </message>
    <message numerus="yes">
        <source>%n hour(s)</source>
        <translation type="unfinished">
            <numerusform />
            <numerusform />
        </translation>
    </message>
    <message numerus="yes">
        <source>%n day(s)</source>
        <translation type="unfinished">
            <numerusform />
            <numerusform />
        </translation>
    </message>
    <message numerus="yes">
        <source>%n week(s)</source>
        <translation type="unfinished">
            <numerusform />
            <numerusform />
        </translation>
    </message>
    <message numerus="yes">
        <source>%n year(s)</source>
        <translation type="unfinished">
            <numerusform />
            <numerusform />
        </translation>
    </message>
    </context>
<context>
    <name>BitcoinGUI</name>
    <message>
        <source>&amp;Overview</source>
        <translation type="unfinished">&amp;አጠቃላይ እይታ</translation>
    </message>
    <message>
        <source>Show general overview of wallet</source>
        <translation type="unfinished">የቦርሳ አጠቃላይ እይታ ኣሳይ</translation>
    </message>
    <message>
        <source>&amp;Transactions</source>
        <translation type="unfinished">&amp;ግብይቶች</translation>
    </message>
    <message>
        <source>Browse transaction history</source>
        <translation type="unfinished">የግብይት ታሪክ ያስሱ</translation>
    </message>
    <message>
        <source>E&amp;xit</source>
        <translation type="unfinished">ውጣ</translation>
    </message>
    <message>
        <source>Quit application</source>
        <translation type="unfinished">አፕሊኬሽኑን አቁም</translation>
    </message>
    <message>
        <source>&amp;About %1</source>
        <translation type="unfinished">&amp;ስለ %1</translation>
    </message>
    <message>
        <source>Show information about %1</source>
        <translation type="unfinished">ስለ %1 መረጃ አሳይ</translation>
    </message>
    <message>
        <source>About &amp;Qt</source>
        <translation type="unfinished">ስለ &amp;Qt</translation>
    </message>
    <message>
        <source>Show information about Qt</source>
        <translation type="unfinished">ስለ Qt መረጃ አሳይ</translation>
    </message>
    <message>
        <source>Create a new wallet</source>
        <translation type="unfinished">አዲስ ዋሌት ፍጠር</translation>
    </message>
    <message>
        <source>Wallet:</source>
        <translation type="unfinished">ዋሌት</translation>
    </message>
    <message>
        <source>&amp;Send</source>
        <translation type="unfinished">&amp;ላክ</translation>
    </message>
    <message>
        <source>&amp;Receive</source>
        <translation type="unfinished">&amp;ተቀበል</translation>
    </message>
    <message>
        <source>&amp;File</source>
        <translation type="unfinished">&amp;ፋይል</translation>
    </message>
    <message>
        <source>&amp;Settings</source>
        <translation type="unfinished">&amp;ቅንብሮች</translation>
    </message>
    <message>
        <source>&amp;Help</source>
        <translation type="unfinished">&amp;እርዳታ</translation>
    </message>
    <message numerus="yes">
        <source>Processed %n block(s) of transaction history.</source>
        <translation type="unfinished">
            <numerusform />
            <numerusform />
        </translation>
    </message>
    <message>
        <source>Error</source>
        <translation type="unfinished">ስህተት</translation>
    </message>
    <message>
        <source>Warning</source>
        <translation type="unfinished">ማሳስቢያ</translation>
    </message>
    <message>
        <source>Information</source>
        <translation type="unfinished">መረጃ</translation>
    </message>
    <message>
        <source>Open Wallet</source>
        <translation type="unfinished">ዋሌት ክፈት</translation>
    </message>
    <message>
        <source>Open a wallet</source>
        <translation type="unfinished">ዋሌት ክፈት</translation>
    </message>
    <message>
        <source>Close wallet</source>
        <translation type="unfinished">ዋሌት ዝጋ</translation>
    </message>
    <message>
        <source>default wallet</source>
        <translation type="unfinished">መደበኛ ዋሌት</translation>
    </message>
    <message>
        <source>Wallet Name</source>
        <extracomment>Label of the input field where the name of the wallet is entered.</extracomment>
        <translation type="unfinished">ዋሌት ስም</translation>
    </message>
    <message>
        <source>Zoom</source>
        <translation type="unfinished">እሳድግ</translation>
    </message>
    <message numerus="yes">
<<<<<<< HEAD
        <source>%n active connection(s) to Qtum network.</source>
=======
        <source>%n active connection(s) to Qtum network.</source> 
>>>>>>> d82fec21
        <extracomment>A substring of the tooltip.</extracomment>
        <translation type="unfinished">
            <numerusform />
            <numerusform />
        </translation>
    </message>
    <message>
        <source>Error: %1</source>
        <translation type="unfinished">ስህተት፥ %1</translation>
    </message>
    <message>
        <source>Warning: %1</source>
        <translation type="unfinished">ማሳሰቢያ፥ %1</translation>
    </message>
    <message>
        <source>Date: %1
</source>
        <translation type="unfinished">ቀን፥ %1
</translation>
    </message>
    <message>
        <source>Amount: %1
</source>
        <translation type="unfinished">መጠን፥ %1
</translation>
    </message>
    <message>
        <source>Address: %1
</source>
        <translation type="unfinished">አድራሻ፥ %1
</translation>
    </message>
    </context>
<context>
    <name>CoinControlDialog</name>
    <message>
        <source>Quantity:</source>
        <translation type="unfinished">ብዛት፥</translation>
    </message>
    <message>
        <source>Amount:</source>
        <translation type="unfinished">መጠን፥</translation>
    </message>
    <message>
        <source>Fee:</source>
        <translation type="unfinished">ክፍያ፥</translation>
    </message>
    <message>
        <source>Amount</source>
        <translation type="unfinished">መጠን</translation>
    </message>
    <message>
        <source>Date</source>
        <translation type="unfinished">ቀን</translation>
    </message>
    <message>
        <source>Copy amount</source>
        <translation type="unfinished">መጠኑ ገልብጥ</translation>
    </message>
    <message>
        <source>Copy fee</source>
        <translation type="unfinished">ክፍያው ቅዳ</translation>
    </message>
    <message>
        <source>yes</source>
        <translation type="unfinished">አዎ</translation>
    </message>
    <message>
        <source>no</source>
        <translation type="unfinished">አይ</translation>
    </message>
    <message>
        <source>(no label)</source>
        <translation type="unfinished">(መለያ ስም የለም)</translation>
    </message>
    </context>
<context>
    <name>OpenWalletActivity</name>
    <message>
        <source>default wallet</source>
        <translation type="unfinished">መደበኛ ዋሌት</translation>
    </message>
    <message>
        <source>Open Wallet</source>
        <extracomment>Title of window indicating the progress of opening of a wallet.</extracomment>
        <translation type="unfinished">ዋሌት ክፈት</translation>
    </message>
    </context>
<context>
    <name>WalletController</name>
    <message>
        <source>Close wallet</source>
        <translation type="unfinished">ዋሌት ዝጋ</translation>
    </message>
    </context>
<context>
    <name>CreateWalletDialog</name>
    <message>
        <source>Wallet Name</source>
        <translation type="unfinished">ዋሌት ስም</translation>
    </message>
    <message>
        <source>Create</source>
        <translation type="unfinished">ፍጠር</translation>
    </message>
    </context>
<context>
    <name>FreespaceChecker</name>
    <message>
        <source>name</source>
        <translation type="unfinished">ስም</translation>
    </message>
    </context>
<context>
    <name>Intro</name>
    <message>
<<<<<<< HEAD
        <source>Qtum</source>
=======
        <source>Qtum</source> 
>>>>>>> d82fec21
        <translation type="unfinished">ቢትኮይን</translation>
    </message>
    <message numerus="yes">
        <source>%n GB of space available</source>
        <translation type="unfinished">
            <numerusform />
            <numerusform />
        </translation>
    </message>
    <message numerus="yes">
        <source>(of %n GB needed)</source>
        <translation type="unfinished">
            <numerusform />
            <numerusform />
        </translation>
    </message>
    <message numerus="yes">
        <source>(%n GB needed for full chain)</source>
        <translation type="unfinished">
            <numerusform />
            <numerusform />
        </translation>
    </message>
    <message numerus="yes">
        <source>(sufficient to restore backups %n day(s) old)</source>
        <extracomment>Explanatory text on the capability of the current prune target.</extracomment>
        <translation type="unfinished">
            <numerusform />
            <numerusform />
        </translation>
    </message>
    <message>
        <source>Error</source>
        <translation type="unfinished">ስህተት</translation>
    </message>
    <message>
        <source>Welcome</source>
        <translation type="unfinished">እንኳን ደህና መጣህ</translation>
    </message>
    <message>
        <source>Welcome to %1.</source>
        <translation type="unfinished">እንኳን  ወድ %1 በደህና መጣህ።</translation>
    </message>
    </context>
<context>
    <name>HelpMessageDialog</name>
    <message>
        <source>version</source>
        <translation type="unfinished">ስሪት</translation>
    </message>
    <message>
        <source>About %1</source>
        <translation type="unfinished">ስለ እኛ %1</translation>
    </message>
    </context>
<context>
    <name>ModalOverlay</name>
    <message>
        <source>Form</source>
        <translation type="unfinished">ከ</translation>
    </message>
    <message>
        <source>Hide</source>
        <translation type="unfinished">ደብቅ</translation>
    </message>
    </context>
<context>
    <name>OptionsDialog</name>
    <message>
        <source>Error</source>
        <translation type="unfinished">ስህተት</translation>
    </message>
    </context>
<context>
    <name>OverviewPage</name>
    <message>
        <source>Form</source>
        <translation type="unfinished">ከ</translation>
    </message>
    </context>
<context>
    <name>PeerTableModel</name>
    <message>
        <source>Address</source>
        <extracomment>Title of Peers Table column which contains the IP/Onion/I2P address of the connected peer.</extracomment>
        <translation type="unfinished">አድራሻ</translation>
    </message>
    </context>
<context>
    <name>ReceiveRequestDialog</name>
    <message>
        <source>Amount:</source>
        <translation type="unfinished">መጠን፥</translation>
    </message>
    <message>
        <source>Wallet:</source>
        <translation type="unfinished">ዋሌት</translation>
    </message>
    </context>
<context>
    <name>RecentRequestsTableModel</name>
    <message>
        <source>Date</source>
        <translation type="unfinished">ቀን</translation>
    </message>
    <message>
        <source>Label</source>
        <translation type="unfinished">መለያ ስም</translation>
    </message>
    <message>
        <source>(no label)</source>
        <translation type="unfinished">(መለያ ስም የለም)</translation>
    </message>
    </context>
<context>
    <name>SendCoinsDialog</name>
    <message>
        <source>Quantity:</source>
        <translation type="unfinished">ብዛት፥</translation>
    </message>
    <message>
        <source>Amount:</source>
        <translation type="unfinished">መጠን፥</translation>
    </message>
    <message>
        <source>Fee:</source>
        <translation type="unfinished">ክፍያ፥</translation>
    </message>
    <message>
        <source>Hide</source>
        <translation type="unfinished">ደብቅ</translation>
    </message>
    <message>
        <source>Copy amount</source>
        <translation type="unfinished">መጠኑ ገልብጥ</translation>
    </message>
    <message>
        <source>Copy fee</source>
        <translation type="unfinished">ክፍያው ቅዳ</translation>
    </message>
    <message numerus="yes">
        <source>Estimated to begin confirmation within %n block(s).</source>
        <translation type="unfinished">
            <numerusform />
            <numerusform />
        </translation>
    </message>
    <message>
        <source>(no label)</source>
        <translation type="unfinished">(መለያ ስም የለም)</translation>
    </message>
</context>
<context>
    <name>TransactionDesc</name>
    <message>
        <source>Date</source>
        <translation type="unfinished">ቀን</translation>
    </message>
    <message numerus="yes">
        <source>matures in %n more block(s)</source>
        <translation type="unfinished">
            <numerusform />
            <numerusform />
        </translation>
    </message>
    <message>
        <source>Amount</source>
        <translation type="unfinished">መጠን</translation>
    </message>
    </context>
<context>
    <name>TransactionTableModel</name>
    <message>
        <source>Date</source>
        <translation type="unfinished">ቀን</translation>
    </message>
    <message>
        <source>Label</source>
        <translation type="unfinished">መለያ ስም</translation>
    </message>
    <message>
        <source>(no label)</source>
        <translation type="unfinished">(መለያ ስም የለም)</translation>
    </message>
    </context>
<context>
    <name>TransactionView</name>
    <message>
        <source>Date</source>
        <translation type="unfinished">ቀን</translation>
    </message>
    <message>
        <source>Label</source>
        <translation type="unfinished">መለያ ስም</translation>
    </message>
    <message>
        <source>Address</source>
        <translation type="unfinished">አድራሻ</translation>
    </message>
    <message>
        <source>Exporting Failed</source>
        <translation type="unfinished">ወደ ውጪ መላክ አልተሳካም</translation>
    </message>
    </context>
<context>
    <name>WalletFrame</name>
    <message>
        <source>Create a new wallet</source>
        <translation type="unfinished">አዲስ ዋሌት ፍጠር</translation>
    </message>
    <message>
        <source>Error</source>
        <translation type="unfinished">ስህተት</translation>
    </message>
    </context>
<context>
    <name>WalletModel</name>
    <message>
        <source>default wallet</source>
        <translation type="unfinished">መደበኛ ዋሌት</translation>
    </message>
</context>
<context>
    <name>WalletView</name>
    <message>
        <source>&amp;Export</source>
        <translation type="unfinished">&amp;ላክ</translation>
    </message>
    <message>
        <source>Export the data in the current tab to a file</source>
        <translation type="unfinished">በአሁኑ ማውጫ ውስጥ ያለውን መረጃ ወደ አንድ ፋይል ላክ</translation>
    </message>
    </context>
</TS><|MERGE_RESOLUTION|>--- conflicted
+++ resolved
@@ -62,11 +62,7 @@
         <translation type="unfinished">የመቀበያ አድራሻዎች</translation>
     </message>
     <message>
-<<<<<<< HEAD
-        <source>These are your Qtum addresses for sending payments. Always check the amount and the receiving address before sending coins.</source>
-=======
         <source>These are your Qtum addresses for sending payments. Always check the amount and the receiving address before sending coins.</source> 
->>>>>>> d82fec21
         <translation type="unfinished">እነኚ የቢትኮይን ክፍያ የመላኪያ አድራሻዎችዎ ናቸው:: ገንዘብ/ኮይኖች ከመላክዎ በፊት መጠኑን እና የመቀበያ አድራሻውን ሁልጊዜ ያረጋግጡ::</translation>
     </message>
     <message>
@@ -149,11 +145,7 @@
         <translation type="unfinished">የቢትኮይን ቦርሳዎን ማመስጠር ያረጋግጡ</translation>
     </message>
     <message>
-<<<<<<< HEAD
-        <source>Warning: If you encrypt your wallet and lose your passphrase, you will &lt;b&gt;LOSE ALL OF YOUR QTUMS&lt;/b&gt;!</source>
-=======
         <source>Warning: If you encrypt your wallet and lose your passphrase, you will &lt;b&gt;LOSE ALL OF YOUR QTUMS&lt;/b&gt;!</source> 
->>>>>>> d82fec21
         <translation type="unfinished">ማስጠንቀቂያ: የቢትኮይን ቦርሳዎን አመስጥረው የይለፍ-ሐረግዎን ካጡት&lt;b&gt;ቢትኮይኖቾን በሙሉ ያጣሉ&lt;/b&gt;!</translation>
     </message>
     <message>
@@ -376,11 +368,7 @@
         <translation type="unfinished">እሳድግ</translation>
     </message>
     <message numerus="yes">
-<<<<<<< HEAD
-        <source>%n active connection(s) to Qtum network.</source>
-=======
         <source>%n active connection(s) to Qtum network.</source> 
->>>>>>> d82fec21
         <extracomment>A substring of the tooltip.</extracomment>
         <translation type="unfinished">
             <numerusform />
@@ -497,11 +485,7 @@
 <context>
     <name>Intro</name>
     <message>
-<<<<<<< HEAD
-        <source>Qtum</source>
-=======
         <source>Qtum</source> 
->>>>>>> d82fec21
         <translation type="unfinished">ቢትኮይን</translation>
     </message>
     <message numerus="yes">
