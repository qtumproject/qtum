--- conflicted
+++ resolved
@@ -63,11 +63,7 @@
     </message>
     <message>
         <source>These are your Qtum addresses for sending payments. Always check the amount and the receiving address before sending coins.</source>
-<<<<<<< HEAD
-        <translation>እነኚ የቢትኮይን ክፍያ የመላኪያ አድራሻዎችዎ ናቸው:: ገንዘብ/ኮይኖች ከመላክዎ በፊት መጠኑን እና የመቀበያ አድራሻውን ሁልጊዜ ያረጋግጡ::</translation>
-=======
         <translation type="unfinished">እነኚ የቢትኮይን ክፍያ የመላኪያ አድራሻዎችዎ ናቸው:: ገንዘብ/ኮይኖች ከመላክዎ በፊት መጠኑን እና የመቀበያ አድራሻውን ሁልጊዜ ያረጋግጡ::</translation>
->>>>>>> 5ed36332
     </message>
     <message>
         <source>&amp;Copy Address</source>
@@ -79,11 +75,7 @@
     </message>
     <message>
         <source>&amp;Edit</source>
-<<<<<<< HEAD
-        <translation> &amp;አርም</translation>
-=======
         <translation type="unfinished"> &amp;አርም</translation>
->>>>>>> 5ed36332
     </message>
     <message>
         <source>Export Address List</source>
@@ -154,11 +146,7 @@
     </message>
     <message>
         <source>Warning: If you encrypt your wallet and lose your passphrase, you will &lt;b&gt;LOSE ALL OF YOUR QTUMS&lt;/b&gt;!</source>
-<<<<<<< HEAD
-        <translation>ማስጠንቀቂያ: የቢትኮይን ቦርሳዎን አመስጥረው የይለፍ-ሐረግዎን ካጡት&lt;b&gt;ቢትኮይኖቾን በሙሉ ያጣሉ&lt;/b&gt;!</translation>
-=======
         <translation type="unfinished">ማስጠንቀቂያ: የቢትኮይን ቦርሳዎን አመስጥረው የይለፍ-ሐረግዎን ካጡት&lt;b&gt;ቢትኮይኖቾን በሙሉ ያጣሉ&lt;/b&gt;!</translation>
->>>>>>> 5ed36332
     </message>
     <message>
         <source>Are you sure you wish to encrypt your wallet?</source>
@@ -213,11 +201,7 @@
     </message>
 </context>
 <context>
-<<<<<<< HEAD
-    <name>QtumGUI</name>
-=======
     <name>QObject</name>
->>>>>>> 5ed36332
     <message>
         <source>Error: %1</source>
         <translation type="unfinished">ስህተት፥ %1</translation>
@@ -420,152 +404,11 @@
         <translation type="unfinished">አድራሻ፥ %1
 </translation>
     </message>
-    <message>
-        <source>Create Wallet...</source>
-        <translation>ዋሌት ፍጠር</translation>
-    </message>
-    <message>
-        <source>Create a new wallet</source>
-        <translation>አዲስ ዋሌት ፍጠር</translation>
-    </message>
-    <message>
-        <source>Wallet:</source>
-        <translation>ዋሌት</translation>
-    </message>
-    <message>
-        <source>&amp;Send</source>
-        <translation>&amp;ላክ</translation>
-    </message>
-    <message>
-        <source>&amp;Receive</source>
-        <translation>&amp;ተቀበል</translation>
-    </message>
-    <message>
-        <source>&amp;Show / Hide</source>
-        <translation>&amp;አሳይ/ ደብቅ</translation>
-    </message>
-    <message>
-        <source>&amp;File</source>
-        <translation>&amp;ፋይል</translation>
-    </message>
-    <message>
-        <source>&amp;Settings</source>
-        <translation>&amp;ቅንብሮች</translation>
-    </message>
-    <message>
-        <source>&amp;Help</source>
-        <translation>&amp;እርዳታ</translation>
-    </message>
-    <message>
-        <source>Error</source>
-        <translation>ስህተት</translation>
-    </message>
-    <message>
-        <source>Warning</source>
-        <translation>ማሳስቢያ</translation>
-    </message>
-    <message>
-        <source>Information</source>
-        <translation>መረጃ</translation>
-    </message>
-    <message>
-        <source>Open Wallet</source>
-        <translation>ዋሌት ክፈት</translation>
-    </message>
-    <message>
-        <source>Open a wallet</source>
-        <translation>ዋሌት ክፈት</translation>
-    </message>
-    <message>
-        <source>Close Wallet...</source>
-        <translation>ዋሌት ዝጋ</translation>
-    </message>
-    <message>
-        <source>Close wallet</source>
-        <translation>ዋሌት ዝጋ</translation>
-    </message>
-    <message>
-        <source>default wallet</source>
-        <translation>መደበኛ ዋሌት</translation>
-    </message>
-    <message>
-        <source>Minimize</source>
-        <translation>አሳንስ</translation>
-    </message>
-    <message>
-        <source>Zoom</source>
-        <translation>እሳድግ</translation>
-    </message>
-    <message>
-        <source>Error: %1</source>
-        <translation>ስህተት፥ %1</translation>
-    </message>
-    <message>
-        <source>Warning: %1</source>
-        <translation>ማሳሰቢያ፥ %1</translation>
-    </message>
-    <message>
-        <source>Date: %1
-</source>
-        <translation>ቀን፥ %1
-</translation>
-    </message>
-    <message>
-        <source>Amount: %1
-</source>
-        <translation>መጠን፥ %1
-</translation>
-    </message>
-    <message>
-        <source>Address: %1
-</source>
-        <translation>አድራሻ፥ %1
-</translation>
-    </message>
     </context>
 <context>
     <name>CoinControlDialog</name>
     <message>
         <source>Quantity:</source>
-<<<<<<< HEAD
-        <translation>ብዛት፥</translation>
-    </message>
-    <message>
-        <source>Amount:</source>
-        <translation>መጠን፥</translation>
-    </message>
-    <message>
-        <source>Fee:</source>
-        <translation>ክፍያ፥</translation>
-    </message>
-    <message>
-        <source>Amount</source>
-        <translation>መጠን</translation>
-    </message>
-    <message>
-        <source>Date</source>
-        <translation>ቀን</translation>
-    </message>
-    <message>
-        <source>Copy address</source>
-        <translation>አድራሻ ቅዳ</translation>
-    </message>
-    <message>
-        <source>Copy amount</source>
-        <translation>መጠኑ ገልብጥ</translation>
-    </message>
-    <message>
-        <source>Copy fee</source>
-        <translation>ክፍያው ቅዳ</translation>
-    </message>
-    <message>
-        <source>yes</source>
-        <translation>አዎ</translation>
-    </message>
-    <message>
-        <source>no</source>
-        <translation>አይ</translation>
-=======
         <translation type="unfinished">ብዛት፥</translation>
     </message>
     <message>
@@ -599,7 +442,6 @@
     <message>
         <source>no</source>
         <translation type="unfinished">አይ</translation>
->>>>>>> 5ed36332
     </message>
     <message>
         <source>(no label)</source>
@@ -614,21 +456,10 @@
     </message>
     </context>
 <context>
-<<<<<<< HEAD
-    <name>CreateWalletDialog</name>
-    <message>
-        <source>Wallet Name</source>
-        <translation>ዋሌት ስም</translation>
-    </message>
-    <message>
-        <source>Create</source>
-        <translation>ፍጠር</translation>
-=======
     <name>WalletController</name>
     <message>
         <source>Close wallet</source>
         <translation type="unfinished">ዋሌት ዝጋ</translation>
->>>>>>> 5ed36332
     </message>
     </context>
 <context>
@@ -648,65 +479,10 @@
         <source>name</source>
         <translation>ስም</translation>
     </message>
-<<<<<<< HEAD
-    </context>
-<context>
-    <name>HelpMessageDialog</name>
-    <message>
-        <source>version</source>
-        <translation>ስሪት</translation>
-    </message>
-    <message>
-        <source>About %1</source>
-        <translation>ስለ እኛ %1</translation>
-    </message>
-=======
->>>>>>> 5ed36332
     </context>
 <context>
     <name>Intro</name>
     <message>
-<<<<<<< HEAD
-        <source>Welcome</source>
-        <translation>እንኳን ደህና መጣህ</translation>
-    </message>
-    <message>
-        <source>Welcome to %1.</source>
-        <translation>እንኳን  ወድ %1 በደህና መጣህ።</translation>
-    </message>
-    <message>
-        <source>Qtum</source>
-        <translation>ቢትኮይን</translation>
-    </message>
-    <message>
-        <source>Error</source>
-        <translation>ስህተት</translation>
-    </message>
-    </context>
-<context>
-    <name>ModalOverlay</name>
-    <message>
-        <source>Form</source>
-        <translation>ከ</translation>
-    </message>
-    <message>
-        <source>Unknown...</source>
-        <translation>የማይታወቅ...</translation>
-    </message>
-    <message>
-        <source>Hide</source>
-        <translation>ደብቅ</translation>
-    </message>
-    </context>
-<context>
-    <name>OpenURIDialog</name>
-    </context>
-<context>
-    <name>OpenWalletActivity</name>
-    <message>
-        <source>default wallet</source>
-        <translation>መደበኛ ዋሌት</translation>
-=======
         <source>Qtum</source>
         <translation type="unfinished">ቢትኮይን</translation>
     </message>
@@ -751,18 +527,13 @@
     <message>
         <source>Hide</source>
         <translation type="unfinished">ደብቅ</translation>
->>>>>>> 5ed36332
     </message>
     </context>
 <context>
     <name>OptionsDialog</name>
     <message>
         <source>Error</source>
-<<<<<<< HEAD
-        <translation>ስህተት</translation>
-=======
         <translation type="unfinished">ስህተት</translation>
->>>>>>> 5ed36332
     </message>
     </context>
 <context>
@@ -771,40 +542,6 @@
         <source>Form</source>
         <translation>ከ</translation>
     </message>
-<<<<<<< HEAD
-    </context>
-<context>
-    <name>PSBTOperationsDialog</name>
-    </context>
-<context>
-    <name>PaymentServer</name>
-    </context>
-<context>
-    <name>PeerTableModel</name>
-    </context>
-<context>
-    <name>QObject</name>
-    <message>
-        <source>Amount</source>
-        <translation>መጠን</translation>
-    </message>
-    <message>
-        <source>Error: %1</source>
-        <translation>ስህተት፥ %1</translation>
-    </message>
-    </context>
-<context>
-    <name>QRImageWidget</name>
-    </context>
-<context>
-    <name>RPCConsole</name>
-    </context>
-<context>
-    <name>ReceiveCoinsDialog</name>
-    <message>
-        <source>Copy amount</source>
-        <translation>መጠኑ ገልብጥ</translation>
-=======
     </context>
 <context>
     <name>PeerTableModel</name>
@@ -812,37 +549,24 @@
         <source>Address</source>
         <extracomment>Title of Peers Table column which contains the IP/Onion/I2P address of the connected peer.</extracomment>
         <translation type="unfinished">አድራሻ</translation>
->>>>>>> 5ed36332
     </message>
     </context>
 <context>
     <name>ReceiveRequestDialog</name>
     <message>
         <source>Amount:</source>
-<<<<<<< HEAD
-        <translation>መጠን፥</translation>
-    </message>
-    <message>
-        <source>Wallet:</source>
-        <translation>ዋሌት</translation>
-=======
         <translation type="unfinished">መጠን፥</translation>
     </message>
     <message>
         <source>Wallet:</source>
         <translation type="unfinished">ዋሌት</translation>
->>>>>>> 5ed36332
     </message>
     </context>
 <context>
     <name>RecentRequestsTableModel</name>
     <message>
         <source>Date</source>
-<<<<<<< HEAD
-        <translation>ቀን</translation>
-=======
         <translation type="unfinished">ቀን</translation>
->>>>>>> 5ed36332
     </message>
     <message>
         <source>Label</source>
@@ -857,29 +581,6 @@
     <name>SendCoinsDialog</name>
     <message>
         <source>Quantity:</source>
-<<<<<<< HEAD
-        <translation>ብዛት፥</translation>
-    </message>
-    <message>
-        <source>Amount:</source>
-        <translation>መጠን፥</translation>
-    </message>
-    <message>
-        <source>Fee:</source>
-        <translation>ክፍያ፥</translation>
-    </message>
-    <message>
-        <source>Hide</source>
-        <translation>ደብቅ</translation>
-    </message>
-    <message>
-        <source>Copy amount</source>
-        <translation>መጠኑ ገልብጥ</translation>
-    </message>
-    <message>
-        <source>Copy fee</source>
-        <translation>ክፍያው ቅዳ</translation>
-=======
         <translation type="unfinished">ብዛት፥</translation>
     </message>
     <message>
@@ -908,7 +609,6 @@
             <numerusform />
             <numerusform />
         </translation>
->>>>>>> 5ed36332
     </message>
     <message>
         <source>(no label)</source>
@@ -917,19 +617,6 @@
 </context>
 <context>
     <name>TransactionDesc</name>
-<<<<<<< HEAD
-    <message>
-        <source>Date</source>
-        <translation>ቀን</translation>
-    </message>
-    <message>
-        <source>Amount</source>
-        <translation>መጠን</translation>
-    </message>
-    </context>
-<context>
-    <name>TransactionDescDialog</name>
-=======
     <message numerus="yes">
         <source>Open for %n more block(s)</source>
         <translation>
@@ -952,17 +639,12 @@
         <source>Amount</source>
         <translation type="unfinished">መጠን</translation>
     </message>
->>>>>>> 5ed36332
     </context>
 <context>
     <name>TransactionTableModel</name>
     <message>
         <source>Date</source>
-<<<<<<< HEAD
-        <translation>ቀን</translation>
-=======
         <translation type="unfinished">ቀን</translation>
->>>>>>> 5ed36332
     </message>
     <message>
         <source>Label</source>
@@ -983,33 +665,12 @@
 <context>
     <name>TransactionView</name>
     <message>
-<<<<<<< HEAD
-        <source>Copy address</source>
-        <translation>አድራሻ ቅዳ</translation>
-    </message>
-    <message>
-        <source>Copy amount</source>
-        <translation>መጠኑ ገልብጥ</translation>
-    </message>
-    <message>
-        <source>Comma separated file (*.csv)</source>
-        <translation>ኮማ ሴፓሬትድ ፋይል (*.csv)</translation>
-=======
         <source>Date</source>
         <translation type="unfinished">ቀን</translation>
->>>>>>> 5ed36332
-    </message>
-    <message>
-        <source>Date</source>
-        <translation>ቀን</translation>
     </message>
     <message>
         <source>Label</source>
-<<<<<<< HEAD
-        <translation>መለዮ</translation>
-=======
         <translation type="unfinished">መለያ ስም</translation>
->>>>>>> 5ed36332
     </message>
     <message>
         <source>Address</source>
@@ -1017,26 +678,6 @@
     </message>
     <message>
         <source>Exporting Failed</source>
-<<<<<<< HEAD
-        <translation>መላክ አልተሳካም</translation>
-    </message>
-    </context>
-<context>
-    <name>UnitDisplayStatusBarControl</name>
-    </context>
-<context>
-    <name>WalletController</name>
-    <message>
-        <source>Close wallet</source>
-        <translation>ዋሌት ዝጋ</translation>
-    </message>
-    </context>
-<context>
-    <name>WalletFrame</name>
-    <message>
-        <source>Create a new wallet</source>
-        <translation>አዲስ ዋሌት ፍጠር</translation>
-=======
         <translation type="unfinished">ወደ ውጪ መላክ አልተሳካም</translation>
     </message>
     </context>
@@ -1045,18 +686,13 @@
     <message>
         <source>Create a new wallet</source>
         <translation type="unfinished">አዲስ ዋሌት ፍጠር</translation>
->>>>>>> 5ed36332
     </message>
 </context>
 <context>
     <name>WalletModel</name>
     <message>
         <source>default wallet</source>
-<<<<<<< HEAD
-        <translation>መደበኛ ዋሌት</translation>
-=======
         <translation type="unfinished">መደበኛ ዋሌት</translation>
->>>>>>> 5ed36332
     </message>
 </context>
 <context>
@@ -1073,15 +709,5 @@
         <source>Error</source>
         <translation type="unfinished">ስህተት</translation>
     </message>
-<<<<<<< HEAD
-    <message>
-        <source>Error</source>
-        <translation>ስህተት</translation>
-    </message>
-    </context>
-<context>
-    <name>qtum-core</name>
-=======
->>>>>>> 5ed36332
     </context>
 </TS>