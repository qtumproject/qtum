--- conflicted
+++ resolved
@@ -1143,11 +1143,7 @@
 The migration process will create a backup of the wallet before migrating. This backup file will be named &lt;wallet name&gt;-&lt;timestamp&gt;.legacy.bak and can be found in the directory for this wallet. In the event of an incorrect migration, the backup can be restored with the "Restore Wallet" functionality.</source>
         <translation type="unfinished">Під час перенесення гаманця він буде перетворено на один або кілька гаманців з підтримкою дескрипторів. Необхідно буде створити нову резервну копію гаманця.
 Якщо цей гаманець містить будь-які скрипти "тільки для перегляду", буде створено новий гаманець, що містить такі скрипти.
-<<<<<<< HEAD
-Якщо цей гаманець містить будь-які спроможні, але не спостережувані скрипти, буде створено інший новий гаманець, що містить такі скрипти.
-=======
 Якщо цей гаманець містить будь-які спроможні скрипти, але не "тільки для перегляду", буде створено інший новий гаманець, що містить такі скрипти.
->>>>>>> 258457a4
 Процес перенесення створить резервну копію гаманця перед початком. Цей файл резервної копії буде названий &lt;wallet name&gt;-&lt;timestamp&gt;.legacy.bak і знаходитиметься в каталозі для цього гаманця. У випадку неправильного перенесення резервну копію можна відновити за допомогою функціоналу "Відновити гаманець".</translation>
     </message>
     <message>
@@ -1163,21 +1159,12 @@
         <translation type="unfinished">Гаманець '%1' був успішно перенесений.</translation>
     </message>
     <message>
-<<<<<<< HEAD
-        <source> Watchonly scripts have been migrated to a new wallet named '%1'.</source>
-        <translation type="unfinished"> Скрипти "тільки для перегляду" були перенесені в новий гаманець під назвою  '%1'.</translation>
-    </message>
-    <message>
-        <source> Solvable but not watched scripts have been migrated to a new wallet named '%1'.</source>
-        <translation type="unfinished"> Спроможні, але не спостережувані скрипти були перенесені в новий гаманець під назвою '%1'.</translation>
-=======
         <source>Watchonly scripts have been migrated to a new wallet named '%1'.</source>
         <translation type="unfinished">Скрипти "тільки для перегляду" були перенесені в новий гаманець під назвою  '%1'.</translation>
     </message>
     <message>
         <source>Solvable but not watched scripts have been migrated to a new wallet named '%1'.</source>
         <translation type="unfinished">Спроможні скрипти, але не "тільки для перегляду", були перенесені в новий гаманець під назвою '%1'.</translation>
->>>>>>> 258457a4
     </message>
     <message>
         <source>Migration failed</source>
@@ -1300,11 +1287,7 @@
     </message>
     <message>
         <source>Disable private keys for this wallet. Wallets with private keys disabled will have no private keys and cannot have an HD seed or imported private keys. This is ideal for watch-only wallets.</source>
-<<<<<<< HEAD
-        <translation type="unfinished">Вимкнути приватні ключі для цього гаманця. Гаманці з вимкнутими приватними ключами не матимуть приватних ключів і не можуть мати набір HD або імпортовані приватні ключі. Це ідеально підходить для гаманців "тільки для перегляду".</translation>
-=======
         <translation type="unfinished">Вимкнути приватні ключі для цього гаманця. Гаманці з вимкнутими приватними ключами не матимуть приватних ключів і не можуть мати набір HD або імпортовані приватні ключі. Це ідеально підходить для гаманців для спостереження.</translation>
->>>>>>> 258457a4
     </message>
     <message>
         <source>Disable Private Keys</source>
@@ -2131,13 +2114,8 @@
         <translation type="unfinished">PSBT-транзакцію збережено на диск.</translation>
     </message>
     <message>
-<<<<<<< HEAD
-        <source> * Sends %1 to %2</source>
-        <translation type="unfinished"> * Надсилає від %1 до %2</translation>
-=======
         <source>Sends %1 to %2</source>
         <translation type="unfinished">Відправляє %1 до %2</translation>
->>>>>>> 258457a4
     </message>
     <message>
         <source>own address</source>
@@ -3205,13 +3183,6 @@
     <message>
         <source>Creates a Partially Signed Qtum Transaction (PSBT) for use with e.g. an offline %1 wallet, or a PSBT-compatible hardware wallet.</source>
         <translation type="unfinished">Створює частково підписану qtum-транзакцію (PSBT) для використання, наприклад, офлайн-гаманець %1 або гаманця, сумісного з PSBT.</translation>
-<<<<<<< HEAD
-    </message>
-    <message>
-        <source> from wallet '%1'</source>
-        <translation type="unfinished"> з гаманця '%1'</translation>
-=======
->>>>>>> 258457a4
     </message>
     <message>
         <source>%1 to '%2'</source>
@@ -3269,13 +3240,10 @@
         <source>Please, review your transaction proposal. This will produce a Partially Signed Qtum Transaction (PSBT) which you can save or copy and then sign with e.g. an offline %1 wallet, or a PSBT-compatible hardware wallet.</source>
         <extracomment>Text to inform a user attempting to create a transaction of their current options. At this stage, a user can only create a PSBT. This string is displayed when private keys are disabled and an external signer is not available.</extracomment>
         <translation type="unfinished">Перевірте запропоновану транзакцію. Буде сформована частково підписана qtum-транзакція (PSBT), яку можна зберегти або скопіювати, а потім підписати з використанням, наприклад, офлайн гаманця %1 або апаратного PSBT-сумісного гаманця.</translation>
-<<<<<<< HEAD
-=======
     </message>
     <message>
         <source>%1 from wallet '%2'</source>
         <translation type="unfinished">%1 з гаманця '%2'</translation>
->>>>>>> 258457a4
     </message>
     <message>
         <source>Do you want to create this transaction?</source>
@@ -3757,13 +3725,8 @@
         <translation type="unfinished">Вихідний індекс</translation>
     </message>
     <message>
-<<<<<<< HEAD
-        <source> (Certificate was not verified)</source>
-        <translation type="unfinished"> (Сертифікат не підтверджено)</translation>
-=======
         <source>%1 (Certificate was not verified)</source>
         <translation type="unfinished">%1 (Сертифікат не підтверджено)</translation>
->>>>>>> 258457a4
     </message>
     <message>
         <source>Merchant</source>
@@ -4646,27 +4609,14 @@
         <translation type="unfinished">Помилка зчитування наступного запису з бази даних гаманця</translation>
     </message>
     <message>
-<<<<<<< HEAD
+        <source>Error starting db txn for wallet transactions removal</source>
+        <translation type="unfinished">Помилка при початку транзакції БД для видалення транзакцій гаманця</translation>
+    </message>
+    <message>
         <source>Error: Cannot extract destination from the generated scriptpubkey</source>
         <translation type="unfinished">Помилка: не вдається встановити призначення зі створеного сценарію scriptpubkey</translation>
     </message>
     <message>
-        <source>Error: Could not add watchonly tx to watchonly wallet</source>
-        <translation type="unfinished">Помилка: Не вдалося додати транзакцію "тільки для перегляду" до гаманця-для-перегляду</translation>
-    </message>
-    <message>
-        <source>Error: Could not delete watchonly transactions</source>
-        <translation type="unfinished">Помилка: Не вдалося видалити транзакції "тільки для перегляду"</translation>
-=======
-        <source>Error starting db txn for wallet transactions removal</source>
-        <translation type="unfinished">Помилка при початку транзакції БД для видалення транзакцій гаманця</translation>
-    </message>
-    <message>
-        <source>Error: Cannot extract destination from the generated scriptpubkey</source>
-        <translation type="unfinished">Помилка: не вдається встановити призначення зі створеного сценарію scriptpubkey</translation>
->>>>>>> 258457a4
-    </message>
-    <message>
         <source>Error: Couldn't create cursor into database</source>
         <translation type="unfinished">Помилка: Неможливо створити курсор в базі даних</translation>
     </message>
@@ -4680,11 +4630,7 @@
     </message>
     <message>
         <source>Error: Failed to create new watchonly wallet</source>
-<<<<<<< HEAD
-        <translation type="unfinished">Помилка: Не вдалося створити новий гаманець "тільки для перегляду"</translation>
-=======
         <translation type="unfinished">Помилка: Не вдалося створити новий гаманець для спостереження</translation>
->>>>>>> 258457a4
     </message>
     <message>
         <source>Error: Got key that was not hex: %s</source>
@@ -4707,13 +4653,6 @@
         <translation type="unfinished">Помилка:  Немає доступних %s адрес.</translation>
     </message>
     <message>
-<<<<<<< HEAD
-        <source>Error: Not all watchonly txs could be deleted</source>
-        <translation type="unfinished">Помилка: Не всі транзакції "тільки для перегляду" вдалося видалити</translation>
-    </message>
-    <message>
-=======
->>>>>>> 258457a4
         <source>Error: This wallet already uses SQLite</source>
         <translation type="unfinished">Помилка; Цей гаманець вже використовує SQLite</translation>
     </message>
@@ -5102,13 +5041,10 @@
         <translation type="unfinished">Непідтримуваний глобальний рівень журналювання %s=%s. Припустимі значення: %s.</translation>
     </message>
     <message>
-<<<<<<< HEAD
-=======
         <source>Wallet file creation failed: %s</source>
         <translation type="unfinished">Помилка створення файлу гаманця: %s</translation>
     </message>
     <message>
->>>>>>> 258457a4
         <source>acceptstalefeeestimates is not supported on %s chain.</source>
         <translation type="unfinished">acceptstalefeeestimates не підтримується для %s блокчейну.</translation>
     </message>
