<TS language="et" version="2.1">
<context>
    <name>AddressBookPage</name>
    <message>
        <source>Right-click to edit address or label</source>
        <translation>Paremkliki aadressi või sildi muutmiseks</translation>
    </message>
    <message>
        <source>Create a new address</source>
        <translation>Loo uus aadress</translation>
    </message>
    <message>
        <source>&amp;New</source>
        <translation>&amp;Uus</translation>
    </message>
    <message>
        <source>Copy the currently selected address to the system clipboard</source>
        <translation>Kopeeri märgistatud aadress vahemällu</translation>
    </message>
    <message>
        <source>&amp;Copy</source>
        <translation>&amp;Kopeeri</translation>
    </message>
    <message>
        <source>C&amp;lose</source>
        <translation>S&amp;ulge</translation>
    </message>
    <message>
        <source>Delete the currently selected address from the list</source>
        <translation>Kustuta valitud aadress nimekirjast</translation>
    </message>
    <message>
        <source>Enter address or label to search</source>
        <translation>Otsimiseks sisesta märgis või aadress</translation>
    </message>
    <message>
        <source>Export the data in the current tab to a file</source>
        <translation>Ekspordi kuvatava vahelehe sisu faili</translation>
    </message>
    <message>
        <source>&amp;Export</source>
        <translation>&amp;Ekspordi</translation>
    </message>
    <message>
        <source>&amp;Delete</source>
        <translation>&amp;Kustuta</translation>
    </message>
    <message>
        <source>Choose the address to send coins to</source>
        <translation>Vali aadress millele mündid saata</translation>
    </message>
    <message>
        <source>Choose the address to receive coins with</source>
        <translation>Vali aadress müntide vastuvõtmiseks</translation>
    </message>
    <message>
        <source>C&amp;hoose</source>
        <translation>V&amp;ali</translation>
    </message>
    <message>
        <source>Sending addresses</source>
        <translation>Saatvad aadressid</translation>
    </message>
    <message>
        <source>Receiving addresses</source>
        <translation>Vastuvõtvad aadressid</translation>
    </message>
    <message>
        <source>These are your Qtum addresses for sending payments. Always check the amount and the receiving address before sending coins.</source>
        <translation>Need on sinu Qtum aadressid maksete saatmiseks. Ennem müntide saatmist kontrolli alati summat ja makse saaja aadressi.</translation>
    </message>
    <message>
        <source>&amp;Copy Address</source>
        <translation>&amp;Kopeeri Aadress</translation>
    </message>
    <message>
        <source>Copy &amp;Label</source>
        <translation>Kopeeri &amp;Silt</translation>
    </message>
    <message>
        <source>&amp;Edit</source>
        <translation>&amp;Muuda</translation>
    </message>
    <message>
        <source>Export Address List</source>
        <translation>Ekspordi Aadresside Nimekiri</translation>
    </message>
    <message>
        <source>Comma separated file (*.csv)</source>
        <translation>Komadega eraldatud väärtuste fail (*.csv)</translation>
    </message>
    <message>
        <source>Exporting Failed</source>
        <translation>Eksport ebaõnnestus.</translation>
    </message>
    <message>
        <source>There was an error trying to save the address list to %1. Please try again.</source>
        <translation>Tõrge aadressi nimekirja salvestamisel %1. Palun proovi uuesti.</translation>
    </message>
</context>
<context>
    <name>AddressTableModel</name>
    <message>
        <source>Label</source>
        <translation>Silt</translation>
    </message>
    <message>
        <source>Address</source>
        <translation>Aadress</translation>
    </message>
    <message>
        <source>(no label)</source>
        <translation>(silt puudub)</translation>
    </message>
</context>
<context>
    <name>AskPassphraseDialog</name>
    <message>
        <source>Passphrase Dialog</source>
        <translation>Salafraasi dialoog</translation>
    </message>
    <message>
        <source>Enter passphrase</source>
        <translation>Sisesta parool</translation>
    </message>
    <message>
        <source>New passphrase</source>
        <translation>Uus parool</translation>
    </message>
    <message>
        <source>Repeat new passphrase</source>
        <translation>Korda uut parooli</translation>
    </message>
    <message>
        <source>Show passphrase</source>
        <translation>Näita salafraasi</translation>
    </message>
    <message>
        <source>Encrypt wallet</source>
        <translation>Krüpteeri rahakott</translation>
    </message>
    <message>
        <source>This operation needs your wallet passphrase to unlock the wallet.</source>
        <translation>Antud operatsioon vajab rahakoti lahtilukustamiseks salafraasi.</translation>
    </message>
    <message>
        <source>Unlock wallet</source>
        <translation>Ava rahakoti lukk</translation>
    </message>
    <message>
        <source>This operation needs your wallet passphrase to decrypt the wallet.</source>
        <translation>Antud operatsioon vajab rahakoti dekrüpteerimiseks salafraasi.</translation>
    </message>
    <message>
        <source>Decrypt wallet</source>
        <translation>Dekrüpteeri rahakott</translation>
    </message>
    <message>
        <source>Change passphrase</source>
        <translation>Muuda parooli</translation>
    </message>
    <message>
        <source>Confirm wallet encryption</source>
        <translation>Kinnita rahakoti krüpteerimine.</translation>
    </message>
    <message>
        <source>Warning: If you encrypt your wallet and lose your passphrase, you will &lt;b&gt;LOSE ALL OF YOUR QTUMS&lt;/b&gt;!</source>
        <translation>Hoiatus:Kui sa krüpteerid oma rahakoti ja kaotad salafraasi, siis sa&lt;b&gt;KAOTAD OMA QTUMID&lt;/b&gt;!</translation>
    </message>
    <message>
        <source>Are you sure you wish to encrypt your wallet?</source>
        <translation>Kas oled kindel, et soovid rahakoti krüpteerida?</translation>
    </message>
    <message>
        <source>Wallet encrypted</source>
        <translation>Rahakott krüpteeritud</translation>
    </message>
    <message>
        <source>Enter the new passphrase for the wallet.&lt;br/&gt;Please use a passphrase of &lt;b&gt;ten or more random characters&lt;/b&gt;, or &lt;b&gt;eight or more words&lt;/b&gt;.</source>
        <translation>Sisesta rahakotile uus salafraas.&lt;br/&gt;Kasuta salafraasi millles on&lt;b&gt;kümme või rohkem juhuslikku sümbolit&lt;b&gt;,või&lt;b&gt;kaheksa või rohkem sõna&lt;b/&gt;.</translation>
    </message>
    <message>
        <source>Enter the old passphrase and new passphrase for the wallet.</source>
        <translation>Sisesta rahakoti vana salafraas ja uus salafraas.</translation>
    </message>
    <message>
<<<<<<< HEAD
        <source>Remember that encrypting your wallet cannot fully protect your bitcoins from being stolen by malware infecting your computer.</source>
        <translation>Pea meeles, et rahakoti krüpteerimine ei välista bitcoinide vargust, kui sinu arvuti on nakatunud pahavaraga.</translation>
=======
        <source>Remember that encrypting your wallet cannot fully protect your qtums from being stolen by malware infecting your computer.</source>
        <translation>Pea meeles, et rahakoti krüpteerimine ei välista qtumide vargust, kui sinu arvuti on nakatunud pahavaraga.</translation>
>>>>>>> da23532c
    </message>
    <message>
        <source>Wallet to be encrypted</source>
        <translation>Krüpteeritav rahakott</translation>
    </message>
    <message>
        <source>Your wallet is about to be encrypted. </source>
        <translation>Rahakott krüpteeritakse.</translation>
    </message>
    <message>
        <source>Your wallet is now encrypted. </source>
        <translation>Rahakott krüpteeritud.</translation>
    </message>
    <message>
        <source>IMPORTANT: Any previous backups you have made of your wallet file should be replaced with the newly generated, encrypted wallet file. For security reasons, previous backups of the unencrypted wallet file will become useless as soon as you start using the new, encrypted wallet.</source>
        <translation>TÄHTIS: Kõik varasemad rahakoti varundfailid tuleks üle kirjutada äsja loodud krüpteeritud rahakoti failiga. Turvakaalutlustel tühistatakse krüpteerimata rahakoti failid alates uue, krüpteeritud rahakoti, kasutusele võtust.</translation>
    </message>
    <message>
        <source>Wallet encryption failed</source>
        <translation>Rahakoti krüpteerimine ebaõnnestus</translation>
    </message>
    <message>
        <source>Wallet encryption failed due to an internal error. Your wallet was not encrypted.</source>
        <translation>Rahakoti krüpteerimine ebaõnnestus sisemise vea tõttu. Sinu rahakotti ei krüpteeritud.</translation>
    </message>
    <message>
        <source>The supplied passphrases do not match.</source>
        <translation>Sisestatud paroolid ei kattu.</translation>
    </message>
    <message>
        <source>Wallet unlock failed</source>
        <translation>Rahakoti lahtilukustamine ebaõnnestus</translation>
    </message>
    <message>
        <source>The passphrase entered for the wallet decryption was incorrect.</source>
        <translation>Rahakoti dekrüpteerimiseks sisestatud salafraas ei ole õige.</translation>
    </message>
    <message>
        <source>Wallet decryption failed</source>
        <translation>Rahakoti dekrüpteerimine ebaõnnestus</translation>
    </message>
    <message>
        <source>Wallet passphrase was successfully changed.</source>
        <translation>Rahakoti parooli vahetus õnnestus.</translation>
    </message>
    <message>
        <source>Warning: The Caps Lock key is on!</source>
        <translation>Hoiatus:Klaviatuuri suurtähelukk on peal.</translation>
    </message>
</context>
<context>
    <name>BanTableModel</name>
    <message>
        <source>IP/Netmask</source>
        <translation>IP/Võrgumask</translation>
    </message>
    <message>
        <source>Banned Until</source>
        <translation>Blokeeritud kuni</translation>
    </message>
</context>
<context>
    <name>QtumGUI</name>
    <message>
        <source>Sign &amp;message...</source>
        <translation>Signeeri &amp;sõnum</translation>
    </message>
    <message>
        <source>Synchronizing with network...</source>
        <translation>Võrguga sünkroniseerimine...</translation>
    </message>
    <message>
        <source>&amp;Overview</source>
        <translation>&amp;Ülevaade</translation>
    </message>
    <message>
        <source>Show general overview of wallet</source>
        <translation>Kuva rahakoti üld-ülevaade</translation>
    </message>
    <message>
        <source>&amp;Transactions</source>
        <translation>&amp;Tehingud</translation>
    </message>
    <message>
        <source>Browse transaction history</source>
        <translation>Sirvi tehingute ajalugu</translation>
    </message>
    <message>
        <source>E&amp;xit</source>
        <translation>V&amp;älju</translation>
    </message>
    <message>
        <source>Quit application</source>
        <translation>Välju rakendusest</translation>
    </message>
    <message>
        <source>&amp;About %1</source>
        <translation>&amp;Teave %1</translation>
    </message>
    <message>
        <source>Show information about %1</source>
        <translation>Näita informatsiooni %1 kohta</translation>
    </message>
    <message>
        <source>About &amp;Qt</source>
        <translation>Teave &amp;Qt kohta</translation>
    </message>
    <message>
        <source>Show information about Qt</source>
        <translation>Kuva Qt kohta käiv info</translation>
    </message>
    <message>
        <source>&amp;Options...</source>
        <translation>&amp;Valikud...</translation>
    </message>
    <message>
        <source>Modify configuration options for %1</source>
        <translation>Muuda %1 seadeid</translation>
    </message>
    <message>
        <source>&amp;Encrypt Wallet...</source>
        <translation>&amp;Krüpteeri Rahakott</translation>
    </message>
    <message>
        <source>&amp;Backup Wallet...</source>
        <translation>&amp;Varunda Rahakott</translation>
    </message>
    <message>
        <source>&amp;Change Passphrase...</source>
        <translation>&amp;Salafraasi muutmine</translation>
    </message>
    <message>
        <source>Open &amp;URI...</source>
        <translation>Ava &amp;URI...</translation>
    </message>
    <message>
        <source>Create Wallet...</source>
        <translation>Loo rahakott</translation>
    </message>
    <message>
        <source>Create a new wallet</source>
        <translation>Loo uus rahakott</translation>
    </message>
    <message>
        <source>Wallet:</source>
        <translation>Rahakott:</translation>
    </message>
    <message>
        <source>Reindexing blocks on disk...</source>
        <translation>Kõvakettal olevate plokkide reindekseerimine...</translation>
    </message>
    <message>
        <source>Send coins to a Qtum address</source>
        <translation>Saada münte Qtumi aadressile</translation>
    </message>
    <message>
        <source>Backup wallet to another location</source>
        <translation>Varunda rahakott teise asukohta</translation>
    </message>
    <message>
        <source>Change the passphrase used for wallet encryption</source>
        <translation>Rahakoti krüpteerimise salafraasi muutmine</translation>
    </message>
    <message>
        <source>&amp;Verify message...</source>
        <translation>&amp;Kontrolli sõnumit...</translation>
    </message>
    <message>
        <source>&amp;Send</source>
        <translation>&amp;Saada</translation>
    </message>
    <message>
        <source>&amp;Receive</source>
        <translation>&amp;Võta vastu</translation>
    </message>
    <message>
        <source>&amp;Show / Hide</source>
        <translation>&amp;Näita / Peida</translation>
    </message>
    <message>
        <source>Show or hide the main Window</source>
        <translation>Näita või peida peaaken</translation>
    </message>
    <message>
        <source>Encrypt the private keys that belong to your wallet</source>
        <translation>Krüpteeri oma rahakoti privaatvõtmed</translation>
    </message>
    <message>
        <source>Sign messages with your Qtum addresses to prove you own them</source>
        <translation>Omandi tõestamiseks allkirjasta sõnumid oma Qtumi aadressiga</translation>
    </message>
    <message>
        <source>Verify messages to ensure they were signed with specified Qtum addresses</source>
        <translation>Kinnita sõnumid kindlustamaks et need allkirjastati määratud Qtumi aadressiga</translation>
    </message>
    <message>
        <source>&amp;File</source>
        <translation>&amp;Fail</translation>
    </message>
    <message>
        <source>&amp;Settings</source>
        <translation>&amp;Seaded</translation>
    </message>
    <message>
        <source>&amp;Help</source>
        <translation>&amp;Abi</translation>
    </message>
    <message>
        <source>Tabs toolbar</source>
        <translation>Vahelehe tööriistariba</translation>
    </message>
    <message>
        <source>Request payments (generates QR codes and qtum: URIs)</source>
        <translation>Loo maksepäring (genereerib QR koodid ja qtumi: URId)</translation>
    </message>
    <message>
        <source>&amp;Command-line options</source>
        <translation>&amp;Käsurea valikud</translation>
    </message>
    <message numerus="yes">
        <source>%n active connection(s) to Qtum network</source>
        <translation><numerusform>%n aktiivne ühendus Qtumi võrku</numerusform><numerusform>%n aktiivset ühendust Qtumi võrku</numerusform></translation>
    </message>
    <message>
        <source>Indexing blocks on disk...</source>
        <translation>Kõvakettal olevate plokkide indekseerimine...</translation>
    </message>
    <message>
        <source>Processing blocks on disk...</source>
        <translation>Kõvakettal olevate plokkide töötlemine...</translation>
    </message>
    <message numerus="yes">
        <source>Processed %n block(s) of transaction history.</source>
        <translation><numerusform>Töödeldud %n plokk transaktsioonide ajaloost.</numerusform><numerusform>Töödeldud %n plokki transaktsioonide ajaloost.</numerusform></translation>
    </message>
    <message>
        <source>%1 behind</source>
        <translation>%1 ajast maas</translation>
    </message>
    <message>
        <source>Last received block was generated %1 ago.</source>
        <translation>Viimane saabunud blokk loodi %1 tagasi.</translation>
    </message>
    <message>
        <source>Transactions after this will not yet be visible.</source>
        <translation>Hilisemad transaktsioonid ei ole veel nähtavad.</translation>
    </message>
    <message>
        <source>Error</source>
        <translation>Viga</translation>
    </message>
    <message>
        <source>Warning</source>
        <translation>Hoiatus</translation>
    </message>
    <message>
        <source>Information</source>
        <translation>Informatsioon</translation>
    </message>
    <message>
        <source>Up to date</source>
        <translation>Ajakohane</translation>
    </message>
    <message>
        <source>&amp;Window</source>
        <translation>&amp;Aken</translation>
    </message>
    <message>
        <source>%1 client</source>
        <translation>%1 klient</translation>
    </message>
    <message>
        <source>Catching up...</source>
        <translation>Jõuan järgi...</translation>
    </message>
    <message>
        <source>Date: %1
</source>
        <translation>Kuupäev: %1
</translation>
    </message>
    <message>
        <source>Amount: %1
</source>
        <translation>Summa: %1
</translation>
    </message>
    <message>
        <source>Type: %1
</source>
        <translation>Tüüp: %1
</translation>
    </message>
    <message>
        <source>Label: %1
</source>
        <translation>&amp;Märgis: %1
</translation>
    </message>
    <message>
        <source>Address: %1
</source>
        <translation>Aadress: %1
</translation>
    </message>
    <message>
        <source>Sent transaction</source>
        <translation>Saadetud tehing</translation>
    </message>
    <message>
        <source>Incoming transaction</source>
        <translation>Sisenev tehing</translation>
    </message>
    <message>
        <source>Wallet is &lt;b&gt;encrypted&lt;/b&gt; and currently &lt;b&gt;unlocked&lt;/b&gt;</source>
        <translation>Rahakott on &lt;b&gt;krüpteeritud&lt;/b&gt; ning hetkel &lt;b&gt;avatud&lt;/b&gt;</translation>
    </message>
    <message>
        <source>Wallet is &lt;b&gt;encrypted&lt;/b&gt; and currently &lt;b&gt;locked&lt;/b&gt;</source>
        <translation>Rahakott on &lt;b&gt;krüpteeritud&lt;/b&gt; ning hetkel &lt;b&gt;suletud&lt;/b&gt;</translation>
    </message>
<<<<<<< HEAD
    <message>
        <source>A fatal error occurred. Qtum can no longer continue safely and will quit.</source>
        <translation>Ilmnes kriitiline tõrge. Qtum suletakse turvakaalutluste tõttu.</translation>
    </message>
</context>
=======
    </context>
>>>>>>> da23532c
<context>
    <name>CoinControlDialog</name>
    <message>
        <source>Quantity:</source>
        <translation>Kogus:</translation>
    </message>
    <message>
        <source>Bytes:</source>
        <translation>Baiti:</translation>
    </message>
    <message>
        <source>Amount:</source>
        <translation>Kogus</translation>
    </message>
    <message>
        <source>Fee:</source>
        <translation>Tasu:</translation>
    </message>
    <message>
        <source>Dust:</source>
        <translation>Puru:</translation>
    </message>
    <message>
        <source>After Fee:</source>
        <translation>Peale tehingutasu:</translation>
    </message>
    <message>
        <source>Change:</source>
        <translation>Vahetusraha:</translation>
    </message>
    <message>
        <source>Tree mode</source>
        <translation>Puu režiim</translation>
    </message>
    <message>
        <source>List mode</source>
        <translation>Loetelu režiim</translation>
    </message>
    <message>
        <source>Amount</source>
        <translation>Kogus</translation>
    </message>
    <message>
        <source>Received with label</source>
        <translation>Vastuvõetud märgisega</translation>
    </message>
    <message>
        <source>Received with address</source>
        <translation>Vastuvõetud aadressiga</translation>
    </message>
    <message>
        <source>Date</source>
        <translation>Kuupäev</translation>
    </message>
    <message>
        <source>Confirmations</source>
        <translation>Kinnitused</translation>
    </message>
    <message>
        <source>Confirmed</source>
        <translation>Kinnitatud</translation>
    </message>
    <message>
        <source>Copy address</source>
        <translation>Kopeeri aadress</translation>
    </message>
    <message>
        <source>Copy label</source>
        <translation>Kopeeri märgis</translation>
    </message>
    <message>
        <source>Copy amount</source>
        <translation>Kopeeri kogus</translation>
    </message>
    <message>
        <source>Copy transaction ID</source>
        <translation>Kopeeri transaktsiooni ID</translation>
    </message>
    <message>
        <source>Copy quantity</source>
        <translation>Kopeeri kogus</translation>
    </message>
    <message>
        <source>Copy fee</source>
        <translation>Kopeeri tehingutasu</translation>
    </message>
    <message>
        <source>Copy bytes</source>
        <translation>Kopeeri baidid</translation>
    </message>
    <message>
        <source>Copy dust</source>
        <translation>Kopeeri puru</translation>
    </message>
    <message>
        <source>Copy change</source>
        <translation>Kopeeri vahetusraha</translation>
    </message>
    <message>
        <source>(%1 locked)</source>
        <translation>(%1 lukustatud)</translation>
    </message>
    <message>
        <source>yes</source>
        <translation>jah</translation>
    </message>
    <message>
        <source>no</source>
        <translation>ei</translation>
    </message>
    <message>
        <source>(no label)</source>
        <translation>(silt puudub)</translation>
    </message>
    <message>
        <source>(change)</source>
        <translation>(vahetusraha)</translation>
    </message>
</context>
<context>
    <name>CreateWalletActivity</name>
    </context>
<context>
    <name>CreateWalletDialog</name>
    </context>
<context>
    <name>EditAddressDialog</name>
    <message>
        <source>Edit Address</source>
        <translation>Muuda aadressi</translation>
    </message>
    <message>
        <source>&amp;Label</source>
        <translation>&amp;Märgis</translation>
    </message>
    <message>
        <source>&amp;Address</source>
        <translation>&amp;Aadress</translation>
    </message>
    <message>
        <source>New sending address</source>
        <translation>Uus saatev aadress</translation>
    </message>
    <message>
        <source>Edit receiving address</source>
        <translation>Muuda vastuvõtvat aadressi</translation>
    </message>
    <message>
        <source>Edit sending address</source>
        <translation>Muuda saatvat aadressi</translation>
    </message>
    <message>
        <source>The entered address "%1" is not a valid Qtum address.</source>
        <translation>Sisestatud aadress "%1" ei ole korrektne Qtum aadress.</translation>
    </message>
    <message>
        <source>Could not unlock wallet.</source>
        <translation>Rahakoti lahtilukustamine ebaõnnestus.</translation>
    </message>
    <message>
        <source>New key generation failed.</source>
        <translation>Uue võtme genereerimine ebaõnnestus.</translation>
    </message>
</context>
<context>
    <name>FreespaceChecker</name>
    <message>
        <source>name</source>
        <translation>nimi</translation>
    </message>
    </context>
<context>
    <name>HelpMessageDialog</name>
    <message>
        <source>version</source>
        <translation>versioon</translation>
    </message>
    <message>
        <source>Command-line options</source>
        <translation>Käsurea valikud</translation>
    </message>
</context>
<context>
    <name>Intro</name>
    <message>
        <source>Welcome</source>
        <translation>Tere tulemast</translation>
    </message>
    <message>
        <source>Qtum</source>
        <translation>Qtum</translation>
    </message>
    <message>
        <source>Error</source>
        <translation>Viga</translation>
    </message>
    </context>
<context>
    <name>ModalOverlay</name>
    <message>
        <source>Form</source>
        <translation>Vorm</translation>
    </message>
    <message>
        <source>Last block time</source>
        <translation>Viimane ploki aeg</translation>
    </message>
    <message>
        <source>Hide</source>
        <translation>Peida</translation>
    </message>
    </context>
<context>
    <name>OpenURIDialog</name>
    <message>
        <source>URI:</source>
        <translation>URI:</translation>
    </message>
</context>
<context>
    <name>OpenWalletActivity</name>
    </context>
<context>
    <name>OptionsDialog</name>
    <message>
        <source>Options</source>
        <translation>Valikud</translation>
    </message>
    <message>
        <source>&amp;Main</source>
        <translation>&amp;Peamine</translation>
    </message>
    <message>
        <source>Reset all client options to default.</source>
        <translation>Taasta kõik klientprogrammi seadete vaikeväärtused.</translation>
    </message>
    <message>
        <source>&amp;Reset Options</source>
        <translation>&amp;Lähtesta valikud</translation>
    </message>
    <message>
        <source>&amp;Network</source>
        <translation>&amp;Võrk</translation>
    </message>
    <message>
        <source>W&amp;allet</source>
        <translation>R&amp;ahakott</translation>
    </message>
    <message>
        <source>Expert</source>
        <translation>Ekspert</translation>
    </message>
    <message>
        <source>Automatically open the Qtum client port on the router. This only works when your router supports UPnP and it is enabled.</source>
        <translation>Qtumi kliendi pordi automaatne avamine ruuteris. Toimib, kui sinu ruuter aktsepteerib UPnP ühendust.</translation>
    </message>
    <message>
        <source>Map port using &amp;UPnP</source>
        <translation>Suuna port &amp;UPnP kaudu</translation>
    </message>
    <message>
        <source>Proxy &amp;IP:</source>
        <translation>Proxi &amp;IP:</translation>
    </message>
    <message>
        <source>&amp;Port:</source>
        <translation>&amp;Port:</translation>
    </message>
    <message>
        <source>Port of the proxy (e.g. 9050)</source>
        <translation>Proxi port (nt 9050)</translation>
    </message>
    <message>
        <source>IPv4</source>
        <translation>IPv4</translation>
    </message>
    <message>
        <source>IPv6</source>
        <translation>IPv6</translation>
    </message>
    <message>
        <source>Tor</source>
        <translation>Tor</translation>
    </message>
    <message>
        <source>&amp;Window</source>
        <translation>&amp;Aken</translation>
    </message>
    <message>
        <source>Show only a tray icon after minimizing the window.</source>
        <translation>Minimeeri systray alale.</translation>
    </message>
    <message>
        <source>&amp;Minimize to the tray instead of the taskbar</source>
        <translation>&amp;Minimeeri systray alale</translation>
    </message>
    <message>
        <source>M&amp;inimize on close</source>
        <translation>M&amp;inimeeri sulgemisel</translation>
    </message>
    <message>
        <source>&amp;Display</source>
        <translation>&amp;Kuva</translation>
    </message>
    <message>
        <source>User Interface &amp;language:</source>
        <translation>Kasutajaliidese &amp;keel:</translation>
    </message>
    <message>
        <source>&amp;Unit to show amounts in:</source>
        <translation>Summade kuvamise &amp;Unit:</translation>
    </message>
    <message>
        <source>Choose the default subdivision unit to show in the interface and when sending coins.</source>
        <translation>Vali liideses ning müntide saatmisel kuvatav vaikimisi alajaotus.</translation>
    </message>
    <message>
        <source>&amp;OK</source>
        <translation>&amp;OK</translation>
    </message>
    <message>
        <source>&amp;Cancel</source>
        <translation>&amp;Katkesta</translation>
    </message>
    <message>
        <source>default</source>
        <translation>vaikeväärtus</translation>
    </message>
    <message>
        <source>none</source>
        <translation>puudub</translation>
    </message>
    <message>
        <source>Confirm options reset</source>
        <translation>Kinnita valikute algseadistamine</translation>
    </message>
    <message>
        <source>Error</source>
        <translation>Viga</translation>
    </message>
    <message>
        <source>The supplied proxy address is invalid.</source>
        <translation>Sisestatud kehtetu proxy aadress.</translation>
    </message>
</context>
<context>
    <name>OverviewPage</name>
    <message>
        <source>Form</source>
        <translation>Vorm</translation>
    </message>
    <message>
        <source>The displayed information may be out of date. Your wallet automatically synchronizes with the Qtum network after a connection is established, but this process has not completed yet.</source>
        <translation>Kuvatav info ei pruugi olla ajakohane. Ühenduse loomisel süngitakse sinu rahakott automaatselt Bitconi võrgustikuga, kuid see toiming on hetkel lõpetamata.</translation>
    </message>
    <message>
        <source>Pending:</source>
        <translation>Ootel:</translation>
    </message>
    <message>
        <source>Immature:</source>
        <translation>Ebaküps:</translation>
    </message>
    <message>
        <source>Mined balance that has not yet matured</source>
        <translation>Mitte aegunud mine'itud jääk</translation>
    </message>
    <message>
        <source>Total:</source>
        <translation>Kokku:</translation>
    </message>
    <message>
        <source>Recent transactions</source>
        <translation>Hiljutised transaktsioonid</translation>
    </message>
    </context>
<context>
    <name>PSBTOperationsDialog</name>
    <message>
        <source>Dialog</source>
        <translation>Dialoog</translation>
    </message>
    <message>
        <source>or</source>
        <translation>või</translation>
    </message>
    </context>
<context>
    <name>PaymentServer</name>
    <message>
        <source>Payment request error</source>
        <translation>Maksepäringu tõrge</translation>
    </message>
    <message>
        <source>Cannot start qtum: click-to-pay handler</source>
        <translation>Qtum ei käivitu: vajuta-maksa toiming</translation>
    </message>
    <message>
        <source>URI handling</source>
        <translation>URI käsitsemine</translation>
    </message>
    </context>
<context>
    <name>PeerTableModel</name>
    <message>
        <source>Sent</source>
        <translation>Saadetud</translation>
    </message>
    <message>
        <source>Received</source>
        <translation>Vastu võetud</translation>
    </message>
</context>
<context>
    <name>QObject</name>
    <message>
        <source>Amount</source>
        <translation>Kogus</translation>
    </message>
    <message>
        <source>N/A</source>
        <translation>N/A</translation>
    </message>
    <message>
        <source>%1 ms</source>
        <translation>%1 ms</translation>
    </message>
    <message numerus="yes">
        <source>%n hour(s)</source>
        <translation><numerusform>%n tund</numerusform><numerusform>%n tundi</numerusform></translation>
    </message>
    <message numerus="yes">
        <source>%n day(s)</source>
        <translation><numerusform>%n päev</numerusform><numerusform>%n päeva</numerusform></translation>
    </message>
    <message numerus="yes">
        <source>%n week(s)</source>
        <translation><numerusform>%n nädal</numerusform><numerusform>%n nädalat</numerusform></translation>
    </message>
    <message>
        <source>%1 and %2</source>
        <translation>%1 ja %2</translation>
    </message>
    <message numerus="yes">
        <source>%n year(s)</source>
        <translation><numerusform>%n aasta</numerusform><numerusform>%n aastat</numerusform></translation>
    </message>
    <message>
        <source>%1 B</source>
        <translation>%1 B</translation>
    </message>
    <message>
        <source>%1 KB</source>
        <translation>%1 B</translation>
    </message>
    <message>
        <source>%1 MB</source>
        <translation>%1 MB</translation>
    </message>
    <message>
        <source>%1 GB</source>
        <translation>%1 GB</translation>
    </message>
    <message>
        <source>unknown</source>
        <translation>tundmatu</translation>
    </message>
</context>
<context>
    <name>QRImageWidget</name>
    <message>
        <source>&amp;Save Image...</source>
        <translation>&amp;Salvesta Pilt...</translation>
    </message>
    <message>
        <source>&amp;Copy Image</source>
        <translation>&amp;Kopeeri Pilt</translation>
    </message>
    <message>
        <source>Resulting URI too long, try to reduce the text for label / message.</source>
        <translation>URI liiga pikk, proovi vähendada märke / sõnumi pikkust.</translation>
    </message>
    <message>
        <source>Error encoding URI into QR Code.</source>
        <translation>Tõrge URI'st QR koodi loomisel</translation>
    </message>
    <message>
        <source>Save QR Code</source>
        <translation>Salvesta QR Kood</translation>
    </message>
    </context>
<context>
    <name>RPCConsole</name>
    <message>
        <source>N/A</source>
        <translation>N/A</translation>
    </message>
    <message>
        <source>Client version</source>
        <translation>Kliendi versioon</translation>
    </message>
    <message>
        <source>&amp;Information</source>
        <translation>&amp;Informatsioon</translation>
    </message>
    <message>
        <source>General</source>
        <translation>Üldine</translation>
    </message>
    <message>
        <source>Using BerkeleyDB version</source>
        <translation>Kasutab BerkeleyDB versiooni</translation>
    </message>
    <message>
        <source>Startup time</source>
        <translation>Käivitamise hetk</translation>
    </message>
    <message>
        <source>Network</source>
        <translation>Võrk</translation>
    </message>
    <message>
        <source>Name</source>
        <translation>Nimi</translation>
    </message>
    <message>
        <source>Number of connections</source>
        <translation>Ühenduste arv</translation>
    </message>
    <message>
        <source>Block chain</source>
        <translation>Blokiahel</translation>
    </message>
    <message>
        <source>Memory usage</source>
        <translation>Mälu kasutus</translation>
    </message>
    <message>
        <source>&amp;Reset</source>
        <translation>&amp;Lähtesta</translation>
    </message>
    <message>
        <source>Received</source>
        <translation>Vastu võetud</translation>
    </message>
    <message>
        <source>Sent</source>
        <translation>Saadetud</translation>
    </message>
    <message>
        <source>Direction</source>
        <translation>Suund</translation>
    </message>
    <message>
        <source>Version</source>
        <translation>Versioon</translation>
    </message>
    <message>
        <source>Synced Headers</source>
        <translation>Sünkroniseeritud Päised</translation>
    </message>
    <message>
        <source>Synced Blocks</source>
        <translation>Sünkroniseeritud Plokid</translation>
    </message>
    <message>
        <source>Services</source>
        <translation>Teenused</translation>
    </message>
    <message>
        <source>Ping Time</source>
        <translation>Pingi Aeg</translation>
    </message>
    <message>
        <source>Last block time</source>
        <translation>Viimane ploki aeg</translation>
    </message>
    <message>
        <source>&amp;Open</source>
        <translation>&amp;Ava</translation>
    </message>
    <message>
        <source>&amp;Console</source>
        <translation>&amp;Konsool</translation>
    </message>
    <message>
        <source>&amp;Network Traffic</source>
        <translation>&amp;Võrgu Liiklus</translation>
    </message>
    <message>
        <source>Debug log file</source>
        <translation>Silumise logifail</translation>
    </message>
    <message>
        <source>Clear console</source>
        <translation>Puhasta konsool</translation>
    </message>
    <message>
        <source>never</source>
        <translation>mitte kunagi</translation>
    </message>
    <message>
        <source>Inbound</source>
        <translation>Sisenev</translation>
    </message>
    <message>
        <source>Outbound</source>
        <translation>Väljuv</translation>
    </message>
    <message>
        <source>Unknown</source>
        <translation>Teadmata</translation>
    </message>
</context>
<context>
    <name>ReceiveCoinsDialog</name>
    <message>
        <source>&amp;Amount:</source>
        <translation>&amp;Kogus:</translation>
    </message>
    <message>
        <source>&amp;Label:</source>
        <translation>&amp;Märgis</translation>
    </message>
    <message>
        <source>&amp;Message:</source>
        <translation>&amp;Sõnum:</translation>
    </message>
    <message>
        <source>Clear all fields of the form.</source>
        <translation>Puhasta kõik vormi väljad.</translation>
    </message>
    <message>
        <source>Show</source>
        <translation>Näita</translation>
    </message>
    <message>
        <source>Remove</source>
        <translation>Eemalda</translation>
    </message>
    <message>
        <source>Copy label</source>
        <translation>Kopeeri märgis</translation>
    </message>
    <message>
        <source>Copy message</source>
        <translation>Kopeeri sõnum</translation>
    </message>
    <message>
        <source>Copy amount</source>
        <translation>Kopeeri kogus</translation>
    </message>
    <message>
        <source>Could not unlock wallet.</source>
        <translation>Rahakoti lahtilukustamine ebaõnnestus.</translation>
    </message>
    </context>
<context>
    <name>ReceiveRequestDialog</name>
    <message>
        <source>Amount:</source>
        <translation>Kogus</translation>
    </message>
    <message>
        <source>Label:</source>
        <translation>Märgis:</translation>
    </message>
    <message>
        <source>Message:</source>
        <translation>Sõnum:</translation>
    </message>
    <message>
        <source>Wallet:</source>
        <translation>Rahakott:</translation>
    </message>
    <message>
        <source>Copy &amp;Address</source>
        <translation>&amp;Kopeeri Aadress</translation>
    </message>
    <message>
        <source>&amp;Save Image...</source>
        <translation>&amp;Salvesta Pilt...</translation>
    </message>
    <message>
        <source>Payment information</source>
        <translation>Makse Informatsioon</translation>
    </message>
</context>
<context>
    <name>RecentRequestsTableModel</name>
    <message>
        <source>Date</source>
        <translation>Kuupäev</translation>
    </message>
    <message>
        <source>Label</source>
        <translation>Silt</translation>
    </message>
    <message>
        <source>Message</source>
        <translation>Sõnum</translation>
    </message>
    <message>
        <source>(no label)</source>
        <translation>(silt puudub)</translation>
    </message>
    <message>
        <source>(no message)</source>
        <translation>(sõnum puudub)</translation>
    </message>
    </context>
<context>
    <name>SendCoinsDialog</name>
    <message>
        <source>Send Coins</source>
        <translation>Müntide saatmine</translation>
    </message>
    <message>
        <source>Inputs...</source>
        <translation>Sisendid...</translation>
    </message>
    <message>
        <source>automatically selected</source>
        <translation>automaatselt valitud</translation>
    </message>
    <message>
        <source>Insufficient funds!</source>
        <translation>Liiga suur summa</translation>
    </message>
    <message>
        <source>Quantity:</source>
        <translation>Kogus:</translation>
    </message>
    <message>
        <source>Bytes:</source>
        <translation>Baiti:</translation>
    </message>
    <message>
        <source>Amount:</source>
        <translation>Kogus</translation>
    </message>
    <message>
        <source>Fee:</source>
        <translation>Tasu:</translation>
    </message>
    <message>
        <source>After Fee:</source>
        <translation>Peale tehingutasu:</translation>
    </message>
    <message>
        <source>Change:</source>
        <translation>Vahetusraha:</translation>
    </message>
    <message>
        <source>Transaction Fee:</source>
        <translation>Tehingu tasu:</translation>
    </message>
    <message>
        <source>Choose...</source>
        <translation>Vali...</translation>
    </message>
    <message>
        <source>per kilobyte</source>
        <translation>kilobaidi kohta</translation>
    </message>
    <message>
        <source>Hide</source>
        <translation>Peida</translation>
    </message>
    <message>
        <source>Recommended:</source>
        <translation>Soovitatud:</translation>
    </message>
    <message>
        <source>Send to multiple recipients at once</source>
        <translation>Saatmine mitmele korraga</translation>
    </message>
    <message>
        <source>Add &amp;Recipient</source>
        <translation>Lisa &amp;Saaja</translation>
    </message>
    <message>
        <source>Clear all fields of the form.</source>
        <translation>Puhasta kõik vormi väljad.</translation>
    </message>
    <message>
        <source>Dust:</source>
        <translation>Puru:</translation>
    </message>
    <message>
        <source>Clear &amp;All</source>
        <translation>Puhasta &amp;Kõik</translation>
    </message>
    <message>
        <source>Balance:</source>
        <translation>Jääk:</translation>
    </message>
    <message>
        <source>Confirm the send action</source>
        <translation>Saatmise kinnitamine</translation>
    </message>
    <message>
        <source>S&amp;end</source>
        <translation>S&amp;aada</translation>
    </message>
    <message>
        <source>Copy quantity</source>
        <translation>Kopeeri kogus</translation>
    </message>
    <message>
        <source>Copy amount</source>
        <translation>Kopeeri kogus</translation>
    </message>
    <message>
        <source>Copy fee</source>
        <translation>Kopeeri tehingutasu</translation>
    </message>
    <message>
        <source>Copy bytes</source>
        <translation>Kopeeri baidid</translation>
    </message>
    <message>
        <source>Copy dust</source>
        <translation>Kopeeri puru</translation>
    </message>
    <message>
        <source>Copy change</source>
        <translation>Kopeeri vahetusraha</translation>
    </message>
    <message>
        <source>Are you sure you want to send?</source>
        <translation>Oled kindel, et soovid saata?</translation>
    </message>
    <message>
        <source>or</source>
        <translation>või</translation>
    </message>
    <message>
        <source>Transaction fee</source>
        <translation>Tehingutasu</translation>
    </message>
    <message>
        <source>Confirm send coins</source>
        <translation>Müntide saatmise kinnitamine</translation>
    </message>
    <message>
        <source>The recipient address is not valid. Please recheck.</source>
        <translation>Saaja aadress ei ole korrektne. Palun kontrolli üle.</translation>
    </message>
    <message>
        <source>The amount to pay must be larger than 0.</source>
        <translation>Makstav summa peab olema suurem kui 0.</translation>
    </message>
    <message>
        <source>The amount exceeds your balance.</source>
        <translation>Summa ületab jäägi.</translation>
    </message>
    <message>
        <source>The total exceeds your balance when the %1 transaction fee is included.</source>
        <translation>Summa koos tehingu tasuga %1 ületab sinu jääki.</translation>
    </message>
    <message>
        <source>Payment request expired.</source>
        <translation>Maksepäring aegunud.</translation>
    </message>
    <message>
        <source>Warning: Invalid Qtum address</source>
        <translation>Hoiatus: Ebakorrektne Qtum aadress</translation>
    </message>
    <message>
        <source>(no label)</source>
        <translation>(silt puudub)</translation>
    </message>
</context>
<context>
    <name>SendCoinsEntry</name>
    <message>
        <source>A&amp;mount:</source>
        <translation>S&amp;umma:</translation>
    </message>
    <message>
        <source>Pay &amp;To:</source>
        <translation>Maksa &amp;:</translation>
    </message>
    <message>
        <source>&amp;Label:</source>
        <translation>&amp;Märgis</translation>
    </message>
    <message>
        <source>Choose previously used address</source>
        <translation>Vali eelnevalt kasutatud aadress</translation>
    </message>
    <message>
        <source>Alt+A</source>
        <translation>Alt+A</translation>
    </message>
    <message>
        <source>Paste address from clipboard</source>
        <translation>Kleebi aadress vahemälust</translation>
    </message>
    <message>
        <source>Alt+P</source>
        <translation>Alt+P</translation>
    </message>
    <message>
        <source>S&amp;ubtract fee from amount</source>
        <translation>L&amp;ahuta tehingutasu summast</translation>
    </message>
    <message>
        <source>Message:</source>
        <translation>Sõnum:</translation>
    </message>
    <message>
        <source>Pay To:</source>
        <translation>Maksa :</translation>
    </message>
    </context>
<context>
    <name>ShutdownWindow</name>
    <message>
        <source>%1 is shutting down...</source>
        <translation>%1 lülitub välja...</translation>
    </message>
    <message>
        <source>Do not shut down the computer until this window disappears.</source>
        <translation>Ära lülita arvutit välja ennem kui see aken on kadunud.</translation>
    </message>
</context>
<context>
    <name>SignVerifyMessageDialog</name>
    <message>
        <source>Signatures - Sign / Verify a Message</source>
        <translation>Signatuurid - Allkirjasta / Kinnita Sõnum</translation>
    </message>
    <message>
        <source>&amp;Sign Message</source>
        <translation>&amp;Allkirjastamise teade</translation>
    </message>
    <message>
        <source>The Qtum address to sign the message with</source>
        <translation>Qtum aadress millega sõnum allkirjastada</translation>
    </message>
    <message>
        <source>Choose previously used address</source>
        <translation>Vali eelnevalt kasutatud aadress</translation>
    </message>
    <message>
        <source>Alt+A</source>
        <translation>Alt+A</translation>
    </message>
    <message>
        <source>Paste address from clipboard</source>
        <translation>Kleebi aadress vahemälust</translation>
    </message>
    <message>
        <source>Alt+P</source>
        <translation>Alt+P</translation>
    </message>
    <message>
        <source>Enter the message you want to sign here</source>
        <translation>Sisesta siia allkirjastamise sõnum</translation>
    </message>
    <message>
        <source>Signature</source>
        <translation>Allkiri</translation>
    </message>
    <message>
        <source>Copy the current signature to the system clipboard</source>
        <translation>Kopeeri praegune signatuur vahemällu</translation>
    </message>
    <message>
        <source>Sign the message to prove you own this Qtum address</source>
        <translation>Allkirjasta sõnum Qtumi aadressi sulle kuulumise tõestamiseks</translation>
    </message>
    <message>
        <source>Sign &amp;Message</source>
        <translation>Allkirjasta &amp;Sõnum</translation>
    </message>
    <message>
        <source>Reset all sign message fields</source>
        <translation>Tühjenda kõik sõnumi allkirjastamise väljad</translation>
    </message>
    <message>
        <source>Clear &amp;All</source>
        <translation>Puhasta &amp;Kõik</translation>
    </message>
    <message>
        <source>&amp;Verify Message</source>
        <translation>&amp;Kinnita Sõnum</translation>
    </message>
    <message>
        <source>The Qtum address the message was signed with</source>
        <translation>Qtum aadress millega sõnum on allkirjastatud</translation>
    </message>
    <message>
        <source>Verify the message to ensure it was signed with the specified Qtum address</source>
        <translation>Kinnita sõnum tõestamaks selle allkirjastatust määratud Qtumi aadressiga.</translation>
    </message>
    <message>
        <source>Verify &amp;Message</source>
        <translation>Kinnita &amp;Sõnum</translation>
    </message>
    <message>
        <source>Reset all verify message fields</source>
        <translation>Tühjenda kõik sõnumi kinnitamise väljad</translation>
    </message>
    <message>
        <source>Click "Sign Message" to generate signature</source>
        <translation>Allkirja loomiseks vajuta "Allkirjasta Sõnum"</translation>
    </message>
    <message>
        <source>The entered address is invalid.</source>
        <translation>Sisestatud aadress ei ole korrektne</translation>
    </message>
    <message>
        <source>Please check the address and try again.</source>
        <translation>Palun kontrolli aadressi ja proovi uuesti.</translation>
    </message>
    <message>
        <source>The entered address does not refer to a key.</source>
        <translation>Sisestatud aadress ei viita võtmele.</translation>
    </message>
    <message>
        <source>Wallet unlock was cancelled.</source>
        <translation>Rahakoti lahtilukustamine on katkestatud.</translation>
    </message>
    <message>
        <source>Private key for the entered address is not available.</source>
        <translation>Sisestatud aadressi privaatvõti pole saadaval.</translation>
    </message>
    <message>
        <source>Message signing failed.</source>
        <translation>Sõnumi allkirjastamine ebaõnnestus.</translation>
    </message>
    <message>
        <source>Message signed.</source>
        <translation>Sõnum allkirjastatud.</translation>
    </message>
    <message>
        <source>The signature could not be decoded.</source>
        <translation>Allkirja ei õnnestunud dekodeerida.</translation>
    </message>
    <message>
        <source>Please check the signature and try again.</source>
        <translation>Palun kontrolli allkirja ja proovi uuesti.</translation>
    </message>
    <message>
        <source>The signature did not match the message digest.</source>
        <translation>Allkiri ei vastanud sõnumi krüptoräsile.</translation>
    </message>
    <message>
        <source>Message verification failed.</source>
        <translation>Sõnumi verifitseerimine ebaõnnestus.</translation>
    </message>
    <message>
        <source>Message verified.</source>
        <translation>Sõnum verifitseeritud.</translation>
    </message>
</context>
<context>
    <name>TrafficGraphWidget</name>
    <message>
        <source>KB/s</source>
        <translation>KB/s</translation>
    </message>
</context>
<context>
    <name>TransactionDesc</name>
    <message>
        <source>Open until %1</source>
        <translation>Avatud kuni %1</translation>
    </message>
    <message>
        <source>%1/unconfirmed</source>
        <translation>%1/kinnitamata</translation>
    </message>
    <message>
        <source>%1 confirmations</source>
        <translation>%1 kinnitust</translation>
    </message>
    <message>
        <source>Status</source>
        <translation>Olek</translation>
    </message>
    <message>
        <source>Date</source>
        <translation>Kuupäev</translation>
    </message>
    <message>
        <source>Source</source>
        <translation>Allikas</translation>
    </message>
    <message>
        <source>Generated</source>
        <translation>Genereeritud</translation>
    </message>
    <message>
        <source>From</source>
        <translation>Saatja</translation>
    </message>
    <message>
        <source>unknown</source>
        <translation>tundmatu</translation>
    </message>
    <message>
        <source>To</source>
        <translation>Saaja</translation>
    </message>
    <message>
        <source>own address</source>
        <translation>oma aadress</translation>
    </message>
    <message>
        <source>label</source>
        <translation>märgis</translation>
    </message>
    <message>
        <source>Credit</source>
        <translation>Krediit</translation>
    </message>
    <message>
        <source>not accepted</source>
        <translation>pole vastu võetud</translation>
    </message>
    <message>
        <source>Debit</source>
        <translation>Deebet</translation>
    </message>
    <message>
        <source>Transaction fee</source>
        <translation>Tehingutasu</translation>
    </message>
    <message>
        <source>Net amount</source>
        <translation>Neto summa</translation>
    </message>
    <message>
        <source>Message</source>
        <translation>Sõnum</translation>
    </message>
    <message>
        <source>Comment</source>
        <translation>Kommentaar</translation>
    </message>
    <message>
        <source>Transaction ID</source>
        <translation>Transaktsiooni ID</translation>
    </message>
    <message>
        <source>Merchant</source>
        <translation>Kaupleja</translation>
    </message>
    <message>
        <source>Debug information</source>
        <translation>Debug'imise info</translation>
    </message>
    <message>
        <source>Transaction</source>
        <translation>Tehing</translation>
    </message>
    <message>
        <source>Inputs</source>
        <translation>Sisendid</translation>
    </message>
    <message>
        <source>Amount</source>
        <translation>Kogus</translation>
    </message>
    <message>
        <source>true</source>
        <translation>tõene</translation>
    </message>
    <message>
        <source>false</source>
        <translation>väär</translation>
    </message>
</context>
<context>
    <name>TransactionDescDialog</name>
    <message>
        <source>This pane shows a detailed description of the transaction</source>
        <translation>Paan kuvab tehingu detailid</translation>
    </message>
    </context>
<context>
    <name>TransactionTableModel</name>
    <message>
        <source>Date</source>
        <translation>Kuupäev</translation>
    </message>
    <message>
        <source>Type</source>
        <translation>Tüüp</translation>
    </message>
    <message>
        <source>Label</source>
        <translation>Silt</translation>
    </message>
    <message>
        <source>Open until %1</source>
        <translation>Avatud kuni %1</translation>
    </message>
    <message>
        <source>Unconfirmed</source>
        <translation>Kinnitamata</translation>
    </message>
    <message>
        <source>Confirmed (%1 confirmations)</source>
        <translation>Kinnitatud (%1 kinnitust)</translation>
    </message>
    <message>
        <source>Generated but not accepted</source>
        <translation>Loodud, kuid aktsepteerimata</translation>
    </message>
    <message>
        <source>Received with</source>
        <translation>Saadud koos</translation>
    </message>
    <message>
        <source>Received from</source>
        <translation>Kellelt saadud</translation>
    </message>
    <message>
        <source>Sent to</source>
        <translation>Saadetud</translation>
    </message>
    <message>
        <source>Payment to yourself</source>
        <translation>Makse iseendale</translation>
    </message>
    <message>
        <source>Mined</source>
        <translation>Mine'itud</translation>
    </message>
    <message>
        <source>(n/a)</source>
        <translation>(n/a)</translation>
    </message>
    <message>
        <source>(no label)</source>
        <translation>(silt puudub)</translation>
    </message>
    <message>
        <source>Transaction status. Hover over this field to show number of confirmations.</source>
        <translation>Tehingu staatus. Kinnituste arvu kuvamiseks liigu hiire noolega selle peale.</translation>
    </message>
    <message>
        <source>Date and time that the transaction was received.</source>
        <translation>Tehingu saamise kuupäev ning kellaaeg.</translation>
    </message>
    <message>
        <source>Type of transaction.</source>
        <translation>Tehingu tüüp.</translation>
    </message>
    <message>
        <source>Amount removed from or added to balance.</source>
        <translation>Jäägile lisatud või eemaldatud summa.</translation>
    </message>
</context>
<context>
    <name>TransactionView</name>
    <message>
        <source>All</source>
        <translation>Kõik</translation>
    </message>
    <message>
        <source>Today</source>
        <translation>Täna</translation>
    </message>
    <message>
        <source>This week</source>
        <translation>Käesolev nädal</translation>
    </message>
    <message>
        <source>This month</source>
        <translation>Käimasolev kuu</translation>
    </message>
    <message>
        <source>Last month</source>
        <translation>Eelmine kuu</translation>
    </message>
    <message>
        <source>This year</source>
        <translation>Käimasolev aasta</translation>
    </message>
    <message>
        <source>Range...</source>
        <translation>Vahemik...</translation>
    </message>
    <message>
        <source>Received with</source>
        <translation>Saadud koos</translation>
    </message>
    <message>
        <source>Sent to</source>
        <translation>Saadetud</translation>
    </message>
    <message>
        <source>To yourself</source>
        <translation>Iseendale</translation>
    </message>
    <message>
        <source>Mined</source>
        <translation>Mine'itud</translation>
    </message>
    <message>
        <source>Other</source>
        <translation>Muu</translation>
    </message>
    <message>
        <source>Min amount</source>
        <translation>Minimaalne summa</translation>
    </message>
    <message>
        <source>Copy address</source>
        <translation>Kopeeri aadress</translation>
    </message>
    <message>
        <source>Copy label</source>
        <translation>Kopeeri märgis</translation>
    </message>
    <message>
        <source>Copy amount</source>
        <translation>Kopeeri summa</translation>
    </message>
    <message>
        <source>Copy transaction ID</source>
        <translation>Kopeeri transaktsiooni ID</translation>
    </message>
    <message>
        <source>Edit label</source>
        <translation>Märgise muutmine</translation>
    </message>
    <message>
        <source>Show transaction details</source>
        <translation>Kuva tehingu detailid</translation>
    </message>
    <message>
        <source>Comma separated file (*.csv)</source>
        <translation>Komadega eraldatud väärtuste fail (*.csv)</translation>
    </message>
    <message>
        <source>Confirmed</source>
        <translation>Kinnitatud</translation>
    </message>
    <message>
        <source>Date</source>
        <translation>Kuupäev</translation>
    </message>
    <message>
        <source>Type</source>
        <translation>Tüüp</translation>
    </message>
    <message>
        <source>Label</source>
        <translation>Silt</translation>
    </message>
    <message>
        <source>Address</source>
        <translation>Aadress</translation>
    </message>
    <message>
        <source>ID</source>
        <translation>ID</translation>
    </message>
    <message>
        <source>Exporting Failed</source>
        <translation>Eksport ebaõnnestus.</translation>
    </message>
    <message>
        <source>Range:</source>
        <translation>Vahemik:</translation>
    </message>
    <message>
        <source>to</source>
        <translation>saaja</translation>
    </message>
</context>
<context>
    <name>UnitDisplayStatusBarControl</name>
    </context>
<context>
    <name>WalletController</name>
    </context>
<context>
    <name>WalletFrame</name>
    <message>
        <source>Create a new wallet</source>
        <translation>Loo uus rahakott</translation>
    </message>
</context>
<context>
    <name>WalletModel</name>
    <message>
        <source>Send Coins</source>
        <translation>Müntide saatmine</translation>
    </message>
    </context>
<context>
    <name>WalletView</name>
    <message>
        <source>&amp;Export</source>
        <translation>&amp;Ekspordi</translation>
    </message>
    <message>
        <source>Export the data in the current tab to a file</source>
        <translation>Ekspordi kuvatava vahelehe sisu faili</translation>
    </message>
    <message>
        <source>Error</source>
        <translation>Viga</translation>
    </message>
    <message>
        <source>Backup Wallet</source>
        <translation>Varunda Rahakott</translation>
    </message>
    <message>
        <source>Wallet Data (*.dat)</source>
        <translation>Rahakoti Andmed (*.dat)</translation>
    </message>
    <message>
        <source>Backup Failed</source>
        <translation>Varundamine Ebaõnnestus</translation>
    </message>
    <message>
        <source>Backup Successful</source>
        <translation>Varundamine õnnestus</translation>
    </message>
    </context>
<context>
    <name>qtum-core</name>
    <message>
        <source>This is a pre-release test build - use at your own risk - do not use for mining or merchant applications</source>
        <translation>See on test-versioon - kasutamine omal riisikol - ära kasuta mining'uks ega kaupmeeste programmides</translation>
    </message>
    <message>
        <source>Corrupted block database detected</source>
        <translation>Tuvastati vigane bloki andmebaas</translation>
    </message>
    <message>
        <source>Do you want to rebuild the block database now?</source>
        <translation>Kas soovid bloki andmebaasi taastada?</translation>
    </message>
    <message>
        <source>Error initializing block database</source>
        <translation>Tõrge bloki andmebaasi käivitamisel</translation>
    </message>
    <message>
        <source>Error initializing wallet database environment %s!</source>
        <translation>Tõrge rahakoti keskkonna %s käivitamisel!</translation>
    </message>
    <message>
        <source>Error loading block database</source>
        <translation>Tõrge bloki baasi lugemisel</translation>
    </message>
    <message>
        <source>Error opening block database</source>
        <translation>Tõrge bloki andmebaasi avamisel</translation>
    </message>
    <message>
        <source>Failed to listen on any port. Use -listen=0 if you want this.</source>
        <translation>Pordi kuulamine nurjus. Soovikorral kasuta -listen=0.</translation>
    </message>
    <message>
        <source>Verifying blocks...</source>
        <translation>Kontrollin blokke...</translation>
    </message>
    <message>
        <source>Signing transaction failed</source>
        <translation>Tehingu allkirjastamine ebaõnnestus</translation>
    </message>
    <message>
        <source>The transaction amount is too small to pay the fee</source>
        <translation>Tehingu summa on tasu maksmiseks liiga väikene</translation>
    </message>
    <message>
        <source>Transaction amount too small</source>
        <translation>Tehingu summa liiga väikene</translation>
    </message>
    <message>
        <source>Transaction too large</source>
        <translation>Tehing liiga suur</translation>
    </message>
    <message>
        <source>Unknown network specified in -onlynet: '%s'</source>
        <translation>Kirjeldatud tundmatu võrgustik -onlynet'is: '%s'</translation>
    </message>
    <message>
        <source>Insufficient funds</source>
        <translation>Liiga suur summa</translation>
    </message>
    <message>
        <source>Loading block index...</source>
        <translation>Klotside indeksi laadimine...</translation>
    </message>
    <message>
        <source>Loading wallet...</source>
        <translation>Rahakoti laadimine...</translation>
    </message>
    <message>
        <source>Cannot downgrade wallet</source>
        <translation>Rahakoti vanandamine ebaõnnestus</translation>
    </message>
    <message>
        <source>Rescanning...</source>
        <translation>Üleskaneerimine...</translation>
    </message>
    <message>
        <source>Done loading</source>
        <translation>Laetud</translation>
    </message>
</context>
</TS><|MERGE_RESOLUTION|>--- conflicted
+++ resolved
@@ -184,13 +184,8 @@
         <translation>Sisesta rahakoti vana salafraas ja uus salafraas.</translation>
     </message>
     <message>
-<<<<<<< HEAD
-        <source>Remember that encrypting your wallet cannot fully protect your bitcoins from being stolen by malware infecting your computer.</source>
-        <translation>Pea meeles, et rahakoti krüpteerimine ei välista bitcoinide vargust, kui sinu arvuti on nakatunud pahavaraga.</translation>
-=======
         <source>Remember that encrypting your wallet cannot fully protect your qtums from being stolen by malware infecting your computer.</source>
         <translation>Pea meeles, et rahakoti krüpteerimine ei välista qtumide vargust, kui sinu arvuti on nakatunud pahavaraga.</translation>
->>>>>>> da23532c
     </message>
     <message>
         <source>Wallet to be encrypted</source>
@@ -512,15 +507,7 @@
         <source>Wallet is &lt;b&gt;encrypted&lt;/b&gt; and currently &lt;b&gt;locked&lt;/b&gt;</source>
         <translation>Rahakott on &lt;b&gt;krüpteeritud&lt;/b&gt; ning hetkel &lt;b&gt;suletud&lt;/b&gt;</translation>
     </message>
-<<<<<<< HEAD
-    <message>
-        <source>A fatal error occurred. Qtum can no longer continue safely and will quit.</source>
-        <translation>Ilmnes kriitiline tõrge. Qtum suletakse turvakaalutluste tõttu.</translation>
-    </message>
-</context>
-=======
     </context>
->>>>>>> da23532c
 <context>
     <name>CoinControlDialog</name>
     <message>
