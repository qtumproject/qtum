--- conflicted
+++ resolved
@@ -68,15 +68,12 @@
     <message>
         <source>These are your Qtum addresses for sending payments. Always check the amount and the receiving address before sending coins.</source>
         <translation>Estas son tus direcciones de Qtum para enviar pagos. Siempre revisa el monto y la dirección de envío antes de enviar monedas.</translation>
-<<<<<<< HEAD
-=======
     </message>
     <message>
         <source>These are your Qtum addresses for receiving payments. Use the 'Create new receiving address' button in the receive tab to create new addresses.
 Signing is only possible with addresses of the type 'legacy'.</source>
         <translation>These are your Qtum addresses for receiving payments. Use the 'Create new receiving address' button in the receive tab to create new addresses.
 Signing is only possible with addresses of the type 'legacy'.</translation>
->>>>>>> da23532c
     </message>
     <message>
         <source>&amp;Copy Address</source>
@@ -470,10 +467,6 @@
         <translation>Las transacciones después de esto todavía no serán visibles.</translation>
     </message>
     <message>
-        <source>Indexing blocks on disk...</source>
-        <translation>Indexando bloques en el disco...</translation>
-    </message>
-    <message>
         <source>Error</source>
         <translation>Error</translation>
     </message>
@@ -490,8 +483,6 @@
         <translation>Actualizado al dia </translation>
     </message>
     <message>
-<<<<<<< HEAD
-=======
         <source>&amp;Load PSBT from file...</source>
         <translation>&amp;Load PSBT from file...</translation>
     </message>
@@ -528,7 +519,6 @@
         <translation>Open a qtum: URI</translation>
     </message>
     <message>
->>>>>>> da23532c
         <source>Open Wallet</source>
         <translation>Abrir Cartera</translation>
     </message>
@@ -545,8 +535,6 @@
         <translation>Cerrar cartera</translation>
     </message>
     <message>
-<<<<<<< HEAD
-=======
         <source>Close All Wallets...</source>
         <translation>Close All Wallets...</translation>
     </message>
@@ -567,18 +555,14 @@
         <translation>Mask the values in the Overview tab</translation>
     </message>
     <message>
->>>>>>> da23532c
         <source>default wallet</source>
         <translation>cartera predeterminada</translation>
     </message>
     <message>
-<<<<<<< HEAD
-=======
         <source>No wallets available</source>
         <translation>No hay carteras disponibles</translation>
     </message>
     <message>
->>>>>>> da23532c
         <source>&amp;Window</source>
         <translation>&amp;Ventana</translation>
     </message>
@@ -587,19 +571,14 @@
         <translation>Minimizar</translation>
     </message>
     <message>
-<<<<<<< HEAD
-=======
         <source>Zoom</source>
         <translation>Zoom</translation>
     </message>
     <message>
->>>>>>> da23532c
         <source>Main Window</source>
         <translation>Ventana Principal</translation>
     </message>
     <message>
-<<<<<<< HEAD
-=======
         <source>%1 client</source>
         <translation>%1 client</translation>
     </message>
@@ -608,7 +587,6 @@
         <translation>Conectando con los compañeros...</translation>
     </message>
     <message>
->>>>>>> da23532c
         <source>Catching up...</source>
         <translation>Recibiendo...</translation>
     </message>
@@ -627,8 +605,6 @@
 </translation>
     </message>
     <message>
-<<<<<<< HEAD
-=======
         <source>Amount: %1
 </source>
         <translation>Amount: %1
@@ -659,7 +635,6 @@
 </translation>
     </message>
     <message>
->>>>>>> da23532c
         <source>Sent transaction</source>
         <translation>Enviar Transacción</translation>
     </message>
@@ -865,59 +840,53 @@
 <context>
     <name>CreateWalletDialog</name>
     <message>
-<<<<<<< HEAD
+        <source>Create Wallet</source>
+        <translation>Crear una cartera </translation>
+    </message>
+    <message>
+        <source>Wallet Name</source>
+        <translation>Nombre de la cartera </translation>
+    </message>
+    <message>
+        <source>Encrypt the wallet. The wallet will be encrypted with a passphrase of your choice.</source>
+        <translation>Encriptar la cartera. La cartera será encriptada con una frase de contraseña de tu elección.</translation>
+    </message>
+    <message>
+        <source>Encrypt Wallet</source>
+        <translation>Encripta la cartera</translation>
+    </message>
+    <message>
+        <source>Disable private keys for this wallet. Wallets with private keys disabled will have no private keys and cannot have an HD seed or imported private keys. This is ideal for watch-only wallets.</source>
+        <translation>Desactivar las llaves privadas de esta cartera. Las carteras con las llaves privadas desactivadas no tendrán llaves privadas y no podrán tener una semilla HD o llaves privadas importadas. Esto es ideal para las carteras "watch-only".</translation>
+    </message>
+    <message>
+        <source>Disable Private Keys</source>
+        <translation>Desactivar las claves privadas</translation>
+    </message>
+    <message>
+        <source>Make a blank wallet. Blank wallets do not initially have private keys or scripts. Private keys and addresses can be imported, or an HD seed can be set, at a later time.</source>
+        <translation>Make a blank wallet. Blank wallets do not initially have private keys or scripts. Private keys and addresses can be imported, or an HD seed can be set, at a later time.</translation>
+    </message>
+    <message>
+        <source>Make Blank Wallet</source>
+        <translation>Make Blank Wallet</translation>
+    </message>
+    <message>
+        <source>Use descriptors for scriptPubKey management</source>
+        <translation>Use descriptors for scriptPubKey management</translation>
+    </message>
+    <message>
+        <source>Descriptor Wallet</source>
+        <translation>Descriptor Wallet</translation>
+    </message>
+    <message>
         <source>Create</source>
         <translation>Crear</translation>
     </message>
-=======
-        <source>Create Wallet</source>
-        <translation>Crear una cartera </translation>
-    </message>
-    <message>
-        <source>Wallet Name</source>
-        <translation>Nombre de la cartera </translation>
-    </message>
-    <message>
-        <source>Encrypt the wallet. The wallet will be encrypted with a passphrase of your choice.</source>
-        <translation>Encriptar la cartera. La cartera será encriptada con una frase de contraseña de tu elección.</translation>
-    </message>
-    <message>
-        <source>Encrypt Wallet</source>
-        <translation>Encripta la cartera</translation>
-    </message>
-    <message>
-        <source>Disable private keys for this wallet. Wallets with private keys disabled will have no private keys and cannot have an HD seed or imported private keys. This is ideal for watch-only wallets.</source>
-        <translation>Desactivar las llaves privadas de esta cartera. Las carteras con las llaves privadas desactivadas no tendrán llaves privadas y no podrán tener una semilla HD o llaves privadas importadas. Esto es ideal para las carteras "watch-only".</translation>
-    </message>
-    <message>
-        <source>Disable Private Keys</source>
-        <translation>Desactivar las claves privadas</translation>
-    </message>
-    <message>
-        <source>Make a blank wallet. Blank wallets do not initially have private keys or scripts. Private keys and addresses can be imported, or an HD seed can be set, at a later time.</source>
-        <translation>Make a blank wallet. Blank wallets do not initially have private keys or scripts. Private keys and addresses can be imported, or an HD seed can be set, at a later time.</translation>
-    </message>
-    <message>
-        <source>Make Blank Wallet</source>
-        <translation>Make Blank Wallet</translation>
-    </message>
-    <message>
-        <source>Use descriptors for scriptPubKey management</source>
-        <translation>Use descriptors for scriptPubKey management</translation>
-    </message>
-    <message>
-        <source>Descriptor Wallet</source>
-        <translation>Descriptor Wallet</translation>
-    </message>
-    <message>
-        <source>Create</source>
-        <translation>Crear</translation>
-    </message>
     <message>
         <source>Compiled without sqlite support (required for descriptor wallets)</source>
         <translation>Compiled without sqlite support (required for descriptor wallets)</translation>
     </message>
->>>>>>> da23532c
 </context>
 <context>
     <name>EditAddressDialog</name>
@@ -1017,83 +986,42 @@
     <message>
         <source>Welcome</source>
         <translation>Bienvenido</translation>
-<<<<<<< HEAD
+    </message>
+    <message>
+        <source>Welcome to %1.</source>
+        <translation>Welcome to %1.</translation>
+    </message>
+    <message>
+        <source>As this is the first time the program is launched, you can choose where %1 will store its data.</source>
+        <translation>As this is the first time the program is launched, you can choose where %1 will store its data.</translation>
+    </message>
+    <message>
+        <source>When you click OK, %1 will begin to download and process the full %4 block chain (%2GB) starting with the earliest transactions in %3 when %4 initially launched.</source>
+        <translation>When you click OK, %1 will begin to download and process the full %4 block chain (%2GB) starting with the earliest transactions in %3 when %4 initially launched.</translation>
+    </message>
+    <message>
+        <source>Reverting this setting requires re-downloading the entire blockchain. It is faster to download the full chain first and prune it later. Disables some advanced features.</source>
+        <translation>Revertir esta configuración requiere descargar nuevamente la cadena de bloques en su totalidad. es mas eficaz descargar la cadena de bloques completa y después reducirla. Desabilitará algunas funciones avanzadas.</translation>
+    </message>
+    <message>
+        <source>This initial synchronisation is very demanding, and may expose hardware problems with your computer that had previously gone unnoticed. Each time you run %1, it will continue downloading where it left off.</source>
+        <translation>La sincronización inicial es muy demandante, por lo que algunos problemas en su equipo de computo que no hayan sido detectados pueden verse reflejados. Cada vez que corra al %1, continuará descargando donde se le dejó.</translation>
+    </message>
+    <message>
+        <source>If you have chosen to limit block chain storage (pruning), the historical data must still be downloaded and processed, but will be deleted afterward to keep your disk usage low.</source>
+        <translation>If you have chosen to limit block chain storage (pruning), the historical data must still be downloaded and processed, but will be deleted afterward to keep your disk usage low.</translation>
+    </message>
+    <message>
+        <source>Use the default data directory</source>
+        <translation>Usar el directorio de datos predeterminado</translation>
+    </message>
+    <message>
+        <source>Use a custom data directory:</source>
+        <translation>Usar un directorio de datos customizado:</translation>
     </message>
     <message>
         <source>Qtum</source>
         <translation>Qtum</translation>
-=======
->>>>>>> da23532c
-    </message>
-    <message>
-        <source>Welcome to %1.</source>
-        <translation>Welcome to %1.</translation>
-    </message>
-    <message>
-        <source>As this is the first time the program is launched, you can choose where %1 will store its data.</source>
-        <translation>As this is the first time the program is launched, you can choose where %1 will store its data.</translation>
-    </message>
-<<<<<<< HEAD
-    </context>
-<context>
-    <name>OpenURIDialog</name>
-    </context>
-<context>
-    <name>OpenWalletActivity</name>
-    <message>
-        <source>default wallet</source>
-        <translation>cartera predeterminada</translation>
-    </message>
-    </context>
-<context>
-    <name>OptionsDialog</name>
-=======
->>>>>>> da23532c
-    <message>
-        <source>When you click OK, %1 will begin to download and process the full %4 block chain (%2GB) starting with the earliest transactions in %3 when %4 initially launched.</source>
-        <translation>When you click OK, %1 will begin to download and process the full %4 block chain (%2GB) starting with the earliest transactions in %3 when %4 initially launched.</translation>
-    </message>
-    <message>
-        <source>Reverting this setting requires re-downloading the entire blockchain. It is faster to download the full chain first and prune it later. Disables some advanced features.</source>
-        <translation>Revertir esta configuración requiere descargar nuevamente la cadena de bloques en su totalidad. es mas eficaz descargar la cadena de bloques completa y después reducirla. Desabilitará algunas funciones avanzadas.</translation>
-    </message>
-    <message>
-<<<<<<< HEAD
-        <source>&amp;Window</source>
-        <translation>&amp;Ventana</translation>
-    </message>
-    <message>
-        <source>none</source>
-        <translation>Ninguno </translation>
-=======
-        <source>This initial synchronisation is very demanding, and may expose hardware problems with your computer that had previously gone unnoticed. Each time you run %1, it will continue downloading where it left off.</source>
-        <translation>La sincronización inicial es muy demandante, por lo que algunos problemas en su equipo de computo que no hayan sido detectados pueden verse reflejados. Cada vez que corra al %1, continuará descargando donde se le dejó.</translation>
->>>>>>> da23532c
-    </message>
-    <message>
-        <source>If you have chosen to limit block chain storage (pruning), the historical data must still be downloaded and processed, but will be deleted afterward to keep your disk usage low.</source>
-        <translation>If you have chosen to limit block chain storage (pruning), the historical data must still be downloaded and processed, but will be deleted afterward to keep your disk usage low.</translation>
-    </message>
-    <message>
-        <source>Use the default data directory</source>
-        <translation>Usar el directorio de datos predeterminado</translation>
-    </message>
-    <message>
-        <source>Use a custom data directory:</source>
-        <translation>Usar un directorio de datos customizado:</translation>
-    </message>
-    <message>
-<<<<<<< HEAD
-        <source>Error: %1</source>
-        <translation>Error: %1</translation>
-    </message>
-    <message>
-        <source>unknown</source>
-        <translation>desconocido</translation>
-=======
-        <source>Qtum</source>
-        <translation>Qtum</translation>
->>>>>>> da23532c
     </message>
     <message>
         <source>Discard blocks after verification, except most recent %1 GB (prune)</source>
@@ -1108,13 +1036,8 @@
         <translation>Approximately %1 GB of data will be stored in this directory.</translation>
     </message>
     <message>
-<<<<<<< HEAD
-        <source>An optional message to attach to the payment request, which will be displayed when the request is opened. Note: The message will not be sent with the payment over the Qtum network.</source>
-        <translation>Mensaje opcional para agregar a la solicitud de pago, el cual será mostrado cuando la solicitud este abierta. Nota: El mensaje no se manda con el pago a travéz de la red de Qtum.</translation>
-=======
         <source>%1 will download and store a copy of the Qtum block chain.</source>
         <translation>%1 will download and store a copy of the Qtum block chain.</translation>
->>>>>>> da23532c
     </message>
     <message>
         <source>The wallet will also be stored in this directory.</source>
@@ -3808,13 +3731,8 @@
         <translation>Invalid amount for -%s=&lt;amount&gt;: '%s'</translation>
     </message>
     <message>
-<<<<<<< HEAD
-        <source>Warning: Invalid Qtum address</source>
-        <translation>Advertencia: Dirección de Qtum invalida</translation>
-=======
         <source>Invalid amount for -discardfee=&lt;amount&gt;: '%s'</source>
         <translation>Invalid amount for -discardfee=&lt;amount&gt;: '%s'</translation>
->>>>>>> da23532c
     </message>
     <message>
         <source>Invalid amount for -fallbackfee=&lt;amount&gt;: '%s'</source>
@@ -4122,22 +4040,6 @@
         <source>Transaction amounts must not be negative</source>
         <translation>Los montos de las transacciones no deben ser negativos</translation>
     </message>
-<<<<<<< HEAD
-</context>
-<context>
-    <name>UnitDisplayStatusBarControl</name>
-    </context>
-<context>
-    <name>WalletController</name>
-    <message>
-        <source>Close wallet</source>
-        <translation>Cerrar cartera</translation>
-    </message>
-    </context>
-<context>
-    <name>WalletFrame</name>
-=======
->>>>>>> da23532c
     <message>
         <source>Transaction has too long of a mempool chain</source>
         <translation>Transaction has too long of a mempool chain</translation>
@@ -4146,16 +4048,6 @@
         <source>Transaction must have at least one recipient</source>
         <translation>La transacción debe tener al menos un destinatario</translation>
     </message>
-<<<<<<< HEAD
-    <message>
-        <source>default wallet</source>
-        <translation>cartera predeterminada</translation>
-    </message>
-</context>
-<context>
-    <name>WalletView</name>
-=======
->>>>>>> da23532c
     <message>
         <source>Unknown network specified in -onlynet: '%s'</source>
         <translation>Unknown network specified in -onlynet: '%s'</translation>
@@ -4172,12 +4064,6 @@
         <source>Warning: Private keys detected in wallet {%s} with disabled private keys</source>
         <translation>Warning: Private keys detected in wallet {%s} with disabled private keys</translation>
     </message>
-<<<<<<< HEAD
-    </context>
-<context>
-    <name>qtum-core</name>
-=======
->>>>>>> da23532c
     <message>
         <source>Cannot write to data directory '%s'; check permissions.</source>
         <translation>Cannot write to data directory '%s'; check permissions.</translation>
