--- conflicted
+++ resolved
@@ -58,23 +58,14 @@
         <translation type="unfinished">&amp;Seleccionar</translation>
     </message>
     <message>
-<<<<<<< HEAD
         <source>These are your Qtum addresses for sending payments. Always check the amount and the receiving address before sending coins.</source>
-        <translation type="unfinished">Estas son tus direcciones Qtum para realizar pagos. Verifica siempre el monto y la dirección de recepción antes de enviar monedas. </translation>
-=======
-        <source>These are your Bitcoin addresses for sending payments. Always check the amount and the receiving address before sending coins.</source>
-        <translation type="unfinished">Estas son tus direcciones de Bitcoin para enviar pagos. Revisa siempre el importe y la dirección de recepción antes de enviar monedas.</translation>
->>>>>>> 1088a98f
+        <translation type="unfinished">Estas son tus direcciones de Qtum para enviar pagos. Revisa siempre el importe y la dirección de recepción antes de enviar monedas.</translation>
     </message>
     <message>
         <source>These are your Qtum addresses for receiving payments. Use the 'Create new receiving address' button in the receive tab to create new addresses.
 Signing is only possible with addresses of the type 'legacy'.</source>
-<<<<<<< HEAD
-        <translation type="unfinished">Estas son tus direcciones de Qtum para recibir pagos. Utilice el botón 'Crear nueva dirección de recepción' en la pestaña Recibir para crear nuevas direcciones. La firma solo es posible con direcciones del tipo 'legacy'</translation>
-=======
-        <translation type="unfinished">Estas son tus direcciones de Bitcoin para recibir pagos. Usa el botón "Crear nueva dirección de recepción" en la pestaña "Recibir" para crear nuevas direcciones.
+        <translation type="unfinished">Estas son tus direcciones de Qtum para recibir pagos. Usa el botón "Crear nueva dirección de recepción" en la pestaña "Recibir" para crear nuevas direcciones.
 Solo es posible firmar con direcciones de tipo legacy.</translation>
->>>>>>> 1088a98f
     </message>
     <message>
         <source>&amp;Copy Address</source>
@@ -173,13 +164,8 @@
         <translation type="unfinished">Confirmar el encriptado de la billetera</translation>
     </message>
     <message>
-<<<<<<< HEAD
         <source>Warning: If you encrypt your wallet and lose your passphrase, you will &lt;b&gt;LOSE ALL OF YOUR QTUMS&lt;/b&gt;!</source>
-        <translation type="unfinished">Atención: Si cifra su monedero y pierde la contraseña, perderá ¡&lt;b&gt;TODOS SUS QTUMS&lt;/b&gt;!</translation>
-=======
-        <source>Warning: If you encrypt your wallet and lose your passphrase, you will &lt;b&gt;LOSE ALL OF YOUR BITCOINS&lt;/b&gt;!</source>
-        <translation type="unfinished">Advertencia: Si encriptas la billetera y pierdes tu frase de contraseña, ¡&lt;b&gt;PERDERÁS TODOS TUS BITCOINS&lt;/b&gt;!</translation>
->>>>>>> 1088a98f
+        <translation type="unfinished">Advertencia: Si encriptas la billetera y pierdes tu frase de contraseña, ¡&lt;b&gt;PERDERÁS TODOS TUS QTUMS&lt;/b&gt;!</translation>
     </message>
     <message>
         <source>Are you sure you wish to encrypt your wallet?</source>
@@ -198,13 +184,8 @@
         <translation type="unfinished">Ingresa la antigua frase de contraseña y la nueva frase de contraseña para la billetera.</translation>
     </message>
     <message>
-<<<<<<< HEAD
         <source>Remember that encrypting your wallet cannot fully protect your qtums from being stolen by malware infecting your computer.</source>
-        <translation type="unfinished">Recuerda que cifrar tu billetera no puede proteger completamente tus qtums de ser robados por malware que infecte tu computadora.</translation>
-=======
-        <source>Remember that encrypting your wallet cannot fully protect your bitcoins from being stolen by malware infecting your computer.</source>
-        <translation type="unfinished">Recuerda que encriptar tu billetera no garantiza la protección total contra el robo de tus bitcoins si la computadora está infectada con malware.</translation>
->>>>>>> 1088a98f
+        <translation type="unfinished">Recuerda que encriptar tu billetera no garantiza la protección total contra el robo de tus qtums si la computadora está infectada con malware.</translation>
     </message>
     <message>
         <source>Wallet to be encrypted</source>
@@ -334,13 +315,8 @@
         <translation type="unfinished">Importe</translation>
     </message>
     <message>
-<<<<<<< HEAD
         <source>Enter a Qtum address (e.g. %1)</source>
-        <translation type="unfinished">Ingresa una dirección de Qtum (Ejemplo: %1)</translation>
-=======
-        <source>Enter a Bitcoin address (e.g. %1)</source>
-        <translation type="unfinished">Ingresar una dirección de Bitcoin (por ejemplo, %1)</translation>
->>>>>>> 1088a98f
+        <translation type="unfinished">Ingresar una dirección de Qtum (por ejemplo, %1)</translation>
     </message>
     <message>
         <source>Unroutable</source>
@@ -494,13 +470,8 @@
         <translation type="unfinished">Proxy &lt;b&gt;habilitado&lt;/b&gt;: %1</translation>
     </message>
     <message>
-<<<<<<< HEAD
         <source>Send coins to a Qtum address</source>
-        <translation type="unfinished">Enviar monedas a una dirección Qtum</translation>
-=======
-        <source>Send coins to a Bitcoin address</source>
-        <translation type="unfinished">Enviar monedas a una dirección de Bitcoin</translation>
->>>>>>> 1088a98f
+        <translation type="unfinished">Enviar monedas a una dirección de Qtum</translation>
     </message>
     <message>
         <source>Backup wallet to another location</source>
@@ -539,29 +510,20 @@
         <translation type="unfinished">&amp;Cambiar frase de contraseña...</translation>
     </message>
     <message>
-<<<<<<< HEAD
-        <source>Sign messages with your Qtum addresses to prove you own them</source>
-        <translation type="unfinished">Firma mensajes con tus direcciones Qtum para probar que eres dueño de ellas</translation>
-    </message>
-    <message>
-        <source>Verify messages to ensure they were signed with specified Qtum addresses</source>
-        <translation type="unfinished">Verificar mensajes para asegurar que estaban firmados con direcciones Qtum especificas</translation>
-=======
         <source>Sign &amp;message…</source>
         <translation type="unfinished">Firmar &amp;mensaje...</translation>
     </message>
     <message>
-        <source>Sign messages with your Bitcoin addresses to prove you own them</source>
-        <translation type="unfinished">Firmar mensajes con tus direcciones de Bitcoin para demostrar que te pertenecen</translation>
+        <source>Sign messages with your Qtum addresses to prove you own them</source>
+        <translation type="unfinished">Firmar mensajes con tus direcciones de Qtum para demostrar que te pertenecen</translation>
     </message>
     <message>
         <source>&amp;Verify message…</source>
         <translation type="unfinished">&amp;Verificar mensaje...</translation>
     </message>
     <message>
-        <source>Verify messages to ensure they were signed with specified Bitcoin addresses</source>
-        <translation type="unfinished">Verificar mensajes para asegurarte de que estén firmados con direcciones de Bitcoin concretas</translation>
->>>>>>> 1088a98f
+        <source>Verify messages to ensure they were signed with specified Qtum addresses</source>
+        <translation type="unfinished">Verificar mensajes para asegurarte de que estén firmados con direcciones de Qtum concretas</translation>
     </message>
     <message>
         <source>&amp;Load PSBT from file…</source>
@@ -620,13 +582,8 @@
         <translation type="unfinished">Conectando a pares...</translation>
     </message>
     <message>
-<<<<<<< HEAD
         <source>Request payments (generates QR codes and qtum: URIs)</source>
-        <translation type="unfinished">Solicitar pagos (genera codigo QR y URL's de Qtum)</translation>
-=======
-        <source>Request payments (generates QR codes and bitcoin: URIs)</source>
-        <translation type="unfinished">Solicitar pagos (genera códigos QR y URI de tipo "bitcoin:")</translation>
->>>>>>> 1088a98f
+        <translation type="unfinished">Solicitar pagos (genera códigos QR y URI de tipo "qtum:")</translation>
     </message>
     <message>
         <source>Show the list of used sending addresses and labels</source>
@@ -704,13 +661,8 @@
         <translation type="unfinished">&amp;Direcciones de destino</translation>
     </message>
     <message>
-<<<<<<< HEAD
         <source>Open a qtum: URI</source>
-        <translation type="unfinished">Qtum: abrir URI</translation>
-=======
-        <source>Open a bitcoin: URI</source>
-        <translation type="unfinished">Abrir un URI de tipo "bitcoin:"</translation>
->>>>>>> 1088a98f
+        <translation type="unfinished">Abrir un URI de tipo "qtum:"</translation>
     </message>
     <message>
         <source>Open Wallet</source>
@@ -747,8 +699,8 @@
         <translation type="unfinished">Migrar una billetera</translation>
     </message>
     <message>
-        <source>Show the %1 help message to get a list with possible Bitcoin command-line options</source>
-        <translation type="unfinished">Mostrar el mensaje de ayuda %1 para obtener una lista de las posibles opciones de línea de comandos de Bitcoin</translation>
+        <source>Show the %1 help message to get a list with possible Qtum command-line options</source>
+        <translation type="unfinished">Mostrar el mensaje de ayuda %1 para obtener una lista de las posibles opciones de línea de comandos de Qtum</translation>
     </message>
     <message>
         <source>&amp;Mask values</source>
@@ -814,13 +766,8 @@
         <source>%n active connection(s) to Qtum network.</source>
         <extracomment>A substring of the tooltip.</extracomment>
         <translation type="unfinished">
-<<<<<<< HEAD
-            <numerusform>%n conexiones activas con la red Qtum</numerusform>
-            <numerusform>%n conexiones activas con la red Qtum </numerusform>
-=======
-            <numerusform>%n conexión activa con la red de Bitcoin.</numerusform>
-            <numerusform>%n conexiones activas con la red de Bitcoin.</numerusform>
->>>>>>> 1088a98f
+            <numerusform>%n conexión activa con la red de Qtum.</numerusform>
+            <numerusform>%n conexiones activas con la red de Qtum.</numerusform>
         </translation>
     </message>
     <message>
@@ -1338,12 +1285,8 @@
         <translation type="unfinished">Editar dirección de envío</translation>
     </message>
     <message>
-<<<<<<< HEAD
         <source>The entered address "%1" is not a valid Qtum address.</source>
-        <translation type="unfinished">La dirección introducida "%1" no es una dirección Qtum válida.</translation>
-=======
-        <source>The entered address "%1" is not a valid Bitcoin address.</source>
-        <translation type="unfinished">La dirección ingresada "%1" no es una dirección de Bitcoin válida.</translation>
+        <translation type="unfinished">La dirección ingresada "%1" no es una dirección de Qtum válida.</translation>
     </message>
     <message>
         <source>Address "%1" already exists as a receiving address with label "%2" and so cannot be added as a sending address.</source>
@@ -1352,7 +1295,6 @@
     <message>
         <source>The entered address "%1" is already in the address book with label "%2".</source>
         <translation type="unfinished">La dirección ingresada "%1" ya está en la libreta de direcciones con la etiqueta "%2".</translation>
->>>>>>> 1088a98f
     </message>
     <message>
         <source>Could not unlock wallet.</source>
@@ -1515,17 +1457,12 @@
         <translation type="unfinished">Formulario</translation>
     </message>
     <message>
-<<<<<<< HEAD
         <source>Recent transactions may not yet be visible, and therefore your wallet's balance might be incorrect. This information will be correct once your wallet has finished synchronizing with the qtum network, as detailed below.</source>
-        <translation type="unfinished">Es posible que las transacciones recientes aún no estén visibles y por lo tanto, el saldo de su monedero podría ser incorrecto. Esta información será correcta una vez que su monedero haya terminado de sincronizarse con la red qtum, como se detalla a continuación.</translation>
-=======
-        <source>Recent transactions may not yet be visible, and therefore your wallet's balance might be incorrect. This information will be correct once your wallet has finished synchronizing with the bitcoin network, as detailed below.</source>
-        <translation type="unfinished">Es posible que las transacciones recientes aún no sean visibles y, por lo tanto, el saldo de la billetera podría ser incorrecto. Esta información será correcta una vez que la billetera haya terminado de sincronizarse con la red de Bitcoin, como se detalla abajo.</translation>
-    </message>
-    <message>
-        <source>Attempting to spend bitcoins that are affected by not-yet-displayed transactions will not be accepted by the network.</source>
-        <translation type="unfinished">La red no aceptará si se intenta gastar bitcoins afectados por las transacciones que aún no se muestran.</translation>
->>>>>>> 1088a98f
+        <translation type="unfinished">Es posible que las transacciones recientes aún no sean visibles y, por lo tanto, el saldo de la billetera podría ser incorrecto. Esta información será correcta una vez que la billetera haya terminado de sincronizarse con la red de Qtum, como se detalla abajo.</translation>
+    </message>
+    <message>
+        <source>Attempting to spend qtums that are affected by not-yet-displayed transactions will not be accepted by the network.</source>
+        <translation type="unfinished">La red no aceptará si se intenta gastar qtums afectados por las transacciones que aún no se muestran.</translation>
     </message>
     <message>
         <source>Number of blocks left</source>
@@ -1739,13 +1676,8 @@
         <translation type="unfinished">&amp;Ruta al script del firmante externo</translation>
     </message>
     <message>
-<<<<<<< HEAD
         <source>Automatically open the Qtum client port on the router. This only works when your router supports UPnP and it is enabled.</source>
-        <translation type="unfinished">Abrir automáticamente el puerto del cliente Qtum en el router. Esta opción solo funciona si el router admite UPnP y está activado.</translation>
-=======
-        <source>Automatically open the Bitcoin client port on the router. This only works when your router supports UPnP and it is enabled.</source>
-        <translation type="unfinished">Abrir automáticamente el puerto del cliente de Bitcoin en el router. Esto funciona solo cuando tu router es compatible con UPnP y está habilitado.</translation>
->>>>>>> 1088a98f
+        <translation type="unfinished">Abrir automáticamente el puerto del cliente de Qtum en el router. Esto funciona solo cuando tu router es compatible con UPnP y está habilitado.</translation>
     </message>
     <message>
         <source>Map port using &amp;UPnP</source>
@@ -1768,17 +1700,12 @@
         <translation type="unfinished">&amp;Permitir conexiones entrantes</translation>
     </message>
     <message>
-<<<<<<< HEAD
         <source>Connect to the Qtum network through a SOCKS5 proxy.</source>
-        <translation type="unfinished">Conectar a la red de Qtum a través de un proxy SOCKS5.</translation>
-=======
-        <source>Connect to the Bitcoin network through a SOCKS5 proxy.</source>
-        <translation type="unfinished">Conectarse a la red de Bitcoin a través de un proxy SOCKS5.</translation>
+        <translation type="unfinished">Conectarse a la red de Qtum a través de un proxy SOCKS5.</translation>
     </message>
     <message>
         <source>&amp;Connect through SOCKS5 proxy (default proxy):</source>
         <translation type="unfinished">&amp;Conectarse a través del proxy SOCKS5 (proxy predeterminado):</translation>
->>>>>>> 1088a98f
     </message>
     <message>
         <source>Proxy &amp;IP:</source>
@@ -1853,13 +1780,8 @@
         <translation type="unfinished">Si se muestran o no las funcionalidades de control de monedas.</translation>
     </message>
     <message>
-<<<<<<< HEAD
         <source>Connect to the Qtum network through a separate SOCKS5 proxy for Tor onion services.</source>
-        <translation type="unfinished">Conectarse a la red Qtum a través de un proxy SOCKS5 independiente para los servicios onion de Tor.</translation>
-=======
-        <source>Connect to the Bitcoin network through a separate SOCKS5 proxy for Tor onion services.</source>
-        <translation type="unfinished">Conectarse a la red de Bitcoin a través de un proxy SOCKS5 independiente para los servicios onion de Tor.</translation>
->>>>>>> 1088a98f
+        <translation type="unfinished">Conectarse a la red de Qtum a través de un proxy SOCKS5 independiente para los servicios onion de Tor.</translation>
     </message>
     <message>
         <source>Use separate SOCKS&amp;5 proxy to reach peers via Tor onion services:</source>
@@ -1947,17 +1869,12 @@
         <translation type="unfinished">Formulario</translation>
     </message>
     <message>
-<<<<<<< HEAD
         <source>The displayed information may be out of date. Your wallet automatically synchronizes with the Qtum network after a connection is established, but this process has not completed yet.</source>
-        <translation type="unfinished">La información mostrada puede estar desactualizada. Su monedero se sincroniza automáticamente con la red Qtum después de que se haya establecido una conexión, pero este proceso aún no se ha completado.</translation>
-=======
-        <source>The displayed information may be out of date. Your wallet automatically synchronizes with the Bitcoin network after a connection is established, but this process has not completed yet.</source>
-        <translation type="unfinished">La información mostrada puede estar desactualizada. La billetera se sincroniza automáticamente con la red de Bitcoin después de establecer una conexión, pero este proceso aún no se ha completado.</translation>
+        <translation type="unfinished">La información mostrada puede estar desactualizada. La billetera se sincroniza automáticamente con la red de Qtum después de establecer una conexión, pero este proceso aún no se ha completado.</translation>
     </message>
     <message>
         <source>Watch-only:</source>
         <translation type="unfinished">Solo de observación:</translation>
->>>>>>> 1088a98f
     </message>
     <message>
         <source>Available:</source>
@@ -2163,26 +2080,16 @@
         <translation type="unfinished">Error en la solicitud de pago</translation>
     </message>
     <message>
-<<<<<<< HEAD
         <source>Cannot start qtum: click-to-pay handler</source>
-        <translation type="unfinished">No se pudo iniciar qtum: manejador de pago-al-clic</translation>
-=======
-        <source>Cannot start bitcoin: click-to-pay handler</source>
-        <translation type="unfinished">No se puede iniciar el controlador "bitcoin: click-to-pay"</translation>
->>>>>>> 1088a98f
+        <translation type="unfinished">No se puede iniciar el controlador "qtum: click-to-pay"</translation>
     </message>
     <message>
         <source>URI handling</source>
         <translation type="unfinished">Gestión de URI</translation>
     </message>
     <message>
-<<<<<<< HEAD
         <source>'qtum://' is not a valid URI. Use 'qtum:' instead.</source>
-        <translation type="unfinished">"qtum://" no es un URI válido. Use "qtum:" en su lugar.</translation>
-=======
-        <source>'bitcoin://' is not a valid URI. Use 'bitcoin:' instead.</source>
-        <translation type="unfinished">"bitcoin://" no es un URI válido. Usa "bitcoin:" en su lugar.</translation>
->>>>>>> 1088a98f
+        <translation type="unfinished">"qtum://" no es un URI válido. Usa "qtum:" en su lugar.</translation>
     </message>
     <message>
         <source>Cannot process payment request because BIP70 is not supported.
@@ -2193,8 +2100,8 @@
 Si recibes este error, debes solicitar al comerciante que te proporcione un URI compatible con BIP21.</translation>
     </message>
     <message>
-        <source>URI cannot be parsed! This can be caused by an invalid Bitcoin address or malformed URI parameters.</source>
-        <translation type="unfinished">No se puede analizar el URI. Esto se puede deber a una dirección de Bitcoin inválida o a parámetros de URI con formato incorrecto.</translation>
+        <source>URI cannot be parsed! This can be caused by an invalid Qtum address or malformed URI parameters.</source>
+        <translation type="unfinished">No se puede analizar el URI. Esto se puede deber a una dirección de Qtum inválida o a parámetros de URI con formato incorrecto.</translation>
     </message>
     <message>
         <source>Payment request file handling</source>
@@ -2777,13 +2684,8 @@
         <translation type="unfinished">&amp;Mensaje:</translation>
     </message>
     <message>
-<<<<<<< HEAD
         <source>An optional message to attach to the payment request, which will be displayed when the request is opened. Note: The message will not be sent with the payment over the Qtum network.</source>
-        <translation type="unfinished">Mensaje opcional adjunto a la solicitud de pago, que será mostrado cuando la solicitud sea abierta. Nota: Este mensaje no será enviado con el pago a través de la red Qtum.</translation>
-=======
-        <source>An optional message to attach to the payment request, which will be displayed when the request is opened. Note: The message will not be sent with the payment over the Bitcoin network.</source>
-        <translation type="unfinished">Mensaje opcional para adjuntar a la solicitud de pago, que se mostrará cuando se abra la solicitud. Nota: Este mensaje no se enviará con el pago a través de la red de Bitcoin.</translation>
->>>>>>> 1088a98f
+        <translation type="unfinished">Mensaje opcional para adjuntar a la solicitud de pago, que se mostrará cuando se abra la solicitud. Nota: Este mensaje no se enviará con el pago a través de la red de Qtum.</translation>
     </message>
     <message>
         <source>An optional label to associate with the new receiving address.</source>
@@ -3161,17 +3063,12 @@
         <translation type="unfinished">&amp;Crear sin firmar</translation>
     </message>
     <message>
-<<<<<<< HEAD
         <source>Creates a Partially Signed Qtum Transaction (PSBT) for use with e.g. an offline %1 wallet, or a PSBT-compatible hardware wallet.</source>
-        <translation type="unfinished">Crea una transacción de Qtum parcialmente firmada (PSBT) para usarla, por ejemplo, con una billetera %1 sin conexión o una billetera de hardware compatible con PSBT.</translation>
-=======
-        <source>Creates a Partially Signed Bitcoin Transaction (PSBT) for use with e.g. an offline %1 wallet, or a PSBT-compatible hardware wallet.</source>
-        <translation type="unfinished">Crea una transacción de Bitcoin parcialmente firmada (TBPF) para usarla, por ejemplo, con una billetera %1 sin conexión o una billetera de hardware compatible con TBPF.</translation>
+        <translation type="unfinished">Crea una transacción de Qtum parcialmente firmada (TBPF) para usarla, por ejemplo, con una billetera %1 sin conexión o una billetera de hardware compatible con TBPF.</translation>
     </message>
     <message>
         <source>%1 to '%2'</source>
         <translation type="unfinished">%1 a '%2'</translation>
->>>>>>> 1088a98f
     </message>
     <message>
         <source>%1 to %2</source>
@@ -3222,9 +3119,9 @@
         <translation type="unfinished">Puedes aumentar la comisión después (indica "Remplazar por comisión", BIP-125).</translation>
     </message>
     <message>
-        <source>Please, review your transaction proposal. This will produce a Partially Signed Bitcoin Transaction (PSBT) which you can save or copy and then sign with e.g. an offline %1 wallet, or a PSBT-compatible hardware wallet.</source>
+        <source>Please, review your transaction proposal. This will produce a Partially Signed Qtum Transaction (PSBT) which you can save or copy and then sign with e.g. an offline %1 wallet, or a PSBT-compatible hardware wallet.</source>
         <extracomment>Text to inform a user attempting to create a transaction of their current options. At this stage, a user can only create a PSBT. This string is displayed when private keys are disabled and an external signer is not available.</extracomment>
-        <translation type="unfinished">Revisa por favor la propuesta de transacción. Esto producirá una transacción de Bitcoin parcialmente firmada (TBPF) que puedes guardar o copiar y, luego, firmar; por ejemplo, una billetera %1 fuera de línea o una billetera de hardware compatible con TBPF.</translation>
+        <translation type="unfinished">Revisa por favor la propuesta de transacción. Esto producirá una transacción de Qtum parcialmente firmada (TBPF) que puedes guardar o copiar y, luego, firmar; por ejemplo, una billetera %1 fuera de línea o una billetera de hardware compatible con TBPF.</translation>
     </message>
     <message>
         <source>%1 from wallet '%2'</source>
@@ -3238,11 +3135,7 @@
     <message>
         <source>Please, review your transaction. You can create and send this transaction or create a Partially Signed Qtum Transaction (PSBT), which you can save or copy and then sign with, e.g., an offline %1 wallet, or a PSBT-compatible hardware wallet.</source>
         <extracomment>Text to inform a user attempting to create a transaction of their current options. At this stage, a user can send their transaction or create a PSBT. This string is displayed when both private keys and PSBT controls are enabled.</extracomment>
-<<<<<<< HEAD
-        <translation type="unfinished">Revisa por favor la transacción. Puedes crear y enviar esta transacción de Qtum parcialmente firmada (PSBT), que además puedes guardar o copiar y, luego, firmar; por ejemplo, una billetera %1 sin conexión o una billetera de hardware compatible con PSBT.</translation>
-=======
-        <translation type="unfinished">Revisa la transacción. Puedes crear y enviar esta transacción de Bitcoin parcialmente firmada (TBPF), que además puedes guardar o copiar y, luego, firmar; por ejemplo, una billetera %1 sin conexión o una billetera de hardware compatible con TBPF.</translation>
->>>>>>> 1088a98f
+        <translation type="unfinished">Revisa la transacción. Puedes crear y enviar esta transacción de Qtum parcialmente firmada (TBPF), que además puedes guardar o copiar y, luego, firmar; por ejemplo, una billetera %1 sin conexión o una billetera de hardware compatible con TBPF.</translation>
     </message>
     <message>
         <source>Please, review your transaction.</source>
@@ -3319,21 +3212,12 @@
         </translation>
     </message>
     <message>
-<<<<<<< HEAD
         <source>Warning: Invalid Qtum address</source>
-        <translation type="unfinished">Alerta: Dirección de Qtum inválida</translation>
-    </message>
-    <message>
-        <source>Warning: Unknown change address</source>
-        <translation type="unfinished">Alerta: Dirección de Qtum inválida</translation>
-=======
-        <source>Warning: Invalid Bitcoin address</source>
-        <translation type="unfinished">Advertencia: Dirección de Bitcoin inválida</translation>
+        <translation type="unfinished">Advertencia: Dirección de Qtum inválida</translation>
     </message>
     <message>
         <source>Warning: Unknown change address</source>
         <translation type="unfinished">Advertencia: Dirección de cambio desconocida</translation>
->>>>>>> 1088a98f
     </message>
     <message>
         <source>Confirm custom change address</source>
@@ -3367,13 +3251,8 @@
         <translation type="unfinished">Seleccionar dirección usada anteriormente</translation>
     </message>
     <message>
-<<<<<<< HEAD
         <source>The Qtum address to send the payment to</source>
-        <translation type="unfinished">Dirección Qtum a la que se enviará el pago</translation>
-=======
-        <source>The Bitcoin address to send the payment to</source>
-        <translation type="unfinished">La dirección de Bitcoin a la que se enviará el pago</translation>
->>>>>>> 1088a98f
+        <translation type="unfinished">La dirección de Qtum a la que se enviará el pago</translation>
     </message>
     <message>
         <source>Paste address from clipboard</source>
@@ -3388,8 +3267,8 @@
         <translation type="unfinished">El importe que se enviará en la unidad seleccionada</translation>
     </message>
     <message>
-        <source>The fee will be deducted from the amount being sent. The recipient will receive less bitcoins than you enter in the amount field. If multiple recipients are selected, the fee is split equally.</source>
-        <translation type="unfinished">La comisión se deducirá del importe que se envía. El destinatario recibirá menos bitcoins que los que ingreses en el campo del importe. Si se seleccionan varios destinatarios, la comisión se dividirá por igual.</translation>
+        <source>The fee will be deducted from the amount being sent. The recipient will receive less qtums than you enter in the amount field. If multiple recipients are selected, the fee is split equally.</source>
+        <translation type="unfinished">La comisión se deducirá del importe que se envía. El destinatario recibirá menos qtums que los que ingreses en el campo del importe. Si se seleccionan varios destinatarios, la comisión se dividirá por igual.</translation>
     </message>
     <message>
         <source>S&amp;ubtract fee from amount</source>
@@ -3408,13 +3287,8 @@
         <translation type="unfinished">Ingresar una etiqueta para esta dirección a fin de agregarla a la lista de direcciones utilizadas</translation>
     </message>
     <message>
-<<<<<<< HEAD
         <source>A message that was attached to the qtum: URI which will be stored with the transaction for your reference. Note: This message will not be sent over the Qtum network.</source>
-        <translation type="unfinished">Mensaje que se agrgará al URI de Qtum, el cuál será almacenado con la transacción para su referencia. Nota: Este mensaje no será enviado a través de la red de Qtum.</translation>
-=======
-        <source>A message that was attached to the bitcoin: URI which will be stored with the transaction for your reference. Note: This message will not be sent over the Bitcoin network.</source>
-        <translation type="unfinished">Un mensaje que se adjuntó al bitcoin: URI que se almacenará con la transacción a modo de referencia. Nota: Este mensaje no se enviará por la red de Bitcoin.</translation>
->>>>>>> 1088a98f
+        <translation type="unfinished">Un mensaje que se adjuntó al qtum: URI que se almacenará con la transacción a modo de referencia. Nota: Este mensaje no se enviará por la red de Qtum.</translation>
     </message>
 </context>
 <context>
@@ -3439,21 +3313,12 @@
         <translation type="unfinished">&amp;Firmar mensaje</translation>
     </message>
     <message>
-<<<<<<< HEAD
         <source>You can sign messages/agreements with your addresses to prove you can receive qtums sent to them. Be careful not to sign anything vague or random, as phishing attacks may try to trick you into signing your identity over to them. Only sign fully-detailed statements you agree to.</source>
-        <translation type="unfinished">Puedes firmar los mensajes con tus direcciones para demostrar que las posees. Ten cuidado de no firmar cualquier cosa vaga, ya que los ataques de phishing pueden tratar de engañarte firmando tu identidad a través de ellos. Firma solo declaraciones totalmente detalladas con las que estés de acuerdo.</translation>
+        <translation type="unfinished">Puedes firmar mensajes o acuerdos con tus direcciones para demostrar que puedes recibir los qtums que se envíen a ellas. Ten cuidado de no firmar cosas confusas o al azar, ya que los ataques de phishing pueden tratar de engañarte para que les envíes la firma con tu identidad. Firma solo declaraciones totalmente detalladas con las que estés de acuerdo.</translation>
     </message>
     <message>
         <source>The Qtum address to sign the message with</source>
-        <translation type="unfinished">La dirección Qtum con la que se firmó el mensaje</translation>
-=======
-        <source>You can sign messages/agreements with your addresses to prove you can receive bitcoins sent to them. Be careful not to sign anything vague or random, as phishing attacks may try to trick you into signing your identity over to them. Only sign fully-detailed statements you agree to.</source>
-        <translation type="unfinished">Puedes firmar mensajes o acuerdos con tus direcciones para demostrar que puedes recibir los bitcoins que se envíen a ellas. Ten cuidado de no firmar cosas confusas o al azar, ya que los ataques de phishing pueden tratar de engañarte para que les envíes la firma con tu identidad. Firma solo declaraciones totalmente detalladas con las que estés de acuerdo.</translation>
-    </message>
-    <message>
-        <source>The Bitcoin address to sign the message with</source>
-        <translation type="unfinished">La dirección de Bitcoin con la que se firmará el mensaje</translation>
->>>>>>> 1088a98f
+        <translation type="unfinished">La dirección de Qtum con la que se firmará el mensaje</translation>
     </message>
     <message>
         <source>Choose previously used address</source>
@@ -3476,13 +3341,8 @@
         <translation type="unfinished">Copiar la firma actual al portapapeles del sistema</translation>
     </message>
     <message>
-<<<<<<< HEAD
         <source>Sign the message to prove you own this Qtum address</source>
-        <translation type="unfinished">Firmar el mensaje para demostrar que se posee esta dirección Qtum</translation>
-=======
-        <source>Sign the message to prove you own this Bitcoin address</source>
-        <translation type="unfinished">Firmar el mensaje para demostrar que esta dirección de Bitcoin te pertenece</translation>
->>>>>>> 1088a98f
+        <translation type="unfinished">Firmar el mensaje para demostrar que esta dirección de Qtum te pertenece</translation>
     </message>
     <message>
         <source>Sign &amp;Message</source>
@@ -3501,17 +3361,12 @@
         <translation type="unfinished">&amp;Verificar mensaje</translation>
     </message>
     <message>
-<<<<<<< HEAD
-        <source>The Qtum address the message was signed with</source>
-        <translation type="unfinished">La dirección Qtum con la que se firmó el mensaje</translation>
-=======
         <source>Enter the receiver's address, message (ensure you copy line breaks, spaces, tabs, etc. exactly) and signature below to verify the message. Be careful not to read more into the signature than what is in the signed message itself, to avoid being tricked by a man-in-the-middle attack. Note that this only proves the signing party receives with the address, it cannot prove sendership of any transaction!</source>
         <translation type="unfinished">Ingresa la dirección del destinatario, el mensaje (recuerda copiar los saltos de línea, espacios, tabulaciones, etc. con exactitud) y la firma a continuación para verificar el mensaje. Ten cuidado de no leer en la firma más de lo que está en el mensaje firmado en sí, para evitar ser víctima de un engaño por ataque de intermediario. Ten en cuenta que esto solo demuestra que el firmante recibe con la dirección; no puede demostrar la condición de remitente de ninguna transacción.</translation>
     </message>
     <message>
-        <source>The Bitcoin address the message was signed with</source>
-        <translation type="unfinished">La dirección de Bitcoin con la que se firmó el mensaje</translation>
->>>>>>> 1088a98f
+        <source>The Qtum address the message was signed with</source>
+        <translation type="unfinished">La dirección de Qtum con la que se firmó el mensaje</translation>
     </message>
     <message>
         <source>The signed message to verify</source>
@@ -3522,13 +3377,8 @@
         <translation type="unfinished">La firma que se dio cuando el mensaje se firmó</translation>
     </message>
     <message>
-<<<<<<< HEAD
         <source>Verify the message to ensure it was signed with the specified Qtum address</source>
-        <translation type="unfinished">Verificar el mensaje para comprobar que fue firmado con la dirección Qtum indicada</translation>
-=======
-        <source>Verify the message to ensure it was signed with the specified Bitcoin address</source>
-        <translation type="unfinished">Verifica el mensaje para asegurarte de que se firmó con la dirección de Bitcoin especificada.</translation>
->>>>>>> 1088a98f
+        <translation type="unfinished">Verifica el mensaje para asegurarte de que se firmó con la dirección de Qtum especificada.</translation>
     </message>
     <message>
         <source>Verify &amp;Message</source>
@@ -4192,13 +4042,8 @@
         <translation type="unfinished">Los desarrolladores de %s</translation>
     </message>
     <message>
-<<<<<<< HEAD
         <source>%s corrupt. Try using the wallet tool qtum-wallet to salvage or restoring a backup.</source>
-        <translation type="unfinished">%s corrupto. Intenta utilizar la herramienta de la billetera de qtum para rescatar o restaurar una copia de seguridad.</translation>
-=======
-        <source>%s corrupt. Try using the wallet tool bitcoin-wallet to salvage or restoring a backup.</source>
-        <translation type="unfinished">%s dañado. Trata de usar la herramienta de la billetera de Bitcoin para rescatar o restaurar una copia de seguridad.</translation>
->>>>>>> 1088a98f
+        <translation type="unfinished">%s dañado. Trata de usar la herramienta de la billetera de Qtum para rescatar o restaurar una copia de seguridad.</translation>
     </message>
     <message>
         <source>%s failed to validate the -assumeutxo snapshot state. This indicates a hardware problem, or a bug in the software, or a bad software modification that allowed an invalid snapshot to be loaded. As a result of this, the node will shut down and stop using any state that was built on the snapshot, resetting the chain height from %d to %d. On the next restart, the node will resume syncing from %d without using any snapshot data. Please report this incident to %s, including how you obtained the snapshot. The invalid snapshot chainstate will be left on disk in case it is helpful in diagnosing the issue that caused this error.</source>
@@ -4245,13 +4090,8 @@
         <translation type="unfinished">Error: El registro del identificador del archivo de volcado es incorrecto. Se obtuvo "%s", mientras que se esperaba "%s".</translation>
     </message>
     <message>
-<<<<<<< HEAD
         <source>Error: Dumpfile version is not supported. This version of qtum-wallet only supports version 1 dumpfiles. Got dumpfile with version %s</source>
-        <translation type="unfinished">Error: la versión del archivo volcado no es compatible. Esta versión de la billetera de qtum solo admite archivos de volcado de la versión 1. Se obtuvo un archivo de volcado con la versión %s</translation>
-=======
-        <source>Error: Dumpfile version is not supported. This version of bitcoin-wallet only supports version 1 dumpfiles. Got dumpfile with version %s</source>
-        <translation type="unfinished">Error: La versión del archivo de volcado no es compatible. Esta versión de la billetera de Bitcoin solo admite archivos de volcado de la versión 1. Se obtuvo un archivo de volcado con la versión %s</translation>
->>>>>>> 1088a98f
+        <translation type="unfinished">Error: La versión del archivo de volcado no es compatible. Esta versión de la billetera de Qtum solo admite archivos de volcado de la versión 1. Se obtuvo un archivo de volcado con la versión %s</translation>
     </message>
     <message>
         <source>Error: Legacy wallets only support the "legacy", "p2sh-segwit", and "bech32" address types</source>
