<TS version="2.1" language="hr">
<context>
    <name>AddressBookPage</name>
    <message>
        <source>Right-click to edit address or label</source>
        <translation type="unfinished">Desni klik za uređivanje adrese ili oznake</translation>
    </message>
    <message>
        <source>Create a new address</source>
        <translation type="unfinished">Stvoriti  novu adresu</translation>
    </message>
    <message>
        <source>&amp;New</source>
        <translation type="unfinished">&amp;Nova</translation>
    </message>
    <message>
        <source>Copy the currently selected address to the system clipboard</source>
        <translation type="unfinished">Kopirajte trenutno odabranu adresu u međuspremnik</translation>
    </message>
    <message>
        <source>&amp;Copy</source>
        <translation type="unfinished">&amp;Kopirajte</translation>
    </message>
    <message>
        <source>C&amp;lose</source>
        <translation type="unfinished">&amp;Zatvorite</translation>
    </message>
    <message>
        <source>Delete the currently selected address from the list</source>
        <translation type="unfinished">Obrišite trenutno odabranu adresu s popisa.</translation>
    </message>
    <message>
        <source>Enter address or label to search</source>
        <translation type="unfinished">Unesite adresu ili oznaku za pretraživanje</translation>
    </message>
    <message>
        <source>Export the data in the current tab to a file</source>
        <translation type="unfinished">Izvezite podatke iz trenutne kartice u datoteku</translation>
    </message>
    <message>
        <source>&amp;Export</source>
        <translation type="unfinished">&amp;Izvezite</translation>
    </message>
    <message>
        <source>&amp;Delete</source>
        <translation type="unfinished">&amp;Izbrišite</translation>
    </message>
    <message>
        <source>Choose the address to send coins to</source>
        <translation type="unfinished">Odaberite adresu na koju ćete poslati novac</translation>
    </message>
    <message>
        <source>Choose the address to receive coins with</source>
        <translation type="unfinished">Odaberite adresu na koju ćete primiti novac</translation>
    </message>
    <message>
        <source>C&amp;hoose</source>
        <translation type="unfinished">&amp;Odaberite</translation>
    </message>
    <message>
        <source>These are your Qtum addresses for sending payments. Always check the amount and the receiving address before sending coins.</source>
        <translation type="unfinished">Ovo su vaše Qtum adrese za slanje novca. Uvijek provjerite iznos i adresu primatelja prije slanja novca.</translation>
    </message>
    <message>
        <source>These are your Qtum addresses for receiving payments. Use the 'Create new receiving address' button in the receive tab to create new addresses.
Signing is only possible with addresses of the type 'legacy'.</source>
        <translation type="unfinished">Ovo su vaše Qtum adrese za primanje sredstava. Koristite 'Kreiraj novu adresu za primanje' u tabu Primite kako biste kreirali nove adrese.
Potpisivanje je moguće samo sa 'legacy' adresama. </translation>
    </message>
    <message>
        <source>&amp;Copy Address</source>
        <translation type="unfinished">&amp;Kopirajte adresu</translation>
    </message>
    <message>
        <source>Copy &amp;Label</source>
        <translation type="unfinished">Kopirajte &amp;oznaku</translation>
    </message>
    <message>
        <source>&amp;Edit</source>
        <translation type="unfinished">&amp;Uredite</translation>
    </message>
    <message>
        <source>Export Address List</source>
        <translation type="unfinished">Izvezite listu adresa</translation>
    </message>
    <message>
        <source>Comma separated file</source>
        <extracomment>Expanded name of the CSV file format. See: https://en.wikipedia.org/wiki/Comma-separated_values.</extracomment>
        <translation type="unfinished">Datoteka podataka odvojenih zarezima (*.csv)</translation>
    </message>
    <message>
        <source>There was an error trying to save the address list to %1. Please try again.</source>
        <extracomment>An error message. %1 is a stand-in argument for the name of the file we attempted to save to.</extracomment>
        <translation type="unfinished">Došlo je do pogreške kod spremanja liste adresa na %1. Molimo pokušajte ponovno.</translation>
    </message>
    <message>
        <source>Exporting Failed</source>
        <translation type="unfinished">Izvoz neuspješan</translation>
    </message>
</context>
<context>
    <name>AddressTableModel</name>
    <message>
        <source>Label</source>
        <translation type="unfinished">Oznaka</translation>
    </message>
    <message>
        <source>Address</source>
        <translation type="unfinished">Adresa</translation>
    </message>
    <message>
        <source>(no label)</source>
        <translation type="unfinished">(nema oznake)</translation>
    </message>
</context>
<context>
    <name>AskPassphraseDialog</name>
    <message>
        <source>Passphrase Dialog</source>
        <translation type="unfinished">Dijalog lozinke</translation>
    </message>
    <message>
        <source>Enter passphrase</source>
        <translation type="unfinished">Unesite lozinku</translation>
    </message>
    <message>
        <source>New passphrase</source>
        <translation type="unfinished">Nova lozinka</translation>
    </message>
    <message>
        <source>Repeat new passphrase</source>
        <translation type="unfinished">Ponovite novu lozinku</translation>
    </message>
    <message>
        <source>Show passphrase</source>
        <translation type="unfinished">Pokažite lozinku</translation>
    </message>
    <message>
        <source>Encrypt wallet</source>
        <translation type="unfinished">Šifrirajte novčanik</translation>
    </message>
    <message>
        <source>This operation needs your wallet passphrase to unlock the wallet.</source>
        <translation type="unfinished">Ova operacija treba lozinku vašeg novčanika kako bi se novčanik otključao.</translation>
    </message>
    <message>
        <source>Unlock wallet</source>
        <translation type="unfinished">Otključajte novčanik</translation>
    </message>
    <message>
        <source>Change passphrase</source>
        <translation type="unfinished">Promijenite lozinku</translation>
    </message>
    <message>
        <source>Confirm wallet encryption</source>
        <translation type="unfinished">Potvrdite šifriranje novčanika</translation>
    </message>
    <message>
        <source>Warning: If you encrypt your wallet and lose your passphrase, you will &lt;b&gt;LOSE ALL OF YOUR QTUMS&lt;/b&gt;!</source>
        <translation type="unfinished">Upozorenje: Ako šifrirate vaš novčanik i izgubite lozinku, &lt;b&gt;IZGUBIT ĆETE SVE SVOJE QTUME!&lt;/b&gt;</translation>
    </message>
    <message>
        <source>Are you sure you wish to encrypt your wallet?</source>
        <translation type="unfinished">Jeste li sigurni da želite šifrirati svoj novčanik?</translation>
    </message>
    <message>
        <source>Wallet encrypted</source>
        <translation type="unfinished">Novčanik šifriran</translation>
    </message>
    <message>
        <source>Enter the new passphrase for the wallet.&lt;br/&gt;Please use a passphrase of &lt;b&gt;ten or more random characters&lt;/b&gt;, or &lt;b&gt;eight or more words&lt;/b&gt;.</source>
        <translation type="unfinished">Unesite novu lozinku za novčanik. &lt;br/&gt;Molimo vas da koristite zaporku od &lt;b&gt;deset ili više slučajnih znakova&lt;/b&gt;, ili &lt;b&gt;osam ili više riječi.&lt;/b&gt;</translation>
    </message>
    <message>
        <source>Enter the old passphrase and new passphrase for the wallet.</source>
        <translation type="unfinished">Unesite staru i novu lozinku za novčanik.</translation>
    </message>
    <message>
        <source>Remember that encrypting your wallet cannot fully protect your qtums from being stolen by malware infecting your computer.</source>
        <translation type="unfinished">Zapamtite da šifriranje vašeg novčanika ne može u potpunosti zaštititi vaše qtumove od zloćudnog softvera kojim se zarazi vaše računalo.</translation>
    </message>
    <message>
        <source>Wallet to be encrypted</source>
        <translation type="unfinished">Novčanik koji treba šifrirati</translation>
    </message>
    <message>
        <source>Your wallet is about to be encrypted. </source>
        <translation type="unfinished">Vaš novčanik će biti šifriran.</translation>
    </message>
    <message>
        <source>Your wallet is now encrypted. </source>
        <translation type="unfinished">Vaš novčanik je sad šifriran.</translation>
    </message>
    <message>
        <source>IMPORTANT: Any previous backups you have made of your wallet file should be replaced with the newly generated, encrypted wallet file. For security reasons, previous backups of the unencrypted wallet file will become useless as soon as you start using the new, encrypted wallet.</source>
        <translation type="unfinished">VAŽNO: Sve prethodne pričuve vašeg novčanika trebale bi biti zamijenjene novo stvorenom, šifriranom datotekom novčanika. Zbog sigurnosnih razloga, prethodne pričuve nešifriranog novčanika će postati beskorisne čim počnete koristiti novi, šifrirani novčanik.</translation>
    </message>
    <message>
        <source>Wallet encryption failed</source>
        <translation type="unfinished">Šifriranje novčanika nije uspjelo</translation>
    </message>
    <message>
        <source>Wallet encryption failed due to an internal error. Your wallet was not encrypted.</source>
        <translation type="unfinished">Šifriranje novčanika nije uspjelo zbog interne pogreške. Vaš novčanik nije šifriran.</translation>
    </message>
    <message>
        <source>The supplied passphrases do not match.</source>
        <translation type="unfinished">Priložene lozinke se ne podudaraju.</translation>
    </message>
    <message>
        <source>Wallet unlock failed</source>
        <translation type="unfinished">Otključavanje novčanika nije uspjelo</translation>
    </message>
    <message>
        <source>The passphrase entered for the wallet decryption was incorrect.</source>
        <translation type="unfinished">Lozinka za dešifriranje novčanika nije točna.</translation>
    </message>
    <message>
        <source>Wallet passphrase was successfully changed.</source>
        <translation type="unfinished">Lozinka novčanika je uspješno promijenjena.</translation>
    </message>
    <message>
        <source>Warning: The Caps Lock key is on!</source>
        <translation type="unfinished">Upozorenje: Caps Lock je uključen!</translation>
    </message>
</context>
<context>
    <name>BanTableModel</name>
    <message>
        <source>IP/Netmask</source>
        <translation type="unfinished">IP/Mrežna maska</translation>
    </message>
    <message>
        <source>Banned Until</source>
        <translation type="unfinished">Zabranjen do</translation>
    </message>
</context>
<context>
    <name>BitcoinApplication</name>
    <message>
        <source>Runaway exception</source>
        <translation type="unfinished">Runaway iznimka</translation>
    </message>
    <message>
        <source>A fatal error occurred. %1 can no longer continue safely and will quit.</source>
        <translation type="unfinished">Dogodila se greška. %1 ne može sigurno nastaviti te će se zatvoriti.</translation>
    </message>
    <message>
        <source>Internal error</source>
        <translation type="unfinished">Interna greška</translation>
    </message>
    <message>
        <source>An internal error occurred. %1 will attempt to continue safely. This is an unexpected bug which can be reported as described below.</source>
        <translation type="unfinished">Dogodila se interna greška. %1 će pokušati sigurno nastaviti. Ovo je neočekivani bug koji se može prijaviti kao što je objašnjeno ispod.</translation>
    </message>
</context>
<context>
    <name>QObject</name>
    <message>
        <source>Do you want to reset settings to default values, or to abort without making changes?</source>
        <extracomment>Explanatory text shown on startup when the settings file cannot be read. Prompts user to make a choice between resetting or aborting.</extracomment>
        <translation type="unfinished">Želite li resetirati postavke na početne vrijednosti ili izaći bez promjena?</translation>
    </message>
    <message>
        <source>A fatal error occurred. Check that settings file is writable, or try running with -nosettings.</source>
        <extracomment>Explanatory text shown on startup when the settings file could not be written. Prompts user to check that we have the ability to write to the file. Explains that the user has the option of running without a settings file.</extracomment>
        <translation type="unfinished">Dogodila se kobna greška. Provjerite je li datoteka za postavke otvorena za promjene ili pokušajte pokrenuti s -nosettings.</translation>
    </message>
    <message>
        <source>Error: %1</source>
        <translation type="unfinished">Greška: %1</translation>
    </message>
    <message>
        <source>%1 didn't yet exit safely…</source>
        <translation type="unfinished">%1 se nije još zatvorio na siguran način.</translation>
    </message>
    <message>
        <source>unknown</source>
        <translation type="unfinished">nepoznato</translation>
    </message>
    <message>
        <source>Amount</source>
        <translation type="unfinished">Iznos</translation>
    </message>
    <message>
        <source>Enter a Qtum address (e.g. %1)</source>
        <translation type="unfinished">Unesite Qtum adresu (npr. %1)</translation>
    </message>
    <message>
        <source>Unroutable</source>
        <translation type="unfinished">Neusmjeriv</translation>
    </message>
    <message>
        <source>IPv4</source>
        <comment>network name</comment>
        <extracomment>Name of IPv4 network in peer info</extracomment>
        <translation type="unfinished">IPv4-a</translation>
    </message>
    <message>
        <source>IPv6</source>
        <comment>network name</comment>
        <extracomment>Name of IPv6 network in peer info</extracomment>
        <translation type="unfinished">IPv6-a</translation>
    </message>
    <message>
        <source>Inbound</source>
        <extracomment>An inbound connection from a peer. An inbound connection is a connection initiated by a peer.</extracomment>
        <translation type="unfinished">Dolazni</translation>
    </message>
    <message>
        <source>Outbound</source>
        <extracomment>An outbound connection to a peer. An outbound connection is a connection initiated by us.</extracomment>
        <translation type="unfinished">Izlazni</translation>
    </message>
    <message>
        <source>Full Relay</source>
        <extracomment>Peer connection type that relays all network information.</extracomment>
        <translation type="unfinished">Potpuni prijenos</translation>
    </message>
    <message>
        <source>Block Relay</source>
        <extracomment>Peer connection type that relays network information about blocks and not transactions or addresses.</extracomment>
        <translation type="unfinished">Blok prijenos</translation>
    </message>
    <message>
        <source>Manual</source>
        <extracomment>Peer connection type established manually through one of several methods.</extracomment>
        <translation type="unfinished">Priručnik</translation>
    </message>
    <message>
        <source>Feeler</source>
        <extracomment>Short-lived peer connection type that tests the aliveness of known addresses.</extracomment>
        <translation type="unfinished">Ispipavač</translation>
    </message>
    <message>
        <source>Address Fetch</source>
        <extracomment>Short-lived peer connection type that solicits known addresses from a peer.</extracomment>
        <translation type="unfinished">Dohvaćanje adrese</translation>
    </message>
    <message>
        <source>None</source>
        <translation type="unfinished">Ništa</translation>
    </message>
    <message numerus="yes">
        <source>%n second(s)</source>
        <translation type="unfinished">
            <numerusform>%n second(s)</numerusform>
            <numerusform>%n second(s)</numerusform>
            <numerusform>%n sekundi</numerusform>
        </translation>
    </message>
    <message numerus="yes">
        <source>%n minute(s)</source>
        <translation type="unfinished">
            <numerusform>%n minute(s)</numerusform>
            <numerusform>%n minute(s)</numerusform>
            <numerusform>%n minuta</numerusform>
        </translation>
    </message>
    <message numerus="yes">
        <source>%n hour(s)</source>
        <translation type="unfinished">
            <numerusform>%n hour(s)</numerusform>
            <numerusform>%n hour(s)</numerusform>
            <numerusform>%n sati</numerusform>
        </translation>
    </message>
    <message numerus="yes">
        <source>%n day(s)</source>
        <translation type="unfinished">
            <numerusform>%n day(s)</numerusform>
            <numerusform>%n day(s)</numerusform>
            <numerusform>%n dana</numerusform>
        </translation>
    </message>
    <message numerus="yes">
        <source>%n week(s)</source>
        <translation type="unfinished">
            <numerusform>%n week(s)</numerusform>
            <numerusform>%n week(s)</numerusform>
            <numerusform>%n tjedana</numerusform>
        </translation>
    </message>
    <message>
        <source>%1 and %2</source>
        <translation type="unfinished">%1 i %2</translation>
    </message>
    <message numerus="yes">
        <source>%n year(s)</source>
        <translation type="unfinished">
            <numerusform>%n year(s)</numerusform>
            <numerusform>%n year(s)</numerusform>
            <numerusform>%n godina</numerusform>
        </translation>
    </message>
    </context>
<context>
    <name>BitcoinGUI</name>
    <message>
        <source>&amp;Overview</source>
        <translation type="unfinished">&amp;Pregled</translation>
    </message>
    <message>
        <source>Show general overview of wallet</source>
        <translation type="unfinished">Prikaži opći pregled novčanika</translation>
    </message>
    <message>
        <source>&amp;Transactions</source>
        <translation type="unfinished">&amp;Transakcije</translation>
    </message>
    <message>
        <source>Browse transaction history</source>
        <translation type="unfinished">Pretražite povijest transakcija</translation>
    </message>
    <message>
        <source>E&amp;xit</source>
        <translation type="unfinished">&amp;Izlaz</translation>
    </message>
    <message>
        <source>Quit application</source>
        <translation type="unfinished">Zatvorite aplikaciju</translation>
    </message>
    <message>
        <source>&amp;About %1</source>
        <translation type="unfinished">&amp;Više o %1</translation>
    </message>
    <message>
        <source>Show information about %1</source>
        <translation type="unfinished">Prikažite informacije o programu %1</translation>
    </message>
    <message>
        <source>About &amp;Qt</source>
        <translation type="unfinished">Više o &amp;Qt</translation>
    </message>
    <message>
        <source>Show information about Qt</source>
        <translation type="unfinished">Prikažite informacije o Qt</translation>
    </message>
    <message>
        <source>Modify configuration options for %1</source>
        <translation type="unfinished">Promijenite postavke za %1</translation>
    </message>
    <message>
        <source>Create a new wallet</source>
        <translation type="unfinished">Stvorite novi novčanik</translation>
    </message>
    <message>
        <source>&amp;Minimize</source>
        <translation type="unfinished">&amp;Minimiziraj</translation>
    </message>
    <message>
        <source>Wallet:</source>
        <translation type="unfinished">Novčanik:</translation>
    </message>
    <message>
        <source>Network activity disabled.</source>
        <extracomment>A substring of the tooltip.</extracomment>
        <translation type="unfinished">Mrežna aktivnost isključena.</translation>
    </message>
    <message>
        <source>Proxy is &lt;b&gt;enabled&lt;/b&gt;: %1</source>
        <translation type="unfinished">Proxy je &lt;b&gt;uključen&lt;/b&gt;: %1</translation>
    </message>
    <message>
        <source>Send coins to a Qtum address</source>
        <translation type="unfinished">Pošaljite novac na Qtum adresu</translation>
    </message>
    <message>
        <source>Backup wallet to another location</source>
        <translation type="unfinished">Napravite sigurnosnu kopiju novčanika na drugoj lokaciji</translation>
    </message>
    <message>
        <source>Change the passphrase used for wallet encryption</source>
        <translation type="unfinished">Promijenite lozinku za šifriranje novčanika</translation>
    </message>
    <message>
        <source>&amp;Send</source>
        <translation type="unfinished">&amp;Pošaljite</translation>
    </message>
    <message>
        <source>&amp;Receive</source>
        <translation type="unfinished">Pri&amp;mite</translation>
    </message>
    <message>
        <source>&amp;Options…</source>
        <translation type="unfinished">&amp;Postavke</translation>
    </message>
    <message>
        <source>&amp;Encrypt Wallet…</source>
        <translation type="unfinished">&amp;Šifriraj novčanik</translation>
    </message>
    <message>
        <source>Encrypt the private keys that belong to your wallet</source>
        <translation type="unfinished">Šifrirajte privatne ključeve u novčaniku</translation>
    </message>
    <message>
        <source>&amp;Backup Wallet…</source>
        <translation type="unfinished">&amp;Kreiraj sigurnosnu kopiju novčanika</translation>
    </message>
    <message>
        <source>&amp;Change Passphrase…</source>
        <translation type="unfinished">&amp;Promijeni lozinku</translation>
    </message>
    <message>
        <source>Sign &amp;message…</source>
        <translation type="unfinished">Potpiši &amp;poruku</translation>
    </message>
    <message>
        <source>Sign messages with your Qtum addresses to prove you own them</source>
        <translation type="unfinished">Poruku potpišemo s Qtum adresom, kako bi dokazali vlasništvo nad tom adresom</translation>
    </message>
    <message>
        <source>&amp;Verify message…</source>
        <translation type="unfinished">&amp;Potvrdi poruku</translation>
    </message>
    <message>
        <source>Verify messages to ensure they were signed with specified Qtum addresses</source>
        <translation type="unfinished">Provjerite poruku da je potpisana s navedenom Qtum adresom</translation>
    </message>
    <message>
        <source>&amp;Load PSBT from file…</source>
        <translation type="unfinished">&amp;Učitaj PSBT iz datoteke</translation>
    </message>
    <message>
        <source>Open &amp;URI…</source>
        <translation type="unfinished">Otvori &amp;URI adresu...</translation>
    </message>
    <message>
        <source>Close Wallet…</source>
        <translation type="unfinished">Zatvori novčanik...</translation>
    </message>
    <message>
        <source>Create Wallet…</source>
        <translation type="unfinished">Kreiraj novčanik...</translation>
    </message>
    <message>
        <source>Close All Wallets…</source>
        <translation type="unfinished">Zatvori sve novčanike...</translation>
    </message>
    <message>
        <source>&amp;File</source>
        <translation type="unfinished">&amp;Datoteka</translation>
    </message>
    <message>
        <source>&amp;Settings</source>
        <translation type="unfinished">&amp;Postavke</translation>
    </message>
    <message>
        <source>&amp;Help</source>
        <translation type="unfinished">&amp;Pomoć</translation>
    </message>
    <message>
        <source>Tabs toolbar</source>
        <translation type="unfinished">Traka kartica</translation>
    </message>
    <message>
        <source>Syncing Headers (%1%)…</source>
        <translation type="unfinished">Sinkronizacija zaglavlja bloka (%1%)...</translation>
    </message>
    <message>
        <source>Synchronizing with network…</source>
        <translation type="unfinished">Sinkronizacija s mrežom...</translation>
    </message>
    <message>
        <source>Indexing blocks on disk…</source>
        <translation type="unfinished">Indeksiranje blokova na disku...</translation>
    </message>
    <message>
        <source>Processing blocks on disk…</source>
        <translation type="unfinished">Procesuiranje blokova na disku...</translation>
    </message>
    <message>
        <source>Connecting to peers…</source>
        <translation type="unfinished">Povezivanje sa peer-ovima...</translation>
    </message>
    <message>
        <source>Request payments (generates QR codes and qtum: URIs)</source>
        <translation type="unfinished">Zatražite uplatu (stvara QR kod i qtum: URI adresu)</translation>
    </message>
    <message>
        <source>Show the list of used sending addresses and labels</source>
        <translation type="unfinished">Prikažite popis korištenih adresa i oznaka za slanje novca</translation>
    </message>
    <message>
        <source>Show the list of used receiving addresses and labels</source>
        <translation type="unfinished">Prikažite popis korištenih adresa i oznaka za primanje novca</translation>
    </message>
    <message>
        <source>&amp;Command-line options</source>
        <translation type="unfinished">Opcije &amp;naredbene linije</translation>
    </message>
    <message numerus="yes">
        <source>Processed %n block(s) of transaction history.</source>
        <translation type="unfinished">
            <numerusform>Processed %n block(s) of transaction history.</numerusform>
            <numerusform>Processed %n block(s) of transaction history.</numerusform>
            <numerusform>Obrađeno %n blokova povijesti transakcije.</numerusform>
        </translation>
    </message>
    <message>
        <source>%1 behind</source>
        <translation type="unfinished">%1 iza</translation>
    </message>
    <message>
        <source>Catching up…</source>
        <translation type="unfinished">Ažuriranje...</translation>
    </message>
    <message>
        <source>Last received block was generated %1 ago.</source>
        <translation type="unfinished">Zadnji primljeni blok je bio ustvaren prije %1.</translation>
    </message>
    <message>
        <source>Transactions after this will not yet be visible.</source>
        <translation type="unfinished">Transakcije izvršene za tim blokom nisu još prikazane.</translation>
    </message>
    <message>
        <source>Error</source>
        <translation type="unfinished">Greška</translation>
    </message>
    <message>
        <source>Warning</source>
        <translation type="unfinished">Upozorenje</translation>
    </message>
    <message>
        <source>Information</source>
        <translation type="unfinished">Informacija</translation>
    </message>
    <message>
        <source>Up to date</source>
        <translation type="unfinished">Ažurno</translation>
    </message>
    <message>
        <source>Load Partially Signed Qtum Transaction</source>
        <translation type="unfinished">Učitaj djelomično potpisanu qtum transakciju</translation>
    </message>
    <message>
        <source>Load PSBT from &amp;clipboard…</source>
        <translation type="unfinished">Učitaj PSBT iz &amp;međuspremnika...</translation>
    </message>
    <message>
        <source>Load Partially Signed Qtum Transaction from clipboard</source>
        <translation type="unfinished">Učitaj djelomično potpisanu qtum transakciju iz međuspremnika</translation>
    </message>
    <message>
        <source>Node window</source>
        <translation type="unfinished">Konzola za čvor</translation>
    </message>
    <message>
        <source>Open node debugging and diagnostic console</source>
        <translation type="unfinished">Otvori konzolu za dijagnostiku i otklanjanje pogrešaka čvora.</translation>
    </message>
    <message>
        <source>&amp;Sending addresses</source>
        <translation type="unfinished">Adrese za &amp;slanje</translation>
    </message>
    <message>
        <source>&amp;Receiving addresses</source>
        <translation type="unfinished">Adrese za &amp;primanje</translation>
    </message>
    <message>
        <source>Open a qtum: URI</source>
        <translation type="unfinished">Otvori qtum: URI</translation>
    </message>
    <message>
        <source>Open Wallet</source>
        <translation type="unfinished">Otvorite novčanik</translation>
    </message>
    <message>
        <source>Open a wallet</source>
        <translation type="unfinished">Otvorite neki novčanik</translation>
    </message>
    <message>
        <source>Close wallet</source>
        <translation type="unfinished">Zatvorite novčanik</translation>
    </message>
    <message>
        <source>Close all wallets</source>
        <translation type="unfinished">Zatvori sve novčanike</translation>
    </message>
    <message>
        <source>Show the %1 help message to get a list with possible Qtum command-line options</source>
        <translation type="unfinished">Prikažite pomoć programa %1 kako biste ispisali moguće opcije preko terminala</translation>
    </message>
    <message>
        <source>&amp;Mask values</source>
        <translation type="unfinished">&amp;Sakrij vrijednosti</translation>
    </message>
    <message>
        <source>Mask the values in the Overview tab</source>
        <translation type="unfinished">Sakrij vrijednost u tabu Pregled </translation>
    </message>
    <message>
        <source>default wallet</source>
        <translation type="unfinished">uobičajeni novčanik</translation>
    </message>
    <message>
        <source>No wallets available</source>
        <translation type="unfinished">Nema dostupnih novčanika</translation>
    </message>
    <message>
        <source>Wallet Data</source>
        <extracomment>Name of the wallet data file format.</extracomment>
        <translation type="unfinished">Podaci novčanika</translation>
    </message>
    <message>
        <source>Wallet Name</source>
        <extracomment>Label of the input field where the name of the wallet is entered.</extracomment>
        <translation type="unfinished">Ime novčanika</translation>
    </message>
    <message>
        <source>&amp;Window</source>
        <translation type="unfinished">&amp;Prozor</translation>
    </message>
    <message>
        <source>Zoom</source>
        <translation type="unfinished">Povećajte</translation>
    </message>
    <message>
        <source>Main Window</source>
        <translation type="unfinished">Glavni prozor</translation>
    </message>
    <message>
        <source>%1 client</source>
        <translation type="unfinished">%1 klijent</translation>
    </message>
    <message>
        <source>&amp;Hide</source>
        <translation type="unfinished">&amp;Sakrij</translation>
    </message>
    <message>
        <source>S&amp;how</source>
        <translation type="unfinished">&amp;Pokaži</translation>
    </message>
    <message numerus="yes">
        <source>%n active connection(s) to Qtum network.</source>
        <extracomment>A substring of the tooltip.</extracomment>
        <translation type="unfinished">
            <numerusform>%n active connection(s) to Qtum network.</numerusform>
            <numerusform>%n active connection(s) to Qtum network.</numerusform>
            <numerusform>%n aktivnih veza s Qtum mrežom.</numerusform>
        </translation>
    </message>
    <message>
        <source>Click for more actions.</source>
        <extracomment>A substring of the tooltip. "More actions" are available via the context menu.</extracomment>
        <translation type="unfinished">Klikni za više radnji.</translation>
    </message>
    <message>
        <source>Show Peers tab</source>
        <extracomment>A context menu item. The "Peers tab" is an element of the "Node window".</extracomment>
        <translation type="unfinished">Pokaži Peers tab </translation>
    </message>
    <message>
        <source>Disable network activity</source>
        <extracomment>A context menu item.</extracomment>
        <translation type="unfinished">Onemogući mrežnu aktivnost</translation>
    </message>
    <message>
        <source>Enable network activity</source>
        <extracomment>A context menu item. The network activity was disabled previously.</extracomment>
        <translation type="unfinished">Omogući mrežnu aktivnost</translation>
    </message>
    <message>
        <source>Error: %1</source>
        <translation type="unfinished">Greška: %1</translation>
    </message>
    <message>
        <source>Warning: %1</source>
        <translation type="unfinished">Upozorenje: %1</translation>
    </message>
    <message>
        <source>Date: %1
</source>
        <translation type="unfinished">Datum: %1
</translation>
    </message>
    <message>
        <source>Amount: %1
</source>
        <translation type="unfinished">Iznos: %1
</translation>
    </message>
    <message>
        <source>Wallet: %1
</source>
        <translation type="unfinished">Novčanik: %1
</translation>
    </message>
    <message>
        <source>Type: %1
</source>
        <translation type="unfinished">Vrsta: %1
</translation>
    </message>
    <message>
        <source>Label: %1
</source>
        <translation type="unfinished">Oznaka: %1
</translation>
    </message>
    <message>
        <source>Address: %1
</source>
        <translation type="unfinished">Adresa: %1
</translation>
    </message>
    <message>
        <source>Sent transaction</source>
        <translation type="unfinished">Poslana transakcija</translation>
    </message>
    <message>
        <source>Incoming transaction</source>
        <translation type="unfinished">Dolazna transakcija</translation>
    </message>
    <message>
        <source>HD key generation is &lt;b&gt;enabled&lt;/b&gt;</source>
        <translation type="unfinished">Generiranje HD ključeva je &lt;b&gt;uključeno&lt;/b&gt;</translation>
    </message>
    <message>
        <source>HD key generation is &lt;b&gt;disabled&lt;/b&gt;</source>
        <translation type="unfinished">Generiranje HD ključeva je &lt;b&gt;isključeno&lt;/b&gt;</translation>
    </message>
    <message>
        <source>Private key &lt;b&gt;disabled&lt;/b&gt;</source>
        <translation type="unfinished">Privatni ključ &lt;b&gt;onemogućen&lt;/b&gt;</translation>
    </message>
    <message>
        <source>Wallet is &lt;b&gt;encrypted&lt;/b&gt; and currently &lt;b&gt;unlocked&lt;/b&gt;</source>
        <translation type="unfinished">Novčanik je &lt;b&gt;šifriran&lt;/b&gt; i trenutno &lt;b&gt;otključan&lt;/b&gt;</translation>
    </message>
    <message>
        <source>Wallet is &lt;b&gt;encrypted&lt;/b&gt; and currently &lt;b&gt;locked&lt;/b&gt;</source>
        <translation type="unfinished">Novčanik je &lt;b&gt;šifriran&lt;/b&gt; i trenutno &lt;b&gt;zaključan&lt;/b&gt;</translation>
    </message>
    <message>
        <source>Original message:</source>
        <translation type="unfinished">Originalna poruka:</translation>
    </message>
</context>
<context>
    <name>UnitDisplayStatusBarControl</name>
    <message>
        <source>Unit to show amounts in. Click to select another unit.</source>
        <translation type="unfinished">Jedinica u kojoj ćete prikazati iznose. Kliknite da izabrate drugu jedinicu.</translation>
    </message>
</context>
<context>
    <name>CoinControlDialog</name>
    <message>
        <source>Coin Selection</source>
        <translation type="unfinished">Izbor ulaza transakcije</translation>
    </message>
    <message>
        <source>Quantity:</source>
        <translation type="unfinished">Količina:</translation>
    </message>
    <message>
        <source>Bytes:</source>
        <translation type="unfinished">Bajtova:</translation>
    </message>
    <message>
        <source>Amount:</source>
        <translation type="unfinished">Iznos:</translation>
    </message>
    <message>
        <source>Fee:</source>
        <translation type="unfinished">Naknada:</translation>
    </message>
    <message>
        <source>After Fee:</source>
        <translation type="unfinished">Nakon naknade:</translation>
    </message>
    <message>
        <source>Change:</source>
        <translation type="unfinished">Vraćeno:</translation>
    </message>
    <message>
        <source>(un)select all</source>
        <translation type="unfinished">Izaberi sve/ništa</translation>
    </message>
    <message>
        <source>Tree mode</source>
        <translation type="unfinished">Prikažite kao stablo</translation>
    </message>
    <message>
        <source>List mode</source>
        <translation type="unfinished">Prikažite kao listu</translation>
    </message>
    <message>
        <source>Amount</source>
        <translation type="unfinished">Iznos</translation>
    </message>
    <message>
        <source>Received with label</source>
        <translation type="unfinished">Primljeno pod oznakom</translation>
    </message>
    <message>
        <source>Received with address</source>
        <translation type="unfinished">Primljeno na adresu</translation>
    </message>
    <message>
        <source>Date</source>
        <translation type="unfinished">Datum</translation>
    </message>
    <message>
        <source>Confirmations</source>
        <translation type="unfinished">Broj potvrda</translation>
    </message>
    <message>
        <source>Confirmed</source>
        <translation type="unfinished">Potvrđeno</translation>
    </message>
    <message>
        <source>Copy amount</source>
        <translation type="unfinished">Kopirajte iznos</translation>
    </message>
    <message>
        <source>&amp;Copy address</source>
        <translation type="unfinished">&amp;Kopiraj adresu</translation>
    </message>
    <message>
        <source>Copy &amp;label</source>
        <translation type="unfinished">Kopiraj &amp;oznaku</translation>
    </message>
    <message>
        <source>Copy &amp;amount</source>
        <translation type="unfinished">Kopiraj &amp;iznos</translation>
    </message>
    <message>
        <source>Copy transaction &amp;ID and output index</source>
        <translation type="unfinished">Kopiraj &amp;ID transakcije i output index</translation>
    </message>
    <message>
        <source>L&amp;ock unspent</source>
        <translation type="unfinished">&amp;Zaključaj nepotrošen input</translation>
    </message>
    <message>
        <source>&amp;Unlock unspent</source>
        <translation type="unfinished">&amp;Otključaj nepotrošen input</translation>
    </message>
    <message>
        <source>Copy quantity</source>
        <translation type="unfinished">Kopirajte iznos</translation>
    </message>
    <message>
        <source>Copy fee</source>
        <translation type="unfinished">Kopirajte naknadu</translation>
    </message>
    <message>
        <source>Copy after fee</source>
        <translation type="unfinished">Kopirajte iznos nakon naknade</translation>
    </message>
    <message>
        <source>Copy bytes</source>
        <translation type="unfinished">Kopirajte količinu bajtova</translation>
    </message>
    <message>
        <source>Copy change</source>
        <translation type="unfinished">Kopirajte ostatak</translation>
    </message>
    <message>
        <source>(%1 locked)</source>
        <translation type="unfinished">(%1 zaključen)</translation>
    </message>
    <message>
        <source>Can vary +/- %1 satoshi(s) per input.</source>
        <translation type="unfinished">Može varirati +/- %1 satoši(ja) po inputu.</translation>
    </message>
    <message>
        <source>(no label)</source>
        <translation type="unfinished">(nema oznake)</translation>
    </message>
    <message>
        <source>change from %1 (%2)</source>
        <translation type="unfinished">ostatak od %1 (%2)</translation>
    </message>
    <message>
        <source>(change)</source>
        <translation type="unfinished">(ostatak)</translation>
    </message>
</context>
<context>
    <name>CreateWalletActivity</name>
    <message>
        <source>Create Wallet</source>
        <extracomment>Title of window indicating the progress of creation of a new wallet.</extracomment>
        <translation type="unfinished">Stvorite novčanik</translation>
    </message>
    <message>
        <source>Creating Wallet &lt;b&gt;%1&lt;/b&gt;…</source>
        <extracomment>Descriptive text of the create wallet progress window which indicates to the user which wallet is currently being created.</extracomment>
        <translation type="unfinished">Kreiranje novčanika &lt;b&gt;%1&lt;/b&gt;...</translation>
    </message>
    <message>
        <source>Create wallet failed</source>
        <translation type="unfinished">Neuspješno stvaranje novčanika</translation>
    </message>
    <message>
        <source>Create wallet warning</source>
        <translation type="unfinished">Upozorenje kod stvaranja novčanika</translation>
    </message>
    <message>
        <source>Can't list signers</source>
        <translation type="unfinished">Nije moguće izlistati potpisnike</translation>
    </message>
    </context>
<context>
    <name>LoadWalletsActivity</name>
    <message>
        <source>Load Wallets</source>
        <extracomment>Title of progress window which is displayed when wallets are being loaded.</extracomment>
        <translation type="unfinished">Učitaj novčanike</translation>
    </message>
    <message>
        <source>Loading wallets…</source>
        <extracomment>Descriptive text of the load wallets progress window which indicates to the user that wallets are currently being loaded.</extracomment>
        <translation type="unfinished">Učitavanje novčanika...</translation>
    </message>
</context>
<context>
    <name>OpenWalletActivity</name>
    <message>
        <source>Open wallet failed</source>
        <translation type="unfinished">Neuspješno otvaranje novčanika</translation>
    </message>
    <message>
        <source>Open wallet warning</source>
        <translation type="unfinished">Upozorenje kod otvaranja novčanika</translation>
    </message>
    <message>
        <source>default wallet</source>
        <translation type="unfinished">uobičajeni novčanik</translation>
    </message>
    <message>
        <source>Open Wallet</source>
        <extracomment>Title of window indicating the progress of opening of a wallet.</extracomment>
        <translation type="unfinished">Otvorite novčanik</translation>
    </message>
    <message>
        <source>Opening Wallet &lt;b&gt;%1&lt;/b&gt;…</source>
        <extracomment>Descriptive text of the open wallet progress window which indicates to the user which wallet is currently being opened.</extracomment>
        <translation type="unfinished">Otvaranje novčanika &lt;b&gt;%1&lt;/b&gt;...</translation>
    </message>
</context>
<context>
    <name>WalletController</name>
    <message>
        <source>Close wallet</source>
        <translation type="unfinished">Zatvorite novčanik</translation>
    </message>
    <message>
        <source>Are you sure you wish to close the wallet &lt;i&gt;%1&lt;/i&gt;?</source>
        <translation type="unfinished">Jeste li sigurni da želite zatvoriti novčanik &lt;i&gt;%1&lt;/i&gt;?</translation>
    </message>
    <message>
        <source>Closing the wallet for too long can result in having to resync the entire chain if pruning is enabled.</source>
        <translation type="unfinished">Držanje novčanik zatvorenim predugo može rezultirati ponovnom sinkronizacijom cijelog lanca ako je uključen pruning (odbacivanje dijela podataka).</translation>
    </message>
    <message>
        <source>Close all wallets</source>
        <translation type="unfinished">Zatvori sve novčanike</translation>
    </message>
    <message>
        <source>Are you sure you wish to close all wallets?</source>
        <translation type="unfinished">Jeste li sigurni da želite zatvoriti sve novčanike?</translation>
    </message>
</context>
<context>
    <name>CreateWalletDialog</name>
    <message>
        <source>Create Wallet</source>
        <translation type="unfinished">Stvorite novčanik</translation>
    </message>
    <message>
        <source>Wallet Name</source>
        <translation type="unfinished">Ime novčanika</translation>
    </message>
    <message>
        <source>Wallet</source>
        <translation type="unfinished">Novčanik</translation>
    </message>
    <message>
        <source>Encrypt the wallet. The wallet will be encrypted with a passphrase of your choice.</source>
        <translation type="unfinished">Šifrirajte novčanik. Novčanik bit će šifriran lozinkom po vašem izboru.</translation>
    </message>
    <message>
        <source>Encrypt Wallet</source>
        <translation type="unfinished">Šifrirajte novčanik</translation>
    </message>
    <message>
        <source>Advanced Options</source>
        <translation type="unfinished">Napredne opcije</translation>
    </message>
    <message>
        <source>Disable private keys for this wallet. Wallets with private keys disabled will have no private keys and cannot have an HD seed or imported private keys. This is ideal for watch-only wallets.</source>
        <translation type="unfinished">Isključite privatne ključeve za ovaj novčanik. Novčanici gdje su privatni ključevi isključeni neće sadržati privatne ključeve te ne mogu imati HD sjeme ili uvezene privatne ključeve. Ova postavka je idealna za novčanike koje su isključivo za promatranje.</translation>
    </message>
    <message>
        <source>Disable Private Keys</source>
        <translation type="unfinished">Isključite privatne ključeve</translation>
    </message>
    <message>
        <source>Make a blank wallet. Blank wallets do not initially have private keys or scripts. Private keys and addresses can be imported, or an HD seed can be set, at a later time.</source>
        <translation type="unfinished">Stvorite prazni novčanik. Prazni novčanici nemaju privatnih ključeva ili skripta. Mogu se naknadno uvesti privatne ključeve i adrese ili postaviti HD sjeme.</translation>
    </message>
    <message>
        <source>Make Blank Wallet</source>
        <translation type="unfinished">Stvorite prazni novčanik</translation>
    </message>
    <message>
        <source>Use an external signing device such as a hardware wallet. Configure the external signer script in wallet preferences first.</source>
        <translation type="unfinished">Koristi vanjski potpisni uređaj kao što je hardverski novčanik.  Prije korištenja konfiguriraj vanjski potpisni skript u postavkama novčanika.</translation>
    </message>
    <message>
        <source>External signer</source>
        <translation type="unfinished">Vanjski potpisnik</translation>
    </message>
    <message>
        <source>Create</source>
        <translation type="unfinished">Stvorite</translation>
    </message>
    <message>
        <source>Compiled without external signing support (required for external signing)</source>
        <extracomment>"External signing" means using devices such as hardware wallets.</extracomment>
        <translation type="unfinished">Kompajlirano bez mogućnosti vanjskog potpisivanje (potrebno za vanjsko potpisivanje)</translation>
    </message>
</context>
<context>
    <name>EditAddressDialog</name>
    <message>
        <source>Edit Address</source>
        <translation type="unfinished">Uredite adresu</translation>
    </message>
    <message>
        <source>&amp;Label</source>
        <translation type="unfinished">&amp;Oznaka</translation>
    </message>
    <message>
        <source>The label associated with this address list entry</source>
        <translation type="unfinished">Oznaka ovog zapisa u adresaru</translation>
    </message>
    <message>
        <source>The address associated with this address list entry. This can only be modified for sending addresses.</source>
        <translation type="unfinished">Adresa ovog zapisa u adresaru. Može se mijenjati samo kod adresa za slanje.</translation>
    </message>
    <message>
        <source>&amp;Address</source>
        <translation type="unfinished">&amp;Adresa</translation>
    </message>
    <message>
        <source>New sending address</source>
        <translation type="unfinished">Nova adresa za slanje</translation>
    </message>
    <message>
        <source>Edit receiving address</source>
        <translation type="unfinished">Uredi adresu za primanje</translation>
    </message>
    <message>
        <source>Edit sending address</source>
        <translation type="unfinished">Uredi adresu za slanje</translation>
    </message>
    <message>
        <source>The entered address "%1" is not a valid Qtum address.</source>
        <translation type="unfinished">Upisana adresa "%1" nije valjana Qtum adresa.</translation>
    </message>
    <message>
        <source>Address "%1" already exists as a receiving address with label "%2" and so cannot be added as a sending address.</source>
        <translation type="unfinished">Adresa "%1" već postoji kao primateljska adresa s oznakom "%2" te se ne može dodati kao pošiljateljska adresa.</translation>
    </message>
    <message>
        <source>The entered address "%1" is already in the address book with label "%2".</source>
        <translation type="unfinished">Unesena adresa "%1" postoji već u imeniku pod oznakom "%2".</translation>
    </message>
    <message>
        <source>Could not unlock wallet.</source>
        <translation type="unfinished">Ne može se otključati novčanik.</translation>
    </message>
    <message>
        <source>New key generation failed.</source>
        <translation type="unfinished">Stvaranje novog ključa nije uspjelo.</translation>
    </message>
</context>
<context>
    <name>FreespaceChecker</name>
    <message>
        <source>A new data directory will be created.</source>
        <translation type="unfinished">Biti će stvorena nova podatkovna mapa.</translation>
    </message>
    <message>
        <source>name</source>
        <translation type="unfinished">ime</translation>
    </message>
    <message>
        <source>Directory already exists. Add %1 if you intend to create a new directory here.</source>
        <translation type="unfinished">Mapa već postoji. Dodajte %1 ako namjeravate stvoriti novu mapu ovdje.</translation>
    </message>
    <message>
        <source>Path already exists, and is not a directory.</source>
        <translation type="unfinished">Put već postoji i nije mapa.</translation>
    </message>
    <message>
        <source>Cannot create data directory here.</source>
        <translation type="unfinished">Nije moguće stvoriti direktorij za podatke na tom mjestu.</translation>
    </message>
</context>
<context>
    <name>Intro</name>
    <message numerus="yes">
        <source>%n GB of space available</source>
        <translation type="unfinished">
            <numerusform />
            <numerusform />
            <numerusform />
        </translation>
    </message>
    <message numerus="yes">
        <source>(of %n GB needed)</source>
        <translation type="unfinished">
            <numerusform>(od potrebnog prostora od %n GB)</numerusform>
            <numerusform>(od potrebnog prostora od %n GB)</numerusform>
            <numerusform>(od potrebnog %n GB)</numerusform>
        </translation>
    </message>
    <message numerus="yes">
        <source>(%n GB needed for full chain)</source>
        <translation type="unfinished">
            <numerusform>(potreban je %n GB za cijeli lanac)</numerusform>
            <numerusform>(potrebna su %n GB-a za cijeli lanac)</numerusform>
            <numerusform>(potrebno je %n GB-a za cijeli lanac)</numerusform>
        </translation>
    </message>
    <message>
        <source>At least %1 GB of data will be stored in this directory, and it will grow over time.</source>
        <translation type="unfinished">Bit će spremljeno barem %1 GB podataka u ovoj mapi te će se povećati tijekom vremena.</translation>
    </message>
    <message>
        <source>Approximately %1 GB of data will be stored in this directory.</source>
        <translation type="unfinished">Otprilike %1 GB podataka bit će spremljeno u ovoj mapi.</translation>
    </message>
    <message numerus="yes">
        <source>(sufficient to restore backups %n day(s) old)</source>
        <extracomment>Explanatory text on the capability of the current prune target.</extracomment>
        <translation type="unfinished">
            <numerusform>(sufficient to restore backups %n day(s) old)</numerusform>
            <numerusform>(sufficient to restore backups %n day(s) old)</numerusform>
            <numerusform>(dovoljno za vraćanje sigurnosne kopije stare %n dan(a))</numerusform>
        </translation>
    </message>
    <message>
        <source>%1 will download and store a copy of the Qtum block chain.</source>
        <translation type="unfinished">%1 preuzet će i pohraniti kopiju Qtumovog lanca blokova.</translation>
    </message>
    <message>
        <source>The wallet will also be stored in this directory.</source>
        <translation type="unfinished">Novčanik bit će pohranjen u ovoj mapi.</translation>
    </message>
    <message>
        <source>Error: Specified data directory "%1" cannot be created.</source>
        <translation type="unfinished">Greška: Zadana podatkovna mapa "%1" ne može biti stvorena.</translation>
    </message>
    <message>
        <source>Error</source>
        <translation type="unfinished">Greška</translation>
    </message>
    <message>
        <source>Welcome</source>
        <translation type="unfinished">Dobrodošli</translation>
    </message>
    <message>
        <source>Welcome to %1.</source>
        <translation type="unfinished">Dobrodošli u %1.</translation>
    </message>
    <message>
        <source>As this is the first time the program is launched, you can choose where %1 will store its data.</source>
        <translation type="unfinished">Kako je ovo prvi put da je ova aplikacija pokrenuta, možete izabrati gdje će %1 spremati svoje podatke.</translation>
    </message>
    <message>
        <source>Limit block chain storage to</source>
        <translation type="unfinished">Ograniči pohranu u blockchain na:</translation>
    </message>
    <message>
        <source>Reverting this setting requires re-downloading the entire blockchain. It is faster to download the full chain first and prune it later. Disables some advanced features.</source>
        <translation type="unfinished">Vraćanje na ovu postavku zahtijeva ponovno preuzimanje cijelog lanca blokova. Brže je najprije preuzeti cijeli lanac pa ga kasnije obrezati. Isključuje napredne mogućnosti.</translation>
    </message>
    <message>
        <source>This initial synchronisation is very demanding, and may expose hardware problems with your computer that had previously gone unnoticed. Each time you run %1, it will continue downloading where it left off.</source>
        <translation type="unfinished">Početna sinkronizacija je vrlo zahtjevna i može otkriti hardverske probleme kod vašeg računala koji su prije prošli nezamijećeno. Svaki put kad pokrenete %1, nastavit će preuzimati odakle je stao.</translation>
    </message>
    <message>
        <source>If you have chosen to limit block chain storage (pruning), the historical data must still be downloaded and processed, but will be deleted afterward to keep your disk usage low.</source>
        <translation type="unfinished">Ako odlučite ograničiti spremanje lanca blokova pomoću pruninga, treba preuzeti i procesirati povijesne podatke. Bit će obrisani naknadno kako bi se smanjila količina zauzetog prostora na disku.</translation>
    </message>
    <message>
        <source>Use the default data directory</source>
        <translation type="unfinished">Koristite uobičajenu podatkovnu mapu</translation>
    </message>
    <message>
        <source>Use a custom data directory:</source>
        <translation type="unfinished">Odaberite različitu podatkovnu mapu:</translation>
    </message>
</context>
<context>
    <name>HelpMessageDialog</name>
    <message>
        <source>version</source>
        <translation type="unfinished">verzija</translation>
    </message>
    <message>
        <source>About %1</source>
        <translation type="unfinished">O programu %1</translation>
    </message>
    <message>
        <source>Command-line options</source>
        <translation type="unfinished">Opcije programa u naredbenoj liniji</translation>
    </message>
</context>
<context>
    <name>ShutdownWindow</name>
    <message>
        <source>%1 is shutting down…</source>
        <translation type="unfinished">%1 do zatvaranja...</translation>
    </message>
    <message>
        <source>Do not shut down the computer until this window disappears.</source>
        <translation type="unfinished">Ne ugasite računalo dok ovaj prozor ne nestane.</translation>
    </message>
</context>
<context>
    <name>ModalOverlay</name>
    <message>
        <source>Form</source>
        <translation type="unfinished">Oblik</translation>
    </message>
    <message>
        <source>Recent transactions may not yet be visible, and therefore your wallet's balance might be incorrect. This information will be correct once your wallet has finished synchronizing with the qtum network, as detailed below.</source>
        <translation type="unfinished">Nedavne transakcije možda još nisu vidljive pa vam stanje novčanika može biti netočno. Ove informacije bit će točne nakon što vaš novčanik dovrši sinkronizaciju s Qtumovom mrežom, kako je opisano dolje.</translation>
    </message>
    <message>
        <source>Attempting to spend qtums that are affected by not-yet-displayed transactions will not be accepted by the network.</source>
        <translation type="unfinished">Mreža neće prihvatiti pokušaje trošenja qtuma koji su utjecani sa strane transakcija koje još nisu vidljive.</translation>
    </message>
    <message>
        <source>Number of blocks left</source>
        <translation type="unfinished">Broj preostalih blokova</translation>
    </message>
    <message>
        <source>Unknown…</source>
        <translation type="unfinished">Nepoznato...</translation>
    </message>
    <message>
        <source>calculating…</source>
        <translation type="unfinished">računam...</translation>
    </message>
    <message>
        <source>Last block time</source>
        <translation type="unfinished">Posljednje vrijeme bloka</translation>
    </message>
    <message>
        <source>Progress</source>
        <translation type="unfinished">Napredak</translation>
    </message>
    <message>
        <source>Progress increase per hour</source>
        <translation type="unfinished">Postotak povećanja napretka na sat</translation>
    </message>
    <message>
        <source>Estimated time left until synced</source>
        <translation type="unfinished">Preostalo vrijeme do završetka sinkronizacije</translation>
    </message>
    <message>
        <source>Hide</source>
        <translation type="unfinished">Sakrijte</translation>
    </message>
    <message>
        <source>Unknown. Syncing Headers (%1, %2%)…</source>
        <translation type="unfinished">Nepoznato. Sinkroniziranje zaglavlja blokova (%1, %2%)...</translation>
    </message>
    </context>
<context>
    <name>OpenURIDialog</name>
    <message>
        <source>Open qtum URI</source>
        <translation type="unfinished">Otvori qtum: URI</translation>
    </message>
    <message>
        <source>Paste address from clipboard</source>
        <extracomment>Tooltip text for button that allows you to paste an address that is in your clipboard.</extracomment>
        <translation type="unfinished">Zalijepi adresu iz međuspremnika</translation>
    </message>
</context>
<context>
    <name>OptionsDialog</name>
    <message>
        <source>Options</source>
        <translation type="unfinished">Opcije</translation>
    </message>
    <message>
        <source>&amp;Main</source>
        <translation type="unfinished">&amp;Glavno</translation>
    </message>
    <message>
        <source>Automatically start %1 after logging in to the system.</source>
        <translation type="unfinished">Automatski pokrenite %1 nakon prijave u sustav.</translation>
    </message>
    <message>
        <source>&amp;Start %1 on system login</source>
        <translation type="unfinished">&amp;Pokrenite %1 kod prijave u sustav</translation>
    </message>
    <message>
        <source>Enabling pruning significantly reduces the disk space required to store transactions. All blocks are still fully validated. Reverting this setting requires re-downloading the entire blockchain.</source>
        <translation type="unfinished">Omogućavanje pruninga smanjuje prostor na disku potreban za pohranu transakcija. Svi blokovi su još uvijek potpuno potvrđeni. Poništavanje ove postavke uzrokuje ponovno skidanje cijelog blockchaina.</translation>
    </message>
    <message>
        <source>Size of &amp;database cache</source>
        <translation type="unfinished">Veličina predmemorije baze podataka</translation>
    </message>
    <message>
        <source>Number of script &amp;verification threads</source>
        <translation type="unfinished">Broj CPU niti za verifikaciju transakcija</translation>
    </message>
    <message>
        <source>IP address of the proxy (e.g. IPv4: 127.0.0.1 / IPv6: ::1)</source>
        <translation type="unfinished">IP adresa proxy servera (npr. IPv4: 127.0.0.1 / IPv6: ::1)</translation>
    </message>
    <message>
        <source>Shows if the supplied default SOCKS5 proxy is used to reach peers via this network type.</source>
        <translation type="unfinished">Prikazuje se ako je isporučeni uobičajeni SOCKS5 proxy korišten radi dohvaćanja klijenata preko ovog tipa mreže.</translation>
    </message>
    <message>
        <source>Minimize instead of exit the application when the window is closed. When this option is enabled, the application will be closed only after selecting Exit in the menu.</source>
        <translation type="unfinished">Minimizirati aplikaciju umjesto zatvoriti, kada se zatvori prozor. Kada je ova opcija omogućena, aplikacija će biti zatvorena tek nakon odabira naredbe Izlaz u izborniku.</translation>
    </message>
    <message>
        <source>Open the %1 configuration file from the working directory.</source>
        <translation type="unfinished">Otvorite konfiguracijsku datoteku programa %1 s radne mape.</translation>
    </message>
    <message>
        <source>Open Configuration File</source>
        <translation type="unfinished">Otvorite konfiguracijsku datoteku</translation>
    </message>
    <message>
        <source>Reset all client options to default.</source>
        <translation type="unfinished">Resetiraj sve opcije programa na početne vrijednosti.</translation>
    </message>
    <message>
        <source>&amp;Reset Options</source>
        <translation type="unfinished">&amp;Resetiraj opcije</translation>
    </message>
    <message>
        <source>&amp;Network</source>
        <translation type="unfinished">&amp;Mreža</translation>
    </message>
    <message>
        <source>Prune &amp;block storage to</source>
        <translation type="unfinished">Obrezujte pohranu &amp;blokova na</translation>
    </message>
    <message>
        <source>Reverting this setting requires re-downloading the entire blockchain.</source>
        <translation type="unfinished">Vraćanje na prijašnje stanje zahtijeva ponovo preuzimanje cijelog lanca blokova.</translation>
    </message>
    <message>
        <source>Maximum database cache size. A larger cache can contribute to faster sync, after which the benefit is less pronounced for most use cases. Lowering the cache size will reduce memory usage. Unused mempool memory is shared for this cache.</source>
        <extracomment>Tooltip text for Options window setting that sets the size of the database cache. Explains the corresponding effects of increasing/decreasing this value.</extracomment>
        <translation type="unfinished">Maksimalna veličina cachea baza podataka. Veći cache može doprinijeti bržoj sinkronizaciji, nakon koje je korisnost manje izražena za većinu slučajeva. Smanjenje cache veličine će smanjiti korištenje memorije. Nekorištena mempool memorija se dijeli za ovaj cache. </translation>
    </message>
    <message>
        <source>Set the number of script verification threads. Negative values correspond to the number of cores you want to leave free to the system.</source>
        <extracomment>Tooltip text for Options window setting that sets the number of script verification threads. Explains that negative values mean to leave these many cores free to the system.</extracomment>
        <translation type="unfinished">Postavi broj skript verifikacijskih niti. Negativne vrijednosti odgovaraju broju jezgri koje trebate ostaviti slobodnima za sustav.</translation>
    </message>
    <message>
        <source>(0 = auto, &lt;0 = leave that many cores free)</source>
        <translation type="unfinished">(0 = automatski odredite, &lt;0 = ostavite slobodno upravo toliko jezgri)</translation>
    </message>
    <message>
        <source>This allows you or a third party tool to communicate with the node through command-line and JSON-RPC commands.</source>
        <extracomment>Tooltip text for Options window setting that enables the RPC server.</extracomment>
        <translation type="unfinished">Ovo omogućava vama ili vanjskom alatu komunikaciju s čvorom kroz command-line i JSON-RPC komande.</translation>
    </message>
    <message>
        <source>Enable R&amp;PC server</source>
        <extracomment>An Options window setting to enable the RPC server.</extracomment>
        <translation type="unfinished">Uključi &amp;RPC server</translation>
    </message>
    <message>
        <source>W&amp;allet</source>
        <translation type="unfinished">&amp;Novčanik</translation>
    </message>
    <message>
        <source>Whether to set subtract fee from amount as default or not.</source>
        <extracomment>Tooltip text for Options window setting that sets subtracting the fee from a sending amount as default.</extracomment>
        <translation type="unfinished">Za postavljanje oduzimanja naknade od iznosa kao zadano ili ne.</translation>
    </message>
    <message>
        <source>Subtract &amp;fee from amount by default</source>
        <extracomment>An Options window setting to set subtracting the fee from a sending amount as default.</extracomment>
        <translation type="unfinished">Oduzmi &amp;naknadu od iznosa kao zadano</translation>
    </message>
    <message>
        <source>Expert</source>
        <translation type="unfinished">Stručne postavke</translation>
    </message>
    <message>
        <source>Enable coin &amp;control features</source>
        <translation type="unfinished">Uključite postavke kontroliranja inputa</translation>
    </message>
    <message>
        <source>If you disable the spending of unconfirmed change, the change from a transaction cannot be used until that transaction has at least one confirmation. This also affects how your balance is computed.</source>
        <translation type="unfinished">Ako isključite trošenje nepotvrđenog ostatka, ostatak transakcije ne može biti korišten dok ta transakcija ne dobije barem jednu potvrdu. Također utječe na to kako je vaše stanje računato.</translation>
    </message>
    <message>
        <source>&amp;Spend unconfirmed change</source>
        <translation type="unfinished">&amp;Trošenje nepotvrđenih vraćenih iznosa</translation>
    </message>
    <message>
        <source>Enable &amp;PSBT controls</source>
        <extracomment>An options window setting to enable PSBT controls.</extracomment>
        <translation type="unfinished">Uključi  &amp;PBST opcije za upravljanje</translation>
    </message>
    <message>
        <source>Whether to show PSBT controls.</source>
        <extracomment>Tooltip text for options window setting that enables PSBT controls.</extracomment>
        <translation type="unfinished">Za prikazivanje PSBT opcija za upravaljanje. </translation>
    </message>
    <message>
        <source>External Signer (e.g. hardware wallet)</source>
        <translation type="unfinished">Vanjski potpisnik (npr. hardverski novčanik)</translation>
    </message>
    <message>
        <source>&amp;External signer script path</source>
        <translation type="unfinished">&amp;Put za vanjsku skriptu potpisnika</translation>
    </message>
    <message>
        <source>Automatically open the Qtum client port on the router. This only works when your router supports UPnP and it is enabled.</source>
        <translation type="unfinished">Automatski otvori port Qtum klijenta na ruteru. To radi samo ako ruter podržava UPnP i ako je omogućen.</translation>
    </message>
    <message>
        <source>Map port using &amp;UPnP</source>
        <translation type="unfinished">Mapiraj port koristeći &amp;UPnP</translation>
    </message>
    <message>
        <source>Automatically open the Qtum client port on the router. This only works when your router supports NAT-PMP and it is enabled. The external port could be random.</source>
        <translation type="unfinished">Automatski otvori port Qtum klijenta na ruteru. Ovo radi samo ako ruter podržava UPnP i ako je omogućen. Vanjski port može biti nasumičan.</translation>
    </message>
    <message>
        <source>Map port using NA&amp;T-PMP</source>
        <translation type="unfinished">Mapiraj port koristeći &amp;UPnP</translation>
    </message>
    <message>
        <source>Accept connections from outside.</source>
        <translation type="unfinished">Prihvatite veze izvana.</translation>
    </message>
    <message>
        <source>Allow incomin&amp;g connections</source>
        <translation type="unfinished">Dozvolite dolazeće veze</translation>
    </message>
    <message>
        <source>Connect to the Qtum network through a SOCKS5 proxy.</source>
        <translation type="unfinished">Spojite se na Qtum mrežu kroz SOCKS5 proxy.</translation>
    </message>
    <message>
        <source>&amp;Connect through SOCKS5 proxy (default proxy):</source>
        <translation type="unfinished">&amp;Spojite se kroz SOCKS5 proxy (uobičajeni proxy)</translation>
    </message>
    <message>
        <source>&amp;Port:</source>
        <translation type="unfinished">&amp;Vrata:</translation>
    </message>
    <message>
        <source>Port of the proxy (e.g. 9050)</source>
        <translation type="unfinished">Proxy vrata (npr. 9050)</translation>
    </message>
    <message>
        <source>Used for reaching peers via:</source>
        <translation type="unfinished">Korišten za dohvaćanje klijenata preko:</translation>
    </message>
    <message>
        <source>IPv4</source>
        <translation type="unfinished">IPv4-a</translation>
    </message>
    <message>
        <source>IPv6</source>
        <translation type="unfinished">IPv6-a</translation>
    </message>
    <message>
        <source>Tor</source>
        <translation type="unfinished">Tora</translation>
    </message>
    <message>
        <source>&amp;Window</source>
        <translation type="unfinished">&amp;Prozor</translation>
    </message>
    <message>
        <source>Show the icon in the system tray.</source>
        <translation type="unfinished">Pokaži ikonu sa sustavne trake.</translation>
    </message>
    <message>
        <source>&amp;Show tray icon</source>
        <translation type="unfinished">&amp;Pokaži ikonu</translation>
    </message>
    <message>
        <source>Show only a tray icon after minimizing the window.</source>
        <translation type="unfinished">Prikaži samo ikonu u sistemskoj traci nakon minimiziranja prozora</translation>
    </message>
    <message>
        <source>&amp;Minimize to the tray instead of the taskbar</source>
        <translation type="unfinished">&amp;Minimiziraj u sistemsku traku umjesto u traku programa</translation>
    </message>
    <message>
        <source>M&amp;inimize on close</source>
        <translation type="unfinished">M&amp;inimiziraj kod zatvaranja</translation>
    </message>
    <message>
        <source>&amp;Display</source>
        <translation type="unfinished">&amp;Prikaz</translation>
    </message>
    <message>
        <source>User Interface &amp;language:</source>
        <translation type="unfinished">Jezi&amp;k sučelja:</translation>
    </message>
    <message>
        <source>The user interface language can be set here. This setting will take effect after restarting %1.</source>
        <translation type="unfinished">Jezik korisničkog sučelja može se postaviti ovdje. Postavka će vrijediti nakon ponovnog pokretanja programa %1.</translation>
    </message>
    <message>
        <source>&amp;Unit to show amounts in:</source>
        <translation type="unfinished">&amp;Jedinica za prikaz iznosa:</translation>
    </message>
    <message>
        <source>Choose the default subdivision unit to show in the interface and when sending coins.</source>
        <translation type="unfinished">Izaberite željeni najmanji dio qtuma koji će biti prikazan u sučelju i koji će se koristiti za plaćanje.</translation>
    </message>
    <message>
        <source>Third-party URLs (e.g. a block explorer) that appear in the transactions tab as context menu items. %s in the URL is replaced by transaction hash. Multiple URLs are separated by vertical bar |.</source>
        <translation type="unfinished">Vanjski URL-ovi transakcije (npr. preglednik blokova) koji se javljaju u kartici transakcija kao elementi kontekstnog izbornika. %s u URL-u zamijenjen je hashom transakcije. Višestruki URL-ovi su odvojeni vertikalnom crtom |.</translation>
    </message>
    <message>
        <source>&amp;Third-party transaction URLs</source>
        <translation type="unfinished">&amp;Vanjski URL-ovi transakcije</translation>
    </message>
    <message>
        <source>Whether to show coin control features or not.</source>
        <translation type="unfinished">Ovisi želite li prikazati mogućnosti kontroliranja inputa ili ne.</translation>
    </message>
    <message>
        <source>Connect to the Qtum network through a separate SOCKS5 proxy for Tor onion services.</source>
        <translation type="unfinished">Spojite se na Qtum mrežu kroz zaseban SOCKS5 proxy za povezivanje na Tor onion usluge.</translation>
    </message>
    <message>
        <source>Use separate SOCKS&amp;5 proxy to reach peers via Tor onion services:</source>
        <translation type="unfinished">Koristite zaseban SOCKS&amp;5 proxy kako biste dohvatili klijente preko Tora:</translation>
    </message>
    <message>
        <source>&amp;OK</source>
        <translation type="unfinished">&amp;U redu</translation>
    </message>
    <message>
        <source>&amp;Cancel</source>
        <translation type="unfinished">&amp;Odustani</translation>
    </message>
    <message>
        <source>Compiled without external signing support (required for external signing)</source>
        <extracomment>"External signing" means using devices such as hardware wallets.</extracomment>
        <translation type="unfinished">Kompajlirano bez mogućnosti vanjskog potpisivanje (potrebno za vanjsko potpisivanje)</translation>
    </message>
    <message>
        <source>default</source>
        <translation type="unfinished">standardne vrijednosti</translation>
    </message>
    <message>
        <source>none</source>
        <translation type="unfinished">ništa</translation>
    </message>
    <message>
        <source>Confirm options reset</source>
        <extracomment>Window title text of pop-up window shown when the user has chosen to reset options.</extracomment>
        <translation type="unfinished">Potvrdite resetiranje opcija</translation>
    </message>
    <message>
        <source>Client restart required to activate changes.</source>
        <extracomment>Text explaining that the settings changed will not come into effect until the client is restarted.</extracomment>
        <translation type="unfinished">Potrebno je ponovno pokretanje klijenta kako bi se promjene aktivirale.</translation>
    </message>
    <message>
        <source>Client will be shut down. Do you want to proceed?</source>
        <extracomment>Text asking the user to confirm if they would like to proceed with a client shutdown.</extracomment>
        <translation type="unfinished">Zatvorit će se klijent. Želite li nastaviti?</translation>
    </message>
    <message>
        <source>Configuration options</source>
        <extracomment>Window title text of pop-up box that allows opening up of configuration file.</extracomment>
        <translation type="unfinished">Konfiguracijske opcije</translation>
    </message>
    <message>
        <source>The configuration file is used to specify advanced user options which override GUI settings. Additionally, any command-line options will override this configuration file.</source>
        <extracomment>Explanatory text about the priority order of instructions considered by client. The order from high to low being: command-line, configuration file, GUI settings.</extracomment>
        <translation type="unfinished">Ova konfiguracijska datoteka je korištena za specificiranje napredne korisničke opcije koje će poništiti postavke GUI-a. Također će bilo koje opcije navedene preko terminala poništiti ovu konfiguracijsku datoteku.</translation>
    </message>
    <message>
        <source>Continue</source>
        <translation type="unfinished">Nastavi</translation>
    </message>
    <message>
        <source>Cancel</source>
        <translation type="unfinished">Odustanite</translation>
    </message>
    <message>
        <source>Error</source>
        <translation type="unfinished">Greška</translation>
    </message>
    <message>
        <source>The configuration file could not be opened.</source>
        <translation type="unfinished">Konfiguracijska datoteka nije se mogla otvoriti.</translation>
    </message>
    <message>
        <source>This change would require a client restart.</source>
        <translation type="unfinished">Ova promjena zahtijeva da se klijent ponovo pokrene.</translation>
    </message>
    <message>
        <source>The supplied proxy address is invalid.</source>
        <translation type="unfinished">Priložena proxy adresa je nevažeća.</translation>
    </message>
</context>
<context>
    <name>OverviewPage</name>
    <message>
        <source>Form</source>
        <translation type="unfinished">Oblik</translation>
    </message>
    <message>
        <source>The displayed information may be out of date. Your wallet automatically synchronizes with the Qtum network after a connection is established, but this process has not completed yet.</source>
        <translation type="unfinished">Prikazani podatci mogu biti zastarjeli. Vaš novčanik se automatski sinkronizira s Qtum mrežom kada je veza uspostavljena, ali taj proces još nije završen.</translation>
    </message>
    <message>
        <source>Watch-only:</source>
        <translation type="unfinished">Isključivno promatrane adrese:</translation>
    </message>
    <message>
        <source>Available:</source>
        <translation type="unfinished">Dostupno:</translation>
    </message>
    <message>
        <source>Your current spendable balance</source>
        <translation type="unfinished">Trenutno stanje koje možete trošiti</translation>
    </message>
    <message>
        <source>Pending:</source>
        <translation type="unfinished">Neriješeno:</translation>
    </message>
    <message>
        <source>Total of transactions that have yet to be confirmed, and do not yet count toward the spendable balance</source>
        <translation type="unfinished">Ukupan iznos transakcija koje se još moraju potvrditi te se ne računa kao stanje koje se može trošiti</translation>
    </message>
    <message>
        <source>Immature:</source>
        <translation type="unfinished">Nezrelo:</translation>
    </message>
    <message>
        <source>Mined balance that has not yet matured</source>
        <translation type="unfinished">Izrudareno stanje koje još nije dozrijevalo</translation>
    </message>
    <message>
        <source>Balances</source>
        <translation type="unfinished">Stanja</translation>
    </message>
    <message>
        <source>Total:</source>
        <translation type="unfinished">Ukupno:</translation>
    </message>
    <message>
        <source>Your current total balance</source>
        <translation type="unfinished">Vaše trenutno svekupno stanje</translation>
    </message>
    <message>
        <source>Your current balance in watch-only addresses</source>
        <translation type="unfinished">Vaše trenutno stanje kod eksluzivno promatranih (watch-only) adresa</translation>
    </message>
    <message>
        <source>Spendable:</source>
        <translation type="unfinished">Stanje koje se može trošiti:</translation>
    </message>
    <message>
        <source>Recent transactions</source>
        <translation type="unfinished">Nedavne transakcije</translation>
    </message>
    <message>
        <source>Unconfirmed transactions to watch-only addresses</source>
        <translation type="unfinished">Nepotvrđene transakcije isključivo promatranim adresama</translation>
    </message>
    <message>
        <source>Mined balance in watch-only addresses that has not yet matured</source>
        <translation type="unfinished">Izrudareno stanje na isključivo promatranim adresama koje još nije dozrijevalo</translation>
    </message>
    <message>
        <source>Current total balance in watch-only addresses</source>
        <translation type="unfinished">Trenutno ukupno stanje na isključivo promatranim adresama</translation>
    </message>
    <message>
        <source>Privacy mode activated for the Overview tab. To unmask the values, uncheck Settings-&gt;Mask values.</source>
        <translation type="unfinished">Privatni način aktiviran za tab Pregled. Za prikaz vrijednosti, odznači Postavke -&gt; Sakrij vrijednosti.</translation>
    </message>
</context>
<context>
    <name>PSBTOperationsDialog</name>
    <message>
        <source>Sign Tx</source>
        <translation type="unfinished">Potpiši Tx</translation>
    </message>
    <message>
        <source>Broadcast Tx</source>
        <translation type="unfinished">Objavi Tx</translation>
    </message>
    <message>
        <source>Copy to Clipboard</source>
        <translation type="unfinished">Kopiraj u međuspremnik</translation>
    </message>
    <message>
        <source>Save…</source>
        <translation type="unfinished">Spremi...</translation>
    </message>
    <message>
        <source>Close</source>
        <translation type="unfinished">Zatvori</translation>
    </message>
    <message>
        <source>Failed to load transaction: %1</source>
        <translation type="unfinished">Neuspješno dohvaćanje transakcije: %1</translation>
    </message>
    <message>
        <source>Failed to sign transaction: %1</source>
        <translation type="unfinished">Neuspješno potpisivanje transakcije: %1</translation>
    </message>
    <message>
        <source>Cannot sign inputs while wallet is locked.</source>
        <translation type="unfinished">Nije moguće potpisati inpute dok je novčanik zaključan.</translation>
    </message>
    <message>
        <source>Could not sign any more inputs.</source>
        <translation type="unfinished">Nije bilo moguće potpisati više inputa. </translation>
    </message>
    <message>
        <source>Signed %1 inputs, but more signatures are still required.</source>
        <translation type="unfinished">Potpisano %1 inputa, ali potrebno je još potpisa. </translation>
    </message>
    <message>
        <source>Signed transaction successfully. Transaction is ready to broadcast.</source>
        <translation type="unfinished">Transakcija uspješno potpisana. Transakcija je spremna za objavu.</translation>
    </message>
    <message>
        <source>Unknown error processing transaction.</source>
        <translation type="unfinished">Nepoznata greška pri obradi transakcije.</translation>
    </message>
    <message>
        <source>Transaction broadcast successfully! Transaction ID: %1</source>
        <translation type="unfinished">Uspješna objava transakcije! ID transakcije: %1</translation>
    </message>
    <message>
        <source>Transaction broadcast failed: %1</source>
        <translation type="unfinished">Neuspješna objava transakcije: %1</translation>
    </message>
    <message>
        <source>PSBT copied to clipboard.</source>
        <translation type="unfinished">PBST kopiran u meduspremnik.</translation>
    </message>
    <message>
        <source>Save Transaction Data</source>
        <translation type="unfinished">Spremi podatke transakcije</translation>
    </message>
    <message>
        <source>Partially Signed Transaction (Binary)</source>
        <extracomment>Expanded name of the binary PSBT file format. See: BIP 174.</extracomment>
        <translation type="unfinished">Djelomično potpisana transakcija (binarno)</translation>
    </message>
    <message>
        <source>PSBT saved to disk.</source>
        <translation type="unfinished">PBST spremljen na disk.</translation>
    </message>
    <message>
        <source>own address</source>
        <translation type="unfinished">vlastita adresa</translation>
    </message>
    <message>
        <source>own address</source>
        <translation type="unfinished">vlastita adresa</translation>
    </message>
    <message>
        <source>Unable to calculate transaction fee or total transaction amount.</source>
        <translation type="unfinished">Ne mogu izračunati naknadu za transakciju niti totalni iznos transakcije.</translation>
    </message>
    <message>
        <source>Pays transaction fee: </source>
        <translation type="unfinished">Plaća naknadu za transakciju:</translation>
    </message>
    <message>
        <source>Total Amount</source>
        <translation type="unfinished">Ukupni iznos</translation>
    </message>
    <message>
        <source>or</source>
        <translation type="unfinished">ili</translation>
    </message>
    <message>
        <source>Transaction has %1 unsigned inputs.</source>
        <translation type="unfinished">Transakcija ima %1 nepotpisanih inputa.</translation>
    </message>
    <message>
        <source>Transaction is missing some information about inputs.</source>
        <translation type="unfinished">Transakciji nedostaje informacija o inputima.</translation>
    </message>
    <message>
        <source>Transaction still needs signature(s).</source>
        <translation type="unfinished">Transakcija još uvijek treba potpis(e).</translation>
    </message>
    <message>
        <source>(But no wallet is loaded.)</source>
        <translation type="unfinished">(Ali nijedan novčanik nije učitan.)</translation>
    </message>
    <message>
        <source>(But this wallet cannot sign transactions.)</source>
        <translation type="unfinished">(Ali ovaj novčanik ne može potpisati transakcije.)</translation>
    </message>
    <message>
        <source>(But this wallet does not have the right keys.)</source>
        <translation type="unfinished">(Ali ovaj novčanik nema odgovarajuće ključeve.)</translation>
    </message>
    <message>
        <source>Transaction is fully signed and ready for broadcast.</source>
        <translation type="unfinished">Transakcija je cjelovito potpisana i spremna za objavu.</translation>
    </message>
    <message>
        <source>Transaction status is unknown.</source>
        <translation type="unfinished">Status transakcije je nepoznat.</translation>
    </message>
</context>
<context>
    <name>PaymentServer</name>
    <message>
        <source>Payment request error</source>
        <translation type="unfinished">Greška kod zahtjeva za plaćanje</translation>
    </message>
    <message>
        <source>Cannot start qtum: click-to-pay handler</source>
        <translation type="unfinished">Ne može se pokrenuti klijent: rukovatelj "kliknite da platite"</translation>
    </message>
    <message>
        <source>URI handling</source>
        <translation type="unfinished">URI upravljanje</translation>
    </message>
    <message>
        <source>'qtum://' is not a valid URI. Use 'qtum:' instead.</source>
        <translation type="unfinished">'qtum://' nije ispravan URI. Koristite 'qtum:' umjesto toga.</translation>
    </message>
    <message>
        <source>Cannot process payment request because BIP70 is not supported.
Due to widespread security flaws in BIP70 it's strongly recommended that any merchant instructions to switch wallets be ignored.
If you are receiving this error you should request the merchant provide a BIP21 compatible URI.</source>
        <translation type="unfinished">Nemoguće obraditi zahtjev za plaćanje zato što BIP70 nije podržan.
S obzirom na široko rasprostranjene sigurnosne nedostatke u BIP70, preporučljivo je da zanemarite preporuke trgovca u  vezi promjene novčanika.
Ako imate ovu grešku, od trgovca zatražite URI koji je kompatibilan sa BIP21.</translation>
    </message>
    <message>
        <source>URI cannot be parsed! This can be caused by an invalid Qtum address or malformed URI parameters.</source>
        <translation type="unfinished">Ne može se parsirati URI! Uzrok tomu može biti nevažeća Qtum adresa ili neispravni parametri kod URI-a.</translation>
    </message>
    <message>
        <source>Payment request file handling</source>
        <translation type="unfinished">Rukovanje datotekom zahtjeva za plaćanje</translation>
    </message>
</context>
<context>
    <name>PeerTableModel</name>
    <message>
        <source>User Agent</source>
        <extracomment>Title of Peers Table column which contains the peer's User Agent string.</extracomment>
        <translation type="unfinished">Korisnički agent</translation>
    </message>
    <message>
        <source>Direction</source>
        <extracomment>Title of Peers Table column which indicates the direction the peer connection was initiated from.</extracomment>
        <translation type="unfinished">Smjer</translation>
    </message>
    <message>
        <source>Sent</source>
        <extracomment>Title of Peers Table column which indicates the total amount of network information we have sent to the peer.</extracomment>
        <translation type="unfinished">Poslano</translation>
    </message>
    <message>
        <source>Received</source>
        <extracomment>Title of Peers Table column which indicates the total amount of network information we have received from the peer.</extracomment>
        <translation type="unfinished">Primljeno</translation>
    </message>
    <message>
        <source>Address</source>
        <extracomment>Title of Peers Table column which contains the IP/Onion/I2P address of the connected peer.</extracomment>
        <translation type="unfinished">Adresa</translation>
    </message>
    <message>
        <source>Type</source>
        <extracomment>Title of Peers Table column which describes the type of peer connection. The "type" describes why the connection exists.</extracomment>
        <translation type="unfinished">Tip</translation>
    </message>
    <message>
        <source>Network</source>
        <extracomment>Title of Peers Table column which states the network the peer connected through.</extracomment>
        <translation type="unfinished">Mreža</translation>
    </message>
    <message>
        <source>Inbound</source>
        <extracomment>An Inbound Connection from a Peer.</extracomment>
        <translation type="unfinished">Dolazni</translation>
    </message>
    <message>
        <source>Outbound</source>
        <extracomment>An Outbound Connection to a Peer.</extracomment>
        <translation type="unfinished">Izlazni</translation>
    </message>
</context>
<context>
    <name>QRImageWidget</name>
    <message>
        <source>&amp;Save Image…</source>
        <translation type="unfinished">&amp;Spremi sliku...</translation>
    </message>
    <message>
        <source>&amp;Copy Image</source>
        <translation type="unfinished">&amp;Kopirajte sliku</translation>
    </message>
    <message>
        <source>Resulting URI too long, try to reduce the text for label / message.</source>
        <translation type="unfinished">URI je predug, probajte skratiti tekst za naslov / poruku.</translation>
    </message>
    <message>
        <source>Error encoding URI into QR Code.</source>
        <translation type="unfinished">Greška kod kodiranja URI adrese u QR kod.</translation>
    </message>
    <message>
        <source>QR code support not available.</source>
        <translation type="unfinished">Podrška za QR kodove je nedostupna.</translation>
    </message>
    <message>
        <source>Save QR Code</source>
        <translation type="unfinished">Spremi QR kod</translation>
    </message>
    <message>
        <source>PNG Image</source>
        <extracomment>Expanded name of the PNG file format. See: https://en.wikipedia.org/wiki/Portable_Network_Graphics.</extracomment>
        <translation type="unfinished">PNG slika</translation>
    </message>
</context>
<context>
    <name>RPCConsole</name>
    <message>
        <source>Client version</source>
        <translation type="unfinished">Verzija klijenta</translation>
    </message>
    <message>
        <source>&amp;Information</source>
        <translation type="unfinished">&amp;Informacije</translation>
    </message>
    <message>
        <source>General</source>
        <translation type="unfinished">Općenito</translation>
    </message>
    <message>
        <source>Datadir</source>
        <translation type="unfinished">Datadir (podatkovna mapa)</translation>
    </message>
    <message>
        <source>To specify a non-default location of the data directory use the '%1' option.</source>
        <translation type="unfinished">Koristite opciju '%1' ako želite zadati drugu lokaciju podatkovnoj mapi.</translation>
    </message>
    <message>
        <source>To specify a non-default location of the blocks directory use the '%1' option.</source>
        <translation type="unfinished">Koristite opciju '%1' ako želite zadati drugu lokaciju mapi u kojoj se nalaze blokovi.</translation>
    </message>
    <message>
        <source>Startup time</source>
        <translation type="unfinished">Vrijeme pokretanja</translation>
    </message>
    <message>
        <source>Network</source>
        <translation type="unfinished">Mreža</translation>
    </message>
    <message>
        <source>Name</source>
        <translation type="unfinished">Ime</translation>
    </message>
    <message>
        <source>Number of connections</source>
        <translation type="unfinished">Broj veza</translation>
    </message>
    <message>
        <source>Block chain</source>
        <translation type="unfinished">Lanac blokova</translation>
    </message>
    <message>
        <source>Memory Pool</source>
        <translation type="unfinished">Memorijski bazen</translation>
    </message>
    <message>
        <source>Current number of transactions</source>
        <translation type="unfinished">Trenutan broj transakcija</translation>
    </message>
    <message>
        <source>Memory usage</source>
        <translation type="unfinished">Korištena memorija</translation>
    </message>
    <message>
        <source>Wallet: </source>
        <translation type="unfinished">Novčanik:</translation>
    </message>
    <message>
        <source>(none)</source>
        <translation type="unfinished">(ništa)</translation>
    </message>
    <message>
        <source>&amp;Reset</source>
        <translation type="unfinished">&amp;Resetirajte</translation>
    </message>
    <message>
        <source>Received</source>
        <translation type="unfinished">Primljeno</translation>
    </message>
    <message>
        <source>Sent</source>
        <translation type="unfinished">Poslano</translation>
    </message>
    <message>
        <source>&amp;Peers</source>
        <translation type="unfinished">&amp;Klijenti</translation>
    </message>
    <message>
        <source>Banned peers</source>
        <translation type="unfinished">Zabranjeni klijenti</translation>
    </message>
    <message>
        <source>Select a peer to view detailed information.</source>
        <translation type="unfinished">Odaberite klijent kako biste vidjeli detaljne informacije.</translation>
    </message>
    <message>
        <source>Version</source>
        <translation type="unfinished">Verzija</translation>
    </message>
    <message>
        <source>Starting Block</source>
        <translation type="unfinished">Početni blok</translation>
    </message>
    <message>
        <source>Synced Headers</source>
        <translation type="unfinished">Broj sinkroniziranih zaglavlja</translation>
    </message>
    <message>
        <source>Synced Blocks</source>
        <translation type="unfinished">Broj sinkronizranih blokova</translation>
    </message>
    <message>
        <source>Last Transaction</source>
        <translation type="unfinished">Zadnja transakcija</translation>
    </message>
    <message>
        <source>The mapped Autonomous System used for diversifying peer selection.</source>
        <translation type="unfinished">Mapirani Autonomni sustav koji se koristi za diverzifikaciju odabira peer-ova.</translation>
    </message>
    <message>
        <source>Mapped AS</source>
        <translation type="unfinished">Mapirano kao</translation>
    </message>
    <message>
        <source>Whether we relay addresses to this peer.</source>
        <extracomment>Tooltip text for the Address Relay field in the peer details area, which displays whether we relay addresses to this peer (Yes/No).</extracomment>
        <translation type="unfinished">Prenosimo li adrese ovom peer-u.</translation>
    </message>
    <message>
        <source>Address Relay</source>
        <extracomment>Text title for the Address Relay field in the peer details area, which displays whether we relay addresses to this peer (Yes/No).</extracomment>
        <translation type="unfinished">Prijenos adresa</translation>
    </message>
    <message>
        <source>Addresses Processed</source>
        <extracomment>Text title for the Addresses Processed field in the peer details area, which displays the total number of addresses received from this peer that were processed (excludes addresses that were dropped due to rate-limiting).</extracomment>
        <translation type="unfinished">Obrađene adrese</translation>
    </message>
    <message>
        <source>Addresses Rate-Limited</source>
        <extracomment>Text title for the Addresses Rate-Limited field in the peer details area, which displays the total number of addresses received from this peer that were dropped (not processed) due to rate-limiting.</extracomment>
        <translation type="unfinished">Adrese ograničene brzinom</translation>
    </message>
    <message>
        <source>User Agent</source>
        <translation type="unfinished">Korisnički agent</translation>
    </message>
    <message>
        <source>Node window</source>
        <translation type="unfinished">Konzola za čvor</translation>
    </message>
    <message>
        <source>Current block height</source>
        <translation type="unfinished">Trenutna visina bloka</translation>
    </message>
    <message>
        <source>Open the %1 debug log file from the current data directory. This can take a few seconds for large log files.</source>
        <translation type="unfinished">Otvorite datoteku zapisa programa %1 iz trenutne podatkovne mape. Može potrajati nekoliko sekundi za velike datoteke zapisa.</translation>
    </message>
    <message>
        <source>Decrease font size</source>
        <translation type="unfinished">Smanjite veličinu fonta</translation>
    </message>
    <message>
        <source>Increase font size</source>
        <translation type="unfinished">Povećajte veličinu fonta</translation>
    </message>
    <message>
        <source>Permissions</source>
        <translation type="unfinished">Dopuštenja</translation>
    </message>
    <message>
        <source>The direction and type of peer connection: %1</source>
        <translation type="unfinished">Smjer i tip peer konekcije: %1</translation>
    </message>
    <message>
        <source>Direction/Type</source>
        <translation type="unfinished">Smjer/tip</translation>
    </message>
    <message>
        <source>The network protocol this peer is connected through: IPv4, IPv6, Onion, I2P, or CJDNS.</source>
        <translation type="unfinished">Mrežni protokoli kroz koje je spojen ovaj peer: IPv4, IPv6, Onion, I2P, ili CJDNS.</translation>
    </message>
    <message>
        <source>Services</source>
        <translation type="unfinished">Usluge</translation>
    </message>
    <message>
        <source>High bandwidth BIP152 compact block relay: %1</source>
        <translation type="unfinished">Visoka razina BIP152 kompaktnog blok prijenosa: %1</translation>
    </message>
    <message>
        <source>High Bandwidth</source>
        <translation type="unfinished">Visoka razina prijenosa podataka</translation>
    </message>
    <message>
        <source>Connection Time</source>
        <translation type="unfinished">Trajanje veze</translation>
    </message>
    <message>
        <source>Elapsed time since a novel block passing initial validity checks was received from this peer.</source>
        <translation type="unfinished">Vrijeme prošlo od kada je ovaj peer primio novi bloka koji je prošao osnovne provjere validnosti.</translation>
    </message>
    <message>
        <source>Last Block</source>
        <translation type="unfinished">Zadnji blok</translation>
    </message>
    <message>
        <source>Elapsed time since a novel transaction accepted into our mempool was received from this peer.</source>
        <extracomment>Tooltip text for the Last Transaction field in the peer details area.</extracomment>
        <translation type="unfinished">Vrijeme prošlo od kada je ovaj peer primio novu transakciju koja je prihvaćena u naš mempool.</translation>
    </message>
    <message>
        <source>Last Send</source>
        <translation type="unfinished">Zadnja pošiljka</translation>
    </message>
    <message>
        <source>Last Receive</source>
        <translation type="unfinished">Zadnji primitak</translation>
    </message>
    <message>
        <source>Ping Time</source>
        <translation type="unfinished">Vrijeme pinga</translation>
    </message>
    <message>
        <source>The duration of a currently outstanding ping.</source>
        <translation type="unfinished">Trajanje trenutno izvanrednog pinga</translation>
    </message>
    <message>
        <source>Ping Wait</source>
        <translation type="unfinished">Zakašnjenje pinga</translation>
    </message>
    <message>
        <source>Min Ping</source>
        <translation type="unfinished">Min ping</translation>
    </message>
    <message>
        <source>Time Offset</source>
        <translation type="unfinished">Vremenski ofset</translation>
    </message>
    <message>
        <source>Last block time</source>
        <translation type="unfinished">Posljednje vrijeme bloka</translation>
    </message>
    <message>
        <source>&amp;Open</source>
        <translation type="unfinished">&amp;Otvori</translation>
    </message>
    <message>
        <source>&amp;Console</source>
        <translation type="unfinished">&amp;Konzola</translation>
    </message>
    <message>
        <source>&amp;Network Traffic</source>
        <translation type="unfinished">&amp;Mrežni promet</translation>
    </message>
    <message>
        <source>Totals</source>
        <translation type="unfinished">Ukupno:</translation>
    </message>
    <message>
        <source>Debug log file</source>
        <translation type="unfinished">Datoteka ispisa za debagiranje</translation>
    </message>
    <message>
        <source>Clear console</source>
        <translation type="unfinished">Očisti konzolu</translation>
    </message>
    <message>
        <source>In:</source>
        <translation type="unfinished">Dolazne:</translation>
    </message>
    <message>
        <source>Out:</source>
        <translation type="unfinished">Izlazne:</translation>
    </message>
    <message>
        <source>Inbound: initiated by peer</source>
        <extracomment>Explanatory text for an inbound peer connection.</extracomment>
        <translation type="unfinished">Ulazna: pokrenuo peer</translation>
    </message>
    <message>
        <source>Outbound Full Relay: default</source>
        <extracomment>Explanatory text for an outbound peer connection that relays all network information. This is the default behavior for outbound connections.</extracomment>
        <translation type="unfinished">Izlazni potpuni prijenos: zadano</translation>
    </message>
    <message>
        <source>Outbound Block Relay: does not relay transactions or addresses</source>
        <extracomment>Explanatory text for an outbound peer connection that relays network information about blocks and not transactions or addresses.</extracomment>
        <translation type="unfinished">Izlazni blok prijenos: ne prenosi transakcije ili adrese</translation>
    </message>
    <message>
        <source>Outbound Manual: added using RPC %1 or %2/%3 configuration options</source>
        <extracomment>Explanatory text for an outbound peer connection that was established manually through one of several methods. The numbered arguments are stand-ins for the methods available to establish manual connections.</extracomment>
        <translation type="unfinished">Priručnik za izlazeće (?): dodano koristeći RPC %1 ili %2/%3 konfiguracijske opcije</translation>
    </message>
    <message>
        <source>Outbound Feeler: short-lived, for testing addresses</source>
        <extracomment>Explanatory text for a short-lived outbound peer connection that is used to test the aliveness of known addresses.</extracomment>
        <translation type="unfinished">Izlazni ispipavač: kratkotrajan, za testiranje adresa</translation>
    </message>
    <message>
        <source>Outbound Address Fetch: short-lived, for soliciting addresses</source>
        <extracomment>Explanatory text for a short-lived outbound peer connection that is used to request addresses from a peer.</extracomment>
        <translation type="unfinished">Dohvaćanje izlaznih adresa: kratkotrajno, za traženje adresa</translation>
    </message>
    <message>
        <source>we selected the peer for high bandwidth relay</source>
        <translation type="unfinished">odabrali smo peera za brzopodatkovni prijenos</translation>
    </message>
    <message>
        <source>the peer selected us for high bandwidth relay</source>
        <translation type="unfinished">peer odabran za brzopodatkovni prijenos</translation>
    </message>
    <message>
        <source>no high bandwidth relay selected</source>
        <translation type="unfinished">brzopodatkovni prijenos nije odabran</translation>
    </message>
    <message>
        <source>&amp;Copy address</source>
        <extracomment>Context menu action to copy the address of a peer.</extracomment>
        <translation type="unfinished">&amp;Kopiraj adresu</translation>
    </message>
    <message>
        <source>&amp;Disconnect</source>
        <translation type="unfinished">&amp;Odspojite</translation>
    </message>
    <message>
        <source>1 &amp;hour</source>
        <translation type="unfinished">1 &amp;sat</translation>
    </message>
    <message>
        <source>1 d&amp;ay</source>
        <translation type="unfinished">1 d&amp;an</translation>
    </message>
    <message>
        <source>1 &amp;week</source>
        <translation type="unfinished">1 &amp;tjedan</translation>
    </message>
    <message>
        <source>1 &amp;year</source>
        <translation type="unfinished">1 &amp;godinu</translation>
    </message>
    <message>
        <source>&amp;Copy IP/Netmask</source>
        <extracomment>Context menu action to copy the IP/Netmask of a banned peer. IP/Netmask is the combination of a peer's IP address and its Netmask. For IP address, see: https://en.wikipedia.org/wiki/IP_address.</extracomment>
        <translation type="unfinished">&amp;Kopiraj IP/Netmask</translation>
    </message>
    <message>
        <source>&amp;Unban</source>
        <translation type="unfinished">&amp;Ukinite zabranu</translation>
    </message>
    <message>
        <source>Network activity disabled</source>
        <translation type="unfinished">Mrežna aktivnost isključena</translation>
    </message>
    <message>
        <source>Executing command without any wallet</source>
        <translation type="unfinished">Izvršava se naredba bez bilo kakvog novčanika</translation>
    </message>
    <message>
        <source>Executing command using "%1" wallet</source>
        <translation type="unfinished">Izvršava se naredba koristeći novčanik "%1"</translation>
    </message>
    <message>
        <source>Welcome to the %1 RPC console.
Use up and down arrows to navigate history, and %2 to clear screen.
Use %3 and %4 to increase or decrease the font size.
Type %5 for an overview of available commands.
For more information on using this console, type %6.

%7WARNING: Scammers have been active, telling users to type commands here, stealing their wallet contents. Do not use this console without fully understanding the ramifications of a command.%8</source>
        <extracomment>RPC console welcome message. Placeholders %7 and %8 are style tags for the warning content, and they are not space separated from the rest of the text intentionally.</extracomment>
        <translation type="unfinished">Dobrodošli u %1 RPC konzolu.
Koristite strelice za gore i dolje kako biste navigirali kroz povijest, i %2 za micanje svega sa zaslona.
Koristite %3 i %4 za smanjivanje i povećavanje veličine fonta.
Utipkajte %5 za pregled svih dosrupnih komandi.
Za više informacija o korištenju ove konzile, utipkajte %6.

%7UPOZORENJE: Prevaranti su uvijek aktivni te kradu sadržaj novčanika korisnika tako što im daju upute koje komande upisati. Nemojte koristiti ovu konzolu bez potpunog razumijevanja posljedica upisivanja komande.%8</translation>
    </message>
    <message>
        <source>Executing…</source>
        <extracomment>A console message indicating an entered command is currently being executed.</extracomment>
        <translation type="unfinished">Izvršavam...</translation>
    </message>
    <message>
        <source>via %1</source>
        <translation type="unfinished">preko %1</translation>
    </message>
    <message>
        <source>Yes</source>
        <translation type="unfinished">Da</translation>
    </message>
    <message>
        <source>No</source>
        <translation type="unfinished">Ne</translation>
    </message>
    <message>
        <source>To</source>
        <translation type="unfinished">Za</translation>
    </message>
    <message>
        <source>From</source>
        <translation type="unfinished">Od</translation>
    </message>
    <message>
        <source>Ban for</source>
        <translation type="unfinished">Zabranite za</translation>
    </message>
    <message>
        <source>Never</source>
        <translation type="unfinished">Nikada</translation>
    </message>
    <message>
        <source>Unknown</source>
        <translation type="unfinished">Nepoznato</translation>
    </message>
</context>
<context>
    <name>ReceiveCoinsDialog</name>
    <message>
        <source>&amp;Amount:</source>
        <translation type="unfinished">&amp;Iznos:</translation>
    </message>
    <message>
        <source>&amp;Label:</source>
        <translation type="unfinished">&amp;Oznaka:</translation>
    </message>
    <message>
        <source>&amp;Message:</source>
        <translation type="unfinished">&amp;Poruka:</translation>
    </message>
    <message>
        <source>An optional message to attach to the payment request, which will be displayed when the request is opened. Note: The message will not be sent with the payment over the Qtum network.</source>
        <translation type="unfinished">Opcionalna poruka koja se može dodati kao privitak zahtjevu za plaćanje. Bit će prikazana kad je zahtjev otvoren. Napomena: Ova poruka neće biti poslana zajedno s uplatom preko Qtum mreže.</translation>
    </message>
    <message>
        <source>An optional label to associate with the new receiving address.</source>
        <translation type="unfinished">Opcionalna oznaka koja će se povezati s novom primateljskom adresom.</translation>
    </message>
    <message>
        <source>Use this form to request payments. All fields are &lt;b&gt;optional&lt;/b&gt;.</source>
        <translation type="unfinished">Koristite ovaj formular kako biste zahtijevali uplate. Sva su polja &lt;b&gt;opcionalna&lt;/b&gt;.</translation>
    </message>
    <message>
        <source>An optional amount to request. Leave this empty or zero to not request a specific amount.</source>
        <translation type="unfinished">Opcionalan iznos koji možete zahtijevati. Ostavite ovo prazno ili unesite nulu ako ne želite zahtijevati specifičan iznos.</translation>
    </message>
    <message>
        <source>An optional label to associate with the new receiving address (used by you to identify an invoice).  It is also attached to the payment request.</source>
        <translation type="unfinished">Neobvezna oznaka za označavanje nove primateljske adrese (koristi se za identifikaciju računa). Također je pridružena zahtjevu za plaćanje.</translation>
    </message>
    <message>
        <source>An optional message that is attached to the payment request and may be displayed to the sender.</source>
        <translation type="unfinished">Izborna poruka je priložena zahtjevu za plaćanje i može se prikazati pošiljatelju.</translation>
    </message>
    <message>
        <source>&amp;Create new receiving address</source>
        <translation type="unfinished">&amp;Stvorite novu primateljsku adresu</translation>
    </message>
    <message>
        <source>Clear all fields of the form.</source>
        <translation type="unfinished">Obriši sva polja</translation>
    </message>
    <message>
        <source>Clear</source>
        <translation type="unfinished">Obrišite</translation>
    </message>
    <message>
        <source>Requested payments history</source>
        <translation type="unfinished">Povijest zahtjeva za plaćanje</translation>
    </message>
    <message>
        <source>Show the selected request (does the same as double clicking an entry)</source>
        <translation type="unfinished">Prikazuje izabran zahtjev (isto učini dvostruki klik na zapis)</translation>
    </message>
    <message>
        <source>Show</source>
        <translation type="unfinished">Pokaži</translation>
    </message>
    <message>
        <source>Remove the selected entries from the list</source>
        <translation type="unfinished">Uklonite odabrane zapise s popisa</translation>
    </message>
    <message>
        <source>Remove</source>
        <translation type="unfinished">Uklonite</translation>
    </message>
    <message>
        <source>Copy &amp;URI</source>
        <translation type="unfinished">Kopiraj &amp;URI</translation>
    </message>
    <message>
        <source>&amp;Copy address</source>
        <translation type="unfinished">&amp;Kopiraj adresu</translation>
    </message>
    <message>
        <source>Copy &amp;label</source>
        <translation type="unfinished">Kopiraj &amp;oznaku</translation>
    </message>
    <message>
        <source>Copy &amp;message</source>
        <translation type="unfinished">Kopiraj &amp;poruku</translation>
    </message>
    <message>
        <source>Copy &amp;amount</source>
        <translation type="unfinished">Kopiraj &amp;iznos</translation>
    </message>
    <message>
        <source>Could not unlock wallet.</source>
        <translation type="unfinished">Ne može se otključati novčanik.</translation>
    </message>
    <message>
        <source>Could not generate new %1 address</source>
        <translation type="unfinished">Ne mogu generirati novu %1 adresu</translation>
    </message>
</context>
<context>
    <name>ReceiveRequestDialog</name>
    <message>
        <source>Request payment to …</source>
        <translation type="unfinished">Zatraži plaćanje na...</translation>
    </message>
    <message>
        <source>Address:</source>
        <translation type="unfinished">Adresa:</translation>
    </message>
    <message>
        <source>Amount:</source>
        <translation type="unfinished">Iznos:</translation>
    </message>
    <message>
        <source>Label:</source>
        <translation type="unfinished">Oznaka</translation>
    </message>
    <message>
        <source>Message:</source>
        <translation type="unfinished">Poruka:</translation>
    </message>
    <message>
        <source>Wallet:</source>
        <translation type="unfinished">Novčanik:</translation>
    </message>
    <message>
        <source>Copy &amp;URI</source>
        <translation type="unfinished">Kopiraj &amp;URI</translation>
    </message>
    <message>
        <source>Copy &amp;Address</source>
        <translation type="unfinished">Kopiraj &amp;adresu</translation>
    </message>
    <message>
        <source>&amp;Verify</source>
        <translation type="unfinished">&amp;Verificiraj</translation>
    </message>
    <message>
        <source>Verify this address on e.g. a hardware wallet screen</source>
        <translation type="unfinished">Verificiraj ovu adresu na npr. zaslonu hardverskog novčanika</translation>
    </message>
    <message>
        <source>&amp;Save Image…</source>
        <translation type="unfinished">&amp;Spremi sliku...</translation>
    </message>
    <message>
        <source>Payment information</source>
        <translation type="unfinished">Informacije o uplati</translation>
    </message>
    <message>
        <source>Request payment to %1</source>
        <translation type="unfinished">&amp;Zatražite plaćanje na adresu %1</translation>
    </message>
</context>
<context>
    <name>RecentRequestsTableModel</name>
    <message>
        <source>Date</source>
        <translation type="unfinished">Datum</translation>
    </message>
    <message>
        <source>Label</source>
        <translation type="unfinished">Oznaka</translation>
    </message>
    <message>
        <source>Message</source>
        <translation type="unfinished">Poruka</translation>
    </message>
    <message>
        <source>(no label)</source>
        <translation type="unfinished">(nema oznake)</translation>
    </message>
    <message>
        <source>(no message)</source>
        <translation type="unfinished">(bez poruke)</translation>
    </message>
    <message>
        <source>(no amount requested)</source>
        <translation type="unfinished">(nikakav iznos zahtijevan)</translation>
    </message>
    <message>
        <source>Requested</source>
        <translation type="unfinished">Zatraženo</translation>
    </message>
</context>
<context>
    <name>SendCoinsDialog</name>
    <message>
        <source>Send Coins</source>
        <translation type="unfinished">Slanje novca</translation>
    </message>
    <message>
        <source>Coin Control Features</source>
        <translation type="unfinished">Mogućnosti kontroliranja inputa</translation>
    </message>
    <message>
        <source>automatically selected</source>
        <translation type="unfinished">automatski izabrano</translation>
    </message>
    <message>
        <source>Insufficient funds!</source>
        <translation type="unfinished">Nedovoljna sredstva</translation>
    </message>
    <message>
        <source>Quantity:</source>
        <translation type="unfinished">Količina:</translation>
    </message>
    <message>
        <source>Bytes:</source>
        <translation type="unfinished">Bajtova:</translation>
    </message>
    <message>
        <source>Amount:</source>
        <translation type="unfinished">Iznos:</translation>
    </message>
    <message>
        <source>Fee:</source>
        <translation type="unfinished">Naknada:</translation>
    </message>
    <message>
        <source>After Fee:</source>
        <translation type="unfinished">Nakon naknade:</translation>
    </message>
    <message>
        <source>Change:</source>
        <translation type="unfinished">Vraćeno:</translation>
    </message>
    <message>
        <source>If this is activated, but the change address is empty or invalid, change will be sent to a newly generated address.</source>
        <translation type="unfinished">Ako je ovo aktivirano, ali adresa u koju treba poslati ostatak je prazna ili nevažeća, onda će ostatak biti poslan u novo generiranu adresu.</translation>
    </message>
    <message>
        <source>Custom change address</source>
        <translation type="unfinished">Zadana adresa u koju će ostatak biti poslan</translation>
    </message>
    <message>
        <source>Transaction Fee:</source>
        <translation type="unfinished">Naknada za transakciju:</translation>
    </message>
    <message>
        <source>Using the fallbackfee can result in sending a transaction that will take several hours or days (or never) to confirm. Consider choosing your fee manually or wait until you have validated the complete chain.</source>
        <translation type="unfinished">Korištenje rezervnu naknadu može rezultirati slanjem transakcije kojoj može trebati nekoliko sati ili dana (ili pak nikad) da se potvrdi. Uzmite u obzir ručno biranje naknade ili pričekajte da se cijeli lanac validira.</translation>
    </message>
    <message>
        <source>Warning: Fee estimation is currently not possible.</source>
        <translation type="unfinished">Upozorenje: Procjena naknada trenutno nije moguća.</translation>
    </message>
    <message>
        <source>per kilobyte</source>
        <translation type="unfinished">po kilobajtu</translation>
    </message>
    <message>
        <source>Hide</source>
        <translation type="unfinished">Sakrijte</translation>
    </message>
    <message>
        <source>Recommended:</source>
        <translation type="unfinished">Preporučeno:</translation>
    </message>
    <message>
        <source>Custom:</source>
        <translation type="unfinished">Zadano:</translation>
    </message>
    <message>
        <source>Send to multiple recipients at once</source>
        <translation type="unfinished">Pošalji novce većem broju primatelja u jednoj transakciji</translation>
    </message>
    <message>
        <source>Add &amp;Recipient</source>
        <translation type="unfinished">&amp;Dodaj primatelja</translation>
    </message>
    <message>
        <source>Clear all fields of the form.</source>
        <translation type="unfinished">Obriši sva polja</translation>
    </message>
    <message>
        <source>Inputs…</source>
        <translation type="unfinished">Inputi...</translation>
    </message>
    <message>
        <source>Choose…</source>
        <translation type="unfinished">Odaberi...</translation>
    </message>
    <message>
        <source>Hide transaction fee settings</source>
        <translation type="unfinished">Sakrijte postavke za transakcijske provizije
</translation>
    </message>
    <message>
        <source>Specify a custom fee per kB (1,000 bytes) of the transaction's virtual size.

Note:  Since the fee is calculated on a per-byte basis, a fee rate of "100 satoshis per kvB" for a transaction size of 500 virtual bytes (half of 1 kvB) would ultimately yield a fee of only 50 satoshis.</source>
        <translation type="unfinished">Zadajte prilagodenu naknadu po kB (1000 bajtova) virtualne veličine transakcije.

Napomena: Budući da se naknada računa po bajtu, naknada od "100 satošija po kB" za transakciju veličine 500 bajtova (polovica od 1 kB) rezultirala bi ultimativno naknadom od samo 50 satošija.</translation>
    </message>
    <message>
        <source>When there is less transaction volume than space in the blocks, miners as well as relaying nodes may enforce a minimum fee. Paying only this minimum fee is just fine, but be aware that this can result in a never confirming transaction once there is more demand for qtum transactions than the network can process.</source>
        <translation type="unfinished">Kada je kapacitet transakcija manja od prostora u blokovima, rudari i čvorovi prenositelji mogu zatražiti minimalnu naknadu. Prihvatljivo je platiti samo ovu minimalnu naknadu, ali budite svjesni da ovime može nastati transakcija koja se nikad ne potvrđuje čim je potražnja za korištenjem Qtuma veća nego što mreža može obraditi.</translation>
    </message>
    <message>
        <source>A too low fee might result in a never confirming transaction (read the tooltip)</source>
        <translation type="unfinished">Preniska naknada može rezultirati transakcijom koja se nikad ne potvrđuje (vidite oblačić)</translation>
    </message>
    <message>
        <source>(Smart fee not initialized yet. This usually takes a few blocks…)</source>
        <translation type="unfinished">(Pametna procjena naknada još nije inicijalizirana. Inače traje nekoliko blokova...)</translation>
    </message>
    <message>
        <source>Confirmation time target:</source>
        <translation type="unfinished">Ciljno vrijeme potvrde:</translation>
    </message>
    <message>
        <source>Enable Replace-By-Fee</source>
        <translation type="unfinished">Uključite Replace-By-Fee</translation>
    </message>
    <message>
        <source>With Replace-By-Fee (BIP-125) you can increase a transaction's fee after it is sent. Without this, a higher fee may be recommended to compensate for increased transaction delay risk.</source>
        <translation type="unfinished">Pomoću mogućnosti Replace-By-Fee (BIP-125) možete povećati naknadu transakcije nakon što je poslana. Bez ovoga može biti preporučena veća naknada kako bi nadoknadila povećani rizik zakašnjenja transakcije.</translation>
    </message>
    <message>
        <source>Clear &amp;All</source>
        <translation type="unfinished">Obriši &amp;sve</translation>
    </message>
    <message>
        <source>Balance:</source>
        <translation type="unfinished">Stanje:</translation>
    </message>
    <message>
        <source>Confirm the send action</source>
        <translation type="unfinished">Potvrdi akciju slanja</translation>
    </message>
    <message>
        <source>S&amp;end</source>
        <translation type="unfinished">&amp;Pošalji</translation>
    </message>
    <message>
        <source>Copy quantity</source>
        <translation type="unfinished">Kopirajte iznos</translation>
    </message>
    <message>
        <source>Copy amount</source>
        <translation type="unfinished">Kopirajte iznos</translation>
    </message>
    <message>
        <source>Copy fee</source>
        <translation type="unfinished">Kopirajte naknadu</translation>
    </message>
    <message>
        <source>Copy after fee</source>
        <translation type="unfinished">Kopirajte iznos nakon naknade</translation>
    </message>
    <message>
        <source>Copy bytes</source>
        <translation type="unfinished">Kopirajte količinu bajtova</translation>
    </message>
    <message>
        <source>Copy change</source>
        <translation type="unfinished">Kopirajte ostatak</translation>
    </message>
    <message>
        <source>%1 (%2 blocks)</source>
        <translation type="unfinished">%1 (%2 blokova)</translation>
    </message>
    <message>
        <source>Sign on device</source>
        <extracomment>"device" usually means a hardware wallet.</extracomment>
        <translation type="unfinished">Potpiši na uređaju</translation>
    </message>
    <message>
        <source>Connect your hardware wallet first.</source>
        <translation type="unfinished">Prvo poveži svoj hardverski novčanik.</translation>
    </message>
    <message>
        <source>Set external signer script path in Options -&gt; Wallet</source>
        <extracomment>"External signer" means using devices such as hardware wallets.</extracomment>
        <translation type="unfinished">Postavi put za vanjsku skriptu potpisnika u Opcije -&gt; Novčanik</translation>
    </message>
    <message>
        <source>Cr&amp;eate Unsigned</source>
        <translation type="unfinished">Cr&amp;eate nije potpisan</translation>
    </message>
    <message>
        <source>Creates a Partially Signed Qtum Transaction (PSBT) for use with e.g. an offline %1 wallet, or a PSBT-compatible hardware wallet.</source>
        <translation type="unfinished">Stvara djelomično potpisanu Qtum transakciju (Partially Signed Qtum Transaction - PSBT) za upotrebu sa npr. novčanikom %1 koji nije povezan s mrežom ili sa PSBT kompatibilnim hardverskim novčanikom.</translation>
<<<<<<< HEAD
    </message>
    <message>
        <source> from wallet '%1'</source>
        <translation type="unfinished">iz novčanika '%1'</translation>
=======
>>>>>>> 258457a4
    </message>
    <message>
        <source>%1 to '%2'</source>
        <translation type="unfinished">od %1 do '%2'</translation>
    </message>
    <message>
        <source>%1 to %2</source>
        <translation type="unfinished">%1 na %2</translation>
    </message>
    <message>
        <source>To review recipient list click "Show Details…"</source>
        <translation type="unfinished">Kliknite "Prikažite detalje..." kako biste pregledali popis primatelja</translation>
    </message>
    <message>
        <source>Sign failed</source>
        <translation type="unfinished">Potpis nije uspio</translation>
    </message>
    <message>
        <source>External signer not found</source>
        <extracomment>"External signer" means using devices such as hardware wallets.</extracomment>
        <translation type="unfinished">Vanjski potpisnik nije pronađen</translation>
    </message>
    <message>
        <source>External signer failure</source>
        <extracomment>"External signer" means using devices such as hardware wallets.</extracomment>
        <translation type="unfinished">Neuspješno vanjsko potpisivanje</translation>
    </message>
    <message>
        <source>Save Transaction Data</source>
        <translation type="unfinished">Spremi podatke transakcije</translation>
    </message>
    <message>
        <source>Partially Signed Transaction (Binary)</source>
        <extracomment>Expanded name of the binary PSBT file format. See: BIP 174.</extracomment>
        <translation type="unfinished">Djelomično potpisana transakcija (binarno)</translation>
    </message>
    <message>
        <source>PSBT saved</source>
        <extracomment>Popup message when a PSBT has been saved to a file</extracomment>
        <translation type="unfinished">PSBT spremljen</translation>
    </message>
    <message>
        <source>External balance:</source>
        <translation type="unfinished">Vanjski balans:</translation>
    </message>
    <message>
        <source>or</source>
        <translation type="unfinished">ili</translation>
    </message>
    <message>
        <source>You can increase the fee later (signals Replace-By-Fee, BIP-125).</source>
        <translation type="unfinished">Možete kasnije povećati naknadu (javlja Replace-By-Fee, BIP-125).</translation>
    </message>
    <message>
        <source>Please, review your transaction proposal. This will produce a Partially Signed Qtum Transaction (PSBT) which you can save or copy and then sign with e.g. an offline %1 wallet, or a PSBT-compatible hardware wallet.</source>
        <extracomment>Text to inform a user attempting to create a transaction of their current options. At this stage, a user can only create a PSBT. This string is displayed when private keys are disabled and an external signer is not available.</extracomment>
        <translation type="unfinished">Molimo pregledajte svoj prijedlog transakcije. Ovo će stvoriti djelomično potpisanu Qtum transakciju (PBST) koju možete spremiti ili kopirati i zatim potpisati sa npr. novčanikom %1 koji nije povezan s mrežom ili sa PSBT kompatibilnim hardverskim novčanikom.</translation>
    </message>
    <message>
        <source>Do you want to create this transaction?</source>
        <extracomment>Message displayed when attempting to create a transaction. Cautionary text to prompt the user to verify that the displayed transaction details represent the transaction the user intends to create.</extracomment>
        <translation type="unfinished">Želite li kreirati ovu transakciju?</translation>
    </message>
    <message>
        <source>Please, review your transaction. You can create and send this transaction or create a Partially Signed Qtum Transaction (PSBT), which you can save or copy and then sign with, e.g., an offline %1 wallet, or a PSBT-compatible hardware wallet.</source>
        <extracomment>Text to inform a user attempting to create a transaction of their current options. At this stage, a user can send their transaction or create a PSBT. This string is displayed when both private keys and PSBT controls are enabled.</extracomment>
        <translation type="unfinished">Molimo pregledajte svoju transakciju. Možete kreirarti i poslati ovu transakciju ili kreirati djelomično potpisanu Qtum transakciju (PBST) koju možete spremiti ili kopirati i zatim potpisati sa npr. novčanikom %1 koji nije povezan s mrežom ili sa PSBT kompatibilnim hardverskim novčanikom.</translation>
    </message>
    <message>
        <source>Please, review your transaction.</source>
        <extracomment>Text to prompt a user to review the details of the transaction they are attempting to send.</extracomment>
        <translation type="unfinished">Molim vas, pregledajte svoju transakciju.</translation>
    </message>
    <message>
        <source>Transaction fee</source>
        <translation type="unfinished">Naknada za transakciju</translation>
    </message>
    <message>
        <source>Not signalling Replace-By-Fee, BIP-125.</source>
        <translation type="unfinished">Ne javlja Replace-By-Fee, BIP-125.</translation>
    </message>
    <message>
        <source>Total Amount</source>
        <translation type="unfinished">Ukupni iznos</translation>
    </message>
    <message>
        <source>Confirm send coins</source>
        <translation type="unfinished">Potvrdi slanje novca</translation>
    </message>
    <message>
        <source>Watch-only balance:</source>
        <translation type="unfinished">Saldo samo za gledanje:</translation>
    </message>
    <message>
        <source>The recipient address is not valid. Please recheck.</source>
        <translation type="unfinished">Adresa primatelja je nevažeća. Provjerite ponovno, molim vas.</translation>
    </message>
    <message>
        <source>The amount to pay must be larger than 0.</source>
        <translation type="unfinished">Iznos mora biti veći od 0.</translation>
    </message>
    <message>
        <source>The amount exceeds your balance.</source>
        <translation type="unfinished">Iznos je veći od raspoložljivog stanja novčanika.</translation>
    </message>
    <message>
        <source>The total exceeds your balance when the %1 transaction fee is included.</source>
        <translation type="unfinished">Iznos je veći od stanja novčanika kad se doda naknada za transakcije od %1.</translation>
    </message>
    <message>
        <source>Duplicate address found: addresses should only be used once each.</source>
        <translation type="unfinished">Duplikatna adresa pronađena: adrese trebaju biti korištene samo jedanput.</translation>
    </message>
    <message>
        <source>Transaction creation failed!</source>
        <translation type="unfinished">Neuspješno stvorenje transakcije!</translation>
    </message>
    <message>
        <source>A fee higher than %1 is considered an absurdly high fee.</source>
        <translation type="unfinished">Naknada veća od %1 smatra se apsurdno visokim naknadom.</translation>
    </message>
    <message numerus="yes">
        <source>Estimated to begin confirmation within %n block(s).</source>
        <translation type="unfinished">
            <numerusform>Estimated to begin confirmation within %n block(s).</numerusform>
            <numerusform>Estimated to begin confirmation within %n block(s).</numerusform>
            <numerusform>Procijenjeno je da će potvrđivanje početi unutar %n blokova.</numerusform>
        </translation>
    </message>
    <message>
        <source>Warning: Invalid Qtum address</source>
        <translation type="unfinished">Upozorenje: Nevažeća Qtum adresa</translation>
    </message>
    <message>
        <source>Warning: Unknown change address</source>
        <translation type="unfinished">Upozorenje: Nepoznata adresa u koju će ostatak biti poslan</translation>
    </message>
    <message>
        <source>Confirm custom change address</source>
        <translation type="unfinished">Potvrdite zadanu adresu u koju će ostatak biti poslan</translation>
    </message>
    <message>
        <source>The address you selected for change is not part of this wallet. Any or all funds in your wallet may be sent to this address. Are you sure?</source>
        <translation type="unfinished">Adresa koju ste izabrali kamo ćete poslati ostatak nije dio ovog novčanika. Bilo koji iznosi u vašem novčaniku mogu biti poslani na ovu adresu. Jeste li sigurni?</translation>
    </message>
    <message>
        <source>(no label)</source>
        <translation type="unfinished">(nema oznake)</translation>
    </message>
</context>
<context>
    <name>SendCoinsEntry</name>
    <message>
        <source>A&amp;mount:</source>
        <translation type="unfinished">&amp;Iznos:</translation>
    </message>
    <message>
        <source>Pay &amp;To:</source>
        <translation type="unfinished">&amp;Primatelj plaćanja:</translation>
    </message>
    <message>
        <source>&amp;Label:</source>
        <translation type="unfinished">&amp;Oznaka:</translation>
    </message>
    <message>
        <source>Choose previously used address</source>
        <translation type="unfinished">Odaberite prethodno korištenu adresu</translation>
    </message>
    <message>
        <source>The Qtum address to send the payment to</source>
        <translation type="unfinished">Qtum adresa na koju ćete poslati uplatu</translation>
    </message>
    <message>
        <source>Paste address from clipboard</source>
        <translation type="unfinished">Zalijepi adresu iz međuspremnika</translation>
    </message>
    <message>
        <source>Remove this entry</source>
        <translation type="unfinished">Obrišite ovaj zapis</translation>
    </message>
    <message>
        <source>The amount to send in the selected unit</source>
        <translation type="unfinished">Iznos za slanje u odabranoj valuti </translation>
    </message>
    <message>
        <source>The fee will be deducted from the amount being sent. The recipient will receive less qtums than you enter in the amount field. If multiple recipients are selected, the fee is split equally.</source>
        <translation type="unfinished">Naknada će biti oduzeta od poslanog iznosa. Primatelj će primiti manji iznos od onoga koji unesete u polje iznosa. Ako je odabrano više primatelja, onda će naknada biti podjednako raspodijeljena.</translation>
    </message>
    <message>
        <source>S&amp;ubtract fee from amount</source>
        <translation type="unfinished">Oduzmite naknadu od iznosa</translation>
    </message>
    <message>
        <source>Use available balance</source>
        <translation type="unfinished">Koristite dostupno stanje</translation>
    </message>
    <message>
        <source>Message:</source>
        <translation type="unfinished">Poruka:</translation>
    </message>
    <message>
        <source>Enter a label for this address to add it to the list of used addresses</source>
        <translation type="unfinished">Unesite oznaku za ovu adresu kako bi ju dodali u vaš adresar</translation>
    </message>
    <message>
        <source>A message that was attached to the qtum: URI which will be stored with the transaction for your reference. Note: This message will not be sent over the Qtum network.</source>
        <translation type="unfinished">Poruka koja je dodana uplati: URI koji će biti spremljen s transakcijom za referencu. Napomena: Ova poruka neće biti poslana preko Qtum mreže.</translation>
    </message>
</context>
<context>
    <name>SendConfirmationDialog</name>
    <message>
        <source>Send</source>
        <translation type="unfinished">Pošalji</translation>
    </message>
    <message>
        <source>Create Unsigned</source>
        <translation type="unfinished">Kreiraj nepotpisano</translation>
    </message>
</context>
<context>
    <name>SignVerifyMessageDialog</name>
    <message>
        <source>Signatures - Sign / Verify a Message</source>
        <translation type="unfinished">Potpisi - Potpisujte / Provjerite poruku</translation>
    </message>
    <message>
        <source>&amp;Sign Message</source>
        <translation type="unfinished">&amp;Potpišite poruku</translation>
    </message>
    <message>
        <source>You can sign messages/agreements with your addresses to prove you can receive qtums sent to them. Be careful not to sign anything vague or random, as phishing attacks may try to trick you into signing your identity over to them. Only sign fully-detailed statements you agree to.</source>
        <translation type="unfinished">Možete potpisati poruke/dogovore svojim adresama kako biste dokazali da možete pristupiti qtumima poslanim na te adrese. Budite oprezni da ne potpisujte ništa nejasno ili nasumično, jer napadi phishingom vas mogu prevariti da prepišite svoj identitet njima. Potpisujte samo detaljno objašnjene izjave s kojima se slažete.</translation>
    </message>
    <message>
        <source>The Qtum address to sign the message with</source>
        <translation type="unfinished">Qtum adresa pomoću koje ćete potpisati poruku</translation>
    </message>
    <message>
        <source>Choose previously used address</source>
        <translation type="unfinished">Odaberite prethodno korištenu adresu</translation>
    </message>
    <message>
        <source>Paste address from clipboard</source>
        <translation type="unfinished">Zalijepi adresu iz međuspremnika</translation>
    </message>
    <message>
        <source>Enter the message you want to sign here</source>
        <translation type="unfinished">Upišite poruku koju želite potpisati ovdje</translation>
    </message>
    <message>
        <source>Signature</source>
        <translation type="unfinished">Potpis</translation>
    </message>
    <message>
        <source>Copy the current signature to the system clipboard</source>
        <translation type="unfinished">Kopirajte trenutni potpis u međuspremnik</translation>
    </message>
    <message>
        <source>Sign the message to prove you own this Qtum address</source>
        <translation type="unfinished">Potpišite poruku kako biste dokazali da posjedujete ovu Qtum adresu</translation>
    </message>
    <message>
        <source>Sign &amp;Message</source>
        <translation type="unfinished">&amp;Potpišite poruku</translation>
    </message>
    <message>
        <source>Reset all sign message fields</source>
        <translation type="unfinished">Resetirajte sva polja formulara</translation>
    </message>
    <message>
        <source>Clear &amp;All</source>
        <translation type="unfinished">Obriši &amp;sve</translation>
    </message>
    <message>
        <source>&amp;Verify Message</source>
        <translation type="unfinished">&amp;Potvrdite poruku</translation>
    </message>
    <message>
        <source>Enter the receiver's address, message (ensure you copy line breaks, spaces, tabs, etc. exactly) and signature below to verify the message. Be careful not to read more into the signature than what is in the signed message itself, to avoid being tricked by a man-in-the-middle attack. Note that this only proves the signing party receives with the address, it cannot prove sendership of any transaction!</source>
        <translation type="unfinished">Unesite primateljevu adresu, poruku (provjerite da kopirate prekide crta, razmake, tabove, itd. točno) i potpis ispod da provjerite poruku. Pazite da ne pridodate veće značenje potpisu nego što je sadržano u samoj poruci kako biste izbjegli napad posrednika (MITM attack). Primijetite da ovo samo dokazuje da stranka koja potpisuje prima na adresu. Ne može dokažati da je neka stranka poslala transakciju!</translation>
    </message>
    <message>
        <source>The Qtum address the message was signed with</source>
        <translation type="unfinished">Qtum adresa kojom je poruka potpisana</translation>
    </message>
    <message>
        <source>The signed message to verify</source>
        <translation type="unfinished">Potpisana poruka za provjeru</translation>
    </message>
    <message>
        <source>The signature given when the message was signed</source>
        <translation type="unfinished">Potpis predan kad je poruka bila potpisana</translation>
    </message>
    <message>
        <source>Verify the message to ensure it was signed with the specified Qtum address</source>
        <translation type="unfinished">Provjerite poruku da budete sigurni da je potpisana zadanom Qtum adresom</translation>
    </message>
    <message>
        <source>Verify &amp;Message</source>
        <translation type="unfinished">&amp;Potvrdite poruku</translation>
    </message>
    <message>
        <source>Reset all verify message fields</source>
        <translation type="unfinished">Resetirajte sva polja provjeravanja poruke</translation>
    </message>
    <message>
        <source>Click "Sign Message" to generate signature</source>
        <translation type="unfinished">Kliknite "Potpišite poruku" da generirate potpis</translation>
    </message>
    <message>
        <source>The entered address is invalid.</source>
        <translation type="unfinished">Unesena adresa je neispravna.</translation>
    </message>
    <message>
        <source>Please check the address and try again.</source>
        <translation type="unfinished">Molim provjerite adresu i pokušajte ponovo.</translation>
    </message>
    <message>
        <source>The entered address does not refer to a key.</source>
        <translation type="unfinished">Unesena adresa ne odnosi se na ključ.</translation>
    </message>
    <message>
        <source>Wallet unlock was cancelled.</source>
        <translation type="unfinished">Otključavanje novčanika je otkazano.</translation>
    </message>
    <message>
        <source>No error</source>
        <translation type="unfinished">Bez greške</translation>
    </message>
    <message>
        <source>Private key for the entered address is not available.</source>
        <translation type="unfinished">Privatni ključ za unesenu adresu nije dostupan.</translation>
    </message>
    <message>
        <source>Message signing failed.</source>
        <translation type="unfinished">Potpisivanje poruke neuspješno.</translation>
    </message>
    <message>
        <source>Message signed.</source>
        <translation type="unfinished">Poruka je potpisana.</translation>
    </message>
    <message>
        <source>The signature could not be decoded.</source>
        <translation type="unfinished">Potpis nije mogao biti dešifriran.</translation>
    </message>
    <message>
        <source>Please check the signature and try again.</source>
        <translation type="unfinished">Molim provjerite potpis i pokušajte ponovo.</translation>
    </message>
    <message>
        <source>The signature did not match the message digest.</source>
        <translation type="unfinished">Potpis se ne poklapa sa sažetkom poruke (message digest).</translation>
    </message>
    <message>
        <source>Message verification failed.</source>
        <translation type="unfinished">Provjera poruke neuspješna.</translation>
    </message>
    <message>
        <source>Message verified.</source>
        <translation type="unfinished">Poruka provjerena.</translation>
    </message>
</context>
<context>
    <name>SplashScreen</name>
    <message>
        <source>(press q to shutdown and continue later)</source>
        <translation type="unfinished">(pritisnite q kako bi ugasili i nastavili kasnije)</translation>
    </message>
    <message>
        <source>press q to shutdown</source>
        <translation type="unfinished">pritisnite q za gašenje</translation>
    </message>
</context>
<context>
    <name>TransactionDesc</name>
    <message>
        <source>conflicted with a transaction with %1 confirmations</source>
        <extracomment>Text explaining the current status of a transaction, shown in the status field of the details window for this transaction. This status represents an unconfirmed transaction that conflicts with a confirmed transaction.</extracomment>
        <translation type="unfinished">subokljen s transakcijom broja potvrde %1</translation>
    </message>
    <message>
        <source>abandoned</source>
        <extracomment>Text explaining the current status of a transaction, shown in the status field of the details window for this transaction. This status represents an abandoned transaction.</extracomment>
        <translation type="unfinished">napušteno</translation>
    </message>
    <message>
        <source>%1/unconfirmed</source>
        <extracomment>Text explaining the current status of a transaction, shown in the status field of the details window for this transaction. This status represents a transaction confirmed in at least one block, but less than 6 blocks.</extracomment>
        <translation type="unfinished">%1/nepotvrđeno</translation>
    </message>
    <message>
        <source>%1 confirmations</source>
        <extracomment>Text explaining the current status of a transaction, shown in the status field of the details window for this transaction. This status represents a transaction confirmed in 6 or more blocks.</extracomment>
        <translation type="unfinished">%1 potvrda</translation>
    </message>
    <message>
        <source>Date</source>
        <translation type="unfinished">Datum</translation>
    </message>
    <message>
        <source>Source</source>
        <translation type="unfinished">Izvor</translation>
    </message>
    <message>
        <source>Generated</source>
        <translation type="unfinished">Generiran</translation>
    </message>
    <message>
        <source>From</source>
        <translation type="unfinished">Od</translation>
    </message>
    <message>
        <source>unknown</source>
        <translation type="unfinished">nepoznato</translation>
    </message>
    <message>
        <source>To</source>
        <translation type="unfinished">Za</translation>
    </message>
    <message>
        <source>own address</source>
        <translation type="unfinished">vlastita adresa</translation>
    </message>
    <message>
        <source>watch-only</source>
        <translation type="unfinished">isključivo promatrano</translation>
    </message>
    <message>
        <source>label</source>
        <translation type="unfinished">oznaka</translation>
    </message>
    <message>
        <source>Credit</source>
        <translation type="unfinished">Uplaćeno</translation>
    </message>
    <message numerus="yes">
        <source>matures in %n more block(s)</source>
        <translation type="unfinished">
            <numerusform>matures in %n more block(s)</numerusform>
            <numerusform>matures in %n more block(s)</numerusform>
            <numerusform>dozrijeva za još %n blokova</numerusform>
        </translation>
    </message>
    <message>
        <source>not accepted</source>
        <translation type="unfinished">Nije prihvaćeno</translation>
    </message>
    <message>
        <source>Debit</source>
        <translation type="unfinished">Zaduženje</translation>
    </message>
    <message>
        <source>Total debit</source>
        <translation type="unfinished">Ukupni debit</translation>
    </message>
    <message>
        <source>Total credit</source>
        <translation type="unfinished">Ukupni kredit</translation>
    </message>
    <message>
        <source>Transaction fee</source>
        <translation type="unfinished">Naknada za transakciju</translation>
    </message>
    <message>
        <source>Net amount</source>
        <translation type="unfinished">Neto iznos</translation>
    </message>
    <message>
        <source>Message</source>
        <translation type="unfinished">Poruka</translation>
    </message>
    <message>
        <source>Comment</source>
        <translation type="unfinished">Komentar</translation>
    </message>
    <message>
        <source>Transaction ID</source>
        <translation type="unfinished">ID transakcije</translation>
    </message>
    <message>
        <source>Transaction total size</source>
        <translation type="unfinished">Ukupna veličina transakcije</translation>
    </message>
    <message>
        <source>Transaction virtual size</source>
        <translation type="unfinished">Virtualna veličina transakcije</translation>
    </message>
    <message>
        <source>Output index</source>
        <translation type="unfinished">Indeks outputa</translation>
    </message>
    <message>
        <source>Merchant</source>
        <translation type="unfinished">Trgovac</translation>
    </message>
    <message>
        <source>Generated coins must mature %1 blocks before they can be spent. When you generated this block, it was broadcast to the network to be added to the block chain. If it fails to get into the chain, its state will change to "not accepted" and it won't be spendable. This may occasionally happen if another node generates a block within a few seconds of yours.</source>
        <translation type="unfinished">Generirani novčići moraju dozrijeti %1 blokova prije nego što mogu biti potrošeni. Kada ste generirali ovaj blok, bio je emitiran na mreži kako bi bio dodan lancu blokova. Ako ne uspije ući u lanac, stanje će mu promijeniti na "neprihvaćeno" i neće se moći trošiti. Ovo se može dogoditi povremeno ako drugi čvor generira blok u roku od nekoliko sekundi od vas.</translation>
    </message>
    <message>
        <source>Debug information</source>
        <translation type="unfinished">Informacije za debugiranje</translation>
    </message>
    <message>
        <source>Transaction</source>
        <translation type="unfinished">Transakcija</translation>
    </message>
    <message>
        <source>Inputs</source>
        <translation type="unfinished">Unosi</translation>
    </message>
    <message>
        <source>Amount</source>
        <translation type="unfinished">Iznos</translation>
    </message>
    <message>
        <source>true</source>
        <translation type="unfinished">istina</translation>
    </message>
    <message>
        <source>false</source>
        <translation type="unfinished">laž</translation>
    </message>
</context>
<context>
    <name>TransactionDescDialog</name>
    <message>
        <source>This pane shows a detailed description of the transaction</source>
        <translation type="unfinished">Ovaj prozor prikazuje detaljni opis transakcije</translation>
    </message>
    <message>
        <source>Details for %1</source>
        <translation type="unfinished">Detalji za %1</translation>
    </message>
</context>
<context>
    <name>TransactionTableModel</name>
    <message>
        <source>Date</source>
        <translation type="unfinished">Datum</translation>
    </message>
    <message>
        <source>Type</source>
        <translation type="unfinished">Tip</translation>
    </message>
    <message>
        <source>Label</source>
        <translation type="unfinished">Oznaka</translation>
    </message>
    <message>
        <source>Unconfirmed</source>
        <translation type="unfinished">Nepotvrđeno</translation>
    </message>
    <message>
        <source>Abandoned</source>
        <translation type="unfinished">Napušteno</translation>
    </message>
    <message>
        <source>Confirming (%1 of %2 recommended confirmations)</source>
        <translation type="unfinished">Potvrđuje se (%1 od %2 preporučenih potvrda)</translation>
    </message>
    <message>
        <source>Confirmed (%1 confirmations)</source>
        <translation type="unfinished">Potvrđen (%1 potvrda)</translation>
    </message>
    <message>
        <source>Conflicted</source>
        <translation type="unfinished">Sukobljeno</translation>
    </message>
    <message>
        <source>Immature (%1 confirmations, will be available after %2)</source>
        <translation type="unfinished">Nezrelo (%1 potvrda/e, bit će dostupno nakon %2)</translation>
    </message>
    <message>
        <source>Generated but not accepted</source>
        <translation type="unfinished">Generirano, ali nije prihvaćeno</translation>
    </message>
    <message>
        <source>Received with</source>
        <translation type="unfinished">Primljeno s</translation>
    </message>
    <message>
        <source>Received from</source>
        <translation type="unfinished">Primljeno od</translation>
    </message>
    <message>
        <source>Sent to</source>
        <translation type="unfinished">Poslano za</translation>
    </message>
    <message>
        <source>Mined</source>
        <translation type="unfinished">Rudareno</translation>
    </message>
    <message>
        <source>watch-only</source>
        <translation type="unfinished">isključivo promatrano</translation>
    </message>
    <message>
        <source>(n/a)</source>
        <translation type="unfinished">(n/d)</translation>
    </message>
    <message>
        <source>(no label)</source>
        <translation type="unfinished">(nema oznake)</translation>
    </message>
    <message>
        <source>Transaction status. Hover over this field to show number of confirmations.</source>
        <translation type="unfinished">Status transakcije</translation>
    </message>
    <message>
        <source>Date and time that the transaction was received.</source>
        <translation type="unfinished">Datum i vrijeme kad je transakcija primljena</translation>
    </message>
    <message>
        <source>Type of transaction.</source>
        <translation type="unfinished">Vrsta transakcije.</translation>
    </message>
    <message>
        <source>Whether or not a watch-only address is involved in this transaction.</source>
        <translation type="unfinished">Ovisi je li isključivo promatrana adresa povezana s ovom transakcijom ili ne.</translation>
    </message>
    <message>
        <source>User-defined intent/purpose of the transaction.</source>
        <translation type="unfinished">Korisničko definirana namjera transakcije.</translation>
    </message>
    <message>
        <source>Amount removed from or added to balance.</source>
        <translation type="unfinished">Iznos odbijen od ili dodan k saldu.</translation>
    </message>
</context>
<context>
    <name>TransactionView</name>
    <message>
        <source>All</source>
        <translation type="unfinished">Sve</translation>
    </message>
    <message>
        <source>Today</source>
        <translation type="unfinished">Danas</translation>
    </message>
    <message>
        <source>This week</source>
        <translation type="unfinished">Ovaj tjedan</translation>
    </message>
    <message>
        <source>This month</source>
        <translation type="unfinished">Ovaj mjesec</translation>
    </message>
    <message>
        <source>Last month</source>
        <translation type="unfinished">Prošli mjesec</translation>
    </message>
    <message>
        <source>This year</source>
        <translation type="unfinished">Ove godine</translation>
    </message>
    <message>
        <source>Received with</source>
        <translation type="unfinished">Primljeno s</translation>
    </message>
    <message>
        <source>Sent to</source>
        <translation type="unfinished">Poslano za</translation>
    </message>
    <message>
        <source>Mined</source>
        <translation type="unfinished">Rudareno</translation>
    </message>
    <message>
        <source>Other</source>
        <translation type="unfinished">Ostalo</translation>
    </message>
    <message>
        <source>Enter address, transaction id, or label to search</source>
        <translation type="unfinished">Unesite adresu, ID transakcije ili oznaku za pretragu</translation>
    </message>
    <message>
        <source>Min amount</source>
        <translation type="unfinished">Min iznos</translation>
    </message>
    <message>
        <source>Range…</source>
        <translation type="unfinished">Raspon...</translation>
    </message>
    <message>
        <source>&amp;Copy address</source>
        <translation type="unfinished">&amp;Kopiraj adresu</translation>
    </message>
    <message>
        <source>Copy &amp;label</source>
        <translation type="unfinished">Kopiraj &amp;oznaku</translation>
    </message>
    <message>
        <source>Copy &amp;amount</source>
        <translation type="unfinished">Kopiraj &amp;iznos</translation>
    </message>
    <message>
        <source>Copy transaction &amp;ID</source>
        <translation type="unfinished">Kopiraj &amp;ID transakcije</translation>
    </message>
    <message>
        <source>Copy &amp;raw transaction</source>
        <translation type="unfinished">Kopiraj &amp;sirovu transakciju</translation>
    </message>
    <message>
        <source>Copy full transaction &amp;details</source>
        <translation type="unfinished">Kopiraj sve transakcijske &amp;detalje</translation>
    </message>
    <message>
        <source>&amp;Show transaction details</source>
        <translation type="unfinished">&amp;Prikaži detalje transakcije</translation>
    </message>
    <message>
        <source>Increase transaction &amp;fee</source>
        <translation type="unfinished">Povećaj transakcijsku &amp;naknadu</translation>
    </message>
    <message>
        <source>A&amp;bandon transaction</source>
        <translation type="unfinished">&amp;Napusti transakciju</translation>
    </message>
    <message>
        <source>&amp;Edit address label</source>
        <translation type="unfinished">&amp;Izmjeni oznaku adrese</translation>
    </message>
    <message>
        <source>Show in %1</source>
        <extracomment>Transactions table context menu action to show the selected transaction in a third-party block explorer. %1 is a stand-in argument for the URL of the explorer.</extracomment>
        <translation type="unfinished">Prikazi u %1</translation>
    </message>
    <message>
        <source>Export Transaction History</source>
        <translation type="unfinished">Izvozite povijest transakcija</translation>
    </message>
    <message>
        <source>Comma separated file</source>
        <extracomment>Expanded name of the CSV file format. See: https://en.wikipedia.org/wiki/Comma-separated_values.</extracomment>
        <translation type="unfinished">Datoteka podataka odvojenih zarezima (*.csv)</translation>
    </message>
    <message>
        <source>Confirmed</source>
        <translation type="unfinished">Potvrđeno</translation>
    </message>
    <message>
        <source>Watch-only</source>
        <translation type="unfinished">Isključivo promatrano</translation>
    </message>
    <message>
        <source>Date</source>
        <translation type="unfinished">Datum</translation>
    </message>
    <message>
        <source>Type</source>
        <translation type="unfinished">Tip</translation>
    </message>
    <message>
        <source>Label</source>
        <translation type="unfinished">Oznaka</translation>
    </message>
    <message>
        <source>Address</source>
        <translation type="unfinished">Adresa</translation>
    </message>
    <message>
        <source>Exporting Failed</source>
        <translation type="unfinished">Izvoz neuspješan</translation>
    </message>
    <message>
        <source>There was an error trying to save the transaction history to %1.</source>
        <translation type="unfinished">Nastala je greška pokušavajući snimiti povijest transakcija na %1.</translation>
    </message>
    <message>
        <source>Exporting Successful</source>
        <translation type="unfinished">Izvoz uspješan</translation>
    </message>
    <message>
        <source>The transaction history was successfully saved to %1.</source>
        <translation type="unfinished">Povijest transakcija je bila uspješno snimljena na %1.</translation>
    </message>
    <message>
        <source>Range:</source>
        <translation type="unfinished">Raspon:</translation>
    </message>
    <message>
        <source>to</source>
        <translation type="unfinished">za</translation>
    </message>
</context>
<context>
    <name>WalletFrame</name>
    <message>
        <source>No wallet has been loaded.
Go to File &gt; Open Wallet to load a wallet.
- OR -</source>
        <translation type="unfinished">Nijedan novčanik nije učitan.
Idi na Datoteka &gt;  Otvori novčanik za učitanje novčanika.
- ILI -</translation>
    </message>
    <message>
        <source>Create a new wallet</source>
        <translation type="unfinished">Stvorite novi novčanik</translation>
    </message>
    <message>
        <source>Error</source>
        <translation type="unfinished">Greška</translation>
    </message>
    <message>
        <source>Unable to decode PSBT from clipboard (invalid base64)</source>
        <translation type="unfinished">Nije moguće dekodirati PSBT iz međuspremnika (nevažeći base64)</translation>
    </message>
    <message>
        <source>Load Transaction Data</source>
        <translation type="unfinished">Učitaj podatke transakcije</translation>
    </message>
    <message>
        <source>Partially Signed Transaction (*.psbt)</source>
        <translation type="unfinished">Djelomično potpisana transakcija (*.psbt)</translation>
    </message>
    <message>
        <source>PSBT file must be smaller than 100 MiB</source>
        <translation type="unfinished">PSBT datoteka mora biti manja od 100 MB</translation>
    </message>
    <message>
        <source>Unable to decode PSBT</source>
        <translation type="unfinished">Nije moguće dekodirati PSBT</translation>
    </message>
</context>
<context>
    <name>WalletModel</name>
    <message>
        <source>Send Coins</source>
        <translation type="unfinished">Slanje novca</translation>
    </message>
    <message>
        <source>Fee bump error</source>
        <translation type="unfinished">Greška kod povećanja naknade</translation>
    </message>
    <message>
        <source>Increasing transaction fee failed</source>
        <translation type="unfinished">Povećavanje transakcijske naknade neuspješno</translation>
    </message>
    <message>
        <source>Do you want to increase the fee?</source>
        <extracomment>Asks a user if they would like to manually increase the fee of a transaction that has already been created.</extracomment>
        <translation type="unfinished">Želite li povećati naknadu?</translation>
    </message>
    <message>
        <source>Current fee:</source>
        <translation type="unfinished">Trenutna naknada:</translation>
    </message>
    <message>
        <source>Increase:</source>
        <translation type="unfinished">Povećanje:</translation>
    </message>
    <message>
        <source>New fee:</source>
        <translation type="unfinished">Nova naknada:</translation>
    </message>
    <message>
        <source>Warning: This may pay the additional fee by reducing change outputs or adding inputs, when necessary. It may add a new change output if one does not already exist. These changes may potentially leak privacy.</source>
        <translation type="unfinished">Upozorenje: Ovo može platiti dodatnu naknadu smanjenjem change outputa ili dodavanjem inputa, po potrebi. Može dodati novi change output ako jedan već ne postoji. Ove promjene bi mogle smanjiti privatnost.</translation>
    </message>
    <message>
        <source>Confirm fee bump</source>
        <translation type="unfinished">Potvrdite povećanje naknade</translation>
    </message>
    <message>
        <source>Can't draft transaction.</source>
        <translation type="unfinished">Nije moguće pripremiti nacrt transakcije</translation>
    </message>
    <message>
        <source>PSBT copied</source>
        <translation type="unfinished">PSBT kopiran</translation>
    </message>
    <message>
        <source>Can't sign transaction.</source>
        <translation type="unfinished">Transakcija ne može biti potpisana.</translation>
    </message>
    <message>
        <source>Could not commit transaction</source>
        <translation type="unfinished">Transakcija ne može biti izvršena.</translation>
    </message>
    <message>
        <source>Can't display address</source>
        <translation type="unfinished">Ne mogu prikazati adresu</translation>
    </message>
    <message>
        <source>default wallet</source>
        <translation type="unfinished">uobičajeni novčanik</translation>
    </message>
</context>
<context>
    <name>WalletView</name>
    <message>
        <source>&amp;Export</source>
        <translation type="unfinished">&amp;Izvezite</translation>
    </message>
    <message>
        <source>Export the data in the current tab to a file</source>
        <translation type="unfinished">Izvezite podatke iz trenutne kartice u datoteku</translation>
    </message>
    <message>
        <source>Backup Wallet</source>
        <translation type="unfinished">Arhiviranje novčanika</translation>
    </message>
    <message>
        <source>Wallet Data</source>
        <extracomment>Name of the wallet data file format.</extracomment>
        <translation type="unfinished">Podaci novčanika</translation>
    </message>
    <message>
        <source>Backup Failed</source>
        <translation type="unfinished">Arhiviranje nije uspjelo</translation>
    </message>
    <message>
        <source>There was an error trying to save the wallet data to %1.</source>
        <translation type="unfinished">Nastala je greška pokušavajući snimiti podatke novčanika na %1.</translation>
    </message>
    <message>
        <source>Backup Successful</source>
        <translation type="unfinished">Sigurnosna kopija uspješna</translation>
    </message>
    <message>
        <source>The wallet data was successfully saved to %1.</source>
        <translation type="unfinished">Podaci novčanika su bili uspješno snimljeni na %1.</translation>
    </message>
    <message>
        <source>Cancel</source>
        <translation type="unfinished">Odustanite</translation>
    </message>
</context>
<context>
    <name>bitcoin-core</name>
    <message>
        <source>The %s developers</source>
        <translation type="unfinished">Ekipa %s</translation>
    </message>
    <message>
        <source>%s corrupt. Try using the wallet tool qtum-wallet to salvage or restoring a backup.</source>
        <translation type="unfinished">%s korumpirano. Pokušajte koristiti qtum-wallet alat za novčanike kako biste ga spasili ili pokrenuti sigurnosnu kopiju.</translation>
    </message>
    <message>
        <source>Cannot downgrade wallet from version %i to version %i. Wallet version unchanged.</source>
        <translation type="unfinished">Nije moguće unazaditi novčanik s verzije %i na verziju %i. Verzija novčanika nepromijenjena.</translation>
    </message>
    <message>
        <source>Cannot obtain a lock on data directory %s. %s is probably already running.</source>
        <translation type="unfinished">Program ne može pristupiti podatkovnoj mapi %s. %s je vjerojatno već pokrenut.</translation>
    </message>
    <message>
        <source>Cannot upgrade a non HD split wallet from version %i to version %i without upgrading to support pre-split keypool. Please use version %i or no version specified.</source>
        <translation type="unfinished">Nije moguće unaprijediti podijeljeni novčanik bez HD-a s verzije %i na verziju %i bez unaprijeđenja na potporu pred-podjelnog bazena ključeva. Molimo koristite verziju %i ili neku drugu.</translation>
    </message>
    <message>
        <source>Distributed under the MIT software license, see the accompanying file %s or %s</source>
        <translation type="unfinished">Distribuirano pod MIT licencom softvera. Vidite pripadajuću datoteku %s ili %s.</translation>
    </message>
    <message>
        <source>Error reading %s! Transaction data may be missing or incorrect. Rescanning wallet.</source>
        <translation type="unfinished">Greška u čitanju %s! Transakcijski podaci nedostaju ili su netočni. Ponovno skeniranje novčanika.</translation>
    </message>
    <message>
        <source>Error: Dumpfile format record is incorrect. Got "%s", expected "format".</source>
        <translation type="unfinished">Greška: Format dumpfile zapisa je netočan. Dobiven "%s" očekivani "format".</translation>
    </message>
    <message>
        <source>Error: Dumpfile identifier record is incorrect. Got "%s", expected "%s".</source>
        <translation type="unfinished">Greška: Identifikator dumpfile zapisa je netočan. Dobiven "%s", očekivan "%s".</translation>
    </message>
    <message>
        <source>Error: Dumpfile version is not supported. This version of qtum-wallet only supports version 1 dumpfiles. Got dumpfile with version %s</source>
        <translation type="unfinished">Greška: Dumpfile verzija nije podržana. Ova qtum-wallet  verzija podržava  samo dumpfile verziju 1. Dobiven dumpfile s verzijom %s</translation>
    </message>
    <message>
        <source>Error: Legacy wallets only support the "legacy", "p2sh-segwit", and "bech32" address types</source>
        <translation type="unfinished">Greška: Legacy novčanici podržavaju samo "legacy", "p2sh-segwit", i "bech32" tipove adresa</translation>
    </message>
    <message>
        <source>File %s already exists. If you are sure this is what you want, move it out of the way first.</source>
        <translation type="unfinished">Datoteka %s već postoji. Ako ste sigurni da ovo želite, prvo ju maknite, </translation>
    </message>
    <message>
        <source>Invalid or corrupt peers.dat (%s). If you believe this is a bug, please report it to %s. As a workaround, you can move the file (%s) out of the way (rename, move, or delete) to have a new one created on the next start.</source>
        <translation type="unfinished">Nevažeći ili korumpirani peers.dat (%s). Ako mislite da je ovo bug, molimo prijavite %s. Kao alternativno rješenje, možete maknuti datoteku (%s) (preimenuj, makni ili obriši) kako bi se kreirala nova na idućem pokretanju.</translation>
    </message>
    <message>
        <source>More than one onion bind address is provided. Using %s for the automatically created Tor onion service.</source>
        <translation type="unfinished">Pruženo je više od jedne onion bind adrese. Koristim %s za automatski stvorenu Tor onion uslugu.</translation>
    </message>
    <message>
        <source>No dump file provided. To use createfromdump, -dumpfile=&lt;filename&gt; must be provided.</source>
        <translation type="unfinished">Dump datoteka nije automatski dostupna. Kako biste koristili createfromdump, -dumpfile=&lt;filename&gt; mora biti osiguran. </translation>
    </message>
    <message>
        <source>No dump file provided. To use dump, -dumpfile=&lt;filename&gt; must be provided.</source>
        <translation type="unfinished">Dump datoteka nije automatski dostupna. Kako biste koristili dump, -dumpfile=&lt;filename&gt; mora biti osiguran. </translation>
    </message>
    <message>
        <source>No wallet file format provided. To use createfromdump, -format=&lt;format&gt; must be provided.</source>
        <translation type="unfinished">Format datoteke novčanika nije dostupan. Kako biste koristili reatefromdump, -format=&lt;format&gt; mora biti osiguran.</translation>
    </message>
    <message>
        <source>Please check that your computer's date and time are correct! If your clock is wrong, %s will not work properly.</source>
        <translation type="unfinished">Molimo provjerite jesu li datum i vrijeme na vašem računalu točni. Ako je vaš sat krivo namješten, %s neće raditi ispravno.</translation>
    </message>
    <message>
        <source>Please contribute if you find %s useful. Visit %s for further information about the software.</source>
        <translation type="unfinished">Molimo vas da doprinijete programu %s ako ga smatrate korisnim. Posjetite %s za više informacija.</translation>
    </message>
    <message>
        <source>Prune configured below the minimum of %d MiB.  Please use a higher number.</source>
        <translation type="unfinished">Obrezivanje postavljeno ispod minimuma od %d MiB. Molim koristite veći broj.</translation>
    </message>
    <message>
        <source>Prune: last wallet synchronisation goes beyond pruned data. You need to -reindex (download the whole blockchain again in case of pruned node)</source>
        <translation type="unfinished">Obrezivanje: zadnja sinkronizacija novčanika ide dalje od obrezivanih podataka. Morate koristiti -reindex (ponovo preuzeti cijeli lanac blokova u slučaju obrezivanog čvora)</translation>
    </message>
    <message>
        <source>SQLiteDatabase: Unknown sqlite wallet schema version %d. Only version %d is supported</source>
        <translation type="unfinished">SQLiteDatabase: Nepoznata sqlite shema novčanika verzija %d. Podržana je samo verzija %d.</translation>
    </message>
    <message>
        <source>The block database contains a block which appears to be from the future. This may be due to your computer's date and time being set incorrectly. Only rebuild the block database if you are sure that your computer's date and time are correct</source>
        <translation type="unfinished">Baza blokova sadrži blok koji je naizgled iz budućnosti. Može to biti posljedica krivo namještenog datuma i vremena na vašem računalu. Obnovite bazu blokova samo ako ste sigurni da su točni datum i vrijeme na vašem računalu.</translation>
    </message>
    <message>
        <source>The transaction amount is too small to send after the fee has been deducted</source>
        <translation type="unfinished">Iznos transakcije je premalen za poslati nakon naknade</translation>
    </message>
    <message>
        <source>This error could occur if this wallet was not shutdown cleanly and was last loaded using a build with a newer version of Berkeley DB. If so, please use the software that last loaded this wallet</source>
        <translation type="unfinished">Ova greška bi se mogla dogoditi kada se ovaj novčanik ne ugasi pravilno i ako je posljednji put bio podignut koristeći noviju verziju Berkeley DB. Ako je tako, molimo koristite softver kojim je novčanik podignut zadnji put.</translation>
    </message>
    <message>
        <source>This is a pre-release test build - use at your own risk - do not use for mining or merchant applications</source>
        <translation type="unfinished">Ovo je eksperimentalna verzija za testiranje - koristite je na vlastitu odgovornost - ne koristite je za rudarenje ili trgovačke primjene</translation>
    </message>
    <message>
        <source>This is the maximum transaction fee you pay (in addition to the normal fee) to prioritize partial spend avoidance over regular coin selection.</source>
        <translation type="unfinished">Ovo je najveća transakcijska naknada koju plaćate (uz normalnu naknadu) kako biste prioritizirali izbjegavanje djelomične potrošnje nad uobičajenom selekcijom sredstava.</translation>
    </message>
    <message>
        <source>This is the transaction fee you may discard if change is smaller than dust at this level</source>
        <translation type="unfinished">Ovo je transakcijska naknada koju možete odbaciti ako je ostatak manji od "prašine" (sićušnih iznosa) po ovoj stopi</translation>
    </message>
    <message>
        <source>This is the transaction fee you may pay when fee estimates are not available.</source>
        <translation type="unfinished">Ovo je transakcijska naknada koju ćete možda platiti kada su nedostupne procjene naknada.</translation>
    </message>
    <message>
        <source>Total length of network version string (%i) exceeds maximum length (%i). Reduce the number or size of uacomments.</source>
        <translation type="unfinished">Ukupna duljina stringa verzije mreže (%i) prelazi maksimalnu duljinu (%i). Smanjite broj ili veličinu komentara o korisničkom agentu (uacomments).</translation>
    </message>
    <message>
        <source>Unable to replay blocks. You will need to rebuild the database using -reindex-chainstate.</source>
        <translation type="unfinished">Ne mogu se ponovo odigrati blokovi. Morat ćete ponovo složiti bazu koristeći -reindex-chainstate.</translation>
    </message>
    <message>
        <source>Unknown wallet file format "%s" provided. Please provide one of "bdb" or "sqlite".</source>
        <translation type="unfinished">Nepoznati formant novčanika "%s" pružen. Molimo dostavite "bdb" ili "sqlite".</translation>
    </message>
    <message>
        <source>Warning: Dumpfile wallet format "%s" does not match command line specified format "%s".</source>
        <translation type="unfinished">Upozorenje: Dumpfile format novčanika "%s" se ne poklapa sa formatom komandne linije "%s".</translation>
    </message>
    <message>
        <source>Warning: Private keys detected in wallet {%s} with disabled private keys</source>
        <translation type="unfinished">Upozorenje: Privatni ključevi pronađeni u novčaniku {%s} s isključenim privatnim ključevima</translation>
    </message>
    <message>
        <source>Warning: We do not appear to fully agree with our peers! You may need to upgrade, or other nodes may need to upgrade.</source>
        <translation type="unfinished">Upozorenje: Izgleda da se ne slažemo u potpunosti s našim klijentima! Možda ćete se vi ili ostali čvorovi morati ažurirati.</translation>
    </message>
    <message>
        <source>Witness data for blocks after height %d requires validation. Please restart with -reindex.</source>
        <translation type="unfinished">Podaci svjedoka za blokove poslije visine %d zahtijevaju validaciju. Molimo restartirajte sa -reindex.</translation>
    </message>
    <message>
        <source>You need to rebuild the database using -reindex to go back to unpruned mode.  This will redownload the entire blockchain</source>
        <translation type="unfinished">Morat ćete ponovno složiti bazu koristeći -reindex kako biste se vratili na neobrezivan način (unpruned mode). Ovo će ponovno preuzeti cijeli lanac blokova.</translation>
    </message>
    <message>
        <source>%s is set very high!</source>
        <translation type="unfinished">%s je postavljen preveliko!</translation>
    </message>
    <message>
        <source>-maxmempool must be at least %d MB</source>
        <translation type="unfinished">-maxmempool mora biti barem %d MB</translation>
    </message>
    <message>
        <source>A fatal internal error occurred, see debug.log for details</source>
        <translation type="unfinished">Dogodila se kobna greška, vidi detalje u debug.log.</translation>
    </message>
    <message>
        <source>Cannot resolve -%s address: '%s'</source>
        <translation type="unfinished">Ne može se razriješiti adresa -%s: '%s'</translation>
    </message>
    <message>
        <source>Cannot set -forcednsseed to true when setting -dnsseed to false.</source>
        <translation type="unfinished">Nije moguće postaviti -forcednsseed na true kada je postavka za  -dnsseed false.</translation>
    </message>
    <message>
        <source>Cannot set -peerblockfilters without -blockfilterindex.</source>
        <translation type="unfinished">Nije moguće postaviti -peerblockfilters bez -blockfilterindex.</translation>
    </message>
    <message>
        <source>Cannot write to data directory '%s'; check permissions.</source>
        <translation type="unfinished">Nije moguće pisati u podatkovnu mapu '%s'; provjerite dozvole.</translation>
    </message>
    <message>
        <source>Cannot provide specific connections and have addrman find outgoing connections at the same time.</source>
        <translation type="unfinished">Nije moguće ponuditi specifične veze i istovremeno dati addrman da traži izlazne veze.</translation>
    </message>
    <message>
        <source>Error loading %s: External signer wallet being loaded without external signer support compiled</source>
        <translation type="unfinished">Pogreška pri učitavanju %s: Vanjski potpisni novčanik se učitava bez kompajlirane potpore vanjskog potpisnika</translation>
    </message>
    <message>
        <source>Failed to rename invalid peers.dat file. Please move or delete it and try again.</source>
        <translation type="unfinished">Preimenovanje nevažeće peers.dat datoteke neuspješno. Molimo premjestite ili obrišite datoteku i pokušajte ponovno.</translation>
    </message>
    <message>
        <source>Config setting for %s only applied on %s network when in [%s] section.</source>
        <translation type="unfinished">Konfiguriranje postavki za %s primijenjeno je samo na %s mreži u odjeljku [%s].</translation>
    </message>
    <message>
        <source>Corrupted block database detected</source>
        <translation type="unfinished">Pokvarena baza blokova otkrivena</translation>
    </message>
    <message>
        <source>Could not find asmap file %s</source>
        <translation type="unfinished">Nije pronađena asmap datoteka %s</translation>
    </message>
    <message>
        <source>Could not parse asmap file %s</source>
        <translation type="unfinished">Nije moguće pročitati asmap datoteku %s</translation>
    </message>
    <message>
        <source>Disk space is too low!</source>
        <translation type="unfinished">Nema dovoljno prostora na disku!</translation>
    </message>
    <message>
        <source>Do you want to rebuild the block database now?</source>
        <translation type="unfinished">Želite li sada obnoviti bazu blokova?</translation>
    </message>
    <message>
        <source>Done loading</source>
        <translation type="unfinished">Učitavanje gotovo</translation>
    </message>
    <message>
        <source>Dump file %s does not exist.</source>
        <translation type="unfinished">Dump datoteka %s ne postoji.</translation>
    </message>
    <message>
        <source>Error creating %s</source>
        <translation type="unfinished">Greška pri stvaranju %s</translation>
    </message>
    <message>
        <source>Error initializing block database</source>
        <translation type="unfinished">Greška kod inicijaliziranja baze blokova</translation>
    </message>
    <message>
        <source>Error initializing wallet database environment %s!</source>
        <translation type="unfinished">Greška kod inicijaliziranja okoline baze novčanika %s!</translation>
    </message>
    <message>
        <source>Error loading %s</source>
        <translation type="unfinished">Greška kod pokretanja programa %s!</translation>
    </message>
    <message>
        <source>Error loading %s: Private keys can only be disabled during creation</source>
        <translation type="unfinished">Greška kod učitavanja %s: Privatni ključevi mogu biti isključeni samo tijekom stvaranja</translation>
    </message>
    <message>
        <source>Error loading %s: Wallet corrupted</source>
        <translation type="unfinished">Greška kod učitavanja %s: Novčanik pokvaren</translation>
    </message>
    <message>
        <source>Error loading %s: Wallet requires newer version of %s</source>
        <translation type="unfinished">Greška kod učitavanja %s: Novčanik zahtijeva noviju verziju softvera %s.</translation>
    </message>
    <message>
        <source>Error loading block database</source>
        <translation type="unfinished">Greška kod pokretanja baze blokova</translation>
    </message>
    <message>
        <source>Error opening block database</source>
        <translation type="unfinished">Greška kod otvaranja baze blokova</translation>
    </message>
    <message>
        <source>Error reading from database, shutting down.</source>
        <translation type="unfinished">Greška kod iščitanja baze. Zatvara se klijent.</translation>
    </message>
    <message>
        <source>Error reading next record from wallet database</source>
        <translation type="unfinished">Greška pri očitavanju idućeg zapisa iz baza podataka novčanika</translation>
    </message>
    <message>
        <source>Error: Couldn't create cursor into database</source>
        <translation type="unfinished">Greška: Nije moguće kreirati cursor u batu podataka</translation>
    </message>
    <message>
        <source>Error: Disk space is low for %s</source>
        <translation type="unfinished">Pogreška: Malo diskovnog prostora za %s</translation>
    </message>
    <message>
        <source>Error: Dumpfile checksum does not match. Computed %s, expected %s</source>
        <translation type="unfinished">Greška: Dumpfile checksum se ne poklapa. Izračunao %s, očekivano %s</translation>
    </message>
    <message>
        <source>Error: Got key that was not hex: %s</source>
        <translation type="unfinished">Greška: Dobiven ključ koji nije hex: %s</translation>
    </message>
    <message>
        <source>Error: Got value that was not hex: %s</source>
        <translation type="unfinished">Greška: Dobivena vrijednost koja nije hex: %s</translation>
    </message>
    <message>
        <source>Error: Keypool ran out, please call keypoolrefill first</source>
        <translation type="unfinished">Greška: Ispraznio se bazen ključeva, molimo prvo pozovite keypoolrefill</translation>
    </message>
    <message>
        <source>Error: Missing checksum</source>
        <translation type="unfinished">Greška: Nedostaje checksum</translation>
    </message>
    <message>
        <source>Error: No %s addresses available.</source>
        <translation type="unfinished">Greška: Nema %s adresa raspoloživo.</translation>
    </message>
    <message>
        <source>Error: Unable to parse version %u as a uint32_t</source>
        <translation type="unfinished">Greška: Nije moguće parsirati verziju %u kao uint32_t</translation>
    </message>
    <message>
        <source>Error: Unable to write record to new wallet</source>
        <translation type="unfinished">Greška: Nije moguće unijeti zapis u novi novčanik</translation>
    </message>
    <message>
        <source>Failed to listen on any port. Use -listen=0 if you want this.</source>
        <translation type="unfinished">Neuspješno slušanje na svim portovima. Koristite -listen=0 ako to želite.</translation>
    </message>
    <message>
        <source>Failed to rescan the wallet during initialization</source>
        <translation type="unfinished">Neuspješno ponovo skeniranje novčanika tijekom inicijalizacije</translation>
    </message>
    <message>
        <source>Failed to verify database</source>
        <translation type="unfinished">Verifikacija baze podataka neuspješna</translation>
    </message>
    <message>
        <source>Fee rate (%s) is lower than the minimum fee rate setting (%s)</source>
        <translation type="unfinished">Naknada (%s) je niža od postavke minimalne visine naknade (%s)</translation>
    </message>
    <message>
        <source>Ignoring duplicate -wallet %s.</source>
        <translation type="unfinished">Zanemarujem duplicirani -wallet %s.</translation>
    </message>
    <message>
        <source>Importing…</source>
        <translation type="unfinished">Uvozim...</translation>
    </message>
    <message>
        <source>Incorrect or no genesis block found. Wrong datadir for network?</source>
        <translation type="unfinished">Neispravan ili nepostojeći blok geneze. Možda je kriva podatkovna mapa za mrežu?</translation>
    </message>
    <message>
        <source>Initialization sanity check failed. %s is shutting down.</source>
        <translation type="unfinished">Brzinska provjera inicijalizacije neuspješna. %s se zatvara.</translation>
    </message>
    <message>
        <source>Input not found or already spent</source>
        <translation type="unfinished">Input nije pronađen ili je već potrošen</translation>
    </message>
    <message>
        <source>Insufficient funds</source>
        <translation type="unfinished">Nedovoljna sredstva</translation>
    </message>
    <message>
        <source>Invalid -i2psam address or hostname: '%s'</source>
        <translation type="unfinished">Neispravna -i2psam adresa ili ime računala: '%s'</translation>
    </message>
    <message>
        <source>Invalid -onion address or hostname: '%s'</source>
        <translation type="unfinished">Neispravna -onion adresa ili ime računala: '%s'</translation>
    </message>
    <message>
        <source>Invalid -proxy address or hostname: '%s'</source>
        <translation type="unfinished">Neispravna -proxy adresa ili ime računala: '%s'</translation>
    </message>
    <message>
        <source>Invalid P2P permission: '%s'</source>
        <translation type="unfinished">Nevaljana dozvola za P2P: '%s'</translation>
    </message>
    <message>
        <source>Invalid amount for -%s=&lt;amount&gt;: '%s'</source>
        <translation type="unfinished">Neispravan iznos za  -%s=&lt;amount&gt;: '%s'</translation>
    </message>
    <message>
        <source>Invalid netmask specified in -whitelist: '%s'</source>
        <translation type="unfinished">Neispravna mrežna maska zadana u -whitelist: '%s'</translation>
    </message>
    <message>
        <source>Loading P2P addresses…</source>
        <translation type="unfinished">Pokreće se popis P2P adresa...</translation>
    </message>
    <message>
        <source>Loading banlist…</source>
        <translation type="unfinished">Pokreće se popis zabrana...</translation>
    </message>
    <message>
        <source>Loading block index…</source>
        <translation type="unfinished">Učitavanje indeksa blokova...</translation>
    </message>
    <message>
        <source>Loading wallet…</source>
        <translation type="unfinished">Učitavanje novčanika...</translation>
    </message>
    <message>
        <source>Missing amount</source>
        <translation type="unfinished">Iznos nedostaje</translation>
    </message>
    <message>
        <source>Missing solving data for estimating transaction size</source>
        <translation type="unfinished">Nedostaju podaci za procjenu veličine transakcije</translation>
    </message>
    <message>
        <source>Need to specify a port with -whitebind: '%s'</source>
        <translation type="unfinished">Treba zadati port pomoću -whitebind: '%s'</translation>
    </message>
    <message>
        <source>No addresses available</source>
        <translation type="unfinished">Nema dostupnih adresa</translation>
    </message>
    <message>
        <source>Not enough file descriptors available.</source>
        <translation type="unfinished">Nema dovoljno dostupnih datotečnih opisivača.</translation>
    </message>
    <message>
        <source>Prune cannot be configured with a negative value.</source>
        <translation type="unfinished">Obrezivanje (prune) ne može biti postavljeno na negativnu vrijednost.</translation>
    </message>
    <message>
        <source>Prune mode is incompatible with -txindex.</source>
        <translation type="unfinished">Način obreživanja (pruning) nekompatibilan je s parametrom -txindex.</translation>
    </message>
    <message>
        <source>Pruning blockstore…</source>
        <translation type="unfinished">Pruning blockstore-a...</translation>
    </message>
    <message>
        <source>Reducing -maxconnections from %d to %d, because of system limitations.</source>
        <translation type="unfinished">Smanjuje se -maxconnections sa %d na %d zbog sustavnih ograničenja.</translation>
    </message>
    <message>
        <source>Replaying blocks…</source>
        <translation type="unfinished">Premotavam blokove...</translation>
    </message>
    <message>
        <source>Rescanning…</source>
        <translation type="unfinished">Ponovno pretraživanje...</translation>
    </message>
    <message>
        <source>SQLiteDatabase: Failed to execute statement to verify database: %s</source>
        <translation type="unfinished">SQLiteDatabase: Neuspješno izvršenje izjave za verifikaciju baze podataka: %s</translation>
    </message>
    <message>
        <source>SQLiteDatabase: Failed to prepare statement to verify database: %s</source>
        <translation type="unfinished">SQLiteDatabase: Neuspješno pripremanje izjave za verifikaciju baze: %s</translation>
    </message>
    <message>
        <source>SQLiteDatabase: Failed to read database verification error: %s</source>
        <translation type="unfinished">SQLiteDatabase: Neuspješno čitanje greške verifikacije baze podataka %s</translation>
    </message>
    <message>
        <source>SQLiteDatabase: Unexpected application id. Expected %u, got %u</source>
        <translation type="unfinished">SQLiteDatabase: Neočekivani id aplikacije. Očekvano %u, pronađeno %u</translation>
    </message>
    <message>
        <source>Section [%s] is not recognized.</source>
        <translation type="unfinished">Odjeljak [%s] nije prepoznat.</translation>
    </message>
    <message>
        <source>Signing transaction failed</source>
        <translation type="unfinished">Potpisivanje transakcije neuspješno</translation>
    </message>
    <message>
        <source>Specified -walletdir "%s" does not exist</source>
        <translation type="unfinished">Zadan -walletdir "%s" ne postoji</translation>
    </message>
    <message>
        <source>Specified -walletdir "%s" is a relative path</source>
        <translation type="unfinished">Zadan -walletdir "%s" je relativan put</translation>
    </message>
    <message>
        <source>Specified -walletdir "%s" is not a directory</source>
        <translation type="unfinished">Zadan -walletdir "%s" nije mapa</translation>
    </message>
    <message>
        <source>Specified blocks directory "%s" does not exist.</source>
        <translation type="unfinished">Zadana mapa blokova "%s" ne postoji.</translation>
    </message>
    <message>
        <source>Starting network threads…</source>
        <translation type="unfinished">Pokreću se mrežne niti...</translation>
    </message>
    <message>
        <source>The source code is available from %s.</source>
        <translation type="unfinished">Izvorni kod je dostupan na %s.</translation>
    </message>
    <message>
        <source>The specified config file %s does not exist</source>
        <translation type="unfinished">Navedena konfiguracijska datoteka %s ne postoji</translation>
    </message>
    <message>
        <source>The transaction amount is too small to pay the fee</source>
        <translation type="unfinished">Transakcijiski iznos je premalen da plati naknadu</translation>
    </message>
    <message>
        <source>The wallet will avoid paying less than the minimum relay fee.</source>
        <translation type="unfinished">Ovaj novčanik će izbjegavati plaćanje manje od minimalne naknade prijenosa.</translation>
    </message>
    <message>
        <source>This is experimental software.</source>
        <translation type="unfinished">Ovo je eksperimentalni softver.</translation>
    </message>
    <message>
        <source>This is the minimum transaction fee you pay on every transaction.</source>
        <translation type="unfinished">Ovo je minimalna transakcijska naknada koju plaćate za svaku transakciju.</translation>
    </message>
    <message>
        <source>This is the transaction fee you will pay if you send a transaction.</source>
        <translation type="unfinished">Ovo je transakcijska naknada koju ćete platiti ako pošaljete transakciju.</translation>
    </message>
    <message>
        <source>Transaction amount too small</source>
        <translation type="unfinished">Transakcijski iznos premalen</translation>
    </message>
    <message>
        <source>Transaction amounts must not be negative</source>
        <translation type="unfinished">Iznosi transakcije ne smiju biti negativni</translation>
    </message>
    <message>
        <source>Transaction change output index out of range</source>
        <translation type="unfinished">Indeks change outputa transakcije je izvan dometa</translation>
    </message>
    <message>
        <source>Transaction must have at least one recipient</source>
        <translation type="unfinished">Transakcija mora imati barem jednog primatelja</translation>
    </message>
    <message>
        <source>Transaction needs a change address, but we can't generate it.</source>
        <translation type="unfinished">Transakciji je potrebna change adresa, ali ju ne možemo generirati.</translation>
    </message>
    <message>
        <source>Transaction too large</source>
        <translation type="unfinished">Transakcija prevelika</translation>
    </message>
    <message>
        <source>Unable to bind to %s on this computer (bind returned error %s)</source>
        <translation type="unfinished">Ne može se povezati na %s na ovom računalu. (povezivanje je vratilo grešku %s)</translation>
    </message>
    <message>
        <source>Unable to bind to %s on this computer. %s is probably already running.</source>
        <translation type="unfinished">Ne može se povezati na %s na ovom računalu.  %s je vjerojatno već pokrenut.</translation>
    </message>
    <message>
        <source>Unable to create the PID file '%s': %s</source>
        <translation type="unfinished">Nije moguće stvoriti PID datoteku '%s': %s</translation>
    </message>
    <message>
        <source>Unable to generate initial keys</source>
        <translation type="unfinished">Ne mogu se generirati početni ključevi</translation>
    </message>
    <message>
        <source>Unable to generate keys</source>
        <translation type="unfinished">Ne mogu se generirati ključevi</translation>
    </message>
    <message>
        <source>Unable to open %s for writing</source>
        <translation type="unfinished">Ne mogu otvoriti %s za upisivanje</translation>
    </message>
    <message>
        <source>Unable to parse -maxuploadtarget: '%s'</source>
        <translation type="unfinished">Nije moguće parsirati -maxuploadtarget: '%s'</translation>
    </message>
    <message>
        <source>Unable to start HTTP server. See debug log for details.</source>
        <translation type="unfinished">Ne može se pokrenuti HTTP server. Vidite debug.log za više detalja.</translation>
    </message>
    <message>
        <source>Unknown -blockfilterindex value %s.</source>
        <translation type="unfinished">Nepoznata vrijednost parametra -blockfilterindex %s.</translation>
    </message>
    <message>
        <source>Unknown address type '%s'</source>
        <translation type="unfinished">Nepoznat tip adrese '%s'</translation>
    </message>
    <message>
        <source>Unknown change type '%s'</source>
        <translation type="unfinished">Nepoznat tip adrese za vraćanje ostatka '%s'</translation>
    </message>
    <message>
        <source>Unknown network specified in -onlynet: '%s'</source>
        <translation type="unfinished">Nepoznata mreža zadana kod -onlynet: '%s'</translation>
    </message>
    <message>
        <source>Unknown new rules activated (versionbit %i)</source>
        <translation type="unfinished"> Nepoznata nova pravila aktivirana (versionbit %i)</translation>
    </message>
    <message>
        <source>Unsupported logging category %s=%s.</source>
        <translation type="unfinished">Nepodržana kategorija zapisa %s=%s.</translation>
    </message>
    <message>
        <source>User Agent comment (%s) contains unsafe characters.</source>
        <translation type="unfinished">Komentar pod "Korisnički agent" (%s) sadrži nesigurne znakove.</translation>
    </message>
    <message>
        <source>Verifying blocks…</source>
        <translation type="unfinished">Provjervanje blokova...</translation>
    </message>
    <message>
        <source>Verifying wallet(s)…</source>
        <translation type="unfinished">Provjeravanje novčanika...</translation>
    </message>
    <message>
        <source>Wallet needed to be rewritten: restart %s to complete</source>
        <translation type="unfinished">Novčanik je trebao prepravak: ponovo pokrenite %s</translation>
    </message>
    <message>
        <source>Settings file could not be read</source>
        <translation type="unfinished">Datoteka postavke se ne može pročitati</translation>
    </message>
    <message>
        <source>Settings file could not be written</source>
        <translation type="unfinished">Datoteka postavke se ne može mijenjati</translation>
    </message>
</context>
</TS><|MERGE_RESOLUTION|>--- conflicted
+++ resolved
@@ -1874,10 +1874,6 @@
     <message>
         <source>PSBT saved to disk.</source>
         <translation type="unfinished">PBST spremljen na disk.</translation>
-    </message>
-    <message>
-        <source>own address</source>
-        <translation type="unfinished">vlastita adresa</translation>
     </message>
     <message>
         <source>own address</source>
@@ -2846,13 +2842,6 @@
     <message>
         <source>Creates a Partially Signed Qtum Transaction (PSBT) for use with e.g. an offline %1 wallet, or a PSBT-compatible hardware wallet.</source>
         <translation type="unfinished">Stvara djelomično potpisanu Qtum transakciju (Partially Signed Qtum Transaction - PSBT) za upotrebu sa npr. novčanikom %1 koji nije povezan s mrežom ili sa PSBT kompatibilnim hardverskim novčanikom.</translation>
-<<<<<<< HEAD
-    </message>
-    <message>
-        <source> from wallet '%1'</source>
-        <translation type="unfinished">iz novčanika '%1'</translation>
-=======
->>>>>>> 258457a4
     </message>
     <message>
         <source>%1 to '%2'</source>
