--- conflicted
+++ resolved
@@ -394,13 +394,6 @@
         <translation>Pokŏż wykŏz adres i etyket użytych do ôdbiyraniŏ</translation>
     </message>
     <message>
-<<<<<<< HEAD
-        <source>Open a qtum: URI or payment request</source>
-        <translation>Ôdewrzij URI qtum: abo żōndanie płatu</translation>
-    </message>
-    <message>
-=======
->>>>>>> ee8ca219
         <source>&amp;Command-line options</source>
         <translation>Ôp&amp;cyje piski nakŏzań</translation>
     </message>
@@ -1146,17 +1139,6 @@
     <message>
         <source>'qtum://' is not a valid URI. Use 'qtum:' instead.</source>
         <translation>'qtum://' to niyma nŏleżne URI. Użyj 'qtum:'.</translation>
-<<<<<<< HEAD
-    </message>
-    <message>
-        <source>Payment request network doesn't match client network.</source>
-        <translation>Nec żōndaniŏ płatu niy ôdpadŏ necu klijynta.</translation>
-    </message>
-    <message>
-        <source>Unverified payment requests to custom payment scripts are unsupported.</source>
-        <translation>Niyzweryfikowane żōndaniŏ płatu do włŏsnych skryptōw płatu sōm niypodpiyrane.</translation>
-=======
->>>>>>> ee8ca219
     </message>
     </context>
 <context>
@@ -1618,13 +1600,6 @@
         <translation>&amp;Etyketa:</translation>
     </message>
     <message>
-<<<<<<< HEAD
-        <source>This is a normal payment.</source>
-        <translation>To je normalny płat.</translation>
-    </message>
-    <message>
-=======
->>>>>>> ee8ca219
         <source>The Qtum address to send the payment to</source>
         <translation>Adresa Qtum, na kerõ chcesz posłać płat</translation>
     </message>
