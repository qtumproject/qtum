--- conflicted
+++ resolved
@@ -67,11 +67,7 @@
     </message>
     <message>
         <source>These are your Qtum addresses for sending payments. Always check the amount and the receiving address before sending coins.</source>
-<<<<<<< HEAD
-        <translation>Tukej sōm adresy Qtum na kere posyłŏsz płaty. Dycki wybaduj wielość i adresã ôdbiyrŏcza przed posłaniym mōnet.</translation>
-=======
         <translation type="unfinished">Tukej sōm adresy Qtum na kere posyłŏsz płaty. Dycki wybaduj wielość i adresã ôdbiyrŏcza przed posłaniym mōnet.</translation>
->>>>>>> 5ed36332
     </message>
     <message>
         <source>&amp;Copy Address</source>
@@ -154,11 +150,7 @@
     </message>
     <message>
         <source>Warning: If you encrypt your wallet and lose your passphrase, you will &lt;b&gt;LOSE ALL OF YOUR QTUMS&lt;/b&gt;!</source>
-<<<<<<< HEAD
-        <translation>Pozōr: jeźli zaszyfrujesz swōj portmanyj i stracisz hasło &lt;b&gt;STRACISZ WSZYJSKE SWOJE QTUMY&lt;/b&gt;!</translation>
-=======
         <translation type="unfinished">Pozōr: jeźli zaszyfrujesz swōj portmanyj i stracisz hasło &lt;b&gt;STRACISZ WSZYJSKE SWOJE QTUMY&lt;/b&gt;!</translation>
->>>>>>> 5ed36332
     </message>
     <message>
         <source>Are you sure you wish to encrypt your wallet?</source>
@@ -213,9 +205,6 @@
     </message>
 </context>
 <context>
-<<<<<<< HEAD
-    <name>QtumGUI</name>
-=======
     <name>QObject</name>
     <message>
         <source>Error: %1</source>
@@ -229,7 +218,6 @@
         <source>Amount</source>
         <translation type="unfinished">Kwota</translation>
     </message>
->>>>>>> 5ed36332
     <message>
         <source>Enter a Qtum address (e.g. %1)</source>
         <translation type="unfinished">Wkludź adresã Qtum (bp. %1)</translation>
@@ -396,11 +384,7 @@
     </message>
     <message>
         <source>Request payments (generates QR codes and qtum: URIs)</source>
-<<<<<<< HEAD
-        <translation>Żōndej płatu (gyneruje kod QR jak tyż URI qtum:)</translation>
-=======
         <translation type="unfinished">Żōndej płatu (gyneruje kod QR jak tyż URI qtum:)</translation>
->>>>>>> 5ed36332
     </message>
     <message>
         <source>Show the list of used sending addresses and labels</source>
@@ -412,23 +396,7 @@
     </message>
     <message>
         <source>&amp;Command-line options</source>
-<<<<<<< HEAD
-        <translation>Ôp&amp;cyje piski nakŏzań</translation>
-    </message>
-    <message numerus="yes">
-        <source>%n active connection(s) to Qtum network</source>
-        <translation><numerusform>%n aktywne połōnczynie do necu Qtum</numerusform><numerusform>%n aktywnych połōnczyń do necu Qtum</numerusform><numerusform>%n aktywnych skuplowań do necu Qtum</numerusform></translation>
-    </message>
-    <message>
-        <source>Indexing blocks on disk...</source>
-        <translation>Indeksowanie blokōw na dysku...</translation>
-    </message>
-    <message>
-        <source>Processing blocks on disk...</source>
-        <translation>Przetwŏrzanie blokōw na dysku...</translation>
-=======
         <translation type="unfinished">Ôp&amp;cyje piski nakŏzań</translation>
->>>>>>> 5ed36332
     </message>
     <message numerus="yes">
         <source>Processed %n block(s) of transaction history.</source>
@@ -470,11 +438,7 @@
     </message>
     <message>
         <source>Show the %1 help message to get a list with possible Qtum command-line options</source>
-<<<<<<< HEAD
-        <translation>Pokŏż pōmoc %1 coby zobŏczyć wykŏz wszyjskich ôpcyji piski nakŏzań.</translation>
-=======
         <translation type="unfinished">Pokŏż pōmoc %1 coby zobŏczyć wykŏz wszyjskich ôpcyji piski nakŏzań.</translation>
->>>>>>> 5ed36332
     </message>
     <message>
         <source>default wallet</source>
@@ -741,11 +705,7 @@
     </message>
     <message>
         <source>The entered address "%1" is not a valid Qtum address.</source>
-<<<<<<< HEAD
-        <translation>Wkludzōnŏ adresa "%1" niyma nŏleżnōm adresōm Qtum.</translation>
-=======
         <translation type="unfinished">Wkludzōnŏ adresa "%1" niyma nŏleżnōm adresōm Qtum.</translation>
->>>>>>> 5ed36332
     </message>
     <message>
         <source>Address "%1" already exists as a receiving address with label "%2" and so cannot be added as a sending address.</source>
@@ -852,29 +812,8 @@
 <context>
     <name>HelpMessageDialog</name>
     <message>
-<<<<<<< HEAD
-        <source>Qtum</source>
-        <translation>Qtum</translation>
-    </message>
-    <message>
-        <source>At least %1 GB of data will be stored in this directory, and it will grow over time.</source>
-        <translation>Co nojmynij %1 GB datōw ôstanie spamiyntane w tym katalogu, daty te bydōm z czasym corŏz srogsze.</translation>
-    </message>
-    <message>
-        <source>Approximately %1 GB of data will be stored in this directory.</source>
-        <translation>Kole %1 GB datōw ôstanie spamiyntane w tym katalogu.</translation>
-    </message>
-    <message>
-        <source>%1 will download and store a copy of the Qtum block chain.</source>
-        <translation>%1 sebiere i spamiyntŏ kopijõ kety blokōw Qtum.</translation>
-    </message>
-    <message>
-        <source>The wallet will also be stored in this directory.</source>
-        <translation>Portmanyj tyż ôstanie spamiyntany w tym katalogu.</translation>
-=======
         <source>version</source>
         <translation type="unfinished">wersyjŏ</translation>
->>>>>>> 5ed36332
     </message>
     <message>
         <source>About %1</source>
@@ -893,19 +832,11 @@
     </message>
     <message>
         <source>Recent transactions may not yet be visible, and therefore your wallet's balance might be incorrect. This information will be correct once your wallet has finished synchronizing with the qtum network, as detailed below.</source>
-<<<<<<< HEAD
-        <translation>Świyże transakcyje mogōm niy być jeszcze widzialne, a tedyć saldo portmanyja może być niynŏleżne. Te detale bydōm nŏleżne, kej portmanyj zakōńczy synchrōnizacyjõ z necym qtum, zgodnie z miyniōnym ôpisym.</translation>
-    </message>
-    <message>
-        <source>Attempting to spend qtums that are affected by not-yet-displayed transactions will not be accepted by the network.</source>
-        <translation>Prōba wydaniŏ qtumōw kere niy sōm jeszcze wyświytlōne za transakcyjŏ ôstanie ôdciepniyntŏ bez nec.</translation>
-=======
         <translation type="unfinished">Świyże transakcyje mogōm niy być jeszcze widzialne, a tedyć saldo portmanyja może być niynŏleżne. Te detale bydōm nŏleżne, kej portmanyj zakōńczy synchrōnizacyjõ z necym qtum, zgodnie z miyniōnym ôpisym.</translation>
     </message>
     <message>
         <source>Attempting to spend qtums that are affected by not-yet-displayed transactions will not be accepted by the network.</source>
         <translation type="unfinished">Prōba wydaniŏ qtumōw kere niy sōm jeszcze wyświytlōne za transakcyjŏ ôstanie ôdciepniyntŏ bez nec.</translation>
->>>>>>> 5ed36332
     </message>
     <message>
         <source>Number of blocks left</source>
@@ -1036,11 +967,7 @@
     </message>
     <message>
         <source>Connect to the Qtum network through a SOCKS5 proxy.</source>
-<<<<<<< HEAD
-        <translation>Skupluj sie z necym Qtum bez SOCKS5 proxy.</translation>
-=======
         <translation type="unfinished">Skupluj sie z necym Qtum bez SOCKS5 proxy.</translation>
->>>>>>> 5ed36332
     </message>
     <message>
         <source>&amp;Connect through SOCKS5 proxy (default proxy):</source>
@@ -1133,11 +1060,7 @@
     </message>
     <message>
         <source>'qtum://' is not a valid URI. Use 'qtum:' instead.</source>
-<<<<<<< HEAD
-        <translation>'qtum://' to niyma nŏleżne URI. Użyj 'qtum:'.</translation>
-=======
         <translation type="unfinished">'qtum://' to niyma nŏleżne URI. Użyj 'qtum:'.</translation>
->>>>>>> 5ed36332
     </message>
     </context>
 <context>
@@ -1149,59 +1072,8 @@
     </message>
     <message>
         <source>Received</source>
-<<<<<<< HEAD
-        <translation>Ôdebrane</translation>
-    </message>
-</context>
-<context>
-    <name>QObject</name>
-    <message>
-        <source>Amount</source>
-        <translation>Kwota</translation>
-    </message>
-    <message>
-        <source>Enter a Qtum address (e.g. %1)</source>
-        <translation>Wkludź adresã Qtum (bp. %1)</translation>
-    </message>
-    <message>
-        <source>%1 d</source>
-        <translation>%1 d</translation>
-    </message>
-    <message>
-        <source>%1 h</source>
-        <translation>%1 h</translation>
-    </message>
-    <message>
-        <source>%1 m</source>
-        <translation>%1 m</translation>
-    </message>
-    <message>
-        <source>%1 s</source>
-        <translation>%1 s</translation>
-    </message>
-    <message>
-        <source>N/A</source>
-        <translation>N/A</translation>
-    </message>
-    <message>
-        <source>%1 ms</source>
-        <translation>%1 ms</translation>
-    </message>
-    <message>
-        <source>%1 B</source>
-        <translation>%1 B</translation>
-    </message>
-    <message>
-        <source>%1 KB</source>
-        <translation>%1 KB</translation>
-    </message>
-    <message>
-        <source>%1 MB</source>
-        <translation>%1 MB</translation>
-=======
         <extracomment>Title of Peers Table column which indicates the total amount of network information we have received from the peer.</extracomment>
         <translation type="unfinished">Ôdebrane</translation>
->>>>>>> 5ed36332
     </message>
     <message>
         <source>Address</source>
@@ -1341,11 +1213,7 @@
     </message>
     <message>
         <source>An optional message to attach to the payment request, which will be displayed when the request is opened. Note: The message will not be sent with the payment over the Qtum network.</source>
-<<<<<<< HEAD
-        <translation>Ôpcyjōnalnŏ wiadōmość do prziwstōniŏ do żōndaniŏ płatu, kerŏ bydzie wyświytlanŏ, kej żōndanie ôstanie ôdewrzōne. Napōmniynie: wiadōmość ta niy ôstanie wysłanŏ z płatym w nec Qtum.</translation>
-=======
         <translation type="unfinished">Ôpcyjōnalnŏ wiadōmość do prziwstōniŏ do żōndaniŏ płatu, kerŏ bydzie wyświytlanŏ, kej żōndanie ôstanie ôdewrzōne. Napōmniynie: wiadōmość ta niy ôstanie wysłanŏ z płatym w nec Qtum.</translation>
->>>>>>> 5ed36332
     </message>
     <message>
         <source>Clear</source>
@@ -1524,11 +1392,7 @@
     </message>
     <message>
         <source>Warning: Invalid Qtum address</source>
-<<<<<<< HEAD
-        <translation>Pozōr: niynŏleżnŏ adresa Qtum</translation>
-=======
         <translation type="unfinished">Pozōr: niynŏleżnŏ adresa Qtum</translation>
->>>>>>> 5ed36332
     </message>
     <message>
         <source>Warning: Unknown change address</source>
@@ -1547,19 +1411,7 @@
     </message>
     <message>
         <source>The Qtum address to send the payment to</source>
-<<<<<<< HEAD
-        <translation>Adresa Qtum, na kerõ chcesz posłać płat</translation>
-    </message>
-    <message>
-        <source>Alt+A</source>
-        <translation>Alt+A</translation>
-    </message>
-    <message>
-        <source>Alt+P</source>
-        <translation>Alt+P</translation>
-=======
         <translation type="unfinished">Adresa Qtum, na kerõ chcesz posłać płat</translation>
->>>>>>> 5ed36332
     </message>
     <message>
         <source>Use available balance</source>
@@ -1571,11 +1423,7 @@
     </message>
     <message>
         <source>A message that was attached to the qtum: URI which will be stored with the transaction for your reference. Note: This message will not be sent over the Qtum network.</source>
-<<<<<<< HEAD
-        <translation>Wiadōmość, kerŏ ôstała prziwstōnŏ do URI qtum:, kerŏ bydzie przechowowanŏ z transakcyjōm w cylach informacyjnych. Napōmniynie: Ta wiadōmość niy bydzie rozszyrzowanŏ w necu Qtum.</translation>
-=======
         <translation type="unfinished">Wiadōmość, kerŏ ôstała prziwstōnŏ do URI qtum:, kerŏ bydzie przechowowanŏ z transakcyjōm w cylach informacyjnych. Napōmniynie: Ta wiadōmość niy bydzie rozszyrzowanŏ w necu Qtum.</translation>
->>>>>>> 5ed36332
     </message>
     </context>
 <context>
@@ -1846,27 +1694,7 @@
     </message>
     <message>
         <source>Transaction too large</source>
-<<<<<<< HEAD
-        <translation>Transakcyjŏ za srogŏ</translation>
-    </message>
-    <message>
-        <source>Verifying wallet(s)...</source>
-        <translation>Weryfikacyjŏ portmanyja(ōw)...</translation>
-    </message>
-    <message>
-        <source>Warning: unknown new rules activated (versionbit %i)</source>
-        <translation>Pozōr: aktywowano było niyznōme nowe prawidła (versionbit %i)</translation>
-    </message>
-    <message>
-        <source>Total length of network version string (%i) exceeds maximum length (%i). Reduce the number or size of uacomments.</source>
-        <translation>Imyntnŏ dugość kety wersyje (%i) przekrŏczŏ maksymalnõ dopuszczalnõ dugość (%i). Zmyńsz wielość abo miara parametra uacomment.</translation>
-    </message>
-    <message>
-        <source>Starting network threads...</source>
-        <translation>Sztartowanie wōntkōw necowych...</translation>
-=======
         <translation type="unfinished">Transakcyjŏ za srogŏ</translation>
->>>>>>> 5ed36332
     </message>
     <message>
         <source>Unknown network specified in -onlynet: '%s'</source>
