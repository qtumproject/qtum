<TS language="vi_VN" version="2.1">
<context>
    <name>AddressBookPage</name>
    <message>
        <source>Right-click to edit address or label</source>
        <translation>Nhấn chuột phải để sửa địa chỉ hoặc nhãn</translation>
    </message>
    <message>
        <source>Create a new address</source>
        <translation>Tạo một địa chỉ mới</translation>
    </message>
    <message>
        <source>&amp;New</source>
        <translation>&amp;Tạo mới</translation>
    </message>
    <message>
        <source>Copy the currently selected address to the system clipboard</source>
        <translation>Copy địa chỉ được chọn vào clipboard</translation>
    </message>
    <message>
        <source>&amp;Copy</source>
        <translation>&amp;Copy</translation>
    </message>
    <message>
        <source>C&amp;lose</source>
        <translation>Đó&amp;ng</translation>
    </message>
    <message>
        <source>Delete the currently selected address from the list</source>
        <translation>Xóa địa chỉ hiện tại từ danh sách</translation>
    </message>
    <message>
        <source>Export the data in the current tab to a file</source>
        <translation>Xuất dữ liệu trong mục hiện tại ra file</translation>
    </message>
    <message>
        <source>&amp;Export</source>
        <translation>&amp;Xuất</translation>
    </message>
    <message>
        <source>&amp;Delete</source>
        <translation>&amp;Xóa</translation>
    </message>
    <message>
        <source>Choose the address to send coins to</source>
        <translation>Chọn địa chỉ để gửi coin đến</translation>
    </message>
    <message>
        <source>Choose the address to receive coins with</source>
        <translation>Chọn địa chỉ để nhận coin</translation>
    </message>
    <message>
        <source>C&amp;hoose</source>
        <translation>Chọn</translation>
    </message>
    <message>
        <source>Sending addresses</source>
        <translation>Địa chỉ gửi đến</translation>
    </message>
    <message>
        <source>Receiving addresses</source>
        <translation>Địa chỉ nhận</translation>
    </message>
    <message>
        <source>These are your Qtum addresses for sending payments. Always check the amount and the receiving address before sending coins.</source>
        <translation>Đây là các địa chỉ Qtum để gửi bạn gửi tiền. Trước khi gửi bạn nên kiểm tra lại số tiền bạn muốn gửi và địa chỉ qtum của người nhận.</translation>
    </message>
    <message>
        <source>These are your Qtum addresses for receiving payments. It is recommended to use a new receiving address for each transaction.</source>
        <translation>Đây là các địa chỉ Qtum để bạn nhận tiền. Với mỗi giao dịch, bạn nên dùng một địa chỉ Qtum mới để nhận tiền.</translation>
    </message>
    <message>
        <source>&amp;Copy Address</source>
        <translation>&amp;Chép Địa chỉ</translation>
    </message>
    <message>
        <source>Copy &amp;Label</source>
        <translation>Chép &amp;Nhãn</translation>
    </message>
    <message>
        <source>&amp;Edit</source>
        <translation>&amp;Sửa</translation>
    </message>
    <message>
        <source>Export Address List</source>
        <translation>Xuất Danh Sách Địa Chỉ</translation>
    </message>
    <message>
        <source>Comma separated file (*.csv)</source>
        <translation>Các tệp tác nhau bằng đấu phẩy (* .csv)</translation>
    </message>
    <message>
        <source>Exporting Failed</source>
        <translation>Xuất không thành công</translation>
    </message>
    </context>
<context>
    <name>AddressTableModel</name>
    <message>
        <source>Label</source>
        <translation>Nhãn</translation>
    </message>
    <message>
        <source>Address</source>
        <translation>Địa chỉ</translation>
    </message>
    <message>
        <source>(no label)</source>
        <translation>(không nhãn)</translation>
    </message>
</context>
<context>
    <name>AskPassphraseDialog</name>
    <message>
        <source>Passphrase Dialog</source>
        <translation>Hội thoại Passphrase</translation>
    </message>
    <message>
        <source>Enter passphrase</source>
        <translation>Điền passphrase</translation>
    </message>
    <message>
        <source>New passphrase</source>
        <translation>Passphrase mới</translation>
    </message>
    <message>
        <source>Repeat new passphrase</source>
        <translation>Điền lại passphrase</translation>
    </message>
    <message>
        <source>Show password</source>
        <translation>Hiện mật khẩu</translation>
    </message>
    <message>
        <source>Enter the new passphrase to the wallet.&lt;br/&gt;Please use a passphrase of &lt;b&gt;ten or more random characters&lt;/b&gt;, or &lt;b&gt;eight or more words&lt;/b&gt;.</source>
        <translation>Nhập passphrase mới cho Ví của bạn.&lt;br/&gt;Vui long dùng  passphrase gồm&lt;b&gt;ít nhất 10 ký tự bất kỳ &lt;/b&gt;, hoặc &lt;b&gt;ít nhất 8 chữ&lt;/b&gt;.</translation>
    </message>
    <message>
        <source>Encrypt wallet</source>
        <translation>Mã hóa ví</translation>
    </message>
    <message>
        <source>This operation needs your wallet passphrase to unlock the wallet.</source>
        <translation>Thao tác này cần cụm từ mật khẩu để mở khóa ví.</translation>
    </message>
    <message>
        <source>Unlock wallet</source>
        <translation>Mở khóa ví</translation>
    </message>
    <message>
        <source>This operation needs your wallet passphrase to decrypt the wallet.</source>
        <translation>Thao tác này cần cụm mật khẩu ví của bạn để giải mã ví.</translation>
    </message>
    <message>
        <source>Decrypt wallet</source>
        <translation>Giải mã ví</translation>
    </message>
    <message>
        <source>Change passphrase</source>
        <translation>Đổi cụm mật khẩu</translation>
    </message>
    <message>
        <source>Enter the old passphrase and new passphrase to the wallet.</source>
        <translation>Nhập cụm từ mật khẩu cũ và cụm mật khẩu mới vào ví.</translation>
    </message>
    <message>
        <source>Confirm wallet encryption</source>
        <translation>Xác nhận mã hóa ví</translation>
    </message>
    <message>
        <source>Are you sure you wish to encrypt your wallet?</source>
        <translation>Bạn có chắc chắn muốn mã hóa ví của bạn?</translation>
    </message>
    <message>
        <source>Wallet encrypted</source>
        <translation>Ví đã được mã hóa</translation>
    </message>
    <message>
        <source>IMPORTANT: Any previous backups you have made of your wallet file should be replaced with the newly generated, encrypted wallet file. For security reasons, previous backups of the unencrypted wallet file will become useless as soon as you start using the new, encrypted wallet.</source>
        <translation>QUAN TRỌNG: Bất kỳ bản sao lưu trước nào bạn đã làm từ tệp ví tiền của bạn phải được thay thế bằng tệp ví tiền mới được tạo và mã hóa. Vì lý do bảo mật, các bản sao lưu trước đó của tệp ví tiền không được mã hóa sẽ trở nên vô dụng ngay khi bạn bắt đầu sử dụng ví đã được mã hóa.</translation>
    </message>
    <message>
        <source>Wallet encryption failed</source>
        <translation>Mã hóa ví không thành công</translation>
    </message>
    <message>
        <source>Wallet encryption failed due to an internal error. Your wallet was not encrypted.</source>
        <translation>Mã hóa ví không thành công do có lỗi bên trong.
Ví của bạn chưa được mã hóa.</translation>
    </message>
    <message>
        <source>The supplied passphrases do not match.</source>
        <translation>Cụm mật khẩu được cung cấp không khớp.</translation>
    </message>
    <message>
        <source>Wallet unlock failed</source>
        <translation>Mở khóa ví không thành công</translation>
    </message>
    <message>
        <source>The passphrase entered for the wallet decryption was incorrect.</source>
        <translation>Cụm từ mật mã nhập vào không đúng</translation>
    </message>
    <message>
        <source>Wallet decryption failed</source>
        <translation>Giải mã ví không thành công</translation>
    </message>
    <message>
        <source>Wallet passphrase was successfully changed.</source>
        <translation>Cụm từ mật khẩu mã hóa của ví đã được thay đổi.</translation>
    </message>
    <message>
        <source>Warning: The Caps Lock key is on!</source>
        <translation>Chú ý: Caps Lock đang được bật!</translation>
    </message>
</context>
<context>
    <name>BanTableModel</name>
    <message>
        <source>IP/Netmask</source>
        <translation>IP/Netmask</translation>
    </message>
    <message>
        <source>Banned Until</source>
        <translation>Bị cấm đến</translation>
    </message>
</context>
<context>
    <name>QtumGUI</name>
    <message>
        <source>Sign &amp;message...</source>
        <translation>Chứ ký &amp; Tin nhắn...</translation>
    </message>
    <message>
        <source>Synchronizing with network...</source>
        <translation>Đồng bộ hóa với mạng</translation>
    </message>
    <message>
        <source>&amp;Overview</source>
        <translation>&amp;Tổng quan</translation>
    </message>
    <message>
        <source>Show general overview of wallet</source>
        <translation>Hiện thỉ thông tin sơ lược chung về Ví</translation>
    </message>
    <message>
        <source>&amp;Transactions</source>
        <translation>&amp;Giao dịch</translation>
    </message>
    <message>
        <source>Browse transaction history</source>
        <translation>Duyệt tìm lịch sử giao dịch</translation>
    </message>
    <message>
        <source>E&amp;xit</source>
        <translation>T&amp;hoát</translation>
    </message>
    <message>
        <source>Quit application</source>
        <translation>Thoát chương trình</translation>
    </message>
    <message>
        <source>&amp;About %1</source>
        <translation>&amp;Thông tin về %1</translation>
    </message>
    <message>
        <source>Show information about %1</source>
        <translation>Hiện thông tin về %1</translation>
    </message>
    <message>
        <source>About &amp;Qt</source>
        <translation>Về &amp;Qt</translation>
    </message>
    <message>
        <source>Show information about Qt</source>
        <translation>Xem thông tin về Qt</translation>
    </message>
    <message>
        <source>&amp;Options...</source>
        <translation>&amp;Tùy chọn...</translation>
    </message>
    <message>
        <source>Modify configuration options for %1</source>
        <translation>Chỉnh sửa thiết đặt tùy chọn cho %1</translation>
    </message>
    <message>
        <source>&amp;Encrypt Wallet...</source>
        <translation>&amp;Mã hóa ví tiền</translation>
    </message>
    <message>
        <source>&amp;Backup Wallet...</source>
        <translation>&amp;Sao lưu ví tiền...</translation>
    </message>
    <message>
        <source>&amp;Change Passphrase...</source>
        <translation>&amp;Thay đổi mật khẩu...</translation>
    </message>
    <message>
        <source>Open &amp;URI...</source>
        <translation>Mở &amp;URI...</translation>
    </message>
    <message>
        <source>Click to disable network activity.</source>
        <translation>Nhấp để vô hiệu hóa kết nối mạng.</translation>
    </message>
    <message>
        <source>Network activity disabled.</source>
        <translation>Kết nối mạng đã bị ngắt</translation>
    </message>
    <message>
        <source>Click to enable network activity again.</source>
        <translation>Nhấp để kết nối lại mạng.</translation>
    </message>
    <message>
        <source>Syncing Headers (%1%)...</source>
        <translation>Đồng bộ hóa các Headers (%1%)...</translation>
    </message>
    <message>
        <source>Reindexing blocks on disk...</source>
        <translation>Đánh chỉ số (indexing) lại các khối (blocks) trên ổ đĩa ...</translation>
    </message>
    <message>
        <source>Send coins to a Qtum address</source>
        <translation>Gửi coins đến tài khoản Qtum</translation>
    </message>
    <message>
        <source>Backup wallet to another location</source>
        <translation>Sao lưu ví tiền ở vị trí khác</translation>
    </message>
    <message>
        <source>Change the passphrase used for wallet encryption</source>
        <translation>Thay đổi cụm mật mã dùng cho mã hoá Ví</translation>
    </message>
    <message>
        <source>&amp;Debug window</source>
        <translation>&amp;Cửa sổ xử lý lỗi (debug)</translation>
    </message>
    <message>
        <source>Open debugging and diagnostic console</source>
        <translation>Mở trình gỡ lỗi và bảng lệnh chuẩn đoán</translation>
    </message>
    <message>
        <source>&amp;Verify message...</source>
        <translation>&amp;Tin nhắn xác thực</translation>
    </message>
    <message>
        <source>Qtum</source>
        <translation>Qtum</translation>
<<<<<<< HEAD
    </message>
    <message>
        <source>Wallet</source>
        <translation>Ví</translation>
=======
>>>>>>> 9e306671
    </message>
    <message>
        <source>&amp;Send</source>
        <translation>&amp;Gửi</translation>
    </message>
    <message>
        <source>&amp;Receive</source>
        <translation>&amp;Nhận</translation>
    </message>
    <message>
        <source>&amp;Show / Hide</source>
        <translation>Ẩn / H&amp;iện</translation>
    </message>
    <message>
        <source>Show or hide the main Window</source>
        <translation>Hiện hoặc ẩn cửa sổ chính</translation>
    </message>
    <message>
        <source>Encrypt the private keys that belong to your wallet</source>
        <translation>Mã hoá các khoá bí mật trong Ví của bạn.</translation>
    </message>
    <message>
        <source>Sign messages with your Qtum addresses to prove you own them</source>
        <translation>Dùng địa chỉ Qtum của bạn ký các tin nhắn để xác minh những nội dung tin nhắn đó là của bạn.</translation>
    </message>
    <message>
        <source>Verify messages to ensure they were signed with specified Qtum addresses</source>
        <translation>Kiểm tra các tin nhắn để chắc chắn rằng chúng được ký bằng các địa chỉ Qtum xác định.</translation>
    </message>
    <message>
        <source>&amp;File</source>
        <translation>&amp;File</translation>
    </message>
    <message>
        <source>&amp;Settings</source>
        <translation>&amp;Thiết lập</translation>
    </message>
    <message>
        <source>&amp;Help</source>
        <translation>Trợ &amp;giúp</translation>
    </message>
    <message>
        <source>Tabs toolbar</source>
        <translation>Thanh công cụ (toolbar)</translation>
    </message>
    <message>
        <source>Request payments (generates QR codes and qtum: URIs)</source>
        <translation>Yêu cầu thanh toán(tạo mã QR và địa chỉ Qtum: URLs)</translation>
    </message>
    <message>
        <source>Show the list of used sending addresses and labels</source>
        <translation>Hiện thỉ danh sách các địa chỉ và nhãn đã dùng để gửi.</translation>
    </message>
    <message>
        <source>Show the list of used receiving addresses and labels</source>
        <translation>Hiện thỉ danh sách các địa chỉ và nhãn đã dùng để nhận.</translation>
    </message>
    <message>
        <source>Open a qtum: URI or payment request</source>
        <translation>Mở qtum:URL hoặc yêu cầu thanh toán</translation>
    </message>
    <message>
        <source>&amp;Command-line options</source>
        <translation>7Tùy chọn dòng lệnh</translation>
    </message>
    <message numerus="yes">
        <source>%n active connection(s) to Qtum network</source>
        <translation><numerusform>%n liên kết hoạt động với mạng lưới Qtum</numerusform></translation>
    </message>
    <message>
        <source>Indexing blocks on disk...</source>
        <translation>Đang lập chỉ mục các khối trên ổ đĩa</translation>
    </message>
    <message>
        <source>Processing blocks on disk...</source>
        <translation>Đang xử lý các khối trên ổ đĩa...</translation>
    </message>
    <message numerus="yes">
        <source>Processed %n block(s) of transaction history.</source>
        <translation><numerusform>Đã xử lý %n khối của lịch sử giao dịch.</numerusform></translation>
    </message>
    <message>
        <source>%1 behind</source>
        <translation>%1 chậm trễ</translation>
    </message>
    <message>
        <source>Last received block was generated %1 ago.</source>
        <translation>Khối (block) cuối cùng nhận được cách đây %1</translation>
    </message>
    <message>
        <source>Transactions after this will not yet be visible.</source>
        <translation>Những giao dịch sau đó sẽ không hiện thị.</translation>
    </message>
    <message>
        <source>Error</source>
        <translation>Lỗi</translation>
    </message>
    <message>
        <source>Warning</source>
        <translation>Chú ý</translation>
    </message>
    <message>
        <source>Information</source>
        <translation>Thông tin</translation>
    </message>
    <message>
        <source>Up to date</source>
        <translation>Đã cập nhật</translation>
    </message>
    <message>
        <source>Show the %1 help message to get a list with possible Qtum command-line options</source>
        <translation>Hiển thị tin nhắn trợ giúp %1 để có được danh sách với các tùy chọn dòng lệnh Qtum.</translation>
    </message>
    <message>
        <source>Connecting to peers...</source>
        <translation>Kết nối với các máy ngang hàng...</translation>
    </message>
    <message>
        <source>Catching up...</source>
        <translation>Bắt kịp...</translation>
    </message>
    <message>
        <source>Date: %1
</source>
        <translation>Ngày: %1
</translation>
    </message>
    <message>
        <source>Amount: %1
</source>
        <translation>Số lượng: %1
</translation>
    </message>
    <message>
        <source>Type: %1
</source>
        <translation>Loại: %1
</translation>
    </message>
    <message>
        <source>Label: %1
</source>
        <translation>Nhãn hiệu: %1
</translation>
    </message>
    <message>
        <source>Address: %1
</source>
        <translation>Địa chỉ: %1
</translation>
    </message>
    <message>
        <source>Sent transaction</source>
        <translation>Giao dịch đã gửi</translation>
    </message>
    <message>
        <source>Incoming transaction</source>
        <translation>Giao dịch đang tới</translation>
    </message>
    <message>
        <source>Wallet is &lt;b&gt;encrypted&lt;/b&gt; and currently &lt;b&gt;unlocked&lt;/b&gt;</source>
        <translation>Ví tiền &lt;b&gt; đã được mã hóa&lt;/b&gt;và hiện &lt;b&gt;đang mở&lt;/b&gt;</translation>
    </message>
    <message>
        <source>Wallet is &lt;b&gt;encrypted&lt;/b&gt; and currently &lt;b&gt;locked&lt;/b&gt;</source>
        <translation>Ví tiền &lt;b&gt; đã được mã hóa&lt;/b&gt;và hiện &lt;b&gt;đang khóa&lt;/b&gt;</translation>
    </message>
    </context>
<context>
    <name>CoinControlDialog</name>
    <message>
        <source>Quantity:</source>
        <translation>Lượng:</translation>
    </message>
    <message>
        <source>Bytes:</source>
        <translation>Bytes:</translation>
    </message>
    <message>
        <source>Amount:</source>
        <translation>Lượng:</translation>
    </message>
    <message>
        <source>Fee:</source>
        <translation>Phí:</translation>
    </message>
    <message>
        <source>After Fee:</source>
        <translation>Sau thuế, phí:</translation>
    </message>
    <message>
        <source>Change:</source>
        <translation>Thay đổi:</translation>
    </message>
    <message>
        <source>(un)select all</source>
        <translation>(bỏ)chọn tất cả</translation>
    </message>
    <message>
        <source>Tree mode</source>
        <translation>Chế độ cây</translation>
    </message>
    <message>
        <source>List mode</source>
        <translation>Chế độ danh sách</translation>
    </message>
    <message>
        <source>Amount</source>
        <translation>Lượng</translation>
    </message>
    <message>
        <source>Date</source>
        <translation>Ngày tháng</translation>
    </message>
    <message>
        <source>Confirmations</source>
        <translation>Lần xác nhận</translation>
    </message>
    <message>
        <source>Confirmed</source>
        <translation>Đã xác nhận</translation>
    </message>
    <message>
        <source>(no label)</source>
        <translation>(không nhãn)</translation>
    </message>
    </context>
<context>
    <name>EditAddressDialog</name>
    <message>
        <source>Edit Address</source>
        <translation>Thay đổi địa chỉ</translation>
    </message>
    <message>
        <source>&amp;Label</source>
        <translation>Nhãn</translation>
    </message>
    <message>
        <source>&amp;Address</source>
        <translation>Địa chỉ</translation>
    </message>
    </context>
<context>
    <name>FreespaceChecker</name>
    <message>
        <source>name</source>
        <translation>tên</translation>
    </message>
    </context>
<context>
    <name>HelpMessageDialog</name>
    <message>
        <source>version</source>
        <translation>version</translation>
    </message>
    <message>
        <source>(%1-bit)</source>
        <translation>(%1-bit)</translation>
    </message>
    <message>
        <source>Command-line options</source>
        <translation>&amp;Tùy chọn dòng lệnh</translation>
    </message>
</context>
<context>
    <name>Intro</name>
    <message>
        <source>Welcome</source>
        <translation>Chào mừng</translation>
    </message>
    <message>
        <source>Use the default data directory</source>
        <translation>Sử dụng vị trí dữ liệu mặc định</translation>
    </message>
    <message>
        <source>Qtum</source>
        <translation>Qtum</translation>
    </message>
    <message>
        <source>Error</source>
        <translation>Lỗi</translation>
    </message>
    </context>
<context>
    <name>ModalOverlay</name>
    <message>
        <source>Form</source>
        <translation>Form</translation>
    </message>
    <message>
        <source>Hide</source>
        <translation>Ẩn</translation>
    </message>
    </context>
<context>
    <name>OpenURIDialog</name>
    <message>
        <source>Open URI</source>
        <translation>Mở URI</translation>
    </message>
    <message>
        <source>URI:</source>
        <translation>URI:</translation>
    </message>
    </context>
<context>
    <name>OptionsDialog</name>
    <message>
        <source>Options</source>
        <translation>Lựa chọn</translation>
    </message>
    <message>
        <source>&amp;Main</source>
        <translation>&amp;Chính</translation>
    </message>
    <message>
        <source>IP address of the proxy (e.g. IPv4: 127.0.0.1 / IPv6: ::1)</source>
        <translation>Địa chỉ IP của proxy (ví dụ IPv4: 127.0.0.1 / IPv6: ::1)</translation>
    </message>
    <message>
        <source>W&amp;allet</source>
        <translation>Ví</translation>
    </message>
    <message>
        <source>Connect to the Qtum network through a SOCKS5 proxy.</source>
        <translation>Kết nối đến máy chủ Qtum thông qua SOCKS5 proxy.</translation>
    </message>
    <message>
        <source>Proxy &amp;IP:</source>
        <translation>Proxy &amp;IP:</translation>
    </message>
    <message>
        <source>&amp;Port:</source>
        <translation>&amp;Cổng:</translation>
    </message>
    <message>
        <source>Port of the proxy (e.g. 9050)</source>
        <translation>Cổng proxy (e.g. 9050) </translation>
    </message>
    <message>
        <source>IPv4</source>
        <translation>IPv4</translation>
    </message>
    <message>
        <source>IPv6</source>
        <translation>IPv6</translation>
    </message>
    <message>
        <source>&amp;Display</source>
        <translation>&amp;Hiển thị</translation>
    </message>
    <message>
        <source>User Interface &amp;language:</source>
        <translation>Giao diện người dùng &amp; ngôn ngữ</translation>
    </message>
    <message>
        <source>&amp;OK</source>
        <translation>&amp;OK</translation>
    </message>
    <message>
        <source>&amp;Cancel</source>
        <translation>&amp;Từ chối</translation>
    </message>
    <message>
        <source>default</source>
        <translation>mặc định</translation>
    </message>
    <message>
        <source>none</source>
        <translation>Trống</translation>
    </message>
    <message>
        <source>Error</source>
        <translation>Lỗi</translation>
    </message>
    </context>
<context>
    <name>OverviewPage</name>
    <message>
        <source>Form</source>
        <translation>Form</translation>
    </message>
    <message>
        <source>Available:</source>
        <translation>Khả dụng</translation>
    </message>
    <message>
        <source>Pending:</source>
        <translation>Đang chờ</translation>
    </message>
    <message>
        <source>Total:</source>
        <translation>Tổng:</translation>
    </message>
    </context>
<context>
    <name>PaymentServer</name>
    </context>
<context>
    <name>PeerTableModel</name>
    <message>
        <source>User Agent</source>
        <translation>User Agent</translation>
    </message>
    <message>
        <source>Sent</source>
        <translation>Đã gửi</translation>
    </message>
    </context>
<context>
    <name>QObject</name>
    <message>
        <source>Amount</source>
        <translation>Lượng</translation>
    </message>
    <message>
        <source>%1 and %2</source>
        <translation>%1 và %2</translation>
    </message>
    <message>
        <source>%1 B</source>
        <translation>%1 B</translation>
    </message>
    <message>
        <source>%1 KB</source>
        <translation>%1 KB</translation>
    </message>
    <message>
        <source>%1 MB</source>
        <translation>%1 MB</translation>
    </message>
    <message>
        <source>%1 GB</source>
        <translation>%1 GB</translation>
    </message>
    </context>
<context>
    <name>QObject::QObject</name>
    </context>
<context>
    <name>QRImageWidget</name>
    <message>
        <source>&amp;Save Image...</source>
        <translation>$Lưu hình ảnh...</translation>
    </message>
    </context>
<context>
    <name>RPCConsole</name>
    <message>
        <source>&amp;Information</source>
        <translation>Thông tin</translation>
    </message>
    <message>
        <source>General</source>
        <translation>Nhìn Chung</translation>
    </message>
    <message>
        <source>Name</source>
        <translation>Tên</translation>
    </message>
    <message>
        <source>Block chain</source>
        <translation>Block chain</translation>
    </message>
    <message>
        <source>Sent</source>
        <translation>Đã gửi</translation>
    </message>
    <message>
        <source>User Agent</source>
        <translation>User Agent</translation>
    </message>
    <message>
        <source>1 &amp;hour</source>
        <translation>1&amp;giờ</translation>
    </message>
    <message>
        <source>1 &amp;day</source>
        <translation>1&amp;ngày</translation>
    </message>
    <message>
        <source>1 &amp;week</source>
        <translation>1&amp;tuần</translation>
    </message>
    <message>
        <source>1 &amp;year</source>
        <translation>1&amp;năm</translation>
    </message>
    <message>
        <source>never</source>
        <translation>không bao giờ</translation>
    </message>
    <message>
        <source>Yes</source>
        <translation>Đồng ý</translation>
    </message>
    <message>
        <source>No</source>
        <translation>Không</translation>
    </message>
    </context>
<context>
    <name>ReceiveCoinsDialog</name>
    <message>
        <source>&amp;Amount:</source>
        <translation>Lượng:</translation>
    </message>
    <message>
        <source>&amp;Label:</source>
        <translation>&amp;Nhãn</translation>
    </message>
    <message>
        <source>&amp;Message:</source>
        <translation>&amp;Tin nhắn:</translation>
    </message>
    <message>
        <source>Use this form to request payments. All fields are &lt;b&gt;optional&lt;/b&gt;.</source>
        <translation>Sử dụng form này để yêu cầu thanh toán. Tất cả các trường &lt;b&gt;không bắt buộc&lt;b&gt;</translation>
    </message>
    <message>
        <source>Clear all fields of the form.</source>
        <translation>Xóa tất cả các trường trong biểu mẫu</translation>
    </message>
    <message>
        <source>Clear</source>
        <translation>Xóa</translation>
    </message>
    <message>
        <source>Requested payments history</source>
        <translation>Lịch sử yêu cầu thanh toán</translation>
    </message>
    <message>
        <source>&amp;Request payment</source>
        <translation>&amp;Yêu cầu thanh toán</translation>
    </message>
    <message>
        <source>Show</source>
        <translation>Hiển thị</translation>
    </message>
    <message>
        <source>Remove the selected entries from the list</source>
        <translation>Xóa khỏi danh sách</translation>
    </message>
    <message>
        <source>Remove</source>
        <translation>Xóa</translation>
    </message>
    <message>
        <source>Copy message</source>
        <translation>Copy tin nhắn</translation>
    </message>
    </context>
<context>
    <name>ReceiveRequestDialog</name>
    <message>
        <source>QR Code</source>
        <translation>QR Code</translation>
    </message>
    <message>
        <source>Copy &amp;URI</source>
        <translation>Copy &amp;URI</translation>
    </message>
    <message>
        <source>Copy &amp;Address</source>
        <translation>&amp;Copy Địa Chỉ</translation>
    </message>
    <message>
        <source>&amp;Save Image...</source>
        <translation>$Lưu hình ảnh...</translation>
    </message>
    <message>
        <source>Request payment to %1</source>
        <translation>Yêu cầu thanh toán cho %1</translation>
    </message>
    <message>
        <source>Payment information</source>
        <translation>Thông tin thanh toán</translation>
    </message>
    <message>
        <source>URI</source>
        <translation>URI</translation>
    </message>
    <message>
        <source>Address</source>
        <translation>Địa chỉ</translation>
    </message>
    <message>
        <source>Amount</source>
        <translation>Lượng</translation>
    </message>
    <message>
        <source>Label</source>
        <translation>Nhãn</translation>
    </message>
    <message>
        <source>Message</source>
        <translation>Tin nhắn</translation>
    </message>
    <message>
        <source>Wallet</source>
        <translation>Ví</translation>
    </message>
    <message>
        <source>Error encoding URI into QR Code.</source>
        <translation>Lỗi khi encode từ URI thành QR Code</translation>
    </message>
</context>
<context>
    <name>RecentRequestsTableModel</name>
    <message>
        <source>Label</source>
        <translation>Nhãn</translation>
    </message>
    <message>
        <source>Message</source>
        <translation>Tin nhắn</translation>
    </message>
    <message>
        <source>(no label)</source>
        <translation>(không nhãn)</translation>
    </message>
    <message>
        <source>(no message)</source>
        <translation>(không tin nhắn)</translation>
    </message>
    </context>
<context>
    <name>SendCoinsDialog</name>
    <message>
        <source>Send Coins</source>
        <translation>Gửi Coins</translation>
    </message>
    <message>
        <source>Coin Control Features</source>
        <translation>Tính năng Control Coin</translation>
    </message>
    <message>
        <source>Inputs...</source>
        <translation>Nhập...</translation>
    </message>
    <message>
        <source>automatically selected</source>
        <translation>Tự động chọn</translation>
    </message>
    <message>
        <source>Insufficient funds!</source>
        <translation>Không đủ tiền</translation>
    </message>
    <message>
        <source>Quantity:</source>
        <translation>Lượng:</translation>
    </message>
    <message>
        <source>Bytes:</source>
        <translation>Bytes:</translation>
    </message>
    <message>
        <source>Amount:</source>
        <translation>Lượng:</translation>
    </message>
    <message>
        <source>Fee:</source>
        <translation>Phí:</translation>
    </message>
    <message>
        <source>After Fee:</source>
        <translation>Sau thuế, phí:</translation>
    </message>
    <message>
        <source>Change:</source>
        <translation>Thay đổi:</translation>
    </message>
    <message>
        <source>Transaction Fee:</source>
        <translation>Phí giao dịch</translation>
    </message>
    <message>
        <source>Choose...</source>
        <translation>Chọn...</translation>
    </message>
    <message>
        <source>collapse fee-settings</source>
        <translation>Thu gọn fee-settings</translation>
    </message>
    <message>
        <source>per kilobyte</source>
        <translation>trên KB</translation>
    </message>
    <message>
        <source>Hide</source>
        <translation>Ẩn</translation>
    </message>
    <message>
        <source>Send to multiple recipients at once</source>
        <translation>Gửi đến nhiều người nhận trong một lần</translation>
    </message>
    <message>
        <source>Add &amp;Recipient</source>
        <translation>Thêm &amp;Người nhận</translation>
    </message>
    <message>
        <source>Clear all fields of the form.</source>
        <translation>Xóa tất cả các trường trong biểu mẫu</translation>
    </message>
    <message>
        <source>Clear &amp;All</source>
        <translation>Xóa &amp;Tất cả</translation>
    </message>
    <message>
        <source>Balance:</source>
        <translation>Tài khoản</translation>
    </message>
    <message>
        <source>Confirm the send action</source>
        <translation>Xác nhận sự gửi</translation>
    </message>
    <message>
        <source>%1 to %2</source>
        <translation>%1 đến %2</translation>
    </message>
    <message>
        <source>or</source>
        <translation>hoặc</translation>
    </message>
    <message>
        <source>Confirm send coins</source>
        <translation>Xác nhận gửi coins</translation>
    </message>
    <message>
        <source>(no label)</source>
        <translation>(không nhãn)</translation>
    </message>
</context>
<context>
    <name>SendCoinsEntry</name>
    <message>
        <source>A&amp;mount:</source>
        <translation>Lượng:</translation>
    </message>
    <message>
        <source>&amp;Label:</source>
        <translation>&amp;Nhãn</translation>
    </message>
    </context>
<context>
    <name>SendConfirmationDialog</name>
    <message>
        <source>Yes</source>
        <translation>Đồng ý</translation>
    </message>
</context>
<context>
    <name>ShutdownWindow</name>
    </context>
<context>
    <name>SignVerifyMessageDialog</name>
    <message>
        <source>Clear &amp;All</source>
        <translation>Xóa &amp;Tất cả</translation>
    </message>
    </context>
<context>
    <name>SplashScreen</name>
    </context>
<context>
    <name>TrafficGraphWidget</name>
    </context>
<context>
    <name>TransactionDesc</name>
    <message>
        <source>Message</source>
        <translation>Tin nhắn</translation>
    </message>
    <message>
        <source>Amount</source>
        <translation>Lượng</translation>
    </message>
    </context>
<context>
    <name>TransactionDescDialog</name>
    </context>
<context>
    <name>TransactionTableModel</name>
    <message>
        <source>Label</source>
        <translation>Nhãn</translation>
    </message>
    <message>
        <source>(no label)</source>
        <translation>(không nhãn)</translation>
    </message>
    </context>
<context>
    <name>TransactionView</name>
    <message>
        <source>Comma separated file (*.csv)</source>
        <translation>Các tệp tác nhau bằng đấu phẩy (* .csv)</translation>
    </message>
    <message>
        <source>Label</source>
        <translation>Nhãn</translation>
    </message>
    <message>
        <source>Address</source>
        <translation>Địa chỉ</translation>
    </message>
    <message>
        <source>Exporting Failed</source>
        <translation>Xuất không thành công</translation>
    </message>
    </context>
<context>
    <name>UnitDisplayStatusBarControl</name>
    </context>
<context>
    <name>WalletController</name>
    </context>
<context>
    <name>WalletFrame</name>
    </context>
<context>
    <name>WalletModel</name>
    <message>
        <source>Send Coins</source>
        <translation>Gửi Coins</translation>
    </message>
    </context>
<context>
    <name>WalletView</name>
    <message>
        <source>&amp;Export</source>
        <translation>&amp;Xuất</translation>
    </message>
    </context>
<context>
    <name>qtum-core</name>
    <message>
        <source>Qtum Core</source>
        <translation>Qtum Core</translation>
    </message>
    <message>
        <source>Information</source>
        <translation>Thông tin</translation>
    </message>
    <message>
        <source>Transaction too large</source>
        <translation>Giao dịch quá lớn</translation>
    </message>
    <message>
        <source>Warning</source>
        <translation>Chú ý</translation>
    </message>
    <message>
        <source>Insufficient funds</source>
        <translation>Không đủ tiền</translation>
    </message>
    <message>
        <source>Loading block index...</source>
        <translation>Đang đọc block index...</translation>
    </message>
    <message>
        <source>Loading wallet...</source>
        <translation>Đang đọc ví...</translation>
    </message>
    <message>
        <source>Cannot downgrade wallet</source>
        <translation>Không downgrade được ví</translation>
    </message>
    <message>
        <source>Rescanning...</source>
        <translation>Đang quét lại...</translation>
    </message>
    <message>
        <source>Done loading</source>
        <translation>Đã nạp xong</translation>
    </message>
    <message>
        <source>Error</source>
        <translation>Lỗi</translation>
    </message>
</context>
</TS><|MERGE_RESOLUTION|>--- conflicted
+++ resolved
@@ -345,13 +345,6 @@
     <message>
         <source>Qtum</source>
         <translation>Qtum</translation>
-<<<<<<< HEAD
-    </message>
-    <message>
-        <source>Wallet</source>
-        <translation>Ví</translation>
-=======
->>>>>>> 9e306671
     </message>
     <message>
         <source>&amp;Send</source>
