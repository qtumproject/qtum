<TS language="bn" version="2.1">
<context>
    <name>AddressBookPage</name>
    <message>
        <source>Right-click to edit address or label</source>
        <translation>Right-click to edit address or label</translation>
    </message>
    <message>
        <source>Create a new address</source>
        <translation>নতুন একটি ঠিকানা তৈরি করুন</translation>
    </message>
    <message>
        <source>&amp;New</source>
        <translation>নতুন</translation>
    </message>
    <message>
        <source>Copy the currently selected address to the system clipboard</source>
        <translation>Copy the currently selected address to the system clipboard</translation>
    </message>
    <message>
        <source>&amp;Copy</source>
        <translation>&amp;কপি</translation>
    </message>
    <message>
        <source>C&amp;lose</source>
        <translation>C&amp;lose</translation>
    </message>
    <message>
        <source>Delete the currently selected address from the list</source>
        <translation>বাছাইকৃত ঠিকানাটি লিস্ট থেকে মুছুন</translation>
    </message>
    <message>
<<<<<<< HEAD
=======
        <source>Enter address or label to search</source>
        <translation>Enter address or label to search</translation>
    </message>
    <message>
>>>>>>> da23532c
        <source>Export the data in the current tab to a file</source>
        <translation>বর্তমান ট্যাবের ডেটা একটি ফাইলে এক্সপোর্ট করুন</translation>
    </message>
    <message>
        <source>&amp;Export</source>
<<<<<<< HEAD
        <translation>এক্সপোর্ট</translation>
    </message>
    <message>
        <source>&amp;Delete</source>
        <translation>মুছুন</translation>
=======
        <translation>&amp;এক্সপোর্ট</translation>
    </message>
    <message>
        <source>&amp;Delete</source>
        <translation>&amp;মুছুন</translation>
>>>>>>> da23532c
    </message>
    <message>
        <source>Choose the address to send coins to</source>
        <translation>কয়েন পাঠানোর ঠিকানা বাছাই করুন</translation>
    </message>
    <message>
        <source>Choose the address to receive coins with</source>
<<<<<<< HEAD
        <translation>কয়েন পাওয়ার ঠিকানা বাছাই করুন</translation>
    </message>
    <message>
        <source>Receiving addresses</source>
        <translation>গ্রহণের ঠিকানা</translation>
    </message>
    <message>
        <source>These are your Qtum addresses for sending payments. Always check the amount and the receiving address before sending coins.</source>
        <translation>এগুলো আপনার পেমেন্ট পাঠানোর বিটকয়েন ঠিকানা। কয়েন পাঠানোর আগে পরিমাণ ও গ্রহণের ঠিকানা সব সময় যাচাই করুন।</translation>
    </message>
    <message>
        <source>Export Address List</source>
        <translation>ঠিকানার তালিকা এক্সপোর্ট করুন</translation>
    </message>
    <message>
        <source>Comma separated file (*.csv)</source>
        <translation>কমা দিয়ে পৃথককৃত ফাইল (*.csv)</translation>
    </message>
    <message>
        <source>Exporting Failed</source>
        <translation>এক্সপোর্ট ব্যর্থ হয়েছে</translation>
    </message>
    </context>
=======
        <translation>Choose the address to receive coins with</translation>
    </message>
    <message>
        <source>C&amp;hoose</source>
        <translation>C&amp;hoose</translation>
    </message>
    <message>
        <source>Sending addresses</source>
        <translation>Sending addresses</translation>
    </message>
    <message>
        <source>Receiving addresses</source>
        <translation>Receiving addresses</translation>
    </message>
    <message>
        <source>These are your Qtum addresses for sending payments. Always check the amount and the receiving address before sending coins.</source>
        <translation>These are your Qtum addresses for sending payments. Always check the amount and the receiving address before sending coins.</translation>
    </message>
    <message>
        <source>These are your Qtum addresses for receiving payments. Use the 'Create new receiving address' button in the receive tab to create new addresses.
Signing is only possible with addresses of the type 'legacy'.</source>
        <translation>পেমেন্ট পাওয়ার জন্য এটি আপনার বিটকয়েন ঠিকানা। নতুন ঠিকানা তৈরী করতে "নতুন গ্রহণের ঠিকানা তৈরী করুন" বোতাম ব্যবহার করুন। সাইন ইন করা শুধুমাত্র "উত্তরাধিকার" ঠিকানার মাধ্যমেই সম্ভব।</translation>
    </message>
    <message>
        <source>&amp;Copy Address</source>
        <translation>&amp;Copy Address</translation>
    </message>
    <message>
        <source>Copy &amp;Label</source>
        <translation>Copy &amp;Label</translation>
    </message>
    <message>
        <source>&amp;Edit</source>
        <translation>&amp;Edit</translation>
    </message>
    <message>
        <source>Export Address List</source>
        <translation>Export Address List</translation>
    </message>
    <message>
        <source>Comma separated file (*.csv)</source>
        <translation>Comma separated file (*.csv)</translation>
    </message>
    <message>
        <source>Exporting Failed</source>
        <translation>Exporting Failed</translation>
    </message>
    <message>
        <source>There was an error trying to save the address list to %1. Please try again.</source>
        <translation>There was an error trying to save the address list to %1. Please try again.</translation>
    </message>
</context>
>>>>>>> da23532c
<context>
    <name>AddressTableModel</name>
    <message>
        <source>Label</source>
<<<<<<< HEAD
        <translation>লেবেল</translation>
=======
        <translation>Label</translation>
>>>>>>> da23532c
    </message>
    <message>
        <source>Address</source>
        <translation>Address</translation>
    </message>
    <message>
        <source>(no label)</source>
<<<<<<< HEAD
        <translation>(লেবেলহীন)</translation>
=======
        <translation>(no label)</translation>
>>>>>>> da23532c
    </message>
</context>
<context>
    <name>AskPassphraseDialog</name>
    <message>
        <source>Passphrase Dialog</source>
<<<<<<< HEAD
        <translation>পাসফ্রেজ ডায়লগ</translation>
    </message>
    <message>
        <source>Enter passphrase</source>
        <translation>পাসফ্রেজ প্রদান করুন</translation>
    </message>
    <message>
        <source>New passphrase</source>
        <translation>নতুন পাসফ্রেজ</translation>
    </message>
    <message>
        <source>Repeat new passphrase</source>
        <translation>পুনরায় নতুন পাসফ্রেজ</translation>
    </message>
    <message>
        <source>Show passphrase</source>
        <translation>পাসফ্রেজ দেখুন</translation>
    </message>
    <message>
        <source>Encrypt wallet</source>
        <translation>ওয়ালেট এনক্রিপ্ট করুন</translation>
    </message>
    <message>
        <source>This operation needs your wallet passphrase to unlock the wallet.</source>
        <translation>ওয়ালেট খুলতে আপনার ওয়ালেট পাসফ্রেজ প্রয়োজন</translation>
    </message>
    <message>
        <source>Unlock wallet</source>
        <translation>ওয়ালেট খুলুন</translation>
    </message>
    <message>
        <source>This operation needs your wallet passphrase to decrypt the wallet.</source>
        <translation>ওয়ালেট ডিক্রিপ্ট করতে আপনার ওয়ালেট পাসফ্রেজ প্রয়োজন</translation>
    </message>
    <message>
        <source>Decrypt wallet</source>
        <translation>ওয়ালেট ডিক্রিপ্ট করুন</translation>
    </message>
    <message>
        <source>Change passphrase</source>
        <translation>পাসফ্রেজ পরিবর্তন করুন</translation>
    </message>
    <message>
        <source>Confirm wallet encryption</source>
        <translation>ওয়ালেট এনক্রিপশন নিশ্চিত করুন</translation>
    </message>
    <message>
        <source>Warning: If you encrypt your wallet and lose your passphrase, you will &lt;b&gt;LOSE ALL OF YOUR QTUMS&lt;/b&gt;!</source>
        <translation>সতর্কতা : ওয়ালেট এনক্রিপ্ট করে পাসফ্রেজ ভুলে গেলে আপনি &lt;b&gt;সব বিটকয়েন হারাবেন&lt;/b&gt;!</translation>
    </message>
    <message>
        <source>Are you sure you wish to encrypt your wallet?</source>
        <translation>সত্যিই আপনার ওয়ালেট এনক্রিপ্ট করতে চান?</translation>
    </message>
    <message>
        <source>Wallet encrypted</source>
        <translation>ওয়ালেট এনক্রিপ্ট করা হয়েছে</translation>
    </message>
    <message>
        <source>Enter the old passphrase and new passphrase for the wallet.</source>
        <translation>ওয়ালেটের পুরাতন ও নতুন পাসফ্রেজ দিন</translation>
    </message>
    <message>
        <source>Wallet to be encrypted</source>
        <translation>ওয়ালেট এনক্রিপ্ট হতে যাচ্ছে</translation>
    </message>
    </context>
<context>
    <name>BanTableModel</name>
    </context>
<context>
    <name>QtumGUI</name>
=======
        <translation>Passphrase Dialog</translation>
    </message>
    <message>
        <source>Enter passphrase</source>
        <translation>Enter passphrase</translation>
    </message>
    <message>
        <source>New passphrase</source>
        <translation>New passphrase</translation>
    </message>
    <message>
        <source>Repeat new passphrase</source>
        <translation>Repeat new passphrase</translation>
    </message>
    <message>
        <source>Show passphrase</source>
        <translation>Show passphrase</translation>
    </message>
    <message>
        <source>Encrypt wallet</source>
        <translation>Encrypt wallet</translation>
    </message>
    <message>
        <source>This operation needs your wallet passphrase to unlock the wallet.</source>
        <translation>This operation needs your wallet passphrase to unlock the wallet.</translation>
    </message>
    <message>
        <source>Unlock wallet</source>
        <translation>Unlock wallet</translation>
    </message>
    <message>
        <source>This operation needs your wallet passphrase to decrypt the wallet.</source>
        <translation>This operation needs your wallet passphrase to decrypt the wallet.</translation>
    </message>
    <message>
        <source>Decrypt wallet</source>
        <translation>Decrypt wallet</translation>
    </message>
    <message>
        <source>Change passphrase</source>
        <translation>Change passphrase</translation>
    </message>
    <message>
        <source>Confirm wallet encryption</source>
        <translation>Confirm wallet encryption</translation>
    </message>
    <message>
        <source>Warning: If you encrypt your wallet and lose your passphrase, you will &lt;b&gt;LOSE ALL OF YOUR QTUMS&lt;/b&gt;!</source>
        <translation>Warning: If you encrypt your wallet and lose your passphrase, you will &lt;b&gt;LOSE ALL OF YOUR QTUMS&lt;/b&gt;!</translation>
    </message>
    <message>
        <source>Are you sure you wish to encrypt your wallet?</source>
        <translation>Are you sure you wish to encrypt your wallet?</translation>
    </message>
    <message>
        <source>Wallet encrypted</source>
        <translation>Wallet encrypted</translation>
    </message>
    <message>
        <source>Enter the new passphrase for the wallet.&lt;br/&gt;Please use a passphrase of &lt;b&gt;ten or more random characters&lt;/b&gt;, or &lt;b&gt;eight or more words&lt;/b&gt;.</source>
        <translation>Enter the new passphrase for the wallet.&lt;br/&gt;Please use a passphrase of &lt;b&gt;ten or more random characters&lt;/b&gt;, or &lt;b&gt;eight or more words&lt;/b&gt;.</translation>
    </message>
    <message>
        <source>Enter the old passphrase and new passphrase for the wallet.</source>
        <translation>Enter the old passphrase and new passphrase for the wallet.</translation>
    </message>
    <message>
        <source>Remember that encrypting your wallet cannot fully protect your qtums from being stolen by malware infecting your computer.</source>
        <translation>Remember that encrypting your wallet cannot fully protect your qtums from being stolen by malware infecting your computer.</translation>
    </message>
    <message>
        <source>Wallet to be encrypted</source>
        <translation>Wallet to be encrypted</translation>
    </message>
    <message>
        <source>Your wallet is about to be encrypted. </source>
        <translation>Your wallet is about to be encrypted. </translation>
    </message>
    <message>
        <source>Your wallet is now encrypted. </source>
        <translation>Your wallet is now encrypted. </translation>
    </message>
    <message>
        <source>IMPORTANT: Any previous backups you have made of your wallet file should be replaced with the newly generated, encrypted wallet file. For security reasons, previous backups of the unencrypted wallet file will become useless as soon as you start using the new, encrypted wallet.</source>
        <translation>IMPORTANT: Any previous backups you have made of your wallet file should be replaced with the newly generated, encrypted wallet file. For security reasons, previous backups of the unencrypted wallet file will become useless as soon as you start using the new, encrypted wallet.</translation>
    </message>
    <message>
        <source>Wallet encryption failed</source>
        <translation>Wallet encryption failed</translation>
    </message>
    <message>
        <source>Wallet encryption failed due to an internal error. Your wallet was not encrypted.</source>
        <translation>Wallet encryption failed due to an internal error. Your wallet was not encrypted.</translation>
    </message>
    <message>
        <source>The supplied passphrases do not match.</source>
        <translation>The supplied passphrases do not match.</translation>
    </message>
    <message>
        <source>Wallet unlock failed</source>
        <translation>Wallet unlock failed</translation>
    </message>
    <message>
        <source>The passphrase entered for the wallet decryption was incorrect.</source>
        <translation>The passphrase entered for the wallet decryption was incorrect.</translation>
    </message>
    <message>
        <source>Wallet decryption failed</source>
        <translation>Wallet decryption failed</translation>
    </message>
    <message>
        <source>Wallet passphrase was successfully changed.</source>
        <translation>Wallet passphrase was successfully changed.</translation>
    </message>
    <message>
        <source>Warning: The Caps Lock key is on!</source>
        <translation>Warning: The Caps Lock key is on!</translation>
    </message>
</context>
<context>
    <name>BanTableModel</name>
>>>>>>> da23532c
    <message>
        <source>IP/Netmask</source>
        <translation>IP/Netmask</translation>
    </message>
<<<<<<< HEAD
    </context>
<context>
    <name>CoinControlDialog</name>
    <message>
        <source>(no label)</source>
        <translation>(লেবেলহীন)</translation>
    </message>
    </context>
<context>
    <name>CreateWalletActivity</name>
    </context>
<context>
    <name>CreateWalletDialog</name>
    </context>
<context>
    <name>EditAddressDialog</name>
    </context>
<context>
    <name>FreespaceChecker</name>
    </context>
<context>
    <name>HelpMessageDialog</name>
    </context>
<context>
    <name>Intro</name>
    </context>
<context>
    <name>ModalOverlay</name>
    </context>
<context>
    <name>OpenURIDialog</name>
    </context>
<context>
    <name>OpenWalletActivity</name>
    </context>
<context>
    <name>OptionsDialog</name>
    </context>
<context>
    <name>OverviewPage</name>
    </context>
<context>
    <name>PaymentServer</name>
    </context>
<context>
    <name>PeerTableModel</name>
    </context>
<context>
    <name>QObject</name>
    </context>
<context>
    <name>QRImageWidget</name>
    </context>
<context>
    <name>RPCConsole</name>
    </context>
<context>
    <name>ReceiveCoinsDialog</name>
    </context>
=======
    <message>
        <source>Banned Until</source>
        <translation>Banned Until</translation>
    </message>
</context>
>>>>>>> da23532c
<context>
    <name>QtumGUI</name>
    <message>
        <source>Sign &amp;message...</source>
        <translation>Sign &amp;message...</translation>
    </message>
    <message>
        <source>Synchronizing with network...</source>
        <translation>Synchronizing with network...</translation>
    </message>
<<<<<<< HEAD
    <message>
        <source>Label</source>
        <translation>লেবেল</translation>
    </message>
    </context>
<context>
    <name>RecentRequestsTableModel</name>
    <message>
        <source>Label</source>
        <translation>লেবেল</translation>
    </message>
    <message>
        <source>(no label)</source>
        <translation>(লেবেলহীন)</translation>
    </message>
    </context>
<context>
    <name>SendCoinsDialog</name>
    <message>
        <source>(no label)</source>
        <translation>(লেবেলহীন)</translation>
    </message>
</context>
<context>
    <name>SendCoinsEntry</name>
    </context>
<context>
    <name>ShutdownWindow</name>
    </context>
<context>
    <name>SignVerifyMessageDialog</name>
=======
>>>>>>> da23532c
    <message>
        <source>&amp;Overview</source>
        <translation>&amp;Overview</translation>
    </message>
    <message>
        <source>Show general overview of wallet</source>
        <translation>Show general overview of wallet</translation>
    </message>
<<<<<<< HEAD
    </context>
<context>
    <name>TrafficGraphWidget</name>
    </context>
<context>
    <name>TransactionDesc</name>
    </context>
<context>
    <name>TransactionDescDialog</name>
    </context>
<context>
    <name>TransactionTableModel</name>
    <message>
        <source>Label</source>
        <translation>লেবেল</translation>
    </message>
    <message>
        <source>(no label)</source>
        <translation>(লেবেলহীন)</translation>
    </message>
    </context>
<context>
    <name>TransactionView</name>
    <message>
        <source>Comma separated file (*.csv)</source>
        <translation>কমা দিয়ে পৃথককৃত ফাইল (*.csv)</translation>
    </message>
    <message>
        <source>Label</source>
        <translation>লেবেল</translation>
    </message>
    <message>
        <source>Address</source>
        <translation>ঠিকানা </translation>
    </message>
    <message>
        <source>Exporting Failed</source>
        <translation>এক্সপোর্ট ব্যর্থ হয়েছে</translation>
    </message>
    </context>
<context>
    <name>UnitDisplayStatusBarControl</name>
    </context>
<context>
    <name>WalletController</name>
    </context>
<context>
    <name>WalletFrame</name>
    </context>
<context>
    <name>WalletModel</name>
    </context>
<context>
    <name>WalletView</name>
    <message>
        <source>&amp;Export</source>
        <translation>এক্সপোর্ট</translation>
    </message>
    <message>
        <source>Export the data in the current tab to a file</source>
        <translation>বর্তমান ট্যাবের ডেটা একটি ফাইলে এক্সপোর্ট করুন</translation>
    </message>
    </context>
<context>
    <name>qtum-core</name>
=======
    <message>
        <source>&amp;Transactions</source>
        <translation>&amp;Transactions</translation>
    </message>
>>>>>>> da23532c
    <message>
        <source>Browse transaction history</source>
        <translation>Browse transaction history</translation>
    </message>
    <message>
        <source>E&amp;xit</source>
        <translation>E&amp;xit</translation>
    </message>
    <message>
        <source>Quit application</source>
        <translation>Quit application</translation>
    </message>
    <message>
        <source>&amp;About %1</source>
        <translation>&amp;About %1</translation>
    </message>
    <message>
        <source>Show information about %1</source>
        <translation>Show information about %1</translation>
    </message>
    <message>
        <source>About &amp;Qt</source>
        <translation>About &amp;Qt</translation>
    </message>
    <message>
        <source>Show information about Qt</source>
        <translation>Show information about Qt</translation>
    </message>
    <message>
        <source>&amp;Options...</source>
        <translation>&amp;Options...</translation>
    </message>
    <message>
        <source>Modify configuration options for %1</source>
        <translation>Modify configuration options for %1</translation>
    </message>
    <message>
        <source>&amp;Encrypt Wallet...</source>
        <translation>&amp;Encrypt Wallet...</translation>
    </message>
    <message>
        <source>&amp;Backup Wallet...</source>
        <translation>&amp;Backup Wallet...</translation>
    </message>
    <message>
        <source>&amp;Change Passphrase...</source>
        <translation>&amp;Change Passphrase...</translation>
    </message>
    <message>
        <source>Open &amp;URI...</source>
        <translation>Open &amp;URI...</translation>
    </message>
    <message>
        <source>Create Wallet...</source>
        <translation>Create Wallet...</translation>
    </message>
    <message>
        <source>Create a new wallet</source>
        <translation>Create a new wallet</translation>
    </message>
    <message>
        <source>Wallet:</source>
        <translation>Wallet:</translation>
    </message>
    <message>
        <source>Click to disable network activity.</source>
        <translation>Click to disable network activity.</translation>
    </message>
    <message>
        <source>Network activity disabled.</source>
        <translation>Network activity disabled.</translation>
    </message>
    <message>
        <source>Click to enable network activity again.</source>
        <translation>Click to enable network activity again.</translation>
    </message>
    <message>
        <source>Syncing Headers (%1%)...</source>
        <translation>Syncing Headers (%1%)...</translation>
    </message>
    <message>
        <source>Reindexing blocks on disk...</source>
        <translation>Reindexing blocks on disk...</translation>
    </message>
    <message>
        <source>Proxy is &lt;b&gt;enabled&lt;/b&gt;: %1</source>
        <translation>Proxy is &lt;b&gt;enabled&lt;/b&gt;: %1</translation>
    </message>
    <message>
        <source>Send coins to a Qtum address</source>
        <translation>Send coins to a Qtum address</translation>
    </message>
    <message>
        <source>Backup wallet to another location</source>
        <translation>Backup wallet to another location</translation>
    </message>
    <message>
        <source>Change the passphrase used for wallet encryption</source>
        <translation>Change the passphrase used for wallet encryption</translation>
    </message>
    <message>
        <source>&amp;Verify message...</source>
        <translation>&amp;Verify message...</translation>
    </message>
    <message>
        <source>&amp;Send</source>
        <translation>&amp;Send</translation>
    </message>
    <message>
        <source>&amp;Receive</source>
        <translation>&amp;Receive</translation>
    </message>
    <message>
        <source>&amp;Show / Hide</source>
        <translation>&amp;Show / Hide</translation>
    </message>
    <message>
        <source>Show or hide the main Window</source>
        <translation>Show or hide the main Window</translation>
    </message>
    <message>
        <source>Encrypt the private keys that belong to your wallet</source>
        <translation>Encrypt the private keys that belong to your wallet</translation>
    </message>
    <message>
        <source>Sign messages with your Qtum addresses to prove you own them</source>
        <translation>Sign messages with your Qtum addresses to prove you own them</translation>
    </message>
    <message>
        <source>Verify messages to ensure they were signed with specified Qtum addresses</source>
        <translation>Verify messages to ensure they were signed with specified Qtum addresses</translation>
    </message>
    <message>
        <source>&amp;File</source>
        <translation>&amp;File</translation>
    </message>
    <message>
        <source>&amp;Settings</source>
        <translation>&amp;Settings</translation>
    </message>
    <message>
        <source>&amp;Help</source>
        <translation>&amp;Help</translation>
    </message>
    <message>
        <source>Tabs toolbar</source>
        <translation>Tabs toolbar</translation>
    </message>
    <message>
        <source>Request payments (generates QR codes and qtum: URIs)</source>
        <translation>Request payments (generates QR codes and qtum: URIs)</translation>
    </message>
    <message>
        <source>Show the list of used sending addresses and labels</source>
        <translation>Show the list of used sending addresses and labels</translation>
    </message>
    <message>
        <source>Show the list of used receiving addresses and labels</source>
        <translation>Show the list of used receiving addresses and labels</translation>
    </message>
    <message>
        <source>&amp;Command-line options</source>
        <translation>&amp;Command-line options</translation>
    </message>
    <message numerus="yes">
        <source>%n active connection(s) to Qtum network</source>
        <translation><numerusform>%n active connection to Qtum network</numerusform><numerusform>%n active connections to Qtum network</numerusform></translation>
    </message>
    <message>
        <source>Indexing blocks on disk...</source>
        <translation>Indexing blocks on disk...</translation>
    </message>
    <message>
        <source>Processing blocks on disk...</source>
        <translation>Processing blocks on disk...</translation>
    </message>
    <message numerus="yes">
        <source>Processed %n block(s) of transaction history.</source>
        <translation><numerusform>Processed %n block of transaction history.</numerusform><numerusform>Processed %n blocks of transaction history.</numerusform></translation>
    </message>
    <message>
        <source>%1 behind</source>
        <translation>%1 behind</translation>
    </message>
    <message>
        <source>Last received block was generated %1 ago.</source>
        <translation>Last received block was generated %1 ago.</translation>
    </message>
    <message>
        <source>Transactions after this will not yet be visible.</source>
        <translation>Transactions after this will not yet be visible.</translation>
    </message>
    <message>
        <source>Error</source>
        <translation>Error</translation>
    </message>
    <message>
        <source>Warning</source>
        <translation>Warning</translation>
    </message>
    <message>
        <source>Information</source>
        <translation>Information</translation>
    </message>
    <message>
        <source>Up to date</source>
        <translation>Up to date</translation>
    </message>
    <message>
        <source>&amp;Load PSBT from file...</source>
        <translation>ফাইল থেকে পিএসবিটি লোড করুন ...</translation>
    </message>
    <message>
        <source>Load Partially Signed Qtum Transaction</source>
        <translation>আংশিক স্বাক্ষরিত বিটকয়েন লেনদেন লোড করুন</translation>
    </message>
    <message>
        <source>Load PSBT from clipboard...</source>
        <translation>ক্লিপবোর্ড থেকে পিএসবিটি লোড করুন ...</translation>
    </message>
    <message>
        <source>Load Partially Signed Qtum Transaction from clipboard</source>
        <translation>ক্লিপবোর্ড থেকে আংশিক স্বাক্ষরিত বিটকয়েন লেনদেন লোড করুন</translation>
    </message>
    <message>
        <source>Node window</source>
        <translation>Node window</translation>
    </message>
    <message>
        <source>Open node debugging and diagnostic console</source>
        <translation>Open node debugging and diagnostic console</translation>
    </message>
    <message>
        <source>&amp;Sending addresses</source>
        <translation>&amp;Sending addresses</translation>
    </message>
    <message>
        <source>&amp;Receiving addresses</source>
        <translation>&amp;Receiving addresses</translation>
    </message>
    <message>
        <source>Open a qtum: URI</source>
        <translation>Open a qtum: URI</translation>
    </message>
    <message>
        <source>Open Wallet</source>
        <translation>Open Wallet</translation>
    </message>
    <message>
        <source>Open a wallet</source>
        <translation>Open a wallet</translation>
    </message>
    <message>
        <source>Close Wallet...</source>
        <translation>Close Wallet...</translation>
    </message>
    <message>
        <source>Close wallet</source>
        <translation>Close wallet</translation>
    </message>
    <message>
        <source>Show the %1 help message to get a list with possible Qtum command-line options</source>
        <translation>Show the %1 help message to get a list with possible Qtum command-line options</translation>
    </message>
    <message>
        <source>default wallet</source>
        <translation>default wallet</translation>
    </message>
    <message>
        <source>No wallets available</source>
        <translation>No wallets available</translation>
    </message>
    <message>
        <source>&amp;Window</source>
        <translation>&amp;Window</translation>
    </message>
    <message>
        <source>Minimize</source>
        <translation>Minimize</translation>
    </message>
    <message>
        <source>Zoom</source>
        <translation>Zoom</translation>
    </message>
    <message>
        <source>Main Window</source>
        <translation>Main Window</translation>
    </message>
    <message>
        <source>%1 client</source>
        <translation>%1 client</translation>
    </message>
    <message>
        <source>Connecting to peers...</source>
        <translation>Connecting to peers...</translation>
    </message>
    <message>
        <source>Catching up...</source>
        <translation>Catching up...</translation>
    </message>
    <message>
        <source>Error: %1</source>
        <translation>Error: %1</translation>
    </message>
    <message>
        <source>Warning: %1</source>
        <translation>Warning: %1</translation>
    </message>
    <message>
        <source>Date: %1
</source>
        <translation>Date: %1
</translation>
    </message>
    <message>
        <source>Amount: %1
</source>
        <translation>Amount: %1
</translation>
    </message>
    <message>
        <source>Wallet: %1
</source>
        <translation>Wallet: %1
</translation>
    </message>
    <message>
        <source>Type: %1
</source>
        <translation>Type: %1
</translation>
    </message>
    <message>
        <source>Label: %1
</source>
        <translation>Label: %1
</translation>
    </message>
    <message>
        <source>Address: %1
</source>
        <translation>Address: %1
</translation>
    </message>
    <message>
        <source>Sent transaction</source>
        <translation>Sent transaction</translation>
    </message>
    <message>
        <source>Incoming transaction</source>
        <translation>Incoming transaction</translation>
    </message>
    <message>
        <source>HD key generation is &lt;b&gt;enabled&lt;/b&gt;</source>
        <translation>HD key generation is &lt;b&gt;enabled&lt;/b&gt;</translation>
    </message>
    <message>
        <source>HD key generation is &lt;b&gt;disabled&lt;/b&gt;</source>
        <translation>HD key generation is &lt;b&gt;disabled&lt;/b&gt;</translation>
    </message>
    <message>
        <source>Private key &lt;b&gt;disabled&lt;/b&gt;</source>
        <translation>Private key &lt;b&gt;disabled&lt;/b&gt;</translation>
    </message>
    <message>
        <source>Wallet is &lt;b&gt;encrypted&lt;/b&gt; and currently &lt;b&gt;unlocked&lt;/b&gt;</source>
        <translation>Wallet is &lt;b&gt;encrypted&lt;/b&gt; and currently &lt;b&gt;unlocked&lt;/b&gt;</translation>
    </message>
    <message>
        <source>Wallet is &lt;b&gt;encrypted&lt;/b&gt; and currently &lt;b&gt;locked&lt;/b&gt;</source>
        <translation>Wallet is &lt;b&gt;encrypted&lt;/b&gt; and currently &lt;b&gt;locked&lt;/b&gt;</translation>
    </message>
    </context>
<context>
    <name>CoinControlDialog</name>
    <message>
        <source>Coin Selection</source>
        <translation>Coin Selection</translation>
    </message>
    <message>
        <source>Quantity:</source>
        <translation>Quantity:</translation>
    </message>
    <message>
        <source>Bytes:</source>
        <translation>Bytes:</translation>
    </message>
    <message>
        <source>Amount:</source>
        <translation>Amount:</translation>
    </message>
    <message>
        <source>Fee:</source>
        <translation>Fee:</translation>
    </message>
    <message>
        <source>Dust:</source>
        <translation>Dust:</translation>
    </message>
    <message>
        <source>After Fee:</source>
        <translation>After Fee:</translation>
    </message>
    <message>
        <source>Change:</source>
        <translation>Change:</translation>
    </message>
    <message>
        <source>(un)select all</source>
        <translation>(un)select all</translation>
    </message>
    <message>
        <source>Tree mode</source>
        <translation>Tree mode</translation>
    </message>
    <message>
        <source>List mode</source>
        <translation>List mode</translation>
    </message>
    <message>
        <source>Amount</source>
        <translation>Amount</translation>
    </message>
    <message>
        <source>Received with label</source>
        <translation>Received with label</translation>
    </message>
    <message>
        <source>Received with address</source>
        <translation>Received with address</translation>
    </message>
    <message>
        <source>Date</source>
        <translation>Date</translation>
    </message>
    <message>
        <source>Confirmations</source>
        <translation>Confirmations</translation>
    </message>
    <message>
        <source>Confirmed</source>
        <translation>Confirmed</translation>
    </message>
    <message>
        <source>Copy address</source>
        <translation>Copy address</translation>
    </message>
    <message>
        <source>Copy label</source>
        <translation>Copy label</translation>
    </message>
    <message>
        <source>Copy amount</source>
        <translation>Copy amount</translation>
    </message>
    <message>
        <source>Copy transaction ID</source>
        <translation>Copy transaction ID</translation>
    </message>
    <message>
        <source>Lock unspent</source>
        <translation>Lock unspent</translation>
    </message>
    <message>
        <source>Unlock unspent</source>
        <translation>Unlock unspent</translation>
    </message>
    <message>
        <source>Copy quantity</source>
        <translation>Copy quantity</translation>
    </message>
    <message>
        <source>Copy fee</source>
        <translation>Copy fee</translation>
    </message>
    <message>
        <source>Copy after fee</source>
        <translation>Copy after fee</translation>
    </message>
    <message>
        <source>Copy bytes</source>
        <translation>Copy bytes</translation>
    </message>
    <message>
        <source>Copy dust</source>
        <translation>Copy dust</translation>
    </message>
    <message>
        <source>Copy change</source>
        <translation>Copy change</translation>
    </message>
    <message>
        <source>(%1 locked)</source>
        <translation>(%1 locked)</translation>
    </message>
    <message>
        <source>yes</source>
        <translation>yes</translation>
    </message>
    <message>
        <source>no</source>
        <translation>no</translation>
    </message>
    <message>
        <source>This label turns red if any recipient receives an amount smaller than the current dust threshold.</source>
        <translation>This label turns red if any recipient receives an amount smaller than the current dust threshold.</translation>
    </message>
    <message>
        <source>Can vary +/- %1 satoshi(s) per input.</source>
        <translation>Can vary +/- %1 satoshi(s) per input.</translation>
    </message>
    <message>
        <source>(no label)</source>
        <translation>(no label)</translation>
    </message>
    <message>
        <source>change from %1 (%2)</source>
        <translation>change from %1 (%2)</translation>
    </message>
    <message>
        <source>(change)</source>
        <translation>(change)</translation>
    </message>
</context>
<context>
    <name>CreateWalletActivity</name>
    <message>
        <source>Creating Wallet &lt;b&gt;%1&lt;/b&gt;...</source>
        <translation>Creating Wallet &lt;b&gt;%1&lt;/b&gt;...</translation>
    </message>
    <message>
        <source>Create wallet failed</source>
        <translation>Create wallet failed</translation>
    </message>
    <message>
        <source>Create wallet warning</source>
        <translation>Create wallet warning</translation>
    </message>
</context>
<context>
    <name>CreateWalletDialog</name>
    <message>
        <source>Create Wallet</source>
        <translation>Create Wallet</translation>
    </message>
    <message>
        <source>Wallet Name</source>
        <translation>Wallet Name</translation>
    </message>
    <message>
        <source>Encrypt the wallet. The wallet will be encrypted with a passphrase of your choice.</source>
        <translation>Encrypt the wallet. The wallet will be encrypted with a passphrase of your choice.</translation>
    </message>
    <message>
        <source>Encrypt Wallet</source>
        <translation>Encrypt Wallet</translation>
    </message>
    <message>
        <source>Disable private keys for this wallet. Wallets with private keys disabled will have no private keys and cannot have an HD seed or imported private keys. This is ideal for watch-only wallets.</source>
        <translation>Disable private keys for this wallet. Wallets with private keys disabled will have no private keys and cannot have an HD seed or imported private keys. This is ideal for watch-only wallets.</translation>
    </message>
    <message>
        <source>Disable Private Keys</source>
        <translation>Disable Private Keys</translation>
    </message>
    <message>
        <source>Make a blank wallet. Blank wallets do not initially have private keys or scripts. Private keys and addresses can be imported, or an HD seed can be set, at a later time.</source>
        <translation>Make a blank wallet. Blank wallets do not initially have private keys or scripts. Private keys and addresses can be imported, or an HD seed can be set, at a later time.</translation>
    </message>
    <message>
        <source>Make Blank Wallet</source>
        <translation>Make Blank Wallet</translation>
    </message>
    <message>
        <source>Create</source>
        <translation>Create</translation>
    </message>
    </context>
<context>
    <name>EditAddressDialog</name>
    <message>
        <source>Edit Address</source>
        <translation>Edit Address</translation>
    </message>
    <message>
        <source>&amp;Label</source>
        <translation>&amp;Label</translation>
    </message>
    <message>
        <source>The label associated with this address list entry</source>
        <translation>The label associated with this address list entry</translation>
    </message>
    <message>
        <source>The address associated with this address list entry. This can only be modified for sending addresses.</source>
        <translation>The address associated with this address list entry. This can only be modified for sending addresses.</translation>
    </message>
    <message>
        <source>&amp;Address</source>
        <translation>&amp;Address</translation>
    </message>
    <message>
        <source>New sending address</source>
        <translation>New sending address</translation>
    </message>
    <message>
        <source>Edit receiving address</source>
        <translation>Edit receiving address</translation>
    </message>
    <message>
        <source>Edit sending address</source>
        <translation>Edit sending address</translation>
    </message>
    <message>
        <source>The entered address "%1" is not a valid Qtum address.</source>
        <translation>The entered address "%1" is not a valid Qtum address.</translation>
    </message>
    <message>
        <source>Address "%1" already exists as a receiving address with label "%2" and so cannot be added as a sending address.</source>
        <translation>Address "%1" already exists as a receiving address with label "%2" and so cannot be added as a sending address.</translation>
    </message>
    <message>
        <source>The entered address "%1" is already in the address book with label "%2".</source>
        <translation>The entered address "%1" is already in the address book with label "%2".</translation>
    </message>
    <message>
        <source>Could not unlock wallet.</source>
        <translation>Could not unlock wallet.</translation>
    </message>
    <message>
        <source>New key generation failed.</source>
        <translation>New key generation failed.</translation>
    </message>
</context>
<context>
    <name>FreespaceChecker</name>
    <message>
        <source>A new data directory will be created.</source>
        <translation>A new data directory will be created.</translation>
    </message>
    <message>
        <source>name</source>
        <translation>name</translation>
    </message>
    <message>
        <source>Directory already exists. Add %1 if you intend to create a new directory here.</source>
        <translation>Directory already exists. Add %1 if you intend to create a new directory here.</translation>
    </message>
    <message>
        <source>Path already exists, and is not a directory.</source>
        <translation>Path already exists, and is not a directory.</translation>
    </message>
    <message>
        <source>Cannot create data directory here.</source>
        <translation>Cannot create data directory here.</translation>
    </message>
</context>
<context>
    <name>HelpMessageDialog</name>
    <message>
        <source>version</source>
        <translation>version</translation>
    </message>
    <message>
        <source>About %1</source>
        <translation>About %1</translation>
    </message>
    <message>
        <source>Command-line options</source>
        <translation>Command-line options</translation>
    </message>
</context>
<context>
    <name>Intro</name>
    <message>
        <source>Welcome</source>
        <translation>Welcome</translation>
    </message>
    <message>
        <source>Welcome to %1.</source>
        <translation>Welcome to %1.</translation>
    </message>
    <message>
        <source>As this is the first time the program is launched, you can choose where %1 will store its data.</source>
        <translation>As this is the first time the program is launched, you can choose where %1 will store its data.</translation>
    </message>
    <message>
        <source>When you click OK, %1 will begin to download and process the full %4 block chain (%2GB) starting with the earliest transactions in %3 when %4 initially launched.</source>
        <translation>When you click OK, %1 will begin to download and process the full %4 block chain (%2GB) starting with the earliest transactions in %3 when %4 initially launched.</translation>
    </message>
    <message>
        <source>Reverting this setting requires re-downloading the entire blockchain. It is faster to download the full chain first and prune it later. Disables some advanced features.</source>
        <translation>Reverting this setting requires re-downloading the entire blockchain. It is faster to download the full chain first and prune it later. Disables some advanced features.</translation>
    </message>
    <message>
        <source>This initial synchronisation is very demanding, and may expose hardware problems with your computer that had previously gone unnoticed. Each time you run %1, it will continue downloading where it left off.</source>
        <translation>This initial synchronisation is very demanding, and may expose hardware problems with your computer that had previously gone unnoticed. Each time you run %1, it will continue downloading where it left off.</translation>
    </message>
    <message>
        <source>If you have chosen to limit block chain storage (pruning), the historical data must still be downloaded and processed, but will be deleted afterward to keep your disk usage low.</source>
        <translation>If you have chosen to limit block chain storage (pruning), the historical data must still be downloaded and processed, but will be deleted afterward to keep your disk usage low.</translation>
    </message>
    <message>
        <source>Use the default data directory</source>
        <translation>Use the default data directory</translation>
    </message>
    <message>
        <source>Use a custom data directory:</source>
        <translation>Use a custom data directory:</translation>
    </message>
    <message>
        <source>Qtum</source>
        <translation>Qtum</translation>
    </message>
    <message>
        <source>Discard blocks after verification, except most recent %1 GB (prune)</source>
        <translation>Discard blocks after verification, except most recent %1 GB (prune)</translation>
    </message>
    <message>
        <source>At least %1 GB of data will be stored in this directory, and it will grow over time.</source>
        <translation>At least %1 GB of data will be stored in this directory, and it will grow over time.</translation>
    </message>
    <message>
        <source>Approximately %1 GB of data will be stored in this directory.</source>
        <translation>Approximately %1 GB of data will be stored in this directory.</translation>
    </message>
    <message>
        <source>%1 will download and store a copy of the Qtum block chain.</source>
        <translation>%1 will download and store a copy of the Qtum block chain.</translation>
    </message>
    <message>
        <source>The wallet will also be stored in this directory.</source>
        <translation>The wallet will also be stored in this directory.</translation>
    </message>
    <message>
        <source>Error: Specified data directory "%1" cannot be created.</source>
        <translation>Error: Specified data directory "%1" cannot be created.</translation>
    </message>
    <message>
        <source>Error</source>
        <translation>Error</translation>
    </message>
    <message numerus="yes">
        <source>%n GB of free space available</source>
        <translation><numerusform>%n GB of free space available</numerusform><numerusform>%n GB of free space available</numerusform></translation>
    </message>
    <message numerus="yes">
        <source>(of %n GB needed)</source>
        <translation><numerusform>(of %n GB needed)</numerusform><numerusform>(of %n GB needed)</numerusform></translation>
    </message>
    <message numerus="yes">
        <source>(%n GB needed for full chain)</source>
        <translation><numerusform>(%n GB needed for full chain)</numerusform><numerusform>(%n GB needed for full chain)</numerusform></translation>
    </message>
</context>
<context>
    <name>ModalOverlay</name>
    <message>
        <source>Form</source>
        <translation>Form</translation>
    </message>
    <message>
        <source>Recent transactions may not yet be visible, and therefore your wallet's balance might be incorrect. This information will be correct once your wallet has finished synchronizing with the qtum network, as detailed below.</source>
        <translation>Recent transactions may not yet be visible, and therefore your wallet's balance might be incorrect. This information will be correct once your wallet has finished synchronizing with the qtum network, as detailed below.</translation>
    </message>
    <message>
        <source>Attempting to spend qtums that are affected by not-yet-displayed transactions will not be accepted by the network.</source>
        <translation>Attempting to spend qtums that are affected by not-yet-displayed transactions will not be accepted by the network.</translation>
    </message>
    <message>
        <source>Number of blocks left</source>
        <translation>Number of blocks left</translation>
    </message>
    <message>
        <source>Unknown...</source>
        <translation>Unknown...</translation>
    </message>
    <message>
        <source>Last block time</source>
        <translation>Last block time</translation>
    </message>
    <message>
        <source>Progress</source>
        <translation>Progress</translation>
    </message>
    <message>
        <source>Progress increase per hour</source>
        <translation>Progress increase per hour</translation>
    </message>
    <message>
        <source>calculating...</source>
        <translation>calculating...</translation>
    </message>
    <message>
        <source>Estimated time left until synced</source>
        <translation>Estimated time left until synced</translation>
    </message>
    <message>
        <source>Hide</source>
        <translation>Hide</translation>
    </message>
    <message>
        <source>Esc</source>
        <translation>Esc</translation>
    </message>
    <message>
        <source>%1 is currently syncing.  It will download headers and blocks from peers and validate them until reaching the tip of the block chain.</source>
        <translation>%1 is currently syncing.  It will download headers and blocks from peers and validate them until reaching the tip of the block chain.</translation>
    </message>
    <message>
        <source>Unknown. Syncing Headers (%1, %2%)...</source>
        <translation>Unknown. Syncing Headers (%1, %2%)...</translation>
    </message>
</context>
<context>
    <name>OpenURIDialog</name>
    <message>
        <source>Open qtum URI</source>
        <translation>Open qtum URI</translation>
    </message>
    <message>
        <source>URI:</source>
        <translation>URI:</translation>
    </message>
</context>
<context>
    <name>OpenWalletActivity</name>
    <message>
        <source>Open wallet failed</source>
        <translation>Open wallet failed</translation>
    </message>
    <message>
        <source>Open wallet warning</source>
        <translation>Open wallet warning</translation>
    </message>
    <message>
        <source>default wallet</source>
        <translation>default wallet</translation>
    </message>
    <message>
        <source>Opening Wallet &lt;b&gt;%1&lt;/b&gt;...</source>
        <translation>Opening Wallet &lt;b&gt;%1&lt;/b&gt;...</translation>
    </message>
</context>
<context>
    <name>OptionsDialog</name>
    <message>
        <source>Options</source>
        <translation>Options</translation>
    </message>
    <message>
        <source>&amp;Main</source>
        <translation>&amp;Main</translation>
    </message>
    <message>
        <source>Automatically start %1 after logging in to the system.</source>
        <translation>Automatically start %1 after logging in to the system.</translation>
    </message>
    <message>
        <source>&amp;Start %1 on system login</source>
        <translation>&amp;Start %1 on system login</translation>
    </message>
    <message>
        <source>Size of &amp;database cache</source>
        <translation>Size of &amp;database cache</translation>
    </message>
    <message>
        <source>Number of script &amp;verification threads</source>
        <translation>Number of script &amp;verification threads</translation>
    </message>
    <message>
        <source>IP address of the proxy (e.g. IPv4: 127.0.0.1 / IPv6: ::1)</source>
        <translation>IP address of the proxy (e.g. IPv4: 127.0.0.1 / IPv6: ::1)</translation>
    </message>
    <message>
        <source>Shows if the supplied default SOCKS5 proxy is used to reach peers via this network type.</source>
        <translation>Shows if the supplied default SOCKS5 proxy is used to reach peers via this network type.</translation>
    </message>
    <message>
        <source>Hide the icon from the system tray.</source>
        <translation>Hide the icon from the system tray.</translation>
    </message>
    <message>
        <source>&amp;Hide tray icon</source>
        <translation>&amp;Hide tray icon</translation>
    </message>
    <message>
        <source>Minimize instead of exit the application when the window is closed. When this option is enabled, the application will be closed only after selecting Exit in the menu.</source>
        <translation>Minimize instead of exit the application when the window is closed. When this option is enabled, the application will be closed only after selecting Exit in the menu.</translation>
    </message>
    <message>
        <source>Third party URLs (e.g. a block explorer) that appear in the transactions tab as context menu items. %s in the URL is replaced by transaction hash. Multiple URLs are separated by vertical bar |.</source>
        <translation>Third party URLs (e.g. a block explorer) that appear in the transactions tab as context menu items. %s in the URL is replaced by transaction hash. Multiple URLs are separated by vertical bar |.</translation>
    </message>
    <message>
        <source>Open the %1 configuration file from the working directory.</source>
        <translation>Open the %1 configuration file from the working directory.</translation>
    </message>
    <message>
        <source>Open Configuration File</source>
        <translation>Open Configuration File</translation>
    </message>
    <message>
        <source>Reset all client options to default.</source>
        <translation>Reset all client options to default.</translation>
    </message>
    <message>
        <source>&amp;Reset Options</source>
        <translation>&amp;Reset Options</translation>
    </message>
    <message>
        <source>&amp;Network</source>
        <translation>&amp;Network</translation>
    </message>
    <message>
        <source>Disables some advanced features but all blocks will still be fully validated. Reverting this setting requires re-downloading the entire blockchain. Actual disk usage may be somewhat higher.</source>
        <translation>Disables some advanced features but all blocks will still be fully validated. Reverting this setting requires re-downloading the entire blockchain. Actual disk usage may be somewhat higher.</translation>
    </message>
    <message>
        <source>Prune &amp;block storage to</source>
        <translation>Prune &amp;block storage to</translation>
    </message>
    <message>
        <source>GB</source>
        <translation>GB</translation>
    </message>
    <message>
        <source>Reverting this setting requires re-downloading the entire blockchain.</source>
        <translation>Reverting this setting requires re-downloading the entire blockchain.</translation>
    </message>
    <message>
        <source>MiB</source>
        <translation>MiB</translation>
    </message>
    <message>
        <source>(0 = auto, &lt;0 = leave that many cores free)</source>
        <translation>(0 = auto, &lt;0 = leave that many cores free)</translation>
    </message>
    <message>
        <source>W&amp;allet</source>
        <translation>W&amp;allet</translation>
    </message>
    <message>
        <source>Expert</source>
        <translation>Expert</translation>
    </message>
    <message>
        <source>Enable coin &amp;control features</source>
        <translation>Enable coin &amp;control features</translation>
    </message>
    <message>
        <source>If you disable the spending of unconfirmed change, the change from a transaction cannot be used until that transaction has at least one confirmation. This also affects how your balance is computed.</source>
        <translation>If you disable the spending of unconfirmed change, the change from a transaction cannot be used until that transaction has at least one confirmation. This also affects how your balance is computed.</translation>
    </message>
    <message>
        <source>&amp;Spend unconfirmed change</source>
        <translation>&amp;Spend unconfirmed change</translation>
    </message>
    <message>
        <source>Automatically open the Qtum client port on the router. This only works when your router supports UPnP and it is enabled.</source>
        <translation>Automatically open the Qtum client port on the router. This only works when your router supports UPnP and it is enabled.</translation>
    </message>
    <message>
        <source>Map port using &amp;UPnP</source>
        <translation>Map port using &amp;UPnP</translation>
    </message>
    <message>
        <source>Accept connections from outside.</source>
        <translation>Accept connections from outside.</translation>
    </message>
    <message>
        <source>Allow incomin&amp;g connections</source>
        <translation>Allow incomin&amp;g connections</translation>
    </message>
    <message>
        <source>Connect to the Qtum network through a SOCKS5 proxy.</source>
        <translation>Connect to the Qtum network through a SOCKS5 proxy.</translation>
    </message>
    <message>
        <source>&amp;Connect through SOCKS5 proxy (default proxy):</source>
        <translation>&amp;Connect through SOCKS5 proxy (default proxy):</translation>
    </message>
    <message>
        <source>Proxy &amp;IP:</source>
        <translation>Proxy &amp;IP:</translation>
    </message>
    <message>
        <source>&amp;Port:</source>
        <translation>&amp;Port:</translation>
    </message>
    <message>
        <source>Port of the proxy (e.g. 9050)</source>
        <translation>Port of the proxy (e.g. 9050)</translation>
    </message>
    <message>
        <source>Used for reaching peers via:</source>
        <translation>Used for reaching peers via:</translation>
    </message>
    <message>
        <source>IPv4</source>
        <translation>IPv4</translation>
    </message>
    <message>
        <source>IPv6</source>
        <translation>IPv6</translation>
    </message>
    <message>
        <source>Tor</source>
        <translation>Tor</translation>
    </message>
    <message>
        <source>&amp;Window</source>
        <translation>&amp;Window</translation>
    </message>
    <message>
        <source>Show only a tray icon after minimizing the window.</source>
        <translation>Show only a tray icon after minimizing the window.</translation>
    </message>
    <message>
        <source>&amp;Minimize to the tray instead of the taskbar</source>
        <translation>&amp;Minimize to the tray instead of the taskbar</translation>
    </message>
    <message>
        <source>M&amp;inimize on close</source>
        <translation>M&amp;inimize on close</translation>
    </message>
    <message>
        <source>&amp;Display</source>
        <translation>&amp;Display</translation>
    </message>
    <message>
        <source>User Interface &amp;language:</source>
        <translation>User Interface &amp;language:</translation>
    </message>
    <message>
        <source>The user interface language can be set here. This setting will take effect after restarting %1.</source>
        <translation>The user interface language can be set here. This setting will take effect after restarting %1.</translation>
    </message>
    <message>
        <source>&amp;Unit to show amounts in:</source>
        <translation>&amp;Unit to show amounts in:</translation>
    </message>
    <message>
        <source>Choose the default subdivision unit to show in the interface and when sending coins.</source>
        <translation>Choose the default subdivision unit to show in the interface and when sending coins.</translation>
    </message>
    <message>
        <source>Whether to show coin control features or not.</source>
        <translation>Whether to show coin control features or not.</translation>
    </message>
    <message>
        <source>&amp;Third party transaction URLs</source>
        <translation>&amp;Third party transaction URLs</translation>
    </message>
    <message>
        <source>Options set in this dialog are overridden by the command line or in the configuration file:</source>
        <translation>Options set in this dialog are overridden by the command line or in the configuration file:</translation>
    </message>
    <message>
        <source>&amp;OK</source>
        <translation>&amp;OK</translation>
    </message>
    <message>
        <source>&amp;Cancel</source>
        <translation>&amp;Cancel</translation>
    </message>
    <message>
        <source>default</source>
        <translation>default</translation>
    </message>
    <message>
        <source>none</source>
        <translation>none</translation>
    </message>
    <message>
        <source>Confirm options reset</source>
        <translation>Confirm options reset</translation>
    </message>
    <message>
        <source>Client restart required to activate changes.</source>
        <translation>Client restart required to activate changes.</translation>
    </message>
    <message>
        <source>Client will be shut down. Do you want to proceed?</source>
        <translation>Client will be shut down. Do you want to proceed?</translation>
    </message>
    <message>
        <source>Configuration options</source>
        <translation>Configuration options</translation>
    </message>
    <message>
        <source>The configuration file is used to specify advanced user options which override GUI settings. Additionally, any command-line options will override this configuration file.</source>
        <translation>The configuration file is used to specify advanced user options which override GUI settings. Additionally, any command-line options will override this configuration file.</translation>
    </message>
    <message>
        <source>Error</source>
        <translation>Error</translation>
    </message>
    <message>
        <source>The configuration file could not be opened.</source>
        <translation>The configuration file could not be opened.</translation>
    </message>
    <message>
        <source>This change would require a client restart.</source>
        <translation>This change would require a client restart.</translation>
    </message>
    <message>
        <source>The supplied proxy address is invalid.</source>
        <translation>The supplied proxy address is invalid.</translation>
    </message>
</context>
<context>
    <name>OverviewPage</name>
    <message>
        <source>Form</source>
        <translation>Form</translation>
    </message>
    <message>
        <source>The displayed information may be out of date. Your wallet automatically synchronizes with the Qtum network after a connection is established, but this process has not completed yet.</source>
        <translation>The displayed information may be out of date. Your wallet automatically synchronizes with the Qtum network after a connection is established, but this process has not completed yet.</translation>
    </message>
    <message>
        <source>Watch-only:</source>
        <translation>Watch-only:</translation>
    </message>
    <message>
        <source>Available:</source>
        <translation>Available:</translation>
    </message>
    <message>
        <source>Your current spendable balance</source>
        <translation>Your current spendable balance</translation>
    </message>
    <message>
        <source>Pending:</source>
        <translation>Pending:</translation>
    </message>
    <message>
        <source>Total of transactions that have yet to be confirmed, and do not yet count toward the spendable balance</source>
        <translation>Total of transactions that have yet to be confirmed, and do not yet count toward the spendable balance</translation>
    </message>
    <message>
        <source>Immature:</source>
        <translation>Immature:</translation>
    </message>
    <message>
        <source>Mined balance that has not yet matured</source>
        <translation>Mined balance that has not yet matured</translation>
    </message>
    <message>
        <source>Balances</source>
        <translation>Balances</translation>
    </message>
    <message>
        <source>Total:</source>
        <translation>Total:</translation>
    </message>
    <message>
        <source>Your current total balance</source>
        <translation>Your current total balance</translation>
    </message>
    <message>
        <source>Your current balance in watch-only addresses</source>
        <translation>Your current balance in watch-only addresses</translation>
    </message>
    <message>
        <source>Spendable:</source>
        <translation>Spendable:</translation>
    </message>
    <message>
        <source>Recent transactions</source>
        <translation>Recent transactions</translation>
    </message>
    <message>
        <source>Unconfirmed transactions to watch-only addresses</source>
        <translation>Unconfirmed transactions to watch-only addresses</translation>
    </message>
    <message>
        <source>Mined balance in watch-only addresses that has not yet matured</source>
        <translation>Mined balance in watch-only addresses that has not yet matured</translation>
    </message>
    <message>
        <source>Current total balance in watch-only addresses</source>
        <translation>Current total balance in watch-only addresses</translation>
    </message>
    </context>
<context>
    <name>PSBTOperationsDialog</name>
    <message>
        <source>Total Amount</source>
        <translation>Total Amount</translation>
    </message>
    <message>
        <source>or</source>
        <translation>or</translation>
    </message>
    </context>
<context>
    <name>PaymentServer</name>
    <message>
        <source>Payment request error</source>
        <translation>Payment request error</translation>
    </message>
    <message>
        <source>Cannot start qtum: click-to-pay handler</source>
        <translation>Cannot start qtum: click-to-pay handler</translation>
    </message>
    <message>
        <source>URI handling</source>
        <translation>URI handling</translation>
    </message>
    <message>
        <source>'qtum://' is not a valid URI. Use 'qtum:' instead.</source>
        <translation>'qtum://' is not a valid URI. Use 'qtum:' instead.</translation>
    </message>
    <message>
        <source>Cannot process payment request because BIP70 is not supported.</source>
        <translation>Cannot process payment request because BIP70 is not supported.</translation>
    </message>
    <message>
        <source>Due to widespread security flaws in BIP70 it's strongly recommended that any merchant instructions to switch wallets be ignored.</source>
        <translation>Due to widespread security flaws in BIP70 it's strongly recommended that any merchant instructions to switch wallets be ignored.</translation>
    </message>
    <message>
        <source>If you are receiving this error you should request the merchant provide a BIP21 compatible URI.</source>
        <translation>If you are receiving this error you should request the merchant provide a BIP21 compatible URI.</translation>
    </message>
    <message>
        <source>Invalid payment address %1</source>
        <translation>Invalid payment address %1</translation>
    </message>
    <message>
        <source>URI cannot be parsed! This can be caused by an invalid Qtum address or malformed URI parameters.</source>
        <translation>URI cannot be parsed! This can be caused by an invalid Qtum address or malformed URI parameters.</translation>
    </message>
    <message>
        <source>Payment request file handling</source>
        <translation>Payment request file handling</translation>
    </message>
</context>
<context>
    <name>PeerTableModel</name>
    <message>
        <source>User Agent</source>
        <translation>User Agent</translation>
    </message>
    <message>
        <source>Node/Service</source>
        <translation>Node/Service</translation>
    </message>
    <message>
        <source>NodeId</source>
        <translation>NodeId</translation>
    </message>
    <message>
        <source>Ping</source>
        <translation>Ping</translation>
    </message>
    <message>
        <source>Sent</source>
        <translation>Sent</translation>
    </message>
    <message>
        <source>Received</source>
        <translation>Received</translation>
    </message>
</context>
<context>
    <name>QObject</name>
    <message>
        <source>Amount</source>
        <translation>Amount</translation>
    </message>
    <message>
        <source>Enter a Qtum address (e.g. %1)</source>
        <translation>Enter a Qtum address (e.g. %1)</translation>
    </message>
    <message>
        <source>%1 d</source>
        <translation>%1 d</translation>
    </message>
    <message>
        <source>%1 h</source>
        <translation>%1 h</translation>
    </message>
    <message>
        <source>%1 m</source>
        <translation>%1 m</translation>
    </message>
    <message>
        <source>%1 s</source>
        <translation>%1 s</translation>
    </message>
    <message>
        <source>None</source>
        <translation>None</translation>
    </message>
    <message>
        <source>N/A</source>
        <translation>N/A</translation>
    </message>
    <message>
        <source>%1 ms</source>
        <translation>%1 ms</translation>
    </message>
    <message numerus="yes">
        <source>%n second(s)</source>
        <translation><numerusform>%n second</numerusform><numerusform>%n seconds</numerusform></translation>
    </message>
    <message numerus="yes">
        <source>%n minute(s)</source>
        <translation><numerusform>%n minute</numerusform><numerusform>%n minutes</numerusform></translation>
    </message>
    <message numerus="yes">
        <source>%n hour(s)</source>
        <translation><numerusform>%n hour</numerusform><numerusform>%n hours</numerusform></translation>
    </message>
    <message numerus="yes">
        <source>%n day(s)</source>
        <translation><numerusform>%n day</numerusform><numerusform>%n days</numerusform></translation>
    </message>
    <message numerus="yes">
        <source>%n week(s)</source>
        <translation><numerusform>%n week</numerusform><numerusform>%n weeks</numerusform></translation>
    </message>
    <message>
        <source>%1 and %2</source>
        <translation>%1 and %2</translation>
    </message>
    <message numerus="yes">
        <source>%n year(s)</source>
        <translation><numerusform>%n year</numerusform><numerusform>%n years</numerusform></translation>
    </message>
    <message>
        <source>%1 B</source>
        <translation>%1 B</translation>
    </message>
    <message>
        <source>%1 KB</source>
        <translation>%1 KB</translation>
    </message>
    <message>
        <source>%1 MB</source>
        <translation>%1 MB</translation>
    </message>
    <message>
        <source>%1 GB</source>
        <translation>%1 GB</translation>
    </message>
    <message>
        <source>Error: Specified data directory "%1" does not exist.</source>
        <translation>Error: Specified data directory "%1" does not exist.</translation>
    </message>
    <message>
        <source>Error: Cannot parse configuration file: %1.</source>
        <translation>Error: Cannot parse configuration file: %1.</translation>
    </message>
    <message>
        <source>Error: %1</source>
        <translation>Error: %1</translation>
    </message>
    <message>
        <source>%1 didn't yet exit safely...</source>
        <translation>%1 didn't yet exit safely...</translation>
    </message>
    <message>
        <source>unknown</source>
        <translation>unknown</translation>
    </message>
</context>
<context>
    <name>QRImageWidget</name>
    <message>
        <source>&amp;Save Image...</source>
        <translation>&amp;Save Image...</translation>
    </message>
    <message>
        <source>&amp;Copy Image</source>
        <translation>&amp;Copy Image</translation>
    </message>
    <message>
        <source>Resulting URI too long, try to reduce the text for label / message.</source>
        <translation>Resulting URI too long, try to reduce the text for label / message.</translation>
    </message>
    <message>
        <source>Error encoding URI into QR Code.</source>
        <translation>Error encoding URI into QR Code.</translation>
    </message>
    <message>
        <source>QR code support not available.</source>
        <translation>QR code support not available.</translation>
    </message>
    <message>
        <source>Save QR Code</source>
        <translation>Save QR Code</translation>
    </message>
    <message>
        <source>PNG Image (*.png)</source>
        <translation>PNG Image (*.png)</translation>
    </message>
</context>
<context>
    <name>RPCConsole</name>
    <message>
        <source>N/A</source>
        <translation>N/A</translation>
    </message>
    <message>
        <source>Client version</source>
        <translation>Client version</translation>
    </message>
    <message>
        <source>&amp;Information</source>
        <translation>&amp;Information</translation>
    </message>
    <message>
        <source>General</source>
        <translation>General</translation>
    </message>
    <message>
        <source>Using BerkeleyDB version</source>
        <translation>Using BerkeleyDB version</translation>
    </message>
    <message>
        <source>Datadir</source>
        <translation>Datadir</translation>
    </message>
    <message>
        <source>To specify a non-default location of the data directory use the '%1' option.</source>
        <translation>To specify a non-default location of the data directory use the '%1' option.</translation>
    </message>
    <message>
        <source>Blocksdir</source>
        <translation>Blocksdir</translation>
    </message>
    <message>
        <source>To specify a non-default location of the blocks directory use the '%1' option.</source>
        <translation>To specify a non-default location of the blocks directory use the '%1' option.</translation>
    </message>
    <message>
        <source>Startup time</source>
        <translation>Startup time</translation>
    </message>
    <message>
        <source>Network</source>
        <translation>Network</translation>
    </message>
    <message>
        <source>Name</source>
        <translation>Name</translation>
    </message>
    <message>
        <source>Number of connections</source>
        <translation>Number of connections</translation>
    </message>
    <message>
        <source>Block chain</source>
        <translation>Block chain</translation>
    </message>
    <message>
        <source>Memory Pool</source>
        <translation>Memory Pool</translation>
    </message>
    <message>
        <source>Current number of transactions</source>
        <translation>Current number of transactions</translation>
    </message>
    <message>
        <source>Memory usage</source>
        <translation>Memory usage</translation>
    </message>
    <message>
        <source>Wallet: </source>
        <translation>Wallet: </translation>
    </message>
    <message>
        <source>(none)</source>
        <translation>(none)</translation>
    </message>
    <message>
        <source>&amp;Reset</source>
        <translation>&amp;Reset</translation>
    </message>
    <message>
        <source>Received</source>
        <translation>Received</translation>
    </message>
    <message>
        <source>Sent</source>
        <translation>Sent</translation>
    </message>
    <message>
        <source>&amp;Peers</source>
        <translation>&amp;Peers</translation>
    </message>
    <message>
        <source>Banned peers</source>
        <translation>Banned peers</translation>
    </message>
    <message>
        <source>Select a peer to view detailed information.</source>
        <translation>Select a peer to view detailed information.</translation>
    </message>
    <message>
        <source>Direction</source>
        <translation>Direction</translation>
    </message>
    <message>
        <source>Version</source>
        <translation>Version</translation>
    </message>
    <message>
        <source>Starting Block</source>
        <translation>Starting Block</translation>
    </message>
    <message>
        <source>Synced Headers</source>
        <translation>Synced Headers</translation>
    </message>
    <message>
        <source>Synced Blocks</source>
        <translation>Synced Blocks</translation>
    </message>
    <message>
        <source>The mapped Autonomous System used for diversifying peer selection.</source>
        <translation>The mapped Autonomous System used for diversifying peer selection.</translation>
    </message>
    <message>
        <source>Mapped AS</source>
        <translation>Mapped AS</translation>
    </message>
    <message>
        <source>User Agent</source>
        <translation>User Agent</translation>
    </message>
    <message>
        <source>Node window</source>
        <translation>Node window</translation>
    </message>
    <message>
        <source>Open the %1 debug log file from the current data directory. This can take a few seconds for large log files.</source>
        <translation>Open the %1 debug log file from the current data directory. This can take a few seconds for large log files.</translation>
    </message>
    <message>
        <source>Decrease font size</source>
        <translation>Decrease font size</translation>
    </message>
    <message>
        <source>Increase font size</source>
        <translation>Increase font size</translation>
    </message>
    <message>
        <source>Services</source>
        <translation>Services</translation>
    </message>
    <message>
        <source>Connection Time</source>
        <translation>Connection Time</translation>
    </message>
    <message>
        <source>Last Send</source>
        <translation>Last Send</translation>
    </message>
    <message>
        <source>Last Receive</source>
        <translation>Last Receive</translation>
    </message>
    <message>
        <source>Ping Time</source>
        <translation>Ping Time</translation>
    </message>
    <message>
        <source>The duration of a currently outstanding ping.</source>
        <translation>The duration of a currently outstanding ping.</translation>
    </message>
    <message>
        <source>Ping Wait</source>
        <translation>Ping Wait</translation>
    </message>
    <message>
        <source>Min Ping</source>
        <translation>Min Ping</translation>
    </message>
    <message>
        <source>Time Offset</source>
        <translation>Time Offset</translation>
    </message>
    <message>
        <source>Last block time</source>
        <translation>Last block time</translation>
    </message>
    <message>
        <source>&amp;Open</source>
        <translation>&amp;Open</translation>
    </message>
    <message>
        <source>&amp;Console</source>
        <translation>&amp;Console</translation>
    </message>
    <message>
        <source>&amp;Network Traffic</source>
        <translation>&amp;Network Traffic</translation>
    </message>
    <message>
        <source>Totals</source>
        <translation>Totals</translation>
    </message>
    <message>
        <source>In:</source>
        <translation>In:</translation>
    </message>
    <message>
        <source>Out:</source>
        <translation>Out:</translation>
    </message>
    <message>
        <source>Debug log file</source>
        <translation>Debug log file</translation>
    </message>
    <message>
        <source>Clear console</source>
        <translation>Clear console</translation>
    </message>
    <message>
        <source>1 &amp;hour</source>
        <translation>1 &amp;hour</translation>
    </message>
    <message>
        <source>1 &amp;day</source>
        <translation>1 &amp;day</translation>
    </message>
    <message>
        <source>1 &amp;week</source>
        <translation>1 &amp;week</translation>
    </message>
    <message>
        <source>1 &amp;year</source>
        <translation>1 &amp;year</translation>
    </message>
    <message>
        <source>&amp;Disconnect</source>
        <translation>&amp;Disconnect</translation>
    </message>
    <message>
        <source>Ban for</source>
        <translation>Ban for</translation>
    </message>
    <message>
        <source>&amp;Unban</source>
        <translation>&amp;Unban</translation>
    </message>
    <message>
        <source>Welcome to the %1 RPC console.</source>
        <translation>Welcome to the %1 RPC console.</translation>
    </message>
    <message>
        <source>Use up and down arrows to navigate history, and %1 to clear screen.</source>
        <translation>Use up and down arrows to navigate history, and %1 to clear screen.</translation>
    </message>
    <message>
        <source>Type %1 for an overview of available commands.</source>
        <translation>Type %1 for an overview of available commands.</translation>
    </message>
    <message>
        <source>For more information on using this console type %1.</source>
        <translation>For more information on using this console type %1.</translation>
    </message>
    <message>
        <source>WARNING: Scammers have been active, telling users to type commands here, stealing their wallet contents. Do not use this console without fully understanding the ramifications of a command.</source>
        <translation>WARNING: Scammers have been active, telling users to type commands here, stealing their wallet contents. Do not use this console without fully understanding the ramifications of a command.</translation>
    </message>
    <message>
        <source>Network activity disabled</source>
        <translation>Network activity disabled</translation>
    </message>
    <message>
        <source>Executing command without any wallet</source>
        <translation>Executing command without any wallet</translation>
    </message>
    <message>
        <source>Executing command using "%1" wallet</source>
        <translation>Executing command using "%1" wallet</translation>
    </message>
    <message>
        <source>(node id: %1)</source>
        <translation>(node id: %1)</translation>
    </message>
    <message>
        <source>via %1</source>
        <translation>via %1</translation>
    </message>
    <message>
        <source>never</source>
        <translation>never</translation>
    </message>
    <message>
        <source>Inbound</source>
        <translation>Inbound</translation>
    </message>
    <message>
        <source>Outbound</source>
        <translation>Outbound</translation>
    </message>
    <message>
        <source>Unknown</source>
        <translation>Unknown</translation>
    </message>
</context>
<context>
    <name>ReceiveCoinsDialog</name>
    <message>
        <source>&amp;Amount:</source>
        <translation>&amp;Amount:</translation>
    </message>
    <message>
        <source>&amp;Label:</source>
        <translation>&amp;Label:</translation>
    </message>
    <message>
        <source>&amp;Message:</source>
        <translation>&amp;Message:</translation>
    </message>
    <message>
        <source>An optional message to attach to the payment request, which will be displayed when the request is opened. Note: The message will not be sent with the payment over the Qtum network.</source>
        <translation>An optional message to attach to the payment request, which will be displayed when the request is opened. Note: The message will not be sent with the payment over the Qtum network.</translation>
    </message>
    <message>
        <source>An optional label to associate with the new receiving address.</source>
        <translation>An optional label to associate with the new receiving address.</translation>
    </message>
    <message>
        <source>Use this form to request payments. All fields are &lt;b&gt;optional&lt;/b&gt;.</source>
        <translation>Use this form to request payments. All fields are &lt;b&gt;optional&lt;/b&gt;.</translation>
    </message>
    <message>
        <source>An optional amount to request. Leave this empty or zero to not request a specific amount.</source>
        <translation>An optional amount to request. Leave this empty or zero to not request a specific amount.</translation>
    </message>
    <message>
        <source>An optional label to associate with the new receiving address (used by you to identify an invoice).  It is also attached to the payment request.</source>
        <translation>An optional label to associate with the new receiving address (used by you to identify an invoice).  It is also attached to the payment request.</translation>
    </message>
    <message>
        <source>An optional message that is attached to the payment request and may be displayed to the sender.</source>
        <translation>An optional message that is attached to the payment request and may be displayed to the sender.</translation>
    </message>
    <message>
        <source>&amp;Create new receiving address</source>
        <translation>&amp;Create new receiving address</translation>
    </message>
    <message>
        <source>Clear all fields of the form.</source>
        <translation>Clear all fields of the form.</translation>
    </message>
    <message>
        <source>Clear</source>
        <translation>Clear</translation>
    </message>
    <message>
        <source>Native segwit addresses (aka Bech32 or BIP-173) reduce your transaction fees later on and offer better protection against typos, but old wallets don't support them. When unchecked, an address compatible with older wallets will be created instead.</source>
        <translation>Native segwit addresses (aka Bech32 or BIP-173) reduce your transaction fees later on and offer better protection against typos, but old wallets don't support them. When unchecked, an address compatible with older wallets will be created instead.</translation>
    </message>
    <message>
        <source>Generate native segwit (Bech32) address</source>
        <translation>Generate native segwit (Bech32) address</translation>
    </message>
    <message>
        <source>Requested payments history</source>
        <translation>Requested payments history</translation>
    </message>
    <message>
        <source>Show the selected request (does the same as double clicking an entry)</source>
        <translation>Show the selected request (does the same as double clicking an entry)</translation>
    </message>
    <message>
        <source>Show</source>
        <translation>Show</translation>
    </message>
    <message>
        <source>Remove the selected entries from the list</source>
        <translation>Remove the selected entries from the list</translation>
    </message>
    <message>
        <source>Remove</source>
        <translation>Remove</translation>
    </message>
    <message>
        <source>Copy URI</source>
        <translation>Copy URI</translation>
    </message>
    <message>
        <source>Copy label</source>
        <translation>Copy label</translation>
    </message>
    <message>
        <source>Copy message</source>
        <translation>Copy message</translation>
    </message>
    <message>
        <source>Copy amount</source>
        <translation>Copy amount</translation>
    </message>
    <message>
        <source>Could not unlock wallet.</source>
        <translation>Could not unlock wallet.</translation>
    </message>
    </context>
<context>
    <name>ReceiveRequestDialog</name>
    <message>
        <source>Amount:</source>
        <translation>Amount:</translation>
    </message>
    <message>
        <source>Message:</source>
        <translation>Message:</translation>
    </message>
    <message>
        <source>Wallet:</source>
        <translation>Wallet:</translation>
    </message>
    <message>
        <source>Copy &amp;URI</source>
        <translation>Copy &amp;URI</translation>
    </message>
    <message>
        <source>Copy &amp;Address</source>
        <translation>Copy &amp;Address</translation>
    </message>
    <message>
        <source>&amp;Save Image...</source>
        <translation>&amp;Save Image...</translation>
    </message>
    <message>
        <source>Request payment to %1</source>
        <translation>Request payment to %1</translation>
    </message>
    <message>
        <source>Payment information</source>
        <translation>Payment information</translation>
    </message>
</context>
<context>
    <name>RecentRequestsTableModel</name>
    <message>
        <source>Date</source>
        <translation>Date</translation>
    </message>
    <message>
        <source>Label</source>
        <translation>Label</translation>
    </message>
    <message>
        <source>Message</source>
        <translation>Message</translation>
    </message>
    <message>
        <source>(no label)</source>
        <translation>(no label)</translation>
    </message>
    <message>
        <source>(no message)</source>
        <translation>(no message)</translation>
    </message>
    <message>
        <source>(no amount requested)</source>
        <translation>(no amount requested)</translation>
    </message>
    <message>
        <source>Requested</source>
        <translation>Requested</translation>
    </message>
</context>
<context>
    <name>SendCoinsDialog</name>
    <message>
        <source>Send Coins</source>
        <translation>Send Coins</translation>
    </message>
    <message>
        <source>Coin Control Features</source>
        <translation>Coin Control Features</translation>
    </message>
    <message>
        <source>Inputs...</source>
        <translation>Inputs...</translation>
    </message>
    <message>
        <source>automatically selected</source>
        <translation>automatically selected</translation>
    </message>
    <message>
        <source>Insufficient funds!</source>
        <translation>Insufficient funds!</translation>
    </message>
    <message>
        <source>Quantity:</source>
        <translation>Quantity:</translation>
    </message>
    <message>
        <source>Bytes:</source>
        <translation>Bytes:</translation>
    </message>
    <message>
        <source>Amount:</source>
        <translation>Amount:</translation>
    </message>
    <message>
        <source>Fee:</source>
        <translation>Fee:</translation>
    </message>
    <message>
        <source>After Fee:</source>
        <translation>After Fee:</translation>
    </message>
    <message>
        <source>Change:</source>
        <translation>Change:</translation>
    </message>
    <message>
        <source>If this is activated, but the change address is empty or invalid, change will be sent to a newly generated address.</source>
        <translation>If this is activated, but the change address is empty or invalid, change will be sent to a newly generated address.</translation>
    </message>
    <message>
        <source>Custom change address</source>
        <translation>Custom change address</translation>
    </message>
    <message>
        <source>Transaction Fee:</source>
        <translation>Transaction Fee:</translation>
    </message>
    <message>
        <source>Choose...</source>
        <translation>Choose...</translation>
    </message>
    <message>
        <source>Using the fallbackfee can result in sending a transaction that will take several hours or days (or never) to confirm. Consider choosing your fee manually or wait until you have validated the complete chain.</source>
        <translation>Using the fallbackfee can result in sending a transaction that will take several hours or days (or never) to confirm. Consider choosing your fee manually or wait until you have validated the complete chain.</translation>
    </message>
    <message>
        <source>Warning: Fee estimation is currently not possible.</source>
        <translation>Warning: Fee estimation is currently not possible.</translation>
    </message>
    <message>
        <source>Specify a custom fee per kB (1,000 bytes) of the transaction's virtual size.

Note:  Since the fee is calculated on a per-byte basis, a fee of "100 satoshis per kB" for a transaction size of 500 bytes (half of 1 kB) would ultimately yield a fee of only 50 satoshis.</source>
        <translation>Specify a custom fee per kB (1,000 bytes) of the transaction's virtual size.

Note:  Since the fee is calculated on a per-byte basis, a fee of "100 satoshis per kB" for a transaction size of 500 bytes (half of 1 kB) would ultimately yield a fee of only 50 satoshis.</translation>
    </message>
    <message>
        <source>per kilobyte</source>
        <translation>per kilobyte</translation>
    </message>
    <message>
        <source>Hide</source>
        <translation>Hide</translation>
    </message>
    <message>
        <source>Recommended:</source>
        <translation>Recommended:</translation>
    </message>
    <message>
        <source>Custom:</source>
        <translation>Custom:</translation>
    </message>
    <message>
        <source>(Smart fee not initialized yet. This usually takes a few blocks...)</source>
        <translation>(Smart fee not initialized yet. This usually takes a few blocks...)</translation>
    </message>
    <message>
        <source>Send to multiple recipients at once</source>
        <translation>Send to multiple recipients at once</translation>
    </message>
    <message>
        <source>Add &amp;Recipient</source>
        <translation>Add &amp;Recipient</translation>
    </message>
    <message>
        <source>Clear all fields of the form.</source>
        <translation>Clear all fields of the form.</translation>
    </message>
    <message>
        <source>Dust:</source>
        <translation>Dust:</translation>
    </message>
    <message>
        <source>Hide transaction fee settings</source>
        <translation>Hide transaction fee settings</translation>
    </message>
    <message>
        <source>When there is less transaction volume than space in the blocks, miners as well as relaying nodes may enforce a minimum fee. Paying only this minimum fee is just fine, but be aware that this can result in a never confirming transaction once there is more demand for qtum transactions than the network can process.</source>
        <translation>When there is less transaction volume than space in the blocks, miners as well as relaying nodes may enforce a minimum fee. Paying only this minimum fee is just fine, but be aware that this can result in a never confirming transaction once there is more demand for qtum transactions than the network can process.</translation>
    </message>
    <message>
        <source>A too low fee might result in a never confirming transaction (read the tooltip)</source>
        <translation>A too low fee might result in a never confirming transaction (read the tooltip)</translation>
    </message>
    <message>
        <source>Confirmation time target:</source>
        <translation>Confirmation time target:</translation>
    </message>
    <message>
        <source>Enable Replace-By-Fee</source>
        <translation>Enable Replace-By-Fee</translation>
    </message>
    <message>
        <source>With Replace-By-Fee (BIP-125) you can increase a transaction's fee after it is sent. Without this, a higher fee may be recommended to compensate for increased transaction delay risk.</source>
        <translation>With Replace-By-Fee (BIP-125) you can increase a transaction's fee after it is sent. Without this, a higher fee may be recommended to compensate for increased transaction delay risk.</translation>
    </message>
    <message>
        <source>Clear &amp;All</source>
        <translation>Clear &amp;All</translation>
    </message>
    <message>
        <source>Balance:</source>
        <translation>Balance:</translation>
    </message>
    <message>
        <source>Confirm the send action</source>
        <translation>Confirm the send action</translation>
    </message>
    <message>
        <source>S&amp;end</source>
        <translation>S&amp;end</translation>
    </message>
    <message>
        <source>Copy quantity</source>
        <translation>Copy quantity</translation>
    </message>
    <message>
        <source>Copy amount</source>
        <translation>Copy amount</translation>
    </message>
    <message>
        <source>Copy fee</source>
        <translation>Copy fee</translation>
    </message>
    <message>
        <source>Copy after fee</source>
        <translation>Copy after fee</translation>
    </message>
    <message>
        <source>Copy bytes</source>
        <translation>Copy bytes</translation>
    </message>
    <message>
        <source>Copy dust</source>
        <translation>Copy dust</translation>
    </message>
    <message>
        <source>Copy change</source>
        <translation>Copy change</translation>
    </message>
    <message>
        <source>%1 (%2 blocks)</source>
        <translation>%1 (%2 blocks)</translation>
    </message>
    <message>
        <source>Cr&amp;eate Unsigned</source>
        <translation>Cr&amp;eate Unsigned</translation>
    </message>
    <message>
        <source>Creates a Partially Signed Qtum Transaction (PSBT) for use with e.g. an offline %1 wallet, or a PSBT-compatible hardware wallet.</source>
        <translation>Creates a Partially Signed Qtum Transaction (PSBT) for use with e.g. an offline %1 wallet, or a PSBT-compatible hardware wallet.</translation>
    </message>
    <message>
        <source> from wallet '%1'</source>
        <translation> from wallet '%1'</translation>
    </message>
    <message>
        <source>%1 to '%2'</source>
        <translation>%1 to '%2'</translation>
    </message>
    <message>
        <source>%1 to %2</source>
        <translation>%1 to %2</translation>
    </message>
    <message>
        <source>Do you want to draft this transaction?</source>
        <translation>Do you want to draft this transaction?</translation>
    </message>
    <message>
        <source>Are you sure you want to send?</source>
        <translation>Are you sure you want to send?</translation>
    </message>
    <message>
        <source>or</source>
        <translation>or</translation>
    </message>
    <message>
        <source>You can increase the fee later (signals Replace-By-Fee, BIP-125).</source>
        <translation>You can increase the fee later (signals Replace-By-Fee, BIP-125).</translation>
    </message>
    <message>
        <source>Please, review your transaction.</source>
        <translation>Please, review your transaction.</translation>
    </message>
    <message>
        <source>Transaction fee</source>
        <translation>Transaction fee</translation>
    </message>
    <message>
        <source>Not signalling Replace-By-Fee, BIP-125.</source>
        <translation>Not signalling Replace-By-Fee, BIP-125.</translation>
    </message>
    <message>
        <source>Total Amount</source>
        <translation>Total Amount</translation>
    </message>
    <message>
        <source>To review recipient list click "Show Details..."</source>
        <translation>To review recipient list click "Show Details..."</translation>
    </message>
    <message>
        <source>Confirm send coins</source>
        <translation>Confirm send coins</translation>
    </message>
    <message>
        <source>Confirm transaction proposal</source>
        <translation>Confirm transaction proposal</translation>
    </message>
    <message>
        <source>Send</source>
        <translation>Send</translation>
    </message>
    <message>
        <source>Watch-only balance:</source>
        <translation>Watch-only balance:</translation>
    </message>
    <message>
        <source>The recipient address is not valid. Please recheck.</source>
        <translation>The recipient address is not valid. Please recheck.</translation>
    </message>
    <message>
        <source>The amount to pay must be larger than 0.</source>
        <translation>The amount to pay must be larger than 0.</translation>
    </message>
    <message>
        <source>The amount exceeds your balance.</source>
        <translation>The amount exceeds your balance.</translation>
    </message>
    <message>
        <source>The total exceeds your balance when the %1 transaction fee is included.</source>
        <translation>The total exceeds your balance when the %1 transaction fee is included.</translation>
    </message>
    <message>
        <source>Duplicate address found: addresses should only be used once each.</source>
        <translation>Duplicate address found: addresses should only be used once each.</translation>
    </message>
    <message>
        <source>Transaction creation failed!</source>
        <translation>Transaction creation failed!</translation>
    </message>
    <message>
        <source>A fee higher than %1 is considered an absurdly high fee.</source>
        <translation>A fee higher than %1 is considered an absurdly high fee.</translation>
    </message>
    <message>
        <source>Payment request expired.</source>
        <translation>Payment request expired.</translation>
    </message>
    <message numerus="yes">
        <source>Estimated to begin confirmation within %n block(s).</source>
        <translation><numerusform>Estimated to begin confirmation within %n block.</numerusform><numerusform>Estimated to begin confirmation within %n blocks.</numerusform></translation>
    </message>
    <message>
        <source>Warning: Invalid Qtum address</source>
        <translation>Warning: Invalid Qtum address</translation>
    </message>
    <message>
        <source>Warning: Unknown change address</source>
        <translation>Warning: Unknown change address</translation>
    </message>
    <message>
        <source>Confirm custom change address</source>
        <translation>Confirm custom change address</translation>
    </message>
    <message>
        <source>The address you selected for change is not part of this wallet. Any or all funds in your wallet may be sent to this address. Are you sure?</source>
        <translation>The address you selected for change is not part of this wallet. Any or all funds in your wallet may be sent to this address. Are you sure?</translation>
    </message>
    <message>
        <source>(no label)</source>
        <translation>(no label)</translation>
    </message>
</context>
<context>
    <name>SendCoinsEntry</name>
    <message>
        <source>A&amp;mount:</source>
        <translation>A&amp;mount:</translation>
    </message>
    <message>
        <source>Pay &amp;To:</source>
        <translation>Pay &amp;To:</translation>
    </message>
    <message>
        <source>&amp;Label:</source>
        <translation>&amp;Label:</translation>
    </message>
    <message>
        <source>Choose previously used address</source>
        <translation>Choose previously used address</translation>
    </message>
    <message>
        <source>The Qtum address to send the payment to</source>
        <translation>The Qtum address to send the payment to</translation>
    </message>
    <message>
        <source>Alt+A</source>
        <translation>Alt+A</translation>
    </message>
    <message>
        <source>Paste address from clipboard</source>
        <translation>Paste address from clipboard</translation>
    </message>
    <message>
        <source>Alt+P</source>
        <translation>Alt+P</translation>
    </message>
    <message>
        <source>Remove this entry</source>
        <translation>Remove this entry</translation>
    </message>
    <message>
        <source>The amount to send in the selected unit</source>
        <translation>The amount to send in the selected unit</translation>
    </message>
    <message>
        <source>The fee will be deducted from the amount being sent. The recipient will receive less qtums than you enter in the amount field. If multiple recipients are selected, the fee is split equally.</source>
        <translation>The fee will be deducted from the amount being sent. The recipient will receive less qtums than you enter in the amount field. If multiple recipients are selected, the fee is split equally.</translation>
    </message>
    <message>
        <source>S&amp;ubtract fee from amount</source>
        <translation>S&amp;ubtract fee from amount</translation>
    </message>
    <message>
        <source>Use available balance</source>
        <translation>Use available balance</translation>
    </message>
    <message>
        <source>Message:</source>
        <translation>Message:</translation>
    </message>
    <message>
        <source>This is an unauthenticated payment request.</source>
        <translation>This is an unauthenticated payment request.</translation>
    </message>
    <message>
        <source>This is an authenticated payment request.</source>
        <translation>This is an authenticated payment request.</translation>
    </message>
    <message>
        <source>Enter a label for this address to add it to the list of used addresses</source>
        <translation>Enter a label for this address to add it to the list of used addresses</translation>
    </message>
    <message>
        <source>A message that was attached to the qtum: URI which will be stored with the transaction for your reference. Note: This message will not be sent over the Qtum network.</source>
        <translation>A message that was attached to the qtum: URI which will be stored with the transaction for your reference. Note: This message will not be sent over the Qtum network.</translation>
    </message>
    <message>
        <source>Pay To:</source>
        <translation>Pay To:</translation>
    </message>
    <message>
        <source>Memo:</source>
        <translation>Memo:</translation>
    </message>
</context>
<context>
    <name>ShutdownWindow</name>
    <message>
        <source>%1 is shutting down...</source>
        <translation>%1 is shutting down...</translation>
    </message>
    <message>
        <source>Do not shut down the computer until this window disappears.</source>
        <translation>Do not shut down the computer until this window disappears.</translation>
    </message>
</context>
<context>
    <name>SignVerifyMessageDialog</name>
    <message>
        <source>Signatures - Sign / Verify a Message</source>
        <translation>Signatures - Sign / Verify a Message</translation>
    </message>
    <message>
        <source>&amp;Sign Message</source>
        <translation>&amp;Sign Message</translation>
    </message>
    <message>
        <source>You can sign messages/agreements with your addresses to prove you can receive qtums sent to them. Be careful not to sign anything vague or random, as phishing attacks may try to trick you into signing your identity over to them. Only sign fully-detailed statements you agree to.</source>
        <translation>You can sign messages/agreements with your addresses to prove you can receive qtums sent to them. Be careful not to sign anything vague or random, as phishing attacks may try to trick you into signing your identity over to them. Only sign fully-detailed statements you agree to.</translation>
    </message>
    <message>
        <source>The Qtum address to sign the message with</source>
        <translation>The Qtum address to sign the message with</translation>
    </message>
    <message>
        <source>Choose previously used address</source>
        <translation>Choose previously used address</translation>
    </message>
    <message>
        <source>Alt+A</source>
        <translation>Alt+A</translation>
    </message>
    <message>
        <source>Paste address from clipboard</source>
        <translation>Paste address from clipboard</translation>
    </message>
    <message>
        <source>Alt+P</source>
        <translation>Alt+P</translation>
    </message>
    <message>
        <source>Enter the message you want to sign here</source>
        <translation>Enter the message you want to sign here</translation>
    </message>
    <message>
        <source>Signature</source>
        <translation>Signature</translation>
    </message>
    <message>
        <source>Copy the current signature to the system clipboard</source>
        <translation>Copy the current signature to the system clipboard</translation>
    </message>
    <message>
        <source>Sign the message to prove you own this Qtum address</source>
        <translation>Sign the message to prove you own this Qtum address</translation>
    </message>
    <message>
        <source>Sign &amp;Message</source>
        <translation>Sign &amp;Message</translation>
    </message>
    <message>
        <source>Reset all sign message fields</source>
        <translation>Reset all sign message fields</translation>
    </message>
    <message>
        <source>Clear &amp;All</source>
        <translation>Clear &amp;All</translation>
    </message>
    <message>
        <source>&amp;Verify Message</source>
        <translation>&amp;Verify Message</translation>
    </message>
    <message>
        <source>Enter the receiver's address, message (ensure you copy line breaks, spaces, tabs, etc. exactly) and signature below to verify the message. Be careful not to read more into the signature than what is in the signed message itself, to avoid being tricked by a man-in-the-middle attack. Note that this only proves the signing party receives with the address, it cannot prove sendership of any transaction!</source>
        <translation>Enter the receiver's address, message (ensure you copy line breaks, spaces, tabs, etc. exactly) and signature below to verify the message. Be careful not to read more into the signature than what is in the signed message itself, to avoid being tricked by a man-in-the-middle attack. Note that this only proves the signing party receives with the address, it cannot prove sendership of any transaction!</translation>
    </message>
    <message>
        <source>The Qtum address the message was signed with</source>
        <translation>The Qtum address the message was signed with</translation>
    </message>
    <message>
        <source>The signed message to verify</source>
        <translation>The signed message to verify</translation>
    </message>
    <message>
        <source>The signature given when the message was signed</source>
        <translation>The signature given when the message was signed</translation>
    </message>
    <message>
        <source>Verify the message to ensure it was signed with the specified Qtum address</source>
        <translation>Verify the message to ensure it was signed with the specified Qtum address</translation>
    </message>
    <message>
        <source>Verify &amp;Message</source>
        <translation>Verify &amp;Message</translation>
    </message>
    <message>
        <source>Reset all verify message fields</source>
        <translation>Reset all verify message fields</translation>
    </message>
    <message>
        <source>Click "Sign Message" to generate signature</source>
        <translation>Click "Sign Message" to generate signature</translation>
    </message>
    <message>
        <source>The entered address is invalid.</source>
        <translation>The entered address is invalid.</translation>
    </message>
    <message>
        <source>Please check the address and try again.</source>
        <translation>Please check the address and try again.</translation>
    </message>
    <message>
        <source>The entered address does not refer to a key.</source>
        <translation>The entered address does not refer to a key.</translation>
    </message>
    <message>
        <source>Wallet unlock was cancelled.</source>
        <translation>Wallet unlock was cancelled.</translation>
    </message>
    <message>
        <source>No error</source>
        <translation>No error</translation>
    </message>
    <message>
        <source>Private key for the entered address is not available.</source>
        <translation>Private key for the entered address is not available.</translation>
    </message>
    <message>
        <source>Message signing failed.</source>
        <translation>Message signing failed.</translation>
    </message>
    <message>
        <source>Message signed.</source>
        <translation>Message signed.</translation>
    </message>
    <message>
        <source>The signature could not be decoded.</source>
        <translation>The signature could not be decoded.</translation>
    </message>
    <message>
        <source>Please check the signature and try again.</source>
        <translation>Please check the signature and try again.</translation>
    </message>
    <message>
        <source>The signature did not match the message digest.</source>
        <translation>The signature did not match the message digest.</translation>
    </message>
    <message>
        <source>Message verification failed.</source>
        <translation>Message verification failed.</translation>
    </message>
    <message>
        <source>Message verified.</source>
        <translation>Message verified.</translation>
    </message>
</context>
<context>
    <name>TrafficGraphWidget</name>
    <message>
        <source>KB/s</source>
        <translation>KB/s</translation>
    </message>
</context>
<context>
    <name>TransactionDesc</name>
    <message numerus="yes">
        <source>Open for %n more block(s)</source>
        <translation><numerusform>Open for %n more block</numerusform><numerusform>Open for %n more blocks</numerusform></translation>
    </message>
    <message>
        <source>Open until %1</source>
        <translation>Open until %1</translation>
    </message>
    <message>
        <source>conflicted with a transaction with %1 confirmations</source>
        <translation>conflicted with a transaction with %1 confirmations</translation>
    </message>
    <message>
        <source>0/unconfirmed, %1</source>
        <translation>0/unconfirmed, %1</translation>
    </message>
    <message>
        <source>in memory pool</source>
        <translation>in memory pool</translation>
    </message>
    <message>
        <source>not in memory pool</source>
        <translation>not in memory pool</translation>
    </message>
    <message>
        <source>abandoned</source>
        <translation>abandoned</translation>
    </message>
    <message>
        <source>%1/unconfirmed</source>
        <translation>%1/unconfirmed</translation>
    </message>
    <message>
        <source>%1 confirmations</source>
        <translation>%1 confirmations</translation>
    </message>
    <message>
        <source>Status</source>
        <translation>Status</translation>
    </message>
    <message>
        <source>Date</source>
        <translation>Date</translation>
    </message>
    <message>
        <source>Source</source>
        <translation>Source</translation>
    </message>
    <message>
        <source>Generated</source>
        <translation>Generated</translation>
    </message>
    <message>
        <source>From</source>
        <translation>From</translation>
    </message>
    <message>
        <source>unknown</source>
        <translation>unknown</translation>
    </message>
    <message>
        <source>To</source>
        <translation>To</translation>
    </message>
    <message>
        <source>own address</source>
        <translation>own address</translation>
    </message>
    <message>
        <source>watch-only</source>
        <translation>watch-only</translation>
    </message>
    <message>
        <source>label</source>
        <translation>label</translation>
    </message>
    <message>
        <source>Credit</source>
        <translation>Credit</translation>
    </message>
    <message numerus="yes">
        <source>matures in %n more block(s)</source>
        <translation><numerusform>matures in %n more block</numerusform><numerusform>matures in %n more blocks</numerusform></translation>
    </message>
    <message>
        <source>not accepted</source>
        <translation>not accepted</translation>
    </message>
    <message>
        <source>Debit</source>
        <translation>Debit</translation>
    </message>
    <message>
        <source>Total debit</source>
        <translation>Total debit</translation>
    </message>
    <message>
        <source>Total credit</source>
        <translation>Total credit</translation>
    </message>
    <message>
        <source>Transaction fee</source>
        <translation>Transaction fee</translation>
    </message>
    <message>
        <source>Net amount</source>
        <translation>Net amount</translation>
    </message>
    <message>
        <source>Message</source>
        <translation>Message</translation>
    </message>
    <message>
        <source>Comment</source>
        <translation>Comment</translation>
    </message>
    <message>
        <source>Transaction ID</source>
        <translation>Transaction ID</translation>
    </message>
    <message>
        <source>Transaction total size</source>
        <translation>Transaction total size</translation>
    </message>
    <message>
        <source>Transaction virtual size</source>
        <translation>Transaction virtual size</translation>
    </message>
    <message>
        <source>Output index</source>
        <translation>Output index</translation>
    </message>
    <message>
        <source> (Certificate was not verified)</source>
        <translation> (Certificate was not verified)</translation>
    </message>
    <message>
        <source>Merchant</source>
        <translation>Merchant</translation>
    </message>
    <message>
        <source>Generated coins must mature %1 blocks before they can be spent. When you generated this block, it was broadcast to the network to be added to the block chain. If it fails to get into the chain, its state will change to "not accepted" and it won't be spendable. This may occasionally happen if another node generates a block within a few seconds of yours.</source>
        <translation>Generated coins must mature %1 blocks before they can be spent. When you generated this block, it was broadcast to the network to be added to the block chain. If it fails to get into the chain, its state will change to "not accepted" and it won't be spendable. This may occasionally happen if another node generates a block within a few seconds of yours.</translation>
    </message>
    <message>
        <source>Debug information</source>
        <translation>Debug information</translation>
    </message>
    <message>
        <source>Transaction</source>
        <translation>Transaction</translation>
    </message>
    <message>
        <source>Inputs</source>
        <translation>Inputs</translation>
    </message>
    <message>
        <source>Amount</source>
        <translation>Amount</translation>
    </message>
    <message>
        <source>true</source>
        <translation>true</translation>
    </message>
    <message>
        <source>false</source>
        <translation>false</translation>
    </message>
</context>
<context>
    <name>TransactionDescDialog</name>
    <message>
        <source>This pane shows a detailed description of the transaction</source>
        <translation>This pane shows a detailed description of the transaction</translation>
    </message>
    <message>
        <source>Details for %1</source>
        <translation>Details for %1</translation>
    </message>
</context>
<context>
    <name>TransactionTableModel</name>
    <message>
        <source>Date</source>
        <translation>Date</translation>
    </message>
    <message>
        <source>Type</source>
        <translation>Type</translation>
    </message>
    <message>
        <source>Label</source>
        <translation>Label</translation>
    </message>
    <message numerus="yes">
        <source>Open for %n more block(s)</source>
        <translation><numerusform>Open for %n more block</numerusform><numerusform>Open for %n more blocks</numerusform></translation>
    </message>
    <message>
        <source>Open until %1</source>
        <translation>Open until %1</translation>
    </message>
    <message>
        <source>Unconfirmed</source>
        <translation>Unconfirmed</translation>
    </message>
    <message>
        <source>Abandoned</source>
        <translation>Abandoned</translation>
    </message>
    <message>
        <source>Confirming (%1 of %2 recommended confirmations)</source>
        <translation>Confirming (%1 of %2 recommended confirmations)</translation>
    </message>
    <message>
        <source>Confirmed (%1 confirmations)</source>
        <translation>Confirmed (%1 confirmations)</translation>
    </message>
    <message>
        <source>Conflicted</source>
        <translation>Conflicted</translation>
    </message>
    <message>
        <source>Immature (%1 confirmations, will be available after %2)</source>
        <translation>Immature (%1 confirmations, will be available after %2)</translation>
    </message>
    <message>
        <source>Generated but not accepted</source>
        <translation>Generated but not accepted</translation>
    </message>
    <message>
        <source>Received with</source>
        <translation>Received with</translation>
    </message>
    <message>
        <source>Received from</source>
        <translation>Received from</translation>
    </message>
    <message>
        <source>Sent to</source>
        <translation>Sent to</translation>
    </message>
    <message>
        <source>Payment to yourself</source>
        <translation>Payment to yourself</translation>
    </message>
    <message>
        <source>Mined</source>
        <translation>Mined</translation>
    </message>
    <message>
        <source>watch-only</source>
        <translation>watch-only</translation>
    </message>
    <message>
        <source>(n/a)</source>
        <translation>(n/a)</translation>
    </message>
    <message>
        <source>(no label)</source>
        <translation>(no label)</translation>
    </message>
    <message>
        <source>Transaction status. Hover over this field to show number of confirmations.</source>
        <translation>Transaction status. Hover over this field to show number of confirmations.</translation>
    </message>
    <message>
        <source>Date and time that the transaction was received.</source>
        <translation>Date and time that the transaction was received.</translation>
    </message>
    <message>
        <source>Type of transaction.</source>
        <translation>Type of transaction.</translation>
    </message>
    <message>
        <source>Whether or not a watch-only address is involved in this transaction.</source>
        <translation>Whether or not a watch-only address is involved in this transaction.</translation>
    </message>
    <message>
        <source>User-defined intent/purpose of the transaction.</source>
        <translation>User-defined intent/purpose of the transaction.</translation>
    </message>
    <message>
        <source>Amount removed from or added to balance.</source>
        <translation>Amount removed from or added to balance.</translation>
    </message>
</context>
<context>
    <name>TransactionView</name>
    <message>
        <source>All</source>
        <translation>All</translation>
    </message>
    <message>
        <source>Today</source>
        <translation>Today</translation>
    </message>
    <message>
        <source>This week</source>
        <translation>This week</translation>
    </message>
    <message>
        <source>This month</source>
        <translation>This month</translation>
    </message>
    <message>
        <source>Last month</source>
        <translation>Last month</translation>
    </message>
    <message>
        <source>This year</source>
        <translation>This year</translation>
    </message>
    <message>
        <source>Range...</source>
        <translation>Range...</translation>
    </message>
    <message>
        <source>Received with</source>
        <translation>Received with</translation>
    </message>
    <message>
        <source>Sent to</source>
        <translation>Sent to</translation>
    </message>
    <message>
        <source>To yourself</source>
        <translation>To yourself</translation>
    </message>
    <message>
        <source>Mined</source>
        <translation>Mined</translation>
    </message>
    <message>
        <source>Other</source>
        <translation>Other</translation>
    </message>
    <message>
        <source>Enter address, transaction id, or label to search</source>
        <translation>Enter address, transaction id, or label to search</translation>
    </message>
    <message>
        <source>Min amount</source>
        <translation>Min amount</translation>
    </message>
    <message>
        <source>Abandon transaction</source>
        <translation>Abandon transaction</translation>
    </message>
    <message>
        <source>Increase transaction fee</source>
        <translation>Increase transaction fee</translation>
    </message>
    <message>
        <source>Copy address</source>
        <translation>Copy address</translation>
    </message>
    <message>
        <source>Copy label</source>
        <translation>Copy label</translation>
    </message>
    <message>
        <source>Copy amount</source>
        <translation>Copy amount</translation>
    </message>
    <message>
        <source>Copy transaction ID</source>
        <translation>Copy transaction ID</translation>
    </message>
    <message>
        <source>Copy raw transaction</source>
        <translation>Copy raw transaction</translation>
    </message>
    <message>
        <source>Copy full transaction details</source>
        <translation>Copy full transaction details</translation>
    </message>
    <message>
        <source>Edit label</source>
        <translation>Edit label</translation>
    </message>
    <message>
        <source>Show transaction details</source>
        <translation>Show transaction details</translation>
    </message>
    <message>
        <source>Export Transaction History</source>
        <translation>Export Transaction History</translation>
    </message>
    <message>
        <source>Comma separated file (*.csv)</source>
        <translation>Comma separated file (*.csv)</translation>
    </message>
    <message>
        <source>Confirmed</source>
        <translation>Confirmed</translation>
    </message>
    <message>
        <source>Watch-only</source>
        <translation>Watch-only</translation>
    </message>
    <message>
        <source>Date</source>
        <translation>Date</translation>
    </message>
    <message>
        <source>Type</source>
        <translation>Type</translation>
    </message>
    <message>
        <source>Label</source>
        <translation>Label</translation>
    </message>
    <message>
        <source>Address</source>
        <translation>Address</translation>
    </message>
    <message>
        <source>ID</source>
        <translation>ID</translation>
    </message>
    <message>
        <source>Exporting Failed</source>
        <translation>Exporting Failed</translation>
    </message>
    <message>
        <source>There was an error trying to save the transaction history to %1.</source>
        <translation>There was an error trying to save the transaction history to %1.</translation>
    </message>
    <message>
        <source>Exporting Successful</source>
        <translation>Exporting Successful</translation>
    </message>
    <message>
        <source>The transaction history was successfully saved to %1.</source>
        <translation>The transaction history was successfully saved to %1.</translation>
    </message>
    <message>
        <source>Range:</source>
        <translation>Range:</translation>
    </message>
    <message>
        <source>to</source>
        <translation>to</translation>
    </message>
</context>
<context>
    <name>UnitDisplayStatusBarControl</name>
    <message>
        <source>Unit to show amounts in. Click to select another unit.</source>
        <translation>Unit to show amounts in. Click to select another unit.</translation>
    </message>
</context>
<context>
    <name>WalletController</name>
    <message>
        <source>Close wallet</source>
        <translation>Close wallet</translation>
    </message>
    <message>
        <source>Are you sure you wish to close the wallet &lt;i&gt;%1&lt;/i&gt;?</source>
        <translation>Are you sure you wish to close the wallet &lt;i&gt;%1&lt;/i&gt;?</translation>
    </message>
    <message>
        <source>Closing the wallet for too long can result in having to resync the entire chain if pruning is enabled.</source>
        <translation>Closing the wallet for too long can result in having to resync the entire chain if pruning is enabled.</translation>
    </message>
    </context>
<context>
    <name>WalletFrame</name>
    <message>
        <source>Create a new wallet</source>
        <translation>Create a new wallet</translation>
    </message>
</context>
<context>
    <name>WalletModel</name>
    <message>
        <source>Send Coins</source>
        <translation>Send Coins</translation>
    </message>
    <message>
        <source>Fee bump error</source>
        <translation>Fee bump error</translation>
    </message>
    <message>
        <source>Increasing transaction fee failed</source>
        <translation>Increasing transaction fee failed</translation>
    </message>
    <message>
        <source>Do you want to increase the fee?</source>
        <translation>Do you want to increase the fee?</translation>
    </message>
    <message>
        <source>Do you want to draft a transaction with fee increase?</source>
        <translation>Do you want to draft a transaction with fee increase?</translation>
    </message>
    <message>
        <source>Current fee:</source>
        <translation>Current fee:</translation>
    </message>
    <message>
        <source>Increase:</source>
        <translation>Increase:</translation>
    </message>
    <message>
        <source>New fee:</source>
        <translation>New fee:</translation>
    </message>
    <message>
        <source>Confirm fee bump</source>
        <translation>Confirm fee bump</translation>
    </message>
    <message>
        <source>Can't draft transaction.</source>
        <translation>Can't draft transaction.</translation>
    </message>
    <message>
        <source>PSBT copied</source>
        <translation>PSBT copied</translation>
    </message>
    <message>
        <source>Can't sign transaction.</source>
        <translation>Can't sign transaction.</translation>
    </message>
    <message>
        <source>Could not commit transaction</source>
        <translation>Could not commit transaction</translation>
    </message>
    <message>
        <source>default wallet</source>
        <translation>default wallet</translation>
    </message>
</context>
<context>
    <name>WalletView</name>
    <message>
        <source>&amp;Export</source>
        <translation>&amp;Export</translation>
    </message>
    <message>
        <source>Export the data in the current tab to a file</source>
        <translation>Export the data in the current tab to a file</translation>
    </message>
    <message>
        <source>Error</source>
        <translation>Error</translation>
    </message>
    <message>
        <source>Backup Wallet</source>
        <translation>Backup Wallet</translation>
    </message>
    <message>
        <source>Wallet Data (*.dat)</source>
        <translation>Wallet Data (*.dat)</translation>
    </message>
    <message>
        <source>Backup Failed</source>
        <translation>Backup Failed</translation>
    </message>
    <message>
        <source>There was an error trying to save the wallet data to %1.</source>
        <translation>There was an error trying to save the wallet data to %1.</translation>
    </message>
    <message>
        <source>Backup Successful</source>
        <translation>Backup Successful</translation>
    </message>
    <message>
        <source>The wallet data was successfully saved to %1.</source>
        <translation>The wallet data was successfully saved to %1.</translation>
    </message>
    <message>
        <source>Cancel</source>
        <translation>Cancel</translation>
    </message>
</context>
<context>
    <name>qtum-core</name>
    <message>
        <source>Distributed under the MIT software license, see the accompanying file %s or %s</source>
        <translation>Distributed under the MIT software license, see the accompanying file %s or %s</translation>
    </message>
    <message>
        <source>Prune configured below the minimum of %d MiB.  Please use a higher number.</source>
        <translation>Prune configured below the minimum of %d MiB.  Please use a higher number.</translation>
    </message>
    <message>
        <source>Prune: last wallet synchronisation goes beyond pruned data. You need to -reindex (download the whole blockchain again in case of pruned node)</source>
        <translation>Prune: last wallet synchronisation goes beyond pruned data. You need to -reindex (download the whole blockchain again in case of pruned node)</translation>
    </message>
    <message>
        <source>Pruning blockstore...</source>
        <translation>Pruning blockstore...</translation>
    </message>
    <message>
        <source>Unable to start HTTP server. See debug log for details.</source>
        <translation>Unable to start HTTP server. See debug log for details.</translation>
    </message>
    <message>
        <source>The %s developers</source>
        <translation>The %s developers</translation>
    </message>
    <message>
        <source>Cannot obtain a lock on data directory %s. %s is probably already running.</source>
        <translation>Cannot obtain a lock on data directory %s. %s is probably already running.</translation>
    </message>
    <message>
        <source>Cannot provide specific connections and have addrman find outgoing connections at the same.</source>
        <translation>Cannot provide specific connections and have addrman find outgoing connections at the same.</translation>
    </message>
    <message>
        <source>Error reading %s! All keys read correctly, but transaction data or address book entries might be missing or incorrect.</source>
        <translation>Error reading %s! All keys read correctly, but transaction data or address book entries might be missing or incorrect.</translation>
    </message>
    <message>
        <source>Please check that your computer's date and time are correct! If your clock is wrong, %s will not work properly.</source>
        <translation>Please check that your computer's date and time are correct! If your clock is wrong, %s will not work properly.</translation>
    </message>
    <message>
        <source>Please contribute if you find %s useful. Visit %s for further information about the software.</source>
        <translation>Please contribute if you find %s useful. Visit %s for further information about the software.</translation>
    </message>
    <message>
        <source>The block database contains a block which appears to be from the future. This may be due to your computer's date and time being set incorrectly. Only rebuild the block database if you are sure that your computer's date and time are correct</source>
        <translation>The block database contains a block which appears to be from the future. This may be due to your computer's date and time being set incorrectly. Only rebuild the block database if you are sure that your computer's date and time are correct</translation>
    </message>
    <message>
        <source>This is a pre-release test build - use at your own risk - do not use for mining or merchant applications</source>
        <translation>This is a pre-release test build - use at your own risk - do not use for mining or merchant applications</translation>
    </message>
    <message>
        <source>This is the transaction fee you may discard if change is smaller than dust at this level</source>
        <translation>This is the transaction fee you may discard if change is smaller than dust at this level</translation>
    </message>
    <message>
        <source>Unable to replay blocks. You will need to rebuild the database using -reindex-chainstate.</source>
        <translation>Unable to replay blocks. You will need to rebuild the database using -reindex-chainstate.</translation>
    </message>
    <message>
        <source>Unable to rewind the database to a pre-fork state. You will need to redownload the blockchain</source>
        <translation>Unable to rewind the database to a pre-fork state. You will need to redownload the blockchain</translation>
    </message>
    <message>
        <source>Warning: The network does not appear to fully agree! Some miners appear to be experiencing issues.</source>
        <translation>Warning: The network does not appear to fully agree! Some miners appear to be experiencing issues.</translation>
    </message>
    <message>
        <source>Warning: We do not appear to fully agree with our peers! You may need to upgrade, or other nodes may need to upgrade.</source>
        <translation>Warning: We do not appear to fully agree with our peers! You may need to upgrade, or other nodes may need to upgrade.</translation>
    </message>
    <message>
        <source>-maxmempool must be at least %d MB</source>
        <translation>-maxmempool must be at least %d MB</translation>
    </message>
    <message>
        <source>Cannot resolve -%s address: '%s'</source>
        <translation>Cannot resolve -%s address: '%s'</translation>
    </message>
    <message>
        <source>Change index out of range</source>
        <translation>Change index out of range</translation>
    </message>
    <message>
        <source>Config setting for %s only applied on %s network when in [%s] section.</source>
        <translation>Config setting for %s only applied on %s network when in [%s] section.</translation>
    </message>
    <message>
        <source>Copyright (C) %i-%i</source>
        <translation>Copyright (C) %i-%i</translation>
    </message>
    <message>
        <source>Corrupted block database detected</source>
        <translation>Corrupted block database detected</translation>
    </message>
    <message>
        <source>Could not find asmap file %s</source>
        <translation>Could not find asmap file %s</translation>
    </message>
    <message>
        <source>Could not parse asmap file %s</source>
        <translation>Could not parse asmap file %s</translation>
    </message>
    <message>
        <source>Do you want to rebuild the block database now?</source>
        <translation>Do you want to rebuild the block database now?</translation>
    </message>
    <message>
        <source>Error initializing block database</source>
        <translation>Error initializing block database</translation>
    </message>
    <message>
        <source>Error initializing wallet database environment %s!</source>
        <translation>Error initializing wallet database environment %s!</translation>
    </message>
    <message>
        <source>Error loading %s</source>
        <translation>Error loading %s</translation>
    </message>
    <message>
        <source>Error loading %s: Private keys can only be disabled during creation</source>
        <translation>Error loading %s: Private keys can only be disabled during creation</translation>
    </message>
    <message>
        <source>Error loading %s: Wallet corrupted</source>
        <translation>Error loading %s: Wallet corrupted</translation>
    </message>
    <message>
        <source>Error loading %s: Wallet requires newer version of %s</source>
        <translation>Error loading %s: Wallet requires newer version of %s</translation>
    </message>
    <message>
        <source>Error loading block database</source>
        <translation>Error loading block database</translation>
    </message>
    <message>
        <source>Error opening block database</source>
        <translation>Error opening block database</translation>
    </message>
    <message>
        <source>Failed to listen on any port. Use -listen=0 if you want this.</source>
        <translation>Failed to listen on any port. Use -listen=0 if you want this.</translation>
    </message>
    <message>
        <source>Failed to rescan the wallet during initialization</source>
        <translation>Failed to rescan the wallet during initialization</translation>
    </message>
    <message>
        <source>Importing...</source>
        <translation>Importing...</translation>
    </message>
    <message>
        <source>Incorrect or no genesis block found. Wrong datadir for network?</source>
        <translation>Incorrect or no genesis block found. Wrong datadir for network?</translation>
    </message>
    <message>
        <source>Initialization sanity check failed. %s is shutting down.</source>
        <translation>Initialization sanity check failed. %s is shutting down.</translation>
    </message>
    <message>
        <source>Invalid P2P permission: '%s'</source>
        <translation>Invalid P2P permission: '%s'</translation>
    </message>
    <message>
        <source>Invalid amount for -%s=&lt;amount&gt;: '%s'</source>
        <translation>Invalid amount for -%s=&lt;amount&gt;: '%s'</translation>
    </message>
    <message>
        <source>Invalid amount for -discardfee=&lt;amount&gt;: '%s'</source>
        <translation>Invalid amount for -discardfee=&lt;amount&gt;: '%s'</translation>
    </message>
    <message>
        <source>Invalid amount for -fallbackfee=&lt;amount&gt;: '%s'</source>
        <translation>Invalid amount for -fallbackfee=&lt;amount&gt;: '%s'</translation>
    </message>
    <message>
        <source>Specified blocks directory "%s" does not exist.</source>
        <translation>Specified blocks directory "%s" does not exist.</translation>
    </message>
    <message>
        <source>Unknown address type '%s'</source>
        <translation>Unknown address type '%s'</translation>
    </message>
    <message>
        <source>Unknown change type '%s'</source>
        <translation>Unknown change type '%s'</translation>
    </message>
    <message>
        <source>Upgrading txindex database</source>
        <translation>Upgrading txindex database</translation>
    </message>
    <message>
        <source>Loading P2P addresses...</source>
        <translation>Loading P2P addresses...</translation>
    </message>
    <message>
        <source>Loading banlist...</source>
        <translation>Loading banlist...</translation>
    </message>
    <message>
        <source>Not enough file descriptors available.</source>
        <translation>Not enough file descriptors available.</translation>
    </message>
    <message>
        <source>Prune cannot be configured with a negative value.</source>
        <translation>Prune cannot be configured with a negative value.</translation>
    </message>
    <message>
        <source>Prune mode is incompatible with -txindex.</source>
        <translation>Prune mode is incompatible with -txindex.</translation>
    </message>
    <message>
        <source>Replaying blocks...</source>
        <translation>Replaying blocks...</translation>
    </message>
    <message>
        <source>Rewinding blocks...</source>
        <translation>Rewinding blocks...</translation>
    </message>
    <message>
        <source>The source code is available from %s.</source>
        <translation>The source code is available from %s.</translation>
    </message>
    <message>
        <source>Transaction fee and change calculation failed</source>
        <translation>Transaction fee and change calculation failed</translation>
    </message>
    <message>
        <source>Unable to bind to %s on this computer. %s is probably already running.</source>
        <translation>Unable to bind to %s on this computer. %s is probably already running.</translation>
    </message>
    <message>
        <source>Unable to generate keys</source>
        <translation>Unable to generate keys</translation>
    </message>
    <message>
        <source>Unsupported logging category %s=%s.</source>
        <translation>Unsupported logging category %s=%s.</translation>
    </message>
    <message>
        <source>Upgrading UTXO database</source>
        <translation>Upgrading UTXO database</translation>
    </message>
    <message>
        <source>User Agent comment (%s) contains unsafe characters.</source>
        <translation>User Agent comment (%s) contains unsafe characters.</translation>
    </message>
    <message>
        <source>Verifying blocks...</source>
        <translation>Verifying blocks...</translation>
    </message>
    <message>
        <source>Wallet needed to be rewritten: restart %s to complete</source>
        <translation>Wallet needed to be rewritten: restart %s to complete</translation>
    </message>
    <message>
        <source>Error: Listening for incoming connections failed (listen returned error %s)</source>
        <translation>Error: Listening for incoming connections failed (listen returned error %s)</translation>
    </message>
    <message>
        <source>Invalid amount for -maxtxfee=&lt;amount&gt;: '%s' (must be at least the minrelay fee of %s to prevent stuck transactions)</source>
        <translation>Invalid amount for -maxtxfee=&lt;amount&gt;: '%s' (must be at least the minrelay fee of %s to prevent stuck transactions)</translation>
    </message>
    <message>
        <source>The transaction amount is too small to send after the fee has been deducted</source>
        <translation>The transaction amount is too small to send after the fee has been deducted</translation>
    </message>
    <message>
        <source>You need to rebuild the database using -reindex to go back to unpruned mode.  This will redownload the entire blockchain</source>
        <translation>You need to rebuild the database using -reindex to go back to unpruned mode.  This will redownload the entire blockchain</translation>
    </message>
    <message>
        <source>Error reading from database, shutting down.</source>
        <translation>Error reading from database, shutting down.</translation>
    </message>
    <message>
        <source>Error upgrading chainstate database</source>
        <translation>Error upgrading chainstate database</translation>
    </message>
    <message>
        <source>Error: Disk space is low for %s</source>
        <translation>Error: Disk space is low for %s</translation>
    </message>
    <message>
        <source>Invalid -onion address or hostname: '%s'</source>
        <translation>Invalid -onion address or hostname: '%s'</translation>
    </message>
    <message>
        <source>Invalid -proxy address or hostname: '%s'</source>
        <translation>Invalid -proxy address or hostname: '%s'</translation>
    </message>
    <message>
        <source>Invalid amount for -paytxfee=&lt;amount&gt;: '%s' (must be at least %s)</source>
        <translation>Invalid amount for -paytxfee=&lt;amount&gt;: '%s' (must be at least %s)</translation>
    </message>
    <message>
        <source>Invalid netmask specified in -whitelist: '%s'</source>
        <translation>Invalid netmask specified in -whitelist: '%s'</translation>
    </message>
    <message>
        <source>Need to specify a port with -whitebind: '%s'</source>
        <translation>Need to specify a port with -whitebind: '%s'</translation>
    </message>
    <message>
        <source>Prune mode is incompatible with -blockfilterindex.</source>
        <translation>Prune mode is incompatible with -blockfilterindex.</translation>
    </message>
    <message>
        <source>Reducing -maxconnections from %d to %d, because of system limitations.</source>
        <translation>Reducing -maxconnections from %d to %d, because of system limitations.</translation>
    </message>
    <message>
        <source>Section [%s] is not recognized.</source>
        <translation>Section [%s] is not recognized.</translation>
    </message>
    <message>
        <source>Signing transaction failed</source>
        <translation>Signing transaction failed</translation>
    </message>
    <message>
        <source>Specified -walletdir "%s" does not exist</source>
        <translation>Specified -walletdir "%s" does not exist</translation>
    </message>
    <message>
        <source>Specified -walletdir "%s" is a relative path</source>
        <translation>Specified -walletdir "%s" is a relative path</translation>
    </message>
    <message>
        <source>Specified -walletdir "%s" is not a directory</source>
        <translation>Specified -walletdir "%s" is not a directory</translation>
    </message>
    <message>
        <source>The specified config file %s does not exist
</source>
        <translation>The specified config file %s does not exist
</translation>
    </message>
    <message>
        <source>The transaction amount is too small to pay the fee</source>
        <translation>The transaction amount is too small to pay the fee</translation>
    </message>
    <message>
        <source>This is experimental software.</source>
        <translation>This is experimental software.</translation>
    </message>
    <message>
        <source>Transaction amount too small</source>
        <translation>Transaction amount too small</translation>
    </message>
    <message>
        <source>Transaction too large</source>
        <translation>Transaction too large</translation>
    </message>
    <message>
        <source>Unable to bind to %s on this computer (bind returned error %s)</source>
        <translation>Unable to bind to %s on this computer (bind returned error %s)</translation>
    </message>
    <message>
        <source>Unable to create the PID file '%s': %s</source>
        <translation>Unable to create the PID file '%s': %s</translation>
    </message>
    <message>
        <source>Unable to generate initial keys</source>
        <translation>Unable to generate initial keys</translation>
    </message>
    <message>
        <source>Unknown -blockfilterindex value %s.</source>
        <translation>Unknown -blockfilterindex value %s.</translation>
    </message>
    <message>
        <source>Verifying wallet(s)...</source>
        <translation>Verifying wallet(s)...</translation>
    </message>
    <message>
        <source>Warning: unknown new rules activated (versionbit %i)</source>
        <translation>Warning: unknown new rules activated (versionbit %i)</translation>
    </message>
    <message>
        <source>-maxtxfee is set very high! Fees this large could be paid on a single transaction.</source>
        <translation>-maxtxfee is set very high! Fees this large could be paid on a single transaction.</translation>
    </message>
    <message>
        <source>This is the transaction fee you may pay when fee estimates are not available.</source>
        <translation>This is the transaction fee you may pay when fee estimates are not available.</translation>
    </message>
    <message>
        <source>Total length of network version string (%i) exceeds maximum length (%i). Reduce the number or size of uacomments.</source>
        <translation>Total length of network version string (%i) exceeds maximum length (%i). Reduce the number or size of uacomments.</translation>
    </message>
    <message>
        <source>%s is set very high!</source>
        <translation>%s is set very high!</translation>
    </message>
    <message>
        <source>Starting network threads...</source>
        <translation>Starting network threads...</translation>
    </message>
    <message>
        <source>The wallet will avoid paying less than the minimum relay fee.</source>
        <translation>The wallet will avoid paying less than the minimum relay fee.</translation>
    </message>
    <message>
        <source>This is the minimum transaction fee you pay on every transaction.</source>
        <translation>This is the minimum transaction fee you pay on every transaction.</translation>
    </message>
    <message>
        <source>This is the transaction fee you will pay if you send a transaction.</source>
        <translation>This is the transaction fee you will pay if you send a transaction.</translation>
    </message>
    <message>
        <source>Transaction amounts must not be negative</source>
        <translation>Transaction amounts must not be negative</translation>
    </message>
    <message>
        <source>Transaction has too long of a mempool chain</source>
        <translation>Transaction has too long of a mempool chain</translation>
    </message>
    <message>
        <source>Transaction must have at least one recipient</source>
        <translation>Transaction must have at least one recipient</translation>
    </message>
    <message>
        <source>Unknown network specified in -onlynet: '%s'</source>
        <translation>Unknown network specified in -onlynet: '%s'</translation>
    </message>
    <message>
        <source>Insufficient funds</source>
        <translation>Insufficient funds</translation>
    </message>
    <message>
        <source>Fee estimation failed. Fallbackfee is disabled. Wait a few blocks or enable -fallbackfee.</source>
        <translation>Fee estimation failed. Fallbackfee is disabled. Wait a few blocks or enable -fallbackfee.</translation>
    </message>
    <message>
        <source>Warning: Private keys detected in wallet {%s} with disabled private keys</source>
        <translation>Warning: Private keys detected in wallet {%s} with disabled private keys</translation>
    </message>
    <message>
        <source>Cannot write to data directory '%s'; check permissions.</source>
        <translation>Cannot write to data directory '%s'; check permissions.</translation>
    </message>
    <message>
        <source>Loading block index...</source>
        <translation>Loading block index...</translation>
    </message>
    <message>
        <source>Loading wallet...</source>
        <translation>Loading wallet...</translation>
    </message>
    <message>
        <source>Cannot downgrade wallet</source>
        <translation>Cannot downgrade wallet</translation>
    </message>
    <message>
        <source>Rescanning...</source>
        <translation>Rescanning...</translation>
    </message>
    <message>
        <source>Done loading</source>
        <translation>Done loading</translation>
    </message>
</context>
</TS><|MERGE_RESOLUTION|>--- conflicted
+++ resolved
@@ -30,31 +30,20 @@
         <translation>বাছাইকৃত ঠিকানাটি লিস্ট থেকে মুছুন</translation>
     </message>
     <message>
-<<<<<<< HEAD
-=======
         <source>Enter address or label to search</source>
         <translation>Enter address or label to search</translation>
     </message>
     <message>
->>>>>>> da23532c
         <source>Export the data in the current tab to a file</source>
         <translation>বর্তমান ট্যাবের ডেটা একটি ফাইলে এক্সপোর্ট করুন</translation>
     </message>
     <message>
         <source>&amp;Export</source>
-<<<<<<< HEAD
-        <translation>এক্সপোর্ট</translation>
-    </message>
-    <message>
-        <source>&amp;Delete</source>
-        <translation>মুছুন</translation>
-=======
         <translation>&amp;এক্সপোর্ট</translation>
     </message>
     <message>
         <source>&amp;Delete</source>
         <translation>&amp;মুছুন</translation>
->>>>>>> da23532c
     </message>
     <message>
         <source>Choose the address to send coins to</source>
@@ -62,31 +51,6 @@
     </message>
     <message>
         <source>Choose the address to receive coins with</source>
-<<<<<<< HEAD
-        <translation>কয়েন পাওয়ার ঠিকানা বাছাই করুন</translation>
-    </message>
-    <message>
-        <source>Receiving addresses</source>
-        <translation>গ্রহণের ঠিকানা</translation>
-    </message>
-    <message>
-        <source>These are your Qtum addresses for sending payments. Always check the amount and the receiving address before sending coins.</source>
-        <translation>এগুলো আপনার পেমেন্ট পাঠানোর বিটকয়েন ঠিকানা। কয়েন পাঠানোর আগে পরিমাণ ও গ্রহণের ঠিকানা সব সময় যাচাই করুন।</translation>
-    </message>
-    <message>
-        <source>Export Address List</source>
-        <translation>ঠিকানার তালিকা এক্সপোর্ট করুন</translation>
-    </message>
-    <message>
-        <source>Comma separated file (*.csv)</source>
-        <translation>কমা দিয়ে পৃথককৃত ফাইল (*.csv)</translation>
-    </message>
-    <message>
-        <source>Exporting Failed</source>
-        <translation>এক্সপোর্ট ব্যর্থ হয়েছে</translation>
-    </message>
-    </context>
-=======
         <translation>Choose the address to receive coins with</translation>
     </message>
     <message>
@@ -139,16 +103,11 @@
         <translation>There was an error trying to save the address list to %1. Please try again.</translation>
     </message>
 </context>
->>>>>>> da23532c
 <context>
     <name>AddressTableModel</name>
     <message>
         <source>Label</source>
-<<<<<<< HEAD
-        <translation>লেবেল</translation>
-=======
         <translation>Label</translation>
->>>>>>> da23532c
     </message>
     <message>
         <source>Address</source>
@@ -156,91 +115,13 @@
     </message>
     <message>
         <source>(no label)</source>
-<<<<<<< HEAD
-        <translation>(লেবেলহীন)</translation>
-=======
         <translation>(no label)</translation>
->>>>>>> da23532c
     </message>
 </context>
 <context>
     <name>AskPassphraseDialog</name>
     <message>
         <source>Passphrase Dialog</source>
-<<<<<<< HEAD
-        <translation>পাসফ্রেজ ডায়লগ</translation>
-    </message>
-    <message>
-        <source>Enter passphrase</source>
-        <translation>পাসফ্রেজ প্রদান করুন</translation>
-    </message>
-    <message>
-        <source>New passphrase</source>
-        <translation>নতুন পাসফ্রেজ</translation>
-    </message>
-    <message>
-        <source>Repeat new passphrase</source>
-        <translation>পুনরায় নতুন পাসফ্রেজ</translation>
-    </message>
-    <message>
-        <source>Show passphrase</source>
-        <translation>পাসফ্রেজ দেখুন</translation>
-    </message>
-    <message>
-        <source>Encrypt wallet</source>
-        <translation>ওয়ালেট এনক্রিপ্ট করুন</translation>
-    </message>
-    <message>
-        <source>This operation needs your wallet passphrase to unlock the wallet.</source>
-        <translation>ওয়ালেট খুলতে আপনার ওয়ালেট পাসফ্রেজ প্রয়োজন</translation>
-    </message>
-    <message>
-        <source>Unlock wallet</source>
-        <translation>ওয়ালেট খুলুন</translation>
-    </message>
-    <message>
-        <source>This operation needs your wallet passphrase to decrypt the wallet.</source>
-        <translation>ওয়ালেট ডিক্রিপ্ট করতে আপনার ওয়ালেট পাসফ্রেজ প্রয়োজন</translation>
-    </message>
-    <message>
-        <source>Decrypt wallet</source>
-        <translation>ওয়ালেট ডিক্রিপ্ট করুন</translation>
-    </message>
-    <message>
-        <source>Change passphrase</source>
-        <translation>পাসফ্রেজ পরিবর্তন করুন</translation>
-    </message>
-    <message>
-        <source>Confirm wallet encryption</source>
-        <translation>ওয়ালেট এনক্রিপশন নিশ্চিত করুন</translation>
-    </message>
-    <message>
-        <source>Warning: If you encrypt your wallet and lose your passphrase, you will &lt;b&gt;LOSE ALL OF YOUR QTUMS&lt;/b&gt;!</source>
-        <translation>সতর্কতা : ওয়ালেট এনক্রিপ্ট করে পাসফ্রেজ ভুলে গেলে আপনি &lt;b&gt;সব বিটকয়েন হারাবেন&lt;/b&gt;!</translation>
-    </message>
-    <message>
-        <source>Are you sure you wish to encrypt your wallet?</source>
-        <translation>সত্যিই আপনার ওয়ালেট এনক্রিপ্ট করতে চান?</translation>
-    </message>
-    <message>
-        <source>Wallet encrypted</source>
-        <translation>ওয়ালেট এনক্রিপ্ট করা হয়েছে</translation>
-    </message>
-    <message>
-        <source>Enter the old passphrase and new passphrase for the wallet.</source>
-        <translation>ওয়ালেটের পুরাতন ও নতুন পাসফ্রেজ দিন</translation>
-    </message>
-    <message>
-        <source>Wallet to be encrypted</source>
-        <translation>ওয়ালেট এনক্রিপ্ট হতে যাচ্ছে</translation>
-    </message>
-    </context>
-<context>
-    <name>BanTableModel</name>
-    </context>
-<context>
-    <name>QtumGUI</name>
-=======
         <translation>Passphrase Dialog</translation>
     </message>
     <message>
@@ -362,78 +243,15 @@
 </context>
 <context>
     <name>BanTableModel</name>
->>>>>>> da23532c
     <message>
         <source>IP/Netmask</source>
         <translation>IP/Netmask</translation>
     </message>
-<<<<<<< HEAD
-    </context>
-<context>
-    <name>CoinControlDialog</name>
-    <message>
-        <source>(no label)</source>
-        <translation>(লেবেলহীন)</translation>
-    </message>
-    </context>
-<context>
-    <name>CreateWalletActivity</name>
-    </context>
-<context>
-    <name>CreateWalletDialog</name>
-    </context>
-<context>
-    <name>EditAddressDialog</name>
-    </context>
-<context>
-    <name>FreespaceChecker</name>
-    </context>
-<context>
-    <name>HelpMessageDialog</name>
-    </context>
-<context>
-    <name>Intro</name>
-    </context>
-<context>
-    <name>ModalOverlay</name>
-    </context>
-<context>
-    <name>OpenURIDialog</name>
-    </context>
-<context>
-    <name>OpenWalletActivity</name>
-    </context>
-<context>
-    <name>OptionsDialog</name>
-    </context>
-<context>
-    <name>OverviewPage</name>
-    </context>
-<context>
-    <name>PaymentServer</name>
-    </context>
-<context>
-    <name>PeerTableModel</name>
-    </context>
-<context>
-    <name>QObject</name>
-    </context>
-<context>
-    <name>QRImageWidget</name>
-    </context>
-<context>
-    <name>RPCConsole</name>
-    </context>
-<context>
-    <name>ReceiveCoinsDialog</name>
-    </context>
-=======
     <message>
         <source>Banned Until</source>
         <translation>Banned Until</translation>
     </message>
 </context>
->>>>>>> da23532c
 <context>
     <name>QtumGUI</name>
     <message>
@@ -444,40 +262,6 @@
         <source>Synchronizing with network...</source>
         <translation>Synchronizing with network...</translation>
     </message>
-<<<<<<< HEAD
-    <message>
-        <source>Label</source>
-        <translation>লেবেল</translation>
-    </message>
-    </context>
-<context>
-    <name>RecentRequestsTableModel</name>
-    <message>
-        <source>Label</source>
-        <translation>লেবেল</translation>
-    </message>
-    <message>
-        <source>(no label)</source>
-        <translation>(লেবেলহীন)</translation>
-    </message>
-    </context>
-<context>
-    <name>SendCoinsDialog</name>
-    <message>
-        <source>(no label)</source>
-        <translation>(লেবেলহীন)</translation>
-    </message>
-</context>
-<context>
-    <name>SendCoinsEntry</name>
-    </context>
-<context>
-    <name>ShutdownWindow</name>
-    </context>
-<context>
-    <name>SignVerifyMessageDialog</name>
-=======
->>>>>>> da23532c
     <message>
         <source>&amp;Overview</source>
         <translation>&amp;Overview</translation>
@@ -486,78 +270,10 @@
         <source>Show general overview of wallet</source>
         <translation>Show general overview of wallet</translation>
     </message>
-<<<<<<< HEAD
-    </context>
-<context>
-    <name>TrafficGraphWidget</name>
-    </context>
-<context>
-    <name>TransactionDesc</name>
-    </context>
-<context>
-    <name>TransactionDescDialog</name>
-    </context>
-<context>
-    <name>TransactionTableModel</name>
-    <message>
-        <source>Label</source>
-        <translation>লেবেল</translation>
-    </message>
-    <message>
-        <source>(no label)</source>
-        <translation>(লেবেলহীন)</translation>
-    </message>
-    </context>
-<context>
-    <name>TransactionView</name>
-    <message>
-        <source>Comma separated file (*.csv)</source>
-        <translation>কমা দিয়ে পৃথককৃত ফাইল (*.csv)</translation>
-    </message>
-    <message>
-        <source>Label</source>
-        <translation>লেবেল</translation>
-    </message>
-    <message>
-        <source>Address</source>
-        <translation>ঠিকানা </translation>
-    </message>
-    <message>
-        <source>Exporting Failed</source>
-        <translation>এক্সপোর্ট ব্যর্থ হয়েছে</translation>
-    </message>
-    </context>
-<context>
-    <name>UnitDisplayStatusBarControl</name>
-    </context>
-<context>
-    <name>WalletController</name>
-    </context>
-<context>
-    <name>WalletFrame</name>
-    </context>
-<context>
-    <name>WalletModel</name>
-    </context>
-<context>
-    <name>WalletView</name>
-    <message>
-        <source>&amp;Export</source>
-        <translation>এক্সপোর্ট</translation>
-    </message>
-    <message>
-        <source>Export the data in the current tab to a file</source>
-        <translation>বর্তমান ট্যাবের ডেটা একটি ফাইলে এক্সপোর্ট করুন</translation>
-    </message>
-    </context>
-<context>
-    <name>qtum-core</name>
-=======
     <message>
         <source>&amp;Transactions</source>
         <translation>&amp;Transactions</translation>
     </message>
->>>>>>> da23532c
     <message>
         <source>Browse transaction history</source>
         <translation>Browse transaction history</translation>
