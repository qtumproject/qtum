<TS version="2.1" language="bn">
<context>
    <name>AddressBookPage</name>
    <message>
        <source>Right-click to edit address or label</source>
        <translation type="unfinished">ঠিকানা বা লেবেল সম্পাদনা করতে ডান-ক্লিক করুন</translation>
    </message>
    <message>
        <source>Create a new address</source>
        <translation type="unfinished">নতুন একটি ঠিকানা তৈরি করুন</translation>
    </message>
    <message>
        <source>&amp;New</source>
        <translation type="unfinished">নতুন</translation>
    </message>
    <message>
        <source>Copy the currently selected address to the system clipboard</source>
        <translation type="unfinished">বর্তমানে নির্বাচিত ঠিকানাটি সিস্টেম ক্লিপবোর্ডে কপি করুন</translation>
    </message>
    <message>
        <source>&amp;Copy</source>
        <translation type="unfinished">এবং কপি করুন</translation>
    </message>
    <message>
        <source>C&amp;lose</source>
        <translation type="unfinished">বন্ধ করুন</translation>
    </message>
    <message>
        <source>Delete the currently selected address from the list</source>
        <translation type="unfinished">বাছাইকৃত ঠিকানাটি লিস্ট থেকে মুছুন</translation>
    </message>
    <message>
        <source>Enter address or label to search</source>
        <translation type="unfinished">খুঁজতে ঠিকানা বা লেবেল লিখুন</translation>
    </message>
    <message>
        <source>Export the data in the current tab to a file</source>
        <translation type="unfinished">বর্তমান ট্যাবের তথ্যগুলো একটি আলাদা নথিতে লিপিবদ্ধ করুন </translation>
    </message>
    <message>
        <source>&amp;Delete</source>
        <translation type="unfinished">&amp;মুছুন</translation>
    </message>
    <message>
        <source>Choose the address to send coins to</source>
        <translation type="unfinished">কয়েন পাঠানোর ঠিকানা বাছাই করুন</translation>
    </message>
    <message>
<<<<<<< HEAD
=======
        <source>Choose the address to receive coins with</source>
        <translation type="unfinished">কয়েন গ্রহণ করার ঠিকানা বাছাই করুন।</translation>
    </message>
    <message>
        <source>Sending addresses</source>
        <translation type="unfinished">ঠিকানাগুলো পাঠানো হচ্ছে।</translation>
    </message>
    <message>
        <source>Receiving addresses</source>
        <translation type="unfinished">ঠিকানাগুলো গ্রহণ করা হচ্ছে।</translation>
    </message>
    <message>
>>>>>>> 4985b774
        <source>These are your Qtum addresses for receiving payments. Use the 'Create new receiving address' button in the receive tab to create new addresses.
Signing is only possible with addresses of the type 'legacy'.</source>
        <translation type="unfinished">পেমেন্ট পাওয়ার জন্য এটি আপনার বিটকয়েন ঠিকানা। নতুন ঠিকানা তৈরী করতে "নতুন গ্রহণের ঠিকানা তৈরী করুন" বোতাম ব্যবহার করুন। সাইন ইন করা শুধুমাত্র "উত্তরাধিকার" ঠিকানার মাধ্যমেই সম্ভব।</translation>
    </message>
    <message>
        <source>Comma separated file</source>
        <extracomment>Expanded name of the CSV file format. See: https://en.wikipedia.org/wiki/Comma-separated_values.</extracomment>
        <translation type="unfinished">কমা দিয়ে আলাদা করা ফাইল</translation>
    </message>
    </context>
<context>
    <name>AddressTableModel</name>
    <message>
        <source>Label</source>
        <translation type="unfinished">টিকেট</translation>
    </message>
    <message>
        <source>Address</source>
        <translation type="unfinished">ঠিকানা</translation>
    </message>
    </context>
<context>
    <name>BitcoinApplication</name>
    <message>
        <source>Settings file %1 might be corrupt or invalid.</source>
        <translation type="unfinished">1%1 সেটিংস ফাইল টি সম্ভবত নষ্ট বা করাপ্ট</translation>
    </message>
    <message>
        <source>Runaway exception</source>
        <translation type="unfinished">পলাতক ব্যতিক্রম</translation>
    </message>
    <message>
        <source>A fatal error occurred. %1 can no longer continue safely and will quit.</source>
        <translation type="unfinished">একটি মারাত্মক ত্রুটি ঘটেছে।%1 নিরাপদে চলতে পারবেনা এবং প্রস্থান করবে</translation>
    </message>
    <message>
        <source>Internal error</source>
        <translation type="unfinished">অভ্যন্তরীণ ত্রুটি</translation>
    </message>
    <message>
        <source>An internal error occurred. %1 will attempt to continue safely. This is an unexpected bug which can be reported as described below.</source>
        <translation type="unfinished">একটি অভ্যন্তরীণ ত্রুটি ঘটেছে। %1 নিরাপদে চালিয়ে যাওয়ার চেষ্টা করবে। এটি একটি অপ্রত্যাশিত বাগ যা নীচের বর্ণনা অনুযায়ী রিপোর্ট করা যেতে পারে৷</translation>
    </message>
</context>
<context>
    <name>QObject</name>
    <message>
        <source>Do you want to reset settings to default values, or to abort without making changes?</source>
        <extracomment>Explanatory text shown on startup when the settings file cannot be read. Prompts user to make a choice between resetting or aborting.</extracomment>
<<<<<<< HEAD
        <translation type="unfinished">আপনি কি সেটিংস পুনরায় ডিফল্ট করতে,অথবা কোনো পরিবর্তন ছাড়াই ফিরে যেতে চান? </translation>
=======
        <translation type="unfinished">আপনি কি ডিফল্ট মানগুলিতে সেটিংস রিসেট করতে চান, নাকি পরিবর্তন না করেই বাতিল করতে চান?</translation>
>>>>>>> 4985b774
    </message>
    <message>
        <source>A fatal error occurred. Check that settings file is writable, or try running with -nosettings.</source>
        <extracomment>Explanatory text shown on startup when the settings file could not be written. Prompts user to check that we have the ability to write to the file. Explains that the user has the option of running without a settings file.</extracomment>
        <translation type="unfinished">একটি জটিল ত্রুটি হয়েছে। সেটিং ফাইল টি রাইটেবল কিনা চেক করুন, অথবা -nosettings দিয়ে রান করার চেষ্টা করুন</translation>
    </message>
    <message>
        <source>%1 didn't yet exit safely…</source>
        <translation type="unfinished">%1 এখনো নিরাপদে বের হয়নি</translation>
    </message>
    <message>
        <source>Inbound</source>
        <extracomment>An inbound connection from a peer. An inbound connection is a connection initiated by a peer.</extracomment>
        <translation type="unfinished">অন্তর্মুখী</translation>
    </message>
    <message>
        <source>Outbound</source>
        <extracomment>An outbound connection to a peer. An outbound connection is a connection initiated by us.</extracomment>
        <translation type="unfinished">বহির্গামী</translation>
    </message>
    <message numerus="yes">
        <source>%n second(s)</source>
        <translation type="unfinished">
            <numerusform />
            <numerusform />
        </translation>
    </message>
    <message numerus="yes">
        <source>%n minute(s)</source>
        <translation type="unfinished">
            <numerusform />
            <numerusform />
        </translation>
    </message>
    <message numerus="yes">
        <source>%n hour(s)</source>
        <translation type="unfinished">
            <numerusform />
            <numerusform />
        </translation>
    </message>
    <message numerus="yes">
        <source>%n day(s)</source>
        <translation type="unfinished">
            <numerusform />
            <numerusform />
        </translation>
    </message>
    <message numerus="yes">
        <source>%n week(s)</source>
        <translation type="unfinished">
            <numerusform />
            <numerusform />
        </translation>
    </message>
    <message numerus="yes">
        <source>%n year(s)</source>
        <translation type="unfinished">
            <numerusform />
            <numerusform />
        </translation>
    </message>
    </context>
<context>
    <name>BitcoinGUI</name>
    <message>
        <source>Create a new wallet</source>
        <translation type="unfinished">একটি নতুন ওয়ালেট তৈরি করুন</translation>
    </message>
    <message>
        <source>&amp;Minimize</source>
        <translation type="unfinished">ছোট করুন</translation>
    </message>
    <message>
        <source>&amp;Options…</source>
        <translation type="unfinished">&amp;বিকল্প...</translation>
    </message>
    <message>
        <source>&amp;Encrypt Wallet…</source>
        <translation type="unfinished">&amp;ওয়ালেট এনক্রিপ্ট করুন...</translation>
    </message>
    <message>
        <source>Close Wallet…</source>
        <translation type="unfinished">ওয়ালেট বন্ধ করুন...</translation>
    </message>
    <message>
        <source>Create Wallet…</source>
        <translation type="unfinished">ওয়ালেট তৈরী করুন...</translation>
    </message>
    <message>
        <source>Close All Wallets…</source>
        <translation type="unfinished">সব ওয়ালেট গুলো বন্ধ করুন...</translation>
    </message>
    <message>
        <source>Syncing Headers (%1%)…</source>
        <translation type="unfinished">শিরোনাম সিঙ্ক করা হচ্ছে (%1%)...</translation>
    </message>
    <message>
        <source>Synchronizing with network…</source>
        <translation type="unfinished">নেটওয়ার্কের সাথে সিঙ্ক্রোনাইজ করা হচ্ছে...</translation>
    </message>
    <message>
        <source>Indexing blocks on disk…</source>
        <translation type="unfinished">ডিস্ক এ ব্লকস ইনডেক্স করা হচ্ছে...</translation>
    </message>
    <message>
        <source>Processing blocks on disk…</source>
        <translation type="unfinished">ডিস্কে ব্লক প্রসেস করা হচ্ছে...</translation>
    </message>
    <message>
        <source>Connecting to peers…</source>
        <translation type="unfinished">সহকর্মীদের সাথে সংযোগ করা হচ্ছে...</translation>
    </message>
    <message numerus="yes">
        <source>Processed %n block(s) of transaction history.</source>
        <translation type="unfinished">
            <numerusform />
            <numerusform />
        </translation>
    </message>
    <message>
        <source>Load Partially Signed Qtum Transaction</source> 
        <translation type="unfinished">আংশিক স্বাক্ষরিত বিটকয়েন লেনদেন লোড করুন</translation>
    </message>
    <message>
        <source>Load Partially Signed Qtum Transaction from clipboard</source> 
        <translation type="unfinished">ক্লিপবোর্ড থেকে আংশিক স্বাক্ষরিত বিটকয়েন লেনদেন লোড করুন</translation>
    </message>
    <message>
        <source>Close all wallets</source>
        <translation type="unfinished">সব ওয়ালেটগুলি  বন্ধ করুন</translation>
    </message>
    <message>
        <source>&amp;Mask values</source>
        <translation type="unfinished">অক্ষরগুলি আড়াল করুন </translation>
    </message>
    <message>
        <source>Mask the values in the Overview tab</source>
        <translation type="unfinished">ওভারভিউ ট্যাবে মানগুলি আড়াল করুন</translation>
    </message>
    <message numerus="yes">
        <source>%n active connection(s) to Qtum network.</source> 
        <extracomment>A substring of the tooltip.</extracomment>
        <translation type="unfinished">
            <numerusform />
            <numerusform />
        </translation>
    </message>
    <message>
        <source>Click for more actions.</source>
        <extracomment>A substring of the tooltip. "More actions" are available via the context menu.</extracomment>
        <translation type="unfinished">আরো কর্মের জন্য চাপ দিন</translation>
    </message>
    <message>
        <source>Disable network activity</source>
        <extracomment>A context menu item.</extracomment>
        <translation type="unfinished">নেটওয়ার্ক কার্যকলাপ বন্ধ করুন</translation>
    </message>
    <message>
        <source>Enable network activity</source>
        <extracomment>A context menu item. The network activity was disabled previously.</extracomment>
        <translation type="unfinished">নেটওয়ার্ক কার্যকলাপ চালু করুন</translation>
    </message>
    <message>
        <source>Sent transaction</source>
        <translation type="unfinished">লেনদেন পাঠানো হয়েছে</translation>
    </message>
    <message>
        <source>Incoming transaction</source>
        <translation type="unfinished">লেনদেন আসছে</translation>
    </message>
    <message>
        <source>Original message:</source>
        <translation type="unfinished">আসল বার্তা:</translation>
    </message>
</context>
<context>
    <name>UnitDisplayStatusBarControl</name>
    <message>
        <source>Unit to show amounts in. Click to select another unit.</source>
        <translation type="unfinished">পরিমাণ দেখানোর জন্য একক। অন্য একক নির্বাচন করতে ক্লিক করুন।</translation>
    </message>
</context>
<context>
    <name>CoinControlDialog</name>
    <message>
        <source>Coin Selection</source>
        <translation type="unfinished">মুদ্রা নির্বাচন</translation>
    </message>
    <message>
        <source>Quantity:</source>
        <translation type="unfinished">পরিমাণ</translation>
    </message>
    <message>
        <source>Fee:</source>
        <translation type="unfinished">পারিশ্রমিক</translation>
    </message>
    <message>
        <source>Change:</source>
        <translation type="unfinished">পরিবর্তন</translation>
    </message>
    <message>
        <source>Date</source>
        <translation type="unfinished">তারিখ</translation>
    </message>
    <message>
        <source>Confirmed</source>
        <translation type="unfinished">নিশ্চিত করা হয়েছে</translation>
    </message>
    <message>
        <source>&amp;Copy address</source>
        <translation type="unfinished">ঠিকানা কপি করুন</translation>
    </message>
    <message>
        <source>Copy &amp;label</source>
        <translation type="unfinished">কপি লেবেল</translation>
    </message>
    <message>
        <source>Copy &amp;amount</source>
        <translation type="unfinished">কপি পরিমাণ</translation>
    </message>
    <message>
        <source>Copy transaction &amp;ID and output index</source>
        <translation type="unfinished">লেনদেন আইডি এবং আউটপুট সূচক কপি করুন</translation>
    </message>
    </context>
<context>
    <name>WalletController</name>
    <message>
        <source>Are you sure you wish to close the wallet &lt;i&gt;%1&lt;/i&gt;?</source>
        <translation type="unfinished">আপনি কি নিশ্চিত যে আপনি ওয়ালেট বন্ধ করতে চান&lt;i&gt;%1&lt;/i&gt;?</translation>
    </message>
    <message>
        <source>Closing the wallet for too long can result in having to resync the entire chain if pruning is enabled.</source>
        <translation type="unfinished">ওয়ালেটটি অনেকক্ষণ বন্ধ করার ফলে পুনঃসুসংগত করতে পুরো চেইনটি পুনরায় সিঙ্ক করতে হতে পারে।</translation>
    </message>
    <message>
        <source>Close all wallets</source>
        <translation type="unfinished">সব ওয়ালেটগুলি  বন্ধ করুন</translation>
    </message>
    <message>
        <source>Are you sure you wish to close all wallets?</source>
        <translation type="unfinished">আপনি কি নিশ্চিত যে আপনি সমস্ত ওয়ালেট বন্ধ করতে চান?</translation>
    </message>
</context>
<context>
    <name>CreateWalletDialog</name>
    <message>
        <source>Advanced Options</source>
        <translation type="unfinished">উন্নত বিকল্প </translation>
    </message>
    <message>
        <source>Use descriptors for scriptPubKey management</source>
        <translation type="unfinished">ScriptPub-এর জন্য বর্ণনাকারীর ব্যবস্থা করুন 
 </translation>
    </message>
    <message>
        <source>Descriptor Wallet</source>
        <translation type="unfinished">বর্ণনাকারী ওয়ালেট </translation>
    </message>
    <message>
        <source>Compiled without sqlite support (required for descriptor wallets)</source>
        <translation type="unfinished">sqlite সমর্থন ছাড়াই সংকলিত (বরণাকারী  ওয়ালেটের জন্য প্রয়োজনীয়)</translation>
    </message>
    </context>
<context>
    <name>Intro</name>
    <message numerus="yes">
        <source>%n GB of space available</source>
        <translation type="unfinished">
            <numerusform />
            <numerusform />
        </translation>
    </message>
    <message numerus="yes">
        <source>(of %n GB needed)</source>
        <translation type="unfinished">
            <numerusform>(of %n GB needed)</numerusform>
            <numerusform>(of %n GB needed)</numerusform>
        </translation>
    </message>
    <message numerus="yes">
        <source>(%n GB needed for full chain)</source>
        <translation type="unfinished">
            <numerusform>(%n GB needed for full chain)</numerusform>
            <numerusform>(%n GB needed for full chain)</numerusform>
        </translation>
    </message>
    <message numerus="yes">
        <source>(sufficient to restore backups %n day(s) old)</source>
        <extracomment>Explanatory text on the capability of the current prune target.</extracomment>
        <translation type="unfinished">
            <numerusform />
            <numerusform />
        </translation>
    </message>
    </context>
<context>
    <name>PeerTableModel</name>
    <message>
        <source>Type</source>
        <extracomment>Title of Peers Table column which describes the type of peer connection. The "type" describes why the connection exists.</extracomment>
        <translation type="unfinished">টাইপ</translation>
    </message>
    <message>
        <source>Inbound</source>
        <extracomment>An Inbound Connection from a Peer.</extracomment>
        <translation type="unfinished">অন্তর্মুখী</translation>
    </message>
    <message>
        <source>Outbound</source>
        <extracomment>An Outbound Connection to a Peer.</extracomment>
        <translation type="unfinished">বহির্গামী</translation>
    </message>
</context>
<context>
    <name>RPCConsole</name>
    <message>
        <source>&amp;Copy address</source>
        <extracomment>Context menu action to copy the address of a peer.</extracomment>
        <translation type="unfinished">ঠিকানা কপি করুন</translation>
    </message>
    <message>
        <source>Unknown</source>
        <translation type="unfinished">অজানা</translation>
    </message>
</context>
<context>
    <name>ReceiveCoinsDialog</name>
    <message>
        <source>&amp;Amount:</source>
        <translation type="unfinished">&amp;পরিমাণঃ</translation>
    </message>
    <message>
        <source>&amp;Label:</source>
        <translation type="unfinished">&amp;লেবেলঃ</translation>
    </message>
    <message>
        <source>&amp;Message:</source>
        <translation type="unfinished">&amp;বার্তাঃ</translation>
    </message>
    <message>
        <source>&amp;Copy address</source>
        <translation type="unfinished">ঠিকানা কপি করুন</translation>
    </message>
    <message>
        <source>Copy &amp;label</source>
        <translation type="unfinished">কপি লেবেল</translation>
    </message>
    <message>
        <source>Copy &amp;amount</source>
        <translation type="unfinished">কপি পরিমাণ</translation>
    </message>
    </context>
<context>
    <name>RecentRequestsTableModel</name>
    <message>
        <source>Date</source>
        <translation type="unfinished">তারিখ</translation>
    </message>
<<<<<<< HEAD
=======
    <message>
        <source>Label</source>
        <translation type="unfinished">টিকেট</translation>
    </message>
>>>>>>> 4985b774
    </context>
<context>
    <name>SendCoinsDialog</name>
    <message>
        <source>Quantity:</source>
        <translation type="unfinished">পরিমাণ</translation>
    </message>
    <message>
        <source>Fee:</source>
        <translation type="unfinished">পারিশ্রমিক</translation>
    </message>
    <message>
        <source>Change:</source>
        <translation type="unfinished">পরিবর্তন</translation>
    </message>
    <message numerus="yes">
        <source>Estimated to begin confirmation within %n block(s).</source>
        <translation type="unfinished">
            <numerusform />
            <numerusform />
        </translation>
    </message>
    </context>
<context>
    <name>SendCoinsEntry</name>
    <message>
        <source>&amp;Label:</source>
        <translation type="unfinished">&amp;লেবেলঃ</translation>
    </message>
    </context>
<context>
    <name>TransactionDesc</name>
    <message>
        <source>Date</source>
        <translation type="unfinished">তারিখ</translation>
    </message>
    <message numerus="yes">
        <source>matures in %n more block(s)</source>
        <translation type="unfinished">
            <numerusform />
            <numerusform />
        </translation>
    </message>
    </context>
<context>
    <name>TransactionTableModel</name>
    <message>
        <source>Date</source>
        <translation type="unfinished">তারিখ</translation>
    </message>
    <message>
        <source>Type</source>
        <translation type="unfinished">টাইপ</translation>
    </message>
<<<<<<< HEAD
=======
    <message>
        <source>Label</source>
        <translation type="unfinished">টিকেট</translation>
    </message>
>>>>>>> 4985b774
    </context>
<context>
    <name>TransactionView</name>
    <message>
        <source>&amp;Copy address</source>
        <translation type="unfinished">ঠিকানা কপি করুন</translation>
    </message>
    <message>
        <source>Copy &amp;label</source>
        <translation type="unfinished">কপি লেবেল</translation>
    </message>
    <message>
        <source>Copy &amp;amount</source>
        <translation type="unfinished">কপি পরিমাণ</translation>
    </message>
    <message>
        <source>Comma separated file</source>
        <extracomment>Expanded name of the CSV file format. See: https://en.wikipedia.org/wiki/Comma-separated_values.</extracomment>
        <translation type="unfinished">কমা দিয়ে আলাদা করা ফাইল</translation>
    </message>
    <message>
        <source>Confirmed</source>
        <translation type="unfinished">নিশ্চিত করা হয়েছে</translation>
    </message>
    <message>
        <source>Watch-only</source>
        <translation type="unfinished">শুধুমাত্র দেখার জন্য</translation>
    </message>
    <message>
        <source>Date</source>
        <translation type="unfinished">তারিখ</translation>
    </message>
    <message>
        <source>Type</source>
        <translation type="unfinished">টাইপ</translation>
    </message>
    <message>
<<<<<<< HEAD
=======
        <source>Label</source>
        <translation type="unfinished">টিকেট</translation>
    </message>
    <message>
        <source>Address</source>
        <translation type="unfinished">ঠিকানা</translation>
    </message>
    <message>
>>>>>>> 4985b774
        <source>ID</source>
        <translation type="unfinished">আইডি</translation>
    </message>
    <message>
        <source>Exporting Successful</source>
        <translation type="unfinished">রপ্তানি সফল হয়েছে</translation>
    </message>
    <message>
        <source>The transaction history was successfully saved to %1.</source>
        <translation type="unfinished">লেনদেনের ইতিহাস সফলভাবে %1 এ সংরক্ষিত হয়েছে।</translation>
    </message>
    <message>
        <source>Range:</source>
        <translation type="unfinished">পরিসীমাঃ</translation>
    </message>
    <message>
        <source>to</source>
        <translation type="unfinished">প্রতি</translation>
    </message>
</context>
<context>
    <name>WalletFrame</name>
    <message>
        <source>Create a new wallet</source>
        <translation type="unfinished">একটি নতুন ওয়ালেট তৈরি করুন</translation>
    </message>
    </context>
<context>
    <name>WalletView</name>
    <message>
        <source>Export the data in the current tab to a file</source>
        <translation type="unfinished">বর্তমান ট্যাবের তথ্যগুলো একটি আলাদা নথিতে লিপিবদ্ধ করুন </translation>
    </message>
    </context>
<context>
    <name>bitcoin-core</name>
    <message>
        <source>SQLiteDatabase: Unexpected application id. Expected %u, got %u</source>
        <translation type="unfinished">এস. কিয়ু. লাইট ডাটাবেস : অপ্রত্যাশিত এপ্লিকেশন আই.ডি. প্রত্যাশিত %u, পাওয়া গেলো %u </translation>
    </message>
    <message>
        <source>Starting network threads…</source>
        <translation type="unfinished">নেটওয়ার্ক থ্রেড শুরু হচ্ছে...</translation>
    </message>
    <message>
        <source>The specified config file %s does not exist</source>
        <translation type="unfinished">নির্দিষ্ট কনফিগ ফাইল %s এর অস্তিত্ব নেই</translation>
    </message>
    <message>
        <source>Unable to open %s for writing</source>
        <translation type="unfinished">লেখার জন্যে %s খোলা যাচ্ছে না</translation>
    </message>
    <message>
        <source>Unknown new rules activated (versionbit %i)</source>
        <translation type="unfinished">অজানা নতুন নিয়ম সক্রিয় হলো (ভার্শনবিট %i)</translation>
    </message>
    <message>
        <source>Verifying blocks…</source>
        <translation type="unfinished">ব্লকস যাচাই করা হচ্ছে...</translation>
    </message>
    <message>
        <source>Verifying wallet(s)…</source>
        <translation type="unfinished">ওয়ালেট(স) যাচাই করা হচ্ছে...</translation>
    </message>
    <message>
        <source>Settings file could not be read</source>
        <translation type="unfinished">Settingsসেটিংস ফাইল পড়া যাবে না।fileসেটিংস ফাইল পড়া যাবে না।couldসেটিংস ফাইল পড়া যাবে না।notসেটিংস ফাইল পড়া যাবে না।beসেটিংস ফাইল পড়া যাবে না।read</translation>
    </message>
    </context>
</TS><|MERGE_RESOLUTION|>--- conflicted
+++ resolved
@@ -46,8 +46,6 @@
         <translation type="unfinished">কয়েন পাঠানোর ঠিকানা বাছাই করুন</translation>
     </message>
     <message>
-<<<<<<< HEAD
-=======
         <source>Choose the address to receive coins with</source>
         <translation type="unfinished">কয়েন গ্রহণ করার ঠিকানা বাছাই করুন।</translation>
     </message>
@@ -60,7 +58,6 @@
         <translation type="unfinished">ঠিকানাগুলো গ্রহণ করা হচ্ছে।</translation>
     </message>
     <message>
->>>>>>> 4985b774
         <source>These are your Qtum addresses for receiving payments. Use the 'Create new receiving address' button in the receive tab to create new addresses.
 Signing is only possible with addresses of the type 'legacy'.</source>
         <translation type="unfinished">পেমেন্ট পাওয়ার জন্য এটি আপনার বিটকয়েন ঠিকানা। নতুন ঠিকানা তৈরী করতে "নতুন গ্রহণের ঠিকানা তৈরী করুন" বোতাম ব্যবহার করুন। সাইন ইন করা শুধুমাত্র "উত্তরাধিকার" ঠিকানার মাধ্যমেই সম্ভব।</translation>
@@ -110,11 +107,7 @@
     <message>
         <source>Do you want to reset settings to default values, or to abort without making changes?</source>
         <extracomment>Explanatory text shown on startup when the settings file cannot be read. Prompts user to make a choice between resetting or aborting.</extracomment>
-<<<<<<< HEAD
-        <translation type="unfinished">আপনি কি সেটিংস পুনরায় ডিফল্ট করতে,অথবা কোনো পরিবর্তন ছাড়াই ফিরে যেতে চান? </translation>
-=======
         <translation type="unfinished">আপনি কি ডিফল্ট মানগুলিতে সেটিংস রিসেট করতে চান, নাকি পরিবর্তন না করেই বাতিল করতে চান?</translation>
->>>>>>> 4985b774
     </message>
     <message>
         <source>A fatal error occurred. Check that settings file is writable, or try running with -nosettings.</source>
@@ -415,6 +408,11 @@
 <context>
     <name>PeerTableModel</name>
     <message>
+        <source>Address</source>
+        <extracomment>Title of Peers Table column which contains the IP/Onion/I2P address of the connected peer.</extracomment>
+        <translation type="unfinished">ঠিকানা</translation>
+    </message>
+    <message>
         <source>Type</source>
         <extracomment>Title of Peers Table column which describes the type of peer connection. The "type" describes why the connection exists.</extracomment>
         <translation type="unfinished">টাইপ</translation>
@@ -475,13 +473,10 @@
         <source>Date</source>
         <translation type="unfinished">তারিখ</translation>
     </message>
-<<<<<<< HEAD
-=======
     <message>
         <source>Label</source>
         <translation type="unfinished">টিকেট</translation>
     </message>
->>>>>>> 4985b774
     </context>
 <context>
     <name>SendCoinsDialog</name>
@@ -536,13 +531,10 @@
         <source>Type</source>
         <translation type="unfinished">টাইপ</translation>
     </message>
-<<<<<<< HEAD
-=======
     <message>
         <source>Label</source>
         <translation type="unfinished">টিকেট</translation>
     </message>
->>>>>>> 4985b774
     </context>
 <context>
     <name>TransactionView</name>
@@ -580,8 +572,6 @@
         <translation type="unfinished">টাইপ</translation>
     </message>
     <message>
-<<<<<<< HEAD
-=======
         <source>Label</source>
         <translation type="unfinished">টিকেট</translation>
     </message>
@@ -590,7 +580,6 @@
         <translation type="unfinished">ঠিকানা</translation>
     </message>
     <message>
->>>>>>> 4985b774
         <source>ID</source>
         <translation type="unfinished">আইডি</translation>
     </message>
