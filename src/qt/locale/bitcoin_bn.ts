--- conflicted
+++ resolved
@@ -233,19 +233,11 @@
         </translation>
     </message>
     <message>
-<<<<<<< HEAD
-        <source>Load Partially Signed Qtum Transaction</source>
-        <translation type="unfinished">আংশিক স্বাক্ষরিত বিটকয়েন লেনদেন লোড করুন</translation>
-    </message>
-    <message>
-        <source>Load Partially Signed Qtum Transaction from clipboard</source>
-=======
         <source>Load Partially Signed Qtum Transaction</source> 
         <translation type="unfinished">আংশিক স্বাক্ষরিত বিটকয়েন লেনদেন লোড করুন</translation>
     </message>
     <message>
         <source>Load Partially Signed Qtum Transaction from clipboard</source> 
->>>>>>> d82fec21
         <translation type="unfinished">ক্লিপবোর্ড থেকে আংশিক স্বাক্ষরিত বিটকয়েন লেনদেন লোড করুন</translation>
     </message>
     <message>
@@ -261,11 +253,7 @@
         <translation type="unfinished">ওভারভিউ ট্যাবে মানগুলি আড়াল করুন</translation>
     </message>
     <message numerus="yes">
-<<<<<<< HEAD
-        <source>%n active connection(s) to Qtum network.</source>
-=======
         <source>%n active connection(s) to Qtum network.</source> 
->>>>>>> d82fec21
         <extracomment>A substring of the tooltip.</extracomment>
         <translation type="unfinished">
             <numerusform />
