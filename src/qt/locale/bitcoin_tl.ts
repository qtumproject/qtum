<TS version="2.1" language="tl">
<context>
    <name>AddressBookPage</name>
    <message>
        <source>Right-click to edit address or label</source>
<<<<<<< HEAD
        <translation type="unfinished">I-right-click upang i-edit ang address o label</translation>
=======
        <translation type="unfinished">pindutin lamang ang kanang pindutan upang i-edit ang address o label</translation>
>>>>>>> 86d0551a
    </message>
    <message>
        <source>Create a new address</source>
        <translation type="unfinished">Lumikha ng bagong ♦address♦</translation>
    </message>
    <message>
        <source>&amp;New</source>
        <translation type="unfinished">Panibago</translation>
    </message>
    <message>
        <source>Copy the currently selected address to the system clipboard</source>
        <translation type="unfinished">Gayahin ang pinipiling ♦address♦ sa kasalakuyan sa ♦clipboard♦ ng sistem</translation>
    </message>
    <message>
        <source>&amp;Copy</source>
        <translation type="unfinished">Gayahin</translation>
    </message>
    <message>
        <source>C&amp;lose</source>
        <translation type="unfinished">Isara</translation>
    </message>
    <message>
        <source>Delete the currently selected address from the list</source>
        <translation type="unfinished">Burahin ang kasalukuyang napiling ♦address♦ sa listahan</translation>
    </message>
    <message>
        <source>Enter address or label to search</source>
        <translation type="unfinished">Ilagay ang address o tatak na hahanapin</translation>
    </message>
    <message>
        <source>Export the data in the current tab to a file</source>
        <translation type="unfinished">I-export ang datos sa kasalukuyang ♦tab♦ sa isang file</translation>
    </message>
    <message>
        <source>&amp;Export</source>
        <translation type="unfinished">&amp;I-export</translation>
    </message>
    <message>
        <source>&amp;Delete</source>
        <translation type="unfinished">&amp;Burahin</translation>
    </message>
    <message>
        <source>Choose the address to send coins to</source>
        <translation type="unfinished">Piliin ang ♦address♦ kung saan ipapadala ang mga barya</translation>
    </message>
    <message>
        <source>Choose the address to receive coins with</source>
        <translation type="unfinished">Piliin ang ♦address♦ kung saan tatanggap ng mga coin</translation>
    </message>
    <message>
        <source>C&amp;hoose</source>
        <translation type="unfinished">&amp;Pumili</translation>
    </message>
    <message>
        <source>These are your Qtum addresses for sending payments. Always check the amount and the receiving address before sending coins.</source>
        <translation type="unfinished">Ito ang mga ♦address♦ ng ♦Qtum♦ mo para pagpapadala ng mga bayad. Palaging suriin mo ang halaga at address kung saan tatanggap bago magpadala ka ng mga ♦coin.</translation>
    </message>
    <message>
<<<<<<< HEAD
        <source>These are your Qtum addresses for sending payments. Always check the amount and the receiving address before sending coins.</source>
        <translation type="unfinished">Ito ang mga ♦address♦ ng ♦Qtum♦ mo para pagpapadala ng mga bayad. Palaging suriin mo ang halaga at address kung saan tatanggap bago magpadala ka ng mga ♦coin.</translation>
    </message>
    <message>
=======
>>>>>>> 86d0551a
        <source>These are your Qtum addresses for receiving payments. Use the 'Create new receiving address' button in the receive tab to create new addresses.
Signing is only possible with addresses of the type 'legacy'.</source>
        <translation type="unfinished">Ito ang mga address ng ♦Qtum♦ para sa pagtanggap ng mga baya. Gamitin ang 'Create new receiving address' na button sa receive tab para gumawa ng bagong mga address. Ang pag-sign ay posible lamang sa uri ng mga address na 'legacy'.</translation>
    </message>
    <message>
        <source>&amp;Copy Address</source>
        <translation type="unfinished">&amp;Kopyahin ang ♦Address♦</translation>
    </message>
    <message>
        <source>Copy &amp;Label</source>
        <translation type="unfinished">Kopyahin ang &amp;Tatak</translation>
    </message>
    <message>
        <source>&amp;Edit</source>
        <translation type="unfinished">&amp;I-edit</translation>
    </message>
    <message>
        <source>Export Address List</source>
        <translation type="unfinished">I-Export ang Listahan ng ♦Address♦</translation>
    </message>
    <message>
        <source>Comma separated file</source>
        <extracomment>Expanded name of the CSV file format. See: https://en.wikipedia.org/wiki/Comma-separated_values.</extracomment>
        <translation type="unfinished">Kuwir hiwalay na file</translation>
    </message>
    <message>
        <source>There was an error trying to save the address list to %1. Please try again.</source>
        <extracomment>An error message. %1 is a stand-in argument for the name of the file we attempted to save to.</extracomment>
        <translation type="unfinished">May mali sa pagsubok na i-save ang listahan ng address  sa 1%1. Pakisubukan ulit.</translation>
    </message>
    <message>
        <source>Exporting Failed</source>
        <translation type="unfinished">Ang pag-export ay Nabigo</translation>
    </message>
</context>
<context>
    <name>AddressTableModel</name>
    <message>
        <source>Label</source>
        <translation type="unfinished">Tatak</translation>
    </message>
    <message>
        <source>Address</source>
        <translation type="unfinished">♦Address♦</translation>
    </message>
    <message>
        <source>(no label)</source>
        <translation type="unfinished">(walang tatak)</translation>
    </message>
</context>
<context>
    <name>AskPassphraseDialog</name>
    <message>
        <source>Passphrase Dialog</source>
        <translation type="unfinished">♦Passphrase♦ na ♦Dialog♦</translation>
    </message>
    <message>
        <source>Enter passphrase</source>
        <translation type="unfinished">Ilagay ang ♦passphrase♦</translation>
    </message>
    <message>
        <source>New passphrase</source>
        <translation type="unfinished">Bagong ♦passphrase♦</translation>
    </message>
    <message>
        <source>Repeat new passphrase</source>
        <translation type="unfinished">Ulitin ang bagong ♦passphrase♦</translation>
    </message>
    <message>
        <source>Show passphrase</source>
        <translation type="unfinished">Ipakita ang ♦passphrase♦</translation>
    </message>
    <message>
        <source>Encrypt wallet</source>
        <translation type="unfinished">I-encrypt ang pitaka</translation>
    </message>
    <message>
        <source>This operation needs your wallet passphrase to unlock the wallet.</source>
        <translation type="unfinished">Ang operasyon na ito ay nangangailangan ng iyong pitaka ♦passphrase♦ para i-unlock ang pitaka.</translation>
    </message>
    <message>
        <source>Unlock wallet</source>
        <translation type="unfinished">I-unlock ang pitaka</translation>
    </message>
    <message>
        <source>Change passphrase</source>
        <translation type="unfinished">Palitan ang ♦passphrase♦</translation>
    </message>
    <message>
        <source>Confirm wallet encryption</source>
        <translation type="unfinished">Kumpirmahin ang ♦encryption♦ ng pitaka</translation>
    </message>
    <message>
        <source>Warning: If you encrypt your wallet and lose your passphrase, you will &lt;b&gt;LOSE ALL OF YOUR QTUMS&lt;/b&gt;!</source>
        <translation type="unfinished">Babala: IKung i-encrypt mo ang iyong pitaka at mawawala ang ♦passphrase♦,  &lt;b&gt;MAWAWALA MO ANG LAHAT NG IYONG MGA QTUM&lt;/b&gt;!</translation>
    </message>
    <message>
        <source>Are you sure you wish to encrypt your wallet?</source>
        <translation type="unfinished">Sigurado ka ba na gusto mong i-encrypt ang iyong pitaka?</translation>
    </message>
    <message>
        <source>Wallet encrypted</source>
        <translation type="unfinished">Ang pitaka ay na-encrypt na</translation>
    </message>
    <message>
        <source>Enter the new passphrase for the wallet.&lt;br/&gt;Please use a passphrase of &lt;b&gt;ten or more random characters&lt;/b&gt;, or &lt;b&gt;eight or more words&lt;/b&gt;.</source>
        <translation type="unfinished">Ilagay ang bagong ♦passphrase♦ para sa pitaka.&lt;br/&gt;Pakigamit ang ♦passphrase♦ of &lt;b&gt;sampu o higit pa na mga ♦random♦ na mga karakter&lt;/b&gt;, o &lt;b&gt;walo o higit pang mga salita&lt;/b&gt;.</translation>
    </message>
    <message>
        <source>Enter the old passphrase and new passphrase for the wallet.</source>
        <translation type="unfinished">Ilagay ang lumang ♦passphrase♦ at ang bagong ♦passphrase♦ para sa pitaka.</translation>
    </message>
    <message>
        <source>Remember that encrypting your wallet cannot fully protect your qtums from being stolen by malware infecting your computer.</source>
        <translation type="unfinished">Tandaan na ang pag-encrypt sa iyong pitaka ay hindi ganap na mapoprotektahan ang mga ♦qtum♦ sa pagnanakaw ng ♦malware♦ na makakahawa sa iyong kompyuter.</translation>
    </message>
    <message>
        <source>Wallet to be encrypted</source>
        <translation type="unfinished">Ang pitaka ay i-encrypt</translation>
    </message>
    <message>
        <source>Your wallet is about to be encrypted. </source>
        <translation type="unfinished">Ang iyong pitaka ay mae-encrypt na.</translation>
    </message>
    <message>
        <source>Your wallet is now encrypted. </source>
        <translation type="unfinished">Ang iyong pitaka ay na-encrypt na.</translation>
    </message>
    <message>
        <source>IMPORTANT: Any previous backups you have made of your wallet file should be replaced with the newly generated, encrypted wallet file. For security reasons, previous backups of the unencrypted wallet file will become useless as soon as you start using the new, encrypted wallet.</source>
        <translation type="unfinished">MAHALAGA: Kahit anong dating mga ♦backup♦ na ginawa mo sa ♦file♦ ng pitaka mo ay dapat na mapalitan ng bagong gawang, na-encrypt na ♦file♦ ng pitaka. Para sa mga rason ng seguridad, dating mga ♦backup♦ sa hindi na-encrypt na ♦file♦ ng pitaka ay magiging walang silbi sa lalong madaling panahon na sisimulan mong gamitin ang bago, na na-encrypt na pitaka.</translation>
    </message>
    <message>
        <source>Wallet encryption failed</source>
        <translation type="unfinished">Ang pag-encrypt sa pitaka ay nabigo</translation>
    </message>
    <message>
        <source>Wallet encryption failed due to an internal error. Your wallet was not encrypted.</source>
        <translation type="unfinished">Nabigo ang pag-encrypt sa pitaka dahil sa panloob na pagkakamali. Ang iyong pitaka ay hindi na-encrypt.</translation>
    </message>
    <message>
        <source>The supplied passphrases do not match.</source>
        <translation type="unfinished">Ang mga ibinigay na mga ♦passphrase♦ ay hindi nagtugma.</translation>
    </message>
    <message>
        <source>Wallet unlock failed</source>
        <translation type="unfinished">Ang pag-unlock sa pitaka ay nabigo</translation>
    </message>
    <message>
        <source>The passphrase entered for the wallet decryption was incorrect.</source>
        <translation type="unfinished">Ang ♦passphrase♦ na ipinasok sa ♦decryption♦ sa pitaka ay hindi tama.</translation>
    </message>
    <message>
        <source>Wallet passphrase was successfully changed.</source>
        <translation type="unfinished">Ang ♦passphrase♦ ng pitaka ay matagumpay na nabago.</translation>
    </message>
    <message>
        <source>Warning: The Caps Lock key is on!</source>
        <translation type="unfinished">Babala: Ang ♦Caps Lock Key♦ ay naka-on!</translation>
    </message>
</context>
<context>
    <name>BanTableModel</name>
    <message>
        <source>IP/Netmask</source>
        <translation type="unfinished">♦IP/Netmask♦</translation>
    </message>
    <message>
        <source>Banned Until</source>
        <translation type="unfinished">Ipinagbabawal Hanggang</translation>
    </message>
</context>
<context>
    <name>BitcoinApplication</name>
    <message>
        <source>Runaway exception</source>
        <translation type="unfinished">Pagbubukod sa pagtakbo papalayo </translation>
    </message>
    <message>
        <source>A fatal error occurred. %1 can no longer continue safely and will quit.</source>
        <translation type="unfinished">Malubhang pagkakamali ay naganap. 1%1 hindi na pwedeng magpatuloy ng ligtas at ihihinto na.</translation>
    </message>
    <message>
        <source>Internal error</source>
        <translation type="unfinished">Panloob na pagkakamali</translation>
    </message>
    <message>
        <source>An internal error occurred. %1 will attempt to continue safely. This is an unexpected bug which can be reported as described below.</source>
        <translation type="unfinished">May panloob na pagkakamali ang naganap. 1%1 ay magtatangkang ituloy na ligtas. Ito ay hindi inaasahan na problema na maaaring i-ulat katulad ng pagkalarawan sa ibaba.</translation>
    </message>
</context>
<context>
    <name>QObject</name>
    <message>
        <source>Do you want to reset settings to default values, or to abort without making changes?</source>
        <extracomment>Explanatory text shown on startup when the settings file cannot be read. Prompts user to make a choice between resetting or aborting.</extracomment>
        <translation type="unfinished">Gusto mo bang i-reset ang mga ♦setting♦ sa ♦default♦ na mga ♦value♦, o itigil na hindi gumagawa ng mga pagbabago?</translation>
    </message>
    <message>
        <source>A fatal error occurred. Check that settings file is writable, or try running with -nosettings.</source>
        <extracomment>Explanatory text shown on startup when the settings file could not be written. Prompts user to check that we have the ability to write to the file. Explains that the user has the option of running without a settings file.</extracomment>
        <translation type="unfinished">Isang malubhang pagkakamali ang naganap. Suriin ang mga ♦setting♦ ng ♦file♦ na ♦writable♦, o subukan na patakbuhin sa ♦-nosettings♦.</translation>
    </message>
    <message>
        <source>Error: %1</source>
        <translation type="unfinished">Pagkakamali: 1%1</translation>
    </message>
    <message>
        <source>%1 didn't yet exit safely…</source>
        <translation type="unfinished">1%1 hindi pa nag-exit ng ligtas...</translation>
    </message>
    <message>
        <source>Amount</source>
        <translation type="unfinished">Halaga</translation>
    </message>
    <message numerus="yes">
        <source>%n second(s)</source>
        <translation type="unfinished">
            <numerusform />
            <numerusform />
        </translation>
    </message>
    <message numerus="yes">
        <source>%n minute(s)</source>
        <translation type="unfinished">
            <numerusform />
            <numerusform />
        </translation>
    </message>
    <message numerus="yes">
        <source>%n hour(s)</source>
        <translation type="unfinished">
            <numerusform />
            <numerusform />
        </translation>
    </message>
    <message numerus="yes">
        <source>%n day(s)</source>
        <translation type="unfinished">
            <numerusform />
            <numerusform />
        </translation>
    </message>
    <message numerus="yes">
        <source>%n week(s)</source>
        <translation type="unfinished">
            <numerusform />
            <numerusform />
        </translation>
    </message>
    <message numerus="yes">
        <source>%n year(s)</source>
        <translation type="unfinished">
            <numerusform />
            <numerusform />
        </translation>
    </message>
    </context>
<context>
    <name>BitcoinGUI</name>
    <message>
        <source>&amp;Overview</source>
        <translation type="unfinished">&amp;Pangkalahatang ideya</translation>
    </message>
    <message>
        <source>Show general overview of wallet</source>
        <translation type="unfinished">Ipakita ang pangkalahatang ideya ng pitaka</translation>
    </message>
    <message>
        <source>&amp;Transactions</source>
        <translation type="unfinished">&amp;Mga transaksyon</translation>
    </message>
    <message>
        <source>Browse transaction history</source>
        <translation type="unfinished">Tignan ang kasaysayan ng transaksyon</translation>
    </message>
    <message>
        <source>E&amp;xit</source>
        <translation type="unfinished">♦E&amp;xit</translation>
    </message>
    <message>
        <source>Quit application</source>
        <translation type="unfinished">Ihinto ang aplikasyon</translation>
    </message>
    <message>
        <source>&amp;About %1</source>
        <translation type="unfinished">&amp;Tungkol sa 1%1</translation>
    </message>
    <message>
        <source>Show information about %1</source>
        <translation type="unfinished">Ipakita ang impormasyon tungkol sa 1%1</translation>
    </message>
    <message>
        <source>About &amp;Qt</source>
        <translation type="unfinished">Patungkol sa &amp;♦Qt♦</translation>
    </message>
    <message>
        <source>Modify configuration options for %1</source>
        <translation type="unfinished">Baguhin ang mga pagpipilian sa ♦configuration♦ para sa 1%1</translation>
    </message>
    <message>
        <source>Create a new wallet</source>
        <translation type="unfinished">Gumawa ng bagong pitaka</translation>
    </message>
    <message>
        <source>&amp;Minimize</source>
        <translation type="unfinished">Bawasan</translation>
    </message>
    <message>
        <source>Wallet:</source>
        <translation type="unfinished">Pitaka:</translation>
    </message>
    <message>
        <source>Network activity disabled.</source>
        <extracomment>A substring of the tooltip.</extracomment>
        <translation type="unfinished">Na-disable ang aktibidad ng ♦network♦</translation>
    </message>
    <message>
        <source>Send coins to a Qtum address</source>
        <translation type="unfinished">Magpadala ng mga ♦coin♦ sa ♦address♦ ng Qtum</translation>
    </message>
    <message>
        <source>Backup wallet to another location</source>
        <translation type="unfinished">I-backup ang pitaka sa ibang lokasyon</translation>
    </message>
    <message>
        <source>Change the passphrase used for wallet encryption</source>
        <translation type="unfinished">Palitan ang ♦passphrase♦ na ginamit para sa pag-encrypt sa pitaka</translation>
    </message>
    <message>
        <source>&amp;Send</source>
        <translation type="unfinished">&amp;Ipadala</translation>
    </message>
    <message>
        <source>&amp;Receive</source>
        <translation type="unfinished">&amp;Tumanggap</translation>
    </message>
    <message>
        <source>&amp;Options…</source>
        <translation type="unfinished">&amp;Mga pagpipilian...</translation>
    </message>
    <message>
        <source>&amp;Encrypt Wallet…</source>
        <translation type="unfinished">&amp;I-encrypt ang pitaka</translation>
    </message>
    <message>
        <source>Encrypt the private keys that belong to your wallet</source>
        <translation type="unfinished">I-encrypt ang mga pribadong mga susi na nabibilang sa iyong pitaka</translation>
    </message>
    <message>
        <source>&amp;Backup Wallet…</source>
        <translation type="unfinished">&amp;I-backup ang Pitaka...</translation>
    </message>
    <message>
        <source>&amp;Change Passphrase…</source>
        <translation type="unfinished">&amp;Palitan ang ♦Passphrase♦...</translation>
    </message>
    <message>
        <source>Sign &amp;message…</source>
        <translation type="unfinished">Pirmahan &amp;magmensahe...</translation>
    </message>
    <message>
        <source>Sign messages with your Qtum addresses to prove you own them</source>
        <translation type="unfinished">Tanda na mga mensahe sa mga ♦address♦ ng iyong ♦Qtum♦ para patunayan na pagmamay-ari mo sila</translation>
    </message>
    <message>
        <source>&amp;Verify message…</source>
        <translation type="unfinished">&amp;Patunayan ang mensahe...</translation>
    </message>
    <message>
        <source>Verify messages to ensure they were signed with specified Qtum addresses</source>
        <translation type="unfinished">Patunayan ang mga mensahe para matiyak na sila ay napirmahan ng may tinukoy na mga ♦Qtum address♦</translation>
    </message>
    <message>
        <source>&amp;Load PSBT from file…</source>
        <translation type="unfinished">&amp;I-load ang PSBT mula sa ♦file♦...</translation>
    </message>
    <message>
        <source>Open &amp;URI…</source>
        <translation type="unfinished">Buksan ang &amp;♦URL♦...</translation>
    </message>
    <message>
        <source>Close Wallet…</source>
        <translation type="unfinished">Isara ang Pitaka...</translation>
    </message>
    <message>
        <source>Create Wallet…</source>
        <translation type="unfinished">Gumawa ng Pitaka...</translation>
    </message>
    <message>
        <source>Close All Wallets…</source>
        <translation type="unfinished">Isara ang Lahat ng mga Pitaka...</translation>
    </message>
    <message>
        <source>&amp;File</source>
        <translation type="unfinished">&amp;♦File♦</translation>
    </message>
    <message>
        <source>&amp;Settings</source>
        <translation type="unfinished">Mga &amp;♦Setting♦</translation>
    </message>
    <message>
        <source>&amp;Help</source>
        <translation type="unfinished">&amp;Tulungan</translation>
    </message>
    <message>
        <source>Tabs toolbar</source>
        <translation type="unfinished">♦Tabs toolbar♦</translation>
    </message>
    <message>
        <source>Syncing Headers (%1%)…</source>
        <translation type="unfinished">♦Syncing Headers♦ (%1%)…</translation>
    </message>
    <message>
        <source>Synchronizing with network…</source>
        <translation type="unfinished">Sini-siynchronize sa ♦network♦...</translation>
    </message>
    <message>
        <source>Indexing blocks on disk…</source>
        <translation type="unfinished">Ini-index ang mga bloke sa ♦disk♦...</translation>
    </message>
    <message>
        <source>Processing blocks on disk…</source>
        <translation type="unfinished">Pinoproseso ang mga bloke sa ♦disk♦...</translation>
    </message>
    <message>
        <source>Connecting to peers…</source>
        <translation type="unfinished">Kumokonekta sa mga ♦peers♦...</translation>
    </message>
    <message>
        <source>Request payments (generates QR codes and qtum: URIs)</source>
        <translation type="unfinished">Humiling ng mga bayad (gumagawa ng ♦QR codes♦ at ♦qtum: URIs♦)</translation>
    </message>
    <message>
        <source>Show the list of used sending addresses and labels</source>
        <translation type="unfinished">Ipakita ang listahan ng nagamit na pagpapadalhan na mga ♦address♦ at mga tatak</translation>
    </message>
    <message>
        <source>Show the list of used receiving addresses and labels</source>
        <translation type="unfinished">Ipakita ang listahan ng nagamit na pagtatanggapan na mga ♦address♦ at mga tatak</translation>
    </message>
    <message>
        <source>&amp;Command-line options</source>
        <translation type="unfinished">&amp;♦Command-line♦ na mga pagpipilian</translation>
    </message>
    <message numerus="yes">
        <source>Processed %n block(s) of transaction history.</source>
        <translation type="unfinished">
            <numerusform />
            <numerusform />
        </translation>
    </message>
    <message>
        <source>%1 behind</source>
        <translation type="unfinished">%1 sa likod</translation>
    </message>
    <message>
        <source>Catching up…</source>
        <translation type="unfinished">Humahabol...</translation>
    </message>
    <message>
        <source>Last received block was generated %1 ago.</source>
        <translation type="unfinished">Ang huling natanggap na bloke ay nagawa %1kanina.</translation>
    </message>
    <message>
        <source>Transactions after this will not yet be visible.</source>
        <translation type="unfinished">Ang mga transaksyon pagkatapos nito ay hindi pa muna makikita.</translation>
    </message>
    <message>
        <source>Error</source>
        <translation type="unfinished">Nagkamali</translation>
    </message>
    <message>
        <source>Warning</source>
        <translation type="unfinished">Babala</translation>
    </message>
    <message>
        <source>Information</source>
        <translation type="unfinished">Impormasyon</translation>
    </message>
    <message>
        <source>Up to date</source>
        <translation type="unfinished">napapapanahon</translation>
    </message>
    <message>
        <source>Load Partially Signed Qtum Transaction</source>
        <translation type="unfinished">Ang ♦Load♦ ay Bahagyang Napirmahan na Transaksyon sa ♦Qtum♦</translation>
    </message>
    <message>
        <source>Load Partially Signed Qtum Transaction from clipboard</source>
        <translation type="unfinished">Ang ♦Load♦ ay Bahagyang Napirmahan na Transaksyon sa ♦Qtum♦ mula sa ♦clipboard♦</translation>
    </message>
    <message>
        <source>Node window</source>
        <translation type="unfinished">♦Node window♦</translation>
    </message>
    <message>
        <source>Open node debugging and diagnostic console</source>
        <translation type="unfinished">Bukas na ♦node debugging♦ at ♦diagnostic console♦</translation>
    </message>
    <message>
        <source>&amp;Sending addresses</source>
        <translation type="unfinished">&amp;Pagpapadalhan na mga ♦address♦</translation>
    </message>
    <message>
        <source>&amp;Receiving addresses</source>
        <translation type="unfinished">&amp;Pagtatanggapan na mga ♦address♦</translation>
    </message>
    <message>
        <source>Open a qtum: URI</source>
        <translation type="unfinished">Buksan ang ♦qtum: URI♦</translation>
    </message>
    <message>
        <source>Open Wallet</source>
        <translation type="unfinished">Buksan ang pitaka</translation>
    </message>
    <message>
        <source>Open a wallet</source>
        <translation type="unfinished">Buksan ang pitaka</translation>
    </message>
    <message>
        <source>Close wallet</source>
        <translation type="unfinished">Isarado ang pitaka</translation>
    </message>
    <message>
        <source>Close all wallets</source>
        <translation type="unfinished">Isarado ang lahat na mga pitaka</translation>
    </message>
    <message>
<<<<<<< HEAD
        <source>Show the %1 help message to get a list with possible qtum command-line options</source>
        <translation type="unfinished">Ipakita ang %1 tumulong sa mensahe na kumuha ng listahan ng posibleng ♦qtum command-line♦ na mga pagpipilian</translation>
=======
        <source>Show the %1 help message to get a list with possible Qtum command-line options</source>
        <translation type="unfinished">Ipakita ang %1 tumulong sa mensahe na kumuha ng listahan ng posibleng ♦Qtum command-line♦ na mga pagpipilian</translation>
>>>>>>> 86d0551a
    </message>
    <message>
        <source>&amp;Mask values</source>
        <translation type="unfinished">&amp;♦Mask♦ na mga halaga</translation>
    </message>
    <message>
        <source>Mask the values in the Overview tab</source>
        <translation type="unfinished">I-mask ang  mga halaga sa loob ng ♦Overview tab♦</translation>
    </message>
    <message>
        <source>default wallet</source>
        <translation type="unfinished">pitaka na ♦default♦</translation>
    </message>
    <message>
        <source>No wallets available</source>
        <translation type="unfinished">Walang pitaka na mayroon</translation>
    </message>
    <message>
        <source>Wallet Name</source>
        <extracomment>Label of the input field where the name of the wallet is entered.</extracomment>
        <translation type="unfinished">Pangalan ng pitaka</translation>
    </message>
    <message>
        <source>&amp;Window</source>
        <translation type="unfinished">&amp;♦Window♦</translation>
    </message>
    <message>
        <source>Zoom</source>
        <translation type="unfinished">I-zoom</translation>
    </message>
    <message>
        <source>Main Window</source>
        <translation type="unfinished">Pangunahing ♦Window♦</translation>
    </message>
    <message>
        <source>%1 client</source>
        <translation type="unfinished">%1 na kliyente</translation>
    </message>
    <message>
        <source>&amp;Hide</source>
        <translation type="unfinished">&amp;Itago</translation>
    </message>
    <message numerus="yes">
        <source>%n active connection(s) to Qtum network.</source>
        <extracomment>A substring of the tooltip.</extracomment>
        <translation type="unfinished">
            <numerusform>%n aktibo na mga ♦connection(s)♦ sa ♦Qtum network♦.</numerusform>
            <numerusform>%n na aktibong mga koneksyon sa ♦Qtum network♦</numerusform>
        </translation>
    </message>
    <message>
        <source>Click for more actions.</source>
        <extracomment>A substring of the tooltip. "More actions" are available via the context menu.</extracomment>
        <translation type="unfinished">Mag-click para sa marami pang gagawin.</translation>
    </message>
    <message>
        <source>Show Peers tab</source>
        <extracomment>A context menu item. The "Peers tab" is an element of the "Node window".</extracomment>
        <translation type="unfinished">Ipakita ang ♦Peers tab♦</translation>
    </message>
    <message>
        <source>Disable network activity</source>
        <extracomment>A context menu item.</extracomment>
        <translation type="unfinished">I-disable ang aktibidad ng ♦network♦</translation>
    </message>
    <message>
        <source>Enable network activity</source>
        <extracomment>A context menu item. The network activity was disabled previously.</extracomment>
        <translation type="unfinished">I-enable ang aktibidad ng ♦network♦</translation>
    </message>
    <message>
        <source>Error: %1</source>
        <translation type="unfinished">Pagkakamali: 1%1</translation>
    </message>
    <message>
        <source>Warning: %1</source>
        <translation type="unfinished">Babala: %1</translation>
    </message>
    <message>
        <source>Date: %1
</source>
        <translation type="unfinished">Petsa: %1
</translation>
    </message>
    <message>
        <source>Amount: %1
</source>
        <translation type="unfinished">Halaga: %1
</translation>
    </message>
    <message>
        <source>Wallet: %1
</source>
        <translation type="unfinished">Pitaka: %1
</translation>
    </message>
    <message>
        <source>Type: %1
</source>
        <translation type="unfinished">Uri: %1
</translation>
    </message>
    <message>
        <source>Label: %1
</source>
        <translation type="unfinished">Tatak: %1
</translation>
    </message>
    <message>
        <source>Address: %1
</source>
        <translation type="unfinished">♦Address♦: %1
</translation>
    </message>
    <message>
        <source>Sent transaction</source>
        <translation type="unfinished">Ipinadalang transaksyon</translation>
    </message>
    <message>
        <source>Incoming transaction</source>
        <translation type="unfinished">Paparating na transaksyon</translation>
    </message>
    <message>
        <source>HD key generation is &lt;b&gt;enabled&lt;/b&gt;</source>
        <translation type="unfinished">♦HD♦ na susi sa henerasyon ay &lt;b&gt;na-enable&lt;/b&gt;</translation>
    </message>
    <message>
        <source>HD key generation is &lt;b&gt;disabled&lt;/b&gt;</source>
        <translation type="unfinished">♦HD key generation♦ ay &lt;b&gt;na-disable&lt;/b&gt;</translation>
    </message>
    <message>
        <source>Private key &lt;b&gt;disabled&lt;/b&gt;</source>
        <translation type="unfinished">Pribadong susi &lt;b&gt;na-disable&lt;/b&gt;</translation>
    </message>
    <message>
        <source>Wallet is &lt;b&gt;encrypted&lt;/b&gt; and currently &lt;b&gt;unlocked&lt;/b&gt;</source>
        <translation type="unfinished">Ang pitaka ay &lt;b&gt;na-encrypt&lt;/b&gt; at kasalukuyang &lt;b&gt;na-unlock&lt;/b&gt;</translation>
    </message>
    <message>
        <source>Wallet is &lt;b&gt;encrypted&lt;/b&gt; and currently &lt;b&gt;locked&lt;/b&gt;</source>
        <translation type="unfinished">Ang pitaka ay &lt;b&gt;na-encrypt&lt;/b&gt; at kasalukuyang &lt;b&gt;na-lock&lt;/b&gt;</translation>
    </message>
    <message>
        <source>Original message:</source>
        <translation type="unfinished">Orihinal na mensahe:</translation>
    </message>
</context>
<context>
    <name>UnitDisplayStatusBarControl</name>
    <message>
        <source>Unit to show amounts in. Click to select another unit.</source>
        <translation type="unfinished">Yunit na ipakita sa mga halaga. Mag-click para pumili ng ibang yunit.</translation>
    </message>
</context>
<context>
    <name>CoinControlDialog</name>
    <message>
        <source>Coin Selection</source>
        <translation type="unfinished">Pagpipilian ng ♦coin♦</translation>
    </message>
    <message>
        <source>Quantity:</source>
        <translation type="unfinished">Dami:</translation>
    </message>
    <message>
        <source>Bytes:</source>
        <translation type="unfinished">♦Bytes♦:</translation>
    </message>
    <message>
        <source>Amount:</source>
        <translation type="unfinished">Halaga:</translation>
    </message>
    <message>
        <source>Fee:</source>
        <translation type="unfinished">Bayad:</translation>
    </message>
    <message>
        <source>After Fee:</source>
        <translation type="unfinished">Pagkatapos na Bayad:</translation>
    </message>
    <message>
        <source>Change:</source>
        <translation type="unfinished">Sukli:</translation>
    </message>
    <message>
        <source>(un)select all</source>
        <translation type="unfinished">i-(un)select lahat</translation>
    </message>
    <message>
        <source>Tree mode</source>
        <translation type="unfinished">♦Tree mode♦</translation>
    </message>
    <message>
        <source>List mode</source>
        <translation type="unfinished">Listajhan na ♦mode♦</translation>
    </message>
    <message>
        <source>Amount</source>
        <translation type="unfinished">Halaga</translation>
    </message>
    <message>
        <source>Received with label</source>
        <translation type="unfinished">Natanggap na may kasamang ♦tatak♦</translation>
    </message>
    <message>
        <source>Received with address</source>
        <translation type="unfinished">Natanggap na may ♦address♦</translation>
    </message>
    <message>
        <source>Date</source>
        <translation type="unfinished">Petsa</translation>
    </message>
    <message>
        <source>Confirmations</source>
        <translation type="unfinished">Mga kumpirmasyon</translation>
    </message>
    <message>
        <source>Confirmed</source>
        <translation type="unfinished">Nakumpirma</translation>
    </message>
    <message>
        <source>Copy amount</source>
        <translation type="unfinished">Kopyahin ang halaga</translation>
    </message>
    <message>
        <source>&amp;Copy address</source>
        <translation type="unfinished">&amp;Kopyahin ang ♦address♦</translation>
    </message>
    <message>
        <source>Copy &amp;label</source>
        <translation type="unfinished">&amp;Kopyahin ang &amp;tatak</translation>
    </message>
    <message>
        <source>Copy &amp;amount</source>
        <translation type="unfinished">Kopyahin ang &amp;halaga</translation>
    </message>
    <message>
        <source>L&amp;ock unspent</source>
        <translation type="unfinished">&amp;I-lock ang hindi nagastos</translation>
    </message>
    <message>
        <source>&amp;Unlock unspent</source>
        <translation type="unfinished">&amp;I-unlock ang hindi nagastos</translation>
    </message>
    <message>
        <source>Copy quantity</source>
        <translation type="unfinished">Kopyahin ang dami</translation>
    </message>
    <message>
        <source>Copy fee</source>
        <translation type="unfinished">Bayad sa pagkopya</translation>
    </message>
    <message>
        <source>Copy after fee</source>
        <translation type="unfinished">Kopyahin pagkatapos ang bayad</translation>
    </message>
    <message>
        <source>Copy bytes</source>
        <translation type="unfinished">Kopyahin ang ♦bytes♦</translation>
    </message>
    <message>
        <source>Copy change</source>
        <translation type="unfinished">Kopyahin ang pagbabago</translation>
    </message>
    <message>
        <source>(%1 locked)</source>
        <translation type="unfinished">(%1 naka-lock)</translation>
    </message>
    <message>
        <source>Can vary +/- %1 satoshi(s) per input.</source>
        <translation type="unfinished">Maaaring magbago ng +/- %1♦4satoshi(s)♦ kada ♦input♦.</translation>
    </message>
    <message>
        <source>(no label)</source>
        <translation type="unfinished">(walang tatak)</translation>
    </message>
    <message>
        <source>change from %1 (%2)</source>
        <translation type="unfinished">ang pagbabago ay mula sa %1 (%2)</translation>
    </message>
    <message>
        <source>(change)</source>
        <translation type="unfinished">(pagbabago)</translation>
    </message>
</context>
<context>
    <name>CreateWalletActivity</name>
    <message>
        <source>Create Wallet</source>
        <extracomment>Title of window indicating the progress of creation of a new wallet.</extracomment>
        <translation type="unfinished">Gumawa ng pitaka</translation>
    </message>
    <message>
        <source>Creating Wallet &lt;b&gt;%1&lt;/b&gt;…</source>
        <extracomment>Descriptive text of the create wallet progress window which indicates to the user which wallet is currently being created.</extracomment>
        <translation type="unfinished">Paggawa ng Pitaka &lt;b&gt;%1&lt;/b&gt;…</translation>
    </message>
    <message>
        <source>Create wallet failed</source>
        <translation type="unfinished">Ang paggawa ng pitaka ay nabigo</translation>
    </message>
    <message>
        <source>Create wallet warning</source>
        <translation type="unfinished">Babala sa paggawa ng pitaka</translation>
    </message>
    <message>
        <source>Can't list signers</source>
        <translation type="unfinished">Hindi mailista ang mga tagapirma</translation>
    </message>
    </context>
<context>
    <name>OpenWalletActivity</name>
    <message>
        <source>Open wallet failed</source>
        <translation type="unfinished">Pagbukas ng pitaka ay nabigo</translation>
    </message>
    <message>
        <source>Open wallet warning</source>
        <translation type="unfinished">Babala sa pagbukas ng pitaka</translation>
    </message>
    <message>
        <source>default wallet</source>
        <translation type="unfinished">pitaka na ♦default♦</translation>
    </message>
    <message>
        <source>Open Wallet</source>
        <extracomment>Title of window indicating the progress of opening of a wallet.</extracomment>
        <translation type="unfinished">Buksan ang pitaka</translation>
    </message>
    <message>
        <source>Opening Wallet &lt;b&gt;%1&lt;/b&gt;…</source>
        <extracomment>Descriptive text of the open wallet progress window which indicates to the user which wallet is currently being opened.</extracomment>
        <translation type="unfinished">Pagbukas sa Pitaka &lt;b&gt;%1&lt;/b&gt;…</translation>
    </message>
</context>
<context>
    <name>WalletController</name>
    <message>
        <source>Close wallet</source>
        <translation type="unfinished">Isarado ang pitaka</translation>
    </message>
    <message>
        <source>Are you sure you wish to close the wallet &lt;i&gt;%1&lt;/i&gt;?</source>
        <translation type="unfinished">Sigurado ka ba na gusto mong isarado ang pitaka &lt;i&gt;%1&lt;/i&gt;?</translation>
    </message>
    <message>
        <source>Closing the wallet for too long can result in having to resync the entire chain if pruning is enabled.</source>
        <translation type="unfinished">Ang pagsasarod sa pitaka sa matagal ay maaaring humantong sa pag-resync ng kabuuang ♦chain♦ kung ang pagputol ay na-enable.</translation>
    </message>
    <message>
        <source>Close all wallets</source>
        <translation type="unfinished">Isarado ang lahat na mga pitaka</translation>
    </message>
    <message>
        <source>Are you sure you wish to close all wallets?</source>
        <translation type="unfinished">Sigurado ka ba na gusto mong isarado lahat ng mga pitaka?
</translation>
    </message>
</context>
<context>
    <name>CreateWalletDialog</name>
    <message>
        <source>Create Wallet</source>
        <translation type="unfinished">Gumawa ng pitaka</translation>
    </message>
    <message>
        <source>Wallet Name</source>
        <translation type="unfinished">Pangalan ng pitaka</translation>
    </message>
    <message>
        <source>Wallet</source>
        <translation type="unfinished">Pitaka</translation>
    </message>
    <message>
        <source>Encrypt the wallet. The wallet will be encrypted with a passphrase of your choice.</source>
        <translation type="unfinished">I-encrypt ang pitaka. Ang pitaka ay mae-encrypt na may ♦passphrase♦ ng iyong mapipili.</translation>
    </message>
    <message>
        <source>Encrypt Wallet</source>
        <translation type="unfinished">I-encrypt ang pitaka</translation>
    </message>
    <message>
        <source>Advanced Options</source>
        <translation type="unfinished">Mga Pagpipilian sa pagsulong</translation>
    </message>
    <message>
        <source>Disable private keys for this wallet. Wallets with private keys disabled will have no private keys and cannot have an HD seed or imported private keys. This is ideal for watch-only wallets.</source>
        <translation type="unfinished">I-disable ang mga pribadong mga susi para sa pitaka na ito. Ang mga pitaka na may mga pribadong mga susi na na-disable ay mawawalng ng pribadong mga susi at hindi magkakaroon ng ♦HD seed♦ o mga na-import na pribadong mga susi. Ito ay perpekto lamang para sa mga ♦watch-only♦ na mga pitaka.</translation>
    </message>
    <message>
        <source>Disable Private Keys</source>
        <translation type="unfinished">I-disable ang Pribadong mga Susi</translation>
    </message>
    <message>
        <source>Make a blank wallet. Blank wallets do not initially have private keys or scripts. Private keys and addresses can be imported, or an HD seed can be set, at a later time.</source>
        <translation type="unfinished">Gumawa ng blankong pitaka. Ang blankong mga pitaka hindi muna nagkakaroon ng pribadong mga susi o mga ♦script♦. Ang pribadong mga susi at mga ♦address♦ ay pwedeng ma-import, o ang ♦HD seed♦ ay pwedeng mai-set, mamaya.</translation>
    </message>
    <message>
        <source>Make Blank Wallet</source>
        <translation type="unfinished">Gumawa ng Blankong Pitaka</translation>
    </message>
    <message>
        <source>Use an external signing device such as a hardware wallet. Configure the external signer script in wallet preferences first.</source>
        <translation type="unfinished">Gumamit ng panlabas na pagpirmang ♦device♦ katulad ng ♦hardware♦ na pitaka. I-configure ang panlabas na ♦signer script♦ sa loob ng ♦preferences♦ ng pitaka n listahan. </translation>
    </message>
    <message>
        <source>External signer</source>
        <translation type="unfinished">Panlabas na ♦signer♦</translation>
    </message>
    <message>
        <source>Create</source>
        <translation type="unfinished">Gumawa</translation>
    </message>
    <message>
        <source>Compiled without external signing support (required for external signing)</source>
        <extracomment>"External signing" means using devices such as hardware wallets.</extracomment>
        <translation type="unfinished">Pinagsama-sama na walang suporta ng ♦pag-pirma♦ (kailangan para sa panlabasna pagpirma)</translation>
    </message>
</context>
<context>
    <name>EditAddressDialog</name>
    <message>
        <source>Edit Address</source>
        <translation type="unfinished">I-edit ang ♦address♦</translation>
    </message>
    <message>
        <source>&amp;Label</source>
        <translation type="unfinished">&amp;Tatak</translation>
    </message>
    <message>
        <source>The label associated with this address list entry</source>
        <translation type="unfinished">Ang tatak na nauugnay sa ♦entry♦ ng listahan ng ♦address♦</translation>
    </message>
    <message>
        <source>The address associated with this address list entry. This can only be modified for sending addresses.</source>
        <translation type="unfinished">Ang ♦address♦ na may kaugnayan sa ipinasok sa listahan ng ♦address♦. Ito ay maaari lamang ng mabago para sa pagpapadalhan na mga ♦address♦.</translation>
    </message>
    <message>
        <source>&amp;Address</source>
        <translation type="unfinished">&amp;♦Address♦</translation>
    </message>
    <message>
        <source>New sending address</source>
        <translation type="unfinished">Bagong pagpapadalhan na ♦address♦</translation>
    </message>
    <message>
        <source>Edit receiving address</source>
        <translation type="unfinished">I-edit ang pagtatanggapang ♦address♦</translation>
    </message>
    <message>
        <source>Edit sending address</source>
        <translation type="unfinished">I-edit ang pagpapadalhan na ♦address♦</translation>
    </message>
    <message>
        <source>The entered address "%1" is not a valid Qtum address.</source>
        <translation type="unfinished">Ang naipasok na ♦address♦ "%1" ay hindi wasto na ♦Qtum address♦.</translation>
    </message>
    <message>
        <source>Address "%1" already exists as a receiving address with label "%2" and so cannot be added as a sending address.</source>
        <translation type="unfinished">Ang ♦Address♦ "%1" ay mayroon na bilang pagtatanggapang ♦address♦ na may tatak "%2" kaya hindi na maaaring maidagdag bilang pagpapadalhan na ♦address♦.</translation>
    </message>
    <message>
        <source>The entered address "%1" is already in the address book with label "%2".</source>
        <translation type="unfinished">Ang naipasok na ♦address♦ "%1" ay nasa aklat na ng ♦address♦ na may tatak "%2".</translation>
    </message>
    <message>
        <source>Could not unlock wallet.</source>
        <translation type="unfinished">Hindi maaaring ma-unlock ang pitaka.</translation>
    </message>
    <message>
        <source>New key generation failed.</source>
        <translation type="unfinished">Ang Bagong susi sa ♦generation♦ ay nabigo.</translation>
    </message>
</context>
<context>
    <name>FreespaceChecker</name>
    <message>
        <source>A new data directory will be created.</source>
        <translation type="unfinished">May bagong datos na ♦directory♦ ay magagawa.</translation>
    </message>
    <message>
        <source>name</source>
        <translation type="unfinished">pangalan</translation>
    </message>
    <message>
        <source>Directory already exists. Add %1 if you intend to create a new directory here.</source>
        <translation type="unfinished">Ang ♦directory♦ ay mayroon na. Magdagdag ng%1kung balak mong gumawa ng bagong ♦directory♦ dito.</translation>
    </message>
    <message>
        <source>Path already exists, and is not a directory.</source>
        <translation type="unfinished">Ang ♦path♦ ay mayroon na, at hindi ♦directory♦.</translation>
    </message>
    <message>
        <source>Cannot create data directory here.</source>
        <translation type="unfinished">Hindi makakagawa ng datos na ♦directory♦ dito.</translation>
    </message>
</context>
<context>
    <name>Intro</name>
    <message>
        <source>Qtum</source>
        <translation type="unfinished">♦Qtum♦</translation>
    </message>
    <message numerus="yes">
        <source>%n GB of space available</source>
        <translation type="unfinished">
            <numerusform />
            <numerusform />
        </translation>
    </message>
    <message numerus="yes">
        <source>(of %n GB needed)</source>
        <translation type="unfinished">
            <numerusform />
            <numerusform />
        </translation>
    </message>
    <message numerus="yes">
        <source>(%n GB needed for full chain)</source>
        <translation type="unfinished">
            <numerusform />
            <numerusform />
        </translation>
    </message>
    <message>
        <source>At least %1 GB of data will be stored in this directory, and it will grow over time.</source>
        <translation type="unfinished">Hindi bababa sa %1 ng ♦GB♦ na dato ay mailalagay sa ♦directory♦, at lalaki sa paglipas ng panahon.</translation>
    </message>
    <message numerus="yes">
        <source>(sufficient to restore backups %n day(s) old)</source>
        <extracomment>Explanatory text on the capability of the current prune target.</extracomment>
        <translation type="unfinished">
            <numerusform />
            <numerusform />
        </translation>
    </message>
    <message>
        <source>Error</source>
        <translation type="unfinished">Nagkamali</translation>
    </message>
    <message>
        <source>Welcome</source>
        <translation type="unfinished">Maligayang Pagdating</translation>
    </message>
    </context>
<context>
    <name>HelpMessageDialog</name>
    <message>
        <source>version</source>
        <translation type="unfinished">bersyon</translation>
    </message>
    </context>
<context>
    <name>ShutdownWindow</name>
    <message>
        <source>Do not shut down the computer until this window disappears.</source>
        <translation type="unfinished">Huwag Patayin ang inyong kompyuter hanggang mawala ang window na ito.</translation>
    </message>
</context>
<context>
    <name>OptionsDialog</name>
    <message>
        <source>&amp;Main</source>
        <translation type="unfinished">&amp;♦Main♦</translation>
    </message>
    <message>
        <source>&amp;Start %1 on system login</source>
        <translation type="unfinished">&amp;Simulan %1 sa pag-login sa sistema</translation>
    </message>
    <message>
        <source>Size of &amp;database cache</source>
        <translation type="unfinished">Laki ng &amp;♦database cache♦</translation>
    </message>
    <message>
        <source>Number of script &amp;verification threads</source>
        <translation type="unfinished">Bilang ng ♦script♦ &amp;pagpapatunay na mga ♦threads♦</translation>
    </message>
    <message>
        <source>&amp;Reset Options</source>
        <translation type="unfinished">Mga pagpipilian sa &amp;Pag-reset</translation>
    </message>
    <message>
        <source>&amp;Network</source>
        <translation type="unfinished">&amp;♦Network♦</translation>
    </message>
    <message>
        <source>Prune &amp;block storage to</source>
        <translation type="unfinished">Putulan &amp;i-block ang imbakan sa</translation>
    </message>
    <message>
        <source>W&amp;allet</source>
        <translation type="unfinished">&amp;Pitaka</translation>
    </message>
    <message>
        <source>Enable coin &amp;control features</source>
        <translation type="unfinished">I-enable ang pag-control na mga tampok ng ♦coin♦ </translation>
    </message>
    <message>
        <source>&amp;Spend unconfirmed change</source>
        <translation type="unfinished">&amp;Gumastos ng hindi nakumpirmang pagbabago</translation>
    </message>
    <message>
        <source>&amp;External signer script path</source>
        <translation type="unfinished">&amp;Panlabas na ♦signer script♦ na daanan</translation>
    </message>
    <message>
        <source>Map port using &amp;UPnP</source>
        <translation type="unfinished">♦Port♦ ng mapa gamit ang &amp;♦UPnP♦</translation>
    </message>
    <message>
        <source>Map port using NA&amp;T-PMP</source>
        <translation type="unfinished">♦Port♦ ng mapa gamit ang NA&amp;T-PMP</translation>
    </message>
    <message>
        <source>Allow incomin&amp;g connections</source>
        <translation type="unfinished">Pahintulutan ang paparating na mga &amp;koneksyon</translation>
    </message>
    <message>
        <source>&amp;Connect through SOCKS5 proxy (default proxy):</source>
        <translation type="unfinished">&amp;Kumonketa sa pamamagitan ng ♦SOCKS5 proxy (default proxy)♦:</translation>
    </message>
    <message>
        <source>&amp;Window</source>
        <translation type="unfinished">&amp;♦Window♦</translation>
    </message>
    <message>
        <source>Compiled without external signing support (required for external signing)</source>
        <extracomment>"External signing" means using devices such as hardware wallets.</extracomment>
        <translation type="unfinished">Pinagsama-sama na walang suporta ng ♦pag-pirma♦ (kailangan para sa panlabasna pagpirma)</translation>
    </message>
    <message>
        <source>Error</source>
        <translation type="unfinished">Nagkamali</translation>
    </message>
    </context>
<context>
    <name>PeerTableModel</name>
    <message>
        <source>Address</source>
        <extracomment>Title of Peers Table column which contains the IP/Onion/I2P address of the connected peer.</extracomment>
        <translation type="unfinished">♦Address♦</translation>
    </message>
    </context>
<context>
    <name>RPCConsole</name>
    <message>
        <source>Node window</source>
        <translation type="unfinished">♦Node window♦</translation>
    </message>
    <message>
        <source>&amp;Copy address</source>
        <extracomment>Context menu action to copy the address of a peer.</extracomment>
        <translation type="unfinished">&amp;Kopyahin ang ♦address♦</translation>
    </message>
    </context>
<context>
    <name>ReceiveCoinsDialog</name>
    <message>
        <source>&amp;Copy address</source>
        <translation type="unfinished">&amp;Kopyahin ang ♦address♦</translation>
    </message>
    <message>
        <source>Copy &amp;label</source>
        <translation type="unfinished">&amp;Kopyahin ang &amp;tatak</translation>
    </message>
    <message>
        <source>Copy &amp;amount</source>
        <translation type="unfinished">Kopyahin ang &amp;halaga</translation>
    </message>
    <message>
        <source>Could not unlock wallet.</source>
        <translation type="unfinished">Hindi maaaring ma-unlock ang pitaka.</translation>
    </message>
    </context>
<context>
    <name>ReceiveRequestDialog</name>
    <message>
        <source>Amount:</source>
        <translation type="unfinished">Halaga:</translation>
    </message>
    <message>
        <source>Wallet:</source>
        <translation type="unfinished">Pitaka:</translation>
    </message>
    </context>
<context>
    <name>RecentRequestsTableModel</name>
    <message>
        <source>Date</source>
        <translation type="unfinished">Petsa</translation>
    </message>
    <message>
        <source>Label</source>
        <translation type="unfinished">Tatak</translation>
    </message>
    <message>
        <source>(no label)</source>
        <translation type="unfinished">(walang tatak)</translation>
    </message>
    </context>
<context>
    <name>SendCoinsDialog</name>
    <message>
        <source>Quantity:</source>
        <translation type="unfinished">Dami:</translation>
    </message>
    <message>
        <source>Bytes:</source>
        <translation type="unfinished">♦Bytes♦:</translation>
    </message>
    <message>
        <source>Amount:</source>
        <translation type="unfinished">Halaga:</translation>
    </message>
    <message>
        <source>Fee:</source>
        <translation type="unfinished">Bayad:</translation>
    </message>
    <message>
        <source>After Fee:</source>
        <translation type="unfinished">Pagkatapos na Bayad:</translation>
    </message>
    <message>
        <source>Change:</source>
        <translation type="unfinished">Sukli:</translation>
    </message>
    <message>
        <source>Copy quantity</source>
        <translation type="unfinished">Kopyahin ang dami</translation>
    </message>
    <message>
        <source>Copy amount</source>
        <translation type="unfinished">Kopyahin ang halaga</translation>
    </message>
    <message>
        <source>Copy fee</source>
        <translation type="unfinished">Bayad sa pagkopya</translation>
    </message>
    <message>
        <source>Copy after fee</source>
        <translation type="unfinished">Kopyahin pagkatapos ang bayad</translation>
    </message>
    <message>
        <source>Copy bytes</source>
        <translation type="unfinished">Kopyahin ang ♦bytes♦</translation>
    </message>
    <message>
        <source>Copy change</source>
        <translation type="unfinished">Kopyahin ang pagbabago</translation>
    </message>
    <message numerus="yes">
        <source>Estimated to begin confirmation within %n block(s).</source>
        <translation type="unfinished">
            <numerusform />
            <numerusform />
        </translation>
    </message>
    <message>
        <source>(no label)</source>
        <translation type="unfinished">(walang tatak)</translation>
    </message>
</context>
<context>
    <name>TransactionDesc</name>
    <message>
        <source>Date</source>
        <translation type="unfinished">Petsa</translation>
    </message>
    <message numerus="yes">
        <source>matures in %n more block(s)</source>
        <translation type="unfinished">
            <numerusform />
            <numerusform />
        </translation>
    </message>
    <message>
        <source>Amount</source>
        <translation type="unfinished">Halaga</translation>
    </message>
    </context>
<context>
    <name>TransactionTableModel</name>
    <message>
        <source>Date</source>
        <translation type="unfinished">Petsa</translation>
    </message>
    <message>
        <source>Label</source>
        <translation type="unfinished">Tatak</translation>
    </message>
    <message>
        <source>(no label)</source>
        <translation type="unfinished">(walang tatak)</translation>
    </message>
    </context>
<context>
    <name>TransactionView</name>
    <message>
        <source>&amp;Copy address</source>
        <translation type="unfinished">&amp;Kopyahin ang ♦address♦</translation>
    </message>
    <message>
        <source>Copy &amp;label</source>
        <translation type="unfinished">&amp;Kopyahin ang &amp;tatak</translation>
    </message>
    <message>
        <source>Copy &amp;amount</source>
        <translation type="unfinished">Kopyahin ang &amp;halaga</translation>
    </message>
    <message>
        <source>Copy transaction &amp;ID</source>
        <translation type="unfinished">Kopyahin ang transaksyon  ng &amp;♦ID♦</translation>
    </message>
    <message>
        <source>Comma separated file</source>
        <extracomment>Expanded name of the CSV file format. See: https://en.wikipedia.org/wiki/Comma-separated_values.</extracomment>
        <translation type="unfinished">Kuwir hiwalay na file</translation>
    </message>
    <message>
        <source>Confirmed</source>
        <translation type="unfinished">Nakumpirma</translation>
    </message>
    <message>
        <source>Date</source>
        <translation type="unfinished">Petsa</translation>
    </message>
    <message>
        <source>Label</source>
        <translation type="unfinished">Tatak</translation>
    </message>
    <message>
        <source>Address</source>
        <translation type="unfinished">♦Address♦</translation>
    </message>
    <message>
        <source>Exporting Failed</source>
        <translation type="unfinished">Ang pag-export ay Nabigo</translation>
    </message>
    </context>
<context>
    <name>WalletFrame</name>
    <message>
        <source>Create a new wallet</source>
        <translation type="unfinished">Gumawa ng bagong pitaka</translation>
    </message>
    <message>
        <source>Error</source>
        <translation type="unfinished">Nagkamali</translation>
    </message>
    </context>
<context>
    <name>WalletModel</name>
    <message>
        <source>default wallet</source>
        <translation type="unfinished">pitaka na ♦default♦</translation>
    </message>
</context>
<context>
    <name>WalletView</name>
    <message>
        <source>&amp;Export</source>
        <translation type="unfinished">&amp;I-export</translation>
    </message>
    <message>
        <source>Export the data in the current tab to a file</source>
        <translation type="unfinished">I-export ang datos sa kasalukuyang ♦tab♦ sa isang file</translation>
    </message>
    </context>
<context>
    <name>bitcoin-core</name>
    <message>
        <source>Settings file could not be read</source>
        <translation type="unfinished">Ang mga ♦setting file♦ ay hindi mabasa</translation>
    </message>
    <message>
        <source>Settings file could not be written</source>
        <translation type="unfinished">Ang mga ♦settings file♦ ay hindi maisulat</translation>
    </message>
</context>
</TS><|MERGE_RESOLUTION|>--- conflicted
+++ resolved
@@ -3,11 +3,7 @@
     <name>AddressBookPage</name>
     <message>
         <source>Right-click to edit address or label</source>
-<<<<<<< HEAD
-        <translation type="unfinished">I-right-click upang i-edit ang address o label</translation>
-=======
         <translation type="unfinished">pindutin lamang ang kanang pindutan upang i-edit ang address o label</translation>
->>>>>>> 86d0551a
     </message>
     <message>
         <source>Create a new address</source>
@@ -66,13 +62,6 @@
         <translation type="unfinished">Ito ang mga ♦address♦ ng ♦Qtum♦ mo para pagpapadala ng mga bayad. Palaging suriin mo ang halaga at address kung saan tatanggap bago magpadala ka ng mga ♦coin.</translation>
     </message>
     <message>
-<<<<<<< HEAD
-        <source>These are your Qtum addresses for sending payments. Always check the amount and the receiving address before sending coins.</source>
-        <translation type="unfinished">Ito ang mga ♦address♦ ng ♦Qtum♦ mo para pagpapadala ng mga bayad. Palaging suriin mo ang halaga at address kung saan tatanggap bago magpadala ka ng mga ♦coin.</translation>
-    </message>
-    <message>
-=======
->>>>>>> 86d0551a
         <source>These are your Qtum addresses for receiving payments. Use the 'Create new receiving address' button in the receive tab to create new addresses.
 Signing is only possible with addresses of the type 'legacy'.</source>
         <translation type="unfinished">Ito ang mga address ng ♦Qtum♦ para sa pagtanggap ng mga baya. Gamitin ang 'Create new receiving address' na button sa receive tab para gumawa ng bagong mga address. Ang pag-sign ay posible lamang sa uri ng mga address na 'legacy'.</translation>
@@ -602,13 +591,8 @@
         <translation type="unfinished">Isarado ang lahat na mga pitaka</translation>
     </message>
     <message>
-<<<<<<< HEAD
-        <source>Show the %1 help message to get a list with possible qtum command-line options</source>
-        <translation type="unfinished">Ipakita ang %1 tumulong sa mensahe na kumuha ng listahan ng posibleng ♦qtum command-line♦ na mga pagpipilian</translation>
-=======
         <source>Show the %1 help message to get a list with possible Qtum command-line options</source>
         <translation type="unfinished">Ipakita ang %1 tumulong sa mensahe na kumuha ng listahan ng posibleng ♦Qtum command-line♦ na mga pagpipilian</translation>
->>>>>>> 86d0551a
     </message>
     <message>
         <source>&amp;Mask values</source>
