<TS version="2.1" language="tl">
<context>
    <name>AddressBookPage</name>
    <message>
        <source>Right-click to edit address or label</source>
        <translation type="unfinished">I-right-click upang i-edit ang address o label</translation>
    </message>
    <message>
        <source>Create a new address</source>
        <translation type="unfinished">Gumawa ng bagong ♦address♦</translation>
    </message>
    <message>
        <source>&amp;New</source>
        <translation type="unfinished">&amp;Bago</translation>
    </message>
    <message>
        <source>Copy the currently selected address to the system clipboard</source>
        <translation type="unfinished">Kopyahin ang pinipiling ♦address♦ sa kasalakuyan sa ♦clipboard♦ ng sistema</translation>
    </message>
    <message>
        <source>C&amp;lose</source>
        <translation type="unfinished">Isara</translation>
    </message>
    <message>
        <source>Delete the currently selected address from the list</source>
        <translation type="unfinished">Tanggalin ang kasalukuyang napiling ♦address♦ sa listahan</translation>
    </message>
    <message>
        <source>Enter address or label to search</source>
        <translation type="unfinished">Ilagay ang address o tatak na hahanapin</translation>
    </message>
    <message>
        <source>Export the data in the current tab to a file</source>
        <translation type="unfinished">I-export ang datos sa kasalukuyang ♦tab♦ sa isang file</translation>
    </message>
    <message>
        <source>&amp;Export</source>
        <translation type="unfinished">&amp;I-export</translation>
    </message>
    <message>
        <source>&amp;Delete</source>
        <translation type="unfinished">&amp;Tanggalin</translation>
    </message>
    <message>
        <source>Choose the address to send coins to</source>
        <translation type="unfinished">Piliin ang ♦address♦ kung saan ipapadala ang mga coin</translation>
    </message>
    <message>
        <source>Choose the address to receive coins with</source>
        <translation type="unfinished">Piliin ang ♦address♦ kung saan tatanggap ng mga coin</translation>
    </message>
    <message>
        <source>C&amp;hoose</source>
        <translation type="unfinished">&amp;Pumili</translation>
    </message>
    <message>
        <source>Sending addresses</source>
        <translation type="unfinished">Pinapadala ang mga ♦address♦</translation>
    </message>
    <message>
        <source>Receiving addresses</source>
        <translation type="unfinished">Tinatanggap ang mga ♦address♦</translation>
    </message>
    <message>
        <source>These are your Qtum addresses for sending payments. Always check the amount and the receiving address before sending coins.</source>
        <translation type="unfinished">Ito ang mga ♦address♦ ng ♦Qtum♦ mo para pagpapadala ng mga bayad. Palaging suriin mo ang halaga at address kung saan tatanggap bago magpadala ka ng mga ♦coin.</translation>
    </message>
    <message>
        <source>These are your Qtum addresses for receiving payments. Use the 'Create new receiving address' button in the receive tab to create new addresses.
Signing is only possible with addresses of the type 'legacy'.</source>
        <translation type="unfinished">Ito ang mga address ng ♦Qtum♦ para sa pagtanggap ng mga baya. Gamitin ang 'Create new receiving address' na button sa receive tab para gumawa ng bagong mga address. Ang pag-sign ay posible lamang sa uri ng mga address na 'legacy'.</translation>
    </message>
    <message>
        <source>&amp;Copy Address</source>
        <translation type="unfinished">&amp;Kopyahin ang ♦Address♦</translation>
    </message>
    <message>
        <source>Copy &amp;Label</source>
        <translation type="unfinished">Kopyahin ang &amp;Tatak</translation>
    </message>
    <message>
        <source>&amp;Edit</source>
        <translation type="unfinished">&amp;I-edit</translation>
    </message>
    <message>
        <source>Export Address List</source>
        <translation type="unfinished">I-Export ang Listahan ng ♦Address♦</translation>
    </message>
    <message>
        <source>Comma separated file</source>
        <extracomment>Expanded name of the CSV file format. See: https://en.wikipedia.org/wiki/Comma-separated_values.</extracomment>
        <translation type="unfinished">Kuwir hiwalay na file</translation>
    </message>
    <message>
        <source>There was an error trying to save the address list to %1. Please try again.</source>
        <extracomment>An error message. %1 is a stand-in argument for the name of the file we attempted to save to.</extracomment>
        <translation type="unfinished">May mali sa pagsubok na i-save ang listahan ng address  sa 1%1. Pakisubukan ulit.</translation>
    </message>
    <message>
        <source>Exporting Failed</source>
        <translation type="unfinished">Ang pag-export ay Nabigo</translation>
    </message>
</context>
<context>
    <name>AddressTableModel</name>
    <message>
        <source>Label</source>
        <translation type="unfinished">Tatak</translation>
    </message>
    <message>
        <source>Address</source>
        <translation type="unfinished">♦Address♦</translation>
    </message>
    <message>
        <source>(no label)</source>
        <translation type="unfinished">(walang tatak)</translation>
    </message>
</context>
<context>
    <name>AskPassphraseDialog</name>
    <message>
        <source>Passphrase Dialog</source>
        <translation type="unfinished">♦Passphrase♦ na ♦Dialog♦</translation>
    </message>
    <message>
        <source>Enter passphrase</source>
        <translation type="unfinished">Ilagay ang ♦passphrase♦</translation>
    </message>
    <message>
        <source>New passphrase</source>
        <translation type="unfinished">Bagong ♦passphrase♦</translation>
    </message>
    <message>
        <source>Repeat new passphrase</source>
        <translation type="unfinished">Ulitin ang bagong ♦passphrase♦</translation>
    </message>
    <message>
        <source>Show passphrase</source>
        <translation type="unfinished">Ipakita ang ♦passphrase♦</translation>
    </message>
    <message>
        <source>Encrypt wallet</source>
        <translation type="unfinished">I-encrypt ang pitaka</translation>
    </message>
    <message>
        <source>This operation needs your wallet passphrase to unlock the wallet.</source>
        <translation type="unfinished">Ang operasyon na ito ay nangangailangan ng iyong pitaka ♦passphrase♦ para i-unlock ang pitaka.</translation>
    </message>
    <message>
        <source>Unlock wallet</source>
        <translation type="unfinished">I-unlock ang pitaka</translation>
    </message>
    <message>
        <source>Change passphrase</source>
        <translation type="unfinished">Palitan ang ♦passphrase♦</translation>
    </message>
    <message>
        <source>Confirm wallet encryption</source>
        <translation type="unfinished">Kumpirmahin ang ♦encryption♦ ng pitaka</translation>
    </message>
    <message>
        <source>Warning: If you encrypt your wallet and lose your passphrase, you will &lt;b&gt;LOSE ALL OF YOUR QTUMS&lt;/b&gt;!</source>
        <translation type="unfinished">Babala: IKung i-encrypt mo ang iyong pitaka at mawawala ang ♦passphrase♦,  &lt;b&gt;MAWAWALA MO ANG LAHAT NG IYONG MGA QTUM&lt;/b&gt;!</translation>
    </message>
    <message>
        <source>Are you sure you wish to encrypt your wallet?</source>
        <translation type="unfinished">Sigurado ka ba na gusto mong i-encrypt ang iyong pitaka?</translation>
    </message>
    <message>
        <source>Wallet encrypted</source>
        <translation type="unfinished">Ang pitaka ay na-encrypt na</translation>
    </message>
    <message>
        <source>Enter the new passphrase for the wallet.&lt;br/&gt;Please use a passphrase of &lt;b&gt;ten or more random characters&lt;/b&gt;, or &lt;b&gt;eight or more words&lt;/b&gt;.</source>
        <translation type="unfinished">Ilagay ang bagong ♦passphrase♦ para sa pitaka.&lt;br/&gt;Pakigamit ang ♦passphrase♦ of &lt;b&gt;sampu o higit pa na mga ♦random♦ na mga karakter&lt;/b&gt;, o &lt;b&gt;walo o higit pang mga salita&lt;/b&gt;.</translation>
    </message>
    <message>
        <source>Enter the old passphrase and new passphrase for the wallet.</source>
        <translation type="unfinished">Ilagay ang lumang ♦passphrase♦ at ang bagong ♦passphrase♦ para sa pitaka.</translation>
    </message>
    <message>
        <source>Remember that encrypting your wallet cannot fully protect your qtums from being stolen by malware infecting your computer.</source>
        <translation type="unfinished">Tandaan na ang pag-encrypt sa iyong pitaka ay hindi ganap na mapoprotektahan ang mga ♦qtum♦ sa pagnanakaw ng ♦malware♦ na makakahawa sa iyong kompyuter.</translation>
    </message>
    <message>
        <source>Wallet to be encrypted</source>
        <translation type="unfinished">Ang pitaka ay i-encrypt</translation>
    </message>
    <message>
        <source>Your wallet is about to be encrypted. </source>
        <translation type="unfinished">Ang iyong pitaka ay mae-encrypt na.</translation>
    </message>
    <message>
        <source>Your wallet is now encrypted. </source>
        <translation type="unfinished">Ang iyong pitaka ay na-encrypt na.</translation>
    </message>
    <message>
        <source>IMPORTANT: Any previous backups you have made of your wallet file should be replaced with the newly generated, encrypted wallet file. For security reasons, previous backups of the unencrypted wallet file will become useless as soon as you start using the new, encrypted wallet.</source>
        <translation type="unfinished">MAHALAGA: Kahit anong dating mga ♦backup♦ na ginawa mo sa ♦file♦ ng pitaka mo ay dapat na mapalitan ng bagong gawang, na-encrypt na ♦file♦ ng pitaka. Para sa mga rason ng seguridad, dating mga ♦backup♦ sa hindi na-encrypt na ♦file♦ ng pitaka ay magiging walang silbi sa lalong madaling panahon na sisimulan mong gamitin ang bago, na na-encrypt na pitaka.</translation>
    </message>
    <message>
        <source>Wallet encryption failed</source>
        <translation type="unfinished">Ang pag-encrypt sa pitaka ay nabigo</translation>
    </message>
    <message>
        <source>Wallet encryption failed due to an internal error. Your wallet was not encrypted.</source>
        <translation type="unfinished">Nabigo ang pag-encrypt sa pitaka dahil sa panloob na pagkakamali. Ang iyong pitaka ay hindi na-encrypt.</translation>
    </message>
    <message>
        <source>The supplied passphrases do not match.</source>
        <translation type="unfinished">Ang mga ibinigay na mga ♦passphrase♦ ay hindi nagtugma.</translation>
    </message>
    <message>
        <source>Wallet unlock failed</source>
        <translation type="unfinished">Ang pag-unlock sa pitaka ay nabigo</translation>
    </message>
    <message>
        <source>The passphrase entered for the wallet decryption was incorrect.</source>
        <translation type="unfinished">Ang ♦passphrase♦ na ipinasok sa ♦decryption♦ sa pitaka ay hindi tama.</translation>
    </message>
    <message>
        <source>Wallet passphrase was successfully changed.</source>
        <translation type="unfinished">Ang ♦passphrase♦ ng pitaka ay matagumpay na nabago.</translation>
    </message>
    <message>
        <source>Warning: The Caps Lock key is on!</source>
        <translation type="unfinished">Babala: Ang ♦Caps Lock Key♦ ay naka-on!</translation>
    </message>
</context>
<context>
    <name>BanTableModel</name>
    <message>
        <source>IP/Netmask</source>
        <translation type="unfinished">♦IP/Netmask♦</translation>
    </message>
    <message>
        <source>Banned Until</source>
        <translation type="unfinished">Ipinagbabawal Hanggang</translation>
    </message>
</context>
<context>
    <name>BitcoinApplication</name>
    <message>
        <source>Runaway exception</source>
        <translation type="unfinished">Pagbubukod sa pagtakbo papalayo </translation>
    </message>
    <message>
        <source>A fatal error occurred. %1 can no longer continue safely and will quit.</source>
        <translation type="unfinished">Malubhang pagkakamali ay naganap. 1%1 hindi na pwedeng magpatuloy ng ligtas at ihihinto na.</translation>
    </message>
    <message>
        <source>Internal error</source>
        <translation type="unfinished">Panloob na pagkakamali</translation>
    </message>
    <message>
        <source>An internal error occurred. %1 will attempt to continue safely. This is an unexpected bug which can be reported as described below.</source>
        <translation type="unfinished">May panloob na pagkakamali ang naganap. 1%1 ay magtatangkang ituloy na ligtas. Ito ay hindi inaasahan na problema na maaaring i-ulat katulad ng pagkalarawan sa ibaba.</translation>
    </message>
</context>
<context>
    <name>QObject</name>
    <message>
        <source>Do you want to reset settings to default values, or to abort without making changes?</source>
        <extracomment>Explanatory text shown on startup when the settings file cannot be read. Prompts user to make a choice between resetting or aborting.</extracomment>
        <translation type="unfinished">Gusto mo bang i-reset ang mga ♦setting♦ sa ♦default♦ na mga ♦value♦, o itigil na hindi gumagawa ng mga pagbabago?</translation>
    </message>
    <message>
        <source>A fatal error occurred. Check that settings file is writable, or try running with -nosettings.</source>
        <extracomment>Explanatory text shown on startup when the settings file could not be written. Prompts user to check that we have the ability to write to the file. Explains that the user has the option of running without a settings file.</extracomment>
        <translation type="unfinished">Isang malubhang pagkakamali ang naganap. Suriin ang mga ♦setting♦ ng ♦file♦ na ♦writable♦, o subukan na patakbuhin sa ♦-nosettings♦.</translation>
    </message>
    <message>
        <source>Error: %1</source>
        <translation type="unfinished">Pagkakamali: 1%1</translation>
    </message>
    <message>
        <source>%1 didn't yet exit safely…</source>
        <translation type="unfinished">1%1 hindi pa nag-exit ng ligtas...</translation>
    </message>
    <message>
        <source>Amount</source>
        <translation type="unfinished">Halaga</translation>
    </message>
    <message numerus="yes">
        <source>%n second(s)</source>
        <translation type="unfinished">
            <numerusform />
            <numerusform />
        </translation>
    </message>
    <message numerus="yes">
        <source>%n minute(s)</source>
        <translation type="unfinished">
            <numerusform />
            <numerusform />
        </translation>
    </message>
    <message numerus="yes">
        <source>%n hour(s)</source>
        <translation type="unfinished">
            <numerusform />
            <numerusform />
        </translation>
    </message>
    <message numerus="yes">
        <source>%n day(s)</source>
        <translation type="unfinished">
            <numerusform />
            <numerusform />
        </translation>
    </message>
    <message numerus="yes">
        <source>%n week(s)</source>
        <translation type="unfinished">
            <numerusform />
            <numerusform />
        </translation>
    </message>
    <message numerus="yes">
        <source>%n year(s)</source>
        <translation type="unfinished">
            <numerusform />
            <numerusform />
        </translation>
    </message>
    </context>
<context>
    <name>BitcoinGUI</name>
    <message>
        <source>&amp;Overview</source>
        <translation type="unfinished">&amp;Pangkalahatang ideya</translation>
    </message>
    <message>
        <source>Show general overview of wallet</source>
        <translation type="unfinished">Ipakita ang pangkalahatang ideya ng pitaka</translation>
    </message>
    <message>
        <source>&amp;Transactions</source>
        <translation type="unfinished">&amp;Mga transaksyon</translation>
    </message>
    <message>
        <source>Browse transaction history</source>
        <translation type="unfinished">Tignan ang kasaysayan ng transaksyon</translation>
    </message>
    <message>
        <source>E&amp;xit</source>
        <translation type="unfinished">♦E&amp;xit</translation>
    </message>
    <message>
        <source>Quit application</source>
        <translation type="unfinished">Ihinto ang aplikasyon</translation>
    </message>
    <message>
        <source>&amp;About %1</source>
        <translation type="unfinished">&amp;Tungkol sa 1%1</translation>
    </message>
    <message>
        <source>Show information about %1</source>
        <translation type="unfinished">Ipakita ang impormasyon tungkol sa 1%1</translation>
    </message>
    <message>
        <source>About &amp;Qt</source>
        <translation type="unfinished">Patungkol sa &amp;♦Qt♦</translation>
    </message>
    <message>
        <source>Modify configuration options for %1</source>
        <translation type="unfinished">Baguhin ang mga pagpipilian sa ♦configuration♦ para sa 1%1</translation>
    </message>
    <message>
        <source>Create a new wallet</source>
        <translation type="unfinished">Gumawa ng bagong pitaka</translation>
    </message>
    <message>
        <source>&amp;Minimize</source>
        <translation type="unfinished">Bawasan</translation>
    </message>
    <message>
        <source>Wallet:</source>
        <translation type="unfinished">Pitaka:</translation>
    </message>
    <message>
        <source>Network activity disabled.</source>
        <extracomment>A substring of the tooltip.</extracomment>
        <translation type="unfinished">Na-disable ang aktibidad ng ♦network♦</translation>
    </message>
    <message>
        <source>Send coins to a Qtum address</source>
        <translation type="unfinished">Magpadala ng mga ♦coin♦ sa ♦address♦ ng Qtum</translation>
    </message>
    <message>
        <source>Backup wallet to another location</source>
        <translation type="unfinished">I-backup ang pitaka sa ibang lokasyon</translation>
    </message>
    <message>
        <source>Change the passphrase used for wallet encryption</source>
        <translation type="unfinished">Palitan ang ♦passphrase♦ na ginamit para sa pag-encrypt sa pitaka</translation>
    </message>
    <message>
        <source>&amp;Send</source>
        <translation type="unfinished">&amp;Ipadala</translation>
    </message>
    <message>
        <source>&amp;Receive</source>
        <translation type="unfinished">&amp;Tumanggap</translation>
    </message>
    <message>
        <source>&amp;Options…</source>
        <translation type="unfinished">&amp;Mga pagpipilian...</translation>
    </message>
    <message>
        <source>&amp;Encrypt Wallet…</source>
        <translation type="unfinished">&amp;I-encrypt ang pitaka</translation>
    </message>
    <message>
        <source>Encrypt the private keys that belong to your wallet</source>
        <translation type="unfinished">I-encrypt ang mga pribadong mga susi na nabibilang sa iyong pitaka</translation>
    </message>
    <message>
        <source>&amp;Backup Wallet…</source>
        <translation type="unfinished">&amp;I-backup ang Pitaka...</translation>
    </message>
    <message>
        <source>&amp;Change Passphrase…</source>
        <translation type="unfinished">&amp;Palitan ang ♦Passphrase♦...</translation>
    </message>
    <message>
        <source>Sign &amp;message…</source>
        <translation type="unfinished">Pirmahan &amp;magmensahe...</translation>
    </message>
    <message>
        <source>Sign messages with your Qtum addresses to prove you own them</source>
        <translation type="unfinished">Tanda na mga mensahe sa mga ♦address♦ ng iyong ♦Qtum♦ para patunayan na pagmamay-ari mo sila</translation>
    </message>
    <message>
        <source>&amp;Verify message…</source>
        <translation type="unfinished">&amp;Patunayan ang mensahe...</translation>
    </message>
    <message>
        <source>Verify messages to ensure they were signed with specified Qtum addresses</source>
        <translation type="unfinished">Patunayan ang mga mensahe para matiyak na sila ay napirmahan ng may tinukoy na mga ♦Qtum address♦</translation>
    </message>
    <message>
        <source>&amp;Load PSBT from file…</source>
        <translation type="unfinished">&amp;I-load ang PSBT mula sa ♦file♦...</translation>
    </message>
    <message>
        <source>Open &amp;URI…</source>
        <translation type="unfinished">Buksan ang &amp;♦URL♦...</translation>
    </message>
    <message>
        <source>Close Wallet…</source>
        <translation type="unfinished">Isara ang Pitaka...</translation>
    </message>
    <message>
        <source>Create Wallet…</source>
        <translation type="unfinished">Gumawa ng Pitaka...</translation>
    </message>
    <message>
        <source>Close All Wallets…</source>
        <translation type="unfinished">Isara ang Lahat ng mga Pitaka...</translation>
    </message>
    <message>
        <source>&amp;File</source>
        <translation type="unfinished">&amp;♦File♦</translation>
    </message>
    <message>
        <source>&amp;Settings</source>
        <translation type="unfinished">Mga &amp;♦Setting♦</translation>
    </message>
    <message>
        <source>&amp;Help</source>
        <translation type="unfinished">&amp;Tulungan</translation>
    </message>
    <message>
        <source>Tabs toolbar</source>
        <translation type="unfinished">♦Tabs toolbar♦</translation>
    </message>
    <message>
        <source>Syncing Headers (%1%)…</source>
        <translation type="unfinished">♦Syncing Headers♦ (%1%)…</translation>
    </message>
    <message>
        <source>Synchronizing with network…</source>
        <translation type="unfinished">Sini-siynchronize sa ♦network♦...</translation>
    </message>
    <message>
        <source>Indexing blocks on disk…</source>
        <translation type="unfinished">Ini-index ang mga bloke sa ♦disk♦...</translation>
    </message>
    <message>
        <source>Processing blocks on disk…</source>
        <translation type="unfinished">Pinoproseso ang mga bloke sa ♦disk♦...</translation>
    </message>
    <message>
        <source>Connecting to peers…</source>
        <translation type="unfinished">Kumokonekta sa mga ♦peers♦...</translation>
    </message>
    <message>
        <source>Request payments (generates QR codes and qtum: URIs)</source>
        <translation type="unfinished">Humiling ng mga bayad (gumagawa ng ♦QR codes♦ at ♦qtum: URIs♦)</translation>
    </message>
    <message>
        <source>Show the list of used sending addresses and labels</source>
        <translation type="unfinished">Ipakita ang listahan ng nagamit na pagpapadalhan na mga ♦address♦ at mga tatak</translation>
    </message>
    <message>
        <source>Show the list of used receiving addresses and labels</source>
        <translation type="unfinished">Ipakita ang listahan ng nagamit na pagtatanggapan na mga ♦address♦ at mga tatak</translation>
    </message>
    <message>
        <source>&amp;Command-line options</source>
        <translation type="unfinished">&amp;♦Command-line♦ na mga pagpipilian</translation>
    </message>
    <message numerus="yes">
        <source>Processed %n block(s) of transaction history.</source>
        <translation type="unfinished">
            <numerusform />
            <numerusform />
        </translation>
    </message>
    <message>
        <source>%1 behind</source>
        <translation type="unfinished">%1 sa likod</translation>
    </message>
    <message>
        <source>Catching up…</source>
        <translation type="unfinished">Humahabol...</translation>
    </message>
    <message>
        <source>Last received block was generated %1 ago.</source>
        <translation type="unfinished">Ang huling natanggap na bloke ay nagawa %1kanina.</translation>
    </message>
    <message>
        <source>Transactions after this will not yet be visible.</source>
        <translation type="unfinished">Ang mga transaksyon pagkatapos nito ay hindi pa muna makikita.</translation>
    </message>
    <message>
        <source>Error</source>
        <translation type="unfinished">Nagkamali</translation>
    </message>
    <message>
        <source>Warning</source>
        <translation type="unfinished">Babala</translation>
    </message>
    <message>
        <source>Information</source>
        <translation type="unfinished">Impormasyon</translation>
    </message>
    <message>
<<<<<<< HEAD
        <source>Load Partially Signed Qtum Transaction</source>
        <translation type="unfinished">Ang ♦Load♦ ay Bahagyang Napirmahan na Transaksyon sa ♦Qtum♦</translation>
=======
        <source>Up to date</source>
        <translation type="unfinished">napapapanahon</translation>
    </message>
    <message>
        <source>Load Partially Signed Bitcoin Transaction</source>
        <translation type="unfinished">Ang ♦Load♦ ay Bahagyang Napirmahan na Transaksyon sa ♦Bitcoin♦</translation>
>>>>>>> 7da4ae1f
    </message>
    <message>
        <source>Load Partially Signed Qtum Transaction from clipboard</source>
        <translation type="unfinished">Ang ♦Load♦ ay Bahagyang Napirmahan na Transaksyon sa ♦Qtum♦ mula sa ♦clipboard♦</translation>
    </message>
    <message>
        <source>Node window</source>
        <translation type="unfinished">♦Node window♦</translation>
    </message>
    <message>
        <source>Open node debugging and diagnostic console</source>
        <translation type="unfinished">Bukas na ♦node debugging♦ at ♦diagnostic console♦</translation>
    </message>
    <message>
        <source>&amp;Sending addresses</source>
        <translation type="unfinished">&amp;Pagpapadalhan na mga ♦address♦</translation>
    </message>
    <message>
        <source>&amp;Receiving addresses</source>
        <translation type="unfinished">&amp;Pagtatanggapan na mga ♦address♦</translation>
    </message>
    <message>
        <source>Open a qtum: URI</source>
        <translation type="unfinished">Buksan ang ♦qtum: URI♦</translation>
    </message>
    <message>
        <source>Open Wallet</source>
        <translation type="unfinished">Buksan ang pitaka</translation>
    </message>
    <message>
        <source>Open a wallet</source>
        <translation type="unfinished">Buksan ang pitaka</translation>
    </message>
    <message>
        <source>Close wallet</source>
        <translation type="unfinished">Isarado ang pitaka</translation>
    </message>
    <message>
        <source>Close all wallets</source>
        <translation type="unfinished">Isarado ang lahat na mga pitaka</translation>
    </message>
    <message>
        <source>Show the %1 help message to get a list with possible qtum command-line options</source>
        <translation type="unfinished">Ipakita ang %1 tumulong sa mensahe na kumuha ng listahan ng posibleng ♦qtum command-line♦ na mga pagpipilian</translation>
    </message>
    <message>
        <source>&amp;Mask values</source>
        <translation type="unfinished">&amp;♦Mask♦ na mga halaga</translation>
    </message>
    <message>
        <source>Mask the values in the Overview tab</source>
        <translation type="unfinished">I-mask ang  mga halaga sa loob ng ♦Overview tab♦</translation>
    </message>
    <message>
        <source>default wallet</source>
        <translation type="unfinished">pitaka na ♦default♦</translation>
    </message>
    <message>
        <source>No wallets available</source>
        <translation type="unfinished">Walang pitaka na mayroon</translation>
    </message>
    <message>
        <source>Wallet Name</source>
        <extracomment>Label of the input field where the name of the wallet is entered.</extracomment>
        <translation type="unfinished">Pangalan ng pitaka</translation>
    </message>
    <message>
        <source>&amp;Window</source>
        <translation type="unfinished">&amp;♦Window♦</translation>
    </message>
    <message>
        <source>Zoom</source>
        <translation type="unfinished">I-zoom</translation>
    </message>
    <message>
        <source>Main Window</source>
        <translation type="unfinished">Pangunahing ♦Window♦</translation>
    </message>
    <message>
        <source>%1 client</source>
        <translation type="unfinished">%1 na kliyente</translation>
    </message>
    <message>
        <source>&amp;Hide</source>
        <translation type="unfinished">&amp;Itago</translation>
    </message>
    <message numerus="yes">
        <source>%n active connection(s) to Qtum network.</source>
        <extracomment>A substring of the tooltip.</extracomment>
        <translation type="unfinished">
            <numerusform>%n aktibo na mga ♦connection(s)♦ sa ♦Qtum network♦.</numerusform>
            <numerusform>%n na aktibong mga koneksyon sa ♦Qtum network♦</numerusform>
        </translation>
    </message>
    <message>
        <source>Click for more actions.</source>
        <extracomment>A substring of the tooltip. "More actions" are available via the context menu.</extracomment>
        <translation type="unfinished">Mag-click para sa marami pang gagawin.</translation>
    </message>
    <message>
        <source>Show Peers tab</source>
        <extracomment>A context menu item. The "Peers tab" is an element of the "Node window".</extracomment>
        <translation type="unfinished">Ipakita ang ♦Peers tab♦</translation>
    </message>
    <message>
        <source>Disable network activity</source>
        <extracomment>A context menu item.</extracomment>
        <translation type="unfinished">I-disable ang aktibidad ng ♦network♦</translation>
    </message>
    <message>
        <source>Enable network activity</source>
        <extracomment>A context menu item. The network activity was disabled previously.</extracomment>
        <translation type="unfinished">I-enable ang aktibidad ng ♦network♦</translation>
    </message>
    <message>
        <source>Error: %1</source>
        <translation type="unfinished">Pagkakamali: 1%1</translation>
    </message>
    <message>
        <source>Warning: %1</source>
        <translation type="unfinished">Babala: %1</translation>
    </message>
    <message>
        <source>Date: %1
</source>
        <translation type="unfinished">Petsa: %1
</translation>
    </message>
    <message>
        <source>Amount: %1
</source>
        <translation type="unfinished">Halaga: %1
</translation>
    </message>
    <message>
        <source>Wallet: %1
</source>
        <translation type="unfinished">Pitaka: %1
</translation>
    </message>
    <message>
        <source>Type: %1
</source>
        <translation type="unfinished">Uri: %1
</translation>
    </message>
    <message>
        <source>Label: %1
</source>
        <translation type="unfinished">Tatak: %1
</translation>
    </message>
    <message>
        <source>Address: %1
</source>
        <translation type="unfinished">♦Address♦: %1
</translation>
    </message>
    <message>
        <source>Sent transaction</source>
        <translation type="unfinished">Ipinadalang transaksyon</translation>
    </message>
    <message>
        <source>Incoming transaction</source>
        <translation type="unfinished">Paparating na transaksyon</translation>
    </message>
    <message>
        <source>HD key generation is &lt;b&gt;enabled&lt;/b&gt;</source>
        <translation type="unfinished">♦HD♦ na susi sa henerasyon ay &lt;b&gt;na-enable&lt;/b&gt;</translation>
    </message>
    <message>
        <source>HD key generation is &lt;b&gt;disabled&lt;/b&gt;</source>
        <translation type="unfinished">♦HD key generation♦ ay &lt;b&gt;na-disable&lt;/b&gt;</translation>
    </message>
    <message>
        <source>Private key &lt;b&gt;disabled&lt;/b&gt;</source>
        <translation type="unfinished">Pribadong susi &lt;b&gt;na-disable&lt;/b&gt;</translation>
    </message>
    <message>
        <source>Wallet is &lt;b&gt;encrypted&lt;/b&gt; and currently &lt;b&gt;unlocked&lt;/b&gt;</source>
        <translation type="unfinished">Ang pitaka ay &lt;b&gt;na-encrypt&lt;/b&gt; at kasalukuyang &lt;b&gt;na-unlock&lt;/b&gt;</translation>
    </message>
    <message>
        <source>Wallet is &lt;b&gt;encrypted&lt;/b&gt; and currently &lt;b&gt;locked&lt;/b&gt;</source>
        <translation type="unfinished">Ang pitaka ay &lt;b&gt;na-encrypt&lt;/b&gt; at kasalukuyang &lt;b&gt;na-lock&lt;/b&gt;</translation>
    </message>
    <message>
        <source>Original message:</source>
        <translation type="unfinished">Orihinal na mensahe:</translation>
    </message>
</context>
<context>
    <name>UnitDisplayStatusBarControl</name>
    <message>
        <source>Unit to show amounts in. Click to select another unit.</source>
        <translation type="unfinished">Yunit na ipakita sa mga halaga. Mag-click para pumili ng ibang yunit.</translation>
    </message>
</context>
<context>
    <name>CoinControlDialog</name>
    <message>
        <source>Coin Selection</source>
        <translation type="unfinished">Pagpipilian ng ♦coin♦</translation>
    </message>
    <message>
        <source>Quantity:</source>
        <translation type="unfinished">Dami:</translation>
    </message>
    <message>
        <source>Bytes:</source>
        <translation type="unfinished">♦Bytes♦:</translation>
    </message>
    <message>
        <source>Amount:</source>
        <translation type="unfinished">Halaga:</translation>
    </message>
    <message>
        <source>Fee:</source>
        <translation type="unfinished">Bayad:</translation>
    </message>
    <message>
        <source>Dust:</source>
        <translation type="unfinished">Alikabok:</translation>
    </message>
    <message>
        <source>After Fee:</source>
        <translation type="unfinished">Pagkatapos na Bayad:</translation>
    </message>
    <message>
        <source>Change:</source>
        <translation type="unfinished">Sukli:</translation>
    </message>
    <message>
        <source>(un)select all</source>
        <translation type="unfinished">i-(un)select lahat</translation>
    </message>
    <message>
        <source>Tree mode</source>
        <translation type="unfinished">♦Tree mode♦</translation>
    </message>
    <message>
        <source>List mode</source>
        <translation type="unfinished">Listajhan na ♦mode♦</translation>
    </message>
    <message>
        <source>Amount</source>
        <translation type="unfinished">Halaga</translation>
    </message>
    <message>
        <source>Received with label</source>
        <translation type="unfinished">Natanggap na may kasamang ♦tatak♦</translation>
    </message>
    <message>
        <source>Received with address</source>
        <translation type="unfinished">Natanggap na may ♦address♦</translation>
    </message>
    <message>
        <source>Date</source>
        <translation type="unfinished">Petsa</translation>
    </message>
    <message>
        <source>Confirmations</source>
        <translation type="unfinished">Mga kumpirmasyon</translation>
    </message>
    <message>
        <source>Confirmed</source>
        <translation type="unfinished">Nakumpirma</translation>
    </message>
    <message>
        <source>Copy amount</source>
        <translation type="unfinished">Kopyahin ang halaga</translation>
    </message>
    <message>
        <source>&amp;Copy address</source>
        <translation type="unfinished">&amp;Kopyahin ang ♦address♦</translation>
    </message>
    <message>
        <source>Copy &amp;label</source>
        <translation type="unfinished">&amp;Kopyahin ang &amp;tatak</translation>
    </message>
    <message>
        <source>Copy &amp;amount</source>
        <translation type="unfinished">Kopyahin ang &amp;halaga</translation>
    </message>
    <message>
        <source>L&amp;ock unspent</source>
        <translation type="unfinished">&amp;I-lock ang hindi nagastos</translation>
    </message>
    <message>
        <source>&amp;Unlock unspent</source>
        <translation type="unfinished">&amp;I-unlock ang hindi nagastos</translation>
    </message>
    <message>
        <source>Copy quantity</source>
        <translation type="unfinished">Kopyahin ang dami</translation>
    </message>
    <message>
        <source>Copy fee</source>
        <translation type="unfinished">Bayad sa pagkopya</translation>
    </message>
    <message>
        <source>Copy after fee</source>
        <translation type="unfinished">Kopyahin pagkatapos ang bayad</translation>
    </message>
    <message>
        <source>Copy bytes</source>
        <translation type="unfinished">Kopyahin ang ♦bytes♦</translation>
    </message>
    <message>
        <source>Copy dust</source>
        <translation type="unfinished">Kopyahin ang ♦dust♦</translation>
    </message>
    <message>
        <source>Copy change</source>
        <translation type="unfinished">Kopyahin ang pagbabago</translation>
    </message>
    <message>
        <source>(%1 locked)</source>
        <translation type="unfinished">(%1 naka-lock)</translation>
    </message>
    <message>
        <source>yes</source>
        <translation type="unfinished">oo</translation>
    </message>
    <message>
        <source>no</source>
        <translation type="unfinished">hindi</translation>
    </message>
    <message>
        <source>This label turns red if any recipient receives an amount smaller than the current dust threshold.</source>
        <translation type="unfinished">Ang tatak na ito ay nagiging pula kung ang sinomang tatanggap ay tatanggap ng halaga na mas maliit  sa kasalukuyang ♦dust threshold♦</translation>
    </message>
    <message>
        <source>Can vary +/- %1 satoshi(s) per input.</source>
        <translation type="unfinished">Maaaring magbago ng +/- %1♦4satoshi(s)♦ kada ♦input♦.</translation>
    </message>
    <message>
        <source>(no label)</source>
        <translation type="unfinished">(walang tatak)</translation>
    </message>
    <message>
        <source>change from %1 (%2)</source>
        <translation type="unfinished">ang pagbabago ay mula sa %1 (%2)</translation>
    </message>
    <message>
        <source>(change)</source>
        <translation type="unfinished">(pagbabago)</translation>
    </message>
</context>
<context>
    <name>CreateWalletActivity</name>
    <message>
        <source>Create Wallet</source>
        <extracomment>Title of window indicating the progress of creation of a new wallet.</extracomment>
        <translation type="unfinished">Gumawa ng pitaka</translation>
    </message>
    <message>
        <source>Creating Wallet &lt;b&gt;%1&lt;/b&gt;…</source>
        <extracomment>Descriptive text of the create wallet progress window which indicates to the user which wallet is currently being created.</extracomment>
        <translation type="unfinished">Paggawa ng Pitaka &lt;b&gt;%1&lt;/b&gt;…</translation>
    </message>
    <message>
        <source>Create wallet failed</source>
        <translation type="unfinished">Ang paggawa ng pitaka ay nabigo</translation>
    </message>
    <message>
        <source>Create wallet warning</source>
        <translation type="unfinished">Babala sa paggawa ng pitaka</translation>
    </message>
    <message>
        <source>Can't list signers</source>
        <translation type="unfinished">Hindi mailista ang mga tagapirma</translation>
    </message>
    </context>
<context>
    <name>OpenWalletActivity</name>
    <message>
        <source>Open wallet failed</source>
        <translation type="unfinished">Pagbukas ng pitaka ay nabigo</translation>
    </message>
    <message>
        <source>Open wallet warning</source>
        <translation type="unfinished">Babala sa pagbukas ng pitaka</translation>
    </message>
    <message>
        <source>default wallet</source>
        <translation type="unfinished">pitaka na ♦default♦</translation>
    </message>
    <message>
        <source>Open Wallet</source>
        <extracomment>Title of window indicating the progress of opening of a wallet.</extracomment>
        <translation type="unfinished">Buksan ang pitaka</translation>
    </message>
    <message>
        <source>Opening Wallet &lt;b&gt;%1&lt;/b&gt;…</source>
        <extracomment>Descriptive text of the open wallet progress window which indicates to the user which wallet is currently being opened.</extracomment>
        <translation type="unfinished">Pagbukas sa Pitaka &lt;b&gt;%1&lt;/b&gt;…</translation>
    </message>
</context>
<context>
    <name>WalletController</name>
    <message>
        <source>Close wallet</source>
        <translation type="unfinished">Isarado ang pitaka</translation>
    </message>
    <message>
        <source>Are you sure you wish to close the wallet &lt;i&gt;%1&lt;/i&gt;?</source>
        <translation type="unfinished">Sigurado ka ba na gusto mong isarado ang pitaka &lt;i&gt;%1&lt;/i&gt;?</translation>
    </message>
    <message>
        <source>Closing the wallet for too long can result in having to resync the entire chain if pruning is enabled.</source>
        <translation type="unfinished">Ang pagsasarod sa pitaka sa matagal ay maaaring humantong sa pag-resync ng kabuuang ♦chain♦ kung ang pagputol ay na-enable.</translation>
    </message>
    <message>
        <source>Close all wallets</source>
        <translation type="unfinished">Isarado ang lahat na mga pitaka</translation>
    </message>
    <message>
        <source>Are you sure you wish to close all wallets?</source>
        <translation type="unfinished">Sigurado ka ba na gusto mong isarado lahat ng mga pitaka?
</translation>
    </message>
</context>
<context>
    <name>CreateWalletDialog</name>
    <message>
        <source>Create Wallet</source>
        <translation type="unfinished">Gumawa ng pitaka</translation>
    </message>
    <message>
        <source>Wallet Name</source>
        <translation type="unfinished">Pangalan ng pitaka</translation>
    </message>
    <message>
        <source>Wallet</source>
        <translation type="unfinished">Pitaka</translation>
    </message>
    <message>
        <source>Encrypt the wallet. The wallet will be encrypted with a passphrase of your choice.</source>
        <translation type="unfinished">I-encrypt ang pitaka. Ang pitaka ay mae-encrypt na may ♦passphrase♦ ng iyong mapipili.</translation>
    </message>
    <message>
        <source>Encrypt Wallet</source>
        <translation type="unfinished">I-encrypt ang pitaka</translation>
    </message>
    <message>
        <source>Advanced Options</source>
        <translation type="unfinished">Mga Pagpipilian sa pagsulong</translation>
    </message>
    <message>
        <source>Disable private keys for this wallet. Wallets with private keys disabled will have no private keys and cannot have an HD seed or imported private keys. This is ideal for watch-only wallets.</source>
        <translation type="unfinished">I-disable ang mga pribadong mga susi para sa pitaka na ito. Ang mga pitaka na may mga pribadong mga susi na na-disable ay mawawalng ng pribadong mga susi at hindi magkakaroon ng ♦HD seed♦ o mga na-import na pribadong mga susi. Ito ay perpekto lamang para sa mga ♦watch-only♦ na mga pitaka.</translation>
    </message>
    <message>
        <source>Disable Private Keys</source>
        <translation type="unfinished">I-disable ang Pribadong mga Susi</translation>
    </message>
    <message>
        <source>Make a blank wallet. Blank wallets do not initially have private keys or scripts. Private keys and addresses can be imported, or an HD seed can be set, at a later time.</source>
        <translation type="unfinished">Gumawa ng blankong pitaka. Ang blankong mga pitaka hindi muna nagkakaroon ng pribadong mga susi o mga ♦script♦. Ang pribadong mga susi at mga ♦address♦ ay pwedeng ma-import, o ang ♦HD seed♦ ay pwedeng mai-set, mamaya.</translation>
    </message>
    <message>
        <source>Make Blank Wallet</source>
        <translation type="unfinished">Gumawa ng Blankong Pitaka</translation>
    </message>
    <message>
        <source>Use descriptors for scriptPubKey management</source>
        <translation type="unfinished">Gumawa ng  mga ♦descriptors♦ para sa pamamahala sa ♦scriptPubKey♦</translation>
    </message>
    <message>
        <source>Descriptor Wallet</source>
        <translation type="unfinished">♦Descriptor♦ na pitaka</translation>
    </message>
    <message>
        <source>Use an external signing device such as a hardware wallet. Configure the external signer script in wallet preferences first.</source>
        <translation type="unfinished">Gumamit ng panlabas na pagpirmang ♦device♦ katulad ng ♦hardware♦ na pitaka. I-configure ang panlabas na ♦signer script♦ sa loob ng ♦preferences♦ ng pitaka n listahan. </translation>
    </message>
    <message>
        <source>External signer</source>
        <translation type="unfinished">Panlabas na ♦signer♦</translation>
    </message>
    <message>
        <source>Create</source>
        <translation type="unfinished">Gumawa</translation>
    </message>
    <message>
        <source>Compiled without sqlite support (required for descriptor wallets)</source>
        <translation type="unfinished">Pinagsama-sama na walang suporta ng ♦sqlite♦ (kailangan para sa ♦descriptor♦ na pitaka)</translation>
    </message>
    <message>
        <source>Compiled without external signing support (required for external signing)</source>
        <extracomment>"External signing" means using devices such as hardware wallets.</extracomment>
        <translation type="unfinished">Pinagsama-sama na walang suporta ng ♦pag-pirma♦ (kailangan para sa panlabasna pagpirma)</translation>
    </message>
</context>
<context>
    <name>EditAddressDialog</name>
    <message>
        <source>Edit Address</source>
        <translation type="unfinished">I-edit ang ♦address♦</translation>
    </message>
    <message>
        <source>&amp;Label</source>
        <translation type="unfinished">&amp;Tatak</translation>
    </message>
    <message>
        <source>The label associated with this address list entry</source>
        <translation type="unfinished">Ang tatak na nauugnay sa ♦entry♦ ng listahan ng ♦address♦</translation>
    </message>
    <message>
        <source>The address associated with this address list entry. This can only be modified for sending addresses.</source>
        <translation type="unfinished">Ang ♦address♦ na may kaugnayan sa ipinasok sa listahan ng ♦address♦. Ito ay maaari lamang ng mabago para sa pagpapadalhan na mga ♦address♦.</translation>
    </message>
    <message>
        <source>&amp;Address</source>
        <translation type="unfinished">&amp;♦Address♦</translation>
    </message>
    <message>
        <source>New sending address</source>
        <translation type="unfinished">Bagong pagpapadalhan na ♦address♦</translation>
    </message>
    <message>
        <source>Edit receiving address</source>
        <translation type="unfinished">I-edit ang pagtatanggapang ♦address♦</translation>
    </message>
    <message>
        <source>Edit sending address</source>
        <translation type="unfinished">I-edit ang pagpapadalhan na ♦address♦</translation>
    </message>
    <message>
        <source>The entered address "%1" is not a valid Qtum address.</source>
        <translation type="unfinished">Ang naipasok na ♦address♦ "%1" ay hindi wasto na ♦Qtum address♦.</translation>
    </message>
    <message>
        <source>Address "%1" already exists as a receiving address with label "%2" and so cannot be added as a sending address.</source>
        <translation type="unfinished">Ang ♦Address♦ "%1" ay mayroon na bilang pagtatanggapang ♦address♦ na may tatak "%2" kaya hindi na maaaring maidagdag bilang pagpapadalhan na ♦address♦.</translation>
    </message>
    <message>
        <source>The entered address "%1" is already in the address book with label "%2".</source>
        <translation type="unfinished">Ang naipasok na ♦address♦ "%1" ay nasa aklat na ng ♦address♦ na may tatak "%2".</translation>
    </message>
    <message>
        <source>Could not unlock wallet.</source>
        <translation type="unfinished">Hindi maaaring ma-unlock ang pitaka.</translation>
    </message>
    <message>
        <source>New key generation failed.</source>
        <translation type="unfinished">Ang Bagong susi sa ♦generation♦ ay nabigo.</translation>
    </message>
</context>
<context>
    <name>FreespaceChecker</name>
    <message>
        <source>A new data directory will be created.</source>
        <translation type="unfinished">May bagong datos na ♦directory♦ ay magagawa.</translation>
    </message>
    <message>
        <source>name</source>
        <translation type="unfinished">pangalan</translation>
    </message>
    <message>
        <source>Directory already exists. Add %1 if you intend to create a new directory here.</source>
        <translation type="unfinished">Ang ♦directory♦ ay mayroon na. Magdagdag ng%1kung balak mong gumawa ng bagong ♦directory♦ dito.</translation>
    </message>
    <message>
        <source>Path already exists, and is not a directory.</source>
        <translation type="unfinished">Ang ♦path♦ ay mayroon na, at hindi ♦directory♦.</translation>
    </message>
    <message>
        <source>Cannot create data directory here.</source>
        <translation type="unfinished">Hindi makakagawa ng datos na ♦directory♦ dito.</translation>
    </message>
</context>
<context>
    <name>Intro</name>
    <message>
        <source>Qtum</source>
        <translation type="unfinished">♦Qtum♦</translation>
    </message>
    <message numerus="yes">
        <source>%n GB of space available</source>
        <translation type="unfinished">
            <numerusform />
            <numerusform />
        </translation>
    </message>
    <message numerus="yes">
        <source>(of %n GB needed)</source>
        <translation type="unfinished">
            <numerusform />
            <numerusform />
        </translation>
    </message>
    <message numerus="yes">
        <source>(%n GB needed for full chain)</source>
        <translation type="unfinished">
            <numerusform />
            <numerusform />
        </translation>
    </message>
    <message>
        <source>At least %1 GB of data will be stored in this directory, and it will grow over time.</source>
        <translation type="unfinished">Hindi bababa sa %1 ng ♦GB♦ na dato ay mailalagay sa ♦directory♦, at lalaki sa paglipas ng panahon.</translation>
    </message>
    <message numerus="yes">
        <source>(sufficient to restore backups %n day(s) old)</source>
        <extracomment>Explanatory text on the capability of the current prune target.</extracomment>
        <translation type="unfinished">
            <numerusform />
            <numerusform />
        </translation>
    </message>
    <message>
        <source>Error</source>
        <translation type="unfinished">Nagkamali</translation>
    </message>
    <message>
        <source>Welcome</source>
        <translation type="unfinished">Maligayang Pagdating</translation>
    </message>
    </context>
<context>
    <name>HelpMessageDialog</name>
    <message>
        <source>version</source>
        <translation type="unfinished">bersyon</translation>
    </message>
    </context>
<context>
    <name>ShutdownWindow</name>
    <message>
        <source>Do not shut down the computer until this window disappears.</source>
        <translation type="unfinished">Huwag Patayin ang inyong kompyuter hanggang mawala ang window na ito.</translation>
    </message>
</context>
<context>
    <name>OptionsDialog</name>
    <message>
        <source>&amp;Main</source>
        <translation type="unfinished">&amp;♦Main♦</translation>
    </message>
    <message>
        <source>&amp;Start %1 on system login</source>
        <translation type="unfinished">&amp;Simulan %1 sa pag-login sa sistema</translation>
    </message>
    <message>
        <source>Size of &amp;database cache</source>
        <translation type="unfinished">Laki ng &amp;♦database cache♦</translation>
    </message>
    <message>
        <source>Number of script &amp;verification threads</source>
        <translation type="unfinished">Bilang ng ♦script♦ &amp;pagpapatunay na mga ♦threads♦</translation>
    </message>
    <message>
        <source>&amp;Reset Options</source>
        <translation type="unfinished">Mga pagpipilian sa &amp;Pag-reset</translation>
    </message>
    <message>
        <source>&amp;Network</source>
        <translation type="unfinished">&amp;♦Network♦</translation>
    </message>
    <message>
        <source>Prune &amp;block storage to</source>
        <translation type="unfinished">Putulan &amp;i-block ang imbakan sa</translation>
    </message>
    <message>
        <source>W&amp;allet</source>
        <translation type="unfinished">&amp;Pitaka</translation>
    </message>
    <message>
        <source>Enable coin &amp;control features</source>
        <translation type="unfinished">I-enable ang pag-control na mga tampok ng ♦coin♦ </translation>
    </message>
    <message>
        <source>&amp;Spend unconfirmed change</source>
        <translation type="unfinished">&amp;Gumastos ng hindi nakumpirmang pagbabago</translation>
    </message>
    <message>
        <source>&amp;External signer script path</source>
        <translation type="unfinished">&amp;Panlabas na ♦signer script♦ na daanan</translation>
    </message>
    <message>
        <source>Map port using &amp;UPnP</source>
        <translation type="unfinished">♦Port♦ ng mapa gamit ang &amp;♦UPnP♦</translation>
    </message>
    <message>
        <source>Map port using NA&amp;T-PMP</source>
        <translation type="unfinished">♦Port♦ ng mapa gamit ang NA&amp;T-PMP</translation>
    </message>
    <message>
        <source>Allow incomin&amp;g connections</source>
        <translation type="unfinished">Pahintulutan ang paparating na mga &amp;koneksyon</translation>
    </message>
    <message>
        <source>&amp;Connect through SOCKS5 proxy (default proxy):</source>
        <translation type="unfinished">&amp;Kumonketa sa pamamagitan ng ♦SOCKS5 proxy (default proxy)♦:</translation>
    </message>
    <message>
        <source>&amp;Window</source>
        <translation type="unfinished">&amp;♦Window♦</translation>
    </message>
    <message>
        <source>Compiled without external signing support (required for external signing)</source>
        <extracomment>"External signing" means using devices such as hardware wallets.</extracomment>
        <translation type="unfinished">Pinagsama-sama na walang suporta ng ♦pag-pirma♦ (kailangan para sa panlabasna pagpirma)</translation>
    </message>
    <message>
        <source>Error</source>
        <translation type="unfinished">Nagkamali</translation>
    </message>
    </context>
<context>
    <name>PeerTableModel</name>
    <message>
        <source>Address</source>
        <extracomment>Title of Peers Table column which contains the IP/Onion/I2P address of the connected peer.</extracomment>
        <translation type="unfinished">♦Address♦</translation>
    </message>
    </context>
<context>
    <name>RPCConsole</name>
    <message>
        <source>Node window</source>
        <translation type="unfinished">♦Node window♦</translation>
    </message>
    <message>
        <source>&amp;Copy address</source>
        <extracomment>Context menu action to copy the address of a peer.</extracomment>
        <translation type="unfinished">&amp;Kopyahin ang ♦address♦</translation>
    </message>
    </context>
<context>
    <name>ReceiveCoinsDialog</name>
    <message>
        <source>&amp;Copy address</source>
        <translation type="unfinished">&amp;Kopyahin ang ♦address♦</translation>
    </message>
    <message>
        <source>Copy &amp;label</source>
        <translation type="unfinished">&amp;Kopyahin ang &amp;tatak</translation>
    </message>
    <message>
        <source>Copy &amp;amount</source>
        <translation type="unfinished">Kopyahin ang &amp;halaga</translation>
    </message>
    <message>
        <source>Could not unlock wallet.</source>
        <translation type="unfinished">Hindi maaaring ma-unlock ang pitaka.</translation>
    </message>
    </context>
<context>
    <name>ReceiveRequestDialog</name>
    <message>
        <source>Amount:</source>
        <translation type="unfinished">Halaga:</translation>
    </message>
    <message>
        <source>Wallet:</source>
        <translation type="unfinished">Pitaka:</translation>
    </message>
    </context>
<context>
    <name>RecentRequestsTableModel</name>
    <message>
        <source>Date</source>
        <translation type="unfinished">Petsa</translation>
    </message>
    <message>
        <source>Label</source>
        <translation type="unfinished">Tatak</translation>
    </message>
    <message>
        <source>(no label)</source>
        <translation type="unfinished">(walang tatak)</translation>
    </message>
    </context>
<context>
    <name>SendCoinsDialog</name>
    <message>
        <source>Quantity:</source>
        <translation type="unfinished">Dami:</translation>
    </message>
    <message>
        <source>Bytes:</source>
        <translation type="unfinished">♦Bytes♦:</translation>
    </message>
    <message>
        <source>Amount:</source>
        <translation type="unfinished">Halaga:</translation>
    </message>
    <message>
        <source>Fee:</source>
        <translation type="unfinished">Bayad:</translation>
    </message>
    <message>
        <source>After Fee:</source>
        <translation type="unfinished">Pagkatapos na Bayad:</translation>
    </message>
    <message>
        <source>Change:</source>
        <translation type="unfinished">Sukli:</translation>
    </message>
    <message>
        <source>Dust:</source>
        <translation type="unfinished">Alikabok:</translation>
    </message>
    <message>
        <source>Copy quantity</source>
        <translation type="unfinished">Kopyahin ang dami</translation>
    </message>
    <message>
        <source>Copy amount</source>
        <translation type="unfinished">Kopyahin ang halaga</translation>
    </message>
    <message>
        <source>Copy fee</source>
        <translation type="unfinished">Bayad sa pagkopya</translation>
    </message>
    <message>
        <source>Copy after fee</source>
        <translation type="unfinished">Kopyahin pagkatapos ang bayad</translation>
    </message>
    <message>
        <source>Copy bytes</source>
        <translation type="unfinished">Kopyahin ang ♦bytes♦</translation>
    </message>
    <message>
        <source>Copy dust</source>
        <translation type="unfinished">Kopyahin ang ♦dust♦</translation>
    </message>
    <message>
        <source>Copy change</source>
        <translation type="unfinished">Kopyahin ang pagbabago</translation>
    </message>
    <message numerus="yes">
        <source>Estimated to begin confirmation within %n block(s).</source>
        <translation type="unfinished">
            <numerusform />
            <numerusform />
        </translation>
    </message>
    <message>
        <source>(no label)</source>
        <translation type="unfinished">(walang tatak)</translation>
    </message>
</context>
<context>
    <name>TransactionDesc</name>
    <message>
        <source>Date</source>
        <translation type="unfinished">Petsa</translation>
    </message>
    <message numerus="yes">
        <source>matures in %n more block(s)</source>
        <translation type="unfinished">
            <numerusform />
            <numerusform />
        </translation>
    </message>
    <message>
        <source>Amount</source>
        <translation type="unfinished">Halaga</translation>
    </message>
    </context>
<context>
    <name>TransactionTableModel</name>
    <message>
        <source>Date</source>
        <translation type="unfinished">Petsa</translation>
    </message>
    <message>
        <source>Label</source>
        <translation type="unfinished">Tatak</translation>
    </message>
    <message>
        <source>(no label)</source>
        <translation type="unfinished">(walang tatak)</translation>
    </message>
    </context>
<context>
    <name>TransactionView</name>
    <message>
        <source>&amp;Copy address</source>
        <translation type="unfinished">&amp;Kopyahin ang ♦address♦</translation>
    </message>
    <message>
        <source>Copy &amp;label</source>
        <translation type="unfinished">&amp;Kopyahin ang &amp;tatak</translation>
    </message>
    <message>
        <source>Copy &amp;amount</source>
        <translation type="unfinished">Kopyahin ang &amp;halaga</translation>
    </message>
    <message>
        <source>Copy transaction &amp;ID</source>
        <translation type="unfinished">Kopyahin ang transaksyon  ng &amp;♦ID♦</translation>
    </message>
    <message>
        <source>Comma separated file</source>
        <extracomment>Expanded name of the CSV file format. See: https://en.wikipedia.org/wiki/Comma-separated_values.</extracomment>
        <translation type="unfinished">Kuwir hiwalay na file</translation>
    </message>
    <message>
        <source>Confirmed</source>
        <translation type="unfinished">Nakumpirma</translation>
    </message>
    <message>
        <source>Date</source>
        <translation type="unfinished">Petsa</translation>
    </message>
    <message>
        <source>Label</source>
        <translation type="unfinished">Tatak</translation>
    </message>
    <message>
        <source>Address</source>
        <translation type="unfinished">♦Address♦</translation>
    </message>
    <message>
        <source>Exporting Failed</source>
        <translation type="unfinished">Ang pag-export ay Nabigo</translation>
    </message>
    </context>
<context>
    <name>WalletFrame</name>
    <message>
        <source>Create a new wallet</source>
        <translation type="unfinished">Gumawa ng bagong pitaka</translation>
    </message>
    <message>
        <source>Error</source>
        <translation type="unfinished">Nagkamali</translation>
    </message>
    </context>
<context>
    <name>WalletModel</name>
    <message>
        <source>default wallet</source>
        <translation type="unfinished">pitaka na ♦default♦</translation>
    </message>
</context>
<context>
    <name>WalletView</name>
    <message>
        <source>&amp;Export</source>
        <translation type="unfinished">&amp;I-export</translation>
    </message>
    <message>
        <source>Export the data in the current tab to a file</source>
        <translation type="unfinished">I-export ang datos sa kasalukuyang ♦tab♦ sa isang file</translation>
    </message>
    </context>
<context>
    <name>bitcoin-core</name>
    <message>
        <source>Settings file could not be read</source>
        <translation type="unfinished">Ang mga ♦setting file♦ ay hindi mabasa</translation>
    </message>
    <message>
        <source>Settings file could not be written</source>
        <translation type="unfinished">Ang mga ♦settings file♦ ay hindi maisulat</translation>
    </message>
</context>
</TS><|MERGE_RESOLUTION|>--- conflicted
+++ resolved
@@ -547,17 +547,12 @@
         <translation type="unfinished">Impormasyon</translation>
     </message>
     <message>
-<<<<<<< HEAD
+        <source>Up to date</source>
+        <translation type="unfinished">napapapanahon</translation>
+    </message>
+    <message>
         <source>Load Partially Signed Qtum Transaction</source>
         <translation type="unfinished">Ang ♦Load♦ ay Bahagyang Napirmahan na Transaksyon sa ♦Qtum♦</translation>
-=======
-        <source>Up to date</source>
-        <translation type="unfinished">napapapanahon</translation>
-    </message>
-    <message>
-        <source>Load Partially Signed Bitcoin Transaction</source>
-        <translation type="unfinished">Ang ♦Load♦ ay Bahagyang Napirmahan na Transaksyon sa ♦Bitcoin♦</translation>
->>>>>>> 7da4ae1f
     </message>
     <message>
         <source>Load Partially Signed Qtum Transaction from clipboard</source>
