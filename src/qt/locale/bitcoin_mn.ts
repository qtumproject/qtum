<TS version="2.1" language="mn">
<context>
    <name>AddressBookPage</name>
    <message>
        <source>Create a new address</source>
        <translation type="unfinished">Шинэ хаяг нээх</translation>
    </message>
    <message>
        <source>&amp;New</source>
        <translation type="unfinished">&amp;Шинэ</translation>
    </message>
    <message>
        <source>Copy the currently selected address to the system clipboard</source>
        <translation type="unfinished">Одоогоор сонгогдсон байгаа хаягуудыг сануулах</translation>
    </message>
    <message>
        <source>&amp;Copy</source>
        <translation type="unfinished">&amp;Хуулах</translation>
    </message>
    <message>
        <source>C&amp;lose</source>
        <translation type="unfinished">&amp;Хаах</translation>
    </message>
    <message>
        <source>Delete the currently selected address from the list</source>
        <translation type="unfinished">Одоо сонгогдсон байгаа хаягуудыг жагсаалтаас устгах</translation>
    </message>
    <message>
        <source>Enter address or label to search</source>
        <translation type="unfinished">Хайлт хийхийн тулд хаяг эсвэл шошгыг оруул</translation>
    </message>
    <message>
        <source>Export the data in the current tab to a file</source>
        <translation type="unfinished">Сонгогдсон таб дээрхи дата-г экспортлох</translation>
    </message>
    <message>
        <source>&amp;Export</source>
        <translation type="unfinished">&amp;Экспорт</translation>
    </message>
    <message>
        <source>&amp;Delete</source>
        <translation type="unfinished">&amp;Устгах</translation>
    </message>
    <message>
        <source>Choose the address to send coins to</source>
        <translation type="unfinished">Зооснуудыг илгээх хаягийг сонгоно уу</translation>
    </message>
    <message>
        <source>Choose the address to receive coins with</source>
        <translation type="unfinished">Зооснуудыг хүлээн авах хаягийг сонгоно уу</translation>
    </message>
    <message>
        <source>C&amp;hoose</source>
        <translation type="unfinished">С&amp;онго</translation>
    </message>
    <message>
        <source>Sending addresses</source>
        <translation type="unfinished">Илгээх хаягууд</translation>
    </message>
    <message>
        <source>Receiving addresses</source>
        <translation type="unfinished">Хүлээн авах хаяг</translation>
    </message>
    <message>
        <source>These are your Qtum addresses for sending payments. Always check the amount and the receiving address before sending coins.</source>
        <translation type="unfinished">Эдгээр Биткойн хаягууд нь илгээх хаягууд. Хүлээн авах хаяг болон тоо хэмжээг илгээхээсээ өмнө сайн нягталж үзэж байна уу</translation>
    </message>
    <message>
        <source>&amp;Copy Address</source>
        <translation type="unfinished">Хаягийг &amp;Хуулбарлах</translation>
    </message>
    <message>
        <source>Copy &amp;Label</source>
        <translation type="unfinished">&amp;Шошгыг хуулбарлах</translation>
    </message>
    <message>
        <source>&amp;Edit</source>
        <translation type="unfinished">&amp;Ѳѳрчлѳх</translation>
    </message>
    <message>
        <source>Export Address List</source>
        <translation type="unfinished">Экспорт хийх хаягуудын жагсаалт</translation>
    </message>
    <message>
        <source>Exporting Failed</source>
        <translation type="unfinished">Экспорт амжилтгүй боллоо</translation>
    </message>
</context>
<context>
    <name>AddressTableModel</name>
    <message>
        <source>Label</source>
        <translation type="unfinished">Шошго</translation>
    </message>
    <message>
        <source>Address</source>
        <translation type="unfinished">Хаяг</translation>
    </message>
    <message>
        <source>(no label)</source>
        <translation type="unfinished">(шошгогүй)</translation>
    </message>
</context>
<context>
    <name>AskPassphraseDialog</name>
    <message>
        <source>Enter passphrase</source>
        <translation type="unfinished">Нууц үгийг оруул</translation>
    </message>
    <message>
        <source>New passphrase</source>
        <translation type="unfinished">Шинэ нууц үг</translation>
    </message>
    <message>
        <source>Repeat new passphrase</source>
        <translation type="unfinished">Шинэ нууц үгийг давтана уу</translation>
    </message>
    <message>
        <source>Encrypt wallet</source>
        <translation type="unfinished">Түрүйвчийг цоожлох</translation>
    </message>
    <message>
        <source>This operation needs your wallet passphrase to unlock the wallet.</source>
        <translation type="unfinished">Энэ үйлдэлийг гүйцэтгэхийн тулд та нууц үгээрээ түрүйвчийн цоожийг тайлах хэрэгтэй</translation>
    </message>
    <message>
        <source>Unlock wallet</source>
        <translation type="unfinished">Түрүйвчийн цоожийг тайлах</translation>
    </message>
    <message>
        <source>Change passphrase</source>
        <translation type="unfinished">Нууц үгийг солих</translation>
    </message>
    <message>
        <source>Confirm wallet encryption</source>
        <translation type="unfinished">Түрүйвчийн цоожийг баталгаажуулах</translation>
    </message>
    <message>
        <source>Wallet encrypted</source>
        <translation type="unfinished">Түрүйвч цоожлогдлоо</translation>
    </message>
    <message>
        <source>Wallet encryption failed</source>
        <translation type="unfinished">Түрүйвчийн цоожлол амжилттай болсонгүй</translation>
    </message>
    <message>
        <source>Wallet encryption failed due to an internal error. Your wallet was not encrypted.</source>
        <translation type="unfinished">Түрүйвчийн цоожлол дотоод алдаанаас үүдэн амжилттай болсонгүй. Түрүйвч цоожлогдоогүй байна.</translation>
    </message>
    <message>
        <source>The supplied passphrases do not match.</source>
        <translation type="unfinished">Таны оруулсан нууц үг таарсангүй</translation>
    </message>
    <message>
        <source>Wallet unlock failed</source>
        <translation type="unfinished">Түрүйвчийн цоож тайлагдсангүй</translation>
    </message>
    <message>
        <source>The passphrase entered for the wallet decryption was incorrect.</source>
        <translation type="unfinished">Таны оруулсан түрүйвчийн цоожийг тайлах нууц үг буруу байна</translation>
    </message>
    <message>
        <source>Wallet passphrase was successfully changed.</source>
        <translation type="unfinished">Түрүйвчийн нууц үг амжилттай ѳѳр</translation>
    </message>
    </context>
<context>
    <name>BitcoinApplication</name>
    <message>
        <source>Internal error</source>
        <translation type="unfinished">Дотоод алдаа</translation>
    </message>
    </context>
<context>
    <name>QObject</name>
    <message>
        <source>Error: %1</source>
        <translation type="unfinished">Алдаа: %1</translation>
    </message>
    <message>
        <source>unknown</source>
        <translation type="unfinished">үл мэдэгдэх</translation>
    </message>
    <message>
        <source>Amount</source>
        <translation type="unfinished">Хэмжээ</translation>
    </message>
    <message>
        <source>N/A</source>
        <translation type="unfinished">Алга Байна</translation>
    </message>
    <message numerus="yes">
        <source>%n second(s)</source>
        <translation type="unfinished">
            <numerusform />
            <numerusform />
        </translation>
    </message>
    <message numerus="yes">
        <source>%n minute(s)</source>
        <translation type="unfinished">
            <numerusform />
            <numerusform />
        </translation>
    </message>
    <message numerus="yes">
        <source>%n hour(s)</source>
        <translation type="unfinished">
            <numerusform />
            <numerusform />
        </translation>
    </message>
    <message numerus="yes">
        <source>%n day(s)</source>
        <translation type="unfinished">
            <numerusform />
            <numerusform />
        </translation>
    </message>
    <message numerus="yes">
        <source>%n week(s)</source>
        <translation type="unfinished">
            <numerusform />
            <numerusform />
        </translation>
    </message>
    <message numerus="yes">
        <source>%n year(s)</source>
        <translation type="unfinished">
            <numerusform />
            <numerusform />
        </translation>
    </message>
    </context>
<context>
    <name>BitcoinGUI</name>
    <message>
        <source>&amp;Transactions</source>
        <translation type="unfinished">Гүйлгээнүүд</translation>
    </message>
    <message>
        <source>Browse transaction history</source>
        <translation type="unfinished">Гүйлгээнүүдийн түүхийг харах</translation>
    </message>
    <message>
        <source>E&amp;xit</source>
        <translation type="unfinished">Гарах</translation>
    </message>
    <message>
        <source>Quit application</source>
        <translation type="unfinished">Програмаас Гарах</translation>
    </message>
    <message>
        <source>About &amp;Qt</source>
        <translation type="unfinished">&amp;Клиентийн тухай</translation>
    </message>
    <message>
        <source>Show information about Qt</source>
        <translation type="unfinished">Клиентийн тухай мэдээллийг харуул</translation>
    </message>
    <message>
        <source>Create a new wallet</source>
        <translation type="unfinished">Шинэ түрийвч үүсгэх</translation>
    </message>
    <message>
        <source>Wallet:</source>
        <translation type="unfinished">Хэтэвч:</translation>
    </message>
    <message>
        <source>Network activity disabled.</source>
        <extracomment>A substring of the tooltip.</extracomment>
        <translation type="unfinished">Сүлжээний үйл ажиллагааг идэвхгүй болгосон.</translation>
    </message>
    <message>
        <source>Change the passphrase used for wallet encryption</source>
        <translation type="unfinished">Түрүйвчийг цоожлох нууц үгийг солих</translation>
    </message>
    <message>
        <source>&amp;Send</source>
        <translation type="unfinished">&amp;Илгээх
 </translation>
    </message>
    <message>
        <source>&amp;Receive</source>
        <translation type="unfinished">&amp;Хүлээж авах</translation>
    </message>
    <message>
        <source>&amp;Verify message…</source>
        <translation type="unfinished">&amp;Баталгаажуулах мэссэж</translation>
    </message>
    <message>
        <source>Close Wallet…</source>
        <translation type="unfinished">Хэтэвч хаах…</translation>
    </message>
    <message>
        <source>Create Wallet…</source>
        <translation type="unfinished">Хэтэвч үүсгэх…</translation>
    </message>
    <message>
        <source>&amp;File</source>
        <translation type="unfinished">&amp;Файл</translation>
    </message>
    <message>
        <source>&amp;Settings</source>
        <translation type="unfinished">&amp;Тохиргоо</translation>
    </message>
    <message>
        <source>&amp;Help</source>
        <translation type="unfinished">&amp;Тусламж</translation>
    </message>
    <message numerus="yes">
        <source>Processed %n block(s) of transaction history.</source>
        <translation type="unfinished">
            <numerusform />
            <numerusform />
        </translation>
    </message>
    <message>
        <source>Error</source>
        <translation type="unfinished">Алдаа</translation>
    </message>
    <message>
        <source>Warning</source>
        <translation type="unfinished">Анхааруулга</translation>
    </message>
    <message>
        <source>Information</source>
        <translation type="unfinished">Мэдээллэл</translation>
    </message>
    <message>
        <source>Up to date</source>
        <translation type="unfinished">Шинэчлэгдсэн</translation>
    </message>
    <message numerus="yes">
        <source>%n active connection(s) to Qtum network.</source>
        <extracomment>A substring of the tooltip.</extracomment>
        <translation type="unfinished">
            <numerusform />
            <numerusform />
        </translation>
    </message>
    <message>
        <source>Error: %1</source>
        <translation type="unfinished">Алдаа: %1</translation>
    </message>
    <message>
        <source>Warning: %1</source>
        <translation type="unfinished">Анхааруулга:%1</translation>
    </message>
    <message>
        <source>Date: %1
</source>
<<<<<<< HEAD
        <translation type="unfinished">Огноо%1
=======
        <translation type="unfinished">Огноо:%1
>>>>>>> 4985b774
</translation>
    </message>
    <message>
        <source>Amount: %1
</source>
        <translation type="unfinished">Дүн: %1
</translation>
    </message>
    <message>
        <source>Wallet: %1
</source>
        <translation type="unfinished">Түрийвч: %1
</translation>
    </message>
    <message>
        <source>Type: %1
</source>
        <translation type="unfinished">Төрөл: %1
</translation>
    </message>
    <message>
        <source>Label: %1
</source>
        <translation type="unfinished">Шошго: %1
</translation>
    </message>
    <message>
        <source>Address: %1
</source>
        <translation type="unfinished">Хаяг: %1
</translation>
    </message>
    <message>
        <source>Sent transaction</source>
        <translation type="unfinished">Гадагшаа гүйлгээ</translation>
    </message>
    <message>
        <source>Incoming transaction</source>
        <translation type="unfinished">Дотогшоо гүйлгээ</translation>
    </message>
    <message>
        <source>Wallet is &lt;b&gt;encrypted&lt;/b&gt; and currently &lt;b&gt;unlocked&lt;/b&gt;</source>
        <translation type="unfinished">Түрүйвч &lt;b&gt;цоожтой&lt;/b&gt; ба одоогоор цоож &lt;b&gt;онгорхой&lt;/b&gt; байна</translation>
    </message>
    <message>
        <source>Wallet is &lt;b&gt;encrypted&lt;/b&gt; and currently &lt;b&gt;locked&lt;/b&gt;</source>
        <translation type="unfinished">Түрүйвч &lt;b&gt;цоожтой&lt;/b&gt; ба одоогоор цоож &lt;b&gt;хаалттай&lt;/b&gt; байна</translation>
    </message>
    <message>
        <source>Original message:</source>
        <translation type="unfinished">Эх зурвас:</translation>
    </message>
</context>
<context>
    <name>CoinControlDialog</name>
    <message>
        <source>Amount:</source>
        <translation type="unfinished">Хэмжээ:</translation>
    </message>
    <message>
        <source>Fee:</source>
        <translation type="unfinished">Тѳлбѳр:</translation>
    </message>
    <message>
        <source>Amount</source>
        <translation type="unfinished">Хэмжээ</translation>
    </message>
    <message>
        <source>Date</source>
        <translation type="unfinished">Огноо</translation>
    </message>
    <message>
        <source>Confirmed</source>
        <translation type="unfinished">Баталгаажлаа</translation>
    </message>
    <message>
        <source>Copy amount</source>
        <translation type="unfinished">Хэмжээг санах</translation>
    </message>
    <message>
        <source>Copy change</source>
        <translation type="unfinished">Ѳѳрчлѳлтийг санах</translation>
    </message>
    <message>
        <source>(no label)</source>
        <translation type="unfinished">(шошгогүй)</translation>
    </message>
    <message>
        <source>(change)</source>
        <translation type="unfinished">(ѳѳрчлѳх)</translation>
    </message>
</context>
<context>
    <name>CreateWalletDialog</name>
    <message>
        <source>Wallet</source>
        <translation type="unfinished">Түрүйвч</translation>
    </message>
    </context>
<context>
    <name>EditAddressDialog</name>
    <message>
        <source>Edit Address</source>
        <translation type="unfinished">Хаягийг ѳѳрчлѳх</translation>
    </message>
    <message>
        <source>&amp;Label</source>
        <translation type="unfinished">&amp;Шошго</translation>
    </message>
    <message>
        <source>&amp;Address</source>
        <translation type="unfinished">&amp;Хаяг</translation>
    </message>
    <message>
        <source>New sending address</source>
        <translation type="unfinished">Шинэ явуулах хаяг</translation>
    </message>
    <message>
        <source>Edit receiving address</source>
        <translation type="unfinished">Хүлээн авах хаягийг ѳѳрчлѳх</translation>
    </message>
    <message>
        <source>Edit sending address</source>
        <translation type="unfinished">Явуулах хаягийг ѳѳрчлѳх</translation>
    </message>
    <message>
        <source>Could not unlock wallet.</source>
        <translation type="unfinished">Түрүйвчийн цоожийг тайлж чадсангүй</translation>
    </message>
    <message>
        <source>New key generation failed.</source>
        <translation type="unfinished">Шинэ түлхүүр амжилттай гарсангүй</translation>
    </message>
</context>
<context>
    <name>Intro</name>
    <message>
        <source>Qtum</source>
        <translation type="unfinished">Биткойн</translation>
    </message>
    <message numerus="yes">
        <source>%n GB of space available</source>
        <translation type="unfinished">
            <numerusform />
            <numerusform />
        </translation>
    </message>
    <message numerus="yes">
        <source>(of %n GB needed)</source>
        <translation type="unfinished">
            <numerusform />
            <numerusform />
        </translation>
    </message>
    <message numerus="yes">
        <source>(%n GB needed for full chain)</source>
        <translation type="unfinished">
            <numerusform />
            <numerusform />
        </translation>
    </message>
    <message numerus="yes">
        <source>(sufficient to restore backups %n day(s) old)</source>
        <extracomment>Explanatory text on the capability of the current prune target.</extracomment>
        <translation type="unfinished">
            <numerusform />
            <numerusform />
        </translation>
    </message>
    <message>
        <source>Error</source>
        <translation type="unfinished">Алдаа</translation>
    </message>
    </context>
<context>
    <name>HelpMessageDialog</name>
    <message>
        <source>version</source>
        <translation type="unfinished">хувилбар</translation>
    </message>
    </context>
<context>
    <name>ShutdownWindow</name>
    <message>
        <source>Do not shut down the computer until this window disappears.</source>
        <translation type="unfinished">Энэ цонхыг хаагдтал компьютерээ бүү унтраагаарай</translation>
    </message>
</context>
<context>
    <name>ModalOverlay</name>
    <message>
        <source>Last block time</source>
        <translation type="unfinished">Сүүлийн блокийн хугацаа</translation>
    </message>
    </context>
<context>
    <name>OpenURIDialog</name>
    <message>
        <source>Paste address from clipboard</source>
        <extracomment>Tooltip text for button that allows you to paste an address that is in your clipboard.</extracomment>
        <translation type="unfinished">Копидсон хаягийг буулгах</translation>
    </message>
</context>
<context>
    <name>OptionsDialog</name>
    <message>
        <source>Options</source>
        <translation type="unfinished">Сонголтууд</translation>
    </message>
    <message>
        <source>IP address of the proxy (e.g. IPv4: 127.0.0.1 / IPv6: ::1)</source>
        <translation type="unfinished">проксигийн IP хаяг (жишээ нь: IPv4: 127.0.0.1 / IPv6: ::1)</translation>
    </message>
    <message>
        <source>&amp;Network</source>
        <translation type="unfinished">Сүлжээ</translation>
    </message>
    <message>
        <source>W&amp;allet</source>
        <translation type="unfinished">Түрүйвч</translation>
    </message>
    <message>
        <source>Client restart required to activate changes.</source>
        <extracomment>Text explaining that the settings changed will not come into effect until the client is restarted.</extracomment>
        <translation type="unfinished">Ѳѳрчлѳлтүүдийг идэвхижүүлхийн тулд клиентийг ахин эхлүүлэх шаардлагтай</translation>
    </message>
    <message>
        <source>Error</source>
        <translation type="unfinished">Алдаа</translation>
    </message>
    <message>
        <source>This change would require a client restart.</source>
        <translation type="unfinished">Энэ ѳѳрчлѳлтийг оруулахын тулд кли1нт програмыг ахин эхлүүлэх шаардлагтай</translation>
    </message>
    </context>
<context>
    <name>OverviewPage</name>
    <message>
        <source>Available:</source>
        <translation type="unfinished">Хэрэглэж болох хэмжээ:</translation>
    </message>
    </context>
<context>
    <name>PSBTOperationsDialog</name>
    <message>
        <source>or</source>
        <translation type="unfinished">эсвэл</translation>
    </message>
    </context>
<context>
    <name>PeerTableModel</name>
    <message>
        <source>Address</source>
        <extracomment>Title of Peers Table column which contains the IP/Onion/I2P address of the connected peer.</extracomment>
        <translation type="unfinished">Хаяг</translation>
    </message>
    <message>
        <source>Type</source>
        <extracomment>Title of Peers Table column which describes the type of peer connection. The "type" describes why the connection exists.</extracomment>
        <translation type="unfinished">Тѳрѳл</translation>
    </message>
    <message>
        <source>Network</source>
        <extracomment>Title of Peers Table column which states the network the peer connected through.</extracomment>
        <translation type="unfinished">Сүлжээ</translation>
    </message>
    </context>
<context>
    <name>RPCConsole</name>
    <message>
        <source>N/A</source>
        <translation type="unfinished">Алга Байна</translation>
    </message>
    <message>
        <source>Client version</source>
        <translation type="unfinished">Клиентийн хувилбар</translation>
    </message>
    <message>
        <source>&amp;Information</source>
        <translation type="unfinished">&amp;Мэдээллэл</translation>
    </message>
    <message>
        <source>General</source>
        <translation type="unfinished">Ерѳнхий</translation>
    </message>
    <message>
        <source>Network</source>
        <translation type="unfinished">Сүлжээ</translation>
    </message>
    <message>
        <source>Name</source>
        <translation type="unfinished">Нэр</translation>
    </message>
    <message>
        <source>Number of connections</source>
        <translation type="unfinished">Холболтын тоо</translation>
    </message>
    <message>
        <source>Block chain</source>
        <translation type="unfinished">Блокийн цуваа</translation>
    </message>
    <message>
        <source>Last block time</source>
        <translation type="unfinished">Сүүлийн блокийн хугацаа</translation>
    </message>
    <message>
        <source>&amp;Open</source>
        <translation type="unfinished">&amp;Нээх</translation>
    </message>
    <message>
        <source>&amp;Console</source>
        <translation type="unfinished">&amp;Консол</translation>
    </message>
    <message>
        <source>Clear console</source>
        <translation type="unfinished">Консолыг цэвэрлэх</translation>
    </message>
    </context>
<context>
    <name>ReceiveCoinsDialog</name>
    <message>
        <source>&amp;Amount:</source>
        <translation type="unfinished">Хэмжээ:</translation>
    </message>
    <message>
        <source>&amp;Label:</source>
        <translation type="unfinished">&amp;Шошго:</translation>
    </message>
    <message>
        <source>&amp;Message:</source>
        <translation type="unfinished">Зурвас:</translation>
    </message>
    <message>
        <source>Show</source>
        <translation type="unfinished">Харуул</translation>
    </message>
    <message>
        <source>Remove the selected entries from the list</source>
        <translation type="unfinished">Сонгогдсон ѳгѳгдлүүдийг устгах</translation>
    </message>
    <message>
        <source>Remove</source>
        <translation type="unfinished">Устгах</translation>
    </message>
    <message>
        <source>Could not unlock wallet.</source>
        <translation type="unfinished">Түрүйвчийн цоожийг тайлж чадсангүй</translation>
    </message>
    </context>
<context>
    <name>ReceiveRequestDialog</name>
    <message>
        <source>Amount:</source>
        <translation type="unfinished">Хэмжээ:</translation>
    </message>
    <message>
        <source>Message:</source>
        <translation type="unfinished">Зурвас:</translation>
    </message>
    <message>
        <source>Wallet:</source>
        <translation type="unfinished">Хэтэвч:</translation>
    </message>
    <message>
        <source>Copy &amp;Address</source>
        <translation type="unfinished">Хаягийг &amp;Хуулбарлах</translation>
    </message>
    </context>
<context>
    <name>RecentRequestsTableModel</name>
    <message>
        <source>Date</source>
        <translation type="unfinished">Огноо</translation>
    </message>
    <message>
        <source>Label</source>
        <translation type="unfinished">Шошго</translation>
    </message>
    <message>
        <source>Message</source>
        <translation type="unfinished">Зурвас</translation>
    </message>
    <message>
        <source>(no label)</source>
        <translation type="unfinished">(шошгогүй)</translation>
    </message>
    <message>
        <source>(no message)</source>
        <translation type="unfinished">(зурвас алга)</translation>
    </message>
    </context>
<context>
    <name>SendCoinsDialog</name>
    <message>
        <source>Send Coins</source>
        <translation type="unfinished">Зоос явуулах</translation>
    </message>
    <message>
        <source>automatically selected</source>
        <translation type="unfinished">автоматаар сонгогдсон</translation>
    </message>
    <message>
        <source>Insufficient funds!</source>
        <translation type="unfinished">Таны дансны үлдэгдэл хүрэлцэхгүй байна!</translation>
    </message>
    <message>
        <source>Amount:</source>
        <translation type="unfinished">Хэмжээ:</translation>
    </message>
    <message>
        <source>Fee:</source>
        <translation type="unfinished">Тѳлбѳр:</translation>
    </message>
    <message>
        <source>Send to multiple recipients at once</source>
        <translation type="unfinished">Нэгэн зэрэг олон хүлээн авагчруу явуулах</translation>
    </message>
    <message>
        <source>Add &amp;Recipient</source>
        <translation type="unfinished">&amp;Хүлээн авагчийг Нэмэх</translation>
    </message>
    <message>
        <source>Clear &amp;All</source>
        <translation type="unfinished">&amp;Бүгдийг Цэвэрлэ</translation>
    </message>
    <message>
        <source>Balance:</source>
        <translation type="unfinished">Баланс:</translation>
    </message>
    <message>
        <source>Confirm the send action</source>
        <translation type="unfinished">Явуулах үйлдлийг баталгаажуулна уу</translation>
    </message>
    <message>
        <source>S&amp;end</source>
        <translation type="unfinished">Яв&amp;уул</translation>
    </message>
    <message>
        <source>Copy amount</source>
        <translation type="unfinished">Хэмжээг санах</translation>
    </message>
    <message>
        <source>Copy change</source>
        <translation type="unfinished">Ѳѳрчлѳлтийг санах</translation>
    </message>
    <message>
        <source>or</source>
        <translation type="unfinished">эсвэл</translation>
    </message>
    <message>
        <source>Confirm send coins</source>
        <translation type="unfinished">Зоос явуулахыг баталгаажуулна уу</translation>
    </message>
    <message>
        <source>The amount to pay must be larger than 0.</source>
        <translation type="unfinished">Тѳлѳх хэмжээ 0.-оос их байх ёстой</translation>
    </message>
    <message>
        <source>The amount exceeds your balance.</source>
        <translation type="unfinished">Энэ хэмжээ таны балансаас хэтэрсэн байна.</translation>
    </message>
    <message>
        <source>The total exceeds your balance when the %1 transaction fee is included.</source>
        <translation type="unfinished">Гүйлгээний тѳлбѳр %1-ийг тооцхоор нийт дүн нь таны балансаас хэтрээд байна.</translation>
    </message>
    <message numerus="yes">
        <source>Estimated to begin confirmation within %n block(s).</source>
        <translation type="unfinished">
            <numerusform />
            <numerusform />
        </translation>
    </message>
    <message>
        <source>Warning: Invalid Qtum address</source>
        <translation type="unfinished">Анхаар:Буруу Биткойны хаяг байна</translation>
    </message>
    <message>
        <source>(no label)</source>
        <translation type="unfinished">(шошгогүй)</translation>
    </message>
</context>
<context>
    <name>SendCoinsEntry</name>
    <message>
        <source>A&amp;mount:</source>
        <translation type="unfinished">Дүн:</translation>
    </message>
    <message>
        <source>Pay &amp;To:</source>
        <translation type="unfinished">Тѳлѳх &amp;хаяг:</translation>
    </message>
    <message>
        <source>&amp;Label:</source>
        <translation type="unfinished">&amp;Шошго:</translation>
    </message>
    <message>
        <source>Paste address from clipboard</source>
        <translation type="unfinished">Копидсон хаягийг буулгах</translation>
    </message>
    <message>
        <source>Message:</source>
        <translation type="unfinished">Зурвас:</translation>
    </message>
    </context>
<context>
    <name>SignVerifyMessageDialog</name>
    <message>
        <source>Paste address from clipboard</source>
        <translation type="unfinished">Копидсон хаягийг буулгах</translation>
    </message>
    <message>
        <source>Clear &amp;All</source>
        <translation type="unfinished">&amp;Бүгдийг Цэвэрлэ</translation>
    </message>
    </context>
<context>
    <name>TransactionDesc</name>
    <message>
        <source>%1/unconfirmed</source>
        <extracomment>Text explaining the current status of a transaction, shown in the status field of the details window for this transaction. This status represents a transaction confirmed in at least one block, but less than 6 blocks.</extracomment>
        <translation type="unfinished">%1/баталгаажаагүй</translation>
    </message>
    <message>
        <source>%1 confirmations</source>
        <extracomment>Text explaining the current status of a transaction, shown in the status field of the details window for this transaction. This status represents a transaction confirmed in 6 or more blocks.</extracomment>
        <translation type="unfinished">%1 баталгаажилтууд</translation>
    </message>
    <message>
        <source>Date</source>
        <translation type="unfinished">Огноо</translation>
    </message>
    <message>
        <source>unknown</source>
        <translation type="unfinished">үл мэдэгдэх</translation>
    </message>
    <message numerus="yes">
        <source>matures in %n more block(s)</source>
        <translation type="unfinished">
            <numerusform />
            <numerusform />
        </translation>
    </message>
    <message>
        <source>Message</source>
        <translation type="unfinished">Зурвас</translation>
    </message>
    <message>
        <source>Transaction ID</source>
        <translation type="unfinished">Тодорхойлолт</translation>
    </message>
    <message>
        <source>Amount</source>
        <translation type="unfinished">Хэмжээ</translation>
    </message>
    </context>
<context>
    <name>TransactionDescDialog</name>
    <message>
        <source>This pane shows a detailed description of the transaction</source>
        <translation type="unfinished">Гүйлгээний дэлгэрэнгүйг энэ бичил цонх харуулж байна</translation>
    </message>
    </context>
<context>
    <name>TransactionTableModel</name>
    <message>
        <source>Date</source>
        <translation type="unfinished">Огноо</translation>
    </message>
    <message>
        <source>Type</source>
        <translation type="unfinished">Тѳрѳл</translation>
    </message>
    <message>
        <source>Label</source>
        <translation type="unfinished">Шошго</translation>
    </message>
    <message>
        <source>Unconfirmed</source>
        <translation type="unfinished">Баталгаажаагүй</translation>
    </message>
    <message>
        <source>Confirmed (%1 confirmations)</source>
        <translation type="unfinished">Баталгаажлаа (%1 баталгаажилт)</translation>
    </message>
    <message>
        <source>Conflicted</source>
        <translation type="unfinished">Зѳрчилдлѳѳ</translation>
    </message>
    <message>
        <source>Generated but not accepted</source>
        <translation type="unfinished">Үүсгэгдсэн гэхдээ хүлээн авагдаагүй</translation>
    </message>
    <message>
        <source>Received with</source>
        <translation type="unfinished">Хүлээн авсан хаяг</translation>
    </message>
    <message>
        <source>Received from</source>
        <translation type="unfinished">Хүлээн авагдсан хаяг</translation>
    </message>
    <message>
        <source>Sent to</source>
        <translation type="unfinished">Явуулсан хаяг</translation>
    </message>
    <message>
        <source>Payment to yourself</source>
        <translation type="unfinished">Ѳѳрлүүгээ хийсэн тѳлбѳр</translation>
    </message>
    <message>
        <source>Mined</source>
        <translation type="unfinished">Олборлогдсон</translation>
    </message>
    <message>
        <source>(n/a)</source>
        <translation type="unfinished">(алга байна)</translation>
    </message>
    <message>
        <source>(no label)</source>
        <translation type="unfinished">(шошгогүй)</translation>
    </message>
    <message>
        <source>Transaction status. Hover over this field to show number of confirmations.</source>
        <translation type="unfinished">Гүйлгээний байдал. Энд хулганыг авчирч баталгаажуулалтын тоог харна уу.</translation>
    </message>
    <message>
        <source>Date and time that the transaction was received.</source>
        <translation type="unfinished">Гүйлгээг хүлээн авсан огноо ба цаг.</translation>
    </message>
    <message>
        <source>Type of transaction.</source>
        <translation type="unfinished">Гүйлгээний тѳрѳл</translation>
    </message>
    <message>
        <source>Amount removed from or added to balance.</source>
        <translation type="unfinished">Балансаас авагдсан болон нэмэгдсэн хэмжээ.</translation>
    </message>
</context>
<context>
    <name>TransactionView</name>
    <message>
        <source>All</source>
        <translation type="unfinished">Бүгд</translation>
    </message>
    <message>
        <source>Today</source>
        <translation type="unfinished">Ѳнѳѳдѳр</translation>
    </message>
    <message>
        <source>This week</source>
        <translation type="unfinished">Энэ долоо хоног</translation>
    </message>
    <message>
        <source>This month</source>
        <translation type="unfinished">Энэ сар</translation>
    </message>
    <message>
        <source>Last month</source>
        <translation type="unfinished">Ѳнгѳрсѳн сар</translation>
    </message>
    <message>
        <source>This year</source>
        <translation type="unfinished">Энэ жил</translation>
    </message>
    <message>
        <source>Received with</source>
        <translation type="unfinished">Хүлээн авсан хаяг</translation>
    </message>
    <message>
        <source>Sent to</source>
        <translation type="unfinished">Явуулсан хаяг</translation>
    </message>
    <message>
        <source>To yourself</source>
        <translation type="unfinished">Ѳѳрлүүгээ</translation>
    </message>
    <message>
        <source>Mined</source>
        <translation type="unfinished">Олборлогдсон</translation>
    </message>
    <message>
        <source>Other</source>
        <translation type="unfinished">Бусад</translation>
    </message>
    <message>
        <source>Min amount</source>
        <translation type="unfinished">Хамгийн бага хэмжээ</translation>
    </message>
    <message>
        <source>Confirmed</source>
        <translation type="unfinished">Баталгаажлаа</translation>
    </message>
    <message>
        <source>Date</source>
        <translation type="unfinished">Огноо</translation>
    </message>
    <message>
        <source>Type</source>
        <translation type="unfinished">Тѳрѳл</translation>
    </message>
    <message>
        <source>Label</source>
        <translation type="unfinished">Шошго</translation>
    </message>
    <message>
        <source>Address</source>
        <translation type="unfinished">Хаяг</translation>
    </message>
    <message>
        <source>ID</source>
        <translation type="unfinished">Тодорхойлолт</translation>
    </message>
    <message>
        <source>Exporting Failed</source>
        <translation type="unfinished">Экспорт амжилтгүй боллоо</translation>
    </message>
    <message>
        <source>The transaction history was successfully saved to %1.</source>
        <translation type="unfinished">Гүйлгээнүй түүхийг %1-д амжилттай хадгаллаа.</translation>
    </message>
    <message>
        <source>to</source>
        <translation type="unfinished">-рүү/руу</translation>
    </message>
</context>
<context>
    <name>WalletFrame</name>
    <message>
        <source>Create a new wallet</source>
        <translation type="unfinished">Шинэ түрийвч үүсгэх</translation>
    </message>
    <message>
        <source>Error</source>
        <translation type="unfinished">Алдаа</translation>
    </message>
    </context>
<context>
    <name>WalletModel</name>
    <message>
        <source>Send Coins</source>
        <translation type="unfinished">Зоос явуулах</translation>
    </message>
    </context>
<context>
    <name>WalletView</name>
    <message>
        <source>&amp;Export</source>
        <translation type="unfinished">&amp;Экспорт</translation>
    </message>
    <message>
        <source>Export the data in the current tab to a file</source>
        <translation type="unfinished">Сонгогдсон таб дээрхи дата-г экспортлох</translation>
    </message>
    </context>
<context>
    <name>bitcoin-core</name>
    <message>
        <source>Done loading</source>
        <translation type="unfinished">Ачааллаж дууслаа</translation>
    </message>
    <message>
        <source>Insufficient funds</source>
        <translation type="unfinished">Таны дансны үлдэгдэл хүрэлцэхгүй байна</translation>
    </message>
    </context>
</TS><|MERGE_RESOLUTION|>--- conflicted
+++ resolved
@@ -350,11 +350,7 @@
     <message>
         <source>Date: %1
 </source>
-<<<<<<< HEAD
-        <translation type="unfinished">Огноо%1
-=======
         <translation type="unfinished">Огноо:%1
->>>>>>> 4985b774
 </translation>
     </message>
     <message>
