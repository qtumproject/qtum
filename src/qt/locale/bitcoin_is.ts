--- conflicted
+++ resolved
@@ -68,11 +68,7 @@
     <message>
         <source>These are your Qtum addresses for sending payments. Always check the amount and the receiving address before sending coins.</source>
         <translation type="unfinished">Þetta eru Qtum veskin sem senda greiðslur. Skoðið ævinlega vel upphæðina og veskin sem þiggja greiðslur áður en rafmynt er send.</translation>
-<<<<<<< HEAD
-    </message>
-=======
    </message>
->>>>>>> d82fec21
     <message>
         <source>&amp;Copy Address</source>
         <translation type="unfinished">&amp;Afrita færslugildi</translation>
@@ -155,11 +151,7 @@
     <message>
         <source>Warning: If you encrypt your wallet and lose your passphrase, you will &lt;b&gt;LOSE ALL OF YOUR QTUMS&lt;/b&gt;!</source>
         <translation type="unfinished">Viðvörun: Ef þú dulkóðar veskið og týnir lykilsetningunn þá munt þú &lt;b&gt;TAPA ALLRI ÞINNI QTUM MYNT&lt;/b&gt;!</translation>
-<<<<<<< HEAD
-    </message>
-=======
    </message>
->>>>>>> d82fec21
     <message>
         <source>Are you sure you wish to encrypt your wallet?</source>
         <translation type="unfinished">Ertu viss um að þú viljir dulkóða veskið þitt?</translation>
@@ -354,11 +346,7 @@
     <message>
         <source>Verify messages to ensure they were signed with specified Qtum addresses</source>
         <translation type="unfinished">Yfirfara skilaboð til að tryggja að kvittað hafi verið fyrir þau með tilteknum Qtum færslugildum</translation>
-<<<<<<< HEAD
-    </message>
-=======
    </message>
->>>>>>> d82fec21
     <message>
         <source>&amp;File</source>
         <translation type="unfinished">&amp;Skrá</translation>
@@ -378,11 +366,7 @@
     <message>
         <source>Request payments (generates QR codes and qtum: URIs)</source>
         <translation type="unfinished">Óska eftir greiðslum (býr til QR kóða og qtum: URI)</translation>
-<<<<<<< HEAD
-    </message>
-=======
    </message>
->>>>>>> d82fec21
     <message>
         <source>Show the list of used sending addresses and labels</source>
         <translation type="unfinished">Sýna lista yfir færslugildi sem notuð hafa verið til sendingar og merkingar þeirra</translation>
@@ -433,21 +417,13 @@
     <message>
         <source>Show the %1 help message to get a list with possible Qtum command-line options</source>
         <translation type="unfinished">Sýna %1 hjálparskilaboðin til að fá lista yfir valkosti Qtum aðgerðir í skipanalínu</translation>
-<<<<<<< HEAD
-    </message>
-=======
    </message>
->>>>>>> d82fec21
     <message>
         <source>%1 client</source>
         <translation type="unfinished">%1 biðlarar</translation>
     </message>
     <message numerus="yes">
-<<<<<<< HEAD
-        <source>%n active connection(s) to Qtum network.</source>
-=======
         <source>%n active connection(s) to Qtum network.</source> 
->>>>>>> d82fec21
         <extracomment>A substring of the tooltip.</extracomment>
         <translation type="unfinished">
             <numerusform />
@@ -620,11 +596,7 @@
     <message>
         <source>The entered address "%1" is not a valid Qtum address.</source>
         <translation type="unfinished">Færslugildið sem slegið var inn "%1" er ekki leyfilegt Qtum færslugildi.</translation>
-<<<<<<< HEAD
-    </message>
-=======
    </message>
->>>>>>> d82fec21
     </context>
 <context>
     <name>Intro</name>
