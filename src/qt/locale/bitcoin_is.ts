<TS language="is" version="2.1">
<context>
    <name>AddressBookPage</name>
    <message>
        <source>Right-click to edit address or label</source>
        <translation>Smelltu á hægri músatakka til að breyta færslugildi eða merkingu</translation>
    </message>
    <message>
        <source>Create a new address</source>
        <translation>Búa til nýtt færslugildi</translation>
    </message>
    <message>
        <source>&amp;New</source>
        <translation>&amp;Nýtt</translation>
    </message>
    <message>
        <source>Copy the currently selected address to the system clipboard</source>
        <translation>Afrita valið færslugildi í klemmuspjald</translation>
    </message>
    <message>
        <source>&amp;Copy</source>
        <translation>&amp;Afrita</translation>
    </message>
    <message>
        <source>C&amp;lose</source>
        <translation>&amp;Loka</translation>
    </message>
    <message>
        <source>Delete the currently selected address from the list</source>
        <translation>Eyða völdu færslugildi úr listanum</translation>
    </message>
    <message>
        <source>Export the data in the current tab to a file</source>
        <translation>Flytja gögn í flipanum í skrá</translation>
    </message>
    <message>
        <source>&amp;Export</source>
        <translation>&amp;Flytja út</translation>
    </message>
    <message>
        <source>&amp;Delete</source>
        <translation>&amp;Eyða</translation>
    </message>
    <message>
        <source>Choose the address to send coins to</source>
        <translation>Veldu færslugildi sem greiða skal til</translation>
    </message>
    <message>
        <source>Choose the address to receive coins with</source>
        <translation>Veldu færslugildi sem á að taka við mynt</translation>
    </message>
    <message>
        <source>C&amp;hoose</source>
        <translation>&amp;Veldu</translation>
    </message>
    <message>
        <source>Sending addresses</source>
        <translation>Færslugildi sem senda frá sér</translation>
    </message>
    <message>
        <source>Receiving addresses</source>
        <translation>Færslugildi sem þiggja til sín</translation>
    </message>
    <message>
        <source>These are your Qtum addresses for sending payments. Always check the amount and the receiving address before sending coins.</source>
        <translation>Þetta eru Qtum færslugildin sem senda greiðslur. Skoðið ævinlega vel upphæðina og færslugildin sem þiggja greiðslur áður en mynt er send.</translation>
    </message>
    <message>
        <source>&amp;Copy Address</source>
        <translation>&amp;Afrita færslugildi</translation>
    </message>
    <message>
        <source>Copy &amp;Label</source>
        <translation>Afrita og &amp;Merkja</translation>
    </message>
    <message>
        <source>&amp;Edit</source>
        <translation>&amp;Breyta</translation>
    </message>
    <message>
        <source>Export Address List</source>
        <translation>Flytja út færslulista</translation>
    </message>
    <message>
        <source>Comma separated file (*.csv)</source>
        <translation>Gildi aðskilin með kommu (*.csv)</translation>
    </message>
    <message>
        <source>Exporting Failed</source>
        <translation>Útflutningur tókst ekki</translation>
    </message>
    <message>
        <source>There was an error trying to save the address list to %1. Please try again.</source>
        <translation>Ekki tókst að vista færslugildalistann á %1. Reyndu aftur.</translation>
    </message>
</context>
<context>
    <name>AddressTableModel</name>
    <message>
        <source>Label</source>
        <translation>Merking</translation>
    </message>
    <message>
        <source>Address</source>
        <translation>Færslugildi</translation>
    </message>
    <message>
        <source>(no label)</source>
        <translation>(engin merking)</translation>
    </message>
</context>
<context>
    <name>AskPassphraseDialog</name>
    <message>
        <source>Passphrase Dialog</source>
        <translation>Lykilsetning</translation>
    </message>
    <message>
        <source>Enter passphrase</source>
        <translation>Skráðu lykilsetningu</translation>
    </message>
    <message>
        <source>New passphrase</source>
        <translation>Ný lykilsetning</translation>
    </message>
    <message>
        <source>Repeat new passphrase</source>
        <translation>Endurtaktu nýja lykilsetningu</translation>
    </message>
    <message>
        <source>Encrypt wallet</source>
        <translation>Dulkóða veski</translation>
    </message>
    <message>
        <source>This operation needs your wallet passphrase to unlock the wallet.</source>
        <translation>Þessi aðgerð þarf að fá lykilsetninguna þína til að opna veskið.</translation>
    </message>
    <message>
        <source>Unlock wallet</source>
        <translation>Opna veskið</translation>
    </message>
    <message>
        <source>This operation needs your wallet passphrase to decrypt the wallet.</source>
        <translation>Þessi aðgerð þarf lykilsetninguna þína til að dulráða veskið.</translation>
    </message>
    <message>
        <source>Decrypt wallet</source>
        <translation>Dulráða veskið</translation>
    </message>
    <message>
        <source>Change passphrase</source>
        <translation>Breyta lykilsetningu</translation>
    </message>
    <message>
        <source>Confirm wallet encryption</source>
        <translation>Staðfesta dulkóðun veskis</translation>
    </message>
    <message>
        <source>Warning: If you encrypt your wallet and lose your passphrase, you will &lt;b&gt;LOSE ALL OF YOUR QTUMS&lt;/b&gt;!</source>
        <translation>Viðvörun: Ef þú dulkóðar veskið og týnir lykilsetningunn þá munt þú &lt;b&gt;TAPA ALLRI ÞINNI QTUM MYNT&lt;/b&gt;!</translation>
    </message>
    <message>
        <source>Are you sure you wish to encrypt your wallet?</source>
        <translation>Ertu viss um að þú viljir dulkóða veskið þitt?</translation>
    </message>
    <message>
        <source>Wallet encrypted</source>
        <translation>Veski dulkóðað</translation>
    </message>
    <message>
        <source>IMPORTANT: Any previous backups you have made of your wallet file should be replaced with the newly generated, encrypted wallet file. For security reasons, previous backups of the unencrypted wallet file will become useless as soon as you start using the new, encrypted wallet.</source>
        <translation>MIKILVÆGT: Nýja dulkóðaða veskisskráin þarf að koma í staðinn fyrir öll fyrri afrit sem þú hefur gert af upprunalegu veskisskránni. Af öryggisástæðum munu öll fyrri afrit af ódulkóðaða veskinu verða óvirk um leið og þú byrjar að nota nýja, dulkóðaða veskið.</translation>
    </message>
    <message>
        <source>Wallet encryption failed</source>
        <translation>Dulkóðun veskis mistókst</translation>
    </message>
    <message>
        <source>Wallet encryption failed due to an internal error. Your wallet was not encrypted.</source>
        <translation>Dulkóðun veskis mistóks vegna innri villu. Veskið þitt var ekki dulkóðað.</translation>
    </message>
    <message>
        <source>The supplied passphrases do not match.</source>
        <translation>Lykilsetningarnar eru ekki þær sömu.</translation>
    </message>
    <message>
        <source>Wallet unlock failed</source>
        <translation>Ekki tókst að opna veskið</translation>
    </message>
    <message>
        <source>The passphrase entered for the wallet decryption was incorrect.</source>
        <translation>Lykilsetningin sem notuð var til að dulráða veskið var ekki rétt.</translation>
    </message>
    <message>
        <source>Wallet decryption failed</source>
        <translation>Ekki tókst að dulráða veski</translation>
    </message>
    <message>
        <source>Wallet passphrase was successfully changed.</source>
        <translation>Það tókst að breyta lykilsetningu veskis.</translation>
    </message>
    <message>
        <source>Warning: The Caps Lock key is on!</source>
        <translation>Viðvörun: Kveikt er á HÁSTÖFUM!</translation>
    </message>
</context>
<context>
    <name>BanTableModel</name>
    <message>
        <source>IP/Netmask</source>
        <translation>IP/Netgríma</translation>
    </message>
    <message>
        <source>Banned Until</source>
        <translation>Bannað til</translation>
    </message>
</context>
<context>
    <name>QtumGUI</name>
    <message>
        <source>Sign &amp;message...</source>
        <translation>Undirrita &amp;skilaboð</translation>
    </message>
    <message>
        <source>Synchronizing with network...</source>
        <translation>Samstilli við netið...</translation>
    </message>
    <message>
        <source>&amp;Overview</source>
        <translation>&amp;Yfirlit</translation>
    </message>
    <message>
        <source>Show general overview of wallet</source>
        <translation>Sýna almennt yfirlit af veski</translation>
    </message>
    <message>
        <source>&amp;Transactions</source>
        <translation>&amp;Færslur</translation>
    </message>
    <message>
        <source>Browse transaction history</source>
        <translation>Skoða færslusögu</translation>
    </message>
    <message>
        <source>E&amp;xit</source>
        <translation>&amp;Hætta</translation>
    </message>
    <message>
        <source>Quit application</source>
        <translation>Hætta í forriti</translation>
    </message>
    <message>
        <source>&amp;About %1</source>
        <translation>&amp;Um %1</translation>
    </message>
    <message>
        <source>Show information about %1</source>
        <translation>Sýna upplýsingar um %1</translation>
    </message>
    <message>
        <source>About &amp;Qt</source>
        <translation>Um &amp;Qt</translation>
    </message>
    <message>
        <source>Show information about Qt</source>
        <translation>Sýna upplýsingar um Qt</translation>
    </message>
    <message>
        <source>&amp;Options...</source>
        <translation>&amp;Valkostir...</translation>
    </message>
    <message>
        <source>Modify configuration options for %1</source>
        <translation>Breyta samstillingum fyrir %1</translation>
    </message>
    <message>
        <source>&amp;Encrypt Wallet...</source>
        <translation>&amp;Dulkóða veski...</translation>
    </message>
    <message>
        <source>&amp;Backup Wallet...</source>
        <translation>&amp;Öryggisafrit á veski...</translation>
    </message>
    <message>
        <source>&amp;Change Passphrase...</source>
        <translation>&amp;Breyta lykilsetningu</translation>
    </message>
    <message>
        <source>Open &amp;URI...</source>
        <translation>Opna &amp;URL...</translation>
    </message>
    <message>
        <source>Click to disable network activity.</source>
        <translation>Smelltu til að loka fyrir netumferð.</translation>
    </message>
    <message>
        <source>Network activity disabled.</source>
        <translation>Slökkt á netumferð.</translation>
    </message>
    <message>
        <source>Click to enable network activity again.</source>
        <translation>Smelltu til að hefja aftur netumferð.</translation>
    </message>
    <message>
        <source>Syncing Headers (%1%)...</source>
        <translation>Samstilli hausa (%1%)...</translation>
    </message>
    <message>
        <source>Reindexing blocks on disk...</source>
        <translation>Endurraða blokkum á drifi...</translation>
    </message>
    <message>
        <source>Send coins to a Qtum address</source>
        <translation>Senda mynt í Qtum færslugildi</translation>
    </message>
    <message>
        <source>Backup wallet to another location</source>
        <translation>Öryggisafrita veski á annan stað</translation>
    </message>
    <message>
        <source>Change the passphrase used for wallet encryption</source>
        <translation>Breyta lykilsetningunni sem gildir um dulkóðun veskis</translation>
    </message>
    <message>
        <source>&amp;Verify message...</source>
        <translation>&amp;Yfirfara skilaboð...</translation>
    </message>
    <message>
        <source>&amp;Send</source>
        <translation>&amp;Senda</translation>
    </message>
    <message>
        <source>&amp;Receive</source>
        <translation>&amp;Taka við</translation>
    </message>
    <message>
        <source>&amp;Show / Hide</source>
        <translation>&amp;Sýna / Fela</translation>
    </message>
    <message>
        <source>Show or hide the main Window</source>
        <translation>Sýna eða fela megin glugga</translation>
    </message>
    <message>
        <source>Encrypt the private keys that belong to your wallet</source>
        <translation>Dulkóða einkalyklana sem tilheyra veskinu þínu</translation>
    </message>
    <message>
        <source>Sign messages with your Qtum addresses to prove you own them</source>
        <translation>Kvitta undir skilaboð með Qtum færslugildunum þínum til að sanna að þú eigir þau</translation>
    </message>
    <message>
        <source>Verify messages to ensure they were signed with specified Qtum addresses</source>
        <translation>Yfirfara skilaboð til að tryggja að kvittað hafi verið fyrir þau með tilteknum Qtum færslugildum</translation>
    </message>
    <message>
        <source>&amp;File</source>
        <translation>&amp;Skrá</translation>
    </message>
    <message>
        <source>&amp;Settings</source>
        <translation>&amp;Stillingar</translation>
    </message>
    <message>
        <source>&amp;Help</source>
        <translation>&amp;Hjálp</translation>
    </message>
    <message>
        <source>Tabs toolbar</source>
        <translation>Tólaborð flipa</translation>
    </message>
    <message>
        <source>Request payments (generates QR codes and qtum: URIs)</source>
        <translation>Óska eftir greiðslum (býr til QR kóða og qtum: URI)</translation>
    </message>
    <message>
        <source>Show the list of used sending addresses and labels</source>
        <translation>Sýna lista yfir færslugildi sem notuð hafa verið til sendingar og merkingar þeirra</translation>
    </message>
    <message>
        <source>Show the list of used receiving addresses and labels</source>
        <translation>Sýna færslugildi sem notuð hafa verið til að taka við mynt og merkingar þeirra</translation>
    </message>
    <message>
<<<<<<< HEAD
        <source>Open a qtum: URI or payment request</source>
        <translation>Opna qtum: URI eða greiðslubeiðni</translation>
    </message>
    <message>
=======
>>>>>>> ee8ca219
        <source>&amp;Command-line options</source>
        <translation>&amp;Valkostir skipanalínu</translation>
    </message>
    <message>
        <source>Indexing blocks on disk...</source>
        <translation>Raða blokkum á drifi</translation>
    </message>
    <message>
        <source>Processing blocks on disk...</source>
        <translation>Vinn úr blokkum á drifi...</translation>
    </message>
    <message>
        <source>%1 behind</source>
        <translation>%1 á eftir</translation>
    </message>
    <message>
        <source>Last received block was generated %1 ago.</source>
        <translation>Síðasta viðtekna blokk var búin til fyrir %1 síðan.</translation>
    </message>
    <message>
        <source>Transactions after this will not yet be visible.</source>
        <translation>Færslur á eftir þessari munu ekki sjást.</translation>
    </message>
    <message>
        <source>Error</source>
        <translation>Villa</translation>
    </message>
    <message>
        <source>Warning</source>
        <translation>Viðvörun</translation>
    </message>
    <message>
        <source>Information</source>
        <translation>Upplýsingar</translation>
    </message>
    <message>
        <source>Up to date</source>
        <translation>Uppfært</translation>
    </message>
    <message>
        <source>Show the %1 help message to get a list with possible Qtum command-line options</source>
        <translation>Sýna %1 hjálparskilaboðin til að fá lista yfir valkosti Qtum aðgerðir í skipanalínu</translation>
    </message>
    <message>
        <source>%1 client</source>
        <translation>%1 biðlarar</translation>
    </message>
    <message>
        <source>Connecting to peers...</source>
        <translation>Tengist jafningjum...</translation>
    </message>
    <message>
        <source>Catching up...</source>
        <translation>Færist nær...</translation>
    </message>
    <message>
        <source>Date: %1
</source>
        <translation>Dagsetning: %1
</translation>
    </message>
    <message>
        <source>Amount: %1
</source>
        <translation>Upphæð: %1
</translation>
    </message>
    <message>
        <source>Type: %1
</source>
        <translation>Tegund: %1
</translation>
    </message>
    <message>
        <source>Label: %1
</source>
        <translation>Merki: %1
</translation>
    </message>
    <message>
        <source>Address: %1
</source>
        <translation>Færslugildi: %1
</translation>
    </message>
    <message>
        <source>Sent transaction</source>
        <translation>Send færsla</translation>
    </message>
    <message>
        <source>Incoming transaction</source>
        <translation>Móttökufærsla</translation>
    </message>
    <message>
        <source>HD key generation is &lt;b&gt;enabled&lt;/b&gt;</source>
        <translation>HD lyklagerð er &lt;b&gt;virkjuð&lt;/b&gt;</translation>
    </message>
    <message>
        <source>HD key generation is &lt;b&gt;disabled&lt;/b&gt;</source>
        <translation>HD lyklagerð er &lt;b&gt;óvirk&lt;/b&gt;</translation>
    </message>
    <message>
        <source>Wallet is &lt;b&gt;encrypted&lt;/b&gt; and currently &lt;b&gt;unlocked&lt;/b&gt;</source>
        <translation>Veskið er &lt;b&gt;dulkóðað&lt;/b&gt; og núna &lt;b&gt;ólæst&lt;/b&gt;</translation>
    </message>
    <message>
        <source>Wallet is &lt;b&gt;encrypted&lt;/b&gt; and currently &lt;b&gt;locked&lt;/b&gt;</source>
        <translation>Veskið er &lt;b&gt;dulkóðað&lt;/b&gt; and currently &lt;b&gt;locked&lt;/b&gt;</translation>
    </message>
    <message>
        <source>A fatal error occurred. Qtum can no longer continue safely and will quit.</source>
        <translation>Alvarleg villa átti sér stað. Qtum getur ekki haldið áfram með öruggum hætti og stoppar hér.</translation>
    </message>
</context>
<context>
    <name>CoinControlDialog</name>
    <message>
        <source>Coin Selection</source>
        <translation>Myntval</translation>
    </message>
    <message>
        <source>Quantity:</source>
        <translation>Magn:</translation>
    </message>
    <message>
        <source>Bytes:</source>
        <translation>Bæti:</translation>
    </message>
    <message>
        <source>Amount:</source>
        <translation>Upphæð:</translation>
    </message>
    <message>
        <source>Fee:</source>
        <translation>Gjald:</translation>
    </message>
    <message>
        <source>Dust:</source>
        <translation>Ryk:</translation>
    </message>
    <message>
        <source>After Fee:</source>
        <translation>Eftirgjald:</translation>
    </message>
    <message>
        <source>Change:</source>
        <translation>Skiptimynt:</translation>
    </message>
    <message>
        <source>(un)select all</source>
        <translation>(af)velja allt</translation>
    </message>
    <message>
        <source>Tree mode</source>
        <translation>Hrísluhamur</translation>
    </message>
    <message>
        <source>List mode</source>
        <translation>Listahamur</translation>
    </message>
    <message>
        <source>Amount</source>
        <translation>Upphæð</translation>
    </message>
    <message>
        <source>Received with label</source>
        <translation>Móttekið með merkingu</translation>
    </message>
    <message>
        <source>Received with address</source>
        <translation>Móttekið með færslugildi</translation>
    </message>
    <message>
        <source>Copy address</source>
        <translation>Afrita færslugildi</translation>
    </message>
    <message>
        <source>Copy label</source>
        <translation>Afrita merki</translation>
    </message>
    <message>
        <source>This label turns red if any recipient receives an amount smaller than the current dust threshold.</source>
        <translation>Þetta merki verður rautt ef einhver viðtakandi tekur við upphæð sem er lægri en núgildandi þröskuldur.</translation>
    </message>
    <message>
        <source>(no label)</source>
        <translation>(ekkert merki)</translation>
    </message>
    </context>
<context>
    <name>CreateWalletActivity</name>
    </context>
<context>
    <name>CreateWalletDialog</name>
    </context>
<context>
    <name>EditAddressDialog</name>
    <message>
        <source>Edit Address</source>
        <translation>Breyta færslugildi</translation>
    </message>
    <message>
        <source>&amp;Label</source>
        <translation>&amp;Merki</translation>
    </message>
    <message>
        <source>The label associated with this address list entry</source>
        <translation>Merking tengd þessu færslugildi</translation>
    </message>
    <message>
        <source>The address associated with this address list entry. This can only be modified for sending addresses.</source>
        <translation>Færslugildið sem tengt er þessari færslu. Þessu má einungis breyta þegar sent er.</translation>
    </message>
    <message>
        <source>&amp;Address</source>
        <translation>Nýtt móttökufærslugildi</translation>
    </message>
    <message>
        <source>New sending address</source>
        <translation>Nýtt sendingarfærslugildi</translation>
    </message>
    <message>
        <source>Edit receiving address</source>
        <translation>Breyta móttökufærslugildi</translation>
    </message>
    <message>
        <source>Edit sending address</source>
        <translation>Breyta sendingarfærslugildi</translation>
    </message>
    <message>
        <source>The entered address "%1" is not a valid Qtum address.</source>
        <translation>Færslugildið sem slegið var inn "%1" er ekki leyfilegt Qtum færslugildi.</translation>
    </message>
    </context>
<context>
    <name>FreespaceChecker</name>
    </context>
<context>
    <name>HelpMessageDialog</name>
    </context>
<context>
    <name>Intro</name>
    <message>
        <source>Qtum</source>
        <translation>Qtum</translation>
    </message>
    <message>
        <source>Error</source>
        <translation>Villa</translation>
    </message>
    </context>
<context>
    <name>ModalOverlay</name>
    <message>
        <source>Number of blocks left</source>
        <translation>Fjöldi blokka sem eftir eru</translation>
    </message>
    <message>
        <source>Last block time</source>
        <translation>Tími síðustu blokkar</translation>
    </message>
    </context>
<context>
    <name>OpenURIDialog</name>
    </context>
<context>
    <name>OpenWalletActivity</name>
    </context>
<context>
    <name>OptionsDialog</name>
    <message>
        <source>IP address of the proxy (e.g. IPv4: 127.0.0.1 / IPv6: ::1)</source>
        <translation>IP tala staðgengils (t.d. IPv4: 127.0.0.1 / IPv6: ::1)</translation>
    </message>
    <message>
        <source>Third party URLs (e.g. a block explorer) that appear in the transactions tab as context menu items. %s in the URL is replaced by transaction hash. Multiple URLs are separated by vertical bar |.</source>
        <translation>URL frá þriðja aðila (t.d. blokkarskoðari) sem birtast í færsluflipanum sem samhengisatriði. %s í URL-inu skipt út fyrir færslutvíkross. Mörg URL eru aðskilin með lóðréttu striki |.</translation>
    </message>
    <message>
        <source>Error</source>
        <translation>Villa</translation>
    </message>
    <message>
        <source>The supplied proxy address is invalid.</source>
        <translation>Uppgefið færslugildi staðgengils er ógilt.</translation>
    </message>
</context>
<context>
    <name>OverviewPage</name>
    <message>
        <source>Mined balance that has not yet matured</source>
        <translation>Námuunnin innistæða sem hefur enn ekki komið fram</translation>
    </message>
    <message>
        <source>Your current balance in watch-only addresses</source>
        <translation>Innistæða færslugilda sem eru einungis til skoðunar</translation>
    </message>
    <message>
        <source>Unconfirmed transactions to watch-only addresses</source>
        <translation>Óstaðfestar færslur til færslugilda sem eru einungis til skoðunar</translation>
    </message>
    <message>
        <source>Mined balance in watch-only addresses that has not yet matured</source>
        <translation>Námuunnin innistæða á færslugildum sem eru einungis til skoðunar og hafa ekki komið fram</translation>
    </message>
    <message>
        <source>Current total balance in watch-only addresses</source>
        <translation>Innistæða á færslugildum sem eru einungis til skoðunar</translation>
    </message>
</context>
<context>
    <name>PaymentServer</name>
    <message>
        <source>Invalid payment address %1</source>
        <translation>Ógilt færslugildi til greiðslu %1</translation>
    </message>
    </context>
<context>
    <name>PeerTableModel</name>
    </context>
<context>
    <name>QObject</name>
    <message>
        <source>Amount</source>
        <translation>Upphæð</translation>
    </message>
    </context>
<context>
    <name>QRImageWidget</name>
    <message>
        <source>Resulting URI too long, try to reduce the text for label / message.</source>
        <translation>URI varð of langt, reyndu að minnka texta í merki / skilaboðum.</translation>
    </message>
    </context>
<context>
    <name>RPCConsole</name>
    <message>
        <source>Block chain</source>
        <translation>Blokkarkeðja</translation>
    </message>
    <message>
        <source>Current number of blocks</source>
        <translation>Núverandi fjöldi blokka</translation>
    </message>
    <message>
        <source>Starting Block</source>
        <translation>Upphafsblokk</translation>
    </message>
    <message>
        <source>Synced Blocks</source>
        <translation>Samhæfðar blokkir</translation>
    </message>
    <message>
        <source>Last block time</source>
        <translation>Tími síðustu blokkar</translation>
    </message>
    </context>
<context>
    <name>ReceiveCoinsDialog</name>
    <message>
        <source>&amp;Label:</source>
        <translation>&amp;Merki:</translation>
    </message>
    <message>
        <source>An optional label to associate with the new receiving address.</source>
        <translation>Valfrjálst merki sem tengist nýju móttökufærslutölunni.</translation>
    </message>
    <message>
        <source>Copy label</source>
        <translation>Afrita merki</translation>
    </message>
    </context>
<context>
    <name>ReceiveRequestDialog</name>
    <message>
        <source>Address</source>
        <translation>Vistfang</translation>
    </message>
    <message>
        <source>Amount</source>
        <translation>Upphæð</translation>
    </message>
    <message>
        <source>Label</source>
        <translation>Merki</translation>
    </message>
    <message>
        <source>Wallet</source>
        <translation>Veski</translation>
    </message>
</context>
<context>
    <name>RecentRequestsTableModel</name>
    <message>
        <source>Label</source>
        <translation>Merki</translation>
    </message>
    <message>
        <source>(no label)</source>
        <translation>(ekkert merki)</translation>
    </message>
    </context>
<context>
    <name>SendCoinsDialog</name>
    <message>
        <source>Quantity:</source>
        <translation>Magn:</translation>
    </message>
    <message>
        <source>Bytes:</source>
        <translation>Bæti:</translation>
    </message>
    <message>
        <source>Amount:</source>
        <translation>Upphæð:</translation>
    </message>
    <message>
        <source>Fee:</source>
        <translation>Gjald:</translation>
    </message>
    <message>
        <source>After Fee:</source>
        <translation>Eftirgjald:</translation>
    </message>
    <message>
        <source>Change:</source>
        <translation>Skiptimynt:</translation>
    </message>
    <message>
        <source>(Smart fee not initialized yet. This usually takes a few blocks...)</source>
        <translation>(Smart gjald er ekki gangsett ennþá. Þetta tekur venjulega nokkrar blokkir...)</translation>
    </message>
    <message>
        <source>Dust:</source>
        <translation>Ryk:</translation>
    </message>
    <message>
        <source>(no label)</source>
        <translation>(ekkert merki)</translation>
    </message>
</context>
<context>
    <name>SendCoinsEntry</name>
    <message>
        <source>&amp;Label:</source>
        <translation>&amp;Merki:</translation>
    </message>
    </context>
<context>
    <name>ShutdownWindow</name>
    </context>
<context>
    <name>SignVerifyMessageDialog</name>
    </context>
<context>
    <name>TrafficGraphWidget</name>
    </context>
<context>
    <name>TransactionDesc</name>
    <message>
        <source>Generated coins must mature %1 blocks before they can be spent. When you generated this block, it was broadcast to the network to be added to the block chain. If it fails to get into the chain, its state will change to "not accepted" and it won't be spendable. This may occasionally happen if another node generates a block within a few seconds of yours.</source>
        <translation>Fullgerð mynt verður að nýta %1 blokkir. Þegar þú bjóst til þessa blokk, þá var jafnóðum tilkynnt á netinu að hún eigi að bætast við blokkakeðjuna. Ef hún kemst ekki í keðjuna þá mun staða hennar breytast í "ósamþykkt" og ekki verður hægt að nota hana. Þetta gerist annað slagið ef annar hnútpunktur klárar blokk nokkrum sekúndum á undan þinni.</translation>
    </message>
    <message>
        <source>Amount</source>
        <translation>Upphæð</translation>
    </message>
    </context>
<context>
    <name>TransactionDescDialog</name>
    </context>
<context>
    <name>TransactionTableModel</name>
    <message>
        <source>Label</source>
        <translation>Merki</translation>
    </message>
    <message>
        <source>Mined</source>
        <translation>Námuunnið</translation>
    </message>
    <message>
        <source>(no label)</source>
        <translation>(ekkert merki)</translation>
    </message>
    </context>
<context>
    <name>TransactionView</name>
    <message>
        <source>Mined</source>
        <translation>Námuunnið</translation>
    </message>
    <message>
        <source>Copy address</source>
        <translation>Afrita færslugildi</translation>
    </message>
    <message>
        <source>Copy label</source>
        <translation>Afrita merki</translation>
    </message>
    <message>
        <source>Comma separated file (*.csv)</source>
        <translation>Gildi aðskilin með kommu (*.csv)</translation>
    </message>
    <message>
        <source>Label</source>
        <translation>Merki</translation>
    </message>
    <message>
        <source>Address</source>
        <translation>Vistfang</translation>
    </message>
    <message>
        <source>Exporting Failed</source>
        <translation>Útflutningur tókst ekki</translation>
    </message>
    </context>
<context>
    <name>UnitDisplayStatusBarControl</name>
    </context>
<context>
    <name>WalletController</name>
    </context>
<context>
    <name>WalletFrame</name>
    </context>
<context>
    <name>WalletModel</name>
    </context>
<context>
    <name>WalletView</name>
    <message>
        <source>&amp;Export</source>
        <translation>&amp;Flytja út</translation>
    </message>
    <message>
        <source>Export the data in the current tab to a file</source>
        <translation>Flytja gögn í flipanum í skrá</translation>
    </message>
    </context>
<context>
    <name>qtum-core</name>
    <message>
        <source>Error reading %s! All keys read correctly, but transaction data or address book entries might be missing or incorrect.</source>
        <translation>Villa við lestur %s! Allir lyklar fóru inn á réttan hátt, en færslugögn eða færslugildi gætu verið röng eða horfin.</translation>
    </message>
    <message>
        <source>Warning: The network does not appear to fully agree! Some miners appear to be experiencing issues.</source>
        <translation>Viðvörun: Netið er ekki í fullu samræmi! Einhver námuvinnsla virðist í ólagi.</translation>
    </message>
    </context>
</TS><|MERGE_RESOLUTION|>--- conflicted
+++ resolved
@@ -382,13 +382,6 @@
         <translation>Sýna færslugildi sem notuð hafa verið til að taka við mynt og merkingar þeirra</translation>
     </message>
     <message>
-<<<<<<< HEAD
-        <source>Open a qtum: URI or payment request</source>
-        <translation>Opna qtum: URI eða greiðslubeiðni</translation>
-    </message>
-    <message>
-=======
->>>>>>> ee8ca219
         <source>&amp;Command-line options</source>
         <translation>&amp;Valkostir skipanalínu</translation>
     </message>
