--- conflicted
+++ resolved
@@ -62,17 +62,6 @@
         <translation type="unfinished">Estas son sus direcciones Qtum para enviar pagos. Compruebe siempre la cantidad y la dirección de recibo antes de transferir monedas.</translation>
     </message>
     <message>
-<<<<<<< HEAD
-        <source>Receiving addresses</source>
-        <translation type="unfinished">Direcciones de recepción</translation>
-    </message>
-    <message>
-        <source>These are your Qtum addresses for sending payments. Always check the amount and the receiving address before sending coins.</source>
-        <translation type="unfinished">Estas son sus direcciones Qtum para enviar pagos. Compruebe siempre la cantidad y la dirección de recibo antes de transferir monedas.</translation>
-    </message>
-    <message>
-=======
->>>>>>> 86d0551a
         <source>These are your Qtum addresses for receiving payments. Use the 'Create new receiving address' button in the receive tab to create new addresses.
 Signing is only possible with addresses of the type 'legacy'.</source>
         <translation type="unfinished">Lista de tus direcciones de Qtum para recibir pagos. Para la  creacion de  una nueva direccion seleccione en la pestana "recibir" la opcion "Crear nueva direccion" 
@@ -173,13 +162,8 @@
     </message>
     <message>
         <source>Warning: If you encrypt your wallet and lose your passphrase, you will &lt;b&gt;LOSE ALL OF YOUR QTUMS&lt;/b&gt;!</source>
-<<<<<<< HEAD
-        <translation type="unfinished">Atención: Si cifra su monedero y pierde la contraseña, perderá ¡&lt;b&gt;TODOS SUS QTUMS&lt;/b&gt;!</translation> 
- </message>
-=======
         <translation type="unfinished">Atención: Si cifra su monedero y pierde la contraseña, perderá ¡&lt;b&gt;TODOS SUS QTUMS&lt;/b&gt;!</translation>
     </message>
->>>>>>> 86d0551a
     <message>
         <source>Are you sure you wish to encrypt your wallet?</source>
         <translation type="unfinished">¿Está seguro que desea cifrar su monedero?</translation>
@@ -485,7 +469,6 @@
     <message>
         <source>&amp;Load PSBT from file…</source>
         <translation type="unfinished">&amp;Cargar PSBT desde archivo...</translation>
-<<<<<<< HEAD
     </message>
     <message>
         <source>Open &amp;URI…</source>
@@ -500,22 +483,6 @@
         <translation type="unfinished">Crear monedero...</translation>
     </message>
     <message>
-=======
-    </message>
-    <message>
-        <source>Open &amp;URI…</source>
-        <translation type="unfinished">Abrir &amp;URI…</translation>
-    </message>
-    <message>
-        <source>Close Wallet…</source>
-        <translation type="unfinished">Cerrar monedero...</translation>
-    </message>
-    <message>
-        <source>Create Wallet…</source>
-        <translation type="unfinished">Crear monedero...</translation>
-    </message>
-    <message>
->>>>>>> 86d0551a
         <source>Close All Wallets…</source>
         <translation type="unfinished">Cerrar todos los monederos...</translation>
     </message>
@@ -609,7 +576,6 @@
     <message>
         <source>Load Partially Signed Qtum Transaction</source>
         <translation type="unfinished">Cargar transacción de Qtum parcialmente firmada</translation>
-<<<<<<< HEAD
     </message>
     <message>
         <source>Load PSBT from &amp;clipboard…</source>
@@ -662,25 +628,30 @@
         <translation type="unfinished">Cerrar todos los monederos</translation>
     </message>
     <message>
+        <source>Migrate Wallet</source>
+        <translation type="unfinished">Migrar billetera</translation>
+    </message>
+    <message>
+        <source>Migrate a wallet</source>
+        <translation type="unfinished">Migrar una billetera</translation>
+    </message>
+    <message>
         <source>&amp;Mask values</source>
         <translation type="unfinished">&amp;Ocultar valores</translation>
     </message>
     <message>
+        <source>Mask the values in the Overview tab</source>
+        <translation type="unfinished">Ocultar los valores en la pestaña de vista general</translation>
+    </message>
+    <message>
         <source>default wallet</source>
         <translation type="unfinished">billetera por defecto</translation>
-=======
-    </message>
-    <message>
-        <source>Load PSBT from &amp;clipboard…</source>
-        <translation type="unfinished">Cargar PSBT desde el &amp;portapapeles...</translation>
->>>>>>> 86d0551a
-    </message>
-    <message>
-        <source>Load Partially Signed Qtum Transaction from clipboard</source>
-        <translation type="unfinished">Cargar una transacción de Qtum parcialmente firmada desde el portapapeles</translation>
-    </message>
-    <message>
-<<<<<<< HEAD
+    </message>
+    <message>
+        <source>No wallets available</source>
+        <translation type="unfinished">Monederos no disponibles</translation>
+    </message>
+    <message>
         <source>Wallet Data</source>
         <extracomment>Name of the wallet data file format.</extracomment>
         <translation type="unfinished">Datos de la billetera</translation>
@@ -705,10 +676,6 @@
         <translation type="unfinished">&amp;Ventana</translation>
     </message>
     <message>
-        <source>Main Window</source>
-        <translation type="unfinished">Ventana principal</translation>
-    </message>
-    <message>
         <source>%1 client</source>
         <translation type="unfinished">%1 cliente</translation>
     </message>
@@ -717,258 +684,6 @@
         <translation type="unfinished">&amp;Ocultar </translation>
     </message>
     <message>
-        <source>S&amp;how</source>
-        <translation type="unfinished">M&amp;ostrar</translation>
-    </message>
-    <message numerus="yes">
-        <source>%n active connection(s) to Qtum network.</source> 
-        <extracomment>A substring of the tooltip.</extracomment>
-        <translation type="unfinished">
-            <numerusform>%n conexiones activas con la red Qtum</numerusform>
-            <numerusform>%n conexiones activas con la red Qtum </numerusform>
-        </translation>
-    </message>
-    <message>
-        <source>Click for more actions.</source>
-        <extracomment>A substring of the tooltip. "More actions" are available via the context menu.</extracomment>
-        <translation type="unfinished">Hacer clic para ver más acciones.</translation>
-    </message>
-    <message>
-        <source>Show Peers tab</source>
-        <extracomment>A context menu item. The "Peers tab" is an element of the "Node window".</extracomment>
-        <translation type="unfinished">Mostrar pestaña de pares</translation>
-    </message>
-    <message>
-        <source>Disable network activity</source>
-        <extracomment>A context menu item.</extracomment>
-        <translation type="unfinished">Deshabilitar actividad de red</translation>
-    </message>
-    <message>
-        <source>Enable network activity</source>
-        <extracomment>A context menu item. The network activity was disabled previously.</extracomment>
-        <translation type="unfinished">Habilitar actividad de red</translation>
-    </message>
-    <message>
-        <source>Pre-syncing Headers (%1%)…</source>
-        <translation type="unfinished">Presincronizando encabezados (%1%)...</translation>
-    </message>
-    <message>
-        <source>Warning: %1</source>
-        <translation type="unfinished">Advertencia: %1</translation>
-    </message>
-    <message>
-        <source>Date: %1
-</source>
-        <translation type="unfinished">Fecha: %1
-</translation>
-    </message>
-    <message>
-        <source>Amount: %1
-</source>
-        <translation type="unfinished">Importe: %1
-</translation>
-    </message>
-    <message>
-        <source>Wallet: %1
-</source>
-        <translation type="unfinished">Billetera: %1
-</translation>
-    </message>
-    <message>
-        <source>Type: %1
-</source>
-        <translation type="unfinished">Tipo: %1
-</translation>
-    </message>
-    <message>
-        <source>Label: %1
-</source>
-        <translation type="unfinished">Etiqueta: %1
-</translation>
-    </message>
-    <message>
-        <source>Address: %1
-</source>
-        <translation type="unfinished">Dirección: %1
-</translation>
-    </message>
-    <message>
-        <source>Sent transaction</source>
-        <translation type="unfinished">Transacción enviada</translation>
-=======
-        <source>Node window</source>
-        <translation type="unfinished">Ventana de nodo</translation>
-    </message>
-    <message>
-        <source>Open node debugging and diagnostic console</source>
-        <translation type="unfinished">Abrir consola de depuración y diagnóstico de nodo</translation>
-    </message>
-    <message>
-        <source>&amp;Sending addresses</source>
-        <translation type="unfinished">&amp;Direcciones de envío</translation>
->>>>>>> 86d0551a
-    </message>
-    <message>
-        <source>&amp;Receiving addresses</source>
-        <translation type="unfinished">&amp;Direcciones de recepción</translation>
-    </message>
-    <message>
-<<<<<<< HEAD
-        <source>HD key generation is &lt;b&gt;enabled&lt;/b&gt;</source>
-        <translation type="unfinished">La generación de clave HD está &lt;b&gt;habilitada&lt;/b&gt;</translation>
-    </message>
-    <message>
-        <source>HD key generation is &lt;b&gt;disabled&lt;/b&gt;</source>
-        <translation type="unfinished">La generación de la clave HD está &lt;b&gt; desactivada &lt;/ b&gt;</translation>
-    </message>
-    <message>
-        <source>Private key &lt;b&gt;disabled&lt;/b&gt;</source>
-        <translation type="unfinished">Clave privada &lt;b&gt;deshabilitada&lt;/b&gt;</translation>
-    </message>
-    <message>
-        <source>Wallet is &lt;b&gt;encrypted&lt;/b&gt; and currently &lt;b&gt;unlocked&lt;/b&gt;</source>
-        <translation type="unfinished">El monedero está &lt;b&gt;cifrado&lt;/b&gt; y actualmente &lt;b&gt;desbloqueado&lt;/b&gt;</translation>
-=======
-        <source>Open a qtum: URI</source>
-        <translation type="unfinished">Qtum: abrir URI</translation>
->>>>>>> 86d0551a
-    </message>
-    <message>
-        <source>Open Wallet</source>
-        <translation type="unfinished">Abrir monedero</translation>
-    </message>
-<<<<<<< HEAD
-    <message>
-        <source>Original message:</source>
-        <translation type="unfinished">Mensaje original:</translation>
-    </message>
-</context>
-<context>
-    <name>UnitDisplayStatusBarControl</name>
-    <message>
-        <source>Unit to show amounts in. Click to select another unit.</source>
-        <translation type="unfinished">Unidad en la que se muestran las cantidades. Haga clic para seleccionar otra unidad.</translation>
-    </message>
-</context>
-<context>
-    <name>CoinControlDialog</name>
-=======
->>>>>>> 86d0551a
-    <message>
-        <source>Close wallet</source>
-        <translation type="unfinished">Cerrar monedero</translation>
-    </message>
-    <message>
-        <source>Restore Wallet…</source>
-        <extracomment>Name of the menu item that restores wallet from a backup file.</extracomment>
-        <translation type="unfinished">Restaurar billetera…</translation>
-    </message>
-    <message>
-        <source>Restore a wallet from a backup file</source>
-        <extracomment>Status tip for Restore Wallet menu item</extracomment>
-        <translation type="unfinished">Restaurar una billetera desde un archivo de copia de seguridad</translation>
-    </message>
-    <message>
-        <source>Close all wallets</source>
-        <translation type="unfinished">Cerrar todos los monederos</translation>
-    </message>
-    <message>
-        <source>Migrate Wallet</source>
-        <translation type="unfinished">Migrar billetera</translation>
-    </message>
-    <message>
-        <source>Migrate a wallet</source>
-        <translation type="unfinished">Migrar una billetera</translation>
-    </message>
-    <message>
-        <source>&amp;Mask values</source>
-        <translation type="unfinished">&amp;Ocultar valores</translation>
-    </message>
-    <message>
-        <source>Mask the values in the Overview tab</source>
-        <translation type="unfinished">Ocultar los valores en la pestaña de vista general</translation>
-    </message>
-    <message>
-        <source>default wallet</source>
-        <translation type="unfinished">billetera por defecto</translation>
-    </message>
-    <message>
-        <source>No wallets available</source>
-        <translation type="unfinished">Monederos no disponibles</translation>
-    </message>
-    <message>
-        <source>Wallet Data</source>
-        <extracomment>Name of the wallet data file format.</extracomment>
-        <translation type="unfinished">Datos de la billetera</translation>
-    </message>
-    <message>
-        <source>Load Wallet Backup</source>
-        <extracomment>The title for Restore Wallet File Windows</extracomment>
-        <translation type="unfinished">Cargar copia de seguridad de billetera</translation>
-    </message>
-    <message>
-        <source>Restore Wallet</source>
-        <extracomment>Title of pop-up window shown when the user is attempting to restore a wallet.</extracomment>
-        <translation type="unfinished">Restaurar billetera</translation>
-    </message>
-    <message>
-        <source>Wallet Name</source>
-        <extracomment>Label of the input field where the name of the wallet is entered.</extracomment>
-        <translation type="unfinished">Nombre del monedero</translation>
-    </message>
-    <message>
-        <source>&amp;Window</source>
-        <translation type="unfinished">&amp;Ventana</translation>
-    </message>
-    <message>
-        <source>%1 client</source>
-        <translation type="unfinished">%1 cliente</translation>
-    </message>
-    <message>
-        <source>&amp;Hide</source>
-        <translation type="unfinished">&amp;Ocultar </translation>
-    </message>
-    <message>
-<<<<<<< HEAD
-        <source>&amp;Copy address</source>
-        <translation type="unfinished">&amp;Copiar dirección</translation>
-    </message>
-    <message>
-        <source>Copy &amp;label</source>
-        <translation type="unfinished">Copiar &amp;etiqueta</translation>
-    </message>
-    <message>
-        <source>Copy &amp;amount</source>
-        <translation type="unfinished">Copiar &amp;importe</translation>
-    </message>
-    <message>
-        <source>Copy transaction &amp;ID and output index</source>
-        <translation type="unfinished">Copiar &amp;identificador de transacción e índice de salidas</translation>
-    </message>
-    <message>
-        <source>L&amp;ock unspent</source>
-        <translation type="unfinished">B&amp;loquear importe no gastado</translation>
-    </message>
-    <message>
-        <source>&amp;Unlock unspent</source>
-        <translation type="unfinished">&amp;Desbloquear importe no gastado</translation>
-    </message>
-    <message>
-        <source>Copy quantity</source>
-        <translation type="unfinished">Copiar cantidad</translation>
-    </message>
-    <message>
-        <source>Copy fee</source>
-        <translation type="unfinished">Copiar comisión</translation>
-    </message>
-    <message>
-        <source>Copy after fee</source>
-        <translation type="unfinished">Copiar después de la tarifa</translation>
-    </message>
-    <message>
-        <source>Copy bytes</source>
-        <translation type="unfinished">Copiar bytes</translation>
-=======
         <source>S&amp;how</source>
         <translation type="unfinished">M&amp;ostrar</translation>
     </message>
@@ -989,7 +704,6 @@
         <source>Show Peers tab</source>
         <extracomment>A context menu item. The "Peers tab" is an element of the "Node window".</extracomment>
         <translation type="unfinished">Mostrar pestaña de pares</translation>
->>>>>>> 86d0551a
     </message>
     <message>
         <source>Disable network activity</source>
@@ -1010,10 +724,6 @@
         <translation type="unfinished">Error al crear billetera</translation>
     </message>
     <message>
-<<<<<<< HEAD
-        <source>This label turns red if any recipient receives an amount smaller than the current dust threshold.</source>
-        <translation type="unfinished">Esta etiqueta se vuelve roja si algún receptor recibe un importe inferior al umbral actual establecido para el polvo.</translation>
-=======
         <source>Cannot create new wallet, the software was compiled without sqlite support (required for descriptor wallets)</source>
         <translation type="unfinished">No se puede crear una nueva billetera, el software se compiló sin soporte sqlite (requerido para billeteras descriptivas)</translation>
     </message>
@@ -1210,7 +920,6 @@
     <message>
         <source>(%1 locked)</source>
         <translation type="unfinished">(%1 bloqueado)</translation>
->>>>>>> 86d0551a
     </message>
     <message>
         <source>Can vary +/- %1 satoshi(s) per input.</source>
@@ -1232,14 +941,6 @@
 <context>
     <name>CreateWalletActivity</name>
     <message>
-<<<<<<< HEAD
-        <source>Create Wallet</source>
-        <extracomment>Title of window indicating the progress of creation of a new wallet.</extracomment>
-        <translation type="unfinished">Crear billetera</translation>
-    </message>
-    <message>
-=======
->>>>>>> 86d0551a
         <source>Creating Wallet &lt;b&gt;%1&lt;/b&gt;…</source>
         <extracomment>Descriptive text of the create wallet progress window which indicates to the user which wallet is currently being created.</extracomment>
         <translation type="unfinished">Creando billetera &lt;b&gt;%1&lt;/b&gt;…</translation>
@@ -1275,58 +976,6 @@
     </message>
 </context>
 <context>
-<<<<<<< HEAD
-    <name>OpenWalletActivity</name>
-    <message>
-        <source>Open wallet warning</source>
-        <translation type="unfinished">Advertencia sobre crear monedero</translation>
-    </message>
-    <message>
-        <source>default wallet</source>
-        <translation type="unfinished">billetera por defecto</translation>
-    </message>
-    <message>
-        <source>Open Wallet</source>
-        <extracomment>Title of window indicating the progress of opening of a wallet.</extracomment>
-        <translation type="unfinished">Abrir billetera</translation>
-    </message>
-    <message>
-        <source>Opening Wallet &lt;b&gt;%1&lt;/b&gt;…</source>
-        <extracomment>Descriptive text of the open wallet progress window which indicates to the user which wallet is currently being opened.</extracomment>
-        <translation type="unfinished">Abriendo Monedero &lt;b&gt;%1&lt;/b&gt;...</translation>
-    </message>
-</context>
-<context>
-    <name>RestoreWalletActivity</name>
-    <message>
-        <source>Restore Wallet</source>
-        <extracomment>Title of progress window which is displayed when wallets are being restored.</extracomment>
-        <translation type="unfinished">Restaurar billetera</translation>
-    </message>
-    <message>
-        <source>Restoring Wallet &lt;b&gt;%1&lt;/b&gt;…</source>
-        <extracomment>Descriptive text of the restore wallets progress window which indicates to the user that wallets are currently being restored.</extracomment>
-        <translation type="unfinished">Restaurando billetera &lt;b&gt;%1&lt;/b&gt;…</translation>
-    </message>
-    <message>
-        <source>Restore wallet failed</source>
-        <extracomment>Title of message box which is displayed when the wallet could not be restored.</extracomment>
-        <translation type="unfinished">Error al restaurar la billetera</translation>
-    </message>
-    <message>
-        <source>Restore wallet warning</source>
-        <extracomment>Title of message box which is displayed when the wallet is restored with some warning.</extracomment>
-        <translation type="unfinished">Advertencia al restaurar billetera</translation>
-    </message>
-    <message>
-        <source>Restore wallet message</source>
-        <extracomment>Title of message box which is displayed when the wallet is successfully restored.</extracomment>
-        <translation type="unfinished">Mensaje al restaurar billetera</translation>
-    </message>
-</context>
-<context>
-    <name>WalletController</name>
-=======
     <name>MigrateWalletActivity</name>
     <message>
         <source>Migrate wallet</source>
@@ -3973,89 +3622,14 @@
         <source>Error: Dumpfile version is not supported. This version of qtum-wallet only supports version 1 dumpfiles. Got dumpfile with version %s</source>
         <translation type="unfinished">Error: la versión del archivo volcado no es compatible. Esta versión de la billetera de qtum solo admite archivos de volcado de la versión 1. Se obtuvo un archivo de volcado con la versión %s</translation>
     </message>
->>>>>>> 86d0551a
     <message>
         <source>Error: Legacy wallets only support the "legacy", "p2sh-segwit", and "bech32" address types</source>
         <translation type="unfinished">Error: las billeteras heredadas solo admiten los tipos de dirección "legacy", "p2sh-segwit" y "bech32".</translation>
     </message>
-<<<<<<< HEAD
-    <message>
-        <source>Are you sure you wish to close the wallet &lt;i&gt;%1&lt;/i&gt;?</source>
-        <translation type="unfinished">¿Estás seguro de que deseas cerrar el monedero &lt;i&gt;%1&lt;/i&gt;?</translation>
-    </message>
-    <message>
-        <source>Closing the wallet for too long can result in having to resync the entire chain if pruning is enabled.</source>
-        <translation type="unfinished">Cerrar el monedero durante demasiado tiempo puede causar la resincronización de toda la cadena si la poda es habilitada.</translation>
-    </message>
-    <message>
-        <source>Close all wallets</source>
-        <translation type="unfinished">Cerrar todas las billeteras</translation>
-    </message>
-    <message>
-        <source>Are you sure you wish to close all wallets?</source>
-        <translation type="unfinished">¿Está seguro de que desea cerrar todas las billeteras?</translation>
-    </message>
-</context>
-<context>
-    <name>CreateWalletDialog</name>
-    <message>
-        <source>Wallet Name</source>
-        <translation type="unfinished">Nombre de la billetera </translation>
-    </message>
-    <message>
-        <source>Wallet</source>
-        <translation type="unfinished">Monedero</translation>
-    </message>
-    <message>
-        <source>Encrypt the wallet. The wallet will be encrypted with a passphrase of your choice.</source>
-        <translation type="unfinished">Encriptar la billetera. La billetera será encriptada con una contraseña de tu elección.</translation>
-    </message>
-    <message>
-        <source>Advanced Options</source>
-        <translation type="unfinished">Opciones Avanzadas</translation>
-    </message>
-    <message>
-        <source>Disable Private Keys</source>
-        <translation type="unfinished">Desactivar las claves privadas</translation>
-    </message>
-    <message>
-        <source>Make a blank wallet. Blank wallets do not initially have private keys or scripts. Private keys and addresses can be imported, or an HD seed can be set, at a later time.</source>
-        <translation type="unfinished">Crear un monedero vacío. Los monederos vacíos no tienen claves privadas ni scripts. Las claves privadas y direcciones pueden importarse después o también establecer una semilla HD.</translation>
-    </message>
-    <message>
-        <source>Make Blank Wallet</source>
-        <translation type="unfinished">Crear billetera vacía</translation>
-    </message>
-    <message>
-        <source>Use descriptors for scriptPubKey management</source>
-        <translation type="unfinished">Use descriptores para la gestión de scriptPubKey</translation>
-    </message>
-    <message>
-        <source>External signer</source>
-        <translation type="unfinished">Firmante externo</translation>
-    </message>
-    <message>
-        <source>Create</source>
-        <translation type="unfinished">Crear</translation>
-    </message>
-    <message>
-        <source>Compiled without sqlite support (required for descriptor wallets)</source>
-        <translation type="unfinished">Compilado sin soporte de sqlite (requerido para billeteras descriptoras)</translation>
-    </message>
-    <message>
-        <source>Compiled without external signing support (required for external signing)</source>
-        <extracomment>"External signing" means using devices such as hardware wallets.</extracomment>
-        <translation type="unfinished">Compilado sin soporte de firma externa (necesario para la firma externa)</translation>
-    </message>
-</context>
-<context>
-    <name>EditAddressDialog</name>
-=======
     <message>
         <source>Error: Unable to produce descriptors for this legacy wallet. Make sure to provide the wallet's passphrase if it is encrypted.</source>
         <translation type="unfinished">Error: No se pueden producir descriptores para esta billetera tipo legacy. Asegúrate de proporcionar la frase de contraseña de la billetera si está encriptada.</translation>
     </message>
->>>>>>> 86d0551a
     <message>
         <source>File %s already exists. If you are sure this is what you want, move it out of the way first.</source>
         <translation type="unfinished">El archivo %s ya existe. Si definitivamente quieres hacerlo, quítalo primero.</translation>
@@ -4089,13 +3663,8 @@
         <translation type="unfinished">Contribuye si te parece que %s es útil. Visita %s para obtener más información sobre el software.</translation>
     </message>
     <message>
-<<<<<<< HEAD
-        <source>The entered address "%1" is not a valid Qtum address.</source>
-        <translation type="unfinished">La dirección introducida "%1" no es una dirección Qtum válida.</translation>
-=======
         <source>Prune mode is incompatible with -reindex-chainstate. Use full -reindex instead.</source>
         <translation type="unfinished">El modo de poda no es compatible con -reindex-chainstate. Usa en su lugar un -reindex completo.</translation>
->>>>>>> 86d0551a
     </message>
     <message>
         <source>Prune: last wallet synchronisation goes beyond pruned data. You need to -reindex (download the whole blockchain again in case of pruned node)</source>
@@ -4125,59 +3694,6 @@
         <source>This is a pre-release test build - use at your own risk - do not use for mining or merchant applications</source>
         <translation type="unfinished">Esta es una compilación de prueba pre-lanzamiento - use bajo su propio riesgo - no utilizar para aplicaciones de minería o mercantes</translation>
     </message>
-<<<<<<< HEAD
-</context>
-<context>
-    <name>Intro</name>
-    <message numerus="yes">
-        <source>%n GB of space available</source>
-        <translation type="unfinished">
-            <numerusform>%n GB de espacio disponible</numerusform>
-            <numerusform>%n GB de espacio disponible</numerusform>
-        </translation>
-    </message>
-    <message numerus="yes">
-        <source>(of %n GB needed)</source>
-        <translation type="unfinished">
-            <numerusform>(of %n GB needed)</numerusform>
-            <numerusform>(of %n GB needed)</numerusform>
-        </translation>
-    </message>
-    <message numerus="yes">
-        <source>(%n GB needed for full chain)</source>
-        <translation type="unfinished">
-            <numerusform>(%n GB needed for full chain)</numerusform>
-            <numerusform>(%n GB needed for full chain)</numerusform>
-        </translation>
-    </message>
-    <message>
-        <source>Choose data directory</source>
-        <translation type="unfinished">Elegir directorio de datos</translation>
-    </message>
-    <message>
-        <source>Approximately %1 GB of data will be stored in this directory.</source>
-        <translation type="unfinished">Aproximadamente %1 GB de información será almacenada en este directorio.</translation>
-    </message>
-    <message numerus="yes">
-        <source>(sufficient to restore backups %n day(s) old)</source>
-        <extracomment>Explanatory text on the capability of the current prune target.</extracomment>
-        <translation type="unfinished">
-            <numerusform>(suficiente para restaurar copias de seguridad de %n día de antigüedad)</numerusform>
-            <numerusform>(suficiente para restaurar copias de seguridad de %n días de antigüedad)</numerusform>
-        </translation>
-    </message>
-    <message>
-        <source>%1 will download and store a copy of the Qtum block chain.</source>
-        <translation type="unfinished">%1 descargará y almacenará una copia de la cadena de bloques de Qtum.</translation>
-    </message>
-    <message>
-        <source>The wallet will also be stored in this directory.</source>
-        <translation type="unfinished">El monedero también se almacenará en este directorio.</translation>
-    </message>
-    <message>
-        <source>Error: Specified data directory "%1" cannot be created.</source>
-        <translation type="unfinished">Error: Directorio de datos especificado "%1" no puede ser creado.</translation>
-=======
     <message>
         <source>This is the maximum transaction fee you pay (in addition to the normal fee) to prioritize partial spend avoidance over regular coin selection.</source>
         <translation type="unfinished">Esta es la comisión máxima de transacción que pagas (además de la comisión normal) para priorizar la elusión del gasto parcial sobre la selección regular de monedas.</translation>
@@ -4197,7 +3713,6 @@
     <message>
         <source>Unable to replay blocks. You will need to rebuild the database using -reindex-chainstate.</source>
         <translation type="unfinished">No se pueden reproducir bloques. Tendrás que reconstruir la base de datos usando -reindex-chainstate.</translation>
->>>>>>> 86d0551a
     </message>
     <message>
         <source>Unknown wallet file format "%s" provided. Please provide one of "bdb" or "sqlite".</source>
@@ -4208,29 +3723,8 @@
         <translation type="unfinished">Nivel de boletín del acceso especificado en categoría no mantenida en %1$s=%2$s. Se esperaba %1$s=&lt;category&gt;:&lt;loglevel&gt;. Categorías válidas: %3$s. Niveles de boletín válidos: %4 $s.</translation>
     </message>
     <message>
-<<<<<<< HEAD
-        <source>As this is the first time the program is launched, you can choose where %1 will store its data.</source>
-        <translation type="unfinished">Al ser esta la primera vez que se ejecuta el programa, puedes escoger donde %1 almacenará los datos.</translation>
-    </message>
-    <message>
-        <source>Limit block chain storage to</source>
-        <translation type="unfinished">Limitar el almacenamiento de cadena de bloques a</translation>
-    </message>
-    <message>
-        <source>When you click OK, %1 will begin to download and process the full %4 block chain (%2 GB) starting with the earliest transactions in %3 when %4 initially launched.</source>
-        <translation type="unfinished">Al hacer clic en OK, %1 iniciará el proceso de descarga y procesará la cadena de bloques %4 completa (%2 GB), empezando con la transacción más antigua en %3 cuando %4 se ejecutó inicialmente.</translation>
-    </message>
-    <message>
-        <source>If you have chosen to limit block chain storage (pruning), the historical data must still be downloaded and processed, but will be deleted afterward to keep your disk usage low.</source>
-        <translation type="unfinished">Si ha elegido limitar el almacenamiento de la cadena de bloques (pruning o poda), los datos históricos todavía se deben descargar y procesar, pero se eliminarán posteriormente para mantener el uso del disco bajo.</translation>
-    </message>
-    <message>
-        <source>Use the default data directory</source>
-        <translation type="unfinished">Utilizar el directorio de datos predeterminado</translation>
-=======
         <source>Unsupported chainstate database format found. Please restart with -reindex-chainstate. This will rebuild the chainstate database.</source>
         <translation type="unfinished">El formato de la base de datos chainstate es incompatible. Reinicia con -reindex-chainstate para reconstruir la base de datos chainstate.</translation>
->>>>>>> 86d0551a
     </message>
     <message>
         <source>Wallet created successfully. The legacy wallet type is being deprecated and support for creating and opening legacy wallets will be removed in the future.</source>
@@ -4241,78 +3735,20 @@
         <translation type="unfinished">Monedero correctamente cargado. El tipo de billetero heredado está siendo obsoleto y mantenimiento para creación de monederos heredados serán eliminados en el futuro. Los monederos heredados pueden ser migrados a un descriptor de monedero con migratewallet.</translation>
     </message>
     <message>
-<<<<<<< HEAD
-        <source>About %1</source>
-        <translation type="unfinished">Acerca de %1</translation>
-    </message>
-    <message>
-        <source>Command-line options</source>
-        <translation type="unfinished">Opciones de la línea de órdenes</translation>
-=======
         <source>Warning: Dumpfile wallet format "%s" does not match command line specified format "%s".</source>
         <translation type="unfinished">Advertencia: el formato de la billetera del archivo de volcado "%s" no coincide con el formato especificado en la línea de comandos "%s".</translation>
->>>>>>> 86d0551a
     </message>
     <message>
         <source>Warning: Private keys detected in wallet {%s} with disabled private keys</source>
         <translation type="unfinished">Advertencia: Claves privadas detectadas en la billetera {%s} con claves privadas deshabilitadas</translation>
     </message>
     <message>
-<<<<<<< HEAD
-        <source>Recent transactions may not yet be visible, and therefore your wallet's balance might be incorrect. This information will be correct once your wallet has finished synchronizing with the qtum network, as detailed below.</source>
-        <translation type="unfinished">Es posible que las transacciones recientes aún no estén visibles y por lo tanto, el saldo de su monedero podría ser incorrecto. Esta información será correcta una vez que su monedero haya terminado de sincronizarse con la red qtum, como se detalla a continuación.</translation>
-    </message>
-    <message>
-        <source>Number of blocks left</source>
-        <translation type="unfinished">Numero de bloques pendientes</translation>
-    </message>
-    <message>
-        <source>Unknown…</source>
-        <translation type="unfinished">Desconocido...</translation>
-    </message>
-    <message>
-        <source>Last block time</source>
-        <translation type="unfinished">Hora del último bloque</translation>
-    </message>
-    <message>
-        <source>Progress increase per hour</source>
-        <translation type="unfinished">Incremento del progreso por hora</translation>
-    </message>
-    <message>
-        <source>Estimated time left until synced</source>
-        <translation type="unfinished">Tiempo estimado antes de sincronizar</translation>
-    </message>
-    <message>
-        <source>%1 is currently syncing.  It will download headers and blocks from peers and validate them until reaching the tip of the block chain.</source>
-        <translation type="unfinished">%1 está actualmente sincronizándose. Descargará cabeceras y bloques de nodos semejantes y los validará hasta alcanzar la cabeza de la cadena de bloques.</translation>
-    </message>
-    <message>
-        <source>Unknown. Syncing Headers (%1, %2%)…</source>
-        <translation type="unfinished">Desconocido. Sincronizando cabeceras (%1, %2%)…</translation>
-    </message>
-    <message>
-        <source>Unknown. Pre-syncing Headers (%1, %2%)…</source>
-        <translation type="unfinished">Desconocido. Presincronizando encabezados (%1, %2%)…</translation>
-    </message>
-</context>
-<context>
-    <name>OpenURIDialog</name>
-    <message>
-        <source>Open qtum URI</source>
-        <translation type="unfinished">Abrir URI de qtum</translation>
-    </message>
-    <message>
-        <source>Paste address from clipboard</source>
-        <extracomment>Tooltip text for button that allows you to paste an address that is in your clipboard.</extracomment>
-        <translation type="unfinished">Pegar dirección desde portapapeles</translation>
-=======
         <source>Warning: We do not appear to fully agree with our peers! You may need to upgrade, or other nodes may need to upgrade.</source>
         <translation type="unfinished">Aviso: ¡No parecen estar totalmente de acuerdo con nuestros compañeros! Puede que tengas que actualizar, u otros nodos tengan que actualizarce.</translation>
     </message>
     <message>
         <source>Witness data for blocks after height %d requires validation. Please restart with -reindex.</source>
         <translation type="unfinished">Los datos del testigo para los bloques después de la altura %d requieren validación. Reinicia con -reindex.</translation>
->>>>>>> 86d0551a
     </message>
     <message>
         <source>You need to rebuild the database using -reindex to go back to unpruned mode.  This will redownload the entire blockchain</source>
@@ -4323,53 +3759,12 @@
         <translation type="unfinished">¡%s esta configurado muy alto!</translation>
     </message>
     <message>
-<<<<<<< HEAD
-        <source>&amp;Start %1 on system login</source>
-        <translation type="unfinished">&amp;Iniciar %1 al iniciar el sistema</translation>
-    </message>
-    <message>
-        <source>Enabling pruning significantly reduces the disk space required to store transactions. All blocks are still fully validated. Reverting this setting requires re-downloading the entire blockchain.</source>
-        <translation type="unfinished">Al activar el modo pruning, se reduce considerablemente el espacio de disco necesario para almacenar las transacciones. Todos los bloques aún se validan completamente. Para revertir esta opción, se requiere descargar de nuevo toda la cadena de bloques.</translation>
-    </message>
-    <message>
-        <source>Number of script &amp;verification threads</source>
-        <translation type="unfinished">Número de hilos de &amp;verificación de scripts</translation>
-    </message>
-    <message>
-        <source>Full path to a %1 compatible script (e.g. C:\Downloads\hwi.exe or /Users/you/Downloads/hwi.py). Beware: malware can steal your coins!</source>
-        <translation type="unfinished">Ruta completa a un script compatible con %1 (p. ej., C:\Descargas\hwi.exe o /Usuarios/Tú/Descargas/hwi.py). Advertencia: ¡El malware podría robarte tus monedas!</translation>
-    </message>
-    <message>
-        <source>IP address of the proxy (e.g. IPv4: 127.0.0.1 / IPv6: ::1)</source>
-        <translation type="unfinished">Dirección IP del proxy (ej. IPv4: 127.0.0.1 / IPv6: ::1)</translation>
-    </message>
-    <message>
-        <source>Minimize instead of exit the application when the window is closed. When this option is enabled, the application will be closed only after selecting Exit in the menu.</source>
-        <translation type="unfinished">Minimice en lugar de salir de la aplicación cuando la ventana esté cerrada. Cuando esta opción está habilitada, la aplicación se cerrará solo después de seleccionar Salir en el menú.</translation>
-    </message>
-    <message>
-        <source>Options set in this dialog are overridden by the command line:</source>
-        <translation type="unfinished">Las opciones establecidas en este diálogo serán anuladas por la línea de comandos:</translation>
-    </message>
-    <message>
-        <source>Open the %1 configuration file from the working directory.</source>
-        <translation type="unfinished">Abrir el archivo de configuración %1 en el directorio de trabajo.</translation>
-    </message>
-    <message>
-        <source>Open Configuration File</source>
-        <translation type="unfinished">Abrir archivo de configuración</translation>
-    </message>
-    <message>
-        <source>Reset all client options to default.</source>
-        <translation type="unfinished">Restablecer todas las opciones del cliente a las predeterminadas.</translation>
-=======
         <source>-maxmempool must be at least %d MB</source>
         <translation type="unfinished">-maxmempool debe ser por lo menos de %d MB</translation>
     </message>
     <message>
         <source>A fatal internal error occurred, see debug.log for details</source>
         <translation type="unfinished">Ocurrió un error interno grave. Consulta debug.log para obtener más información.</translation>
->>>>>>> 86d0551a
     </message>
     <message>
         <source>Cannot resolve -%s address: '%s'</source>
@@ -4380,86 +3775,6 @@
         <translation type="unfinished">No se puede establecer el valor de -forcednsseed con la variable true al establecer el valor de -dnsseed con la variable false.</translation>
     </message>
     <message>
-<<<<<<< HEAD
-        <source>Prune &amp;block storage to</source>
-        <translation type="unfinished">Podar el almacenamiento de &amp;bloques a</translation>
-    </message>
-    <message>
-        <source>Reverting this setting requires re-downloading the entire blockchain.</source>
-        <translation type="unfinished">Para revertir esta configuración, se debe descargar de nuevo la cadena de bloques completa.</translation>
-    </message>
-    <message>
-        <source>Maximum database cache size. A larger cache can contribute to faster sync, after which the benefit is less pronounced for most use cases. Lowering the cache size will reduce memory usage. Unused mempool memory is shared for this cache.</source>
-        <extracomment>Tooltip text for Options window setting that sets the size of the database cache. Explains the corresponding effects of increasing/decreasing this value.</extracomment>
-        <translation type="unfinished">Tamaño máximo de la caché de la base de datos. Una caché más grande puede contribuir a una sincronización más rápida, después de lo cual el beneficio es menos pronunciado para la mayoría de los casos de uso. Disminuir el tamaño de la caché reducirá el uso de la memoria. La memoria mempool no utilizada se comparte para esta caché.</translation>
-    </message>
-    <message>
-        <source>Set the number of script verification threads. Negative values correspond to the number of cores you want to leave free to the system.</source>
-        <extracomment>Tooltip text for Options window setting that sets the number of script verification threads. Explains that negative values mean to leave these many cores free to the system.</extracomment>
-        <translation type="unfinished">Establezca el número de hilos de verificación de scripts. Los valores negativos corresponden al número de núcleos que se desea dejar libres al sistema.</translation>
-    </message>
-    <message>
-        <source>(0 = auto, &lt;0 = leave that many cores free)</source>
-        <translation type="unfinished">(0 = auto, &lt;0 = deja esta cantidad de núcleos libres)</translation>
-    </message>
-    <message>
-        <source>This allows you or a third party tool to communicate with the node through command-line and JSON-RPC commands.</source>
-        <extracomment>Tooltip text for Options window setting that enables the RPC server.</extracomment>
-        <translation type="unfinished">Esto le permite a usted o a una herramienta de terceros comunicarse con el nodo a través de la línea de comandos y los comandos JSON-RPC.</translation>
-    </message>
-    <message>
-        <source>Enable R&amp;PC server</source>
-        <extracomment>An Options window setting to enable the RPC server.</extracomment>
-        <translation type="unfinished">Activar servidor R&amp;PC</translation>
-    </message>
-    <message>
-        <source>W&amp;allet</source>
-        <translation type="unfinished">Monedero</translation>
-    </message>
-    <message>
-        <source>Whether to set subtract fee from amount as default or not.</source>
-        <extracomment>Tooltip text for Options window setting that sets subtracting the fee from a sending amount as default.</extracomment>
-        <translation type="unfinished">Si se resta la comisión del importe por defecto o no.</translation>
-    </message>
-    <message>
-        <source>Subtract &amp;fee from amount by default</source>
-        <extracomment>An Options window setting to set subtracting the fee from a sending amount as default.</extracomment>
-        <translation type="unfinished">Restar &amp;comisión del importe por defecto</translation>
-    </message>
-    <message>
-        <source>Expert</source>
-        <translation type="unfinished">Experto</translation>
-    </message>
-    <message>
-        <source>If you disable the spending of unconfirmed change, the change from a transaction cannot be used until that transaction has at least one confirmation. This also affects how your balance is computed.</source>
-        <translation type="unfinished">Si deshabilita el gasto de un cambio no confirmado, el cambio de una transacción no se puede usar hasta que esa transacción tenga al menos una confirmación. Esto también afecta cómo se calcula su saldo.</translation>
-    </message>
-    <message>
-        <source>&amp;Spend unconfirmed change</source>
-        <translation type="unfinished">&amp;Gastar cambio sin confirmar</translation>
-    </message>
-    <message>
-        <source>Enable &amp;PSBT controls</source>
-        <extracomment>An options window setting to enable PSBT controls.</extracomment>
-        <translation type="unfinished">Activar controles de &amp;PSBT</translation>
-    </message>
-    <message>
-        <source>Whether to show PSBT controls.</source>
-        <extracomment>Tooltip text for options window setting that enables PSBT controls.</extracomment>
-        <translation type="unfinished">Si se muestran los controles de PSBT.</translation>
-    </message>
-    <message>
-        <source>External Signer (e.g. hardware wallet)</source>
-        <translation type="unfinished">Firmante externo (p. ej., billetera de hardware)</translation>
-    </message>
-    <message>
-        <source>&amp;External signer script path</source>
-        <translation type="unfinished">&amp;Ruta al script del firmante externo</translation>
-    </message>
-    <message>
-        <source>Automatically open the Qtum client port on the router. This only works when your router supports UPnP and it is enabled.</source>
-        <translation type="unfinished">Abrir automáticamente el puerto del cliente Qtum en el router. Esta opción solo funciona si el router admite UPnP y está activado.</translation>
-=======
         <source>Cannot set -peerblockfilters without -blockfilterindex.</source>
         <translation type="unfinished">No se puede establecer -peerblockfilters sin -blockfilterindex.</translation>
     </message>
@@ -4470,40 +3785,14 @@
     <message>
         <source>%s is set very high! Fees this large could be paid on a single transaction.</source>
         <translation type="unfinished">La configuración de %s es demasiado alta. Las comisiones tan grandes se podrían pagar en una sola transacción.</translation>
->>>>>>> 86d0551a
     </message>
     <message>
         <source>Cannot provide specific connections and have addrman find outgoing connections at the same time.</source>
         <translation type="unfinished">No se pueden proporcionar conexiones específicas y hacer que addrman encuentre conexiones salientes al mismo tiempo.</translation>
     </message>
     <message>
-<<<<<<< HEAD
-        <source>Automatically open the Qtum client port on the router. This only works when your router supports NAT-PMP and it is enabled. The external port could be random.</source>
-        <translation type="unfinished">Abrir automáticamente el puerto del cliente de Qtum en el router. Esto solo funciona cuando el router es compatible con NAT-PMP y está activo. El puerto externo podría ser aleatorio</translation>
-    </message>
-    <message>
-        <source>Map port using NA&amp;T-PMP</source>
-        <translation type="unfinished">Asignar puerto usando NA&amp;T-PMP</translation>
-    </message>
-    <message>
-        <source>Accept connections from outside.</source>
-        <translation type="unfinished">Acepta conexiones desde afuera.</translation>
-    </message>
-    <message>
-        <source>Allow incomin&amp;g connections</source>
-        <translation type="unfinished">Permitir conexiones entrantes</translation>
-    </message>
-    <message>
-        <source>Connect to the Qtum network through a SOCKS5 proxy.</source>
-        <translation type="unfinished">Conectar a la red de Qtum a través de un proxy SOCKS5.</translation>
-    </message>
-    <message>
-        <source>Proxy &amp;IP:</source>
-        <translation type="unfinished">Dirección &amp;IP del proxy:</translation>
-=======
         <source>Error loading %s: External signer wallet being loaded without external signer support compiled</source>
         <translation type="unfinished">Error al cargar %s: Se está cargando la billetera firmante externa sin que se haya compilado la compatibilidad del firmante externo</translation>
->>>>>>> 86d0551a
     </message>
     <message>
         <source>Error reading %s! All keys read correctly, but transaction data or address metadata may be missing or incorrect.</source>
@@ -4514,33 +3803,12 @@
         <translation type="unfinished">Error: No se puede identificar si los datos de la libreta de direcciones en la billetera pertenecen a billeteras migradas</translation>
     </message>
     <message>
-<<<<<<< HEAD
-        <source>Used for reaching peers via:</source>
-        <translation type="unfinished">Utilizado para llegar a los compañeros a través de:</translation>
-    </message>
-    <message>
-        <source>&amp;Window</source>
-        <translation type="unfinished">&amp;Ventana</translation>
-    </message>
-    <message>
-        <source>Show the icon in the system tray.</source>
-        <translation type="unfinished">Mostrar el ícono en la bandeja del sistema.</translation>
-    </message>
-    <message>
-        <source>&amp;Show tray icon</source>
-        <translation type="unfinished">&amp;Mostrar el ícono de la bandeja</translation>
-    </message>
-    <message>
-        <source>Show only a tray icon after minimizing the window.</source>
-        <translation type="unfinished">Minimizar la ventana a la bandeja de iconos del sistema.</translation>
-=======
         <source>Error: Duplicate descriptors created during migration. Your wallet may be corrupted.</source>
         <translation type="unfinished">Error: Se crearon descriptores duplicados durante la migración. Tu billetera podría estar dañada.</translation>
     </message>
     <message>
         <source>Error: Transaction %s in wallet cannot be identified to belong to migrated wallets</source>
         <translation type="unfinished">Error: No se puede identificar si la transacción %s en la billetera pertenece a billeteras migradas</translation>
->>>>>>> 86d0551a
     </message>
     <message>
         <source>Failed to calculate bump fees, because unconfirmed UTXOs depend on enormous cluster of unconfirmed transactions.</source>
@@ -4559,84 +3827,28 @@
         <translation type="unfinished">Opciones incompatibles: -dnsseed=1 se especificó explícitamente, pero -onlynet prohíbe conexiones a IPv4/IPv6.</translation>
     </message>
     <message>
-<<<<<<< HEAD
-        <source>The user interface language can be set here. This setting will take effect after restarting %1.</source>
-        <translation type="unfinished">El idioma de la interfaz de usuario puede establecerse aquí. Esta configuración tendrá efecto después de reiniciar %1.</translation>
-    </message>
-    <message>
-        <source>&amp;Unit to show amounts in:</source>
-        <translation type="unfinished">Mostrar las cantidades en la &amp;unidad:</translation>
-=======
         <source>Invalid amount for %s=&lt;amount&gt;: '%s' (must be at least the minrelay fee of %s to prevent stuck transactions)</source>
         <translation type="unfinished">Importe inválido para %s=&lt;amount&gt;: "%s" (debe ser al menos la comisión mínima de retransmisión de %s para evitar transacciones atascadas)</translation>
->>>>>>> 86d0551a
     </message>
     <message>
         <source>Outbound connections restricted to CJDNS (-onlynet=cjdns) but -cjdnsreachable is not provided</source>
         <translation type="unfinished">Las conexiones salientes están restringidas a CJDNS (-onlynet=cjdns), pero no se proporciona -cjdnsreachable</translation>
     </message>
     <message>
-<<<<<<< HEAD
-        <source>Third-party URLs (e.g. a block explorer) that appear in the transactions tab as context menu items. %s in the URL is replaced by transaction hash. Multiple URLs are separated by vertical bar |.</source>
-        <translation type="unfinished">Las URL de terceros (por ejemplo, un explorador de bloques) que aparecen en la pestaña de transacciones como elementos del menú contextual. El hash de la transacción remplaza el valor %s en la URL. Varias URL se separan con una barra vertical (|).</translation>
-    </message>
-    <message>
-        <source>&amp;Third-party transaction URLs</source>
-        <translation type="unfinished">&amp;URL de transacciones de terceros</translation>
-    </message>
-    <message>
-        <source>Whether to show coin control features or not.</source>
-        <translation type="unfinished">Mostrar o no características de control de moneda</translation>
-    </message>
-    <message>
-        <source>Connect to the Qtum network through a separate SOCKS5 proxy for Tor onion services.</source>
-        <translation type="unfinished">Conectarse a la red Qtum a través de un proxy SOCKS5 independiente para los servicios onion de Tor.</translation>
-    </message>
-    <message>
-        <source>Use separate SOCKS&amp;5 proxy to reach peers via Tor onion services:</source>
-        <translation type="unfinished">Usar un proxy SOCKS&amp;5 independiente para comunicarse con pares a través de los servicios onion de Tor:</translation>
-    </message>
-    <message>
-        <source>Monospaced font in the Overview tab:</source>
-        <translation type="unfinished">Fuente monoespaciada en la pestaña de vista general:</translation>
-    </message>
-    <message>
-        <source>embedded "%1"</source>
-        <translation type="unfinished">"%1" insertado</translation>
-    </message>
-    <message>
-        <source>closest matching "%1"</source>
-        <translation type="unfinished">"%1" con la coincidencia más aproximada</translation>
-    </message>
-    <message>
-        <source>&amp;OK</source>
-        <translation type="unfinished">&amp;Aceptar</translation>
-=======
         <source>Outbound connections restricted to Tor (-onlynet=onion) but the proxy for reaching the Tor network is explicitly forbidden: -onion=0</source>
         <translation type="unfinished">Las conexiones salientes están restringidas a Tor (-onlynet=onion), pero el proxy para conectarse con la red Tor está explícitamente prohibido: -onion=0.</translation>
     </message>
     <message>
         <source>Outbound connections restricted to Tor (-onlynet=onion) but the proxy for reaching the Tor network is not provided: none of -proxy, -onion or -listenonion is given</source>
         <translation type="unfinished">Las conexiones salientes están restringidas a Tor (-onlynet=onion), pero no se proporciona el proxy para conectarse con la red Tor: no se indican -proxy, -onion ni -listenonion.</translation>
->>>>>>> 86d0551a
     </message>
     <message>
         <source>Outbound connections restricted to i2p (-onlynet=i2p) but -i2psam is not provided</source>
         <translation type="unfinished">Las conexiones salientes están restringidas a i2p (-onlynet=i2p), pero no se proporciona -i2psam</translation>
     </message>
     <message>
-<<<<<<< HEAD
-        <source>Compiled without external signing support (required for external signing)</source>
-        <extracomment>"External signing" means using devices such as hardware wallets.</extracomment>
-        <translation type="unfinished">Compilado sin soporte de firma externa (necesario para la firma externa)</translation>
-    </message>
-    <message>
-        <source>default</source>
-        <translation type="unfinished">predeterminado</translation>
-=======
         <source>The inputs size exceeds the maximum weight. Please try sending a smaller amount or manually consolidating your wallet's UTXOs</source>
         <translation type="unfinished">El tamaño de las entradas supera el peso máximo. Intenta enviar una cantidad menor o consolidar manualmente las UTXO de la billetera.</translation>
->>>>>>> 86d0551a
     </message>
     <message>
         <source>The preselected coins total amount does not cover the transaction target. Please allow other inputs to be automatically selected or include more coins manually</source>
@@ -4651,42 +3863,6 @@
         <translation type="unfinished">No se validó la instantánea de la UTXO. Reinicia para reanudar la descarga normal del bloque inicial o intenta cargar una instantánea diferente.</translation>
     </message>
     <message>
-<<<<<<< HEAD
-        <source>Current settings will be backed up at "%1".</source>
-        <extracomment>Text explaining to the user that the client's current settings will be backed up at a specific location. %1 is a stand-in argument for the backup location's path.</extracomment>
-        <translation type="unfinished">Se realizará una copia de seguridad de la configuración actual en "%1".</translation>
-    </message>
-    <message>
-        <source>Client will be shut down. Do you want to proceed?</source>
-        <extracomment>Text asking the user to confirm if they would like to proceed with a client shutdown.</extracomment>
-        <translation type="unfinished">El cliente será cluasurado. Quieres proceder?</translation>
-    </message>
-    <message>
-        <source>Configuration options</source>
-        <extracomment>Window title text of pop-up box that allows opening up of configuration file.</extracomment>
-        <translation type="unfinished">Opciones de configuración</translation>
-    </message>
-    <message>
-        <source>The configuration file is used to specify advanced user options which override GUI settings. Additionally, any command-line options will override this configuration file.</source>
-        <extracomment>Explanatory text about the priority order of instructions considered by client. The order from high to low being: command-line, configuration file, GUI settings.</extracomment>
-        <translation type="unfinished">El archivo de configuración se utiliza para especificar opciones de usuario avanzadas que anulan la configuración de la GUI. Además, cualquier opción de línea de comandos anulará este archivo de configuración.</translation>
-    </message>
-    <message>
-        <source>Continue</source>
-        <translation type="unfinished">Continuar</translation>
-    </message>
-    <message>
-        <source>Cancel</source>
-        <translation type="unfinished">Cancelar</translation>
-    </message>
-    <message>
-        <source>The configuration file could not be opened.</source>
-        <translation type="unfinished">El archivo de configuración no se pudo abrir.</translation>
-    </message>
-    <message>
-        <source>This change would require a client restart.</source>
-        <translation type="unfinished">Este cambio requiere reinicio por parte del cliente.</translation>
-=======
         <source>Unconfirmed UTXOs are available, but spending them creates a chain of transactions that will be rejected by the mempool</source>
         <translation type="unfinished">Las UTXO sin confirmar están disponibles, pero si se gastan, se crea una cadena de transacciones que rechazará el pool de memoria.</translation>
     </message>
@@ -4699,7 +3875,6 @@
 
 Es posible que la billetera haya sido manipulada o creada con malas intenciones.
 </translation>
->>>>>>> 86d0551a
     </message>
     <message>
         <source>Unrecognized descriptor found. Loading wallet %s
@@ -4713,19 +3888,6 @@
 Intenta ejecutar la última versión del software.
 </translation>
     </message>
-<<<<<<< HEAD
-</context>
-<context>
-    <name>OptionsModel</name>
-    <message>
-        <source>Could not read setting "%1", %2.</source>
-        <translation type="unfinished">No se puede leer la configuración "%1", %2.</translation>
-    </message>
-</context>
-<context>
-    <name>OverviewPage</name>
-=======
->>>>>>> 86d0551a
     <message>
         <source>
 Unable to cleanup failed migration</source>
@@ -4733,15 +3895,10 @@
 No se puede limpiar la migración fallida</translation>
     </message>
     <message>
-<<<<<<< HEAD
-        <source>The displayed information may be out of date. Your wallet automatically synchronizes with the Qtum network after a connection is established, but this process has not completed yet.</source>
-        <translation type="unfinished">La información mostrada puede estar desactualizada. Su monedero se sincroniza automáticamente con la red Qtum después de que se haya establecido una conexión, pero este proceso aún no se ha completado.</translation>
-=======
         <source>
 Unable to restore backup of wallet.</source>
         <translation type="unfinished">
 No se puede restaurar la copia de seguridad de la billetera.</translation>
->>>>>>> 86d0551a
     </message>
     <message>
         <source>Block verification was interrupted</source>
@@ -4768,38 +3925,6 @@
         <translation type="unfinished">¿Quieres reconstruir la base de datos de bloques ahora?</translation>
     </message>
     <message>
-<<<<<<< HEAD
-        <source>Balances</source>
-        <translation type="unfinished">Saldos</translation>
-    </message>
-    <message>
-        <source>Your current total balance</source>
-        <translation type="unfinished">Su balance actual total</translation>
-    </message>
-    <message>
-        <source>Your current balance in watch-only addresses</source>
-        <translation type="unfinished">Tu saldo actual en solo ver direcciones</translation>
-    </message>
-    <message>
-        <source>Spendable:</source>
-        <translation type="unfinished">Disponible:</translation>
-    </message>
-    <message>
-        <source>Recent transactions</source>
-        <translation type="unfinished">Transacciones recientes</translation>
-    </message>
-    <message>
-        <source>Unconfirmed transactions to watch-only addresses</source>
-        <translation type="unfinished">Transacciones sin confirmar a direcciones de observación</translation>
-    </message>
-    <message>
-        <source>Current total balance in watch-only addresses</source>
-        <translation type="unfinished">Saldo total actual en direcciones de solo observación</translation>
-    </message>
-    <message>
-        <source>Privacy mode activated for the Overview tab. To unmask the values, uncheck Settings-&gt;Mask values.</source>
-        <translation type="unfinished">Modo de privacidad activado para la pestaña de vista general. Para mostrar los valores, anule la selección de Configuración-&gt;Ocultar valores.</translation>
-=======
         <source>Done loading</source>
         <translation type="unfinished">Generado pero no aceptado</translation>
     </message>
@@ -4826,160 +3951,8 @@
     <message>
         <source>Error loading %s: Wallet corrupted</source>
         <translation type="unfinished">Error cargando %s: Monedero corrupto</translation>
->>>>>>> 86d0551a
-    </message>
-</context>
-<context>
-    <name>PSBTOperationsDialog</name>
-    <message>
-<<<<<<< HEAD
-        <source>PSBT Operations</source>
-        <translation type="unfinished">Operaciones PSBT</translation>
-    </message>
-    <message>
-        <source>Sign Tx</source>
-        <translation type="unfinished">Firmar transacción</translation>
-    </message>
-    <message>
-        <source>Broadcast Tx</source>
-        <translation type="unfinished">Transmitir transacción</translation>
-    </message>
-    <message>
-        <source>Copy to Clipboard</source>
-        <translation type="unfinished">Copiar al portapapeles</translation>
-    </message>
-    <message>
-        <source>Save…</source>
-        <translation type="unfinished">Guardar...</translation>
-    </message>
-    <message>
-        <source>Close</source>
-        <translation type="unfinished">Cerrar</translation>
-    </message>
-    <message>
-        <source>Failed to load transaction: %1</source>
-        <translation type="unfinished">Error al cargar la transacción: %1</translation>
-    </message>
-    <message>
-        <source>Failed to sign transaction: %1</source>
-        <translation type="unfinished">Error al firmar la transacción: %1</translation>
-    </message>
-    <message>
-        <source>Cannot sign inputs while wallet is locked.</source>
-        <translation type="unfinished">No se pueden firmar entradas mientras la billetera está bloqueada.</translation>
-    </message>
-    <message>
-        <source>Could not sign any more inputs.</source>
-        <translation type="unfinished">No se pudo firmar más entradas.</translation>
-    </message>
-    <message>
-        <source>Signed %1 inputs, but more signatures are still required.</source>
-        <translation type="unfinished">Se firmaron %1 entradas, pero aún se requieren más firmas.</translation>
-    </message>
-    <message>
-        <source>Signed transaction successfully. Transaction is ready to broadcast.</source>
-        <translation type="unfinished">La transacción se firmó correctamente y está lista para transmitirse.</translation>
-    </message>
-    <message>
-        <source>Unknown error processing transaction.</source>
-        <translation type="unfinished">Error desconocido al procesar la transacción.</translation>
-    </message>
-    <message>
-        <source>Transaction broadcast successfully! Transaction ID: %1</source>
-        <translation type="unfinished">¡La transacción se transmitió correctamente! Identificador de transacción: %1</translation>
-    </message>
-    <message>
-        <source>Transaction broadcast failed: %1</source>
-        <translation type="unfinished">Error al transmitir la transacción: %1</translation>
-    </message>
-    <message>
-        <source>PSBT copied to clipboard.</source>
-        <translation type="unfinished">PSBT copiada al portapapeles.</translation>
-    </message>
-    <message>
-        <source>Save Transaction Data</source>
-        <translation type="unfinished">Guardar datos de la transacción</translation>
-    </message>
-    <message>
-        <source>Partially Signed Transaction (Binary)</source>
-        <extracomment>Expanded name of the binary PSBT file format. See: BIP 174.</extracomment>
-        <translation type="unfinished">Transacción parcialmente firmada (binario) </translation>
-    </message>
-    <message>
-        <source>PSBT saved to disk.</source>
-        <translation type="unfinished">PSBT guardada en en el disco.</translation>
-    </message>
-    <message>
-        <source> * Sends %1 to %2</source>
-        <translation type="unfinished">* Envía %1 a %2</translation>
-    </message>
-    <message>
-        <source>Unable to calculate transaction fee or total transaction amount.</source>
-        <translation type="unfinished">No se puede calcular la comisión o el importe total de la transacción.</translation>
-    </message>
-    <message>
-        <source>Pays transaction fee: </source>
-        <translation type="unfinished">Paga comisión de transacción:</translation>
-    </message>
-    <message>
-        <source>Total Amount</source>
-        <translation type="unfinished">Cantidad total</translation>
-    </message>
-    <message>
-        <source>or</source>
-        <translation type="unfinished">o</translation>
-    </message>
-    <message>
-        <source>Transaction has %1 unsigned inputs.</source>
-        <translation type="unfinished">La transacción tiene %1 entradas sin firmar.</translation>
-    </message>
-    <message>
-        <source>Transaction is missing some information about inputs.</source>
-        <translation type="unfinished">A la transacción le falta información sobre entradas.</translation>
-    </message>
-    <message>
-        <source>Transaction still needs signature(s).</source>
-        <translation type="unfinished">La transacción aún necesita firma(s).</translation>
-    </message>
-    <message>
-        <source>(But no wallet is loaded.)</source>
-        <translation type="unfinished">(Pero no se cargó ninguna billetera).</translation>
-    </message>
-    <message>
-        <source>(But this wallet cannot sign transactions.)</source>
-        <translation type="unfinished">(Pero esta billetera no puede firmar transacciones).</translation>
-    </message>
-    <message>
-        <source>(But this wallet does not have the right keys.)</source>
-        <translation type="unfinished">(Pero esta billetera no tiene las claves adecuadas).</translation>
-    </message>
-    <message>
-        <source>Transaction is fully signed and ready for broadcast.</source>
-        <translation type="unfinished">La transacción se firmó completamente y está lista para transmitirse.</translation>
-    </message>
-    </context>
-<context>
-    <name>PaymentServer</name>
-    <message>
-        <source>Payment request error</source>
-        <translation type="unfinished">Error en la solicitud de pago</translation>
-    </message>
-    <message>
-        <source>'qtum://' is not a valid URI. Use 'qtum:' instead.</source>
-        <translation type="unfinished">"qtum://" no es un URI válido. Use "qtum:" en su lugar.</translation>
-    </message>
-    <message>
-        <source>Cannot process payment request because BIP70 is not supported.
-Due to widespread security flaws in BIP70 it's strongly recommended that any merchant instructions to switch wallets be ignored.
-If you are receiving this error you should request the merchant provide a BIP21 compatible URI.</source>
-        <translation type="unfinished">No se puede procesar la solicitud de pago porque no existe compatibilidad con BIP70.
-Debido a los fallos de seguridad generalizados en BIP70, se recomienda encarecidamente ignorar las instrucciones del comerciante para cambiar de billetera.
-Si recibe este error, debe solicitar al comerciante que le proporcione un URI compatible con BIP21.</translation>
-    </message>
-    <message>
-        <source>Payment request file handling</source>
-        <translation type="unfinished">Manejo del archivo de solicitud de pago</translation>
-=======
+    </message>
+    <message>
         <source>Error loading %s: Wallet requires newer version of %s</source>
         <translation type="unfinished">Error cargando %s: Monedero requiere una versión mas reciente de %s</translation>
     </message>
@@ -5122,62 +4095,8 @@
     <message>
         <source>Input not found or already spent</source>
         <translation type="unfinished">No se encontró o ya se gastó la entrada</translation>
->>>>>>> 86d0551a
-    </message>
-</context>
-<context>
-    <name>PeerTableModel</name>
-    <message>
-<<<<<<< HEAD
-        <source>User Agent</source>
-        <extracomment>Title of Peers Table column which contains the peer's User Agent string.</extracomment>
-        <translation type="unfinished">Agente de usuario</translation>
-    </message>
-    <message>
-        <source>Peer</source>
-        <extracomment>Title of Peers Table column which contains a unique number used to identify a connection.</extracomment>
-        <translation type="unfinished">Par</translation>
-    </message>
-    <message>
-        <source>Age</source>
-        <extracomment>Title of Peers Table column which indicates the duration (length of time) since the peer connection started.</extracomment>
-        <translation type="unfinished">Duración</translation>
-    </message>
-    <message>
-        <source>Sent</source>
-        <extracomment>Title of Peers Table column which indicates the total amount of network information we have sent to the peer.</extracomment>
-        <translation type="unfinished">Expedido</translation>
-    </message>
-    <message>
-        <source>Received</source>
-        <extracomment>Title of Peers Table column which indicates the total amount of network information we have received from the peer.</extracomment>
-        <translation type="unfinished">Recibido</translation>
-    </message>
-    <message>
-        <source>Address</source>
-        <extracomment>Title of Peers Table column which contains the IP/Onion/I2P address of the connected peer.</extracomment>
-        <translation type="unfinished">Dirección</translation>
-    </message>
-    <message>
-        <source>Type</source>
-        <extracomment>Title of Peers Table column which describes the type of peer connection. The "type" describes why the connection exists.</extracomment>
-        <translation type="unfinished">Tipo</translation>
-    </message>
-    <message>
-        <source>Network</source>
-        <extracomment>Title of Peers Table column which states the network the peer connected through.</extracomment>
-        <translation type="unfinished">Red</translation>
-    </message>
-    <message>
-        <source>Inbound</source>
-        <extracomment>An Inbound Connection from a Peer.</extracomment>
-        <translation type="unfinished">Entrante</translation>
-    </message>
-    <message>
-        <source>Outbound</source>
-        <extracomment>An Outbound Connection to a Peer.</extracomment>
-        <translation type="unfinished">Salida</translation>
-=======
+    </message>
+    <message>
         <source>Insufficient dbcache for block verification</source>
         <translation type="unfinished">dbcache insuficiente para la verificación de bloques</translation>
     </message>
@@ -5216,41 +4135,8 @@
     <message>
         <source>Invalid pre-selected input %s</source>
         <translation type="unfinished">Entrada preseleccionada no válida %s</translation>
->>>>>>> 86d0551a
-    </message>
-</context>
-<context>
-    <name>QRImageWidget</name>
-    <message>
-<<<<<<< HEAD
-        <source>&amp;Save Image…</source>
-        <translation type="unfinished">&amp;Guardar imagen...</translation>
-    </message>
-    <message>
-        <source>&amp;Copy Image</source>
-        <translation type="unfinished">&amp;Copiar imagen</translation>
-    </message>
-    <message>
-        <source>Resulting URI too long, try to reduce the text for label / message.</source>
-        <translation type="unfinished">El URI resultante es demasiado largo, así que trate de reducir el texto de la etiqueta o el mensaje.</translation>
-    </message>
-    <message>
-        <source>Error encoding URI into QR Code.</source>
-        <translation type="unfinished">Fallo al codificar URI en código QR.</translation>
-    </message>
-    <message>
-        <source>QR code support not available.</source>
-        <translation type="unfinished">La compatibilidad con el código QR no está disponible.</translation>
-    </message>
-    <message>
-        <source>Save QR Code</source>
-        <translation type="unfinished">Guardar código QR</translation>
-    </message>
-    <message>
-        <source>PNG Image</source>
-        <extracomment>Expanded name of the PNG file format. See: https://en.wikipedia.org/wiki/Portable_Network_Graphics.</extracomment>
-        <translation type="unfinished">Imagen PNG</translation>
-=======
+    </message>
+    <message>
         <source>Listening for incoming connections failed (listen returned error %s)</source>
         <translation type="unfinished">Fallo en la escucha para conexiones entrantes (la escucha devolvió el error %s)</translation>
     </message>
@@ -5277,2220 +4163,6 @@
     <message>
         <source>Missing solving data for estimating transaction size</source>
         <translation type="unfinished">Faltan datos de resolución para estimar el tamaño de la transacción</translation>
->>>>>>> 86d0551a
-    </message>
-</context>
-<context>
-    <name>RPCConsole</name>
-    <message>
-<<<<<<< HEAD
-        <source>N/A</source>
-        <translation type="unfinished">N/D</translation>
-    </message>
-    <message>
-        <source>Client version</source>
-        <translation type="unfinished">Versión del cliente</translation>
-    </message>
-    <message>
-        <source>&amp;Information</source>
-        <translation type="unfinished">Información</translation>
-    </message>
-    <message>
-        <source>To specify a non-default location of the data directory use the '%1' option.</source>
-        <translation type="unfinished">Para especificar una ubicación no predeterminada del directorio de datos, use la opción "%1".</translation>
-    </message>
-    <message>
-        <source>Blocksdir</source>
-        <translation type="unfinished">Bloques dir</translation>
-    </message>
-    <message>
-        <source>To specify a non-default location of the blocks directory use the '%1' option.</source>
-        <translation type="unfinished">Para especificar una ubicación no predeterminada del directorio de bloques, use la opción "%1".</translation>
-    </message>
-    <message>
-        <source>Startup time</source>
-        <translation type="unfinished">Hora de inicio</translation>
-    </message>
-    <message>
-        <source>Network</source>
-        <translation type="unfinished">Red</translation>
-    </message>
-    <message>
-        <source>Name</source>
-        <translation type="unfinished">Nombre</translation>
-    </message>
-    <message>
-        <source>Number of connections</source>
-        <translation type="unfinished">Número de conexiones</translation>
-    </message>
-    <message>
-        <source>Block chain</source>
-        <translation type="unfinished">Cadena de bloques</translation>
-    </message>
-    <message>
-        <source>Memory Pool</source>
-        <translation type="unfinished">Grupo de memoria</translation>
-    </message>
-    <message>
-        <source>Memory usage</source>
-        <translation type="unfinished">Memoria utilizada</translation>
-    </message>
-    <message>
-        <source>Wallet: </source>
-        <translation type="unfinished">Monedero:</translation>
-    </message>
-    <message>
-        <source>(none)</source>
-        <translation type="unfinished">(ninguno)</translation>
-    </message>
-    <message>
-        <source>&amp;Reset</source>
-        <translation type="unfinished">&amp;Reestablecer</translation>
-    </message>
-    <message>
-        <source>Received</source>
-        <translation type="unfinished">Recibido</translation>
-    </message>
-    <message>
-        <source>Sent</source>
-        <translation type="unfinished">Expedido</translation>
-    </message>
-    <message>
-        <source>&amp;Peers</source>
-        <translation type="unfinished">&amp;Pares</translation>
-    </message>
-    <message>
-        <source>Banned peers</source>
-        <translation type="unfinished">Pares prohibidos</translation>
-    </message>
-    <message>
-        <source>Select a peer to view detailed information.</source>
-        <translation type="unfinished">Selecciona un par para ver la información detallada.</translation>
-    </message>
-    <message>
-        <source>Whether we relay transactions to this peer.</source>
-        <translation type="unfinished">Si retransmitimos las transacciones a este par.</translation>
-    </message>
-    <message>
-        <source>Transaction Relay</source>
-        <translation type="unfinished">Retransmisión de transacción</translation>
-    </message>
-    <message>
-        <source>Starting Block</source>
-        <translation type="unfinished">Bloque de inicio</translation>
-    </message>
-    <message>
-        <source>Synced Headers</source>
-        <translation type="unfinished">Encabezados sincronizados</translation>
-    </message>
-    <message>
-        <source>Last Transaction</source>
-        <translation type="unfinished">Última transacción</translation>
-    </message>
-    <message>
-        <source>The mapped Autonomous System used for diversifying peer selection.</source>
-        <translation type="unfinished">El sistema autónomo asignado que se usó para diversificar la selección de pares.</translation>
-    </message>
-    <message>
-        <source>Mapped AS</source>
-        <translation type="unfinished">SA asignado</translation>
-    </message>
-    <message>
-        <source>Whether we relay addresses to this peer.</source>
-        <extracomment>Tooltip text for the Address Relay field in the peer details area, which displays whether we relay addresses to this peer (Yes/No).</extracomment>
-        <translation type="unfinished">Si retransmitimos las direcciones a este par.</translation>
-    </message>
-    <message>
-        <source>Address Relay</source>
-        <extracomment>Text title for the Address Relay field in the peer details area, which displays whether we relay addresses to this peer (Yes/No).</extracomment>
-        <translation type="unfinished">Retransmisión de dirección</translation>
-    </message>
-    <message>
-        <source>The total number of addresses received from this peer that were processed (excludes addresses that were dropped due to rate-limiting).</source>
-        <extracomment>Tooltip text for the Addresses Processed field in the peer details area, which displays the total number of addresses received from this peer that were processed (excludes addresses that were dropped due to rate-limiting).</extracomment>
-        <translation type="unfinished">El número total de direcciones recibidas desde este par que se procesaron (excluye las direcciones omitidas debido a la limitación de volumen).</translation>
-    </message>
-    <message>
-        <source>The total number of addresses received from this peer that were dropped (not processed) due to rate-limiting.</source>
-        <extracomment>Tooltip text for the Addresses Rate-Limited field in the peer details area, which displays the total number of addresses received from this peer that were dropped (not processed) due to rate-limiting.</extracomment>
-        <translation type="unfinished">El número total de direcciones recibidas desde este par que se omitieron (no se procesaron) debido a la limitación de volumen.</translation>
-    </message>
-    <message>
-        <source>Addresses Processed</source>
-        <extracomment>Text title for the Addresses Processed field in the peer details area, which displays the total number of addresses received from this peer that were processed (excludes addresses that were dropped due to rate-limiting).</extracomment>
-        <translation type="unfinished">Direcciones procesadas</translation>
-    </message>
-    <message>
-        <source>Addresses Rate-Limited</source>
-        <extracomment>Text title for the Addresses Rate-Limited field in the peer details area, which displays the total number of addresses received from this peer that were dropped (not processed) due to rate-limiting.</extracomment>
-        <translation type="unfinished">Direcciones omitidas por limitación de volumen</translation>
-    </message>
-    <message>
-        <source>User Agent</source>
-        <translation type="unfinished">Agente de usuario</translation>
-    </message>
-    <message>
-        <source>Node window</source>
-        <translation type="unfinished">Ventana de nodo</translation>
-    </message>
-    <message>
-        <source>Current block height</source>
-        <translation type="unfinished">Altura del bloque actual</translation>
-    </message>
-    <message>
-        <source>Open the %1 debug log file from the current data directory. This can take a few seconds for large log files.</source>
-        <translation type="unfinished">Abra el archivo de registro de depuración %1 en el directorio de datos actual. Esto puede tardar unos segundos para los archivos de registro grandes.</translation>
-    </message>
-    <message>
-        <source>Decrease font size</source>
-        <translation type="unfinished">Reducir el tamaño de la fuente</translation>
-    </message>
-    <message>
-        <source>Increase font size</source>
-        <translation type="unfinished">Aumentar el tamaño de la fuente</translation>
-    </message>
-    <message>
-        <source>The direction and type of peer connection: %1</source>
-        <translation type="unfinished">La dirección y el tipo de conexión entre pares: %1</translation>
-    </message>
-    <message>
-        <source>Direction/Type</source>
-        <translation type="unfinished">Dirección/Tipo</translation>
-    </message>
-    <message>
-        <source>The network protocol this peer is connected through: IPv4, IPv6, Onion, I2P, or CJDNS.</source>
-        <translation type="unfinished">El protocolo de red mediante el cual está conectado este par: IPv4, IPv6, Onion, I2P o CJDNS.</translation>
-    </message>
-    <message>
-        <source>Services</source>
-        <translation type="unfinished">Servicios</translation>
-    </message>
-    <message>
-        <source>High bandwidth BIP152 compact block relay: %1</source>
-        <translation type="unfinished">Retransmisión de bloque compacto BIP152 en modo de banda ancha: %1</translation>
-    </message>
-    <message>
-        <source>High Bandwidth</source>
-        <translation type="unfinished">Banda ancha</translation>
-    </message>
-    <message>
-        <source>Connection Time</source>
-        <translation type="unfinished">Tiempo de conexión</translation>
-    </message>
-    <message>
-        <source>Elapsed time since a novel block passing initial validity checks was received from this peer.</source>
-        <translation type="unfinished">Tiempo transcurrido desde que se recibió de este par un nuevo bloque que superó las comprobaciones de validez iniciales.</translation>
-    </message>
-    <message>
-        <source>Last Block</source>
-        <translation type="unfinished">Último bloque</translation>
-    </message>
-    <message>
-        <source>Elapsed time since a novel transaction accepted into our mempool was received from this peer.</source>
-        <extracomment>Tooltip text for the Last Transaction field in the peer details area.</extracomment>
-        <translation type="unfinished">Tiempo transcurrido desde que se recibió de este par una nueva transacción aceptada en nuestra mempool.</translation>
-    </message>
-    <message>
-        <source>Last Send</source>
-        <translation type="unfinished">Último envío</translation>
-    </message>
-    <message>
-        <source>Last Receive</source>
-        <translation type="unfinished">Ultima recepción</translation>
-    </message>
-    <message>
-        <source>Ping Time</source>
-        <translation type="unfinished">Tiempo de Ping</translation>
-    </message>
-    <message>
-        <source>Ping Wait</source>
-        <translation type="unfinished">Espera de Ping</translation>
-    </message>
-    <message>
-        <source>Min Ping</source>
-        <translation type="unfinished">Ping mínimo</translation>
-    </message>
-    <message>
-        <source>Last block time</source>
-        <translation type="unfinished">Hora del último bloque</translation>
-    </message>
-    <message>
-        <source>&amp;Open</source>
-        <translation type="unfinished">&amp;Abrir</translation>
-    </message>
-    <message>
-        <source>&amp;Console</source>
-        <translation type="unfinished">&amp;Consola</translation>
-    </message>
-    <message>
-        <source>&amp;Network Traffic</source>
-        <translation type="unfinished">&amp;Tráfico de Red</translation>
-    </message>
-    <message>
-        <source>Totals</source>
-        <translation type="unfinished">Total:</translation>
-    </message>
-    <message>
-        <source>Debug log file</source>
-        <translation type="unfinished">Archivo de registro de depuración</translation>
-    </message>
-    <message>
-        <source>Clear console</source>
-        <translation type="unfinished">Borrar consola</translation>
-    </message>
-    <message>
-        <source>In:</source>
-        <translation type="unfinished">Dentro:</translation>
-    </message>
-    <message>
-        <source>Out:</source>
-        <translation type="unfinished">Fuera:</translation>
-    </message>
-    <message>
-        <source>Inbound: initiated by peer</source>
-        <extracomment>Explanatory text for an inbound peer connection.</extracomment>
-        <translation type="unfinished">Entrante: iniciada por el par</translation>
-    </message>
-    <message>
-        <source>Outbound Full Relay: default</source>
-        <extracomment>Explanatory text for an outbound peer connection that relays all network information. This is the default behavior for outbound connections.</extracomment>
-        <translation type="unfinished">Retransmisión completa saliente: predeterminada</translation>
-    </message>
-    <message>
-        <source>Outbound Block Relay: does not relay transactions or addresses</source>
-        <extracomment>Explanatory text for an outbound peer connection that relays network information about blocks and not transactions or addresses.</extracomment>
-        <translation type="unfinished">Retransmisión de bloque saliente: no retransmite transacciones o direcciones</translation>
-    </message>
-    <message>
-        <source>Outbound Manual: added using RPC %1 or %2/%3 configuration options</source>
-        <extracomment>Explanatory text for an outbound peer connection that was established manually through one of several methods. The numbered arguments are stand-ins for the methods available to establish manual connections.</extracomment>
-        <translation type="unfinished">Manual saliente: agregada usando las opciones de configuración %1 o %2/%3 de RPC</translation>
-    </message>
-    <message>
-        <source>Outbound Feeler: short-lived, for testing addresses</source>
-        <extracomment>Explanatory text for a short-lived outbound peer connection that is used to test the aliveness of known addresses.</extracomment>
-        <translation type="unfinished">Feeler saliente: de corta duración, para probar direcciones</translation>
-    </message>
-    <message>
-        <source>Outbound Address Fetch: short-lived, for soliciting addresses</source>
-        <extracomment>Explanatory text for a short-lived outbound peer connection that is used to request addresses from a peer.</extracomment>
-        <translation type="unfinished">Recuperación de dirección saliente: de corta duración, para solicitar direcciones</translation>
-    </message>
-    <message>
-        <source>we selected the peer for high bandwidth relay</source>
-        <translation type="unfinished">Seleccionamos el par para la retransmisión de banda ancha</translation>
-    </message>
-    <message>
-        <source>the peer selected us for high bandwidth relay</source>
-        <translation type="unfinished">El par nos seleccionó para la retransmisión de banda ancha</translation>
-    </message>
-    <message>
-        <source>no high bandwidth relay selected</source>
-        <translation type="unfinished">Ninguna transmisión de banda ancha seleccionada</translation>
-    </message>
-    <message>
-        <source>&amp;Copy address</source>
-        <extracomment>Context menu action to copy the address of a peer.</extracomment>
-        <translation type="unfinished">&amp;Copiar dirección</translation>
-    </message>
-    <message>
-        <source>1 &amp;hour</source>
-        <translation type="unfinished">1 hora</translation>
-    </message>
-    <message>
-        <source>1 d&amp;ay</source>
-        <translation type="unfinished">1 &amp;día</translation>
-    </message>
-    <message>
-        <source>&amp;Copy IP/Netmask</source>
-        <extracomment>Context menu action to copy the IP/Netmask of a banned peer. IP/Netmask is the combination of a peer's IP address and its Netmask. For IP address, see: https://en.wikipedia.org/wiki/IP_address.</extracomment>
-        <translation type="unfinished">&amp;Copiar IP/Máscara de red</translation>
-    </message>
-    <message>
-        <source>&amp;Unban</source>
-        <translation type="unfinished">&amp;Desbloquear</translation>
-    </message>
-    <message>
-        <source>Network activity disabled</source>
-        <translation type="unfinished">Actividad de red desactivada</translation>
-    </message>
-    <message>
-        <source>Executing command without any wallet</source>
-        <translation type="unfinished">Ejecutar comando sin monedero</translation>
-    </message>
-    <message>
-        <source>Welcome to the %1 RPC console.
-Use up and down arrows to navigate history, and %2 to clear screen.
-Use %3 and %4 to increase or decrease the font size.
-Type %5 for an overview of available commands.
-For more information on using this console, type %6.
-
-%7WARNING: Scammers have been active, telling users to type commands here, stealing their wallet contents. Do not use this console without fully understanding the ramifications of a command.%8</source>
-        <extracomment>RPC console welcome message. Placeholders %7 and %8 are style tags for the warning content, and they are not space separated from the rest of the text intentionally.</extracomment>
-        <translation type="unfinished">Bienvenido a la consola RPC
-%1. Utiliza las flechas arriba y abajo para navegar por el historial, y %2 para borrar la pantalla. 
-Utiliza %3 y %4 para aumentar o disminuir el tamaño de la fuente. 
-Escribe %5 para ver un resumen de los comandos disponibles. Para más información sobre cómo usar esta consola, escribe %6.
-
-%7 AVISO: Los estafadores han estado activos diciendo a los usuarios que escriban comandos aquí, robando el contenido de sus monederos. No uses esta consola sin entender completamente las ramificaciones de un comando.%8</translation>
-    </message>
-    <message>
-        <source>Executing…</source>
-        <extracomment>A console message indicating an entered command is currently being executed.</extracomment>
-        <translation type="unfinished">Ejecutando...</translation>
-    </message>
-    <message>
-        <source>(peer: %1)</source>
-        <translation type="unfinished">(par: %1)</translation>
-    </message>
-    <message>
-        <source>via %1</source>
-        <translation type="unfinished">a través de %1</translation>
-    </message>
-    <message>
-        <source>Yes</source>
-        <translation type="unfinished">Si</translation>
-    </message>
-    <message>
-        <source>To</source>
-        <translation type="unfinished">Para</translation>
-    </message>
-    <message>
-        <source>From</source>
-        <translation type="unfinished">De</translation>
-    </message>
-    <message>
-        <source>Ban for</source>
-        <translation type="unfinished">Bloqueo para</translation>
-    </message>
-    <message>
-        <source>Never</source>
-        <translation type="unfinished">nunca</translation>
-    </message>
-    <message>
-        <source>Unknown</source>
-        <translation type="unfinished">Desconocido</translation>
-    </message>
-</context>
-<context>
-    <name>ReceiveCoinsDialog</name>
-    <message>
-        <source>&amp;Amount:</source>
-        <translation type="unfinished">Cantidad</translation>
-    </message>
-    <message>
-        <source>&amp;Label:</source>
-        <translation type="unfinished">&amp;Etiqueta:</translation>
-    </message>
-    <message>
-        <source>&amp;Message:</source>
-        <translation type="unfinished">Mensaje:</translation>
-    </message>
-    <message>
-        <source>An optional message to attach to the payment request, which will be displayed when the request is opened. Note: The message will not be sent with the payment over the Qtum network.</source>
-        <translation type="unfinished">Mensaje opcional adjunto a la solicitud de pago, que será mostrado cuando la solicitud sea abierta. Nota: Este mensaje no será enviado con el pago a través de la red Qtum.</translation>
-    </message>
-    <message>
-        <source>An optional label to associate with the new receiving address.</source>
-        <translation type="unfinished">Una etiqueta opcional para asociar con la nueva dirección de recepción</translation>
-    </message>
-    <message>
-        <source>Use this form to request payments. All fields are &lt;b&gt;optional&lt;/b&gt;.</source>
-        <translation type="unfinished">Use este formulario para solicitar pagos. Todos los campos son &lt;b&gt; opcionales &lt;/ b&gt;.</translation>
-    </message>
-    <message>
-        <source>An optional amount to request. Leave this empty or zero to not request a specific amount.</source>
-        <translation type="unfinished">Un importe opcional para solicitar. Deje esto vacío o en cero para no solicitar una cantidad específica.</translation>
-    </message>
-    <message>
-        <source>An optional label to associate with the new receiving address (used by you to identify an invoice).  It is also attached to the payment request.</source>
-        <translation type="unfinished">Una etiqueta opcional para asociar con la nueva dirección de recepción (utilizada por ti para identificar una factura). También se adjunta a la solicitud de pago.</translation>
-    </message>
-    <message>
-        <source>An optional message that is attached to the payment request and may be displayed to the sender.</source>
-        <translation type="unfinished">Un mensaje opcional que se adjunta a la solicitud de pago y que puede mostrarse al remitente.</translation>
-    </message>
-    <message>
-        <source>&amp;Create new receiving address</source>
-        <translation type="unfinished">&amp;Crear una nueva dirección de recepción</translation>
-    </message>
-    <message>
-        <source>Clear all fields of the form.</source>
-        <translation type="unfinished">Limpiar todos los campos del formulario</translation>
-    </message>
-    <message>
-        <source>Clear</source>
-        <translation type="unfinished">Limpiar</translation>
-    </message>
-    <message>
-        <source>Requested payments history</source>
-        <translation type="unfinished">Historial de pagos solicitado</translation>
-    </message>
-    <message>
-        <source>Show the selected request (does the same as double clicking an entry)</source>
-        <translation type="unfinished">Muestra la petición seleccionada (También doble clic)</translation>
-    </message>
-    <message>
-        <source>Show</source>
-        <translation type="unfinished">Mostrar</translation>
-    </message>
-    <message>
-        <source>Remove the selected entries from the list</source>
-        <translation type="unfinished">Borrar de la lista las direcciónes actualmente seleccionadas</translation>
-    </message>
-    <message>
-        <source>Remove</source>
-        <translation type="unfinished">Eliminar</translation>
-    </message>
-    <message>
-        <source>Copy &amp;URI</source>
-        <translation type="unfinished">Copiar &amp;URI</translation>
-    </message>
-    <message>
-        <source>&amp;Copy address</source>
-        <translation type="unfinished">&amp;Copiar dirección</translation>
-    </message>
-    <message>
-        <source>Copy &amp;label</source>
-        <translation type="unfinished">Copiar &amp;etiqueta</translation>
-    </message>
-    <message>
-        <source>Copy &amp;message</source>
-        <translation type="unfinished">Copiar &amp;mensaje</translation>
-    </message>
-    <message>
-        <source>Copy &amp;amount</source>
-        <translation type="unfinished">Copiar &amp;importe</translation>
-    </message>
-    <message>
-        <source>Not recommended due to higher fees and less protection against typos.</source>
-        <translation type="unfinished">No se recomienda debido a las altas comisiones y la poca protección contra errores tipográficos.</translation>
-    </message>
-    <message>
-        <source>Generates an address compatible with older wallets.</source>
-        <translation type="unfinished">Genera una dirección compatible con billeteras más antiguas.</translation>
-    </message>
-    <message>
-        <source>Generates a native segwit address (BIP-173). Some old wallets don't support it.</source>
-        <translation type="unfinished">Genera una dirección segwit nativa (BIP-173). No es compatible con algunas billeteras antiguas.</translation>
-    </message>
-    <message>
-        <source>Bech32m (BIP-350) is an upgrade to Bech32, wallet support is still limited.</source>
-        <translation type="unfinished">Bech32m (BIP-350) es una actualización de Bech32. La compatibilidad con la billetera todavía es limitada.</translation>
-    </message>
-    <message>
-        <source>Could not unlock wallet.</source>
-        <translation type="unfinished">No se pudo desbloquear la billetera.</translation>
-    </message>
-    <message>
-        <source>Could not generate new %1 address</source>
-        <translation type="unfinished">No se ha podido generar una nueva dirección %1</translation>
-    </message>
-</context>
-<context>
-    <name>ReceiveRequestDialog</name>
-    <message>
-        <source>Request payment to …</source>
-        <translation type="unfinished">Solicitar pago a...</translation>
-    </message>
-    <message>
-        <source>Amount:</source>
-        <translation type="unfinished">Cuantía:</translation>
-    </message>
-    <message>
-        <source>Message:</source>
-        <translation type="unfinished">Mensaje:</translation>
-    </message>
-    <message>
-        <source>Copy &amp;URI</source>
-        <translation type="unfinished">Copiar &amp;URI</translation>
-    </message>
-    <message>
-        <source>Copy &amp;Address</source>
-        <translation type="unfinished">Copiar &amp;Dirección</translation>
-    </message>
-    <message>
-        <source>&amp;Verify</source>
-        <translation type="unfinished">&amp;Verificar</translation>
-    </message>
-    <message>
-        <source>Verify this address on e.g. a hardware wallet screen</source>
-        <translation type="unfinished">Verifica esta dirección, por ejemplo, en la pantalla de una billetera de hardware</translation>
-    </message>
-    <message>
-        <source>&amp;Save Image…</source>
-        <translation type="unfinished">&amp;Guardar imagen...</translation>
-    </message>
-    </context>
-<context>
-    <name>RecentRequestsTableModel</name>
-    <message>
-        <source>Date</source>
-        <translation type="unfinished">Fecha</translation>
-    </message>
-    <message>
-        <source>Label</source>
-        <translation type="unfinished">Etiqueta</translation>
-    </message>
-    <message>
-        <source>Message</source>
-        <translation type="unfinished">Mensaje</translation>
-    </message>
-    <message>
-        <source>(no label)</source>
-        <translation type="unfinished">(sin etiqueta)</translation>
-    </message>
-    <message>
-        <source>(no message)</source>
-        <translation type="unfinished">(sin mensaje)</translation>
-    </message>
-    <message>
-        <source>(no amount requested)</source>
-        <translation type="unfinished">(sin importe solicitado)</translation>
-    </message>
-    <message>
-        <source>Requested</source>
-        <translation type="unfinished">Solicitado</translation>
-    </message>
-</context>
-<context>
-    <name>SendCoinsDialog</name>
-    <message>
-        <source>Send Coins</source>
-        <translation type="unfinished">Enviar monedas</translation>
-    </message>
-    <message>
-        <source>Coin Control Features</source>
-        <translation type="unfinished">Características de control de la moneda</translation>
-    </message>
-    <message>
-        <source>automatically selected</source>
-        <translation type="unfinished">Seleccionado automaticamente</translation>
-    </message>
-    <message>
-        <source>Insufficient funds!</source>
-        <translation type="unfinished">Fondos insuficientes!</translation>
-    </message>
-    <message>
-        <source>Quantity:</source>
-        <translation type="unfinished">Cantidad:</translation>
-    </message>
-    <message>
-        <source>Amount:</source>
-        <translation type="unfinished">Cuantía:</translation>
-    </message>
-    <message>
-        <source>Fee:</source>
-        <translation type="unfinished">Tasa:</translation>
-    </message>
-    <message>
-        <source>After Fee:</source>
-        <translation type="unfinished">Después de tasas:</translation>
-    </message>
-    <message>
-        <source>Change:</source>
-        <translation type="unfinished">Cambio:</translation>
-    </message>
-    <message>
-        <source>If this is activated, but the change address is empty or invalid, change will be sent to a newly generated address.</source>
-        <translation type="unfinished">Al activarse, si la dirección esta vacía o es inválida, las monedas serán enviadas a una nueva dirección generada.</translation>
-    </message>
-    <message>
-        <source>Custom change address</source>
-        <translation type="unfinished">Dirección propia</translation>
-    </message>
-    <message>
-        <source>Transaction Fee:</source>
-        <translation type="unfinished">Comisión de transacción:</translation>
-    </message>
-    <message>
-        <source>Using the fallbackfee can result in sending a transaction that will take several hours or days (or never) to confirm. Consider choosing your fee manually or wait until you have validated the complete chain.</source>
-        <translation type="unfinished">Si utilizas la comisión por defecto, la transacción puede tardar varias horas o incluso días (o nunca) en confirmarse. Considera elegir la comisión de forma manual o espera hasta que se haya validado completamente la cadena.</translation>
-    </message>
-    <message>
-        <source>Warning: Fee estimation is currently not possible.</source>
-        <translation type="unfinished">Advertencia: En este momento no se puede estimar la cuota.</translation>
-    </message>
-    <message>
-        <source>Recommended:</source>
-        <translation type="unfinished">Recomendado:</translation>
-    </message>
-    <message>
-        <source>Custom:</source>
-        <translation type="unfinished">Personalizado:</translation>
-    </message>
-    <message>
-        <source>Send to multiple recipients at once</source>
-        <translation type="unfinished">Enviar a múltiples destinatarios de una vez</translation>
-    </message>
-    <message>
-        <source>Add &amp;Recipient</source>
-        <translation type="unfinished">Añadir &amp;destinatario</translation>
-    </message>
-    <message>
-        <source>Clear all fields of the form.</source>
-        <translation type="unfinished">Limpiar todos los campos del formulario</translation>
-    </message>
-    <message>
-        <source>Inputs…</source>
-        <translation type="unfinished">Entradas...</translation>
-    </message>
-    <message>
-        <source>Dust:</source>
-        <translation type="unfinished">Polvo:</translation>
-    </message>
-    <message>
-        <source>Choose…</source>
-        <translation type="unfinished">Elegir...</translation>
-    </message>
-    <message>
-        <source>Hide transaction fee settings</source>
-        <translation type="unfinished">Ocultar configuración de la comisión de transacción</translation>
-    </message>
-    <message>
-        <source>Specify a custom fee per kB (1,000 bytes) of the transaction's virtual size.
-
-Note:  Since the fee is calculated on a per-byte basis, a fee rate of "100 satoshis per kvB" for a transaction size of 500 virtual bytes (half of 1 kvB) would ultimately yield a fee of only 50 satoshis.</source>
-        <translation type="unfinished">Especifica una comisión personalizada por kB (1000 bytes) del tamaño virtual de la transacción.
-
-Nota: Dado que la comisión se calcula por byte, una tasa de "100 satoshis por kvB" para una transacción de 500 bytes virtuales (la mitad de 1 kvB) produciría, en última instancia, una comisión de solo 50 satoshis.</translation>
-    </message>
-    <message>
-        <source>When there is less transaction volume than space in the blocks, miners as well as relaying nodes may enforce a minimum fee. Paying only this minimum fee is just fine, but be aware that this can result in a never confirming transaction once there is more demand for qtum transactions than the network can process.</source>
-        <translation type="unfinished">Cuando hay menos volumen de transacciones que espacio en los bloques, los mineros y los nodos de retransmisión pueden aplicar una comisión mínima. Está bien pagar solo esta comisión mínima, pero ten en cuenta que esto puede ocasionar que una transacción nunca se confirme una vez que haya más demanda de transacciones de Qtum de la que puede procesar la red.</translation>
-    </message>
-    <message>
-        <source>A too low fee might result in a never confirming transaction (read the tooltip)</source>
-        <translation type="unfinished">Una comisión demasiado pequeña puede resultar en una transacción que nunca será confirmada (leer herramientas de información).</translation>
-    </message>
-    <message>
-        <source>(Smart fee not initialized yet. This usually takes a few blocks…)</source>
-        <translation type="unfinished">(La comisión inteligente no se ha inicializado todavía. Esto tarda normalmente algunos bloques…)</translation>
-    </message>
-    <message>
-        <source>With Replace-By-Fee (BIP-125) you can increase a transaction's fee after it is sent. Without this, a higher fee may be recommended to compensate for increased transaction delay risk.</source>
-        <translation type="unfinished">Con la función "Reemplazar-por-comisión" (BIP-125), puedes aumentar la comisión de una transacción después de enviarla. Sin esta, es posible que se recomiende una comisión más alta para compensar el mayor riesgo de retraso de la transacción.</translation>
-    </message>
-    <message>
-        <source>Clear &amp;All</source>
-        <translation type="unfinished">Limpiar &amp;todo</translation>
-    </message>
-    <message>
-        <source>Balance:</source>
-        <translation type="unfinished">Saldo:</translation>
-    </message>
-    <message>
-        <source>Confirm the send action</source>
-        <translation type="unfinished">Confirmar el envío</translation>
-    </message>
-    <message>
-        <source>S&amp;end</source>
-        <translation type="unfinished">&amp;Enviar</translation>
-    </message>
-    <message>
-        <source>Copy quantity</source>
-        <translation type="unfinished">Copiar cantidad</translation>
-    </message>
-    <message>
-        <source>Copy amount</source>
-        <translation type="unfinished">Copiar cantidad</translation>
-    </message>
-    <message>
-        <source>Copy fee</source>
-        <translation type="unfinished">Copiar comisión</translation>
-    </message>
-    <message>
-        <source>Copy after fee</source>
-        <translation type="unfinished">Copiar después de la tarifa</translation>
-    </message>
-    <message>
-        <source>Copy bytes</source>
-        <translation type="unfinished">Copiar bytes</translation>
-    </message>
-    <message>
-        <source>Copy dust</source>
-        <translation type="unfinished">Copiar dust</translation>
-    </message>
-    <message>
-        <source>Copy change</source>
-        <translation type="unfinished">Copiar cambio</translation>
-    </message>
-    <message>
-        <source>Sign on device</source>
-        <extracomment>"device" usually means a hardware wallet.</extracomment>
-        <translation type="unfinished">Firmar en el dispositivo</translation>
-    </message>
-    <message>
-        <source>Connect your hardware wallet first.</source>
-        <translation type="unfinished">Conecta tu monedero externo primero.</translation>
-    </message>
-    <message>
-        <source>Set external signer script path in Options -&gt; Wallet</source>
-        <extracomment>"External signer" means using devices such as hardware wallets.</extracomment>
-        <translation type="unfinished">Configura una ruta externa al script en Opciones -&gt; Monedero</translation>
-    </message>
-    <message>
-        <source>Creates a Partially Signed Qtum Transaction (PSBT) for use with e.g. an offline %1 wallet, or a PSBT-compatible hardware wallet.</source>
-        <translation type="unfinished">Crea una transacción de Qtum parcialmente firmada (PSBT) para usarla, por ejemplo, con una billetera %1 sin conexión o una billetera de hardware compatible con PSBT.</translation>
-    </message>
-    <message>
-        <source> from wallet '%1'</source>
-        <translation type="unfinished">desde la billetera '%1'</translation>
-    </message>
-    <message>
-        <source>%1 to %2</source>
-        <translation type="unfinished">%1 a %2</translation>
-    </message>
-    <message>
-        <source>To review recipient list click "Show Details…"</source>
-        <translation type="unfinished">Para consultar la lista de destinatarios, haz clic en "Mostrar detalles..."</translation>
-    </message>
-    <message>
-        <source>Sign failed</source>
-        <translation type="unfinished">La firma falló</translation>
-    </message>
-    <message>
-        <source>External signer not found</source>
-        <extracomment>"External signer" means using devices such as hardware wallets.</extracomment>
-        <translation type="unfinished">Dispositivo externo de firma no encontrado</translation>
-    </message>
-    <message>
-        <source>External signer failure</source>
-        <extracomment>"External signer" means using devices such as hardware wallets.</extracomment>
-        <translation type="unfinished">Dispositivo externo de firma no encontrado</translation>
-    </message>
-    <message>
-        <source>Save Transaction Data</source>
-        <translation type="unfinished">Guardar datos de la transacción</translation>
-    </message>
-    <message>
-        <source>Partially Signed Transaction (Binary)</source>
-        <extracomment>Expanded name of the binary PSBT file format. See: BIP 174.</extracomment>
-        <translation type="unfinished">Transacción parcialmente firmada (binario) </translation>
-    </message>
-    <message>
-        <source>PSBT saved</source>
-        <extracomment>Popup message when a PSBT has been saved to a file</extracomment>
-        <translation type="unfinished">TBPF guardado </translation>
-    </message>
-    <message>
-        <source>External balance:</source>
-        <translation type="unfinished">Saldo externo:</translation>
-    </message>
-    <message>
-        <source>or</source>
-        <translation type="unfinished">o</translation>
-    </message>
-    <message>
-        <source>You can increase the fee later (signals Replace-By-Fee, BIP-125).</source>
-        <translation type="unfinished">Puedes aumentar la comisión después (indica "Reemplazar-por-comisión", BIP-125).</translation>
-    </message>
-    <message>
-        <source>Do you want to create this transaction?</source>
-        <extracomment>Message displayed when attempting to create a transaction. Cautionary text to prompt the user to verify that the displayed transaction details represent the transaction the user intends to create.</extracomment>
-        <translation type="unfinished">¿Quieres crear esta transacción?</translation>
-    </message>
-    <message>
-        <source>Please, review your transaction. You can create and send this transaction or create a Partially Signed Qtum Transaction (PSBT), which you can save or copy and then sign with, e.g., an offline %1 wallet, or a PSBT-compatible hardware wallet.</source>
-        <extracomment>Text to inform a user attempting to create a transaction of their current options. At this stage, a user can send their transaction or create a PSBT. This string is displayed when both private keys and PSBT controls are enabled.</extracomment>
-        <translation type="unfinished">Revisa por favor la transacción. Puedes crear y enviar esta transacción de Qtum parcialmente firmada (PSBT), que además puedes guardar o copiar y, luego, firmar; por ejemplo, una billetera %1 sin conexión o una billetera de hardware compatible con PSBT.</translation>
-    </message>
-    <message>
-        <source>Please, review your transaction.</source>
-        <extracomment>Text to prompt a user to review the details of the transaction they are attempting to send.</extracomment>
-        <translation type="unfinished">Por favor, revisa tu transacción</translation>
-    </message>
-    <message>
-        <source>Transaction fee</source>
-        <translation type="unfinished">Comisión de transacción</translation>
-    </message>
-    <message>
-        <source>Not signalling Replace-By-Fee, BIP-125.</source>
-        <translation type="unfinished">No indica remplazar-por-comisión, BIP-125.</translation>
-    </message>
-    <message>
-        <source>Total Amount</source>
-        <translation type="unfinished">Cantidad total</translation>
-    </message>
-    <message>
-        <source>Unsigned Transaction</source>
-        <comment>PSBT copied</comment>
-        <extracomment>Caption of "PSBT has been copied" messagebox</extracomment>
-        <translation type="unfinished">Transacción no asignada</translation>
-    </message>
-    <message>
-        <source>The PSBT has been copied to the clipboard. You can also save it.</source>
-        <translation type="unfinished">Se copió la PSBT al portapapeles. También puedes guardarla.</translation>
-    </message>
-    <message>
-        <source>PSBT saved to disk</source>
-        <translation type="unfinished">PSBT guardada en el disco</translation>
-    </message>
-    <message>
-        <source>Confirm send coins</source>
-        <translation type="unfinished">Confirmar el envío de monedas</translation>
-    </message>
-    <message>
-        <source>Watch-only balance:</source>
-        <translation type="unfinished">Saldo solo de observación:</translation>
-    </message>
-    <message>
-        <source>The recipient address is not valid. Please recheck.</source>
-        <translation type="unfinished">La dirección del destinatario no es válida. Revísala.</translation>
-    </message>
-    <message>
-        <source>The amount to pay must be larger than 0.</source>
-        <translation type="unfinished">La cantidad por pagar tiene que ser mayor que 0.</translation>
-    </message>
-    <message>
-        <source>The amount exceeds your balance.</source>
-        <translation type="unfinished">El importe sobrepasa el saldo.</translation>
-    </message>
-    <message>
-        <source>The total exceeds your balance when the %1 transaction fee is included.</source>
-        <translation type="unfinished">El total sobrepasa su saldo cuando se incluye la tasa de envío de %1</translation>
-    </message>
-    <message>
-        <source>Duplicate address found: addresses should only be used once each.</source>
-        <translation type="unfinished">Se encontró una dirección duplicada: las direcciones solo se deben usar una vez.</translation>
-    </message>
-    <message>
-        <source>Transaction creation failed!</source>
-        <translation type="unfinished">¡Fallo al crear la transacción!</translation>
-    </message>
-    <message>
-        <source>A fee higher than %1 is considered an absurdly high fee.</source>
-        <translation type="unfinished">Una comisión mayor que %1 se considera como una comisión absurda-mente alta.</translation>
-    </message>
-    <message numerus="yes">
-        <source>Estimated to begin confirmation within %n block(s).</source>
-        <translation type="unfinished">
-            <numerusform>Estimado para comenzar confirmación dentro de %n bloque.</numerusform>
-            <numerusform>Estimado para comenzar confirmación dentro de %n bloques.</numerusform>
-        </translation>
-    </message>
-    <message>
-        <source>Warning: Invalid Qtum address</source>
-        <translation type="unfinished">Alerta: Dirección de Qtum inválida</translation>
-    </message>
-    <message>
-        <source>Warning: Unknown change address</source>
-        <translation type="unfinished">Peligro: Dirección de cambio desconocida</translation>
-    </message>
-    <message>
-        <source>Confirm custom change address</source>
-        <translation type="unfinished">Confirmar dirección de cambio personalizada</translation>
-    </message>
-    <message>
-        <source>The address you selected for change is not part of this wallet. Any or all funds in your wallet may be sent to this address. Are you sure?</source>
-        <translation type="unfinished">La dirección que ha seleccionado para el cambio no es parte de su monedero. Parte o todos sus fondos pueden ser enviados a esta dirección. ¿Está seguro?</translation>
-    </message>
-    <message>
-        <source>(no label)</source>
-        <translation type="unfinished">(sin etiqueta)</translation>
-    </message>
-</context>
-<context>
-    <name>SendCoinsEntry</name>
-    <message>
-        <source>A&amp;mount:</source>
-        <translation type="unfinished">Ca&amp;ntidad:</translation>
-    </message>
-    <message>
-        <source>Pay &amp;To:</source>
-        <translation type="unfinished">&amp;Pagar a:</translation>
-    </message>
-    <message>
-        <source>&amp;Label:</source>
-        <translation type="unfinished">&amp;Etiqueta:</translation>
-    </message>
-    <message>
-        <source>Choose previously used address</source>
-        <translation type="unfinished">Escoger dirección previamente usada</translation>
-    </message>
-    <message>
-        <source>The Qtum address to send the payment to</source>
-        <translation type="unfinished">Dirección Qtum a la que se enviará el pago</translation>
-    </message>
-    <message>
-        <source>Paste address from clipboard</source>
-        <translation type="unfinished">Pegar dirección desde portapapeles</translation>
-    </message>
-    <message>
-        <source>Remove this entry</source>
-        <translation type="unfinished">Eliminar esta transacción</translation>
-    </message>
-    <message>
-        <source>The amount to send in the selected unit</source>
-        <translation type="unfinished">El importe que se enviará en la unidad seleccionada</translation>
-    </message>
-    <message>
-        <source>Use available balance</source>
-        <translation type="unfinished">Usar el saldo disponible</translation>
-    </message>
-    <message>
-        <source>Message:</source>
-        <translation type="unfinished">Mensaje:</translation>
-    </message>
-    <message>
-        <source>Enter a label for this address to add it to the list of used addresses</source>
-        <translation type="unfinished">Introduce una etiqueta para esta dirección para añadirla a la lista de direcciones utilizadas</translation>
-    </message>
-    <message>
-        <source>A message that was attached to the qtum: URI which will be stored with the transaction for your reference. Note: This message will not be sent over the Qtum network.</source>
-        <translation type="unfinished">Mensaje que se agrgará al URI de Qtum, el cuál será almacenado con la transacción para su referencia. Nota: Este mensaje no será enviado a través de la red de Qtum.</translation>
-    </message>
-</context>
-<context>
-    <name>SendConfirmationDialog</name>
-    <message>
-        <source>Send</source>
-        <translation type="unfinished">Enviar</translation>
-    </message>
-    <message>
-        <source>Create Unsigned</source>
-        <translation type="unfinished">Crear sin firmar</translation>
-    </message>
-</context>
-<context>
-    <name>SignVerifyMessageDialog</name>
-    <message>
-        <source>Signatures - Sign / Verify a Message</source>
-        <translation type="unfinished">Firmas - Firmar / verificar un mensaje</translation>
-    </message>
-    <message>
-        <source>&amp;Sign Message</source>
-        <translation type="unfinished">&amp;Firmar mensaje</translation>
-    </message>
-    <message>
-        <source>You can sign messages/agreements with your addresses to prove you can receive qtums sent to them. Be careful not to sign anything vague or random, as phishing attacks may try to trick you into signing your identity over to them. Only sign fully-detailed statements you agree to.</source>
-        <translation type="unfinished">Puedes firmar los mensajes con tus direcciones para demostrar que las posees. Ten cuidado de no firmar cualquier cosa vaga, ya que los ataques de phishing pueden tratar de engañarte firmando tu identidad a través de ellos. Firma solo declaraciones totalmente detalladas con las que estés de acuerdo.</translation>
-    </message>
-    <message>
-        <source>The Qtum address to sign the message with</source>
-        <translation type="unfinished">La dirección Qtum con la que se firmó el mensaje</translation>
-    </message>
-    <message>
-        <source>Choose previously used address</source>
-        <translation type="unfinished">Escoger dirección previamente usada</translation>
-    </message>
-    <message>
-        <source>Paste address from clipboard</source>
-        <translation type="unfinished">Pegar dirección desde portapapeles</translation>
-    </message>
-    <message>
-        <source>Enter the message you want to sign here</source>
-        <translation type="unfinished">Introduzca el mensaje que desea firmar aquí</translation>
-    </message>
-    <message>
-        <source>Signature</source>
-        <translation type="unfinished">Firma</translation>
-    </message>
-    <message>
-        <source>Copy the current signature to the system clipboard</source>
-        <translation type="unfinished">Copiar la firma actual al portapapeles del sistema</translation>
-    </message>
-    <message>
-        <source>Sign the message to prove you own this Qtum address</source>
-        <translation type="unfinished">Firmar el mensaje para demostrar que se posee esta dirección Qtum</translation>
-    </message>
-    <message>
-        <source>Sign &amp;Message</source>
-        <translation type="unfinished">Firmar &amp;mensaje</translation>
-    </message>
-    <message>
-        <source>Reset all sign message fields</source>
-        <translation type="unfinished">Limpiar todos los campos de la firma de mensaje</translation>
-    </message>
-    <message>
-        <source>Clear &amp;All</source>
-        <translation type="unfinished">Limpiar &amp;todo</translation>
-    </message>
-    <message>
-        <source>&amp;Verify Message</source>
-        <translation type="unfinished">&amp;Verificar mensaje</translation>
-    </message>
-    <message>
-        <source>The Qtum address the message was signed with</source>
-        <translation type="unfinished">La dirección Qtum con la que se firmó el mensaje</translation>
-    </message>
-    <message>
-        <source>The signed message to verify</source>
-        <translation type="unfinished">El mensaje firmado para verificar</translation>
-    </message>
-    <message>
-        <source>The signature given when the message was signed</source>
-        <translation type="unfinished">La firma proporcionada cuando el mensaje fue firmado</translation>
-    </message>
-    <message>
-        <source>Verify the message to ensure it was signed with the specified Qtum address</source>
-        <translation type="unfinished">Verificar el mensaje para comprobar que fue firmado con la dirección Qtum indicada</translation>
-    </message>
-    <message>
-        <source>Verify &amp;Message</source>
-        <translation type="unfinished">Verificar &amp;mensaje</translation>
-    </message>
-    <message>
-        <source>Reset all verify message fields</source>
-        <translation type="unfinished">Limpiar todos los campos de la verificación de mensaje</translation>
-    </message>
-    <message>
-        <source>Click "Sign Message" to generate signature</source>
-        <translation type="unfinished">Haga clic en "Firmar mensaje" para generar la firma</translation>
-    </message>
-    <message>
-        <source>The entered address is invalid.</source>
-        <translation type="unfinished">La dirección introducida es inválida</translation>
-    </message>
-    <message>
-        <source>Please check the address and try again.</source>
-        <translation type="unfinished">Por favor, revise la dirección e inténtelo nuevamente.</translation>
-    </message>
-    <message>
-        <source>The entered address does not refer to a key.</source>
-        <translation type="unfinished">La dirección introducida no corresponde a una clave.</translation>
-    </message>
-    <message>
-        <source>No error</source>
-        <translation type="unfinished">No hay error</translation>
-    </message>
-    <message>
-        <source>Message signing failed.</source>
-        <translation type="unfinished">Ha fallado la firma del mensaje.</translation>
-    </message>
-    <message>
-        <source>Message signed.</source>
-        <translation type="unfinished">Mensaje firmado.</translation>
-    </message>
-    <message>
-        <source>The signature could not be decoded.</source>
-        <translation type="unfinished">La firma no pudo decodificarse.</translation>
-    </message>
-    <message>
-        <source>Please check the signature and try again.</source>
-        <translation type="unfinished">Compruebe la firma e inténtelo de nuevo.</translation>
-    </message>
-    <message>
-        <source>The signature did not match the message digest.</source>
-        <translation type="unfinished">La firma no coincide con el resumen del mensaje.</translation>
-    </message>
-    <message>
-        <source>Message verified.</source>
-        <translation type="unfinished">Mensaje verificado.</translation>
-    </message>
-</context>
-<context>
-    <name>SplashScreen</name>
-    <message>
-        <source>(press q to shutdown and continue later)</source>
-        <translation type="unfinished">(presiona q para apagar y seguir luego)</translation>
-    </message>
-    <message>
-        <source>press q to shutdown</source>
-        <translation type="unfinished">presiona q para apagar </translation>
-    </message>
-</context>
-<context>
-    <name>TransactionDesc</name>
-    <message>
-        <source>0/unconfirmed, in memory pool</source>
-        <extracomment>Text explaining the current status of a transaction, shown in the status field of the details window for this transaction. This status represents an unconfirmed transaction that is in the memory pool.</extracomment>
-        <translation type="unfinished">0/sin confirmar, en el pool de memoria</translation>
-    </message>
-    <message>
-        <source>0/unconfirmed, not in memory pool</source>
-        <extracomment>Text explaining the current status of a transaction, shown in the status field of the details window for this transaction. This status represents an unconfirmed transaction that is not in the memory pool.</extracomment>
-        <translation type="unfinished">0/sin confirmar, no está en el pool de memoria</translation>
-    </message>
-    <message>
-        <source>abandoned</source>
-        <extracomment>Text explaining the current status of a transaction, shown in the status field of the details window for this transaction. This status represents an abandoned transaction.</extracomment>
-        <translation type="unfinished">abandonada</translation>
-    </message>
-    <message>
-        <source>%1/unconfirmed</source>
-        <extracomment>Text explaining the current status of a transaction, shown in the status field of the details window for this transaction. This status represents a transaction confirmed in at least one block, but less than 6 blocks.</extracomment>
-        <translation type="unfinished">%1/sin confirmar</translation>
-    </message>
-    <message>
-        <source>%1 confirmations</source>
-        <extracomment>Text explaining the current status of a transaction, shown in the status field of the details window for this transaction. This status represents a transaction confirmed in 6 or more blocks.</extracomment>
-        <translation type="unfinished">confirmaciones %1</translation>
-    </message>
-    <message>
-        <source>Status</source>
-        <translation type="unfinished">Estado</translation>
-    </message>
-    <message>
-        <source>Date</source>
-        <translation type="unfinished">Fecha</translation>
-    </message>
-    <message>
-        <source>Source</source>
-        <translation type="unfinished">Fuente</translation>
-    </message>
-    <message>
-        <source>From</source>
-        <translation type="unfinished">De</translation>
-    </message>
-    <message>
-        <source>unknown</source>
-        <translation type="unfinished">desconocido</translation>
-    </message>
-    <message>
-        <source>To</source>
-        <translation type="unfinished">Para</translation>
-    </message>
-    <message>
-        <source>own address</source>
-        <translation type="unfinished">dirección personal</translation>
-    </message>
-    <message>
-        <source>label</source>
-        <translation type="unfinished">etiqueta</translation>
-    </message>
-    <message numerus="yes">
-        <source>matures in %n more block(s)</source>
-        <translation type="unfinished">
-            <numerusform>madura en %n bloque más</numerusform>
-            <numerusform>madura en %n bloques más</numerusform>
-        </translation>
-    </message>
-    <message>
-        <source>not accepted</source>
-        <translation type="unfinished">no aceptada</translation>
-    </message>
-    <message>
-        <source>Total debit</source>
-        <translation type="unfinished">Total enviado</translation>
-    </message>
-    <message>
-        <source>Transaction fee</source>
-        <translation type="unfinished">Comisión de transacción</translation>
-    </message>
-    <message>
-        <source>Net amount</source>
-        <translation type="unfinished">Cantidad total</translation>
-    </message>
-    <message>
-        <source>Message</source>
-        <translation type="unfinished">Mensaje</translation>
-    </message>
-    <message>
-        <source>Comment</source>
-        <translation type="unfinished">Comentario</translation>
-    </message>
-    <message>
-        <source>Transaction ID</source>
-        <translation type="unfinished">Identificador de transacción</translation>
-    </message>
-    <message>
-        <source>Transaction total size</source>
-        <translation type="unfinished">Tamaño total transacción</translation>
-    </message>
-    <message>
-        <source>Transaction virtual size</source>
-        <translation type="unfinished">Tamaño virtual de transacción</translation>
-    </message>
-    <message>
-        <source>Output index</source>
-        <translation type="unfinished">Indice de salida</translation>
-    </message>
-    <message>
-        <source> (Certificate was not verified)</source>
-        <translation type="unfinished">(No se verificó el certificado)</translation>
-    </message>
-    <message>
-        <source>Merchant</source>
-        <translation type="unfinished">Vendedor</translation>
-    </message>
-    <message>
-        <source>Generated coins must mature %1 blocks before they can be spent. When you generated this block, it was broadcast to the network to be added to the block chain. If it fails to get into the chain, its state will change to "not accepted" and it won't be spendable. This may occasionally happen if another node generates a block within a few seconds of yours.</source>
-        <translation type="unfinished">Las monedas generadas deben madurar %1 bloques antes de que se puedan gastar. Cuando generaste este bloque, se transmitió a la red para agregarlo a la cadena de bloques. Si no logra entrar a la cadena, su estado cambiará a "no aceptado" y no se podrá gastar. Esto puede ocurrir ocasionalmente si otro nodo genera un bloque a pocos segundos del tuyo.</translation>
-    </message>
-    <message>
-        <source>Transaction</source>
-        <translation type="unfinished">Transacción</translation>
-    </message>
-    <message>
-        <source>Inputs</source>
-        <translation type="unfinished">Entradas</translation>
-    </message>
-    <message>
-        <source>Amount</source>
-        <translation type="unfinished">Cantidad</translation>
-    </message>
-    <message>
-        <source>true</source>
-        <translation type="unfinished">verdadero</translation>
-    </message>
-    </context>
-<context>
-    <name>TransactionDescDialog</name>
-    <message>
-        <source>This pane shows a detailed description of the transaction</source>
-        <translation type="unfinished">Esta ventana muestra información detallada sobre la transacción</translation>
-    </message>
-    </context>
-<context>
-    <name>TransactionTableModel</name>
-    <message>
-        <source>Date</source>
-        <translation type="unfinished">Fecha</translation>
-    </message>
-    <message>
-        <source>Type</source>
-        <translation type="unfinished">Tipo</translation>
-    </message>
-    <message>
-        <source>Label</source>
-        <translation type="unfinished">Etiqueta</translation>
-    </message>
-    <message>
-        <source>Abandoned</source>
-        <translation type="unfinished">Abandonada</translation>
-    </message>
-    <message>
-        <source>Confirmed (%1 confirmations)</source>
-        <translation type="unfinished">Confirmada (%1 confirmaciones)</translation>
-    </message>
-    <message>
-        <source>Immature (%1 confirmations, will be available after %2)</source>
-        <translation type="unfinished">No disponible (%1 confirmaciones, disponible después de %2)</translation>
-    </message>
-    <message>
-        <source>Generated but not accepted</source>
-        <translation type="unfinished">Generada pero no aceptada</translation>
-    </message>
-    <message>
-        <source>Received with</source>
-        <translation type="unfinished">Recibido con</translation>
-    </message>
-    <message>
-        <source>Received from</source>
-        <translation type="unfinished">Recibido de</translation>
-    </message>
-    <message>
-        <source>Sent to</source>
-        <translation type="unfinished">Enviada a</translation>
-    </message>
-    <message>
-        <source>Payment to yourself</source>
-        <translation type="unfinished">Pago a ti mismo</translation>
-    </message>
-    <message>
-        <source>Mined</source>
-        <translation type="unfinished">Minado</translation>
-    </message>
-    <message>
-        <source>(no label)</source>
-        <translation type="unfinished">(sin etiqueta)</translation>
-    </message>
-    <message>
-        <source>Date and time that the transaction was received.</source>
-        <translation type="unfinished">Fecha y hora en las que se recibió la transacción.</translation>
-    </message>
-    <message>
-        <source>Type of transaction.</source>
-        <translation type="unfinished">Tipo de transacción.</translation>
-    </message>
-    <message>
-        <source>Whether or not a watch-only address is involved in this transaction.</source>
-        <translation type="unfinished">Si una dirección de solo observación está involucrada en esta transacción o no.</translation>
-    </message>
-    <message>
-        <source>User-defined intent/purpose of the transaction.</source>
-        <translation type="unfinished">Intención o propósito de la transacción definidos por el usuario.</translation>
-    </message>
-    <message>
-        <source>Amount removed from or added to balance.</source>
-        <translation type="unfinished">Importe restado del saldo o sumado a este.</translation>
-    </message>
-</context>
-<context>
-    <name>TransactionView</name>
-    <message>
-        <source>All</source>
-        <translation type="unfinished">Todo</translation>
-    </message>
-    <message>
-        <source>Today</source>
-        <translation type="unfinished">Hoy</translation>
-    </message>
-    <message>
-        <source>This week</source>
-        <translation type="unfinished">Esta semana</translation>
-    </message>
-    <message>
-        <source>This month</source>
-        <translation type="unfinished">Este mes</translation>
-    </message>
-    <message>
-        <source>Last month</source>
-        <translation type="unfinished">El mes pasado </translation>
-    </message>
-    <message>
-        <source>This year</source>
-        <translation type="unfinished">Este año</translation>
-    </message>
-    <message>
-        <source>Received with</source>
-        <translation type="unfinished">Recibido con</translation>
-    </message>
-    <message>
-        <source>Sent to</source>
-        <translation type="unfinished">Enviada a</translation>
-    </message>
-    <message>
-        <source>To yourself</source>
-        <translation type="unfinished">A ti mismo</translation>
-    </message>
-    <message>
-        <source>Mined</source>
-        <translation type="unfinished">Minado</translation>
-    </message>
-    <message>
-        <source>Other</source>
-        <translation type="unfinished">Otra</translation>
-    </message>
-    <message>
-        <source>Enter address, transaction id, or label to search</source>
-        <translation type="unfinished">Ingresa la dirección, el identificador de transacción o la etiqueta para buscar</translation>
-    </message>
-    <message>
-        <source>Min amount</source>
-        <translation type="unfinished">Importe mínimo</translation>
-    </message>
-    <message>
-        <source>Range…</source>
-        <translation type="unfinished">Rango...</translation>
-    </message>
-    <message>
-        <source>&amp;Copy address</source>
-        <translation type="unfinished">&amp;Copiar dirección</translation>
-    </message>
-    <message>
-        <source>Copy &amp;label</source>
-        <translation type="unfinished">Copiar &amp;etiqueta</translation>
-    </message>
-    <message>
-        <source>Copy &amp;amount</source>
-        <translation type="unfinished">Copiar &amp;importe</translation>
-    </message>
-    <message>
-        <source>Copy transaction &amp;ID</source>
-        <translation type="unfinished">Copiar &amp;ID de transacción</translation>
-    </message>
-    <message>
-        <source>Copy &amp;raw transaction</source>
-        <translation type="unfinished">Copiar transacción &amp;raw</translation>
-    </message>
-    <message>
-        <source>Copy full transaction &amp;details</source>
-        <translation type="unfinished">Copiar &amp;detalles completos de la transacción</translation>
-    </message>
-    <message>
-        <source>&amp;Show transaction details</source>
-        <translation type="unfinished">&amp;Mostrar detalles de la transacción</translation>
-    </message>
-    <message>
-        <source>Increase transaction &amp;fee</source>
-        <translation type="unfinished">Aumentar &amp;comisión de transacción</translation>
-    </message>
-    <message>
-        <source>A&amp;bandon transaction</source>
-        <translation type="unfinished">&amp;Abandonar transacción</translation>
-    </message>
-    <message>
-        <source>&amp;Edit address label</source>
-        <translation type="unfinished">&amp;Editar etiqueta de dirección</translation>
-    </message>
-    <message>
-        <source>Show in %1</source>
-        <extracomment>Transactions table context menu action to show the selected transaction in a third-party block explorer. %1 is a stand-in argument for the URL of the explorer.</extracomment>
-        <translation type="unfinished">Mostrar en %1</translation>
-    </message>
-    <message>
-        <source>Export Transaction History</source>
-        <translation type="unfinished">Exportar historial de transacciones</translation>
-    </message>
-    <message>
-        <source>Comma separated file</source>
-        <extracomment>Expanded name of the CSV file format. See: https://en.wikipedia.org/wiki/Comma-separated_values.</extracomment>
-        <translation type="unfinished">Archivo separado por comas</translation>
-    </message>
-    <message>
-        <source>Confirmed</source>
-        <translation type="unfinished">Confirmado</translation>
-    </message>
-    <message>
-        <source>Date</source>
-        <translation type="unfinished">Fecha</translation>
-    </message>
-    <message>
-        <source>Type</source>
-        <translation type="unfinished">Tipo</translation>
-    </message>
-    <message>
-        <source>Label</source>
-        <translation type="unfinished">Etiqueta</translation>
-    </message>
-    <message>
-        <source>Address</source>
-        <translation type="unfinished">Dirección</translation>
-    </message>
-    <message>
-        <source>Exporting Failed</source>
-        <translation type="unfinished">La exportación falló</translation>
-    </message>
-    <message>
-        <source>There was an error trying to save the transaction history to %1.</source>
-        <translation type="unfinished">Ocurrió un error al intentar guardar el historial de transacciones en %1.</translation>
-    </message>
-    <message>
-        <source>Exporting Successful</source>
-        <translation type="unfinished">Exportación satisfactoria</translation>
-    </message>
-    <message>
-        <source>The transaction history was successfully saved to %1.</source>
-        <translation type="unfinished">El historial de transacciones ha sido guardado exitosamente en %1</translation>
-    </message>
-    <message>
-        <source>Range:</source>
-        <translation type="unfinished">Rango:</translation>
-    </message>
-    <message>
-        <source>to</source>
-        <translation type="unfinished">a</translation>
-    </message>
-</context>
-<context>
-    <name>WalletFrame</name>
-    <message>
-        <source>No wallet has been loaded.
-Go to File &gt; Open Wallet to load a wallet.
-- OR -</source>
-        <translation type="unfinished">No se cargó ninguna billetera.
-Ir a Archivo &gt; Abrir billetera para cargar una.
-- OR -</translation>
-    </message>
-    <message>
-        <source>Create a new wallet</source>
-        <translation type="unfinished">Crear una nueva billetera</translation>
-    </message>
-    <message>
-        <source>Unable to decode PSBT from clipboard (invalid base64)</source>
-        <translation type="unfinished">No se puede decodificar PSBT desde el portapapeles (Base64 inválido)</translation>
-    </message>
-    <message>
-        <source>Partially Signed Transaction (*.psbt)</source>
-        <translation type="unfinished">Transacción firmada parcialmente (*.psbt)</translation>
-    </message>
-    <message>
-        <source>PSBT file must be smaller than 100 MiB</source>
-        <translation type="unfinished">El archivo PSBT debe ser más pequeño de 100 MiB</translation>
-    </message>
-    <message>
-        <source>Unable to decode PSBT</source>
-        <translation type="unfinished">No se puede decodificar PSBT</translation>
-    </message>
-</context>
-<context>
-    <name>WalletModel</name>
-    <message>
-        <source>Send Coins</source>
-        <translation type="unfinished">Enviar monedas</translation>
-    </message>
-    <message>
-        <source>Fee bump error</source>
-        <translation type="unfinished">Error de incremento de cuota</translation>
-    </message>
-    <message>
-        <source>Do you want to increase the fee?</source>
-        <extracomment>Asks a user if they would like to manually increase the fee of a transaction that has already been created.</extracomment>
-        <translation type="unfinished">¿Desea incrementar la cuota?</translation>
-    </message>
-    <message>
-        <source>Increase:</source>
-        <translation type="unfinished">Incremento:</translation>
-    </message>
-    <message>
-        <source>Warning: This may pay the additional fee by reducing change outputs or adding inputs, when necessary. It may add a new change output if one does not already exist. These changes may potentially leak privacy.</source>
-        <translation type="unfinished">Advertencia: Esta acción puede pagar la comisión adicional al reducir las salidas de cambio o agregar entradas, cuando sea necesario. Asimismo, puede agregar una nueva salida de cambio si aún no existe una. Estos cambios pueden filtrar potencialmente información privada.</translation>
-    </message>
-    <message>
-        <source>Confirm fee bump</source>
-        <translation type="unfinished">Confirmar incremento de comisión</translation>
-    </message>
-    <message>
-        <source>Can't draft transaction.</source>
-        <translation type="unfinished">No se puede crear un borrador de la transacción.</translation>
-    </message>
-    <message>
-        <source>PSBT copied</source>
-        <translation type="unfinished">PSBT copiada</translation>
-    </message>
-    <message>
-        <source>Copied to clipboard</source>
-        <comment>Fee-bump PSBT saved</comment>
-        <translation type="unfinished">Copiada al portapapeles</translation>
-    </message>
-    <message>
-        <source>Can't sign transaction.</source>
-        <translation type="unfinished">No se ha podido firmar la transacción.</translation>
-    </message>
-    <message>
-        <source>Could not commit transaction</source>
-        <translation type="unfinished">No se pudo confirmar la transacción</translation>
-    </message>
-    <message>
-        <source>Can't display address</source>
-        <translation type="unfinished">No se puede mostrar la dirección</translation>
-    </message>
-    <message>
-        <source>default wallet</source>
-        <translation type="unfinished">billetera por defecto</translation>
-    </message>
-</context>
-<context>
-    <name>WalletView</name>
-    <message>
-        <source>&amp;Export</source>
-        <translation type="unfinished">&amp;Exportar</translation>
-    </message>
-    <message>
-        <source>Export the data in the current tab to a file</source>
-        <translation type="unfinished">Exportar a un archivo los datos de esta pestaña</translation>
-    </message>
-    <message>
-        <source>Backup Wallet</source>
-        <translation type="unfinished">Billetera de Respaldo</translation>
-    </message>
-    <message>
-        <source>Wallet Data</source>
-        <extracomment>Name of the wallet data file format.</extracomment>
-        <translation type="unfinished">Datos de la billetera</translation>
-    </message>
-    <message>
-        <source>Backup Failed</source>
-        <translation type="unfinished">Copia de seguridad fallida</translation>
-    </message>
-    <message>
-        <source>There was an error trying to save the wallet data to %1.</source>
-        <translation type="unfinished">Hubo un error intentando guardar los datos de la billetera al %1</translation>
-    </message>
-    <message>
-        <source>Backup Successful</source>
-        <translation type="unfinished">Copia de seguridad completada</translation>
-    </message>
-    <message>
-        <source>The wallet data was successfully saved to %1.</source>
-        <translation type="unfinished">Los datos de la billetera fueron guardados exitosamente al %1</translation>
-    </message>
-    <message>
-        <source>Cancel</source>
-        <translation type="unfinished">Cancelar</translation>
-    </message>
-</context>
-<context>
-    <name>bitcoin-core</name>
-    <message>
-        <source>The %s developers</source>
-        <translation type="unfinished">Los desarrolladores de %s</translation>
-    </message>
-    <message>
-        <source>%s corrupt. Try using the wallet tool qtum-wallet to salvage or restoring a backup.</source>
-        <translation type="unfinished">%s corrupto. Intenta utilizar la herramienta de la billetera de qtum para rescatar o restaurar una copia de seguridad.</translation>
-    </message>
-    <message>
-        <source>%s request to listen on port %u. This port is considered "bad" and thus it is unlikely that any peer will connect to it. See doc/p2p-bad-ports.md for details and a full list.</source>
-        <translation type="unfinished">%s solicitud para escuchar en el puerto%u. Este puerto se considera "malo" y, por lo tanto, es poco probable que algún par se conecte a él. Consulta doc/p2p-bad-ports.md para obtener detalles y una lista completa.</translation>
-    </message>
-    <message>
-        <source>Cannot downgrade wallet from version %i to version %i. Wallet version unchanged.</source>
-        <translation type="unfinished">No se puede pasar de la versión %i a la versión anterior %i.  La versión de la billetera no tiene cambios.</translation>
-    </message>
-    <message>
-        <source>Cannot obtain a lock on data directory %s. %s is probably already running.</source>
-        <translation type="unfinished">No se puede bloquear el directorio de datos %s. %s probablemente ya se está ejecutando.</translation>
-    </message>
-    <message>
-        <source>Cannot upgrade a non HD split wallet from version %i to version %i without upgrading to support pre-split keypool. Please use version %i or no version specified.</source>
-        <translation type="unfinished">No se puede actualizar una billetera dividida no HD de la versión %i a la versión %i sin actualizar para admitir el pool de claves anterior a la división. Usa la versión %i o no especifiques la versión.</translation>
-    </message>
-    <message>
-        <source>Disk space for %s may not accommodate the block files. Approximately %u GB of data will be stored in this directory.</source>
-        <translation type="unfinished">Es posible que el espacio en disco %s no tenga capacidad para los archivos de bloque. Aproximadamente %u GB de datos se almacenarán en este directorio.</translation>
-    </message>
-    <message>
-        <source>Error loading wallet. Wallet requires blocks to be downloaded, and software does not currently support loading wallets while blocks are being downloaded out of order when using assumeutxo snapshots. Wallet should be able to load successfully after node sync reaches height %s</source>
-        <translation type="unfinished">Error al cargar la billetera. Esta requiere que se descarguen bloques, y el software actualmente no admite la carga de billeteras mientras los bloques se descargan fuera de orden, cuando se usan instantáneas de assumeutxo. La billetera debería poder cargarse correctamente después de que la sincronización del nodo alcance la altura %s.</translation>
-    </message>
-    <message>
-        <source>Error reading %s! All keys read correctly, but transaction data or address book entries might be missing or incorrect.</source>
-        <translation type="unfinished">¡Error al leer %s! Todas las claves se leyeron correctamente, pero es probable que falten los datos de la transacción o la libreta de direcciones, o que sean incorrectos.</translation>
-    </message>
-    <message>
-        <source>Error reading %s! Transaction data may be missing or incorrect. Rescanning wallet.</source>
-        <translation type="unfinished">¡Error al leer %s! Es probable que falten los datos de la transacción o que sean incorrectos. Reescaneando billetera.</translation>
-    </message>
-    <message>
-        <source>Error: Dumpfile format record is incorrect. Got "%s", expected "format".</source>
-        <translation type="unfinished">Error: el registro del formato del archivo de volcado es incorrecto. Se obtuvo "%s"; se esperaba "formato".</translation>
-    </message>
-    <message>
-        <source>Error: Dumpfile identifier record is incorrect. Got "%s", expected "%s".</source>
-        <translation type="unfinished">Error: el registro del identificador del archivo de volcado es incorrecto. Se obtuvo "%s"; se esperaba "%s".</translation>
-    </message>
-    <message>
-        <source>Error: Dumpfile version is not supported. This version of qtum-wallet only supports version 1 dumpfiles. Got dumpfile with version %s</source>
-        <translation type="unfinished">Error: la versión del archivo volcado no es compatible. Esta versión de la billetera de qtum solo admite archivos de volcado de la versión 1. Se obtuvo un archivo de volcado con la versión %s</translation>
-    </message>
-    <message>
-        <source>Error: Legacy wallets only support the "legacy", "p2sh-segwit", and "bech32" address types</source>
-        <translation type="unfinished">Error: las billeteras heredadas solo admiten los tipos de dirección "legacy", "p2sh-segwit" y "bech32".</translation>
-    </message>
-    <message>
-        <source>Error: Unable to produce descriptors for this legacy wallet. Make sure to provide the wallet's passphrase if it is encrypted.</source>
-        <translation type="unfinished">Error: No se pueden producir descriptores para esta billetera tipo legacy. Asegúrate de proporcionar la frase de contraseña de la billetera si está encriptada.</translation>
-    </message>
-    <message>
-        <source>File %s already exists. If you are sure this is what you want, move it out of the way first.</source>
-        <translation type="unfinished">El archivo %s ya existe. Si definitivamente quieres hacerlo, quítalo primero.</translation>
-    </message>
-    <message>
-        <source>Invalid or corrupt peers.dat (%s). If you believe this is a bug, please report it to %s. As a workaround, you can move the file (%s) out of the way (rename, move, or delete) to have a new one created on the next start.</source>
-        <translation type="unfinished">Archivo peers.dat inválido o corrupto (%s). Si crees que se trata de un error, infórmalo a %s. Como alternativa, puedes quitar el archivo (%s) (renombrarlo, moverlo o eliminarlo) para que se cree uno nuevo en el siguiente inicio.</translation>
-    </message>
-    <message>
-        <source>More than one onion bind address is provided. Using %s for the automatically created Tor onion service.</source>
-        <translation type="unfinished">Se proporciona más de una dirección de enlace onion. Se está usando %s para el servicio onion de Tor creado automáticamente.</translation>
-    </message>
-    <message>
-        <source>No dump file provided. To use createfromdump, -dumpfile=&lt;filename&gt; must be provided.</source>
-        <translation type="unfinished">No se proporcionó el archivo de volcado. Para usar createfromdump, se debe proporcionar  -dumpfile=&lt;filename&gt;.</translation>
-    </message>
-    <message>
-        <source>No dump file provided. To use dump, -dumpfile=&lt;filename&gt; must be provided.</source>
-        <translation type="unfinished">No se proporcionó el archivo de volcado. Para usar dump, se debe proporcionar  -dumpfile=&lt;filename&gt;.</translation>
-    </message>
-    <message>
-        <source>No wallet file format provided. To use createfromdump, -format=&lt;format&gt; must be provided.</source>
-        <translation type="unfinished">No se proporcionó el formato de archivo de billetera. Para usar createfromdump, se debe proporcionar  -format=&lt;format&gt;.</translation>
-    </message>
-    <message>
-        <source>Please check that your computer's date and time are correct! If your clock is wrong, %s will not work properly.</source>
-        <translation type="unfinished">Verifica que la fecha y hora de la computadora sean correctas. Si el reloj está mal configurado, %s no funcionará correctamente.</translation>
-    </message>
-    <message>
-        <source>Please contribute if you find %s useful. Visit %s for further information about the software.</source>
-        <translation type="unfinished">Contribuye si te parece que %s es útil. Visita %s para obtener más información sobre el software.</translation>
-    </message>
-    <message>
-        <source>Prune mode is incompatible with -reindex-chainstate. Use full -reindex instead.</source>
-        <translation type="unfinished">El modo de poda no es compatible con -reindex-chainstate. Usa en su lugar un -reindex completo.</translation>
-    </message>
-    <message>
-        <source>Prune: last wallet synchronisation goes beyond pruned data. You need to -reindex (download the whole blockchain again in case of pruned node)</source>
-        <translation type="unfinished">Poda: la última sincronización de la billetera sobrepasa los datos podados. Tienes que ejecutar -reindex (descarga toda la cadena de bloques de nuevo en caso de tener un nodo podado)</translation>
-    </message>
-    <message>
-        <source>SQLiteDatabase: Unknown sqlite wallet schema version %d. Only version %d is supported</source>
-        <translation type="unfinished">SQLiteDatabase: versión desconocida del esquema de la billetera sqlite %d. Solo se admite la versión %d.</translation>
-    </message>
-    <message>
-        <source>The block database contains a block which appears to be from the future. This may be due to your computer's date and time being set incorrectly. Only rebuild the block database if you are sure that your computer's date and time are correct</source>
-        <translation type="unfinished">La base de datos de bloques contiene un bloque que parece ser del futuro. Es posible que se deba a que la fecha y hora de la computadora están mal configuradas. Reconstruye la base de datos de bloques solo si tienes la certeza de que la fecha y hora de la computadora son correctas.</translation>
-    </message>
-    <message>
-        <source>The block index db contains a legacy 'txindex'. To clear the occupied disk space, run a full -reindex, otherwise ignore this error. This error message will not be displayed again.</source>
-        <translation type="unfinished">La base de datos del índice de bloques contiene un "txindex" heredado. Para borrar el espacio de disco ocupado, ejecute un -reindex completo; de lo contrario, ignore este error. Este mensaje de error no se volverá a mostrar.</translation>
-    </message>
-    <message>
-        <source>The transaction amount is too small to send after the fee has been deducted</source>
-        <translation type="unfinished">El monto de la transacción es demasiado pequeño para enviarlo después de deducir la comisión</translation>
-    </message>
-    <message>
-        <source>This error could occur if this wallet was not shutdown cleanly and was last loaded using a build with a newer version of Berkeley DB. If so, please use the software that last loaded this wallet</source>
-        <translation type="unfinished">Este error podría ocurrir si esta billetera no se cerró correctamente y se cargó por última vez usando una compilación con una versión más reciente de Berkeley DB. Si es así, usa el software que cargó por última vez esta billetera.</translation>
-    </message>
-    <message>
-        <source>This is a pre-release test build - use at your own risk - do not use for mining or merchant applications</source>
-        <translation type="unfinished">Esta es una compilación de prueba pre-lanzamiento - use bajo su propio riesgo - no utilizar para aplicaciones de minería o mercantes</translation>
-    </message>
-    <message>
-        <source>This is the maximum transaction fee you pay (in addition to the normal fee) to prioritize partial spend avoidance over regular coin selection.</source>
-        <translation type="unfinished">Esta es la comisión máxima de transacción que pagas (además de la comisión normal) para priorizar la elusión del gasto parcial sobre la selección regular de monedas.</translation>
-    </message>
-    <message>
-        <source>This is the transaction fee you may discard if change is smaller than dust at this level</source>
-        <translation type="unfinished">Esta es la comisión de transacción que puede descartar si el cambio es más pequeño que el polvo a este nivel.</translation>
-    </message>
-    <message>
-        <source>This is the transaction fee you may pay when fee estimates are not available.</source>
-        <translation type="unfinished">Impuesto por transacción que pagarás cuando la estimación de impuesto no esté disponible.</translation>
-    </message>
-    <message>
-        <source>Total length of network version string (%i) exceeds maximum length (%i). Reduce the number or size of uacomments.</source>
-        <translation type="unfinished">La longitud total de la cadena de versión de red ( %i ) supera la longitud máxima ( %i ) . Reducir el número o tamaño de uacomments .</translation>
-    </message>
-    <message>
-        <source>Unable to replay blocks. You will need to rebuild the database using -reindex-chainstate.</source>
-        <translation type="unfinished">No se pueden reproducir bloques. Tendrás que reconstruir la base de datos usando -reindex-chainstate.</translation>
-    </message>
-    <message>
-        <source>Unknown wallet file format "%s" provided. Please provide one of "bdb" or "sqlite".</source>
-        <translation type="unfinished">Se proporcionó un formato de archivo de billetera desconocido "%s". Proporciona uno entre "bdb" o "sqlite".</translation>
-    </message>
-    <message>
-        <source>Unsupported chainstate database format found. Please restart with -reindex-chainstate. This will rebuild the chainstate database.</source>
-        <translation type="unfinished">El formato de la base de datos chainstate es incompatible. Reinicia con -reindex-chainstate para reconstruir la base de datos chainstate.</translation>
-    </message>
-    <message>
-        <source>Wallet created successfully. The legacy wallet type is being deprecated and support for creating and opening legacy wallets will be removed in the future.</source>
-        <translation type="unfinished">La billetera se creó correctamente. El tipo de billetera "legacy" se está descontinuando, por lo que la asistencia para crear y abrir estas billeteras se eliminará en el futuro.</translation>
-    </message>
-    <message>
-        <source>Warning: Dumpfile wallet format "%s" does not match command line specified format "%s".</source>
-        <translation type="unfinished">Advertencia: el formato de la billetera del archivo de volcado "%s" no coincide con el formato especificado en la línea de comandos "%s".</translation>
-    </message>
-    <message>
-        <source>Warning: Private keys detected in wallet {%s} with disabled private keys</source>
-        <translation type="unfinished">Advertencia: Claves privadas detectadas en la billetera {%s} con claves privadas deshabilitadas</translation>
-    </message>
-    <message>
-        <source>Warning: We do not appear to fully agree with our peers! You may need to upgrade, or other nodes may need to upgrade.</source>
-        <translation type="unfinished">Aviso: ¡No parecen estar totalmente de acuerdo con nuestros compañeros! Puede que tengas que actualizar, u otros nodos tengan que actualizarce.</translation>
-    </message>
-    <message>
-        <source>Witness data for blocks after height %d requires validation. Please restart with -reindex.</source>
-        <translation type="unfinished">Los datos del testigo para los bloques después de la altura %d requieren validación. Reinicia con -reindex.</translation>
-    </message>
-    <message>
-        <source>You need to rebuild the database using -reindex to go back to unpruned mode.  This will redownload the entire blockchain</source>
-        <translation type="unfinished">Tienes que reconstruir la base de datos usando -reindex para volver al modo sin poda. Esto volverá a descargar toda la cadena de bloques.</translation>
-    </message>
-    <message>
-        <source>%s is set very high!</source>
-        <translation type="unfinished">¡%s esta configurado muy alto!</translation>
-    </message>
-    <message>
-        <source>-maxmempool must be at least %d MB</source>
-        <translation type="unfinished">-maxmempool debe ser por lo menos de %d MB</translation>
-    </message>
-    <message>
-        <source>A fatal internal error occurred, see debug.log for details</source>
-        <translation type="unfinished">Ocurrió un error interno grave. Consulta debug.log para obtener más información.</translation>
-    </message>
-    <message>
-        <source>Cannot resolve -%s address: '%s'</source>
-        <translation type="unfinished">No se puede resolver -%s direccion: '%s'</translation>
-    </message>
-    <message>
-        <source>Cannot set -forcednsseed to true when setting -dnsseed to false.</source>
-        <translation type="unfinished">No se puede establecer el valor de -forcednsseed con la variable true al establecer el valor de -dnsseed con la variable false.</translation>
-    </message>
-    <message>
-        <source>Cannot set -peerblockfilters without -blockfilterindex.</source>
-        <translation type="unfinished">No se puede establecer -peerblockfilters sin -blockfilterindex.</translation>
-    </message>
-    <message>
-        <source>Cannot write to data directory '%s'; check permissions.</source>
-        <translation type="unfinished">No se puede escribir en el directorio de datos "%s"; comprueba los permisos.</translation>
-    </message>
-    <message>
-        <source>The -txindex upgrade started by a previous version cannot be completed. Restart with the previous version or run a full -reindex.</source>
-        <translation type="unfinished">La actualización -txindex iniciada por una versión anterior no puede completarse. Reinicia con la versión anterior o ejecuta un -reindex completo.</translation>
-    </message>
-    <message>
-        <source>%s failed to validate the -assumeutxo snapshot state. This indicates a hardware problem, or a bug in the software, or a bad software modification that allowed an invalid snapshot to be loaded. As a result of this, the node will shut down and stop using any state that was built on the snapshot, resetting the chain height from %d to %d. On the next restart, the node will resume syncing from %d without using any snapshot data. Please report this incident to %s, including how you obtained the snapshot. The invalid snapshot chainstate has been left on disk in case it is helpful in diagnosing the issue that caused this error.</source>
-        <translation type="unfinished">%s no pudo validar el estado de la instantánea -assumeutxo. Esto indica un problema de hardware, un error en el software o una modificación incorrecta del software que permitió que se cargara una instantánea inválida. Por consiguiente, el nodo se apagará y dejará de utilizar cualquier estado basado en la instantánea, restableciendo la altura de la cadena de %d a %d. En el siguiente reinicio, el nodo reanudará la sincronización desde %d sin usar datos de instantánea. Reporta este incidente a %s, indicando cómo obtuviste la instantánea. Se dejó el estado de cadena de la instantánea inválida en el disco por si resulta útil para diagnosticar el problema que causó este error.</translation>
-    </message>
-    <message>
-        <source>%s is set very high! Fees this large could be paid on a single transaction.</source>
-        <translation type="unfinished">La configuración de %s es demasiado alta. Las comisiones tan grandes se podrían pagar en una sola transacción.</translation>
-    </message>
-    <message>
-        <source>-reindex-chainstate option is not compatible with -blockfilterindex. Please temporarily disable blockfilterindex while using -reindex-chainstate, or replace -reindex-chainstate with -reindex to fully rebuild all indexes.</source>
-        <translation type="unfinished">La opción -reindex-chainstate no es compatible con -blockfilterindex. Desactiva temporalmente blockfilterindex cuando uses -reindex-chainstate, o remplaza -reindex-chainstate por -reindex para reconstruir completamente todos los índices.</translation>
-    </message>
-    <message>
-        <source>-reindex-chainstate option is not compatible with -coinstatsindex. Please temporarily disable coinstatsindex while using -reindex-chainstate, or replace -reindex-chainstate with -reindex to fully rebuild all indexes.</source>
-        <translation type="unfinished">La opción -reindex-chainstate no es compatible con -coinstatsindex. Desactiva temporalmente coinstatsindex cuando uses -reindex-chainstate, o remplaza -reindex-chainstate por -reindex para reconstruir completamente todos los índices.</translation>
-    </message>
-    <message>
-        <source>-reindex-chainstate option is not compatible with -txindex. Please temporarily disable txindex while using -reindex-chainstate, or replace -reindex-chainstate with -reindex to fully rebuild all indexes.</source>
-        <translation type="unfinished">La opción -reindex-chainstate no es compatible con -txindex. Desactiva temporalmente txindex cuando uses -reindex-chainstate, o remplaza -reindex-chainstate por -reindex para reconstruir completamente todos los índices.</translation>
-    </message>
-    <message>
-        <source>Cannot provide specific connections and have addrman find outgoing connections at the same time.</source>
-        <translation type="unfinished">No se pueden proporcionar conexiones específicas y hacer que addrman encuentre conexiones salientes al mismo tiempo.</translation>
-    </message>
-    <message>
-        <source>Error loading %s: External signer wallet being loaded without external signer support compiled</source>
-        <translation type="unfinished">Error al cargar %s: Se está cargando la billetera firmante externa sin que se haya compilado la compatibilidad del firmante externo</translation>
-    </message>
-    <message>
-        <source>Error: Address book data in wallet cannot be identified to belong to migrated wallets</source>
-        <translation type="unfinished">Error: No se puede identificar si los datos de la libreta de direcciones en la billetera pertenecen a billeteras migradas</translation>
-    </message>
-    <message>
-        <source>Error: Duplicate descriptors created during migration. Your wallet may be corrupted.</source>
-        <translation type="unfinished">Error: Se crearon descriptores duplicados durante la migración. Tu billetera podría estar dañada.</translation>
-    </message>
-    <message>
-        <source>Error: Transaction %s in wallet cannot be identified to belong to migrated wallets</source>
-        <translation type="unfinished">Error: No se puede identificar si la transacción %s en la billetera pertenece a billeteras migradas</translation>
-    </message>
-    <message>
-        <source>Failed to rename invalid peers.dat file. Please move or delete it and try again.</source>
-        <translation type="unfinished">No se pudo cambiar el nombre del archivo peers.dat inválido. Muévelo o elimínalo, e intenta de nuevo.</translation>
-    </message>
-    <message>
-        <source>Fee estimation failed. Fallbackfee is disabled. Wait a few blocks or enable %s.</source>
-        <translation type="unfinished">Error al calcular la comisión. La opción "fallbackfee" está desactivada. Espera algunos bloques o activa %s.</translation>
-    </message>
-    <message>
-        <source>Incompatible options: -dnsseed=1 was explicitly specified, but -onlynet forbids connections to IPv4/IPv6</source>
-        <translation type="unfinished">Opciones incompatibles: -dnsseed=1 se especificó explícitamente, pero -onlynet prohíbe conexiones a IPv4/IPv6.</translation>
-    </message>
-    <message>
-        <source>Invalid amount for %s=&lt;amount&gt;: '%s' (must be at least the minrelay fee of %s to prevent stuck transactions)</source>
-        <translation type="unfinished">Importe inválido para %s=&lt;amount&gt;: "%s" (debe ser al menos la comisión mínima de retransmisión de %s para evitar transacciones atascadas)</translation>
-    </message>
-    <message>
-        <source>Outbound connections restricted to CJDNS (-onlynet=cjdns) but -cjdnsreachable is not provided</source>
-        <translation type="unfinished">Las conexiones salientes están restringidas a CJDNS (-onlynet=cjdns), pero no se proporciona -cjdnsreachable</translation>
-    </message>
-    <message>
-        <source>Outbound connections restricted to Tor (-onlynet=onion) but the proxy for reaching the Tor network is explicitly forbidden: -onion=0</source>
-        <translation type="unfinished">Las conexiones salientes están restringidas a Tor (-onlynet=onion), pero el proxy para conectarse con la red Tor está explícitamente prohibido: -onion=0.</translation>
-    </message>
-    <message>
-        <source>Outbound connections restricted to Tor (-onlynet=onion) but the proxy for reaching the Tor network is not provided: none of -proxy, -onion or -listenonion is given</source>
-        <translation type="unfinished">Las conexiones salientes están restringidas a Tor (-onlynet=onion), pero no se proporciona el proxy para conectarse con la red Tor: no se indican -proxy, -onion ni -listenonion.</translation>
-    </message>
-    <message>
-        <source>Outbound connections restricted to i2p (-onlynet=i2p) but -i2psam is not provided</source>
-        <translation type="unfinished">Las conexiones salientes están restringidas a i2p (-onlynet=i2p), pero no se proporciona -i2psam</translation>
-    </message>
-    <message>
-        <source>The inputs size exceeds the maximum weight. Please try sending a smaller amount or manually consolidating your wallet's UTXOs</source>
-        <translation type="unfinished">El tamaño de las entradas supera el peso máximo. Intenta enviar una cantidad menor o consolidar manualmente las UTXO de la billetera.</translation>
-    </message>
-    <message>
-        <source>The preselected coins total amount does not cover the transaction target. Please allow other inputs to be automatically selected or include more coins manually</source>
-        <translation type="unfinished">La cantidad total de monedas preseleccionadas no cubre la meta de la transacción. Permite que se seleccionen automáticamente otras entradas o incluye más monedas manualmente.</translation>
-    </message>
-    <message>
-        <source>Transaction requires one destination of non-0 value, a non-0 feerate, or a pre-selected input</source>
-        <translation type="unfinished">La transacción requiere un destino de valor distinto de cero, una tasa de comisión distinta de cero, o una entrada preseleccionada.</translation>
-    </message>
-    <message>
-        <source>UTXO snapshot failed to validate. Restart to resume normal initial block download, or try loading a different snapshot.</source>
-        <translation type="unfinished">No se validó la instantánea de la UTXO. Reinicia para reanudar la descarga normal del bloque inicial o intenta cargar una instantánea diferente.</translation>
-    </message>
-    <message>
-        <source>Unconfirmed UTXOs are available, but spending them creates a chain of transactions that will be rejected by the mempool</source>
-        <translation type="unfinished">Las UTXO sin confirmar están disponibles, pero si se gastan, se crea una cadena de transacciones que rechazará el pool de memoria.</translation>
-    </message>
-    <message>
-        <source>Unexpected legacy entry in descriptor wallet found. Loading wallet %s
-
-The wallet might have been tampered with or created with malicious intent.
-</source>
-        <translation type="unfinished">Se encontró una entrada heredada inesperada en la billetera del descriptor. Cargando billetera%s
-
-Es posible que la billetera haya sido manipulada o creada con malas intenciones.
-</translation>
-    </message>
-    <message>
-        <source>Unrecognized descriptor found. Loading wallet %s
-
-The wallet might had been created on a newer version.
-Please try running the latest software version.
-</source>
-        <translation type="unfinished">Se encontró un descriptor desconocido. Cargando billetera %s.
-
-La billetera se pudo hacer creado con una versión más reciente.
-Intenta ejecutar la última versión del software.
-</translation>
-    </message>
-    <message>
-        <source>Unsupported category-specific logging level -loglevel=%s. Expected -loglevel=&lt;category&gt;:&lt;loglevel&gt;. Valid categories: %s. Valid loglevels: %s.</source>
-        <translation type="unfinished">La categoría especifica de nivel de registro no es compatible: -loglevel=%s. Se espera -loglevel=&lt;category&gt;:&lt;loglevel&gt;. Categorías válidas: %s. Niveles de registro válidos: %s.</translation>
-    </message>
-    <message>
-        <source>
-Unable to cleanup failed migration</source>
-        <translation type="unfinished">
-No se puede limpiar la migración fallida</translation>
-    </message>
-    <message>
-        <source>
-Unable to restore backup of wallet.</source>
-        <translation type="unfinished">
-No se puede restaurar la copia de seguridad de la billetera.</translation>
-    </message>
-    <message>
-        <source>Block verification was interrupted</source>
-        <translation type="unfinished">Se interrumpió la verificación de bloques</translation>
-    </message>
-    <message>
-        <source>Corrupted block database detected</source>
-        <translation type="unfinished">Corrupción de base de datos de bloques detectada.</translation>
-    </message>
-    <message>
-        <source>Could not find asmap file %s</source>
-        <translation type="unfinished">No se pudo encontrar el archivo asmap %s</translation>
-    </message>
-    <message>
-        <source>Could not parse asmap file %s</source>
-        <translation type="unfinished">No se pudo analizar el archivo asmap %s</translation>
-    </message>
-    <message>
-        <source>Disk space is too low!</source>
-        <translation type="unfinished">¡El espacio en disco es demasiado pequeño!</translation>
-    </message>
-    <message>
-        <source>Do you want to rebuild the block database now?</source>
-        <translation type="unfinished">¿Quieres reconstruir la base de datos de bloques ahora?</translation>
-    </message>
-    <message>
-        <source>Done loading</source>
-        <translation type="unfinished">Generado pero no aceptado</translation>
-    </message>
-    <message>
-        <source>Dump file %s does not exist.</source>
-        <translation type="unfinished">El archivo de volcado %s no existe.</translation>
-    </message>
-    <message>
-        <source>Error creating %s</source>
-        <translation type="unfinished">Error al crear %s</translation>
-    </message>
-    <message>
-        <source>Error initializing block database</source>
-        <translation type="unfinished">Error al inicializar la base de datos de bloques</translation>
-    </message>
-    <message>
-        <source>Error initializing wallet database environment %s!</source>
-        <translation type="unfinished">Error al inicializar el entorno de la base de datos del monedero  %s</translation>
-    </message>
-    <message>
-        <source>Error loading %s: Private keys can only be disabled during creation</source>
-        <translation type="unfinished">Error al cargar %s: Las claves privadas solo se pueden deshabilitar durante la creación</translation>
-    </message>
-    <message>
-        <source>Error loading %s: Wallet corrupted</source>
-        <translation type="unfinished">Error cargando %s: Monedero corrupto</translation>
-    </message>
-    <message>
-        <source>Error loading %s: Wallet requires newer version of %s</source>
-        <translation type="unfinished">Error cargando %s: Monedero requiere una versión mas reciente de %s</translation>
-    </message>
-    <message>
-        <source>Error loading block database</source>
-        <translation type="unfinished">Error cargando base de datos de bloques</translation>
-    </message>
-    <message>
-        <source>Error opening block database</source>
-        <translation type="unfinished">Error al abrir base de datos de bloques.</translation>
-    </message>
-    <message>
-        <source>Error reading configuration file: %s</source>
-        <translation type="unfinished">Error al leer el archivo de configuración: %s</translation>
-    </message>
-    <message>
-        <source>Error reading from database, shutting down.</source>
-        <translation type="unfinished">Error al leer la base de datos. Se cerrará la aplicación.</translation>
-    </message>
-    <message>
-        <source>Error reading next record from wallet database</source>
-        <translation type="unfinished">Error al leer el siguiente registro de la base de datos de la billetera</translation>
-    </message>
-    <message>
-        <source>Error: Cannot extract destination from the generated scriptpubkey</source>
-        <translation type="unfinished">Error: no se puede extraer el destino del scriptpubkey generado</translation>
-    </message>
-    <message>
-        <source>Error: Could not add watchonly tx to watchonly wallet</source>
-        <translation type="unfinished">Error: No se pudo agregar la transacción solo de observación a la billetera respectiva</translation>
-    </message>
-    <message>
-        <source>Error: Could not delete watchonly transactions</source>
-        <translation type="unfinished">Error: No se pudo eliminar las transacciones solo de observación</translation>
-    </message>
-    <message>
-        <source>Error: Couldn't create cursor into database</source>
-        <translation type="unfinished">Error: No se pudo crear el cursor en la base de datos</translation>
-    </message>
-    <message>
-        <source>Error: Disk space is low for %s</source>
-        <translation type="unfinished">Error: El espacio en disco es pequeño para %s</translation>
-    </message>
-    <message>
-        <source>Error: Dumpfile checksum does not match. Computed %s, expected %s</source>
-        <translation type="unfinished">Error: La suma de comprobación del archivo de volcado no coincide. Calculada:%s; prevista:%s.</translation>
-    </message>
-    <message>
-        <source>Error: Failed to create new watchonly wallet</source>
-        <translation type="unfinished">Error: No se pudo crear una billetera solo de observación</translation>
-    </message>
-    <message>
-        <source>Error: Got key that was not hex: %s</source>
-        <translation type="unfinished">Error: Se recibió una clave que no es hex: %s</translation>
-    </message>
-    <message>
-        <source>Error: Got value that was not hex: %s</source>
-        <translation type="unfinished">Error: Se recibió un valor que no es hex: %s</translation>
-    </message>
-    <message>
-        <source>Error: Keypool ran out, please call keypoolrefill first</source>
-        <translation type="unfinished">Error: El pool de claves se agotó. Invoca keypoolrefill primero.</translation>
-    </message>
-    <message>
-        <source>Error: Missing checksum</source>
-        <translation type="unfinished">Error: Falta la suma de comprobación</translation>
-    </message>
-    <message>
-        <source>Error: No %s addresses available.</source>
-        <translation type="unfinished">Error: No hay direcciones %s disponibles.</translation>
-    </message>
-    <message>
-        <source>Error: Not all watchonly txs could be deleted</source>
-        <translation type="unfinished">Error: No se pudo eliminar todas las transacciones solo de observación</translation>
-    </message>
-    <message>
-        <source>Error: This wallet already uses SQLite</source>
-        <translation type="unfinished">Error: Esta billetera ya usa SQLite</translation>
-    </message>
-    <message>
-        <source>Error: This wallet is already a descriptor wallet</source>
-        <translation type="unfinished">Error: Esta billetera ya es de descriptores</translation>
-    </message>
-    <message>
-        <source>Error: Unable to begin reading all records in the database</source>
-        <translation type="unfinished">Error: No se puede comenzar a leer todos los registros en la base de datos</translation>
-    </message>
-    <message>
-        <source>Error: Unable to make a backup of your wallet</source>
-        <translation type="unfinished">Error: No se puede realizar una copia de seguridad de tu billetera</translation>
-    </message>
-    <message>
-        <source>Error: Unable to parse version %u as a uint32_t</source>
-        <translation type="unfinished">Error: No se puede analizar la versión %ucomo uint32_t</translation>
-    </message>
-    <message>
-        <source>Error: Unable to read all records in the database</source>
-        <translation type="unfinished">Error: No se pueden leer todos los registros en la base de datos</translation>
-    </message>
-    <message>
-        <source>Error: Unable to remove watchonly address book data</source>
-        <translation type="unfinished">Error: No se pueden eliminar los datos de la libreta de direcciones solo de observación</translation>
-    </message>
-    <message>
-        <source>Error: Unable to write record to new wallet</source>
-        <translation type="unfinished">Error: No se puede escribir el registro en la nueva billetera</translation>
-    </message>
-    <message>
-        <source>Failed to listen on any port. Use -listen=0 if you want this.</source>
-        <translation type="unfinished">Ha fallado la escucha en todos los puertos. Use -listen=0 si desea esto.</translation>
-    </message>
-    <message>
-        <source>Failed to rescan the wallet during initialization</source>
-        <translation type="unfinished">Fallo al rescanear la billetera durante la inicialización</translation>
-    </message>
-    <message>
-        <source>Failed to verify database</source>
-        <translation type="unfinished">Fallo al verificar la base de datos</translation>
-    </message>
-    <message>
-        <source>Fee rate (%s) is lower than the minimum fee rate setting (%s)</source>
-        <translation type="unfinished">La tasa de comisión (%s) es menor que el valor mínimo (%s)</translation>
-    </message>
-    <message>
-        <source>Ignoring duplicate -wallet %s.</source>
-        <translation type="unfinished">Ignorar duplicación de -wallet %s.</translation>
-    </message>
-    <message>
-        <source>Importing…</source>
-        <translation type="unfinished">Importando...</translation>
-    </message>
-    <message>
-        <source>Incorrect or no genesis block found. Wrong datadir for network?</source>
-        <translation type="unfinished">Incorrecto o bloque de génesis no encontrado. Datadir equivocada para la red?</translation>
-    </message>
-    <message>
-        <source>Input not found or already spent</source>
-        <translation type="unfinished">No se encontró o ya se gastó la entrada</translation>
-    </message>
-    <message>
-        <source>Insufficient dbcache for block verification</source>
-        <translation type="unfinished">dbcache insuficiente para la verificación de bloques</translation>
-    </message>
-    <message>
-        <source>Insufficient funds</source>
-        <translation type="unfinished">Fondos insuficientes</translation>
-    </message>
-    <message>
-        <source>Invalid -i2psam address or hostname: '%s'</source>
-        <translation type="unfinished">La dirección -i2psam o el nombre de host no es válido: "%s" </translation>
-    </message>
-    <message>
-        <source>Invalid -onion address or hostname: '%s'</source>
-        <translation type="unfinished">Dirección de -onion o dominio '%s' inválido</translation>
-    </message>
-    <message>
-        <source>Invalid -proxy address or hostname: '%s'</source>
-        <translation type="unfinished">Dirección de -proxy o dominio ' %s' inválido</translation>
-    </message>
-    <message>
-        <source>Invalid P2P permission: '%s'</source>
-        <translation type="unfinished">Permiso P2P inválido: "%s"</translation>
-    </message>
-    <message>
-        <source>Invalid amount for %s=&lt;amount&gt;: '%s' (must be at least %s)</source>
-        <translation type="unfinished">Importe inválido para %s=&lt;amount&gt;: "%s" (debe ser por lo menos %s)</translation>
-    </message>
-    <message>
-        <source>Invalid amount for %s=&lt;amount&gt;: '%s'</source>
-        <translation type="unfinished">Importe inválido para %s=&lt;amount&gt;: "%s"</translation>
-    </message>
-    <message>
-        <source>Invalid port specified in %s: '%s'</source>
-        <translation type="unfinished">Puerto no válido especificado en%s: '%s'</translation>
-    </message>
-    <message>
-        <source>Invalid pre-selected input %s</source>
-        <translation type="unfinished">Entrada preseleccionada no válida %s</translation>
-    </message>
-    <message>
-        <source>Listening for incoming connections failed (listen returned error %s)</source>
-        <translation type="unfinished">Fallo en la escucha para conexiones entrantes (la escucha devolvió el error %s)</translation>
-    </message>
-    <message>
-        <source>Loading P2P addresses…</source>
-        <translation type="unfinished">Cargando direcciones P2P...</translation>
-    </message>
-    <message>
-        <source>Loading banlist…</source>
-        <translation type="unfinished">Cargando lista de bloqueos...</translation>
-    </message>
-    <message>
-        <source>Loading block index…</source>
-        <translation type="unfinished">Cargando índice de bloques...</translation>
-    </message>
-    <message>
-        <source>Loading wallet…</source>
-        <translation type="unfinished">Cargando billetera...</translation>
-    </message>
-    <message>
-        <source>Missing amount</source>
-        <translation type="unfinished">Falta la cantidad</translation>
-    </message>
-    <message>
-        <source>Missing solving data for estimating transaction size</source>
-        <translation type="unfinished">Faltan datos de resolución para estimar el tamaño de la transacción</translation>
     </message>
     <message>
         <source>No addresses available</source>
@@ -7589,10 +4261,6 @@
         <translation type="unfinished">El monto de la transacción es demasiado pequeño para pagar la comisión</translation>
     </message>
     <message>
-        <source>This is experimental software.</source>
-        <translation type="unfinished">Este es un software experimental.</translation>
-    </message>
-    <message>
         <source>This is the minimum transaction fee you pay on every transaction.</source>
         <translation type="unfinished">Esta es la tarifa mínima a pagar en cada transacción.</translation>
     </message>
@@ -7689,8 +4357,12 @@
         <translation type="unfinished">Se desconocen las nuevas reglas activadas (versionbit %i)</translation>
     </message>
     <message>
-        <source>Unsupported global logging level -loglevel=%s. Valid values: %s.</source>
-        <translation type="unfinished">El nivel de registro de depuración global -loglevel=%s no es compatible. Valores válidos: %s.</translation>
+        <source>Unsupported global logging level %s=%s. Valid values: %s.</source>
+        <translation type="unfinished">Nivel de acceso global %s = %s no mantenido. Los valores válidos son: %s.</translation>
+    </message>
+    <message>
+        <source>acceptstalefeeestimates is not supported on %s chain.</source>
+        <translation type="unfinished">acceptstalefeeestimates no está mantenido en el encadenamiento %s.</translation>
     </message>
     <message>
         <source>Unsupported logging category %s=%s.</source>
@@ -7717,232 +4389,6 @@
         <translation type="unfinished">El archivo de configuración no se puede leer</translation>
     </message>
     <message>
-=======
-        <source>No addresses available</source>
-        <translation type="unfinished">No hay direcciones disponibles</translation>
-    </message>
-    <message>
-        <source>Not enough file descriptors available.</source>
-        <translation type="unfinished">No hay suficientes descriptores de archivo disponibles.</translation>
-    </message>
-    <message>
-        <source>Not found pre-selected input %s</source>
-        <translation type="unfinished">Entrada preseleccionada no encontrada%s</translation>
-    </message>
-    <message>
-        <source>Not solvable pre-selected input %s</source>
-        <translation type="unfinished">Entrada preseleccionada no solucionable %s</translation>
-    </message>
-    <message>
-        <source>Prune cannot be configured with a negative value.</source>
-        <translation type="unfinished">La poda no se puede configurar con un valor negativo.</translation>
-    </message>
-    <message>
-        <source>Prune mode is incompatible with -txindex.</source>
-        <translation type="unfinished">El modo de poda es incompatible con -txindex.</translation>
-    </message>
-    <message>
-        <source>Pruning blockstore…</source>
-        <translation type="unfinished">Podando almacén de bloques…</translation>
-    </message>
-    <message>
-        <source>Replaying blocks…</source>
-        <translation type="unfinished">Reproduciendo bloques…</translation>
-    </message>
-    <message>
-        <source>Rescanning…</source>
-        <translation type="unfinished">Rescaneando...</translation>
-    </message>
-    <message>
-        <source>SQLiteDatabase: Failed to execute statement to verify database: %s</source>
-        <translation type="unfinished">SQLiteDatabase: Fallo al ejecutar la instrucción para verificar la base de datos: %s</translation>
-    </message>
-    <message>
-        <source>SQLiteDatabase: Failed to prepare statement to verify database: %s</source>
-        <translation type="unfinished">SQLiteDatabase: Fallo al preparar la instrucción para verificar la base de datos: %s</translation>
-    </message>
-    <message>
-        <source>SQLiteDatabase: Failed to read database verification error: %s</source>
-        <translation type="unfinished">SQLiteDatabase: Fallo al leer el error de verificación de la base de datos: %s</translation>
-    </message>
-    <message>
-        <source>SQLiteDatabase: Unexpected application id. Expected %u, got %u</source>
-        <translation type="unfinished">SQLiteDatabase: Identificador de aplicación inesperado. Se esperaba %u; se recibió %u.</translation>
-    </message>
-    <message>
-        <source>Section [%s] is not recognized.</source>
-        <translation type="unfinished">La sección [%s] no se reconoce.</translation>
-    </message>
-    <message>
-        <source>Signing transaction failed</source>
-        <translation type="unfinished">Transacción falló</translation>
-    </message>
-    <message>
-        <source>Specified -walletdir "%s" does not exist</source>
-        <translation type="unfinished">El valor especificado de -walletdir "%s" no existe</translation>
-    </message>
-    <message>
-        <source>Specified -walletdir "%s" is a relative path</source>
-        <translation type="unfinished">El valor especificado de -walletdir "%s" es una ruta relativa</translation>
-    </message>
-    <message>
-        <source>Specified -walletdir "%s" is not a directory</source>
-        <translation type="unfinished">El valor especificado de -walletdir "%s" no es un directorio</translation>
-    </message>
-    <message>
-        <source>Specified blocks directory "%s" does not exist.</source>
-        <translation type="unfinished">El directorio de bloques especificado "%s" no existe.</translation>
-    </message>
-    <message>
-        <source>Specified data directory "%s" does not exist.</source>
-        <translation type="unfinished">El directorio de datos especificado "%s" no existe.</translation>
-    </message>
-    <message>
-        <source>Starting network threads…</source>
-        <translation type="unfinished">Iniciando subprocesos de red...</translation>
-    </message>
-    <message>
-        <source>The source code is available from %s.</source>
-        <translation type="unfinished">El código fuente esta disponible desde %s.</translation>
-    </message>
-    <message>
-        <source>The specified config file %s does not exist</source>
-        <translation type="unfinished">El archivo de configuración especificado %s no existe </translation>
-    </message>
-    <message>
-        <source>The transaction amount is too small to pay the fee</source>
-        <translation type="unfinished">El monto de la transacción es demasiado pequeño para pagar la comisión</translation>
-    </message>
-    <message>
-        <source>This is the minimum transaction fee you pay on every transaction.</source>
-        <translation type="unfinished">Esta es la tarifa mínima a pagar en cada transacción.</translation>
-    </message>
-    <message>
-        <source>This is the transaction fee you will pay if you send a transaction.</source>
-        <translation type="unfinished">Esta es la tarifa a pagar si realizas una transacción.</translation>
-    </message>
-    <message>
-        <source>Transaction amount too small</source>
-        <translation type="unfinished">Monto de la transacción muy pequeño</translation>
-    </message>
-    <message>
-        <source>Transaction amounts must not be negative</source>
-        <translation type="unfinished">Los montos de la transacción no debe ser negativo</translation>
-    </message>
-    <message>
-        <source>Transaction change output index out of range</source>
-        <translation type="unfinished">Índice de salidas de cambio de transacciones fuera de alcance</translation>
-    </message>
-    <message>
-        <source>Transaction has too long of a mempool chain</source>
-        <translation type="unfinished">La transacción tiene largo tiempo en una cadena mempool</translation>
-    </message>
-    <message>
-        <source>Transaction must have at least one recipient</source>
-        <translation type="unfinished">La transacción debe tener al menos un destinatario</translation>
-    </message>
-    <message>
-        <source>Transaction needs a change address, but we can't generate it.</source>
-        <translation type="unfinished">La transacción necesita una dirección de cambio, pero no podemos generarla.</translation>
-    </message>
-    <message>
-        <source>Transaction too large</source>
-        <translation type="unfinished">Transacción demasiado grande</translation>
-    </message>
-    <message>
-        <source>Unable to allocate memory for -maxsigcachesize: '%s' MiB</source>
-        <translation type="unfinished">No se puede asignar memoria para -maxsigcachesize: "%s" MiB</translation>
-    </message>
-    <message>
-        <source>Unable to bind to %s on this computer (bind returned error %s)</source>
-        <translation type="unfinished">No se puede establecer un enlace a %s en esta computadora (bind devolvió el error %s)</translation>
-    </message>
-    <message>
-        <source>Unable to bind to %s on this computer. %s is probably already running.</source>
-        <translation type="unfinished">No se puede establecer un enlace a %s en este equipo. Es posible que %s ya esté en ejecución.</translation>
-    </message>
-    <message>
-        <source>Unable to create the PID file '%s': %s</source>
-        <translation type="unfinished">No se puede crear el archivo PID "%s": %s</translation>
-    </message>
-    <message>
-        <source>Unable to find UTXO for external input</source>
-        <translation type="unfinished">No se puede encontrar UTXO para la entrada externa</translation>
-    </message>
-    <message>
-        <source>Unable to generate initial keys</source>
-        <translation type="unfinished">No se pueden generar las claves iniciales</translation>
-    </message>
-    <message>
-        <source>Unable to generate keys</source>
-        <translation type="unfinished">No se pueden generar claves</translation>
-    </message>
-    <message>
-        <source>Unable to open %s for writing</source>
-        <translation type="unfinished">No se puede abrir %s para escribir</translation>
-    </message>
-    <message>
-        <source>Unable to parse -maxuploadtarget: '%s'</source>
-        <translation type="unfinished">No se puede analizar -maxuploadtarget: "%s"</translation>
-    </message>
-    <message>
-        <source>Unable to unload the wallet before migrating</source>
-        <translation type="unfinished">No se puede descargar la billetera antes de la migración</translation>
-    </message>
-    <message>
-        <source>Unknown -blockfilterindex value %s.</source>
-        <translation type="unfinished">Se desconoce el valor de -blockfilterindex %s.</translation>
-    </message>
-    <message>
-        <source>Unknown address type '%s'</source>
-        <translation type="unfinished">Se desconoce el tipo de dirección "%s"</translation>
-    </message>
-    <message>
-        <source>Unknown change type '%s'</source>
-        <translation type="unfinished">Se desconoce el tipo de cambio "%s"</translation>
-    </message>
-    <message>
-        <source>Unknown network specified in -onlynet: '%s'</source>
-        <translation type="unfinished">La red especificada en -onlynet '%s' es desconocida</translation>
-    </message>
-    <message>
-        <source>Unknown new rules activated (versionbit %i)</source>
-        <translation type="unfinished">Se desconocen las nuevas reglas activadas (versionbit %i)</translation>
-    </message>
-    <message>
-        <source>Unsupported global logging level %s=%s. Valid values: %s.</source>
-        <translation type="unfinished">Nivel de acceso global %s = %s no mantenido. Los valores válidos son: %s.</translation>
-    </message>
-    <message>
-        <source>acceptstalefeeestimates is not supported on %s chain.</source>
-        <translation type="unfinished">acceptstalefeeestimates no está mantenido en el encadenamiento %s.</translation>
-    </message>
-    <message>
-        <source>Unsupported logging category %s=%s.</source>
-        <translation type="unfinished">La categoría de registro no es compatible %s=%s. </translation>
-    </message>
-    <message>
-        <source>User Agent comment (%s) contains unsafe characters.</source>
-        <translation type="unfinished">El comentario del agente de usuario (%s) contiene caracteres inseguros.</translation>
-    </message>
-    <message>
-        <source>Verifying blocks…</source>
-        <translation type="unfinished">Verificando bloques...</translation>
-    </message>
-    <message>
-        <source>Verifying wallet(s)…</source>
-        <translation type="unfinished">Verificando billetera(s)...</translation>
-    </message>
-    <message>
-        <source>Wallet needed to be rewritten: restart %s to complete</source>
-        <translation type="unfinished">Es necesario rescribir la billetera: reiniciar %s para completar</translation>
-    </message>
-    <message>
-        <source>Settings file could not be read</source>
-        <translation type="unfinished">El archivo de configuración no se puede leer</translation>
-    </message>
-    <message>
->>>>>>> 86d0551a
         <source>Settings file could not be written</source>
         <translation type="unfinished">El archivo de configuración no se puede escribir</translation>
     </message>
