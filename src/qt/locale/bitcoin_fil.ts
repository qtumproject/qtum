--- conflicted
+++ resolved
@@ -141,11 +141,7 @@
     <message>
         <source>Warning: If you encrypt your wallet and lose your passphrase, you will &lt;b&gt;LOSE ALL OF YOUR QTUMS&lt;/b&gt;!</source>
         <translation type="unfinished">Babala: Kung na-encrypt mo ang iyong walet at nawala ang iyong passphrase, &lt;b&gt;MAWAWALA MO ANG LAHAT NG IYONG MGA QTUM!&lt;/b&gt;</translation>
-<<<<<<< HEAD
-    </message>
-=======
    </message>
->>>>>>> d82fec21
     <message>
         <source>Are you sure you wish to encrypt your wallet?</source>
         <translation type="unfinished">Sigurado ka bang nais mong i-encrypt ang iyong walet?</translation>
@@ -710,11 +706,7 @@
     <message>
         <source>Send coins to a Qtum address</source>
         <translation type="unfinished">Magpadala ng coins sa Qtum address</translation>
-<<<<<<< HEAD
-    </message>
-=======
    </message>
->>>>>>> d82fec21
     <message>
         <source>Backup wallet to another location</source>
         <translation type="unfinished">I-backup ang walet sa isa pang lokasyon</translation>
@@ -742,19 +734,11 @@
     <message>
         <source>Sign messages with your Qtum addresses to prove you own them</source>
         <translation type="unfinished">Pumirma ng mga mensahe gamit ang iyong mga Qtum address upang mapatunayan na pagmamay-ari mo ang mga ito</translation>
-<<<<<<< HEAD
-    </message>
-    <message>
-        <source>Verify messages to ensure they were signed with specified Qtum addresses</source>
-        <translation type="unfinished">I-verify ang mga mensahe upang matiyak na sila ay napirmahan ng tinukoy na mga Qtum address.</translation>
-    </message>
-=======
    </message>
     <message>
         <source>Verify messages to ensure they were signed with specified Qtum addresses</source>
         <translation type="unfinished">I-verify ang mga mensahe upang matiyak na sila ay napirmahan ng tinukoy na mga Qtum address.</translation>
    </message>
->>>>>>> d82fec21
     <message>
         <source>&amp;File</source>
         <translation type="unfinished">File</translation>
@@ -770,11 +754,7 @@
     <message>
         <source>Request payments (generates QR codes and qtum: URIs)</source>
         <translation type="unfinished">Humiling ng bayad (lumilikha ng QR codes at qtum: URIs)</translation>
-<<<<<<< HEAD
-    </message>
-=======
    </message>
->>>>>>> d82fec21
     <message>
         <source>Show the list of used sending addresses and labels</source>
         <translation type="unfinished">Ipakita ang talaan ng mga gamit na address at label para sa pagpapadala</translation>
@@ -1209,11 +1189,7 @@
     <message>
         <source>The entered address "%1" is not a valid Qtum address.</source>
         <translation type="unfinished">Ang address na in-enter "%1" ay hindi isang wastong Qtum address.</translation>
-<<<<<<< HEAD
-    </message>
-=======
    </message>
->>>>>>> d82fec21
     <message>
         <source>Address "%1" already exists as a receiving address with label "%2" and so cannot be added as a sending address.</source>
         <translation type="unfinished">Ang address "%1" ay ginagamit bilang address na pagtanggap na may label "%2" kaya hindi ito maaaring gamitin bilang address na pagpapadala.</translation>
@@ -1295,13 +1271,8 @@
     </message>
     <message>
         <source>%1 will download and store a copy of the Qtum block chain.</source>
-<<<<<<< HEAD
-        <translation type="unfinished">%1 ay mag-do-download at magiimbak ng kopya ng Qtum blockchain.</translation>
-    </message>
-=======
         <translation type="unfinished">%1 ay mag-do-download at magiimbak ng kopya ng Qtum blockchain.</translation> 
    </message>
->>>>>>> d82fec21
     <message>
         <source>The wallet will also be stored in this directory.</source>
         <translation type="unfinished">Ang walet ay maiimbak din sa direktoryong ito.</translation>
@@ -1378,11 +1349,7 @@
     <message>
         <source>Attempting to spend qtums that are affected by not-yet-displayed transactions will not be accepted by the network.</source>
         <translation type="unfinished">Ang pagtangkang gastusin ang mga qtum na apektado ng mga transaksyon na hindi pa naipapakita ay hindi tatanggapin ng network.</translation>
-<<<<<<< HEAD
-    </message>
-=======
    </message>
->>>>>>> d82fec21
     <message>
         <source>Number of blocks left</source>
         <translation type="unfinished">Dami ng blocks na natitira</translation>
@@ -1504,13 +1471,8 @@
     </message>
     <message>
         <source>Automatically open the Qtum client port on the router. This only works when your router supports UPnP and it is enabled.</source>
-<<<<<<< HEAD
-        <translation type="unfinished">Kusang buksan ang Qtum client port sa router. Gumagana lamang ito kapag ang iyong router ay sumusuporta ng UPnP at ito ay pinagana.</translation>
-    </message>
-=======
         <translation type="unfinished">Kusang buksan ang Qtum client port sa router. Gumagana lamang ito kapag ang iyong router ay sumusuporta ng UPnP at ito ay pinagana.</translation> 
   </message>
->>>>>>> d82fec21
     <message>
         <source>Map port using &amp;UPnP</source>
         <translation type="unfinished">Isamapa ang port gamit ang UPnP</translation>
@@ -1526,11 +1488,7 @@
     <message>
         <source>Connect to the Qtum network through a SOCKS5 proxy.</source>
         <translation type="unfinished">Kumunekta sa Qtum network sa pamamagitan ng SOCKS5 proxy.</translation>
-<<<<<<< HEAD
-    </message>
-=======
    </message>
->>>>>>> d82fec21
     <message>
         <source>&amp;Connect through SOCKS5 proxy (default proxy):</source>
         <translation type="unfinished">Kumunekta gamit ang SOCKS5 proxy (default na proxy):</translation>
@@ -1658,11 +1616,7 @@
     <message>
         <source>The displayed information may be out of date. Your wallet automatically synchronizes with the Qtum network after a connection is established, but this process has not completed yet.</source>
         <translation type="unfinished">Ang ipinapakitang impormasyon ay maaaring luma na. Kusang mag-sy-synchronize ang iyong walet sa Qtum network pagkatapos maitatag ang koneksyon, ngunit hindi pa nakukumpleto ang prosesong ito.</translation>
-<<<<<<< HEAD
-    </message>
-=======
    </message>
->>>>>>> d82fec21
     <message>
         <source>Available:</source>
         <translation type="unfinished">Magagamit:</translation>
@@ -1792,17 +1746,6 @@
     <message>
         <source>Cannot start qtum: click-to-pay handler</source>
         <translation type="unfinished">Hindi masimulan ang qtum: click-to-pay handler</translation>
-<<<<<<< HEAD
-    </message>
-    <message>
-        <source>'qtum://' is not a valid URI. Use 'qtum:' instead.</source>
-        <translation type="unfinished">Ang 'qtum://' ay hindi wastong URI. Sa halip, gamitin ang 'qtum:'.</translation>
-    </message>
-    <message>
-        <source>URI cannot be parsed! This can be caused by an invalid Qtum address or malformed URI parameters.</source>
-        <translation type="unfinished">Hindi ma-parse ang URI! Marahil ito ay dahil sa hindi wastong Qtum address o maling URI parameters</translation>
-    </message>
-=======
    </message>
     <message>
         <source>'qtum://' is not a valid URI. Use 'qtum:' instead.</source>
@@ -1812,7 +1755,6 @@
         <source>URI cannot be parsed! This can be caused by an invalid Qtum address or malformed URI parameters.</source>
         <translation type="unfinished">Hindi ma-parse ang URI! Marahil ito ay dahil sa hindi wastong Qtum address o maling URI parameters</translation> 
   </message>
->>>>>>> d82fec21
     <message>
         <source>Payment request file handling</source>
         <translation type="unfinished">File handling ng hiling ng bayad</translation>
@@ -2366,11 +2308,7 @@
     <message>
         <source>When there is less transaction volume than space in the blocks, miners as well as relaying nodes may enforce a minimum fee. Paying only this minimum fee is just fine, but be aware that this can result in a never confirming transaction once there is more demand for qtum transactions than the network can process.</source>
         <translation type="unfinished">Kapag mas kaunti ang dami ng transaksyon kaysa sa puwang sa mga blocks, ang mga minero pati na rin ang mga relaying node ay maaaring magpatupad ng minimum na bayad. Ang pagbabayad lamang ng minimum na bayad na ito ay maayos, ngunit malaman na maaari itong magresulta sa hindi kailanmang nagkukumpirmang transaksyon sa sandaling magkaroon ng higit na pangangailangan para sa mga transaksyon ng qtum kaysa sa kayang i-proseso ng network.</translation>
-<<<<<<< HEAD
-    </message>
-=======
    </message>
->>>>>>> d82fec21
     <message>
         <source>A too low fee might result in a never confirming transaction (read the tooltip)</source>
         <translation type="unfinished">Ang isang masyadong mababang bayad ay maaaring magresulta sa isang hindi kailanmang nagkukumpirmang transaksyon (basahin ang tooltip)</translation>
@@ -2552,13 +2490,8 @@
     </message>
     <message>
         <source>The Qtum address to send the payment to</source>
-<<<<<<< HEAD
-        <translation type="unfinished">Ang Qtum address kung saan ipapadala and bayad</translation>
-    </message>
-=======
         <translation type="unfinished">Ang Qtum address kung saan ipapadala and bayad</translation> 
    </message>
->>>>>>> d82fec21
     <message>
         <source>Paste address from clipboard</source>
         <translation type="unfinished">I-paste ang address mula sa clipboard</translation>
@@ -2570,11 +2503,7 @@
     <message>
         <source>The fee will be deducted from the amount being sent. The recipient will receive less qtums than you enter in the amount field. If multiple recipients are selected, the fee is split equally.</source>
         <translation type="unfinished">Ibabawas ang bayad mula sa halagang ipapadala. Ang tatanggap ay makakatanggap ng mas kaunting mga qtum kaysa sa pinasok mo sa patlang ng halaga. Kung napili ang maraming tatanggap, ang bayad ay paghihiwalayin.</translation>
-<<<<<<< HEAD
-    </message>
-=======
    </message>
->>>>>>> d82fec21
     <message>
         <source>S&amp;ubtract fee from amount</source>
         <translation type="unfinished">Ibawas ang bayad mula sa halagaq</translation>
@@ -2594,13 +2523,6 @@
     <message>
         <source>A message that was attached to the qtum: URI which will be stored with the transaction for your reference. Note: This message will not be sent over the Qtum network.</source>
         <translation type="unfinished">Mensahe na nakalakip sa qtum: URI na kung saan maiimbak kasama ang transaksyon para sa iyong sanggunian. Tandaan: Ang mensaheng ito ay hindi ipapadala sa network ng Qtum.</translation>
-<<<<<<< HEAD
-    </message>
-    <message>
-        <source>Pay To:</source>
-        <translation type="unfinished">Magbayad Sa:</translation>
-=======
->>>>>>> d82fec21
     </message>
 </context>
 <context>
@@ -2627,11 +2549,7 @@
     <message>
         <source>The Qtum address to sign the message with</source>
         <translation type="unfinished">Ang Qtum address kung anong ipipirma sa mensahe</translation>
-<<<<<<< HEAD
-    </message>
-=======
    </message>
->>>>>>> d82fec21
     <message>
         <source>Choose previously used address</source>
         <translation type="unfinished">Piliin ang dating ginamit na address</translation>
@@ -2655,11 +2573,7 @@
     <message>
         <source>Sign the message to prove you own this Qtum address</source>
         <translation type="unfinished">Pirmahan ang mensahe upang mapatunayan na pagmamay-ari mo ang Qtum address na ito</translation>
-<<<<<<< HEAD
-    </message>
-=======
   </message>
->>>>>>> d82fec21
     <message>
         <source>Sign &amp;Message</source>
         <translation type="unfinished">Pirmahan ang Mensahe</translation>
