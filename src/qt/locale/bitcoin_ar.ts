<TS language="ar" version="2.1">
<context>
    <name>AddressBookPage</name>
    <message>
        <source>Right-click to edit address or label</source>
        <translation>انقر بالزر الايمن لتعديل العنوان</translation>
    </message>
    <message>
        <source>Create a new address</source>
        <translation>انشاء عنوان جديد</translation>
    </message>
    <message>
        <source>&amp;New</source>
        <translation>&amp;جديد</translation>
    </message>
    <message>
        <source>Copy the currently selected address to the system clipboard</source>
        <translation>قم بنسخ العنوان المختار لحافظة النظام</translation>
    </message>
    <message>
        <source>&amp;Copy</source>
        <translation>&amp;نسخ</translation>
    </message>
    <message>
        <source>C&amp;lose</source>
        <translation>ا&amp;غلاق</translation>
    </message>
    <message>
        <source>Delete the currently selected address from the list</source>
        <translation>حذف العنوان المحدد من القائمة</translation>
    </message>
    <message>
        <source>Enter address or label to search</source>
        <translation>ادخل عنوان أووصف للبحث</translation>
    </message>
    <message>
        <source>Export the data in the current tab to a file</source>
        <translation>تحميل البيانات في علامة التبويب الحالية إلى ملف.</translation>
    </message>
    <message>
        <source>&amp;Export</source>
        <translation>&amp;تصدير</translation>
    </message>
    <message>
        <source>&amp;Delete</source>
        <translation>&amp;أمسح</translation>
    </message>
    <message>
        <source>Choose the address to send coins to</source>
        <translation>اختر العنوان الذي سترسل له العملات</translation>
    </message>
    <message>
        <source>Choose the address to receive coins with</source>
        <translation>اختر العنوان الذي تستقبل عليه العملات</translation>
    </message>
    <message>
        <source>C&amp;hoose</source>
        <translation>&amp;اختر</translation>
    </message>
    <message>
        <source>Sending addresses</source>
        <translation>عناوين الإرسال</translation>
    </message>
    <message>
        <source>Receiving addresses</source>
        <translation>عناوين الاستقبال</translation>
    </message>
    <message>
        <source>These are your Qtum addresses for sending payments. Always check the amount and the receiving address before sending coins.</source>
        <translation>هذه هي عناوين Qtum التابعة لك من أجل إرسال الدفعات. تحقق دائما من المبلغ و عنوان المرسل المستقبل قبل إرسال العملات</translation>
    </message>
    <message>
        <source>These are your Qtum addresses for receiving payments. It is recommended to use a new receiving address for each transaction.</source>
        <translation>هذه هي عناوين Qtum التابعة لك من أجل إستقبال الدفعات. ينصح استخدام عنوان جديد من أجل كل صفقة</translation>
    </message>
    <message>
        <source>&amp;Copy Address</source>
        <translation>انسخ العنوان</translation>
    </message>
    <message>
        <source>Copy &amp;Label</source>
        <translation>نسخ &amp;الوصف</translation>
    </message>
    <message>
        <source>&amp;Edit</source>
        <translation>تعديل</translation>
    </message>
    <message>
        <source>Export Address List</source>
        <translation>تصدير قائمة العناوين</translation>
    </message>
    <message>
        <source>Comma separated file (*.csv)</source>
        <translation>ملف مفصول بفواصل (*.csv)</translation>
    </message>
    <message>
        <source>Exporting Failed</source>
        <translation>فشل التصدير</translation>
    </message>
    <message>
        <source>There was an error trying to save the address list to %1. Please try again.</source>
        <translation>لقد حدث خطأ أثناء  حفظ قائمة العناوين إلى %1. يرجى المحاولة مرة أخرى.</translation>
    </message>
</context>
<context>
    <name>AddressTableModel</name>
    <message>
        <source>Label</source>
        <translation>وصف</translation>
    </message>
    <message>
        <source>Address</source>
        <translation>عنوان</translation>
    </message>
    <message>
        <source>(no label)</source>
        <translation>(لا وصف)</translation>
    </message>
</context>
<context>
    <name>AskPassphraseDialog</name>
    <message>
        <source>Passphrase Dialog</source>
        <translation>حوار جملة السر</translation>
    </message>
    <message>
        <source>Enter passphrase</source>
        <translation>ادخل كلمة المرور</translation>
    </message>
    <message>
        <source>New passphrase</source>
        <translation>كلمة مرور جديدة</translation>
    </message>
    <message>
        <source>Repeat new passphrase</source>
        <translation>اعد كتابة كلمة السر</translation>
    </message>
    <message>
        <source>Show password</source>
        <translation>إعرض كلمة السر</translation>
    </message>
    <message>
        <source>Enter the new passphrase to the wallet.&lt;br/&gt;Please use a passphrase of &lt;b&gt;ten or more random characters&lt;/b&gt;, or &lt;b&gt;eight or more words&lt;/b&gt;.</source>
        <translation>أدخل عبارة مرور جديدة إلى المحفظة. الرجاء استخدام عبارة مرور تتكون من10 حروف عشوائية على الاقل, أو ثمانية كلمات على الاقل.</translation>
    </message>
    <message>
        <source>Encrypt wallet</source>
        <translation>تشفير المحفظة</translation>
    </message>
    <message>
        <source>This operation needs your wallet passphrase to unlock the wallet.</source>
        <translation>هذه العملية تحتاج كلمة مرور محفظتك لفتحها</translation>
    </message>
    <message>
        <source>Unlock wallet</source>
        <translation>إفتح المحفظة</translation>
    </message>
    <message>
        <source>This operation needs your wallet passphrase to decrypt the wallet.</source>
        <translation>هذه العملية تحتاج كلمة مرور محفظتك لفك تشفيرها </translation>
    </message>
    <message>
        <source>Decrypt wallet</source>
        <translation>فك تشفير المحفظة</translation>
    </message>
    <message>
        <source>Change passphrase</source>
        <translation>تغيير كلمة المرور</translation>
    </message>
    <message>
        <source>Enter the old passphrase and new passphrase to the wallet.</source>
        <translation>أدخل كلمة المرور القديمة والجديدة للمحفظة.</translation>
    </message>
    <message>
        <source>Confirm wallet encryption</source>
        <translation>تأكيد تشفير المحفظة</translation>
    </message>
    <message>
        <source>Warning: If you encrypt your wallet and lose your passphrase, you will &lt;b&gt;LOSE ALL OF YOUR QTUMS&lt;/b&gt;!</source>
        <translation>تحذير: إذا قمت بتشفير محفظتك وفقدت كلمة المرور الخاص بك, ستفقد كل عملات QTUMS الخاصة بك.</translation>
    </message>
    <message>
        <source>Are you sure you wish to encrypt your wallet?</source>
        <translation>هل أنت متأكد من رغبتك في تشفير محفظتك ؟</translation>
    </message>
    <message>
        <source>Wallet encrypted</source>
        <translation>محفظة مشفرة</translation>
    </message>
    <message>
<<<<<<< HEAD
        <source>%1 will close now to finish the encryption process. Remember that encrypting your wallet cannot fully protect your qtums from being stolen by malware infecting your computer.</source>
        <translation>سيتم إغلاق %1 الآن لإنهاء عملية التشفير. تذكر أن تشفير محفظتك لا يمكن أن يحمي البتكوين الخاص بك بالكامل من السرقة عبر البرامج الضارة التي بامكانها أن تصيب جهاز الكمبيوتر الخاص بك.</translation>
    </message>
    <message>
=======
>>>>>>> 9e306671
        <source>IMPORTANT: Any previous backups you have made of your wallet file should be replaced with the newly generated, encrypted wallet file. For security reasons, previous backups of the unencrypted wallet file will become useless as soon as you start using the new, encrypted wallet.</source>
        <translation>هام: أي نسخة إحتياطية سابقة  قمت بها لمحفظتك يجب استبدالها  بأخرى حديثة، مشفرة. لأسباب أمنية، النسخ الاحتياطية السابقة لملفات المحفظة الغير مشفرة تصبح عديمة الفائدة مع بداية استخدام المحفظة المشفرة الجديدة.</translation>
    </message>
    <message>
        <source>Wallet encryption failed</source>
        <translation>فشل تشفير المحفظة</translation>
    </message>
    <message>
        <source>Wallet encryption failed due to an internal error. Your wallet was not encrypted.</source>
        <translation>فشل تشفير المحفظة بسبب خطأ داخلي. لم يتم تشفير محفظتك.</translation>
    </message>
    <message>
        <source>The supplied passphrases do not match.</source>
        <translation>كلمتي المرور ليستا متطابقتان</translation>
    </message>
    <message>
        <source>Wallet unlock failed</source>
        <translation>فشل فتح المحفظة</translation>
    </message>
    <message>
        <source>The passphrase entered for the wallet decryption was incorrect.</source>
        <translation>كلمة المرور التي تم إدخالها لفك تشفير المحفظة غير صحيحة.</translation>
    </message>
    <message>
        <source>Wallet decryption failed</source>
        <translation>فشل   فك التشفير المحفظة</translation>
    </message>
    <message>
        <source>Wallet passphrase was successfully changed.</source>
        <translation>لقد تم تغير عبارة مرور المحفظة بنجاح</translation>
    </message>
    <message>
        <source>Warning: The Caps Lock key is on!</source>
        <translation>تحذير: مفتاح الحروف الكبيرة مفعل</translation>
    </message>
</context>
<context>
    <name>BanTableModel</name>
    <message>
        <source>IP/Netmask</source>
        <translation>عنوان البروتوكول/قناع</translation>
    </message>
    <message>
        <source>Banned Until</source>
        <translation>محظور حتى</translation>
    </message>
</context>
<context>
    <name>QtumGUI</name>
    <message>
        <source>Sign &amp;message...</source>
        <translation>التوقيع و الرسائل</translation>
    </message>
    <message>
        <source>Synchronizing with network...</source>
        <translation>مزامنة مع الشبكة ...</translation>
    </message>
    <message>
        <source>&amp;Overview</source>
        <translation>&amp;نظرة عامة</translation>
    </message>
    <message>
        <source>Show general overview of wallet</source>
        <translation>إظهار نظرة عامة على المحفظة</translation>
    </message>
    <message>
        <source>&amp;Transactions</source>
        <translation>&amp;المعاملات</translation>
    </message>
    <message>
        <source>Browse transaction history</source>
        <translation>تصفح سجل المعاملات</translation>
    </message>
    <message>
        <source>E&amp;xit</source>
        <translation>خروج</translation>
    </message>
    <message>
        <source>Quit application</source>
        <translation>الخروج من التطبيق</translation>
    </message>
    <message>
        <source>&amp;About %1</source>
        <translation>حوالي %1</translation>
    </message>
    <message>
        <source>Show information about %1</source>
        <translation>أظهر المعلومات حولة %1</translation>
    </message>
    <message>
        <source>About &amp;Qt</source>
        <translation>عن &amp;Qt</translation>
    </message>
    <message>
        <source>Show information about Qt</source>
        <translation>اظهر المعلومات</translation>
    </message>
    <message>
        <source>&amp;Options...</source>
        <translation>&amp;خيارات ...</translation>
    </message>
    <message>
        <source>Modify configuration options for %1</source>
        <translation>تغيير خيارات الإعداد لأساس ل%1</translation>
    </message>
    <message>
        <source>&amp;Encrypt Wallet...</source>
        <translation>&amp;تشفير المحفظة</translation>
    </message>
    <message>
        <source>&amp;Backup Wallet...</source>
        <translation>&amp;نسخ احتياط للمحفظة</translation>
    </message>
    <message>
        <source>&amp;Change Passphrase...</source>
        <translation>&amp;تغيير كلمة المرور</translation>
    </message>
    <message>
        <source>Open &amp;URI...</source>
        <translation>افتح &amp;URI...</translation>
    </message>
    <message>
        <source>Wallet:</source>
        <translation>محفظة:</translation>
    </message>
    <message>
        <source>Click to disable network activity.</source>
        <translation>اضغط لإلغاء تفعيل الشبكه</translation>
    </message>
    <message>
        <source>Network activity disabled.</source>
        <translation>تم إلغاء تفعيل الشبكه</translation>
    </message>
    <message>
        <source>Click to enable network activity again.</source>
        <translation>اضغط لتفعيل الشبكه مره أخرى</translation>
    </message>
    <message>
        <source>Syncing Headers (%1%)...</source>
        <translation>مزامنة الرؤوس (%1%)...</translation>
    </message>
    <message>
        <source>Reindexing blocks on disk...</source>
        <translation>إعادة فهرسة الكتل على القرص ...</translation>
    </message>
    <message>
        <source>Send coins to a Qtum address</source>
        <translation>ارسل عملات الى عنوان بيتكوين</translation>
    </message>
    <message>
        <source>Backup wallet to another location</source>
        <translation>احفظ نسخة احتياطية للمحفظة في مكان آخر</translation>
    </message>
    <message>
        <source>Change the passphrase used for wallet encryption</source>
        <translation>تغيير كلمة المرور المستخدمة لتشفير المحفظة</translation>
    </message>
    <message>
        <source>&amp;Debug window</source>
        <translation>&amp;نافذة المعالجة</translation>
    </message>
    <message>
        <source>Open debugging and diagnostic console</source>
        <translation>إفتح وحدة التصحيح و التشخيص</translation>
    </message>
    <message>
        <source>&amp;Verify message...</source>
        <translation>&amp;التحقق من الرسالة...</translation>
    </message>
    <message>
        <source>Qtum</source>
        <translation>بتكوين</translation>
    </message>
    <message>
        <source>&amp;Send</source>
        <translation>&amp;ارسل</translation>
    </message>
    <message>
        <source>&amp;Receive</source>
        <translation>&amp;استقبل</translation>
    </message>
    <message>
        <source>&amp;Show / Hide</source>
        <translation>&amp;عرض / اخفاء</translation>
    </message>
    <message>
        <source>Show or hide the main Window</source>
        <translation>عرض او اخفاء النافذة الرئيسية</translation>
    </message>
    <message>
        <source>Encrypt the private keys that belong to your wallet</source>
        <translation>تشفير المفتاح الخاص بمحفظتك</translation>
    </message>
    <message>
        <source>Sign messages with your Qtum addresses to prove you own them</source>
        <translation>وقَع الرسائل بواسطة ال: Qtum الخاص بك لإثبات امتلاكك لهم</translation>
    </message>
    <message>
        <source>Verify messages to ensure they were signed with specified Qtum addresses</source>
        <translation>تحقق من الرسائل للتأكد من أنَها وُقعت برسائل Qtum محدَدة</translation>
    </message>
    <message>
        <source>&amp;File</source>
        <translation>&amp;ملف</translation>
    </message>
    <message>
        <source>&amp;Settings</source>
        <translation>&amp;الاعدادات</translation>
    </message>
    <message>
        <source>&amp;Help</source>
        <translation>&amp;مساعدة</translation>
    </message>
    <message>
        <source>Tabs toolbar</source>
        <translation>شريط أدوات علامات التبويب</translation>
    </message>
    <message>
        <source>Request payments (generates QR codes and qtum: URIs)</source>
        <translation>أطلب دفعات (يولد كودات الرمز المربع وبيت كوين: العناوين المعطاة)</translation>
    </message>
    <message>
        <source>Show the list of used sending addresses and labels</source>
        <translation>عرض قائمة عناوين الإرسال المستخدمة والملصقات</translation>
    </message>
    <message>
        <source>Show the list of used receiving addresses and labels</source>
        <translation>عرض قائمة عناوين الإستقبال المستخدمة والملصقات</translation>
    </message>
    <message>
        <source>Open a qtum: URI or payment request</source>
        <translation>فتح URI : Qtum أو طلب دفع</translation>
    </message>
    <message>
        <source>&amp;Command-line options</source>
        <translation>&amp;خيارات سطر الأوامر</translation>
    </message>
    <message>
        <source>Indexing blocks on disk...</source>
        <translation>ترتيب فهرسة الكتل على القرص...</translation>
    </message>
    <message>
        <source>Processing blocks on disk...</source>
        <translation>معالجة الكتل على القرص...</translation>
    </message>
    <message>
        <source>%1 behind</source>
        <translation>خلف %1</translation>
    </message>
    <message>
        <source>Last received block was generated %1 ago.</source>
        <translation>تم توليد الكتلة المستقبلة الأخيرة منذ %1.</translation>
    </message>
    <message>
        <source>Transactions after this will not yet be visible.</source>
        <translation>المعاملات بعد ذلك لن تكون مريئة بعد.</translation>
    </message>
    <message>
        <source>Error</source>
        <translation>خطأ</translation>
    </message>
    <message>
        <source>Warning</source>
        <translation>تحذير</translation>
    </message>
    <message>
        <source>Information</source>
        <translation>معلومات</translation>
    </message>
    <message>
        <source>Up to date</source>
        <translation>محدث</translation>
    </message>
    <message>
<<<<<<< HEAD
=======
        <source>&amp;Sending addresses</source>
        <translation>&amp;عناوين الإرسال</translation>
    </message>
    <message>
        <source>&amp;Receiving addresses</source>
        <translation>&amp;عناوين الإستقبال</translation>
    </message>
    <message>
>>>>>>> 9e306671
        <source>Show the %1 help message to get a list with possible Qtum command-line options</source>
        <translation>بين اشارة المساعدة %1 للحصول على قائمة من خيارات اوامر البت كوين المحتملة </translation>
    </message>
    <message>
        <source>&amp;Window</source>
        <translation>نافذه</translation>
    </message>
    <message>
        <source>Minimize</source>
        <translation>تصغير</translation>
    </message>
    <message>
        <source>Zoom</source>
        <translation>تكبير</translation>
    </message>
    <message>
        <source>Restore</source>
        <translation>إرجاع</translation>
    </message>
    <message>
        <source>Main Window</source>
        <translation>النافذة الرئيسية</translation>
    </message>
    <message>
        <source>%1 client</source>
        <translation>الزبون %1</translation>
    </message>
    <message>
        <source>Connecting to peers...</source>
        <translation>اتصال إلي القرناء...</translation>
    </message>
    <message>
        <source>Catching up...</source>
        <translation>اللحاق بالركب ...</translation>
    </message>
    <message>
        <source>Date: %1
</source>
        <translation>التاريخ %1


</translation>
    </message>
    <message>
        <source>Amount: %1
</source>
        <translation>الكمية %1
</translation>
    </message>
    <message>
        <source>Type: %1
</source>
        <translation>نوع %1
</translation>
    </message>
    <message>
        <source>Label: %1
</source>
        <translation>علامه: %1
</translation>
    </message>
    <message>
        <source>Address: %1
</source>
        <translation>عنوان %1
</translation>
    </message>
    <message>
        <source>Sent transaction</source>
        <translation>المعاملات  المرسلة</translation>
    </message>
    <message>
        <source>Incoming transaction</source>
        <translation>المعاملات الواردة</translation>
    </message>
    <message>
        <source>HD key generation is &lt;b&gt;enabled&lt;/b&gt;</source>
        <translation>توليد المفاتيح الهرمية الحتمية HD &lt;b&gt;مفعل&lt;/b&gt;</translation>
    </message>
    <message>
        <source>HD key generation is &lt;b&gt;disabled&lt;/b&gt;</source>
        <translation>توليد المفاتيح الهرمية الحتمية HD &lt;b&gt;معطل&lt;/b&gt;</translation>
    </message>
    <message>
        <source>Wallet is &lt;b&gt;encrypted&lt;/b&gt; and currently &lt;b&gt;unlocked&lt;/b&gt;</source>
        <translation>المحفظة &lt;b&gt;مشفرة&lt;/b&gt; و &lt;b&gt;مفتوحة&lt;/b&gt; حاليا</translation>
    </message>
    <message>
        <source>Wallet is &lt;b&gt;encrypted&lt;/b&gt; and currently &lt;b&gt;locked&lt;/b&gt;</source>
        <translation>المحفظة &lt;b&gt;مشفرة&lt;/b&gt; و &lt;b&gt;مقفلة&lt;/b&gt; حاليا</translation>
    </message>
    <message>
        <source>A fatal error occurred. Qtum can no longer continue safely and will quit.</source>
        <translation>خطأ فادح حدث . لا يمكن اتمام بيتكوين بامان سيتم الخروج</translation>
    </message>
</context>
<context>
    <name>CoinControlDialog</name>
    <message>
        <source>Coin Selection</source>
        <translation>اختيار العمله</translation>
    </message>
    <message>
        <source>Quantity:</source>
        <translation>الكمية :</translation>
    </message>
    <message>
        <source>Bytes:</source>
        <translation>بايت</translation>
    </message>
    <message>
        <source>Amount:</source>
        <translation>القيمة :</translation>
    </message>
    <message>
        <source>Fee:</source>
        <translation>رسوم :</translation>
    </message>
    <message>
        <source>Dust:</source>
        <translation>غبار:</translation>
    </message>
    <message>
        <source>After Fee:</source>
        <translation>بعد الرسوم :</translation>
    </message>
    <message>
        <source>Change:</source>
        <translation>تعديل :</translation>
    </message>
    <message>
        <source>(un)select all</source>
        <translation>عدم اختيار الجميع</translation>
    </message>
    <message>
        <source>Tree mode</source>
        <translation>صيغة الشجرة</translation>
    </message>
    <message>
        <source>List mode</source>
        <translation>صيغة القائمة</translation>
    </message>
    <message>
        <source>Amount</source>
        <translation>مبلغ</translation>
    </message>
    <message>
        <source>Received with label</source>
        <translation>مستقبل مع ملصق</translation>
    </message>
    <message>
        <source>Received with address</source>
        <translation>مستقبل مع عنوان</translation>
    </message>
    <message>
        <source>Date</source>
        <translation>تاريخ</translation>
    </message>
    <message>
        <source>Confirmations</source>
        <translation>تأكيدات</translation>
    </message>
    <message>
        <source>Confirmed</source>
        <translation>تأكيد</translation>
    </message>
    <message>
        <source>Copy address</source>
        <translation>  انسخ عنوان</translation>
    </message>
    <message>
        <source>Copy label</source>
        <translation> انسخ التسمية</translation>
    </message>
    <message>
        <source>Copy amount</source>
        <translation>نسخ الكمية</translation>
    </message>
    <message>
        <source>Copy transaction ID</source>
        <translation>نسخ رقم العملية</translation>
    </message>
    <message>
        <source>Lock unspent</source>
        <translation>قفل غير المنفق</translation>
    </message>
    <message>
        <source>Unlock unspent</source>
        <translation>فتح غير المنفق</translation>
    </message>
    <message>
        <source>Copy quantity</source>
        <translation>نسخ الكمية </translation>
    </message>
    <message>
        <source>Copy fee</source>
        <translation>نسخ الرسوم</translation>
    </message>
    <message>
        <source>Copy after fee</source>
        <translation>نسخ بعد الرسوم</translation>
    </message>
    <message>
        <source>Copy bytes</source>
        <translation>نسخ البايتات </translation>
    </message>
    <message>
        <source>Copy dust</source>
        <translation>نسخ الغبار</translation>
    </message>
    <message>
        <source>Copy change</source>
        <translation>نسخ التعديل</translation>
    </message>
    <message>
        <source>yes</source>
        <translation>نعم</translation>
    </message>
    <message>
        <source>no</source>
        <translation>لا</translation>
    </message>
    <message>
        <source>This label turns red if any recipient receives an amount smaller than the current dust threshold.</source>
        <translation>يتحول هذا الملصق إلى اللون الأحمر إذا تلقى أي مستلم كمية أصغر من عتبة الغبار الحالية.</translation>
    </message>
    <message>
        <source>Can vary +/- %1 satoshi(s) per input.</source>
        <translation>يمكن أن يختلف +/- %1 من ساتوشي(s) لكل إدخال.</translation>
    </message>
    <message>
        <source>(no label)</source>
        <translation>(لا وصف)</translation>
    </message>
    <message>
        <source>(change)</source>
        <translation>(تغير)</translation>
    </message>
</context>
<context>
    <name>EditAddressDialog</name>
    <message>
        <source>Edit Address</source>
        <translation>عدل العنوان</translation>
    </message>
    <message>
        <source>&amp;Label</source>
        <translation>&amp;وصف</translation>
    </message>
    <message>
        <source>The label associated with this address list entry</source>
        <translation>الملصق المرتبط بقائمة العناوين المدخلة</translation>
    </message>
    <message>
        <source>The address associated with this address list entry. This can only be modified for sending addresses.</source>
        <translation>العنوان المرتبط بقائمة العناوين المدخلة. و التي يمكن تعديلها فقط بواسطة ارسال العناوين</translation>
    </message>
    <message>
        <source>&amp;Address</source>
        <translation>&amp;العنوان</translation>
    </message>
    <message>
        <source>New sending address</source>
        <translation>عنوان إرسال جديد</translation>
    </message>
    <message>
        <source>Edit receiving address</source>
        <translation>تعديل عنوان الأستلام</translation>
    </message>
    <message>
        <source>Edit sending address</source>
        <translation>تعديل عنوان الارسال</translation>
    </message>
    <message>
        <source>The entered address "%1" is not a valid Qtum address.</source>
        <translation>العنوان المدخل "%1" ليس عنوان بيت كوين صحيح.</translation>
    </message>
    <message>
        <source>Could not unlock wallet.</source>
        <translation> يمكن فتح المحفظة.</translation>
    </message>
    <message>
        <source>New key generation failed.</source>
        <translation>فشل توليد مفتاح جديد.</translation>
    </message>
</context>
<context>
    <name>FreespaceChecker</name>
    <message>
        <source>A new data directory will be created.</source>
        <translation>سيتم انشاء دليل بيانات جديد.</translation>
    </message>
    <message>
        <source>name</source>
        <translation>الاسم</translation>
    </message>
    <message>
        <source>Directory already exists. Add %1 if you intend to create a new directory here.</source>
        <translation>الدليل موجوج بالفعل. أضف %1 اذا نويت إنشاء دليل جديد هنا.</translation>
    </message>
    <message>
        <source>Path already exists, and is not a directory.</source>
        <translation>المسار موجود بالفعل، وهو ليس دليلاً.</translation>
    </message>
    <message>
        <source>Cannot create data directory here.</source>
        <translation>لا يمكن انشاء دليل بيانات هنا .</translation>
    </message>
</context>
<context>
    <name>HelpMessageDialog</name>
    <message>
        <source>version</source>
        <translation>النسخة</translation>
    </message>
    <message>
        <source>(%1-bit)</source>
        <translation>(%1-بت)</translation>
    </message>
    <message>
        <source>About %1</source>
        <translation>حوالي %1</translation>
    </message>
    <message>
        <source>Command-line options</source>
        <translation>خيارات سطر الأوامر</translation>
    </message>
</context>
<context>
    <name>Intro</name>
    <message>
        <source>Welcome</source>
        <translation>أهلا</translation>
    </message>
    <message>
        <source>Welcome to %1.</source>
        <translation> اهلا بكم في %1</translation>
    </message>
    <message>
        <source>As this is the first time the program is launched, you can choose where %1 will store its data.</source>
        <translation>بما انه هذه اول مرة لانطلاق هذا البرنامج, فيمكنك ان تختار اين سيخزن %1 بياناته</translation>
    </message>
    <message>
        <source>When you click OK, %1 will begin to download and process the full %4 block chain (%2GB) starting with the earliest transactions in %3 when %4 initially launched.</source>
        <translation>عند النقر على "موافق" ، سيبدأ %1 في تنزيل ومعالجة سلسلة الكتل %4 الكاملة (%2 جيجابايت) بدءًا من المعاملات الأقدم في %3 عند تشغيل %4 في البداية.</translation>
    </message>
    <message>
        <source>This initial synchronisation is very demanding, and may expose hardware problems with your computer that had previously gone unnoticed. Each time you run %1, it will continue downloading where it left off.</source>
        <translation>تُعد هذه المزامنة الأولية أمرًا شاقًا للغاية، وقد تعرض جهاز الكمبيوتر الخاص بك للمشاكل الذي لم يلاحظها أحد سابقًا. في كل مرة تقوم فيها بتشغيل %1، سيتابع التحميل من حيث تم التوقف.</translation>
    </message>
    <message>
        <source>If you have chosen to limit block chain storage (pruning), the historical data must still be downloaded and processed, but will be deleted afterward to keep your disk usage low.</source>
        <translation>إذا كنت قد اخترت تقييد تخزين سلسلة الكتل (التجريد)، فيجب تحميل البيانات القديمة ومعالجتها، ولكن سيتم حذفها بعد ذلك للحفاظ على انخفاض استخدام القرص.</translation>
    </message>
    <message>
        <source>Use the default data directory</source>
        <translation>استخدام دليل البانات الافتراضي</translation>
    </message>
    <message>
        <source>Use a custom data directory:</source>
        <translation>استخدام دليل بيانات مخصص:</translation>
    </message>
    <message>
        <source>Qtum</source>
        <translation>بتكوين</translation>
    </message>
    <message>
        <source>At least %1 GB of data will be stored in this directory, and it will grow over time.</source>
        <translation>سيتم تخزين %1 جيجابايت على الأقل من البيانات في هذا الدليل، وستنمو مع الوقت.</translation>
    </message>
    <message>
        <source>Approximately %1 GB of data will be stored in this directory.</source>
        <translation>سيتم تخزين %1 جيجابايت تقريباً من البيانات في هذا الدليل.</translation>
    </message>
    <message>
        <source>%1 will download and store a copy of the Qtum block chain.</source>
        <translation>سيقوم %1 بتنزيل نسخة من سلسلة كتل بتكوين وتخزينها.</translation>
    </message>
    <message>
        <source>The wallet will also be stored in this directory.</source>
        <translation>سوف يتم تخزين المحفظة في هذا الدليل.</translation>
    </message>
    <message>
        <source>Error: Specified data directory "%1" cannot be created.</source>
        <translation>خطأ: لا يمكن تكوين دليل بيانات مخصص ل %1</translation>
    </message>
    <message>
        <source>Error</source>
        <translation>خطأ</translation>
    </message>
    </context>
<context>
    <name>ModalOverlay</name>
    <message>
        <source>Form</source>
        <translation>نمودج</translation>
    </message>
    <message>
        <source>Recent transactions may not yet be visible, and therefore your wallet's balance might be incorrect. This information will be correct once your wallet has finished synchronizing with the qtum network, as detailed below.</source>
        <translation>قد لا تكون المعاملات الأخيرة مرئية بعد، وبالتالي قد يكون رصيد محفظتك غير صحيح. ستكون هذه المعلومات صحيحة بمجرد الانتهاء من محفظتك مع شبكة البيتكوين، كما هو مفصل أدناه.</translation>
    </message>
    <message>
        <source>Attempting to spend qtums that are affected by not-yet-displayed transactions will not be accepted by the network.</source>
        <translation>لن تقبل الشبكة محاولة إنفاق البتكوين المتأثرة بالمعاملات التي لم يتم عرضها بعد.</translation>
    </message>
    <message>
        <source>Number of blocks left</source>
        <translation>عدد الكتل الفاضلة</translation>
    </message>
    <message>
        <source>Unknown...</source>
        <translation>غير معرف</translation>
    </message>
    <message>
        <source>Last block time</source>
        <translation>اخر وقت الكتلة</translation>
    </message>
    <message>
        <source>Progress</source>
        <translation>تقدم</translation>
    </message>
    <message>
        <source>Progress increase per hour</source>
        <translation>تقدم يزيد بلساعة</translation>
    </message>
    <message>
        <source>calculating...</source>
        <translation>تحسب الان...</translation>
    </message>
    <message>
        <source>Estimated time left until synced</source>
        <translation>الوقت المتبقي للمزامنة</translation>
    </message>
    <message>
        <source>Hide</source>
        <translation>إخفاء</translation>
    </message>
    </context>
<context>
    <name>OpenURIDialog</name>
    <message>
        <source>Open URI</source>
        <translation>افتح URL</translation>
    </message>
    <message>
        <source>Open payment request from URI or file</source>
        <translation>حدد طلب الدفع من ملف او URI</translation>
    </message>
    <message>
        <source>URI:</source>
        <translation>العنوان:</translation>
    </message>
    <message>
        <source>Select payment request file</source>
        <translation>حدد ملف طلب الدفع</translation>
    </message>
    <message>
        <source>Select payment request file to open</source>
        <translation>حدد ملف طلب الدفع لفتحه</translation>
    </message>
</context>
<context>
    <name>OptionsDialog</name>
    <message>
        <source>Options</source>
        <translation>خيارات ...</translation>
    </message>
    <message>
        <source>&amp;Main</source>
        <translation>&amp;الرئيسي</translation>
    </message>
    <message>
        <source>Automatically start %1 after logging in to the system.</source>
        <translation>ابدأ تلقائيًا %1 بعد تسجيل الدخول إلى النظام.</translation>
    </message>
    <message>
        <source>&amp;Start %1 on system login</source>
        <translation>تشغيل %1 عند الدخول إلى النظام</translation>
    </message>
    <message>
        <source>Size of &amp;database cache</source>
        <translation>حجم ذاكرة التخزين المؤقت لقاعدة البيانات</translation>
    </message>
    <message>
        <source>Number of script &amp;verification threads</source>
        <translation>عدد مؤشرات التحقق من البرنامج النصي</translation>
    </message>
    <message>
        <source>Shows if the supplied default SOCKS5 proxy is used to reach peers via this network type.</source>
        <translation>إظهار ما إذا كان وكيل SOCKS5 الافتراضي الموفر تم استخدامه للوصول إلى النظراء عبر نوع الشبكة هذا.</translation>
    </message>
    <message>
        <source>Use separate SOCKS&amp;5 proxy to reach peers via Tor hidden services:</source>
        <translation>استخدام وكيل SOCKS5 منفصل للوصول إلى الأقران عبر خدمات Tor المخفية:</translation>
    </message>
    <message>
        <source>Hide the icon from the system tray.</source>
        <translation>إخفاء الآيقونة من صينية النظام.</translation>
    </message>
    <message>
        <source>&amp;Hide tray icon</source>
        <translation>اخفاء آيقونة الصينية</translation>
    </message>
    <message>
        <source>Minimize instead of exit the application when the window is closed. When this option is enabled, the application will be closed only after selecting Exit in the menu.</source>
        <translation>التصغير بدلاً من الخروج من التطبيق عند إغلاق النافذة. عند تفعيل هذا الخيار، سيتم إغلاق التطبيق فقط بعد اختيار الخروج من القائمة.</translation>
    </message>
    <message>
        <source>Open the %1 configuration file from the working directory.</source>
        <translation>فتح ملف الإعدادات %1 من الدليل العامل.</translation>
    </message>
    <message>
        <source>Open Configuration File</source>
        <translation>فتح ملف الإعدادات</translation>
    </message>
    <message>
        <source>Reset all client options to default.</source>
        <translation>إعادة تعيين كل إعدادات العميل للحالة الإفتراضية.</translation>
    </message>
    <message>
        <source>&amp;Reset Options</source>
        <translation>&amp;استعادة الخيارات</translation>
    </message>
    <message>
        <source>&amp;Network</source>
        <translation>&amp;الشبكة</translation>
    </message>
    <message>
        <source>W&amp;allet</source>
        <translation>&amp;محفظة</translation>
    </message>
    <message>
        <source>Expert</source>
        <translation>تصدير</translation>
    </message>
    <message>
        <source>Enable coin &amp;control features</source>
        <translation>تفعيل ميزات التحكم في العملة</translation>
    </message>
    <message>
        <source>&amp;Spend unconfirmed change</source>
        <translation>دفع الفكة غير المؤكدة</translation>
    </message>
    <message>
        <source>Map port using &amp;UPnP</source>
        <translation>ربط المنفذ باستخدام UPnP</translation>
    </message>
    <message>
        <source>Accept connections from outside.</source>
        <translation>قبول الاتصالات من الخارج.</translation>
    </message>
    <message>
        <source>Allow incomin&amp;g connections</source>
        <translation>السماح بالاتصالات الواردة.</translation>
    </message>
    <message>
        <source>Connect to the Qtum network through a SOCKS5 proxy.</source>
        <translation>الاتصال بشبكة البتكوين عبر وكيل SOCKS5.</translation>
    </message>
    <message>
        <source>&amp;Connect through SOCKS5 proxy (default proxy):</source>
        <translation>الاتصال من خلال وكيل SOCKS5 (الوكيل الافتراضي):</translation>
    </message>
    <message>
        <source>Proxy &amp;IP:</source>
        <translation>بروكسي &amp;اي بي:</translation>
    </message>
    <message>
        <source>&amp;Port:</source>
        <translation>&amp;المنفذ:</translation>
    </message>
    <message>
        <source>Port of the proxy (e.g. 9050)</source>
        <translation>منفذ البروكسي (مثلا 9050)</translation>
    </message>
    <message>
        <source>Used for reaching peers via:</source>
        <translation>مستخدم للاتصال بالاصدقاء من خلال:</translation>
    </message>
    <message>
        <source>IPv4</source>
        <translation>IPv4</translation>
    </message>
    <message>
        <source>IPv6</source>
        <translation>IPv6</translation>
    </message>
    <message>
        <source>Tor</source>
        <translation>تور</translation>
    </message>
    <message>
        <source>Connect to the Qtum network through a separate SOCKS5 proxy for Tor hidden services.</source>
        <translation>قم بالاتصال بشبكة بتكوين عبر وكيل SOCKS5 منفصل لخدمات تور المخفية.</translation>
    </message>
    <message>
        <source>&amp;Window</source>
        <translation>نافذه</translation>
    </message>
    <message>
        <source>Show only a tray icon after minimizing the window.</source>
        <translation>إظهار آيقونة الصينية فقط بعد تصغير النافذة.</translation>
    </message>
    <message>
        <source>&amp;Minimize to the tray instead of the taskbar</source>
        <translation>التصغير إلى صينية النظام بدلاً من شريط المهام</translation>
    </message>
    <message>
        <source>M&amp;inimize on close</source>
        <translation>تصغير عند الإغلاق</translation>
    </message>
    <message>
        <source>&amp;Display</source>
        <translation>&amp;عرض</translation>
    </message>
    <message>
        <source>User Interface &amp;language:</source>
        <translation>واجهة المستخدم &amp;اللغة:</translation>
    </message>
    <message>
        <source>&amp;Unit to show amounts in:</source>
        <translation>الوحدة لإظهار المبالغ فيها:</translation>
    </message>
    <message>
        <source>Choose the default subdivision unit to show in the interface and when sending coins.</source>
        <translation>اختر وحدة التقسيم الفرعية الافتراضية للعرض في الواجهة وعند إرسال العملات.</translation>
    </message>
    <message>
        <source>Whether to show coin control features or not.</source>
        <translation>ما اذا أردت إظهار ميزات التحكم في العملة أم لا.</translation>
    </message>
    <message>
        <source>&amp;Third party transaction URLs</source>
        <translation>العناوين (URL) لجهات خارجية</translation>
    </message>
    <message>
        <source>&amp;OK</source>
        <translation>تم</translation>
    </message>
    <message>
        <source>&amp;Cancel</source>
        <translation>الغاء</translation>
    </message>
    <message>
        <source>default</source>
        <translation>الافتراضي</translation>
    </message>
    <message>
        <source>none</source>
        <translation>لا شيء</translation>
    </message>
    <message>
        <source>Confirm options reset</source>
        <translation>تأكيد استعادة الخيارات</translation>
    </message>
    <message>
        <source>Client restart required to activate changes.</source>
        <translation>يتطلب إعادة تشغيل العميل لتفعيل التغييرات.</translation>
    </message>
    <message>
        <source>Client will be shut down. Do you want to proceed?</source>
        <translation>سوف يتم إيقاف العميل تماماً. هل تريد الإستمرار؟</translation>
    </message>
    <message>
        <source>Configuration options</source>
        <translation>إعداد الخيارات</translation>
    </message>
    <message>
        <source>Error</source>
        <translation>خطأ</translation>
    </message>
    <message>
        <source>The configuration file could not be opened.</source>
        <translation>لم تتمكن من فتح ملف الإعدادات.</translation>
    </message>
    <message>
        <source>This change would require a client restart.</source>
        <translation>هذا التغيير يتطلب إعادة تشغيل العميل بشكل كامل.</translation>
    </message>
    <message>
        <source>The supplied proxy address is invalid.</source>
        <translation>عنوان الوكيل توفيره غير صالح.</translation>
    </message>
</context>
<context>
    <name>OverviewPage</name>
    <message>
        <source>Form</source>
        <translation>نمودج</translation>
    </message>
    <message>
        <source>The displayed information may be out of date. Your wallet automatically synchronizes with the Qtum network after a connection is established, but this process has not completed yet.</source>
        <translation>قد تكون المعلومات المعروضة قديمة. تتزامن محفظتك تلقائيًا مع شبكة البتكوين بعد إنشاء الاتصال، ولكن هذه العملية لم تكتمل بعد.</translation>
    </message>
    <message>
        <source>Watch-only:</source>
        <translation>مشاهدة فقط:</translation>
    </message>
    <message>
        <source>Available:</source>
        <translation>متوفر</translation>
    </message>
    <message>
        <source>Your current spendable balance</source>
        <translation>رصيدك القابل للصرف</translation>
    </message>
    <message>
        <source>Pending:</source>
        <translation>معلق:</translation>
    </message>
    <message>
        <source>Total of transactions that have yet to be confirmed, and do not yet count toward the spendable balance</source>
        <translation>إجمالي المعاملات التي لم يتم تأكيدها بعد ولا تحتسب ضمن الرصيد القابل للانفاق</translation>
    </message>
    <message>
        <source>Immature:</source>
        <translation>غير ناضجة</translation>
    </message>
    <message>
        <source>Mined balance that has not yet matured</source>
        <translation>الرصيد المعدّن الذي لم ينضج بعد</translation>
    </message>
    <message>
        <source>Balances</source>
        <translation>الأرصدة</translation>
    </message>
    <message>
        <source>Total:</source>
        <translation>المجموع:</translation>
    </message>
    <message>
        <source>Your current total balance</source>
        <translation>رصيدك الكلي الحالي</translation>
    </message>
    <message>
        <source>Your current balance in watch-only addresses</source>
        <translation>رصيدك الحالي في العناوين المشاهدة فقط</translation>
    </message>
    <message>
        <source>Spendable:</source>
        <translation>قابل للصرف:</translation>
    </message>
    <message>
        <source>Recent transactions</source>
        <translation>أحدث المعاملات</translation>
    </message>
    <message>
        <source>Unconfirmed transactions to watch-only addresses</source>
        <translation>معاملات غير مؤكدة للعناوين المشاهدة فقط</translation>
    </message>
    <message>
        <source>Mined balance in watch-only addresses that has not yet matured</source>
        <translation>الرصيد المعدّن في العناوين المشاهدة فقط التي لم تنضج بعد</translation>
    </message>
    <message>
        <source>Current total balance in watch-only addresses</source>
        <translation>الرصيد الإجمالي الحالي في العناوين المشاهدة فقط</translation>
    </message>
</context>
<context>
    <name>PaymentServer</name>
    <message>
        <source>Payment request error</source>
        <translation>خطأ في طلب الدفع</translation>
    </message>
    <message>
        <source>Cannot start qtum: click-to-pay handler</source>
        <translation>لا يمكن تشغيل بتكوين: معالج النقر للدفع</translation>
    </message>
    <message>
        <source>URI handling</source>
        <translation>التعامل مع العنوان</translation>
    </message>
    <message>
        <source>Invalid payment address %1</source>
        <translation>عنوان الدفع غير صالح %1</translation>
    </message>
    <message>
        <source>URI cannot be parsed! This can be caused by an invalid Qtum address or malformed URI parameters.</source>
        <translation>لا يمكن تحليل العنوان (URI)! يمكن أن يحدث هذا بسبب عنوان بتكوين غير صالح أو معلمات عنوان (URI) غير صحيحة.</translation>
    </message>
    <message>
        <source>Payment request file handling</source>
        <translation>التعامل مع ملف طلب الدفع</translation>
    </message>
    <message>
        <source>Payment request file cannot be read! This can be caused by an invalid payment request file.</source>
        <translation>لا يمكن قراءة ملف طلب الدفع! يمكن أن يحدث هذا بسبب ملف لطلب الدفع غير صالح.</translation>
    </message>
    <message>
        <source>Payment request rejected</source>
        <translation>تم رفض طلب الدفع</translation>
    </message>
    <message>
        <source>Payment request network doesn't match client network.</source>
        <translation>لا تتطابق شبكة طلب الدفع مع شبكة العميل.</translation>
    </message>
    <message>
        <source>Payment request expired.</source>
        <translation>انتهاء صلاحية طلب الدفع.</translation>
    </message>
    <message>
        <source>Payment request is not initialized.</source>
        <translation>لم يتم تهيئة طلب الدفع.</translation>
    </message>
    <message>
        <source>Unverified payment requests to custom payment scripts are unsupported.</source>
        <translation>طلبات الدفع غير المؤكدة إلى نصوص الدفع المخصصة غير مدعومة.</translation>
    </message>
    <message>
        <source>Invalid payment request.</source>
        <translation>طلب دفع غير صالح.</translation>
    </message>
    <message>
        <source>Requested payment amount of %1 is too small (considered dust).</source>
        <translation>المبلغ المطلوب للدفع %1 صغير جداً (يعتبر غبار).</translation>
    </message>
    <message>
        <source>Refund from %1</source>
        <translation>إعادة مال من %1</translation>
    </message>
    <message>
        <source>Payment request %1 is too large (%2 bytes, allowed %3 bytes).</source>
        <translation>طلب الدفع %1 كبير جداً (%2 بايت، المسموح به %3 بايت).</translation>
    </message>
    <message>
        <source>Error communicating with %1: %2</source>
        <translation>حدث خطأ في الاتصال بـ %1: %2</translation>
    </message>
    <message>
        <source>Payment request cannot be parsed!</source>
        <translation>لا يمكن تحليل طلب الدفع!</translation>
    </message>
    <message>
        <source>Bad response from server %1</source>
        <translation>استجابة سيئة من الملقم %1</translation>
    </message>
    <message>
        <source>Network request error</source>
        <translation>خطأ في طلب الشبكة</translation>
    </message>
    <message>
        <source>Payment acknowledged</source>
        <translation>اعتراف بالدفع</translation>
    </message>
</context>
<context>
    <name>PeerTableModel</name>
    <message>
        <source>User Agent</source>
        <translation>وكيل المستخدم</translation>
    </message>
    <message>
        <source>Node/Service</source>
        <translation>عقدة/خدمة</translation>
    </message>
    <message>
        <source>NodeId</source>
        <translation>رقم العقدة</translation>
    </message>
    <message>
        <source>Ping</source>
        <translation>رنين</translation>
    </message>
    <message>
        <source>Sent</source>
        <translation>تم الإرسال</translation>
    </message>
    <message>
        <source>Received</source>
        <translation>إستقبل</translation>
    </message>
</context>
<context>
    <name>QObject</name>
    <message>
        <source>Amount</source>
        <translation>مبلغ</translation>
    </message>
    <message>
        <source>Enter a Qtum address (e.g. %1)</source>
        <translation>ادخل عنوان محفطة البتكوين (مثال %1)</translation>
    </message>
    <message>
        <source>%1 d</source>
        <translation>%1 يوم</translation>
    </message>
    <message>
        <source>%1 h</source>
        <translation>%1 ساعة</translation>
    </message>
    <message>
        <source>%1 m</source>
        <translation>%1 دقيقة</translation>
    </message>
    <message>
        <source>%1 s</source>
        <translation>%1 ثانية</translation>
    </message>
    <message>
        <source>None</source>
        <translation>لا شيء</translation>
    </message>
    <message>
        <source>N/A</source>
        <translation>غير معروف</translation>
    </message>
    <message>
        <source>%1 ms</source>
        <translation>%1 جزء من الثانية</translation>
    </message>
    <message>
        <source>%1 and %2</source>
        <translation>%1 و %2</translation>
    </message>
    <message>
        <source>%1 B</source>
        <translation>%1 بايت</translation>
    </message>
    <message>
        <source>%1 KB</source>
        <translation>%1 كيلو بايت</translation>
    </message>
    <message>
        <source>%1 MB</source>
        <translation>%1 ميقا بايت</translation>
    </message>
    <message>
        <source>%1 GB</source>
        <translation>%1 قيقا بايت</translation>
    </message>
    <message>
        <source>%1 didn't yet exit safely...</source>
        <translation>%1 لم يخرج بعد بأمان...</translation>
    </message>
    <message>
        <source>unknown</source>
        <translation>غير معروف</translation>
    </message>
</context>
<context>
    <name>QObject::QObject</name>
    <message>
        <source>Error: Specified data directory "%1" does not exist.</source>
        <translation>خطأ: دليل البيانات المحدد "%1" غير موجود.</translation>
    </message>
    <message>
        <source>Error: %1</source>
        <translation>خطأ: %1</translation>
    </message>
</context>
<context>
    <name>QRImageWidget</name>
    <message>
        <source>&amp;Save Image...</source>
        <translation>&amp;حفظ الصورة</translation>
    </message>
    <message>
        <source>&amp;Copy Image</source>
        <translation>&amp;نسخ الصورة</translation>
    </message>
    <message>
        <source>Save QR Code</source>
        <translation>حفظ رمز الاستجابة السريعة QR</translation>
    </message>
    <message>
        <source>PNG Image (*.png)</source>
        <translation>صورة PNG (*.png)</translation>
    </message>
</context>
<context>
    <name>RPCConsole</name>
    <message>
        <source>N/A</source>
        <translation>غير معروف</translation>
    </message>
    <message>
        <source>Client version</source>
        <translation>نسخه العميل</translation>
    </message>
    <message>
        <source>&amp;Information</source>
        <translation>المعلومات</translation>
    </message>
    <message>
        <source>Debug window</source>
        <translation>نافذة المعالجة</translation>
    </message>
    <message>
        <source>General</source>
        <translation>عام</translation>
    </message>
    <message>
        <source>Using BerkeleyDB version</source>
        <translation>باستخدام BerkeleyDB إصدار</translation>
    </message>
    <message>
        <source>Datadir</source>
        <translation>دليل البيانات</translation>
    </message>
    <message>
        <source>Startup time</source>
        <translation>وقت البدء</translation>
    </message>
    <message>
        <source>Network</source>
        <translation>الشبكه</translation>
    </message>
    <message>
        <source>Name</source>
        <translation>الاسم</translation>
    </message>
    <message>
        <source>Number of connections</source>
        <translation>عدد الاتصالات</translation>
    </message>
    <message>
        <source>Block chain</source>
        <translation>سلسلة الكتل</translation>
    </message>
    <message>
        <source>Current number of blocks</source>
        <translation>عدد الكتل الحالي</translation>
    </message>
    <message>
        <source>Memory Pool</source>
        <translation>تجمع الذاكرة</translation>
    </message>
    <message>
        <source>Current number of transactions</source>
        <translation>عدد المعاملات الحالي</translation>
    </message>
    <message>
        <source>Memory usage</source>
        <translation>استخدام الذاكرة</translation>
    </message>
    <message>
        <source>&amp;Reset</source>
        <translation>إعادة تعيين</translation>
    </message>
    <message>
        <source>Received</source>
        <translation>إستقبل</translation>
    </message>
    <message>
        <source>Sent</source>
        <translation>تم الإرسال</translation>
    </message>
    <message>
        <source>&amp;Peers</source>
        <translation>&amp;اصدقاء</translation>
    </message>
    <message>
        <source>Banned peers</source>
        <translation>الأقران الممنوعين</translation>
    </message>
    <message>
        <source>Select a peer to view detailed information.</source>
        <translation>حدد نظير لعرض معلومات مفصلة.</translation>
    </message>
    <message>
        <source>Whitelisted</source>
        <translation>اللائحة البيضاء</translation>
    </message>
    <message>
        <source>Direction</source>
        <translation>جهة</translation>
    </message>
    <message>
        <source>Version</source>
        <translation>الإصدار</translation>
    </message>
    <message>
        <source>Starting Block</source>
        <translation>كتلة البداية</translation>
    </message>
    <message>
        <source>Synced Headers</source>
        <translation>رؤوس متزامنة</translation>
    </message>
    <message>
        <source>Synced Blocks</source>
        <translation>كتل متزامنة</translation>
    </message>
    <message>
        <source>User Agent</source>
        <translation>وكيل المستخدم</translation>
    </message>
    <message>
        <source>Decrease font size</source>
        <translation>تصغير حجم الخط</translation>
    </message>
    <message>
        <source>Increase font size</source>
        <translation>تكبير حجم الخط</translation>
    </message>
    <message>
        <source>Services</source>
        <translation>خدمات</translation>
    </message>
    <message>
        <source>Ban Score</source>
        <translation>نقاط الحظر</translation>
    </message>
    <message>
        <source>Connection Time</source>
        <translation>مدة الاتصال</translation>
    </message>
    <message>
        <source>Last Send</source>
        <translation>آخر استقبال</translation>
    </message>
    <message>
        <source>Last Receive</source>
        <translation>آخر إرسال</translation>
    </message>
    <message>
        <source>Ping Time</source>
        <translation>وقت الرنين</translation>
    </message>
    <message>
        <source>The duration of a currently outstanding ping.</source>
        <translation>مدة الرنين المعلقة حالياً.</translation>
    </message>
    <message>
        <source>Ping Wait</source>
        <translation>انتظار الرنين</translation>
    </message>
    <message>
        <source>Min Ping</source>
        <translation>أقل رنين</translation>
    </message>
    <message>
        <source>Time Offset</source>
        <translation>إزاحة الوقت</translation>
    </message>
    <message>
        <source>Last block time</source>
        <translation>اخر وقت الكتلة</translation>
    </message>
    <message>
        <source>&amp;Open</source>
        <translation>الفتح</translation>
    </message>
    <message>
        <source>&amp;Console</source>
        <translation>وحدة التحكم</translation>
    </message>
    <message>
        <source>&amp;Network Traffic</source>
        <translation>&amp;حركة مرور الشبكة</translation>
    </message>
    <message>
        <source>Totals</source>
        <translation>المجاميع</translation>
    </message>
    <message>
        <source>In:</source>
        <translation>داخل:</translation>
    </message>
    <message>
        <source>Out:</source>
        <translation>خارج:</translation>
    </message>
    <message>
        <source>Debug log file</source>
        <translation>تصحيح ملف السجل</translation>
    </message>
    <message>
        <source>Clear console</source>
        <translation>مسح وحدة التحكم</translation>
    </message>
    <message>
        <source>1 &amp;hour</source>
        <translation>1 &amp;ساعة</translation>
    </message>
    <message>
        <source>1 &amp;day</source>
        <translation>1 &amp; يوم</translation>
    </message>
    <message>
        <source>1 &amp;week</source>
        <translation>1 &amp; اسبوع</translation>
    </message>
    <message>
        <source>1 &amp;year</source>
        <translation>1 &amp; سنة</translation>
    </message>
    <message>
        <source>&amp;Disconnect</source>
        <translation>قطع الاتصال</translation>
    </message>
    <message>
        <source>Ban for</source>
        <translation>حظر ل</translation>
    </message>
    <message>
        <source>&amp;Unban</source>
        <translation>رفع الحظر</translation>
    </message>
    <message>
        <source>Welcome to the %1 RPC console.</source>
        <translation>مرحبًا بك في وحدة التحكم %1 RPC.</translation>
    </message>
    <message>
        <source>Use up and down arrows to navigate history, and %1 to clear screen.</source>
        <translation>استخدم السهمين لأعلى ولأسفل لتصفح السجل، و%1 لمسح الشاشة.</translation>
    </message>
    <message>
        <source>Type %1 for an overview of available commands.</source>
        <translation>اكتب %1 للحصول على نظرة عامة على الأوامر المتوفرة.</translation>
    </message>
    <message>
        <source>For more information on using this console type %1.</source>
        <translation>لمزيد من المعلومات حول استخدام نوع وحدة التحكم هذه اكتب %1.</translation>
    </message>
    <message>
        <source>WARNING: Scammers have been active, telling users to type commands here, stealing their wallet contents. Do not use this console without fully understanding the ramifications of a command.</source>
        <translation>تحذير: المخادعون نشطون، ويطلبون من المستخدمين كتابة الأوامر هنا، من أجل سرقة محتويات محفظتهم. لا تستخدم وحدة التحكم هذه بدون فهم تبعات الأمر بشكل كامل.</translation>
    </message>
    <message>
        <source>Network activity disabled</source>
        <translation>تم تعطيل نشاط الشبكة</translation>
    </message>
    <message>
        <source>(node id: %1)</source>
        <translation>(معرف العقدة: %1)</translation>
    </message>
    <message>
        <source>via %1</source>
        <translation>خلال %1</translation>
    </message>
    <message>
        <source>never</source>
        <translation>ابدا</translation>
    </message>
    <message>
        <source>Inbound</source>
        <translation>داخل</translation>
    </message>
    <message>
        <source>Outbound</source>
        <translation>خارجي</translation>
    </message>
    <message>
        <source>Yes</source>
        <translation>نعم</translation>
    </message>
    <message>
        <source>No</source>
        <translation>لا</translation>
    </message>
    <message>
        <source>Unknown</source>
        <translation>غير معرف</translation>
    </message>
</context>
<context>
    <name>ReceiveCoinsDialog</name>
    <message>
        <source>&amp;Amount:</source>
        <translation>&amp;القيمة</translation>
    </message>
    <message>
        <source>&amp;Label:</source>
        <translation>&amp;وصف :</translation>
    </message>
    <message>
        <source>&amp;Message:</source>
        <translation>&amp;رسالة:</translation>
    </message>
    <message>
        <source>An optional message to attach to the payment request, which will be displayed when the request is opened. Note: The message will not be sent with the payment over the Qtum network.</source>
        <translation>رسالة اختيارية لإرفاقها بطلب الدفع، والتي سيتم عرضها عند فتح الطلب. ملاحظة: لن يتم إرسال الرسالة مع الدفعة عبر شبكة البتكوين.</translation>
    </message>
    <message>
        <source>An optional label to associate with the new receiving address.</source>
        <translation>تسمية اختيارية لربطها بعنوان المستلم الجديد.</translation>
    </message>
    <message>
        <source>Use this form to request payments. All fields are &lt;b&gt;optional&lt;/b&gt;.</source>
        <translation>استخدم هذا النموذج لطلب الدفعات. جميع الحقول &lt;b&gt;اختيارية&lt;/b&gt;.</translation>
    </message>
    <message>
        <source>An optional amount to request. Leave this empty or zero to not request a specific amount.</source>
        <translation>مبلغ اختياري للطلب. اترك هذا فارغًا أو صفراً لعدم طلب مبلغ محدد.</translation>
    </message>
    <message>
        <source>Clear all fields of the form.</source>
        <translation>مسح كل حقول النموذج المطلوبة</translation>
    </message>
    <message>
        <source>Clear</source>
        <translation>مسح</translation>
    </message>
    <message>
        <source>Requested payments history</source>
        <translation>سجل طلبات الدفع</translation>
    </message>
    <message>
        <source>&amp;Request payment</source>
        <translation>&amp;طلب دفعة</translation>
    </message>
    <message>
        <source>Show the selected request (does the same as double clicking an entry)</source>
        <translation>إظهار الطلب المحدد (يقوم بنفس نتيجة النقر المزدوج على أي إدخال)</translation>
    </message>
    <message>
        <source>Show</source>
        <translation>عرض</translation>
    </message>
    <message>
        <source>Remove the selected entries from the list</source>
        <translation>قم بإزالة الإدخالات المحددة من القائمة</translation>
    </message>
    <message>
        <source>Remove</source>
        <translation>ازل</translation>
    </message>
    <message>
        <source>Copy URI</source>
        <translation>نسخ العنوان</translation>
    </message>
    <message>
        <source>Copy label</source>
        <translation> انسخ التسمية</translation>
    </message>
    <message>
        <source>Copy message</source>
        <translation>انسخ الرسالة</translation>
    </message>
    <message>
        <source>Copy amount</source>
        <translation>نسخ الكمية</translation>
    </message>
</context>
<context>
    <name>ReceiveRequestDialog</name>
    <message>
        <source>QR Code</source>
        <translation>رمز كيو ار</translation>
    </message>
    <message>
        <source>Copy &amp;URI</source>
        <translation>نسخ  &amp;URI</translation>
    </message>
    <message>
        <source>Copy &amp;Address</source>
        <translation>نسخ &amp;العنوان</translation>
    </message>
    <message>
        <source>&amp;Save Image...</source>
        <translation>&amp;حفظ الصورة</translation>
    </message>
    <message>
        <source>Request payment to %1</source>
        <translation>طلب الدفعة إلى %1</translation>
    </message>
    <message>
        <source>Payment information</source>
        <translation>معلومات الدفع</translation>
    </message>
    <message>
        <source>URI</source>
        <translation> URI</translation>
    </message>
    <message>
        <source>Address</source>
        <translation>عنوان</translation>
    </message>
    <message>
        <source>Amount</source>
        <translation>مبلغ</translation>
    </message>
    <message>
        <source>Label</source>
        <translation>وصف</translation>
    </message>
    <message>
        <source>Message</source>
        <translation>رسالة </translation>
    </message>
    <message>
        <source>Wallet</source>
        <translation>محفظة</translation>
    </message>
    <message>
        <source>Resulting URI too long, try to reduce the text for label / message.</source>
        <translation>العنوان المستخدم طويل جدًا، حاول أن تقوم بتقليل نص التسمية / الرسالة.</translation>
    </message>
    <message>
        <source>Error encoding URI into QR Code.</source>
        <translation>خطأ في ترميز العنوان إلى الرمز المربع.</translation>
    </message>
</context>
<context>
    <name>RecentRequestsTableModel</name>
    <message>
        <source>Date</source>
        <translation>تاريخ</translation>
    </message>
    <message>
        <source>Label</source>
        <translation>وصف</translation>
    </message>
    <message>
        <source>Message</source>
        <translation>رسالة </translation>
    </message>
    <message>
        <source>(no label)</source>
        <translation>(لا وصف)</translation>
    </message>
    <message>
        <source>(no message)</source>
        <translation>( لا رسائل )</translation>
    </message>
    <message>
        <source>(no amount requested)</source>
        <translation>(لا يوجد مبلغ مطلوب)</translation>
    </message>
    <message>
        <source>Requested</source>
        <translation>تم الطلب</translation>
    </message>
</context>
<context>
    <name>SendCoinsDialog</name>
    <message>
        <source>Send Coins</source>
        <translation>إرسال Coins</translation>
    </message>
    <message>
        <source>Coin Control Features</source>
        <translation>ميزات التحكم بالعملة</translation>
    </message>
    <message>
        <source>Inputs...</source>
        <translation>المدخلات...</translation>
    </message>
    <message>
        <source>automatically selected</source>
        <translation>اختيار تلقائيا</translation>
    </message>
    <message>
        <source>Insufficient funds!</source>
        <translation>الرصيد غير كافي!</translation>
    </message>
    <message>
        <source>Quantity:</source>
        <translation>الكمية :</translation>
    </message>
    <message>
        <source>Bytes:</source>
        <translation>بايت</translation>
    </message>
    <message>
        <source>Amount:</source>
        <translation>القيمة :</translation>
    </message>
    <message>
        <source>Fee:</source>
        <translation>رسوم :</translation>
    </message>
    <message>
        <source>After Fee:</source>
        <translation>بعد الرسوم :</translation>
    </message>
    <message>
        <source>Change:</source>
        <translation>تعديل :</translation>
    </message>
    <message>
        <source>If this is activated, but the change address is empty or invalid, change will be sent to a newly generated address.</source>
        <translation>إذا تم تنشيط هذا، ولكن عنوان الفكة فارغ أو غير صالح، فسيتم إرسال الفكة إلى عنوان تم إنشاؤه حديثًا.</translation>
    </message>
    <message>
        <source>Custom change address</source>
        <translation>تغيير عنوان الفكة</translation>
    </message>
    <message>
        <source>Transaction Fee:</source>
        <translation>رسوم المعاملة:</translation>
    </message>
    <message>
        <source>Choose...</source>
        <translation>إختر …</translation>
    </message>
    <message>
        <source>Warning: Fee estimation is currently not possible.</source>
        <translation>تحذير: تقدير الرسوم غير ممكن في الوقت الحالي.</translation>
    </message>
    <message>
        <source>collapse fee-settings</source>
        <translation>خفض اعدادات الرسوم</translation>
    </message>
    <message>
        <source>per kilobyte</source>
        <translation>لكل كيلوبايت</translation>
    </message>
    <message>
        <source>Hide</source>
        <translation>إخفاء</translation>
    </message>
    <message>
<<<<<<< HEAD
        <source>Paying only the minimum fee is just fine as long as there is less transaction volume than space in the blocks. But be aware that this can end up in a never confirming transaction once there is more demand for qtum transactions than the network can process.</source>
        <translation>إن دفع الحد الأدنى فقط من الرسوم يجوز طالما أن حجم المعاملات أقل من المساحة الموجودة في الكتل. ولكن كن على علم بأن هذا يمكن أن ينتهي في معاملة غير مؤكدة أبداً عندما يكون هناك طلب أكبر على معاملات البتكوين مما تستطيع الشبكة معالجته.</translation>
    </message>
    <message>
        <source>(read the tooltip)</source>
        <translation>(اقرأ تلميح الأدوات)</translation>
    </message>
    <message>
=======
>>>>>>> 9e306671
        <source>Recommended:</source>
        <translation>موصى به:</translation>
    </message>
    <message>
        <source>Custom:</source>
        <translation>تخصيص:</translation>
    </message>
    <message>
        <source>(Smart fee not initialized yet. This usually takes a few blocks...)</source>
        <translation>(الرسوم الذكية لم يتم تهيئتها بعد. عادة ما يستغرق ذلك بضع كتل ...)</translation>
    </message>
    <message>
        <source>Send to multiple recipients at once</source>
        <translation>إرسال إلى عدة مستلمين في وقت واحد</translation>
    </message>
    <message>
        <source>Add &amp;Recipient</source>
        <translation>أضافة &amp;مستلم</translation>
    </message>
    <message>
        <source>Clear all fields of the form.</source>
        <translation>مسح كل حقول النموذج المطلوبة</translation>
    </message>
    <message>
        <source>Dust:</source>
        <translation>غبار:</translation>
    </message>
    <message>
        <source>Confirmation time target:</source>
        <translation>هدف وقت التأكيد:</translation>
    </message>
    <message>
        <source>Enable Replace-By-Fee</source>
        <translation>تفعيل الإستبدال بواسطة الرسوم</translation>
    </message>
    <message>
        <source>With Replace-By-Fee (BIP-125) you can increase a transaction's fee after it is sent. Without this, a higher fee may be recommended to compensate for increased transaction delay risk.</source>
        <translation>مع الإستبدال بواسطة الرسوم (BIP-125) يمكنك زيادة رسوم المعاملة بعد إرسالها. وبدون ذلك، قد نوصي برسوم أعلى للتعويض عن مخاطر تأخير المعاملة المتزايدة.</translation>
    </message>
    <message>
        <source>Clear &amp;All</source>
        <translation>مسح الكل</translation>
    </message>
    <message>
        <source>Balance:</source>
        <translation>الرصيد:</translation>
    </message>
    <message>
        <source>Confirm the send action</source>
        <translation>تأكيد الإرسال</translation>
    </message>
    <message>
        <source>S&amp;end</source>
        <translation>&amp;ارسال</translation>
    </message>
    <message>
        <source>Copy quantity</source>
        <translation>نسخ الكمية </translation>
    </message>
    <message>
        <source>Copy amount</source>
        <translation>نسخ الكمية</translation>
    </message>
    <message>
        <source>Copy fee</source>
        <translation>نسخ الرسوم</translation>
    </message>
    <message>
        <source>Copy after fee</source>
        <translation>نسخ بعد الرسوم</translation>
    </message>
    <message>
        <source>Copy bytes</source>
        <translation>نسخ البايتات </translation>
    </message>
    <message>
        <source>Copy dust</source>
        <translation>نسخ الغبار</translation>
    </message>
    <message>
        <source>Copy change</source>
        <translation>نسخ التعديل</translation>
    </message>
    <message>
        <source>%1 (%2 blocks)</source>
        <translation>%1 (%2 كثلة)</translation>
    </message>
    <message>
        <source>%1 to %2</source>
        <translation>%1 الى %2</translation>
    </message>
    <message>
        <source>Are you sure you want to send?</source>
        <translation>هل أنت متأكد من أنك تريد أن ترسل؟</translation>
    </message>
    <message>
        <source>or</source>
        <translation>أو</translation>
    </message>
    <message>
        <source>You can increase the fee later (signals Replace-By-Fee, BIP-125).</source>
        <translation>يمكنك زيادة الرسوم لاحقًا (بإشارة الإستبدال بواسطة الرسوم، BIP-125).</translation>
    </message>
    <message>
        <source>Transaction fee</source>
        <translation>رسوم المعاملة</translation>
    </message>
    <message>
        <source>Not signalling Replace-By-Fee, BIP-125.</source>
        <translation>لا يشير إلى الإستبدال بواسطة الرسوم، BIP-125.</translation>
    </message>
    <message>
        <source>Confirm send coins</source>
        <translation>تأكيد الإرسال Coins</translation>
    </message>
    <message>
        <source>The recipient address is not valid. Please recheck.</source>
        <translation>عنوان المستلم غير صالح. يرجى إعادة الفحص.</translation>
    </message>
    <message>
        <source>The amount to pay must be larger than 0.</source>
        <translation>المبلغ المدفوع يجب ان يكون اكبر من 0</translation>
    </message>
    <message>
        <source>The amount exceeds your balance.</source>
        <translation>القيمة تتجاوز رصيدك</translation>
    </message>
    <message>
        <source>The total exceeds your balance when the %1 transaction fee is included.</source>
        <translation>المجموع يتجاوز رصيدك عندما يتم اضافة %1 رسوم العملية</translation>
    </message>
    <message>
        <source>Duplicate address found: addresses should only be used once each.</source>
        <translation>تم العثور على عنوان مكرر: يجب استخدام العناوين مرة واحدة فقط.</translation>
    </message>
    <message>
        <source>Transaction creation failed!</source>
        <translation>فشل في إنشاء المعاملة!</translation>
    </message>
    <message>
        <source>The transaction was rejected with the following reason: %1</source>
        <translation>تم رفض المعاملة للسبب التالي: %1</translation>
    </message>
    <message>
        <source>A fee higher than %1 is considered an absurdly high fee.</source>
        <translation>تعتبر الرسوم الأعلى من %1 رسوماً باهظة.</translation>
    </message>
    <message>
        <source>Payment request expired.</source>
        <translation>انتهاء صلاحية طلب الدفع.</translation>
    </message>
    <message>
<<<<<<< HEAD
        <source>Pay only the required fee of %1</source>
        <translation>دفع فقط الرسوم المطلوبة ل %1</translation>
    </message>
    <message>
=======
>>>>>>> 9e306671
        <source>Warning: Invalid Qtum address</source>
        <translation>تحذير: عنوان بتكوين غير صالح</translation>
    </message>
    <message>
        <source>Warning: Unknown change address</source>
        <translation>تحذير: عنوان الفكة غير معروف</translation>
    </message>
    <message>
        <source>Confirm custom change address</source>
        <translation>تأكيد تغيير العنوان الفكة</translation>
    </message>
    <message>
        <source>(no label)</source>
        <translation>(لا وصف)</translation>
    </message>
</context>
<context>
    <name>SendCoinsEntry</name>
    <message>
        <source>A&amp;mount:</source>
        <translation>&amp;القيمة</translation>
    </message>
    <message>
        <source>Pay &amp;To:</source>
        <translation>ادفع &amp;الى :</translation>
    </message>
    <message>
        <source>&amp;Label:</source>
        <translation>&amp;وصف :</translation>
    </message>
    <message>
        <source>Choose previously used address</source>
        <translation>اختر عنوانا مستخدم سابقا</translation>
    </message>
    <message>
        <source>This is a normal payment.</source>
        <translation>هذا دفع اعتيادي</translation>
    </message>
    <message>
        <source>The Qtum address to send the payment to</source>
        <translation>عنوان البت كوين المرسل اليه الدفع</translation>
    </message>
    <message>
        <source>Alt+A</source>
        <translation>Alt+A</translation>
    </message>
    <message>
        <source>Paste address from clipboard</source>
        <translation>انسخ العنوان من لوحة المفاتيح</translation>
    </message>
    <message>
        <source>Alt+P</source>
        <translation>Alt+P</translation>
    </message>
    <message>
        <source>Remove this entry</source>
        <translation>ازل هذه المداخله</translation>
    </message>
    <message>
        <source>The fee will be deducted from the amount being sent. The recipient will receive less qtums than you enter in the amount field. If multiple recipients are selected, the fee is split equally.</source>
        <translation>سيتم خصم الرسوم من المبلغ الذي يتم إرساله. لذا سوف يتلقى المستلم مبلغ أقل من البتكوين المدخل في حقل المبلغ. في حالة تحديد عدة مستلمين، يتم تقسيم الرسوم بالتساوي.</translation>
    </message>
    <message>
        <source>S&amp;ubtract fee from amount</source>
        <translation>طرح الرسوم من المبلغ</translation>
    </message>
    <message>
        <source>Use available balance</source>
        <translation>استخدام الرصيد المتاح</translation>
    </message>
    <message>
        <source>Message:</source>
        <translation>الرسائل</translation>
    </message>
    <message>
        <source>This is an unauthenticated payment request.</source>
        <translation>هذا طلب دفع لم يتم مصادقته.</translation>
    </message>
    <message>
        <source>This is an authenticated payment request.</source>
        <translation>هذا طلب دفع تمت مصادقته.</translation>
    </message>
    <message>
        <source>Enter a label for this address to add it to the list of used addresses</source>
        <translation>أدخل تسمية لهذا العنوان لإضافته إلى قائمة العناوين المستخدمة</translation>
    </message>
    <message>
        <source>A message that was attached to the qtum: URI which will be stored with the transaction for your reference. Note: This message will not be sent over the Qtum network.</source>
        <translation>الرسالة التي تم إرفاقها مع البتكوين: العنوان الذي سيتم تخزينه مع المعاملة للرجوع إليه. ملاحظة: لن يتم إرسال هذه الرسالة عبر شبكة البتكوين.</translation>
    </message>
    <message>
        <source>Pay To:</source>
        <translation>ادفع &amp;الى :</translation>
    </message>
    <message>
        <source>Memo:</source>
        <translation>مذكرة:</translation>
    </message>
    <message>
        <source>Enter a label for this address to add it to your address book</source>
        <translation>إدخال تسمية لهذا العنوان لإضافته إلى دفتر العناوين الخاص بك</translation>
    </message>
</context>
<context>
    <name>SendConfirmationDialog</name>
    <message>
        <source>Yes</source>
        <translation>نعم</translation>
    </message>
</context>
<context>
    <name>ShutdownWindow</name>
    <message>
        <source>%1 is shutting down...</source>
        <translation>اتمام إيقاف %1...</translation>
    </message>
    <message>
        <source>Do not shut down the computer until this window disappears.</source>
        <translation>لا توقف عمل الكمبيوتر حتى تختفي هذه النافذة</translation>
    </message>
</context>
<context>
    <name>SignVerifyMessageDialog</name>
    <message>
        <source>Signatures - Sign / Verify a Message</source>
        <translation>التواقيع - التوقيع / التحقق من الرسالة</translation>
    </message>
    <message>
        <source>&amp;Sign Message</source>
        <translation>&amp;توقيع الرسالة</translation>
    </message>
    <message>
        <source>The Qtum address to sign the message with</source>
        <translation>عنوان البتكوين لتوقيع الرسالة به</translation>
    </message>
    <message>
        <source>Choose previously used address</source>
        <translation>اختر عنوانا مستخدم سابقا</translation>
    </message>
    <message>
        <source>Alt+A</source>
        <translation>Alt+A</translation>
    </message>
    <message>
        <source>Paste address from clipboard</source>
        <translation>انسخ العنوان من لوحة المفاتيح</translation>
    </message>
    <message>
        <source>Alt+P</source>
        <translation>Alt+P</translation>
    </message>
    <message>
        <source>Enter the message you want to sign here</source>
        <translation>ادخل الرسالة التي تريد توقيعها هنا</translation>
    </message>
    <message>
        <source>Signature</source>
        <translation>التوقيع</translation>
    </message>
    <message>
        <source>Copy the current signature to the system clipboard</source>
        <translation>نسخ التوقيع الحالي إلى حافظة النظام</translation>
    </message>
    <message>
        <source>Sign the message to prove you own this Qtum address</source>
        <translation>وقع الرسالة لتثبت انك تمتلك عنوان البت كوين هذا</translation>
    </message>
    <message>
        <source>Sign &amp;Message</source>
        <translation>توقيع $الرسالة</translation>
    </message>
    <message>
        <source>Reset all sign message fields</source>
        <translation>إعادة تعيين كافة حقول رسالة التوقيع</translation>
    </message>
    <message>
        <source>Clear &amp;All</source>
        <translation>مسح الكل</translation>
    </message>
    <message>
        <source>&amp;Verify Message</source>
        <translation>&amp;تحقق رسالة</translation>
    </message>
    <message>
        <source>The Qtum address the message was signed with</source>
        <translation>عنوان البتكوين الذي تم توقيع الرسالة به</translation>
    </message>
    <message>
        <source>Verify the message to ensure it was signed with the specified Qtum address</source>
        <translation>تحقق من الرسالة للتأكد من توقيعها مع عنوان البتكوين المحدد</translation>
    </message>
    <message>
        <source>Verify &amp;Message</source>
        <translation>تحقق &amp;الرسالة</translation>
    </message>
    <message>
        <source>Reset all verify message fields</source>
        <translation>إعادة تعيين جميع حقول التحقق من الرسالة</translation>
    </message>
    <message>
        <source>Click "Sign Message" to generate signature</source>
        <translation>اضغط  "توقيع الرسالة" لتوليد التوقيع</translation>
    </message>
    <message>
        <source>The entered address is invalid.</source>
        <translation>العنوان المدخل غير صالح</translation>
    </message>
    <message>
        <source>Please check the address and try again.</source>
        <translation>الرجاء التأكد من العنوان والمحاولة مرة اخرى</translation>
    </message>
    <message>
        <source>The entered address does not refer to a key.</source>
        <translation>العنوان المدخل لا يشير الى مفتاح</translation>
    </message>
    <message>
        <source>Wallet unlock was cancelled.</source>
        <translation>تم الغاء عملية فتح المحفظة</translation>
    </message>
    <message>
        <source>Private key for the entered address is not available.</source>
        <translation>المفتاح الخاص للعنوان المدخل غير موجود.</translation>
    </message>
    <message>
        <source>Message signing failed.</source>
        <translation>فشل توقيع الرسالة.</translation>
    </message>
    <message>
        <source>Message signed.</source>
        <translation>الرسالة موقعة.</translation>
    </message>
    <message>
        <source>The signature could not be decoded.</source>
        <translation>لا يمكن فك تشفير التوقيع.</translation>
    </message>
    <message>
        <source>Please check the signature and try again.</source>
        <translation>فضلا تاكد من التوقيع وحاول مرة اخرى</translation>
    </message>
    <message>
        <source>The signature did not match the message digest.</source>
        <translation>لم يتطابق التوقيع مع ملخص الرسالة.</translation>
    </message>
    <message>
        <source>Message verification failed.</source>
        <translation>فشلت عملية التأكد من الرسالة.</translation>
    </message>
    <message>
        <source>Message verified.</source>
        <translation>تم تأكيد الرسالة.</translation>
    </message>
</context>
<context>
    <name>SplashScreen</name>
    <message>
        <source>[testnet]</source>
        <translation>[testnet]</translation>
    </message>
</context>
<context>
    <name>TrafficGraphWidget</name>
    <message>
        <source>KB/s</source>
        <translation>كيلوبايت/ث</translation>
    </message>
</context>
<context>
    <name>TransactionDesc</name>
    <message>
        <source>Open until %1</source>
        <translation>مفتوح حتى %1</translation>
    </message>
    <message>
        <source>conflicted with a transaction with %1 confirmations</source>
        <translation>تعارضت مع معاملة لديها %1 تأكيدات</translation>
    </message>
    <message>
        <source>in memory pool</source>
        <translation>في تجمع الذاكرة</translation>
    </message>
    <message>
        <source>not in memory pool</source>
        <translation>ليس في تجمع الذاكرة</translation>
    </message>
    <message>
        <source>abandoned</source>
        <translation>مهجور</translation>
    </message>
    <message>
        <source>%1/unconfirmed</source>
        <translation>غير مؤكدة/%1</translation>
    </message>
    <message>
        <source>%1 confirmations</source>
        <translation>تأكيد %1</translation>
    </message>
    <message>
        <source>Status</source>
        <translation>الحالة.</translation>
    </message>
    <message>
        <source>Date</source>
        <translation>تاريخ</translation>
    </message>
    <message>
        <source>Source</source>
        <translation>المصدر</translation>
    </message>
    <message>
        <source>Generated</source>
        <translation>تم اصداره.</translation>
    </message>
    <message>
        <source>From</source>
        <translation>من</translation>
    </message>
    <message>
        <source>unknown</source>
        <translation>غير معروف</translation>
    </message>
    <message>
        <source>To</source>
        <translation>الى</translation>
    </message>
    <message>
        <source>own address</source>
        <translation>عنوانه</translation>
    </message>
    <message>
        <source>watch-only</source>
        <translation>مشاهدة فقط</translation>
    </message>
    <message>
        <source>label</source>
        <translation>علامة</translation>
    </message>
    <message>
        <source>Credit</source>
        <translation>رصيد</translation>
    </message>
    <message>
        <source>not accepted</source>
        <translation>غير مقبولة</translation>
    </message>
    <message>
        <source>Debit</source>
        <translation>دين</translation>
    </message>
    <message>
        <source>Total debit</source>
        <translation>إجمالي الخصم</translation>
    </message>
    <message>
        <source>Total credit</source>
        <translation>إجمالي الرصيد</translation>
    </message>
    <message>
        <source>Transaction fee</source>
        <translation>رسوم المعاملة</translation>
    </message>
    <message>
        <source>Net amount</source>
        <translation>صافي المبلغ</translation>
    </message>
    <message>
        <source>Message</source>
        <translation>رسالة </translation>
    </message>
    <message>
        <source>Comment</source>
        <translation>تعليق</translation>
    </message>
    <message>
        <source>Transaction ID</source>
        <translation>رقم المعاملة</translation>
    </message>
    <message>
        <source>Transaction total size</source>
        <translation>الحجم الكلي للمعاملات</translation>
    </message>
    <message>
        <source>Output index</source>
        <translation>مؤشر المخرجات</translation>
    </message>
    <message>
        <source>Merchant</source>
        <translation>تاجر</translation>
    </message>
    <message>
        <source>Debug information</source>
        <translation>معلومات التصحيح</translation>
    </message>
    <message>
        <source>Transaction</source>
        <translation>معاملة</translation>
    </message>
    <message>
        <source>Inputs</source>
        <translation>المدخلات</translation>
    </message>
    <message>
        <source>Amount</source>
        <translation>مبلغ</translation>
    </message>
    <message>
        <source>true</source>
        <translation>صحيح</translation>
    </message>
    <message>
        <source>false</source>
        <translation>خاطئ</translation>
    </message>
</context>
<context>
    <name>TransactionDescDialog</name>
    <message>
        <source>This pane shows a detailed description of the transaction</source>
        <translation>يبين هذا الجزء وصفا مفصلا لهده المعاملة</translation>
    </message>
    <message>
        <source>Details for %1</source>
        <translation>تفاصيل عن %1</translation>
    </message>
</context>
<context>
    <name>TransactionTableModel</name>
    <message>
        <source>Date</source>
        <translation>تاريخ</translation>
    </message>
    <message>
        <source>Type</source>
        <translation>النوع</translation>
    </message>
    <message>
        <source>Label</source>
        <translation>وصف</translation>
    </message>
    <message>
        <source>Open until %1</source>
        <translation>مفتوح حتى %1</translation>
    </message>
    <message>
        <source>Unconfirmed</source>
        <translation>غير مؤكد</translation>
    </message>
    <message>
        <source>Abandoned</source>
        <translation>مهجور</translation>
    </message>
    <message>
        <source>Confirming (%1 of %2 recommended confirmations)</source>
        <translation>قيد التأكيد (%1 من %2 تأكيد موصى به)</translation>
    </message>
    <message>
        <source>Conflicted</source>
        <translation>يتعارض</translation>
    </message>
    <message>
        <source>Immature (%1 confirmations, will be available after %2)</source>
        <translation>غير ناضجة (تأكيدات %1 ، ستكون متوفرة بعد %2)</translation>
    </message>
    <message>
        <source>Generated but not accepted</source>
        <translation>ولدت ولكن لم تقبل</translation>
    </message>
    <message>
        <source>Received with</source>
        <translation>استقبل مع</translation>
    </message>
    <message>
        <source>Received from</source>
        <translation>استقبل من</translation>
    </message>
    <message>
        <source>Sent to</source>
        <translation>أرسل إلى</translation>
    </message>
    <message>
        <source>Payment to yourself</source>
        <translation>دفع لنفسك</translation>
    </message>
    <message>
        <source>Mined</source>
        <translation>Mined</translation>
    </message>
    <message>
        <source>watch-only</source>
        <translation>مشاهدة فقط</translation>
    </message>
    <message>
        <source>(n/a)</source>
        <translation>غير متوفر</translation>
    </message>
    <message>
        <source>(no label)</source>
        <translation>(لا وصف)</translation>
    </message>
    <message>
        <source>Transaction status. Hover over this field to show number of confirmations.</source>
        <translation>حالة التحويل. مرر فوق هذا الحقل لعرض عدد  التأكيدات.</translation>
    </message>
    <message>
        <source>Date and time that the transaction was received.</source>
        <translation>التاريخ والوقت الذي تم فيه تلقي المعاملة.</translation>
    </message>
    <message>
        <source>Type of transaction.</source>
        <translation>نوع المعاملات</translation>
    </message>
    <message>
        <source>Whether or not a watch-only address is involved in this transaction.</source>
        <translation>ما إذا كان العنوان المشاهدة فقط متضمنًا في هذه المعاملة أم لا.</translation>
    </message>
    <message>
        <source>Amount removed from or added to balance.</source>
        <translation>المبلغ الذي أزيل أو أضيف الى الرصيد</translation>
    </message>
</context>
<context>
    <name>TransactionView</name>
    <message>
        <source>All</source>
        <translation>الكل</translation>
    </message>
    <message>
        <source>Today</source>
        <translation>اليوم</translation>
    </message>
    <message>
        <source>This week</source>
        <translation>هدا الاسبوع</translation>
    </message>
    <message>
        <source>This month</source>
        <translation>هدا الشهر</translation>
    </message>
    <message>
        <source>Last month</source>
        <translation>الشهر الماضي</translation>
    </message>
    <message>
        <source>This year</source>
        <translation>هدا العام</translation>
    </message>
    <message>
        <source>Range...</source>
        <translation>المدى...</translation>
    </message>
    <message>
        <source>Received with</source>
        <translation>استقبل مع</translation>
    </message>
    <message>
        <source>Sent to</source>
        <translation>أرسل إلى</translation>
    </message>
    <message>
        <source>To yourself</source>
        <translation>إليك</translation>
    </message>
    <message>
        <source>Mined</source>
        <translation>Mined</translation>
    </message>
    <message>
        <source>Other</source>
        <translation>اخرى</translation>
    </message>
    <message>
        <source>Enter address, transaction id, or label to search</source>
        <translation>أدخل العنوان أو معرف المعاملة أو التصنيف للبحث</translation>
    </message>
    <message>
        <source>Min amount</source>
        <translation>الحد الأدنى</translation>
    </message>
    <message>
        <source>Abandon transaction</source>
        <translation>التخلي عن المعاملة</translation>
    </message>
    <message>
        <source>Increase transaction fee</source>
        <translation>زيادة رسوم المعاملة</translation>
    </message>
    <message>
        <source>Copy address</source>
        <translation>  انسخ عنوان</translation>
    </message>
    <message>
        <source>Copy label</source>
        <translation> انسخ التسمية</translation>
    </message>
    <message>
        <source>Copy amount</source>
        <translation>نسخ الكمية</translation>
    </message>
    <message>
        <source>Copy transaction ID</source>
        <translation>نسخ رقم العملية</translation>
    </message>
    <message>
        <source>Copy raw transaction</source>
        <translation>نسخ المعاملة الخام</translation>
    </message>
    <message>
        <source>Copy full transaction details</source>
        <translation>نسخ كامل تفاصيل المعاملة</translation>
    </message>
    <message>
        <source>Edit label</source>
        <translation>عدل الوصف</translation>
    </message>
    <message>
        <source>Show transaction details</source>
        <translation>عرض تفاصيل المعاملة</translation>
    </message>
    <message>
        <source>Export Transaction History</source>
        <translation>تصدير تفاصيل المعاملات</translation>
    </message>
    <message>
        <source>Comma separated file (*.csv)</source>
        <translation>ملف مفصول بفواصل (*.csv)</translation>
    </message>
    <message>
        <source>Confirmed</source>
        <translation>تأكيد</translation>
    </message>
    <message>
        <source>Watch-only</source>
        <translation>مشاهدة فقط</translation>
    </message>
    <message>
        <source>Date</source>
        <translation>تاريخ</translation>
    </message>
    <message>
        <source>Type</source>
        <translation>النوع</translation>
    </message>
    <message>
        <source>Label</source>
        <translation>وصف</translation>
    </message>
    <message>
        <source>Address</source>
        <translation>عنوان</translation>
    </message>
    <message>
        <source>ID</source>
        <translation>العنوان</translation>
    </message>
    <message>
        <source>Exporting Failed</source>
        <translation>فشل التصدير</translation>
    </message>
    <message>
        <source>There was an error trying to save the transaction history to %1.</source>
        <translation>حدث خطأ أثناء محاولة حفظ محفوظات المعاملة إلى %1.</translation>
    </message>
    <message>
        <source>Exporting Successful</source>
        <translation>نجح التصدير</translation>
    </message>
    <message>
        <source>The transaction history was successfully saved to %1.</source>
        <translation>تم حفظ محفوظات المعاملة بنجاح إلى %1.</translation>
    </message>
    <message>
        <source>Range:</source>
        <translation>المدى:</translation>
    </message>
    <message>
        <source>to</source>
        <translation>الى</translation>
    </message>
</context>
<context>
    <name>UnitDisplayStatusBarControl</name>
    <message>
        <source>Unit to show amounts in. Click to select another unit.</source>
        <translation>الوحدة لإظهار المبالغ فيها. انقر لتحديد وحدة أخرى.</translation>
    </message>
</context>
<context>
    <name>WalletController</name>
    </context>
<context>
    <name>WalletFrame</name>
    <message>
        <source>No wallet has been loaded.</source>
        <translation>لا يوجد محفظة تم تحميلها.</translation>
    </message>
</context>
<context>
    <name>WalletModel</name>
    <message>
        <source>Send Coins</source>
        <translation>إرسال Coins</translation>
    </message>
    <message>
        <source>Fee bump error</source>
        <translation>خطأ في زيادة الرسوم</translation>
    </message>
    <message>
        <source>Increasing transaction fee failed</source>
        <translation>فشل في زيادة رسوم المعاملة</translation>
    </message>
    <message>
        <source>Do you want to increase the fee?</source>
        <translation>هل تريد زيادة الرسوم؟</translation>
    </message>
    <message>
        <source>Current fee:</source>
        <translation>الأجر الحالي:</translation>
    </message>
    <message>
        <source>Increase:</source>
        <translation>زيادة:</translation>
    </message>
    <message>
        <source>New fee:</source>
        <translation>أجر جديد:</translation>
    </message>
    <message>
        <source>Confirm fee bump</source>
        <translation>تأكيد زيادة الرسوم</translation>
    </message>
    <message>
        <source>Can't sign transaction.</source>
        <translation>لا يمكن توقيع المعاملة.</translation>
    </message>
    <message>
        <source>Could not commit transaction</source>
        <translation>لا يمكن تنفيذ المعاملة</translation>
    </message>
    </context>
<context>
    <name>WalletView</name>
    <message>
        <source>&amp;Export</source>
        <translation>&amp;تصدير</translation>
    </message>
    <message>
        <source>Export the data in the current tab to a file</source>
        <translation>تحميل البيانات في علامة التبويب الحالية إلى ملف.</translation>
    </message>
    <message>
        <source>Backup Wallet</source>
        <translation>نسخ احتياط للمحفظة</translation>
    </message>
    <message>
        <source>Wallet Data (*.dat)</source>
        <translation>بيانات المحفظة (*.dat)</translation>
    </message>
    <message>
        <source>Backup Failed</source>
        <translation>فشل النسخ الاحتياطي</translation>
    </message>
    <message>
        <source>Backup Successful</source>
        <translation>نجاح  النسخ الاحتياطي</translation>
    </message>
    <message>
        <source>The wallet data was successfully saved to %1.</source>
        <translation>تم حفظ بيانات المحفظة بنجاح إلى %1.</translation>
    </message>
    </context>
<context>
    <name>qtum-core</name>
    <message>
        <source>Error: A fatal internal error occurred, see debug.log for details</source>
        <translation>خطأ: حدث خطأ داخلي فادح، راجع debug.log للحصول على التفاصيل</translation>
    </message>
    <message>
        <source>Pruning blockstore...</source>
        <translation>تجريد مخزن الكتل...</translation>
    </message>
    <message>
        <source>Unable to start HTTP server. See debug log for details.</source>
        <translation>غير قادر على بدء خادم ال HTTP. راجع سجل تصحيح الأخطاء للحصول على التفاصيل.</translation>
    </message>
    <message>
        <source>Qtum Core</source>
        <translation>جوهر بيتكوين</translation>
    </message>
    <message>
        <source>Cannot obtain a lock on data directory %s. %s is probably already running.</source>
        <translation>لا يمكن الحصول على قفل على دليل البيانات %s. من المحتمل أن %s يعمل بالفعل.</translation>
    </message>
    <message>
        <source>Cannot provide specific connections and have addrman find outgoing connections at the same.</source>
        <translation>لا يمكن توفير اتصالات محددة ولابد أن يكون لدى addrman اتصالات صادرة في نفس الوقت.</translation>
    </message>
    <message>
        <source>Please contribute if you find %s useful. Visit %s for further information about the software.</source>
        <translation>يرجى المساهمة إذا وجدت %s مفيداً. تفضل بزيارة %s لمزيد من المعلومات حول البرنامج.</translation>
    </message>
    <message>
        <source>%s corrupt, salvage failed</source>
        <translation>
%s تالف, فشل الانقاذ.</translation>
    </message>
    <message>
        <source>Change index out of range</source>
        <translation>فهرس الفكة خارج النطاق</translation>
    </message>
    <message>
        <source>Copyright (C) %i-%i</source>
        <translation>حقوق الطبع والنشر (C) %i-%i</translation>
    </message>
    <message>
        <source>Corrupted block database detected</source>
        <translation>تم الكشف عن قاعدة بيانات كتل تالفة</translation>
    </message>
    <message>
        <source>Do you want to rebuild the block database now?</source>
        <translation>هل تريد إعادة بناء قاعدة بيانات الكتل الآن؟</translation>
    </message>
    <message>
        <source>Error loading %s</source>
        <translation>خطأ في تحميل %s</translation>
    </message>
    <message>
        <source>Error loading %s: Private keys can only be disabled during creation</source>
        <translation>خطأ في تحميل %s:  لا يمكن تعطيل المفاتيح الخاصة إلا أثناء الإنشاء.</translation>
    </message>
    <message>
        <source>Error loading %s: Wallet corrupted</source>
        <translation>خطأ في التحميل %s: المحفظة تالفة.</translation>
    </message>
    <message>
        <source>Error loading %s: Wallet requires newer version of %s</source>
        <translation>خطا تحميل %s: المحفظة تتطلب النسخة الجديدة من %s.</translation>
    </message>
    <message>
        <source>Error loading block database</source>
        <translation>خطأ في تحميل قاعدة بيانات الكتل</translation>
    </message>
    <message>
        <source>Error opening block database</source>
        <translation>خطأ في فتح قاعدة بيانات الكتل</translation>
    </message>
    <message>
        <source>Error: Disk space is low!</source>
        <translation>تحذير: مساحة القرص منخفضة</translation>
    </message>
    <message>
        <source>Failed to listen on any port. Use -listen=0 if you want this.</source>
        <translation>فشل في الاستماع على أي منفذ. استخدام الاستماع = 0 إذا كنت تريد هذا.</translation>
    </message>
    <message>
        <source>Failed to rescan the wallet during initialization</source>
        <translation>فشل في اعادة مسح المحفظة خلال عملية التهيئة.</translation>
    </message>
    <message>
        <source>Importing...</source>
        <translation>استيراد...</translation>
    </message>
    <message>
        <source>Incorrect or no genesis block found. Wrong datadir for network?</source>
        <translation>لم يتم العثور على كتلة تكوين أو لم تكون صحيحة. datadir خاطئة للشبكة؟</translation>
    </message>
    <message>
        <source>Initialization sanity check failed. %s is shutting down.</source>
        <translation>فشل بالتحقق في اختبار التعقل. تم إيقاف %s.</translation>
    </message>
    <message>
        <source>Loading P2P addresses...</source>
        <translation>تحميل عناوين P2P...</translation>
    </message>
    <message>
        <source>Loading banlist...</source>
        <translation>جاري تحميل قائمة الحظر...</translation>
    </message>
    <message>
        <source>Not enough file descriptors available.</source>
        <translation>لا تتوفر واصفات ملفات كافية.</translation>
    </message>
    <message>
        <source>Prune cannot be configured with a negative value.</source>
        <translation>لا يمكن تهيئة التجريد بقيمة سالبة.</translation>
    </message>
    <message>
        <source>Prune mode is incompatible with -txindex.</source>
        <translation>وضع التجريد غير متوافق مع -txindex.</translation>
    </message>
    <message>
        <source>Replaying blocks...</source>
        <translation>إعادة لعب الكتل...</translation>
    </message>
    <message>
        <source>Rewinding blocks...</source>
        <translation>العودة بالكتل...</translation>
    </message>
    <message>
        <source>The source code is available from %s.</source>
        <translation>شفرة المصدر متاحة من %s.</translation>
    </message>
    <message>
        <source>Unable to generate keys</source>
        <translation> غير قادر على توليد مفاتيح.</translation>
    </message>
    <message>
        <source>Upgrading UTXO database</source>
        <translation>ترقية قاعدة بيانات UTXO</translation>
    </message>
    <message>
        <source>Verifying blocks...</source>
        <translation>التحقق من الكتل...</translation>
    </message>
    <message>
        <source>Wallet needed to be rewritten: restart %s to complete</source>
        <translation>يلزم إعادة كتابة المحفظة: إعادة تشغيل %s لإكمال العملية</translation>
    </message>
    <message>
        <source>The transaction amount is too small to send after the fee has been deducted</source>
        <translation>قيمة المعاملة صغيرة جدًا ولا يمكن إرسالها بعد خصم الرسوم</translation>
    </message>
    <message>
        <source>You need to rebuild the database using -reindex to go back to unpruned mode.  This will redownload the entire blockchain</source>
        <translation>تحتاج إلى إعادة إنشاء قاعدة البيانات باستخدام -reindex للعودة إلى الوضعية الغير مجردة. هذا سوف يعيد تحميل سلسلة الكتل بأكملها</translation>
    </message>
    <message>
        <source>Error reading from database, shutting down.</source>
        <translation>خطأ في القراءة من قاعدة البيانات ، والتوقف.</translation>
    </message>
    <message>
        <source>Error upgrading chainstate database</source>
        <translation>خطأ في ترقية قاعدة بيانات chainstate</translation>
    </message>
    <message>
        <source>Information</source>
        <translation>معلومات</translation>
    </message>
    <message>
        <source>Signing transaction failed</source>
        <translation>فشل توقيع المعاملة</translation>
    </message>
    <message>
        <source>The transaction amount is too small to pay the fee</source>
        <translation>قيمة المعاملة صغيرة جدا لدفع الأجر</translation>
    </message>
    <message>
        <source>This is experimental software.</source>
        <translation>هذا برنامج تجريبي.</translation>
    </message>
    <message>
        <source>Transaction amount too small</source>
        <translation>قيمة العملية صغيره جدا</translation>
    </message>
    <message>
        <source>Transaction too large for fee policy</source>
        <translation>قيمة المعاملة كبيرة جدا لسياسة الأجر</translation>
    </message>
    <message>
        <source>Transaction too large</source>
        <translation>المعاملة كبيرة جدا</translation>
    </message>
    <message>
        <source>Unable to bind to %s on this computer (bind returned error %s)</source>
        <translation>يتعذر الربط مع %s على هذا الكمبيوتر (الربط انتج خطأ %s)</translation>
    </message>
    <message>
        <source>Unable to generate initial keys</source>
        <translation>غير قادر على توليد مفاتيح أولية</translation>
    </message>
    <message>
        <source>Verifying wallet(s)...</source>
        <translation>التحقق من المحفظة (المحافظ)...</translation>
    </message>
    <message>
        <source>Warning</source>
        <translation>تحذير</translation>
    </message>
    <message>
        <source>Zapping all transactions from wallet...</source>
        <translation>إزالة جميع المعاملات من المحفظة...</translation>
    </message>
    <message>
        <source>Warning: Wallet file corrupt, data salvaged! Original %s saved as %s in %s; if your balance or transactions are incorrect you should restore from a backup.</source>
        <translation>تحذير: ملف المحفظة فاسد ، تم انقاذ البيانات! تم حفظ %s الأصلي ك %s في %s؛ إذا كان رصيدك أو كانت معاملاتك غير صحيحة، فيجب عليك الإستعادة من نسخة احتياطية.</translation>
    </message>
    <message>
        <source>%s is set very high!</source>
        <translation>%s عالٍ جداً</translation>
    </message>
    <message>
        <source>Starting network threads...</source>
        <translation>بدء مؤشرات شبكة الاتصال...</translation>
    </message>
    <message>
        <source>The wallet will avoid paying less than the minimum relay fee.</source>
        <translation>سوف تتجنب المحفظة دفع أقل من الحد الأدنى لرسوم التتابع.</translation>
    </message>
    <message>
        <source>Transaction amounts must not be negative</source>
        <translation>يجب ألا تكون قيمة المعاملة سلبية</translation>
    </message>
    <message>
        <source>Transaction has too long of a mempool chain</source>
        <translation>المعاملات طويلة جداً على حجم سلسلة الذاكرة </translation>
    </message>
    <message>
        <source>Transaction must have at least one recipient</source>
        <translation>يجب أن تحتوي المعاملة على مستلم واحد على الأقل</translation>
    </message>
    <message>
        <source>Insufficient funds</source>
        <translation>اموال غير كافية</translation>
    </message>
    <message>
        <source>Cannot write to data directory '%s'; check permissions.</source>
        <translation>لايمكن الكتابة على دليل البيانات '%s'؛ تحقق من السماحيات.</translation>
    </message>
    <message>
        <source>Loading block index...</source>
        <translation>تحميل مؤشر الكتلة</translation>
    </message>
    <message>
        <source>Loading wallet...</source>
        <translation>تحميل المحفظه</translation>
    </message>
    <message>
        <source>Cannot downgrade wallet</source>
        <translation>لا يمكن تخفيض قيمة المحفظة</translation>
    </message>
    <message>
        <source>Rescanning...</source>
        <translation>إعادة مسح</translation>
    </message>
    <message>
        <source>Done loading</source>
        <translation>انتهاء التحميل</translation>
    </message>
    <message>
        <source>Error</source>
        <translation>خطأ</translation>
    </message>
</context>
</TS><|MERGE_RESOLUTION|>--- conflicted
+++ resolved
@@ -188,13 +188,6 @@
         <translation>محفظة مشفرة</translation>
     </message>
     <message>
-<<<<<<< HEAD
-        <source>%1 will close now to finish the encryption process. Remember that encrypting your wallet cannot fully protect your qtums from being stolen by malware infecting your computer.</source>
-        <translation>سيتم إغلاق %1 الآن لإنهاء عملية التشفير. تذكر أن تشفير محفظتك لا يمكن أن يحمي البتكوين الخاص بك بالكامل من السرقة عبر البرامج الضارة التي بامكانها أن تصيب جهاز الكمبيوتر الخاص بك.</translation>
-    </message>
-    <message>
-=======
->>>>>>> 9e306671
         <source>IMPORTANT: Any previous backups you have made of your wallet file should be replaced with the newly generated, encrypted wallet file. For security reasons, previous backups of the unencrypted wallet file will become useless as soon as you start using the new, encrypted wallet.</source>
         <translation>هام: أي نسخة إحتياطية سابقة  قمت بها لمحفظتك يجب استبدالها  بأخرى حديثة، مشفرة. لأسباب أمنية، النسخ الاحتياطية السابقة لملفات المحفظة الغير مشفرة تصبح عديمة الفائدة مع بداية استخدام المحفظة المشفرة الجديدة.</translation>
     </message>
@@ -469,8 +462,6 @@
         <translation>محدث</translation>
     </message>
     <message>
-<<<<<<< HEAD
-=======
         <source>&amp;Sending addresses</source>
         <translation>&amp;عناوين الإرسال</translation>
     </message>
@@ -479,7 +470,6 @@
         <translation>&amp;عناوين الإستقبال</translation>
     </message>
     <message>
->>>>>>> 9e306671
         <source>Show the %1 help message to get a list with possible Qtum command-line options</source>
         <translation>بين اشارة المساعدة %1 للحصول على قائمة من خيارات اوامر البت كوين المحتملة </translation>
     </message>
@@ -1985,17 +1975,6 @@
         <translation>إخفاء</translation>
     </message>
     <message>
-<<<<<<< HEAD
-        <source>Paying only the minimum fee is just fine as long as there is less transaction volume than space in the blocks. But be aware that this can end up in a never confirming transaction once there is more demand for qtum transactions than the network can process.</source>
-        <translation>إن دفع الحد الأدنى فقط من الرسوم يجوز طالما أن حجم المعاملات أقل من المساحة الموجودة في الكتل. ولكن كن على علم بأن هذا يمكن أن ينتهي في معاملة غير مؤكدة أبداً عندما يكون هناك طلب أكبر على معاملات البتكوين مما تستطيع الشبكة معالجته.</translation>
-    </message>
-    <message>
-        <source>(read the tooltip)</source>
-        <translation>(اقرأ تلميح الأدوات)</translation>
-    </message>
-    <message>
-=======
->>>>>>> 9e306671
         <source>Recommended:</source>
         <translation>موصى به:</translation>
     </message>
@@ -2148,13 +2127,6 @@
         <translation>انتهاء صلاحية طلب الدفع.</translation>
     </message>
     <message>
-<<<<<<< HEAD
-        <source>Pay only the required fee of %1</source>
-        <translation>دفع فقط الرسوم المطلوبة ل %1</translation>
-    </message>
-    <message>
-=======
->>>>>>> 9e306671
         <source>Warning: Invalid Qtum address</source>
         <translation>تحذير: عنوان بتكوين غير صالح</translation>
     </message>
