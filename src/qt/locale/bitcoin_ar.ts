<TS version="2.1" language="ar">
<context>
    <name>AddressBookPage</name>
    <message>
        <source>Right-click to edit address or label</source>
        <translation type="unfinished">انقر بالزر الايمن لتعديل العنوان</translation>
    </message>
    <message>
        <source>Create a new address</source>
        <translation type="unfinished">أنشئ عنوان جديد</translation>
    </message>
    <message>
        <source>&amp;New</source>
        <translation type="unfinished">&amp;جديد</translation>
    </message>
    <message>
        <source>Copy the currently selected address to the system clipboard</source>
        <translation type="unfinished">‫انسخ العنوان المحدد للحافظة‬</translation>
    </message>
    <message>
        <source>&amp;Copy</source>
        <translation type="unfinished">&amp;نسخ</translation>
    </message>
    <message>
        <source>C&amp;lose</source>
        <translation type="unfinished">ا&amp;غلاق</translation>
    </message>
    <message>
        <source>Delete the currently selected address from the list</source>
        <translation type="unfinished">احذف العنوان المحدد من القائمة</translation>
    </message>
    <message>
        <source>Enter address or label to search</source>
        <translation type="unfinished">أدخل عنوانا أو مذكرة للبحث</translation>
    </message>
    <message>
        <source>Export the data in the current tab to a file</source>
        <translation type="unfinished">صدّر البيانات في التبويب الحالي الى ملف</translation>
    </message>
    <message>
        <source>&amp;Export</source>
        <translation type="unfinished">&amp;تصدير</translation>
    </message>
    <message>
        <source>&amp;Delete</source>
        <translation type="unfinished">&amp;حذف</translation>
    </message>
    <message>
        <source>Choose the address to send coins to</source>
        <translation type="unfinished">اختر العنوان الذي ترغب بارسال بتكوين اليه</translation>
    </message>
    <message>
        <source>Choose the address to receive coins with</source>
        <translation type="unfinished">اختر العنوان الذي ترغب باستلام بتكوين اليه</translation>
    </message>
    <message>
        <source>C&amp;hoose</source>
        <translation type="unfinished">ا&amp;ختر</translation>
    </message>
    <message>
        <source>These are your Qtum addresses for sending payments. Always check the amount and the receiving address before sending coins.</source>
        <translation type="unfinished">‫هذه عناوين البتكوين الخاصة بك لإرسال المدفوعات. تأكد دائما من القيم المدخلة ومن العنوان المستلم قبل الارسال.‬</translation>
    </message>
    <message>
        <source>These are your Qtum addresses for receiving payments. Use the 'Create new receiving address' button in the receive tab to create new addresses.
Signing is only possible with addresses of the type 'legacy'.</source>
        <translation type="unfinished">هذه عناوين البتكوين الخاصة بك لاستلام المدفوعات. قم بالنقر على زر انشاء عنوان استلام جديد لإنشاء عناوين جديدة.
التوقيع ممكن باستخدام العناوين القديمة "Legacy" فقط.</translation>
    </message>
    <message>
        <source>&amp;Copy Address</source>
        <translation type="unfinished">&amp;نسخ العنوان</translation>
    </message>
    <message>
        <source>Copy &amp;Label</source>
        <translation type="unfinished">نسخ &amp;المذكرة</translation>
    </message>
    <message>
        <source>&amp;Edit</source>
        <translation type="unfinished">&amp;تحرير</translation>
    </message>
    <message>
        <source>Export Address List</source>
        <translation type="unfinished">تصدير قائمة العناوين</translation>
    </message>
    <message>
        <source>Comma separated file</source>
        <extracomment>Expanded name of the CSV file format. See: https://en.wikipedia.org/wiki/Comma-separated_values.</extracomment>
        <translation type="unfinished">ملف القيم المفصولة بفاصلة</translation>
    </message>
    <message>
        <source>There was an error trying to save the address list to %1. Please try again.</source>
        <extracomment>An error message. %1 is a stand-in argument for the name of the file we attempted to save to.</extracomment>
        <translation type="unfinished">حدث خطأ أثناء محاولة حفظ قائمة العناوين في %1. يرجى معاودة المحاولة. </translation>
    </message>
    <message>
        <source>Exporting Failed</source>
        <translation type="unfinished">فشل التصدير</translation>
    </message>
</context>
<context>
    <name>AddressTableModel</name>
    <message>
        <source>Label</source>
        <translation type="unfinished">المذكرة</translation>
    </message>
    <message>
        <source>Address</source>
        <translation type="unfinished">العنوان</translation>
    </message>
    <message>
        <source>(no label)</source>
        <translation type="unfinished">( لا وجود لمذكرة)</translation>
    </message>
</context>
<context>
    <name>AskPassphraseDialog</name>
    <message>
        <source>Passphrase Dialog</source>
        <translation type="unfinished">‫حوار عبارة المرور‬</translation>
    </message>
    <message>
        <source>Enter passphrase</source>
        <translation type="unfinished">‫ادخل عبارة المرور‬</translation>
    </message>
    <message>
        <source>New passphrase</source>
        <translation type="unfinished">‫أنشئ عبارة مرور‬</translation>
    </message>
    <message>
        <source>Repeat new passphrase</source>
        <translation type="unfinished">‫أعد عبارة المرور‬</translation>
    </message>
    <message>
        <source>Show passphrase</source>
        <translation type="unfinished">‫عرض عبارة المرور‬</translation>
    </message>
    <message>
        <source>Encrypt wallet</source>
        <translation type="unfinished">تشفير المحفظة</translation>
    </message>
    <message>
        <source>This operation needs your wallet passphrase to unlock the wallet.</source>
        <translation type="unfinished">‫هذه العملية تتطلب عبارة المرور لفك تشفير المحفظة.‬</translation>
    </message>
    <message>
        <source>Unlock wallet</source>
        <translation type="unfinished">فتح قفل المحفظة</translation>
    </message>
    <message>
        <source>Change passphrase</source>
        <translation type="unfinished">‫تغيير عبارة المرور‬</translation>
    </message>
    <message>
        <source>Confirm wallet encryption</source>
        <translation type="unfinished">تأكيد تشفير المحفظة</translation>
    </message>
    <message>
        <source>Warning: If you encrypt your wallet and lose your passphrase, you will &lt;b&gt;LOSE ALL OF YOUR QTUMS&lt;/b&gt;!</source>
        <translation type="unfinished">تحذير: إذا قمت بتشفير المحفظة وأضعت الكلمة السرية؛ &lt;b&gt;ستفقد كل البتكوين&lt;/b&gt;!</translation>
    </message>
    <message>
        <source>Are you sure you wish to encrypt your wallet?</source>
        <translation type="unfinished">هل أنت متأكد من رغبتك في تشفير المحفظة؟</translation>
    </message>
    <message>
        <source>Wallet encrypted</source>
        <translation type="unfinished">المحفظة مشفرة</translation>
    </message>
    <message>
        <source>Enter the new passphrase for the wallet.&lt;br/&gt;Please use a passphrase of &lt;b&gt;ten or more random characters&lt;/b&gt;, or &lt;b&gt;eight or more words&lt;/b&gt;.</source>
        <translation type="unfinished">أدخل عبارة المرور للمحفظة. &lt;br/&gt;الرجاء استخدام عبارة مرور تتكون من &lt;b&gt;عشر خانات عشوائية أو أكثر&lt;/b&gt;، أو &lt;b&gt;ثمان كلمات أو أكثر&lt;/b&gt;.</translation>
    </message>
    <message>
        <source>Enter the old passphrase and new passphrase for the wallet.</source>
        <translation type="unfinished">أدخل ‫عبارة المرور‬ السابقة و‫عبارة المرور‬ الجديدة للمحفظة</translation>
    </message>
    <message>
        <source>Remember that encrypting your wallet cannot fully protect your qtums from being stolen by malware infecting your computer.</source>
        <translation type="unfinished">تذكر أن تشفير محفظتك قد لا يحميك بشكل كامل من البرمجيات الخبيثة التي تصيب جهازك.</translation>
    </message>
    <message>
        <source>Wallet to be encrypted</source>
        <translation type="unfinished">‫المحفظة سيتم تشفيرها‬</translation>
    </message>
    <message>
        <source>Your wallet is about to be encrypted. </source>
        <translation type="unfinished">سوف تشفر محفظتك.</translation>
    </message>
    <message>
        <source>Your wallet is now encrypted. </source>
        <translation type="unfinished">محفظتك الان مشفرة.</translation>
    </message>
    <message>
        <source>IMPORTANT: Any previous backups you have made of your wallet file should be replaced with the newly generated, encrypted wallet file. For security reasons, previous backups of the unencrypted wallet file will become useless as soon as you start using the new, encrypted wallet.</source>
        <translation type="unfinished">مهم!!!: يجب استبدال أي نسخة احتياطية سابقة بملف المحفظة المشفر الجديد. لأسباب أمنية، لن تستطيع استخدام النسخ الاحتياطية السابقة الغير مشفرة عندما تبدأ في استخدام المحفظة المشفرة الجديدة.</translation>
    </message>
    <message>
        <source>Wallet encryption failed</source>
        <translation type="unfinished">فشل تشفير المحفظة</translation>
    </message>
    <message>
        <source>Wallet encryption failed due to an internal error. Your wallet was not encrypted.</source>
        <translation type="unfinished">فشل تشفير المحفظة بسبب خطأ داخلي. لم يتم تشفير محفظتك.</translation>
    </message>
    <message>
        <source>The supplied passphrases do not match.</source>
        <translation type="unfinished">عبارتي مرور غير متطابقتين.</translation>
    </message>
    <message>
        <source>Wallet unlock failed</source>
        <translation type="unfinished">فشل فتح المحفظة</translation>
    </message>
    <message>
        <source>The passphrase entered for the wallet decryption was incorrect.</source>
        <translation type="unfinished">‫عبارة المرور التي تم إدخالها لفك تشفير المحفظة غير صحيحة.‬</translation>
    </message>
    <message>
        <source>Wallet passphrase was successfully changed.</source>
        <translation type="unfinished">‫لقد تم تغيير عبارة المرور بنجاح.‬</translation>
    </message>
    <message>
        <source>Warning: The Caps Lock key is on!</source>
        <translation type="unfinished">‫تحذير: مفتاح الحروف الكبيرة مفعل!‬</translation>
    </message>
</context>
<context>
    <name>BanTableModel</name>
    <message>
        <source>IP/Netmask</source>
        <translation type="unfinished">‫بروتوكول الانترنت/قناع الشبكة‬</translation>
    </message>
    <message>
        <source>Banned Until</source>
        <translation type="unfinished">محظور حتى</translation>
    </message>
</context>
<context>
    <name>BitcoinApplication</name>
    <message>
        <source>Settings file %1 might be corrupt or invalid.</source>
        <translation type="unfinished">ملف الاعدادات %1 قد يكون تالف او غير صالح</translation>
    </message>
    <message>
        <source>Runaway exception</source>
        <translation type="unfinished">‫‫Runaway exception‬</translation>
    </message>
    <message>
        <source>A fatal error occurred. %1 can no longer continue safely and will quit.</source>
        <translation type="unfinished">حدث خطأ فادح. لم يعد بإمكان %1 المتابعة بأمان وسيتم الإنهاء.</translation>
    </message>
    <message>
        <source>Internal error</source>
        <translation type="unfinished">خطأ داخلي</translation>
    </message>
    <message>
        <source>An internal error occurred. %1 will attempt to continue safely. This is an unexpected bug which can be reported as described below.</source>
        <translation type="unfinished">حدث خطأ داخلي. سيحاول %1 المتابعة بأمان. هذا خطأ غير متوقع يمكن الإبلاغ عنه كما هو موضح أدناه.</translation>
    </message>
</context>
<context>
    <name>QObject</name>
    <message>
        <source>Do you want to reset settings to default values, or to abort without making changes?</source>
        <extracomment>Explanatory text shown on startup when the settings file cannot be read. Prompts user to make a choice between resetting or aborting.</extracomment>
        <translation type="unfinished">‫هل تريد اعادة ضبط الاعدادات للقيم الافتراضية؟ أو الالغاء دون اجراء تغييرات؟‬</translation>
    </message>
    <message>
        <source>A fatal error occurred. Check that settings file is writable, or try running with -nosettings.</source>
        <extracomment>Explanatory text shown on startup when the settings file could not be written. Prompts user to check that we have the ability to write to the file. Explains that the user has the option of running without a settings file.</extracomment>
        <translation type="unfinished">‫حدث خطأ فادح. تأكد أن أذونات ملف الاعدادات تسمح بالكتابة، جرب الاستمرار بتفعيل خيار -دون اعدادات.‬</translation>
    </message>
    <message>
        <source>Error: %1</source>
        <translation type="unfinished">خطأ: %1</translation>
    </message>
    <message>
        <source>%1 didn't yet exit safely…</source>
        <translation type="unfinished">‫%1 لم يغلق بامان بعد…‬</translation>
    </message>
    <message>
        <source>unknown</source>
        <translation type="unfinished">غير معروف</translation>
    </message>
    <message>
        <source>Amount</source>
        <translation type="unfinished">‫القيمة‬</translation>
    </message>
    <message>
        <source>Enter a Qtum address (e.g. %1)</source>
        <translation type="unfinished">ادخل عنوان محفطة البتكوين (مثال %1)</translation>
    </message>
    <message>
        <source>Unroutable</source>
        <translation type="unfinished">‫غير قابل للتوجيه‬</translation>
    </message>
    <message>
        <source>Inbound</source>
        <extracomment>An inbound connection from a peer. An inbound connection is a connection initiated by a peer.</extracomment>
        <translation type="unfinished">‫وارد‬</translation>
    </message>
    <message>
        <source>Outbound</source>
        <extracomment>An outbound connection to a peer. An outbound connection is a connection initiated by us.</extracomment>
        <translation type="unfinished">‫صادر‬</translation>
    </message>
    <message>
        <source>Full Relay</source>
        <extracomment>Peer connection type that relays all network information.</extracomment>
        <translation type="unfinished">‫موصل كامل‬</translation>
    </message>
    <message>
        <source>Block Relay</source>
        <extracomment>Peer connection type that relays network information about blocks and not transactions or addresses.</extracomment>
        <translation type="unfinished">‫موصل طابق‬</translation>
    </message>
    <message>
        <source>Manual</source>
        <extracomment>Peer connection type established manually through one of several methods.</extracomment>
        <translation type="unfinished">يدوي</translation>
    </message>
    <message>
        <source>Feeler</source>
        <extracomment>Short-lived peer connection type that tests the aliveness of known addresses.</extracomment>
        <translation type="unfinished">‫تفقدي‬</translation>
    </message>
    <message>
        <source>Address Fetch</source>
        <extracomment>Short-lived peer connection type that solicits known addresses from a peer.</extracomment>
        <translation type="unfinished">‫جلب العنوان‬</translation>
    </message>
    <message>
        <source>%1 d</source>
        <translation type="unfinished">%1 يوم</translation>
    </message>
    <message>
        <source>%1 h</source>
        <translation type="unfinished">%1 ساعة</translation>
    </message>
    <message>
        <source>%1 m</source>
        <translation type="unfinished">%1 دقيقة</translation>
    </message>
    <message>
        <source>%1 s</source>
        <translation type="unfinished">%1 ثانية</translation>
    </message>
    <message>
        <source>None</source>
        <translation type="unfinished">لا شيء</translation>
    </message>
    <message>
        <source>N/A</source>
        <translation type="unfinished">غير معروف</translation>
    </message>
    <message>
        <source>%1 ms</source>
        <translation type="unfinished">%1 جزء من الثانية</translation>
    </message>
    <message numerus="yes">
        <source>%n second(s)</source>
        <translation type="unfinished">
            <numerusform>%n second(s)</numerusform>
            <numerusform>%n second(s)</numerusform>
            <numerusform>%n second(s)</numerusform>
            <numerusform>%n second(s)</numerusform>
            <numerusform>%n second(s)</numerusform>
            <numerusform>%n‫‫ ثواني‬</numerusform>
        </translation>
    </message>
    <message numerus="yes">
        <source>%n minute(s)</source>
        <translation type="unfinished">
            <numerusform>%n minute(s)</numerusform>
            <numerusform>%n minute(s)</numerusform>
            <numerusform>%n minute(s)</numerusform>
            <numerusform>%n minute(s)</numerusform>
            <numerusform>%n minute(s)</numerusform>
            <numerusform>%n ‫دقائق‬</numerusform>
        </translation>
    </message>
    <message numerus="yes">
        <source>%n hour(s)</source>
        <translation type="unfinished">
            <numerusform>%n hour(s)</numerusform>
            <numerusform>%n hour(s)</numerusform>
            <numerusform>%n hour(s)</numerusform>
            <numerusform>%n hour(s)</numerusform>
            <numerusform>%n hour(s)</numerusform>
            <numerusform>%n‫ساعات‬</numerusform>
        </translation>
    </message>
    <message numerus="yes">
        <source>%n day(s)</source>
        <translation type="unfinished">
            <numerusform>%n day(s)</numerusform>
            <numerusform>%n day(s)</numerusform>
            <numerusform>%n day(s)</numerusform>
            <numerusform>%n day(s)</numerusform>
            <numerusform>%n day(s)</numerusform>
            <numerusform>%n ‫أيام‬</numerusform>
        </translation>
    </message>
    <message numerus="yes">
        <source>%n week(s)</source>
        <translation type="unfinished">
            <numerusform>%n week(s)</numerusform>
            <numerusform>%n week(s)</numerusform>
            <numerusform>%n week(s)</numerusform>
            <numerusform>%n week(s)</numerusform>
            <numerusform>%n week(s)</numerusform>
            <numerusform>%n ‫أسابيع‬</numerusform>
        </translation>
    </message>
    <message>
        <source>%1 and %2</source>
        <translation type="unfinished">%1 و %2</translation>
    </message>
    <message numerus="yes">
        <source>%n year(s)</source>
        <translation type="unfinished">
            <numerusform>%n year(s)</numerusform>
            <numerusform>%n year(s)</numerusform>
            <numerusform>%n year(s)</numerusform>
            <numerusform>%n year(s)</numerusform>
            <numerusform>%n year(s)</numerusform>
            <numerusform>%n ‫سنوات‬</numerusform>
        </translation>
    </message>
    <message>
        <source>%1 B</source>
        <translation type="unfinished">%1 بايت</translation>
    </message>
    <message>
        <source>%1 kB</source>
        <translation type="unfinished">%1 كيلو بايت</translation>
    </message>
    <message>
        <source>%1 MB</source>
        <translation type="unfinished">%1 ‫ميجابايت‬</translation>
    </message>
    <message>
        <source>%1 GB</source>
        <translation type="unfinished">%1 ‫جيجابايت‬</translation>
    </message>
</context>
<context>
    <name>BitcoinGUI</name>
    <message>
        <source>&amp;Overview</source>
        <translation type="unfinished">&amp;نظرة عامة</translation>
    </message>
    <message>
        <source>Show general overview of wallet</source>
        <translation type="unfinished">إظهار نظرة عامة على المحفظة</translation>
    </message>
    <message>
        <source>&amp;Transactions</source>
        <translation type="unfinished">&amp;المعاملات</translation>
    </message>
    <message>
        <source>Browse transaction history</source>
        <translation type="unfinished">تصفح تاريخ العمليات</translation>
    </message>
    <message>
        <source>E&amp;xit</source>
        <translation type="unfinished">خروج</translation>
    </message>
    <message>
        <source>Quit application</source>
        <translation type="unfinished">إغلاق التطبيق</translation>
    </message>
    <message>
        <source>&amp;About %1</source>
        <translation type="unfinished">حوالي %1</translation>
    </message>
    <message>
        <source>Show information about %1</source>
        <translation type="unfinished">أظهر المعلومات حولة %1</translation>
    </message>
    <message>
        <source>About &amp;Qt</source>
        <translation type="unfinished">عن &amp;Qt</translation>
    </message>
    <message>
        <source>Show information about Qt</source>
        <translation type="unfinished">اظهر المعلومات</translation>
    </message>
    <message>
        <source>Modify configuration options for %1</source>
        <translation type="unfinished">تغيير خيارات الإعداد لأساس ل%1</translation>
    </message>
    <message>
        <source>Create a new wallet</source>
        <translation type="unfinished">إنشاء محفظة جديدة</translation>
    </message>
    <message>
        <source>Wallet:</source>
        <translation type="unfinished">المحفظة:</translation>
    </message>
    <message>
        <source>Network activity disabled.</source>
        <extracomment>A substring of the tooltip.</extracomment>
        <translation type="unfinished">تم إلغاء تفعيل الشبكه</translation>
    </message>
    <message>
        <source>Proxy is &lt;b&gt;enabled&lt;/b&gt;: %1</source>
        <translation type="unfinished">%1 اتصال نشط بشبكة البيتكوين</translation>
    </message>
    <message>
        <source>Send coins to a Qtum address</source>
        <translation type="unfinished">ارسل عملات الى عنوان بيتكوين</translation>
    </message>
    <message>
        <source>Backup wallet to another location</source>
        <translation type="unfinished">احفظ نسخة احتياطية للمحفظة في مكان آخر</translation>
    </message>
    <message>
        <source>Change the passphrase used for wallet encryption</source>
        <translation type="unfinished">تغيير كلمة المرور المستخدمة لتشفير المحفظة</translation>
    </message>
    <message>
        <source>&amp;Send</source>
        <translation type="unfinished">&amp;ارسل</translation>
    </message>
    <message>
        <source>&amp;Receive</source>
        <translation type="unfinished">&amp;استقبل</translation>
    </message>
    <message>
        <source>&amp;Options…</source>
        <translation type="unfinished">&amp; خيارات</translation>
    </message>
    <message>
        <source>&amp;Encrypt Wallet…</source>
        <translation type="unfinished">&amp; تشفير المحفظة</translation>
    </message>
    <message>
        <source>Encrypt the private keys that belong to your wallet</source>
        <translation type="unfinished">تشفير المفتاح الخاص بمحفظتك</translation>
    </message>
    <message>
        <source>&amp;Backup Wallet…</source>
        <translation type="unfinished">&amp; محفظة احتياطية</translation>
    </message>
    <message>
        <source>&amp;Change Passphrase…</source>
        <translation type="unfinished">وتغيير العبارات...</translation>
    </message>
    <message>
        <source>Sign &amp;message…</source>
        <translation type="unfinished">علامة ورسالة...</translation>
    </message>
    <message>
        <source>Sign messages with your Qtum addresses to prove you own them</source>
        <translation type="unfinished">وقَع الرسائل بواسطة ال: Qtum الخاص بك لإثبات امتلاكك لهم</translation>
    </message>
    <message>
        <source>&amp;Verify message…</source>
        <translation type="unfinished">&amp; تحقق من الرسالة</translation>
    </message>
    <message>
        <source>Verify messages to ensure they were signed with specified Qtum addresses</source>
        <translation type="unfinished">تحقق من الرسائل للتأكد من أنَها وُقعت برسائل Qtum محدَدة</translation>
    </message>
    <message>
        <source>&amp;Load PSBT from file…</source>
        <translation type="unfinished">وتحميل PSBT من ملف...</translation>
    </message>
    <message>
        <source>Open &amp;URI…</source>
        <translation type="unfinished">فتح ورابط...</translation>
    </message>
    <message>
        <source>Close Wallet…</source>
        <translation type="unfinished">اغلاق المحفظة</translation>
    </message>
    <message>
        <source>Create Wallet…</source>
        <translation type="unfinished">انشاء المحفظة</translation>
    </message>
    <message>
        <source>Close All Wallets…</source>
        <translation type="unfinished">اغلاق جميع المحافظ</translation>
    </message>
    <message>
        <source>&amp;File</source>
        <translation type="unfinished">&amp;ملف</translation>
    </message>
    <message>
        <source>&amp;Settings</source>
        <translation type="unfinished">&amp;الاعدادات</translation>
    </message>
    <message>
        <source>&amp;Help</source>
        <translation type="unfinished">&amp;مساعدة</translation>
    </message>
    <message>
        <source>Tabs toolbar</source>
        <translation type="unfinished">شريط أدوات علامات التبويب</translation>
    </message>
    <message>
        <source>Synchronizing with network…</source>
        <translation type="unfinished">مزامنة مع الشبكة ...</translation>
    </message>
    <message>
        <source>Indexing blocks on disk…</source>
        <translation type="unfinished">كتل الفهرسة على القرص ...</translation>
    </message>
    <message>
        <source>Processing blocks on disk…</source>
        <translation type="unfinished">كتل المعالجة على القرص ...</translation>
    </message>
    <message>
        <source>Connecting to peers…</source>
        <translation type="unfinished">‫الاتصال بالأقران…‬</translation>
    </message>
    <message>
        <source>Request payments (generates QR codes and qtum: URIs)</source>
<<<<<<< HEAD
        <translation type="unfinished">أطلب دفعات (يولد كودات الرمز المربع وبيت كوين: العناوين المعطاة)</translation>
=======
        <translation type="unfinished">‫أطلب مدفوعات (أنشئ رموز استجابة (QR Codes) وعناوين بتكوين)‬</translation>
>>>>>>> 258457a4
    </message>
    <message>
        <source>Show the list of used sending addresses and labels</source>
        <translation type="unfinished">‫عرض قائمة العناوين المرسِلة والمذكرات (المستخدمة سابقا)‬</translation>
    </message>
    <message>
        <source>Show the list of used receiving addresses and labels</source>
        <translation type="unfinished">‫عرض قائمة العناوين المستلمة والمذكرات (المستخدمة سابقا)‬</translation>
    </message>
    <message>
        <source>&amp;Command-line options</source>
        <translation type="unfinished">&amp;خيارات سطر الأوامر</translation>
    </message>
    <message numerus="yes">
        <source>Processed %n block(s) of transaction history.</source>
        <translation type="unfinished">
            <numerusform>Processed %n block(s) of transaction history.</numerusform>
            <numerusform>Processed %n block(s) of transaction history.</numerusform>
            <numerusform>Processed %n block(s) of transaction history.</numerusform>
            <numerusform>Processed %n block(s) of transaction history.</numerusform>
            <numerusform>Processed %n block(s) of transaction history.</numerusform>
            <numerusform>‫تمت معالجة %n طوابق من العمليات التاريخية.‬</numerusform>
        </translation>
    </message>
    <message>
        <source>%1 behind</source>
        <translation type="unfinished">خلف %1</translation>
    </message>
    <message>
        <source>Catching up…</source>
        <translation type="unfinished">‫يجري التدارك…‬</translation>
    </message>
    <message>
        <source>Last received block was generated %1 ago.</source>
        <translation type="unfinished">تم توليد الكتلة المستقبلة الأخيرة منذ %1.</translation>
    </message>
    <message>
        <source>Transactions after this will not yet be visible.</source>
        <translation type="unfinished">المعاملات بعد ذلك لن تكون مريئة بعد.</translation>
    </message>
    <message>
        <source>Error</source>
        <translation type="unfinished">خطأ</translation>
    </message>
    <message>
        <source>Warning</source>
        <translation type="unfinished">تحذير</translation>
    </message>
    <message>
        <source>Information</source>
        <translation type="unfinished">المعلومات</translation>
    </message>
    <message>
        <source>Up to date</source>
        <translation type="unfinished">محدث</translation>
    </message>
    <message>
        <source>Load Partially Signed Qtum Transaction</source>
        <translation type="unfinished">تحميل معاملة بتكوين الموقعة جزئيًا</translation>
    </message>
    <message>
        <source>Load Partially Signed Qtum Transaction from clipboard</source>
        <translation type="unfinished">تحميل معاملة بتكوين الموقعة جزئيًا من الحافظة</translation>
    </message>
    <message>
        <source>Node window</source>
        <translation type="unfinished">نافذة Node </translation>
    </message>
    <message>
        <source>Open node debugging and diagnostic console</source>
        <translation type="unfinished">افتح وحدة التحكم في تصحيح أخطاء node والتشخيص</translation>
    </message>
    <message>
        <source>&amp;Sending addresses</source>
        <translation type="unfinished">&amp;عناوين الإرسال</translation>
    </message>
    <message>
        <source>&amp;Receiving addresses</source>
        <translation type="unfinished">&amp;عناوين الإستقبال</translation>
    </message>
    <message>
        <source>Open a qtum: URI</source>
        <translation type="unfinished">افتح عملة بيتكوين: URI</translation>
    </message>
    <message>
        <source>Open Wallet</source>
        <translation type="unfinished">افتح المحفظة</translation>
    </message>
    <message>
        <source>Open a wallet</source>
        <translation type="unfinished">افتح المحفظة</translation>
    </message>
    <message>
        <source>Close wallet</source>
        <translation type="unfinished">اغلق المحفظة</translation>
    </message>
    <message>
        <source>Restore Wallet…</source>
        <extracomment>Name of the menu item that restores wallet from a backup file.</extracomment>
        <translation type="unfinished">‫استعادة محفظة…‬</translation>
    </message>
    <message>
        <source>Restore a wallet from a backup file</source>
        <extracomment>Status tip for Restore Wallet menu item</extracomment>
        <translation type="unfinished">‫استعادة محفظة من ملف النسخ الاحتياطي‬</translation>
    </message>
    <message>
        <source>Close all wallets</source>
        <translation type="unfinished">إغلاق جميع المحافظ ...</translation>
    </message>
    <message>
        <source>Show the %1 help message to get a list with possible Qtum command-line options</source>
        <translation type="unfinished">‫اعرض %1 رسالة المساعدة للحصول على قائمة من خيارات سطر أوامر البتكوين المحتملة‬</translation>
    </message>
    <message>
        <source>&amp;Mask values</source>
        <translation type="unfinished">&amp;إخفاء القيم</translation>
    </message>
    <message>
        <source>Mask the values in the Overview tab</source>
        <translation type="unfinished">‫إخفاء القيم في علامة التبويب: نظرة عامة‬</translation>
    </message>
    <message>
        <source>default wallet</source>
        <translation type="unfinished">‫محفظة افتراضية‬</translation>
    </message>
    <message>
        <source>No wallets available</source>
        <translation type="unfinished">‫لا يوجد محفظة متاحة‬</translation>
    </message>
    <message>
        <source>Wallet Data</source>
        <extracomment>Name of the wallet data file format.</extracomment>
        <translation type="unfinished">بيانات المحفظة</translation>
    </message>
    <message>
        <source>Load Wallet Backup</source>
        <extracomment>The title for Restore Wallet File Windows</extracomment>
        <translation type="unfinished">‫تحميل النسخة الاحتياطية لمحفظة‬</translation>
    </message>
    <message>
        <source>Restore Wallet</source>
        <extracomment>Title of pop-up window shown when the user is attempting to restore a wallet.</extracomment>
        <translation type="unfinished">استعادة المحفظة</translation>
    </message>
    <message>
        <source>Wallet Name</source>
        <extracomment>Label of the input field where the name of the wallet is entered.</extracomment>
        <translation type="unfinished">إسم المحفظة</translation>
    </message>
    <message>
        <source>&amp;Window</source>
        <translation type="unfinished">‫&amp;نافذة‬</translation>
    </message>
    <message>
        <source>Zoom</source>
        <translation type="unfinished">تكبير</translation>
    </message>
    <message>
        <source>Main Window</source>
        <translation type="unfinished">النافذة الرئيسية</translation>
    </message>
    <message>
        <source>%1 client</source>
        <translation type="unfinished">‫العميل %1</translation>
    </message>
    <message>
        <source>&amp;Hide</source>
        <translation type="unfinished">‫&amp;اخفاء‬</translation>
    </message>
    <message>
        <source>S&amp;how</source>
        <translation type="unfinished">‫ع&amp;رض‬</translation>
    </message>
    <message numerus="yes">
        <source>%n active connection(s) to Qtum network.</source>
        <extracomment>A substring of the tooltip.</extracomment>
        <translation type="unfinished">
            <numerusform>%n active connection(s) to Qtum network.</numerusform>
            <numerusform>%n active connection(s) to Qtum network.</numerusform>
            <numerusform>%n active connection(s) to Qtum network.</numerusform>
            <numerusform>%n active connection(s) to Qtum network.</numerusform>
            <numerusform>%n active connection(s) to Qtum network.</numerusform>
            <numerusform>%n اتصال نشط بشبكة البتكوين.</numerusform>
        </translation>
    </message>
    <message>
        <source>Click for more actions.</source>
        <extracomment>A substring of the tooltip. "More actions" are available via the context menu.</extracomment>
        <translation type="unfinished">انقر لمزيد من الإجراءات.</translation>
    </message>
    <message>
        <source>Show Peers tab</source>
        <extracomment>A context menu item. The "Peers tab" is an element of the "Node window".</extracomment>
        <translation type="unfinished">‫إظهار تبويب الأقران‬</translation>
    </message>
    <message>
        <source>Disable network activity</source>
        <extracomment>A context menu item.</extracomment>
        <translation type="unfinished">تعطيل نشاط الشبكة</translation>
    </message>
    <message>
        <source>Enable network activity</source>
        <extracomment>A context menu item. The network activity was disabled previously.</extracomment>
        <translation type="unfinished">تمكين نشاط الشبكة</translation>
    </message>
    <message>
        <source>Pre-syncing Headers (%1%)…</source>
        <translation type="unfinished">ما قبل مزامنة الرؤوس (%1%)…</translation>
    </message>
    <message>
        <source>Error: %1</source>
        <translation type="unfinished">خطأ: %1</translation>
    </message>
    <message>
        <source>Warning: %1</source>
        <translation type="unfinished">تحذير:  %1</translation>
    </message>
    <message>
        <source>Date: %1
</source>
        <translation type="unfinished">التاريخ %1
</translation>
    </message>
    <message>
        <source>Amount: %1
</source>
        <translation type="unfinished">القيمة %1
</translation>
    </message>
    <message>
        <source>Wallet: %1
</source>
        <translation type="unfinished">المحفظة:  %1
</translation>
    </message>
    <message>
        <source>Type: %1
</source>
        <translation type="unfinished">النوع %1
</translation>
    </message>
    <message>
        <source>Label: %1
</source>
        <translation type="unfinished">‫المذكرة‬: %1
</translation>
    </message>
    <message>
        <source>Address: %1
</source>
        <translation type="unfinished">العنوان %1
</translation>
    </message>
    <message>
        <source>Sent transaction</source>
        <translation type="unfinished">‫العمليات المرسلة‬</translation>
    </message>
    <message>
        <source>Incoming transaction</source>
        <translation type="unfinished">‫العمليات الواردة‬</translation>
    </message>
    <message>
        <source>HD key generation is &lt;b&gt;enabled&lt;/b&gt;</source>
        <translation type="unfinished">توليد المفاتيح الهرمية الحتمية HD &lt;b&gt;مفعل&lt;/b&gt;</translation>
    </message>
    <message>
        <source>HD key generation is &lt;b&gt;disabled&lt;/b&gt;</source>
        <translation type="unfinished">توليد المفاتيح الهرمية الحتمية HD &lt;b&gt;معطل&lt;/b&gt;</translation>
    </message>
    <message>
        <source>Private key &lt;b&gt;disabled&lt;/b&gt;</source>
        <translation type="unfinished">المفتاح الخاص &lt;b&gt;معطل&lt;/b&gt;</translation>
    </message>
    <message>
        <source>Wallet is &lt;b&gt;encrypted&lt;/b&gt; and currently &lt;b&gt;unlocked&lt;/b&gt;</source>
        <translation type="unfinished">المحفظة &lt;b&gt;مشفرة&lt;/b&gt; و &lt;b&gt;مفتوحة&lt;/b&gt; حاليا</translation>
    </message>
    <message>
        <source>Wallet is &lt;b&gt;encrypted&lt;/b&gt; and currently &lt;b&gt;locked&lt;/b&gt;</source>
        <translation type="unfinished">المحفظة &lt;b&gt;مشفرة&lt;/b&gt; و &lt;b&gt;مقفلة&lt;/b&gt; حاليا</translation>
    </message>
    <message>
        <source>Original message:</source>
        <translation type="unfinished">الرسالة الأصلية:</translation>
    </message>
</context>
<context>
    <name>UnitDisplayStatusBarControl</name>
    <message>
        <source>Unit to show amounts in. Click to select another unit.</source>
        <translation type="unfinished">‫وحدة عرض القيمة. انقر لتغيير وحدة العرض.‬</translation>
    </message>
</context>
<context>
    <name>CoinControlDialog</name>
    <message>
        <source>Coin Selection</source>
        <translation type="unfinished">اختيار وحدات البتكوين</translation>
    </message>
    <message>
        <source>Quantity:</source>
        <translation type="unfinished">الكمية:</translation>
    </message>
    <message>
        <source>Bytes:</source>
        <translation type="unfinished">بايت:</translation>
    </message>
    <message>
        <source>Amount:</source>
        <translation type="unfinished">القيمة:</translation>
    </message>
    <message>
        <source>Fee:</source>
        <translation type="unfinished">الرسوم:</translation>
    </message>
    <message>
        <source>After Fee:</source>
        <translation type="unfinished">بعد الرسوم:</translation>
    </message>
    <message>
        <source>Change:</source>
        <translation type="unfinished">تعديل:</translation>
    </message>
    <message>
        <source>(un)select all</source>
        <translation type="unfinished">‫الغاء تحديد الكل‬</translation>
    </message>
    <message>
        <source>Tree mode</source>
        <translation type="unfinished">صيغة الشجرة</translation>
    </message>
    <message>
        <source>List mode</source>
        <translation type="unfinished">صيغة القائمة</translation>
    </message>
    <message>
        <source>Amount</source>
        <translation type="unfinished">‫القيمة‬</translation>
    </message>
    <message>
        <source>Received with label</source>
        <translation type="unfinished">‫استُلم وله مذكرة‬</translation>
    </message>
    <message>
        <source>Received with address</source>
        <translation type="unfinished">‫مستلم مع عنوان‬</translation>
    </message>
    <message>
        <source>Date</source>
        <translation type="unfinished">التاريخ</translation>
    </message>
    <message>
        <source>Confirmations</source>
        <translation type="unfinished">التأكيدات</translation>
    </message>
    <message>
        <source>Confirmed</source>
        <translation type="unfinished">‫نافذ‬</translation>
    </message>
    <message>
        <source>Copy amount</source>
        <translation type="unfinished">‫نسخ القيمة‬</translation>
    </message>
    <message>
        <source>&amp;Copy address</source>
        <translation type="unfinished">‫&amp;انسخ العنوان‬</translation>
    </message>
    <message>
        <source>Copy &amp;label</source>
        <translation type="unfinished">‫نسخ &amp;مذكرة‬</translation>
    </message>
    <message>
        <source>Copy &amp;amount</source>
        <translation type="unfinished">‫نسخ &amp;القيمة‬</translation>
    </message>
    <message>
        <source>Copy transaction &amp;ID and output index</source>
        <translation type="unfinished">‫نسخ &amp;معرف العملية وفهرس المخرجات‬</translation>
    </message>
    <message>
        <source>L&amp;ock unspent</source>
        <translation type="unfinished">قفل غير منفق</translation>
    </message>
    <message>
        <source>&amp;Unlock unspent</source>
        <translation type="unfinished">&amp; إفتح غير المنفق</translation>
    </message>
    <message>
        <source>Copy quantity</source>
        <translation type="unfinished">نسخ الكمية </translation>
    </message>
    <message>
        <source>Copy fee</source>
        <translation type="unfinished">نسخ الرسوم</translation>
    </message>
    <message>
        <source>Copy after fee</source>
        <translation type="unfinished">نسخ بعد الرسوم</translation>
    </message>
    <message>
        <source>Copy bytes</source>
        <translation type="unfinished">نسخ البايتات </translation>
    </message>
    <message>
        <source>Copy change</source>
        <translation type="unfinished">‫نسخ الفكة‬</translation>
    </message>
    <message>
        <source>(%1 locked)</source>
        <translation type="unfinished">(%1 تم قفله)</translation>
    </message>
    <message>
        <source>Can vary +/- %1 satoshi(s) per input.</source>
        <translation type="unfinished">‫يمكن يزيد أو ينقص %1 ساتوشي لكل مدخل.‬</translation>
    </message>
    <message>
        <source>(no label)</source>
        <translation type="unfinished">( لا وجود لمذكرة)</translation>
    </message>
    <message>
        <source>change from %1 (%2)</source>
        <translation type="unfinished">تغيير من %1 (%2)</translation>
    </message>
    <message>
        <source>(change)</source>
        <translation type="unfinished">‫(غيّر)‬</translation>
    </message>
</context>
<context>
    <name>CreateWalletActivity</name>
    <message>
        <source>Create Wallet</source>
        <extracomment>Title of window indicating the progress of creation of a new wallet.</extracomment>
        <translation type="unfinished">إنشاء محفظة</translation>
    </message>
    <message>
        <source>Creating Wallet &lt;b&gt;%1&lt;/b&gt;…</source>
        <extracomment>Descriptive text of the create wallet progress window which indicates to the user which wallet is currently being created.</extracomment>
        <translation type="unfinished">جار انشاء المحفظة &lt;b&gt;%1&lt;/b&gt;...</translation>
    </message>
    <message>
        <source>Create wallet failed</source>
        <translation type="unfinished">‫تعذر إنشاء المحفظة‬</translation>
    </message>
    <message>
        <source>Create wallet warning</source>
        <translation type="unfinished">تحذير إنشاء محفظة</translation>
    </message>
    <message>
        <source>Can't list signers</source>
        <translation type="unfinished">لا يمكن سرد الموقعين</translation>
    </message>
    <message>
        <source>Too many external signers found</source>
        <translation type="unfinished">‫تم العثور على موقّعين خارجيين كُثر (Too Many)‬</translation>
    </message>
</context>
<context>
    <name>OpenWalletActivity</name>
    <message>
        <source>Open wallet failed</source>
        <translation type="unfinished">فشل فتح محفظة</translation>
    </message>
    <message>
        <source>Open wallet warning</source>
        <translation type="unfinished">تحذير محفظة مفتوحة</translation>
    </message>
    <message>
        <source>default wallet</source>
        <translation type="unfinished">‫محفظة افتراضية‬</translation>
    </message>
    <message>
        <source>Open Wallet</source>
        <extracomment>Title of window indicating the progress of opening of a wallet.</extracomment>
        <translation type="unfinished">افتح المحفظة</translation>
    </message>
    <message>
        <source>Opening Wallet &lt;b&gt;%1&lt;/b&gt;…</source>
        <extracomment>Descriptive text of the open wallet progress window which indicates to the user which wallet is currently being opened.</extracomment>
        <translation type="unfinished">جاري فتح المحفظة&lt;b&gt;%1&lt;/b&gt;...</translation>
    </message>
</context>
<context>
    <name>RestoreWalletActivity</name>
    <message>
        <source>Restore Wallet</source>
        <extracomment>Title of progress window which is displayed when wallets are being restored.</extracomment>
        <translation type="unfinished">استعادة المحفظة</translation>
    </message>
    <message>
        <source>Restoring Wallet &lt;b&gt;%1&lt;/b&gt;…</source>
        <extracomment>Descriptive text of the restore wallets progress window which indicates to the user that wallets are currently being restored.</extracomment>
        <translation type="unfinished">استعادة المحفظة &lt;b&gt;%1&lt;/b&gt;...</translation>
    </message>
    <message>
        <source>Restore wallet failed</source>
        <extracomment>Title of message box which is displayed when the wallet could not be restored.</extracomment>
        <translation type="unfinished">‫تعذر استعادة المحفظة‬</translation>
    </message>
    <message>
        <source>Restore wallet warning</source>
        <extracomment>Title of message box which is displayed when the wallet is restored with some warning.</extracomment>
        <translation type="unfinished">‫تحذير استعادة المحفظة‬</translation>
    </message>
    <message>
        <source>Restore wallet message</source>
        <extracomment>Title of message box which is displayed when the wallet is successfully restored.</extracomment>
        <translation type="unfinished">‫رسالة استعادة محفظة‬</translation>
    </message>
</context>
<context>
    <name>WalletController</name>
    <message>
        <source>Close wallet</source>
        <translation type="unfinished">اغلق المحفظة</translation>
    </message>
    <message>
        <source>Closing the wallet for too long can result in having to resync the entire chain if pruning is enabled.</source>
        <translation type="unfinished">اغلاق المحفظة لفترة طويلة قد يؤدي الى الاضطرار الى اعادة مزامنة السلسلة بأكملها اذا تم تمكين التلقيم.</translation>
    </message>
    <message>
        <source>Close all wallets</source>
        <translation type="unfinished">إغلاق جميع المحافظ ...</translation>
    </message>
    <message>
        <source>Are you sure you wish to close all wallets?</source>
        <translation type="unfinished">هل أنت متأكد من رغبتك في اغلاق جميع المحافظ؟</translation>
    </message>
</context>
<context>
    <name>CreateWalletDialog</name>
    <message>
        <source>Create Wallet</source>
        <translation type="unfinished">إنشاء محفظة</translation>
    </message>
    <message>
        <source>Wallet Name</source>
        <translation type="unfinished">إسم المحفظة</translation>
    </message>
    <message>
        <source>Wallet</source>
        <translation type="unfinished">محفظة</translation>
    </message>
    <message>
        <source>Encrypt the wallet. The wallet will be encrypted with a passphrase of your choice.</source>
        <translation type="unfinished">شفر المحفظة. المحفظة سيتم تشفيرها بإستخدام كلمة مرور من إختيارك.</translation>
    </message>
    <message>
        <source>Encrypt Wallet</source>
        <translation type="unfinished">تشفير محفظة</translation>
    </message>
    <message>
        <source>Advanced Options</source>
        <translation type="unfinished">خيارات متقدمة</translation>
    </message>
    <message>
        <source>Disable private keys for this wallet. Wallets with private keys disabled will have no private keys and cannot have an HD seed or imported private keys. This is ideal for watch-only wallets.</source>
        <translation type="unfinished">تعطيل المفاتيح الخاصة لهذه المحفظة. لن تحتوي المحافظ ذات المفاتيح الخاصة المعطلة على مفاتيح خاصة ولا يمكن أن تحتوي على مفتاح HD أو مفاتيح خاصة مستوردة. هذا مثالي لمحافظ مشاهدة فقط فقط.</translation>
    </message>
    <message>
        <source>Disable Private Keys</source>
        <translation type="unfinished">إيقاف المفاتيح الخاصة</translation>
    </message>
    <message>
        <source>Make a blank wallet. Blank wallets do not initially have private keys or scripts. Private keys and addresses can be imported, or an HD seed can be set, at a later time.</source>
        <translation type="unfinished">اصنع محفظة فارغة. لا تحتوي المحافظ الفارغة في البداية على مفاتيح خاصة أو نصوص. يمكن استيراد المفاتيح والعناوين الخاصة، أو يمكن تعيين مصدر HD في وقت لاحق.</translation>
    </message>
    <message>
        <source>Make Blank Wallet</source>
        <translation type="unfinished">أنشئ محفظة فارغة</translation>
    </message>
    <message>
        <source>Use an external signing device such as a hardware wallet. Configure the external signer script in wallet preferences first.</source>
        <translation type="unfinished">استخدم جهاز توقيع خارجي مثل محفظة الأجهزة.  قم بتكوين البرنامج النصي للموقِّع الخارجي في تفضيلات المحفظة أولاً.</translation>
    </message>
    <message>
        <source>External signer</source>
        <translation type="unfinished">الموقّع الخارجي</translation>
    </message>
    <message>
        <source>Create</source>
        <translation type="unfinished">إنشاء</translation>
    </message>
    <message>
        <source>Compiled without external signing support (required for external signing)</source>
        <extracomment>"External signing" means using devices such as hardware wallets.</extracomment>
        <translation type="unfinished">مجمعة بدون دعم توقيع خارجي (مطلوب للتوقيع الخارجي)</translation>
    </message>
</context>
<context>
    <name>EditAddressDialog</name>
    <message>
        <source>Edit Address</source>
        <translation type="unfinished">تعديل العنوان</translation>
    </message>
    <message>
        <source>&amp;Label</source>
        <translation type="unfinished">&amp;وصف</translation>
    </message>
    <message>
        <source>The label associated with this address list entry</source>
        <translation type="unfinished">الملصق المرتبط بقائمة العناوين المدخلة</translation>
    </message>
    <message>
        <source>The address associated with this address list entry. This can only be modified for sending addresses.</source>
        <translation type="unfinished">العنوان المرتبط بقائمة العناوين المدخلة. و التي يمكن تعديلها فقط بواسطة ارسال العناوين</translation>
    </message>
    <message>
        <source>&amp;Address</source>
        <translation type="unfinished">&amp;العنوان</translation>
    </message>
    <message>
        <source>New sending address</source>
        <translation type="unfinished">عنوان إرسال جديد</translation>
    </message>
    <message>
        <source>Edit receiving address</source>
        <translation type="unfinished">تعديل عنوان الأستلام</translation>
    </message>
    <message>
        <source>Edit sending address</source>
        <translation type="unfinished">تعديل عنوان الارسال</translation>
    </message>
    <message>
        <source>The entered address "%1" is not a valid Qtum address.</source>
        <translation type="unfinished">العنوان المدخل "%1" ليس عنوان بيت كوين صحيح.</translation>
    </message>
    <message>
        <source>Address "%1" already exists as a receiving address with label "%2" and so cannot be added as a sending address.</source>
        <translation type="unfinished">العنوان "%1" موجود بالفعل كعنوان إستقبال تحت مسمى "%2" ولذلك لا يمكن إضافته كعنوان إرسال.</translation>
    </message>
    <message>
        <source>The entered address "%1" is already in the address book with label "%2".</source>
        <translation type="unfinished">العنوان المدخل  "%1" موجود بالفعل في سجل العناوين تحت مسمى " "%2".</translation>
    </message>
    <message>
        <source>Could not unlock wallet.</source>
        <translation type="unfinished"> يمكن فتح المحفظة.</translation>
    </message>
    <message>
        <source>New key generation failed.</source>
        <translation type="unfinished">فشل توليد مفتاح جديد.</translation>
    </message>
</context>
<context>
    <name>FreespaceChecker</name>
    <message>
        <source>A new data directory will be created.</source>
        <translation type="unfinished">سيتم انشاء دليل بيانات جديد.</translation>
    </message>
    <message>
        <source>name</source>
        <translation type="unfinished">الإسم</translation>
    </message>
    <message>
        <source>Directory already exists. Add %1 if you intend to create a new directory here.</source>
        <translation type="unfinished">الدليل موجوج بالفعل. أضف %1 اذا نويت إنشاء دليل جديد هنا.</translation>
    </message>
    <message>
        <source>Path already exists, and is not a directory.</source>
        <translation type="unfinished">المسار موجود بالفعل، وهو ليس دليلاً.</translation>
    </message>
    <message>
        <source>Cannot create data directory here.</source>
        <translation type="unfinished">لا يمكن انشاء دليل بيانات هنا .</translation>
    </message>
</context>
<context>
    <name>Intro</name>
    <message>
        <source>Qtum</source>
        <translation type="unfinished">بتكوين</translation>
    </message>
    <message numerus="yes">
        <source>%n GB of space available</source>
        <translation type="unfinished">
            <numerusform>%n GB of space available</numerusform>
            <numerusform>%n GB of space available</numerusform>
            <numerusform>%n GB of space available</numerusform>
            <numerusform>%n GB of space available</numerusform>
            <numerusform>%n GB of space available</numerusform>
            <numerusform>‫‫%n جيجابايت من المساحة متوفرة</numerusform>
        </translation>
    </message>
    <message numerus="yes">
        <source>(of %n GB needed)</source>
        <translation type="unfinished">
            <numerusform>(of %n GB needed)</numerusform>
            <numerusform>(of %n GB needed)</numerusform>
            <numerusform>(of %n GB needed)</numerusform>
            <numerusform>(of %n GB needed)</numerusform>
            <numerusform>(of %n GB needed)</numerusform>
            <numerusform>‫(مطلوب %n جيجابايت)‬</numerusform>
        </translation>
    </message>
    <message numerus="yes">
        <source>(%n GB needed for full chain)</source>
        <translation type="unfinished">
            <numerusform>(%n GB needed for full chain)</numerusform>
            <numerusform>(%n GB needed for full chain)</numerusform>
            <numerusform>(%n GB needed for full chain)</numerusform>
            <numerusform>(%n GB needed for full chain)</numerusform>
            <numerusform>(%n GB needed for full chain)</numerusform>
            <numerusform>‫( مطلوب %n جيجابايت لكامل المتتالية)‬</numerusform>
        </translation>
    </message>
    <message>
        <source>At least %1 GB of data will be stored in this directory, and it will grow over time.</source>
        <translation type="unfinished">سيتم تخزين %1 جيجابايت على الأقل من البيانات في هذا الدليل، وستنمو مع الوقت.</translation>
    </message>
    <message>
        <source>Approximately %1 GB of data will be stored in this directory.</source>
        <translation type="unfinished">سيتم تخزين %1 جيجابايت تقريباً من البيانات في هذا الدليل.</translation>
    </message>
    <message numerus="yes">
        <source>(sufficient to restore backups %n day(s) old)</source>
        <extracomment>Explanatory text on the capability of the current prune target.</extracomment>
        <translation type="unfinished">
            <numerusform>(sufficient to restore backups %n day(s) old)</numerusform>
            <numerusform>(sufficient to restore backups %n day(s) old)</numerusform>
            <numerusform>(sufficient to restore backups %n day(s) old)</numerusform>
            <numerusform>(sufficient to restore backups %n day(s) old)</numerusform>
            <numerusform>(sufficient to restore backups %n day(s) old)</numerusform>
            <numerusform>(sufficient to restore backups %n day(s) old)</numerusform>
        </translation>
    </message>
    <message>
        <source>%1 will download and store a copy of the Qtum block chain.</source>
        <translation type="unfinished">سيقوم %1 بتنزيل نسخة من سلسلة كتل بتكوين وتخزينها.</translation>
    </message>
    <message>
        <source>The wallet will also be stored in this directory.</source>
        <translation type="unfinished">سوف يتم تخزين المحفظة في هذا الدليل.</translation>
    </message>
    <message>
        <source>Error: Specified data directory "%1" cannot be created.</source>
        <translation type="unfinished">خطأ: لا يمكن تكوين دليل بيانات مخصص ل %1</translation>
    </message>
    <message>
        <source>Error</source>
        <translation type="unfinished">خطأ</translation>
    </message>
    <message>
        <source>Welcome</source>
        <translation type="unfinished">أهلا</translation>
    </message>
    <message>
        <source>Welcome to %1.</source>
        <translation type="unfinished"> اهلا بكم في %1</translation>
    </message>
    <message>
        <source>As this is the first time the program is launched, you can choose where %1 will store its data.</source>
        <translation type="unfinished">بما انه هذه اول مرة لانطلاق هذا البرنامج, فيمكنك ان تختار اين سيخزن %1 بياناته</translation>
    </message>
    <message>
        <source>Limit block chain storage to</source>
        <translation type="unfinished">تقييد تخزين سلسلة الكتل إلى</translation>
    </message>
    <message>
        <source>Reverting this setting requires re-downloading the entire blockchain. It is faster to download the full chain first and prune it later. Disables some advanced features.</source>
        <translation type="unfinished">تتطلب العودة إلى هذا الإعداد إعادة تنزيل سلسلة الكتل بالكامل. من الأسرع تنزيل السلسلة الكاملة أولاً وتقليمها لاحقًا. تعطيل بعض الميزات المتقدمة.</translation>
    </message>
    <message>
        <source> GB</source>
        <translation type="unfinished">غيغابايت</translation>
    </message>
    <message>
        <source>This initial synchronisation is very demanding, and may expose hardware problems with your computer that had previously gone unnoticed. Each time you run %1, it will continue downloading where it left off.</source>
        <translation type="unfinished">تُعد هذه المزامنة الأولية أمرًا شاقًا للغاية، وقد تعرض جهاز الكمبيوتر الخاص بك للمشاكل الذي لم يلاحظها أحد سابقًا. في كل مرة تقوم فيها بتشغيل %1، سيتابع التحميل من حيث تم التوقف.</translation>
    </message>
    <message>
        <source>When you click OK, %1 will begin to download and process the full %4 block chain (%2 GB) starting with the earliest transactions in %3 when %4 initially launched.</source>
        <translation type="unfinished">‫عندما تنقر موافق. %1 سنبدأ التحميل ومعالجة كامل %4 الطوابق المتتالية (%2 GB) بدأً من أوائل العمليات في %3 عندما %4 تم الاطلاق لأول مرة.‬</translation>
    </message>
    <message>
        <source>If you have chosen to limit block chain storage (pruning), the historical data must still be downloaded and processed, but will be deleted afterward to keep your disk usage low.</source>
        <translation type="unfinished">إذا كنت قد اخترت تقييد تخزين سلسلة الكتل (التجريد)، فيجب تحميل البيانات القديمة ومعالجتها، ولكن سيتم حذفها بعد ذلك للحفاظ على انخفاض استخدام القرص.</translation>
    </message>
    <message>
        <source>Use the default data directory</source>
        <translation type="unfinished">استخدام دليل البانات الافتراضي</translation>
    </message>
    <message>
        <source>Use a custom data directory:</source>
        <translation type="unfinished">استخدام دليل بيانات مخصص:</translation>
    </message>
</context>
<context>
    <name>HelpMessageDialog</name>
    <message>
        <source>version</source>
        <translation type="unfinished">النسخة</translation>
    </message>
    <message>
        <source>About %1</source>
        <translation type="unfinished">حوالي %1</translation>
    </message>
    <message>
        <source>Command-line options</source>
        <translation type="unfinished">خيارات سطر الأوامر</translation>
    </message>
</context>
<context>
    <name>ShutdownWindow</name>
    <message>
        <source>%1 is shutting down…</source>
        <translation type="unfinished">%1 يتم الإغلاق ...</translation>
    </message>
    <message>
        <source>Do not shut down the computer until this window disappears.</source>
        <translation type="unfinished">لا توقف عمل الكمبيوتر حتى تختفي هذه النافذة</translation>
    </message>
</context>
<context>
    <name>ModalOverlay</name>
    <message>
        <source>Form</source>
        <translation type="unfinished">نمودج</translation>
    </message>
    <message>
        <source>Recent transactions may not yet be visible, and therefore your wallet's balance might be incorrect. This information will be correct once your wallet has finished synchronizing with the qtum network, as detailed below.</source>
        <translation type="unfinished">قد لا تكون المعاملات الأخيرة مرئية بعد، وبالتالي قد يكون رصيد محفظتك غير صحيح. ستكون هذه المعلومات صحيحة بمجرد الانتهاء من محفظتك مع شبكة البيتكوين، كما هو مفصل أدناه.</translation>
    </message>
    <message>
        <source>Attempting to spend qtums that are affected by not-yet-displayed transactions will not be accepted by the network.</source>
        <translation type="unfinished">لن تقبل الشبكة محاولة إنفاق البتكوين المتأثرة بالمعاملات التي لم يتم عرضها بعد.</translation>
    </message>
    <message>
        <source>Number of blocks left</source>
        <translation type="unfinished">عدد الكتل الفاضلة</translation>
    </message>
    <message>
        <source>Unknown…</source>
        <translation type="unfinished">غير معروف</translation>
    </message>
    <message>
        <source>calculating…</source>
        <translation type="unfinished">جاري الحساب</translation>
    </message>
    <message>
        <source>Last block time</source>
        <translation type="unfinished">اخر وقت الكتلة</translation>
    </message>
    <message>
        <source>Progress</source>
        <translation type="unfinished">تقدم</translation>
    </message>
    <message>
        <source>Progress increase per hour</source>
        <translation type="unfinished">تقدم يزيد بلساعة</translation>
    </message>
    <message>
        <source>Estimated time left until synced</source>
        <translation type="unfinished">الوقت المتبقي للمزامنة</translation>
    </message>
    <message>
        <source>Hide</source>
        <translation type="unfinished">إخفاء</translation>
    </message>
    <message>
        <source>Esc</source>
        <translation type="unfinished">خروج</translation>
    </message>
    <message>
        <source>Unknown. Syncing Headers (%1, %2%)…</source>
        <translation type="unfinished">مجهول.  مزامنة الرؤوس (%1،%2٪) ...</translation>
    </message>
    <message>
        <source>Unknown. Pre-syncing Headers (%1, %2%)…</source>
        <translation type="unfinished">‫غير معروف. ما قبل مزامنة الرؤوس (%1, %2%)…‬</translation>
    </message>
</context>
<context>
    <name>OpenURIDialog</name>
    <message>
        <source>Open qtum URI</source>
        <translation type="unfinished">‫افتح رابط بتكوين (URI)‬</translation>
    </message>
    <message>
        <source>URI:</source>
        <translation type="unfinished">العنوان:</translation>
    </message>
    <message>
        <source>Paste address from clipboard</source>
        <extracomment>Tooltip text for button that allows you to paste an address that is in your clipboard.</extracomment>
        <translation type="unfinished">‫ألصق العنوان من الحافظة‬</translation>
    </message>
</context>
<context>
    <name>OptionsDialog</name>
    <message>
        <source>Options</source>
        <translation type="unfinished">خيارات</translation>
    </message>
    <message>
        <source>&amp;Main</source>
        <translation type="unfinished">‫&amp;الرئيسية‬</translation>
    </message>
    <message>
        <source>Automatically start %1 after logging in to the system.</source>
        <translation type="unfinished">‫تشغيل البرنامج تلقائيا %1 بعد تسجيل الدخول إلى النظام.‬</translation>
    </message>
    <message>
        <source>&amp;Start %1 on system login</source>
        <translation type="unfinished">تشغيل %1 عند الدخول إلى النظام</translation>
    </message>
    <message>
        <source>Enabling pruning significantly reduces the disk space required to store transactions. All blocks are still fully validated. Reverting this setting requires re-downloading the entire blockchain.</source>
        <translation type="unfinished">‫يؤدي تمكين خيار اختصار النود إلى تقليل مساحة التخزين المطلوبة بشكل كبير. يتم المصادقة على جميع الطوابق رغم تفعيل هذا الخيار،. إلغاء هذا الاعداد يتطلب اعادة تحميل الطوابق المتتالية من جديد بشكل كامل.‬</translation>
    </message>
    <message>
        <source>Size of &amp;database cache</source>
        <translation type="unfinished">‫حجم ذاكرة التخزين المؤقت ل&amp;قاعدة البيانات‬</translation>
    </message>
    <message>
        <source>Number of script &amp;verification threads</source>
        <translation type="unfinished">عدد مؤشرات التحقق من البرنامج النصي</translation>
    </message>
    <message>
        <source>IP address of the proxy (e.g. IPv4: 127.0.0.1 / IPv6: ::1)</source>
        <translation type="unfinished">‫عنوان IP للوكيل (مثل IPv4: 127.0.0.1 / IPv6: ::1)‬</translation>
    </message>
    <message>
        <source>Shows if the supplied default SOCKS5 proxy is used to reach peers via this network type.</source>
        <translation type="unfinished">إظهار ما إذا كان وكيل SOCKS5 الافتراضي الموفر تم استخدامه للوصول إلى الأقران عبر نوع الشبكة هذا.</translation>
    </message>
    <message>
        <source>Minimize instead of exit the application when the window is closed. When this option is enabled, the application will be closed only after selecting Exit in the menu.</source>
        <translation type="unfinished">‫التصغير بدلاً من الخروج من التطبيق عند إغلاق النافذة. عند تفعيل هذا الخيار، سيتم إغلاق التطبيق فقط بعد النقر على خروج من القائمة المنسدلة.‬</translation>
    </message>
    <message>
        <source>Options set in this dialog are overridden by the command line:</source>
        <translation type="unfinished">‫التفضيلات المعينة عن طريق سطر الأوامر لها أولوية أكبر وتتجاوز التفضيلات المختارة هنا:‬</translation>
    </message>
    <message>
        <source>Open the %1 configuration file from the working directory.</source>
        <translation type="unfinished">‫فتح ملف %1 الإعداد من مجلد العمل.‬</translation>
    </message>
    <message>
        <source>Open Configuration File</source>
        <translation type="unfinished">‫فتح ملف الإعداد‬</translation>
    </message>
    <message>
        <source>Reset all client options to default.</source>
        <translation type="unfinished">إعادة تعيين كل إعدادات العميل للحالة الإفتراضية.</translation>
    </message>
    <message>
        <source>&amp;Reset Options</source>
        <translation type="unfinished">‫&amp;اعادة تهيئة الخيارات‬</translation>
    </message>
    <message>
        <source>&amp;Network</source>
        <translation type="unfinished">&amp;الشبكة</translation>
    </message>
    <message>
        <source>Prune &amp;block storage to</source>
        <translation type="unfinished">‫اختصار &amp;تخزين الطابق</translation>
    </message>
    <message>
        <source>GB</source>
        <translation type="unfinished">‫جيجابايت‬</translation>
    </message>
    <message>
        <source>Reverting this setting requires re-downloading the entire blockchain.</source>
        <translation type="unfinished">‫العودة الى هذا الاعداد تتطلب إعادة تنزيل الطوابق المتتالية بالكامل.‬</translation>
    </message>
    <message>
        <source>Maximum database cache size. A larger cache can contribute to faster sync, after which the benefit is less pronounced for most use cases. Lowering the cache size will reduce memory usage. Unused mempool memory is shared for this cache.</source>
        <extracomment>Tooltip text for Options window setting that sets the size of the database cache. Explains the corresponding effects of increasing/decreasing this value.</extracomment>
        <translation type="unfinished">‫الحد الأعلى لحجم قاعدة البيانات المؤقتة (الكاش). رفع حد الكاش يزيد من سرعة المزامنة. هذا الخيار مفيد أثناء المزامنة وقد لا يفيد بعد اكتمال المزامنة في معظم الحالات. تخفيض حجم الكاش يقلل من استهلاك الذاكرة. ذاكرة تجمع الذاكرة (mempool) الغير مستخدمة مضمنة في هذا الكاش.‬</translation>
    </message>
    <message>
        <source>MiB</source>
        <translation type="unfinished">‫ميجابايت‬</translation>
    </message>
    <message>
        <source>(0 = auto, &lt;0 = leave that many cores free)</source>
        <translation type="unfinished">‫(0 = تلقائي, &lt;0 = لترك أنوية حرة بقدر الرقم السالب)‬</translation>
    </message>
    <message>
        <source>Enable R&amp;PC server</source>
        <extracomment>An Options window setting to enable the RPC server.</extracomment>
        <translation type="unfinished">‫تفعيل خادم نداء &amp;الاجراء البعيد (RPC)‬</translation>
    </message>
    <message>
        <source>W&amp;allet</source>
        <translation type="unfinished">‫م&amp;حفظة‬</translation>
    </message>
    <message>
        <source>Whether to set subtract fee from amount as default or not.</source>
        <extracomment>Tooltip text for Options window setting that sets subtracting the fee from a sending amount as default.</extracomment>
        <translation type="unfinished">‫تعيين خيار خصم الرسوم من القيمة كخيار افتراضي أم لا.‬</translation>
    </message>
    <message>
        <source>Subtract &amp;fee from amount by default</source>
        <extracomment>An Options window setting to set subtracting the fee from a sending amount as default.</extracomment>
        <translation type="unfinished">‫اخصم &amp;الرسوم من القيمة بشكل افتراضي‬</translation>
    </message>
    <message>
        <source>Expert</source>
        <translation type="unfinished">‫خبير‬</translation>
    </message>
    <message>
        <source>Enable coin &amp;control features</source>
        <translation type="unfinished">‫تفعيل ميزة &amp;التحكم بوحدات البتكوين‬</translation>
    </message>
    <message>
        <source>If you disable the spending of unconfirmed change, the change from a transaction cannot be used until that transaction has at least one confirmation. This also affects how your balance is computed.</source>
        <translation type="unfinished">‫اذا قمت بتعطيل خيار الانفاق من الفكة الغير مؤكدة، لن يكون بمقدورك التحكم بتلك الفكة حتى تنْفُذ العملية وتحصل على تأكيد واحد على الأقل. هذا أيضا يؤثر على كيفية حساب رصيدك.‬</translation>
    </message>
    <message>
        <source>&amp;Spend unconfirmed change</source>
        <translation type="unfinished">‫&amp;دفع الفكة غير المؤكدة‬</translation>
    </message>
    <message>
        <source>Enable &amp;PSBT controls</source>
        <extracomment>An options window setting to enable PSBT controls.</extracomment>
        <translation type="unfinished">‫تفعيل التحكم ب &amp;المعاملات الموقعة جزئيا‬</translation>
    </message>
    <message>
        <source>Whether to show PSBT controls.</source>
        <extracomment>Tooltip text for options window setting that enables PSBT controls.</extracomment>
        <translation type="unfinished">‫خيار عرض التحكم بالمعاملات الموقعة جزئيا.‬</translation>
    </message>
    <message>
        <source>External Signer (e.g. hardware wallet)</source>
        <translation type="unfinished">‫جهاز التوقيع الخارجي (مثل المحفظة الخارجية)‬</translation>
    </message>
    <message>
        <source>&amp;External signer script path</source>
        <translation type="unfinished">&amp; مسار البرنامج النصي للموقّع الخارجي</translation>
    </message>
    <message>
        <source>Automatically open the Qtum client port on the router. This only works when your router supports UPnP and it is enabled.</source>
        <translation type="unfinished">‫فتح منفذ عميل البتكوين تلقائيا على الموجه. يعمل فقط عندما يكون الموجه الخاص بك يدعم UPnP ومفعل ايضا.‬</translation>
    </message>
    <message>
        <source>Map port using &amp;UPnP</source>
        <translation type="unfinished">‫ربط المنفذ باستخدام &amp;UPnP‬</translation>
    </message>
    <message>
        <source>Automatically open the Qtum client port on the router. This only works when your router supports NAT-PMP and it is enabled. The external port could be random.</source>
        <translation type="unfinished">‫افتح منفذ عميل بتكوين تلقائيًا على جهاز التوجيه. يعمل هذا فقط عندما يدعم جهاز التوجيه الخاص بك NAT-PMP ويتم تمكينه. يمكن أن يكون المنفذ الخارجي عشوائيًا.‬</translation>
    </message>
    <message>
        <source>Map port using NA&amp;T-PMP</source>
        <translation type="unfinished">منفذ الخريطة باستخدام NAT-PMP</translation>
    </message>
    <message>
        <source>Accept connections from outside.</source>
        <translation type="unfinished">قبول الاتصالات من الخارج.</translation>
    </message>
    <message>
        <source>Allow incomin&amp;g connections</source>
        <translation type="unfinished">‫السماح بالاتصالات الوارد&amp;ة‬</translation>
    </message>
    <message>
        <source>Connect to the Qtum network through a SOCKS5 proxy.</source>
        <translation type="unfinished">الاتصال بشبكة البتكوين عبر وكيل SOCKS5.</translation>
    </message>
    <message>
        <source>&amp;Connect through SOCKS5 proxy (default proxy):</source>
        <translation type="unfinished">الاتصال من خلال وكيل SOCKS5 (الوكيل الافتراضي):</translation>
    </message>
    <message>
        <source>Proxy &amp;IP:</source>
        <translation type="unfinished">بروكسي &amp;اي بي:</translation>
    </message>
    <message>
        <source>&amp;Port:</source>
        <translation type="unfinished">&amp;المنفذ:</translation>
    </message>
    <message>
        <source>Port of the proxy (e.g. 9050)</source>
        <translation type="unfinished">منفذ البروكسي (مثلا 9050)</translation>
    </message>
    <message>
        <source>Used for reaching peers via:</source>
        <translation type="unfinished">مستخدم للاتصال بالاقران من خلال:</translation>
    </message>
    <message>
        <source>Tor</source>
        <translation type="unfinished">تور</translation>
    </message>
    <message>
        <source>&amp;Window</source>
        <translation type="unfinished">‫&amp;نافذة‬</translation>
    </message>
    <message>
        <source>Show the icon in the system tray.</source>
        <translation type="unfinished">عرض الأيقونة في زاوية الأيقونات.</translation>
    </message>
    <message>
        <source>&amp;Show tray icon</source>
        <translation type="unfinished">‫&amp;اعرض الأيقونة في الزاوية‬</translation>
    </message>
    <message>
        <source>Show only a tray icon after minimizing the window.</source>
        <translation type="unfinished">‫عرض الأيقونة في زاوية الأيقونات فقط بعد تصغير النافذة.‬</translation>
    </message>
    <message>
        <source>&amp;Minimize to the tray instead of the taskbar</source>
        <translation type="unfinished">‫التصغير إلى زاوية الأيقونات بدلاً من شريط المهام‬</translation>
    </message>
    <message>
        <source>M&amp;inimize on close</source>
        <translation type="unfinished">‫ت&amp;صغير عند الإغلاق‬</translation>
    </message>
    <message>
        <source>&amp;Display</source>
        <translation type="unfinished">&amp;عرض</translation>
    </message>
    <message>
        <source>User Interface &amp;language:</source>
        <translation type="unfinished">واجهة المستخدم &amp;اللغة:</translation>
    </message>
    <message>
        <source>The user interface language can be set here. This setting will take effect after restarting %1.</source>
        <translation type="unfinished">‫يمكن ضبط الواجهة اللغوية للمستخدم من هنا. هذا الإعداد يتطلب إعادة تشغيل %1.‬</translation>
    </message>
    <message>
        <source>&amp;Unit to show amounts in:</source>
        <translation type="unfinished">‫وحدة لعرض القيم:‬</translation>
    </message>
    <message>
        <source>Choose the default subdivision unit to show in the interface and when sending coins.</source>
        <translation type="unfinished">‫اختر وحدة التقسيم الفرعية الافتراضية للعرض في الواجهة وعند إرسال البتكوين.‬</translation>
    </message>
    <message>
        <source>Third-party URLs (e.g. a block explorer) that appear in the transactions tab as context menu items. %s in the URL is replaced by transaction hash. Multiple URLs are separated by vertical bar |.</source>
        <translation type="unfinished">‫عناوين أطراف أخرى (مثل: مستكشف الطوابق) تظهر في النافذة المبوبة للعمليات كخيار في القائمة المنبثقة. %s في الرابط تُستبدل بمعرف التجزئة. سيتم فصل العناوين بخط أفقي |.‬</translation>
    </message>
    <message>
        <source>&amp;Third-party transaction URLs</source>
        <translation type="unfinished">‫&amp;عناوين عمليات أطراف أخرى‬</translation>
    </message>
    <message>
        <source>Whether to show coin control features or not.</source>
        <translation type="unfinished">‫ما اذا أردت إظهار ميزات التحكم في وحدات البتكوين أم لا.‬</translation>
    </message>
    <message>
        <source>Connect to the Qtum network through a separate SOCKS5 proxy for Tor onion services.</source>
        <translation type="unfinished">اتصل بشبكة بتكوين من خلال وكيل SOCKS5 منفصل لخدمات Tor onion.</translation>
    </message>
    <message>
        <source>Use separate SOCKS&amp;5 proxy to reach peers via Tor onion services:</source>
        <translation type="unfinished">استخدم بروكسي SOCKS5 منفصل للوصول إلى الأقران عبر خدمات Tor onion:</translation>
    </message>
    <message>
        <source>&amp;OK</source>
        <translation type="unfinished">&amp;تم</translation>
    </message>
    <message>
        <source>&amp;Cancel</source>
        <translation type="unfinished">الغاء</translation>
    </message>
    <message>
        <source>Compiled without external signing support (required for external signing)</source>
        <extracomment>"External signing" means using devices such as hardware wallets.</extracomment>
        <translation type="unfinished">مجمعة بدون دعم توقيع خارجي (مطلوب للتوقيع الخارجي)</translation>
    </message>
    <message>
        <source>default</source>
        <translation type="unfinished">الافتراضي</translation>
    </message>
    <message>
        <source>none</source>
        <translation type="unfinished">لا شيء</translation>
    </message>
    <message>
        <source>Confirm options reset</source>
        <extracomment>Window title text of pop-up window shown when the user has chosen to reset options.</extracomment>
        <translation type="unfinished">تأكيد استعادة الخيارات</translation>
    </message>
    <message>
        <source>Client restart required to activate changes.</source>
        <extracomment>Text explaining that the settings changed will not come into effect until the client is restarted.</extracomment>
        <translation type="unfinished">‫يجب إعادة تشغيل العميل لتفعيل التغييرات.‬</translation>
    </message>
    <message>
        <source>Current settings will be backed up at "%1".</source>
        <extracomment>Text explaining to the user that the client's current settings will be backed up at a specific location. %1 is a stand-in argument for the backup location's path.</extracomment>
        <translation type="unfinished">‫سيتم النسخ الاحتياطي للاعدادات على “%1”.‬".</translation>
    </message>
    <message>
        <source>Client will be shut down. Do you want to proceed?</source>
        <extracomment>Text asking the user to confirm if they would like to proceed with a client shutdown.</extracomment>
        <translation type="unfinished">‫سوف يتم إيقاف العميل تماماً. هل تريد الإستمرار؟‬</translation>
    </message>
    <message>
        <source>Configuration options</source>
        <extracomment>Window title text of pop-up box that allows opening up of configuration file.</extracomment>
        <translation type="unfinished">‫خيارات الإعداد‬</translation>
    </message>
    <message>
        <source>The configuration file is used to specify advanced user options which override GUI settings. Additionally, any command-line options will override this configuration file.</source>
        <extracomment>Explanatory text about the priority order of instructions considered by client. The order from high to low being: command-line, configuration file, GUI settings.</extracomment>
        <translation type="unfinished">‫يتم استخدام ملف الإعداد لتحديد خيارات المستخدم المتقدمة التي تتجاوز إعدادات واجهة المستخدم الرسومية. بالإضافة إلى ذلك ، ستتجاوز خيارات سطر الأوامر ملف الإعداد هذا.‬</translation>
    </message>
    <message>
        <source>Continue</source>
        <translation type="unfinished">‫استمرار‬</translation>
    </message>
    <message>
        <source>Cancel</source>
        <translation type="unfinished">إلغاء</translation>
    </message>
    <message>
        <source>Error</source>
        <translation type="unfinished">خطأ</translation>
    </message>
    <message>
        <source>The configuration file could not be opened.</source>
        <translation type="unfinished">‫لم تتمكن من فتح ملف الإعداد.‬</translation>
    </message>
    <message>
        <source>This change would require a client restart.</source>
        <translation type="unfinished">هذا التغيير يتطلب إعادة تشغيل العميل بشكل كامل.</translation>
    </message>
    <message>
        <source>The supplied proxy address is invalid.</source>
        <translation type="unfinished">‫عنوان الوكيل الذي تم ادخاله غير صالح.‬</translation>
    </message>
</context>
<context>
    <name>OptionsModel</name>
    <message>
        <source>Could not read setting "%1", %2.</source>
        <translation type="unfinished">‫لا يمكن قراءة الاعدادات “%1”, %2.‬</translation>
    </message>
</context>
<context>
    <name>OverviewPage</name>
    <message>
        <source>Form</source>
        <translation type="unfinished">نمودج</translation>
    </message>
    <message>
        <source>The displayed information may be out of date. Your wallet automatically synchronizes with the Qtum network after a connection is established, but this process has not completed yet.</source>
        <translation type="unfinished">قد تكون المعلومات المعروضة قديمة. تتزامن محفظتك تلقائيًا مع شبكة البتكوين بعد إنشاء الاتصال، ولكن هذه العملية لم تكتمل بعد.</translation>
    </message>
    <message>
        <source>Watch-only:</source>
        <translation type="unfinished">‫مراقبة فقط:‬</translation>
    </message>
    <message>
        <source>Available:</source>
        <translation type="unfinished">‫متاح:‬</translation>
    </message>
    <message>
        <source>Your current spendable balance</source>
        <translation type="unfinished">‫الرصيد المتاح للصرف‬</translation>
    </message>
    <message>
        <source>Pending:</source>
        <translation type="unfinished">معلق:</translation>
    </message>
    <message>
        <source>Total of transactions that have yet to be confirmed, and do not yet count toward the spendable balance</source>
        <translation type="unfinished">إجمالي المعاملات التي لم يتم تأكيدها بعد ولا تحتسب ضمن الرصيد القابل للانفاق</translation>
    </message>
    <message>
        <source>Immature:</source>
        <translation type="unfinished">‫غير ناضج:‬</translation>
    </message>
    <message>
        <source>Mined balance that has not yet matured</source>
        <translation type="unfinished">الرصيد المعدّن الذي لم ينضج بعد</translation>
    </message>
    <message>
        <source>Balances</source>
        <translation type="unfinished">الأرصدة</translation>
    </message>
    <message>
        <source>Total:</source>
        <translation type="unfinished">المجموع:</translation>
    </message>
    <message>
        <source>Your current total balance</source>
        <translation type="unfinished">رصيدك الكلي الحالي</translation>
    </message>
    <message>
        <source>Your current balance in watch-only addresses</source>
        <translation type="unfinished">‫رصيد عناوين المراقبة‬</translation>
    </message>
    <message>
        <source>Spendable:</source>
        <translation type="unfinished">قابل للصرف:</translation>
    </message>
    <message>
        <source>Recent transactions</source>
        <translation type="unfinished">العمليات الأخيرة</translation>
    </message>
    <message>
        <source>Unconfirmed transactions to watch-only addresses</source>
        <translation type="unfinished">‫عمليات غير مؤكدة لعناوين المراقبة‬</translation>
    </message>
    <message>
        <source>Mined balance in watch-only addresses that has not yet matured</source>
        <translation type="unfinished">‫الرصيد المعدّن في عناوين المراقبة الذي لم ينضج بعد‬</translation>
    </message>
    <message>
        <source>Current total balance in watch-only addresses</source>
        <translation type="unfinished">‫الرصيد الإجمالي الحالي في عناوين المراقبة‬</translation>
    </message>
    <message>
        <source>Privacy mode activated for the Overview tab. To unmask the values, uncheck Settings-&gt;Mask values.</source>
        <translation type="unfinished">تم تنشيط وضع الخصوصية لعلامة التبويب "نظرة عامة". للكشف عن القيم ، قم بإلغاء تحديد الإعدادات-&gt; إخفاء القيم.</translation>
    </message>
</context>
<context>
    <name>PSBTOperationsDialog</name>
    <message>
        <source>Sign Tx</source>
        <translation type="unfinished">‫توقيع العملية‬</translation>
    </message>
    <message>
        <source>Broadcast Tx</source>
        <translation type="unfinished">‫بث العملية‬</translation>
    </message>
    <message>
        <source>Copy to Clipboard</source>
        <translation type="unfinished">نسخ إلى الحافظة</translation>
    </message>
    <message>
        <source>Save…</source>
        <translation type="unfinished">‫حفظ…‬</translation>
    </message>
    <message>
        <source>Close</source>
        <translation type="unfinished">إغلاق</translation>
    </message>
    <message>
        <source>Failed to load transaction: %1</source>
        <translation type="unfinished">‫فشل تحميل العملية: %1‬</translation>
    </message>
    <message>
        <source>Failed to sign transaction: %1</source>
        <translation type="unfinished">فشل توقيع المعاملة: %1</translation>
    </message>
    <message>
        <source>Cannot sign inputs while wallet is locked.</source>
        <translation type="unfinished">‫لا يمكن توقيع المدخلات والمحفظة مقفلة.‬</translation>
    </message>
    <message>
        <source>Could not sign any more inputs.</source>
        <translation type="unfinished">تعذر توقيع المزيد من المدخلات.</translation>
    </message>
    <message>
        <source>Signed %1 inputs, but more signatures are still required.</source>
        <translation type="unfinished">‫تم توقيع %1 مدخلات، مطلوب توقيعات اضافية.‬</translation>
    </message>
    <message>
        <source>Signed transaction successfully. Transaction is ready to broadcast.</source>
        <translation type="unfinished">‫تم توقيع المعاملة بنجاح. العملية جاهزة للبث.‬</translation>
    </message>
    <message>
        <source>Unknown error processing transaction.</source>
        <translation type="unfinished">‫خطأ غير معروف في معالجة العملية.‬</translation>
    </message>
    <message>
        <source>Transaction broadcast successfully! Transaction ID: %1</source>
        <translation type="unfinished">‫تم بث العملية بنجاح! معرّف العملية: %1‬</translation>
    </message>
    <message>
        <source>Transaction broadcast failed: %1</source>
        <translation type="unfinished">‫فشل بث العملية: %1‬</translation>
    </message>
    <message>
        <source>PSBT copied to clipboard.</source>
        <translation type="unfinished">‫نسخ المعاملة الموقعة جزئيا إلى الحافظة.‬</translation>
    </message>
    <message>
        <source>Save Transaction Data</source>
        <translation type="unfinished">حفظ بيانات العملية</translation>
    </message>
    <message>
        <source>Partially Signed Transaction (Binary)</source>
        <extracomment>Expanded name of the binary PSBT file format. See: BIP 174.</extracomment>
        <translation type="unfinished">معاملة موقعة جزئيًا (ثنائي)</translation>
    </message>
    <message>
        <source>PSBT saved to disk.</source>
        <translation type="unfinished">‫تم حفظ المعاملة الموقعة جزئيا على وحدة التخزين.‬</translation>
    </message>
    <message>
        <source>own address</source>
        <translation type="unfinished">عنوانه</translation>
    </message>
    <message>
        <source>own address</source>
        <translation type="unfinished">عنوانه</translation>
    </message>
    <message>
        <source>Unable to calculate transaction fee or total transaction amount.</source>
        <translation type="unfinished">‫غير قادر على حساب رسوم العملية أو إجمالي قيمة العملية.‬</translation>
    </message>
    <message>
        <source>Pays transaction fee: </source>
        <translation type="unfinished">‫دفع رسوم العملية: ‬</translation>
    </message>
    <message>
        <source>Total Amount</source>
        <translation type="unfinished">القيمة الإجمالية</translation>
    </message>
    <message>
        <source>or</source>
        <translation type="unfinished">أو</translation>
    </message>
    <message>
        <source>Transaction has %1 unsigned inputs.</source>
        <translation type="unfinished">‫المعاملة تحتوي على %1 من المدخلات غير موقعة.‬</translation>
    </message>
    <message>
        <source>Transaction is missing some information about inputs.</source>
        <translation type="unfinished">تفتقد المعاملة إلى بعض المعلومات حول المدخلات </translation>
    </message>
    <message>
        <source>Transaction still needs signature(s).</source>
        <translation type="unfinished">المعاملة ما زالت تحتاج التوقيع.</translation>
    </message>
    <message>
        <source>(But no wallet is loaded.)</source>
        <translation type="unfinished">‫(لكن لم يتم تحميل محفظة.)‬</translation>
    </message>
    <message>
        <source>(But this wallet cannot sign transactions.)</source>
        <translation type="unfinished">‫(لكن لا يمكن توقيع العمليات بهذه المحفظة.)‬</translation>
    </message>
    <message>
        <source>(But this wallet does not have the right keys.)</source>
        <translation type="unfinished">‫(لكن هذه المحفظة لا تحتوي على المفاتيح الصحيحة.)‬</translation>
    </message>
    <message>
        <source>Transaction is fully signed and ready for broadcast.</source>
        <translation type="unfinished">‫المعاملة موقعة بالكامل وجاهزة للبث.‬</translation>
    </message>
    <message>
        <source>Transaction status is unknown.</source>
        <translation type="unfinished">‫حالة العملية غير معروفة.‬</translation>
    </message>
</context>
<context>
    <name>PaymentServer</name>
    <message>
        <source>Payment request error</source>
        <translation type="unfinished">خطأ في طلب الدفع</translation>
    </message>
    <message>
        <source>Cannot start qtum: click-to-pay handler</source>
        <translation type="unfinished">لا يمكن تشغيل بتكوين: معالج النقر للدفع</translation>
    </message>
    <message>
        <source>URI handling</source>
        <translation type="unfinished">التعامل مع العنوان</translation>
    </message>
    <message>
        <source>'qtum://' is not a valid URI. Use 'qtum:' instead.</source>
        <translation type="unfinished">'qtum://' هو ليس عنوان URL صالح. استعمل 'qtum:' بدلا من ذلك.</translation>
    </message>
    <message>
        <source>Cannot process payment request because BIP70 is not supported.
Due to widespread security flaws in BIP70 it's strongly recommended that any merchant instructions to switch wallets be ignored.
If you are receiving this error you should request the merchant provide a BIP21 compatible URI.</source>
        <translation type="unfinished">‫لا يمكن معالجة طلب الدفع لأن BIP70 غير مدعوم.
‬‫‫‫نظرًا لوجود عيوب أمنية كبيرة في ‫BIP70 يوصى بشدة بتجاهل أي تعليمات من المستلمين لتبديل المحافظ.
‬‫‫‫إذا كنت تتلقى هذا الخطأ ، يجب أن تطلب من المستلم تقديم عنوان URI متوافق مع BIP21.‬</translation>
    </message>
    <message>
        <source>URI cannot be parsed! This can be caused by an invalid Qtum address or malformed URI parameters.</source>
        <translation type="unfinished">‫لا يمكن تحليل العنوان (URI)! يمكن أن يحدث هذا بسبب عنوان بتكوين غير صالح أو محددات عنوان غير صحيحة.‬</translation>
    </message>
    <message>
        <source>Payment request file handling</source>
        <translation type="unfinished">التعامل مع ملف طلب الدفع</translation>
    </message>
</context>
<context>
    <name>PeerTableModel</name>
    <message>
        <source>User Agent</source>
        <extracomment>Title of Peers Table column which contains the peer's User Agent string.</extracomment>
        <translation type="unfinished">وكيل المستخدم</translation>
    </message>
    <message>
        <source>Ping</source>
        <extracomment>Title of Peers Table column which indicates the current latency of the connection with the peer.</extracomment>
        <translation type="unfinished">رنين</translation>
    </message>
    <message>
        <source>Peer</source>
        <extracomment>Title of Peers Table column which contains a unique number used to identify a connection.</extracomment>
        <translation type="unfinished">الأقران</translation>
    </message>
    <message>
        <source>Age</source>
        <extracomment>Title of Peers Table column which indicates the duration (length of time) since the peer connection started.</extracomment>
        <translation type="unfinished">العمر</translation>
    </message>
    <message>
        <source>Direction</source>
        <extracomment>Title of Peers Table column which indicates the direction the peer connection was initiated from.</extracomment>
        <translation type="unfinished">جهة</translation>
    </message>
    <message>
        <source>Sent</source>
        <extracomment>Title of Peers Table column which indicates the total amount of network information we have sent to the peer.</extracomment>
        <translation type="unfinished">تم الإرسال</translation>
    </message>
    <message>
        <source>Received</source>
        <extracomment>Title of Peers Table column which indicates the total amount of network information we have received from the peer.</extracomment>
        <translation type="unfinished">‫مستلم‬</translation>
    </message>
    <message>
        <source>Address</source>
        <extracomment>Title of Peers Table column which contains the IP/Onion/I2P address of the connected peer.</extracomment>
        <translation type="unfinished">العنوان</translation>
    </message>
    <message>
        <source>Type</source>
        <extracomment>Title of Peers Table column which describes the type of peer connection. The "type" describes why the connection exists.</extracomment>
        <translation type="unfinished">النوع</translation>
    </message>
    <message>
        <source>Network</source>
        <extracomment>Title of Peers Table column which states the network the peer connected through.</extracomment>
        <translation type="unfinished">الشبكة</translation>
    </message>
    <message>
        <source>Inbound</source>
        <extracomment>An Inbound Connection from a Peer.</extracomment>
        <translation type="unfinished">‫وارد‬</translation>
    </message>
    <message>
        <source>Outbound</source>
        <extracomment>An Outbound Connection to a Peer.</extracomment>
        <translation type="unfinished">‫صادر‬</translation>
    </message>
</context>
<context>
    <name>QRImageWidget</name>
    <message>
        <source>&amp;Save Image…</source>
        <translation type="unfinished">&amp;احفظ الصورة...</translation>
    </message>
    <message>
        <source>&amp;Copy Image</source>
        <translation type="unfinished">&amp;نسخ الصورة</translation>
    </message>
    <message>
        <source>Resulting URI too long, try to reduce the text for label / message.</source>
        <translation type="unfinished">‫العنوان الناتج طويل جدًا، حاول أن تقلص النص للمذكرة / الرسالة.‬</translation>
    </message>
    <message>
        <source>Error encoding URI into QR Code.</source>
        <translation type="unfinished">‫خطأ في ترميز العنوان إلى رمز الاستجابة السريع QR.‬</translation>
    </message>
    <message>
        <source>QR code support not available.</source>
        <translation type="unfinished">‫دعم رمز الاستجابة السريع QR غير متوفر.‬</translation>
    </message>
    <message>
        <source>Save QR Code</source>
        <translation type="unfinished">حفظ رمز الاستجابة السريع QR</translation>
    </message>
    <message>
        <source>PNG Image</source>
        <extracomment>Expanded name of the PNG file format. See: https://en.wikipedia.org/wiki/Portable_Network_Graphics.</extracomment>
        <translation type="unfinished">صورة PNG</translation>
    </message>
</context>
<context>
    <name>RPCConsole</name>
    <message>
        <source>N/A</source>
        <translation type="unfinished">غير معروف</translation>
    </message>
    <message>
        <source>Client version</source>
        <translation type="unfinished">‫اصدار العميل‬</translation>
    </message>
    <message>
        <source>&amp;Information</source>
        <translation type="unfinished">‫&amp;المعلومات‬</translation>
    </message>
    <message>
        <source>General</source>
        <translation type="unfinished">عام</translation>
    </message>
    <message>
        <source>Datadir</source>
        <translation type="unfinished">‫مجلد البيانات‬</translation>
    </message>
    <message>
        <source>To specify a non-default location of the data directory use the '%1' option.</source>
        <translation type="unfinished">‫لتحديد مكان غير-إفتراضي لمجلد البيانات استخدم خيار الـ'%1'.‬</translation>
    </message>
    <message>
        <source>Blocksdir</source>
        <translation type="unfinished">‫مجلد الطوابق‬</translation>
    </message>
    <message>
        <source>To specify a non-default location of the blocks directory use the '%1' option.</source>
        <translation type="unfinished">‫لتحديد مكان غير-إفتراضي لمجلد البيانات استخدم خيار الـ'"%1'.‬</translation>
    </message>
    <message>
        <source>Startup time</source>
        <translation type="unfinished">وقت البدء</translation>
    </message>
    <message>
        <source>Network</source>
        <translation type="unfinished">الشبكة</translation>
    </message>
    <message>
        <source>Name</source>
        <translation type="unfinished">الاسم</translation>
    </message>
    <message>
        <source>Number of connections</source>
        <translation type="unfinished">عدد الاتصالات</translation>
    </message>
    <message>
        <source>Block chain</source>
        <translation type="unfinished">سلسلة الكتل</translation>
    </message>
    <message>
        <source>Memory Pool</source>
        <translation type="unfinished">تجمع الذاكرة</translation>
    </message>
    <message>
        <source>Current number of transactions</source>
        <translation type="unfinished">عدد العمليات الحالي</translation>
    </message>
    <message>
        <source>Memory usage</source>
        <translation type="unfinished">استخدام الذاكرة</translation>
    </message>
    <message>
        <source>Wallet: </source>
        <translation type="unfinished">محفظة:</translation>
    </message>
    <message>
        <source>(none)</source>
        <translation type="unfinished">‫(لا شيء)‬</translation>
    </message>
    <message>
        <source>&amp;Reset</source>
        <translation type="unfinished">‫&amp;إعادة تعيين‬</translation>
    </message>
    <message>
        <source>Received</source>
        <translation type="unfinished">‫مستلم‬</translation>
    </message>
    <message>
        <source>Sent</source>
        <translation type="unfinished">تم الإرسال</translation>
    </message>
    <message>
        <source>&amp;Peers</source>
        <translation type="unfinished">‫&amp;أقران‬</translation>
    </message>
    <message>
        <source>Banned peers</source>
        <translation type="unfinished">‫الأقران المحظورون‬</translation>
    </message>
    <message>
        <source>Select a peer to view detailed information.</source>
        <translation type="unfinished">‫اختر قرينا لعرض معلومات مفصلة.‬</translation>
    </message>
    <message>
        <source>Version</source>
        <translation type="unfinished">الإصدار</translation>
    </message>
    <message>
        <source>Starting Block</source>
        <translation type="unfinished">‫طابق البداية‬</translation>
    </message>
    <message>
        <source>Synced Headers</source>
        <translation type="unfinished">‫رؤوس مزامنة‬</translation>
    </message>
    <message>
        <source>Synced Blocks</source>
        <translation type="unfinished">‫طوابق مزامنة‬</translation>
    </message>
    <message>
        <source>Last Transaction</source>
        <translation type="unfinished">‫آخر عملية‬</translation>
    </message>
    <message>
        <source>The mapped Autonomous System used for diversifying peer selection.</source>
        <translation type="unfinished">‫النظام التفصيلي المستقل المستخدم لتنويع اختيار الأقران.‬</translation>
    </message>
    <message>
        <source>Mapped AS</source>
        <translation type="unfinished">‫‫Mapped AS‬</translation>
    </message>
    <message>
        <source>Whether we relay addresses to this peer.</source>
        <extracomment>Tooltip text for the Address Relay field in the peer details area, which displays whether we relay addresses to this peer (Yes/No).</extracomment>
        <translation type="unfinished">‫توصيل العناوين لهذا القرين أم لا.‬</translation>
    </message>
    <message>
        <source>Address Relay</source>
        <extracomment>Text title for the Address Relay field in the peer details area, which displays whether we relay addresses to this peer (Yes/No).</extracomment>
        <translation type="unfinished">‫توصيل العنوان‬</translation>
    </message>
    <message>
        <source>The total number of addresses received from this peer that were processed (excludes addresses that were dropped due to rate-limiting).</source>
        <extracomment>Tooltip text for the Addresses Processed field in the peer details area, which displays the total number of addresses received from this peer that were processed (excludes addresses that were dropped due to rate-limiting).</extracomment>
        <translation type="unfinished">‫مجموع العناوين المستلمة والمعالجة من هذا القرين (تستثنى العناوين المسقطة بسبب التقييد الحدي)‬</translation>
    </message>
    <message>
        <source>The total number of addresses received from this peer that were dropped (not processed) due to rate-limiting.</source>
        <extracomment>Tooltip text for the Addresses Rate-Limited field in the peer details area, which displays the total number of addresses received from this peer that were dropped (not processed) due to rate-limiting.</extracomment>
        <translation type="unfinished">‫مجموع العناوين المستلمة والمسقطة من هذا القرين (غير معالجة) بسبب التقييد الحدي.‬</translation>
    </message>
    <message>
        <source>Addresses Processed</source>
        <extracomment>Text title for the Addresses Processed field in the peer details area, which displays the total number of addresses received from this peer that were processed (excludes addresses that were dropped due to rate-limiting).</extracomment>
        <translation type="unfinished">‫العناوين المعالجة‬</translation>
    </message>
    <message>
        <source>Addresses Rate-Limited</source>
        <extracomment>Text title for the Addresses Rate-Limited field in the peer details area, which displays the total number of addresses received from this peer that were dropped (not processed) due to rate-limiting.</extracomment>
        <translation type="unfinished">‫عناوين مقيدة حديا‬</translation>
    </message>
    <message>
        <source>User Agent</source>
        <translation type="unfinished">وكيل المستخدم</translation>
    </message>
    <message>
        <source>Node window</source>
        <translation type="unfinished">نافذة Node </translation>
    </message>
    <message>
        <source>Current block height</source>
        <translation type="unfinished">‫ارتفاع الطابق الحالي‬</translation>
    </message>
    <message>
        <source>Open the %1 debug log file from the current data directory. This can take a few seconds for large log files.</source>
        <translation type="unfinished">‫افتح %1 ملف سجل المعالجة والتصحيح من مجلد البيانات الحالي. قد يستغرق عدة ثواني للسجلات الكبيرة.‬</translation>
    </message>
    <message>
        <source>Decrease font size</source>
        <translation type="unfinished">تصغير حجم الخط</translation>
    </message>
    <message>
        <source>Increase font size</source>
        <translation type="unfinished">تكبير حجم الخط</translation>
    </message>
    <message>
        <source>Permissions</source>
        <translation type="unfinished">اذونات</translation>
    </message>
    <message>
        <source>The direction and type of peer connection: %1</source>
        <translation type="unfinished">اتجاه ونوع اتصال الأقران : %1</translation>
    </message>
    <message>
        <source>Direction/Type</source>
        <translation type="unfinished">الاتجاه / النوع</translation>
    </message>
    <message>
        <source>The network protocol this peer is connected through: IPv4, IPv6, Onion, I2P, or CJDNS.</source>
        <translation type="unfinished">‫بروتوكول الشبكة الذي يتصل به هذا القرين من خلال: IPv4 أو IPv6 أو Onion أو I2P أو CJDNS.‬</translation>
    </message>
    <message>
        <source>Services</source>
        <translation type="unfinished">خدمات</translation>
    </message>
    <message>
        <source>High Bandwidth</source>
        <translation type="unfinished">‫نطاق بيانات عالي‬</translation>
    </message>
    <message>
        <source>Connection Time</source>
        <translation type="unfinished">مدة الاتصال</translation>
    </message>
    <message>
        <source>Elapsed time since a novel block passing initial validity checks was received from this peer.</source>
        <translation type="unfinished">‫الوقت المنقضي منذ استلام طابق جديد مجتاز لاختبارات الصلاحية الأولية من هذا القرين.‬</translation>
    </message>
    <message>
        <source>Last Block</source>
        <translation type="unfinished">‫الطابق الأخير‬</translation>
    </message>
    <message>
        <source>Elapsed time since a novel transaction accepted into our mempool was received from this peer.</source>
        <extracomment>Tooltip text for the Last Transaction field in the peer details area.</extracomment>
        <translation type="unfinished">‫الوقت المنقضي منذ استلام عملية مقبولة في تجمع الذاكرة من هذا النظير.‬</translation>
    </message>
    <message>
        <source>Last Send</source>
        <translation type="unfinished">‫آخر ارسال‬</translation>
    </message>
    <message>
        <source>Last Receive</source>
        <translation type="unfinished">‫آخر إستلام‬</translation>
    </message>
    <message>
        <source>Ping Time</source>
        <translation type="unfinished">وقت الرنين</translation>
    </message>
    <message>
        <source>The duration of a currently outstanding ping.</source>
        <translation type="unfinished">مدة الرنين المعلقة حالياً.</translation>
    </message>
    <message>
        <source>Ping Wait</source>
        <translation type="unfinished">انتظار الرنين</translation>
    </message>
    <message>
        <source>Min Ping</source>
        <translation type="unfinished">أقل رنين</translation>
    </message>
    <message>
        <source>Time Offset</source>
        <translation type="unfinished">إزاحة الوقت</translation>
    </message>
    <message>
        <source>Last block time</source>
        <translation type="unfinished">اخر وقت الكتلة</translation>
    </message>
    <message>
        <source>&amp;Open</source>
        <translation type="unfinished">‫&amp;فتح‬</translation>
    </message>
    <message>
        <source>&amp;Console</source>
        <translation type="unfinished">‫&amp;سطر الأوامر‬</translation>
    </message>
    <message>
        <source>&amp;Network Traffic</source>
        <translation type="unfinished">&amp;حركة الشبكة</translation>
    </message>
    <message>
        <source>Totals</source>
        <translation type="unfinished">المجاميع</translation>
    </message>
    <message>
        <source>Debug log file</source>
        <translation type="unfinished">‫ملف سجل تصحيح الأخطاء‬</translation>
    </message>
    <message>
        <source>Clear console</source>
        <translation type="unfinished">‫مسح الأوامر‬</translation>
    </message>
    <message>
        <source>In:</source>
        <translation type="unfinished">داخل:</translation>
    </message>
    <message>
        <source>Out:</source>
        <translation type="unfinished">خارج:</translation>
    </message>
    <message>
        <source>Inbound: initiated by peer</source>
        <extracomment>Explanatory text for an inbound peer connection.</extracomment>
        <translation type="unfinished">‫الواردة: بدأها القرين‬</translation>
    </message>
    <message>
        <source>Outbound Full Relay: default</source>
        <extracomment>Explanatory text for an outbound peer connection that relays all network information. This is the default behavior for outbound connections.</extracomment>
        <translation type="unfinished">‫الموصل الكامل الصادر: افتراضي‬</translation>
    </message>
    <message>
        <source>Outbound Block Relay: does not relay transactions or addresses</source>
        <extracomment>Explanatory text for an outbound peer connection that relays network information about blocks and not transactions or addresses.</extracomment>
        <translation type="unfinished">‫موصل الطابق الصادر: لا يقوم بتوصيل العمليات أو العناوين‬</translation>
    </message>
    <message>
        <source>Outbound Manual: added using RPC %1 or %2/%3 configuration options</source>
        <extracomment>Explanatory text for an outbound peer connection that was established manually through one of several methods. The numbered arguments are stand-ins for the methods available to establish manual connections.</extracomment>
        <translation type="unfinished">‫دليل الصادر: مضاف باستخدام نداء الاجراء البعيد RPC %1 أو %2/%3 خيارات الاعداد‬</translation>
    </message>
    <message>
        <source>Outbound Feeler: short-lived, for testing addresses</source>
        <extracomment>Explanatory text for a short-lived outbound peer connection that is used to test the aliveness of known addresses.</extracomment>
        <translation type="unfinished">‫أداة التفقد الصادر: قصير الأجل ، لاختبار العناوين‬</translation>
    </message>
    <message>
        <source>Outbound Address Fetch: short-lived, for soliciting addresses</source>
        <extracomment>Explanatory text for a short-lived outbound peer connection that is used to request addresses from a peer.</extracomment>
        <translation type="unfinished">إحضار العنوان الصادر: قصير الأجل ، لطلب العناوين</translation>
    </message>
    <message>
        <source>we selected the peer for high bandwidth relay</source>
        <translation type="unfinished">‫اخترنا القرين لتوصيل نطاق البيانات العالي‬</translation>
    </message>
    <message>
        <source>the peer selected us for high bandwidth relay</source>
        <translation type="unfinished">‫القرين اختارنا لتوصيل بيانات ذات نطاق عالي‬</translation>
    </message>
    <message>
        <source>no high bandwidth relay selected</source>
        <translation type="unfinished">‫لم يتم تحديد موصل للبيانات عالية النطاق‬</translation>
    </message>
    <message>
        <source>Ctrl++</source>
        <extracomment>Main shortcut to increase the RPC console font size.</extracomment>
        <translation type="unfinished">Ctrl ++</translation>
    </message>
    <message>
        <source>Ctrl+-</source>
        <extracomment>Main shortcut to decrease the RPC console font size.</extracomment>
        <translation type="unfinished">Ctrl + -</translation>
    </message>
    <message>
        <source>&amp;Copy address</source>
        <extracomment>Context menu action to copy the address of a peer.</extracomment>
        <translation type="unfinished">‫&amp;انسخ العنوان‬</translation>
    </message>
    <message>
        <source>&amp;Disconnect</source>
        <translation type="unfinished">&amp;قطع الاتصال</translation>
    </message>
    <message>
        <source>1 &amp;hour</source>
        <translation type="unfinished">1 &amp;ساعة</translation>
    </message>
    <message>
        <source>1 d&amp;ay</source>
        <translation type="unfinished">ي&amp;وم 1</translation>
    </message>
    <message>
        <source>1 &amp;week</source>
        <translation type="unfinished">1 &amp; اسبوع</translation>
    </message>
    <message>
        <source>1 &amp;year</source>
        <translation type="unfinished">1 &amp; سنة</translation>
    </message>
    <message>
        <source>&amp;Unban</source>
        <translation type="unfinished">&amp;رفع الحظر</translation>
    </message>
    <message>
        <source>Network activity disabled</source>
        <translation type="unfinished">تم تعطيل نشاط الشبكة</translation>
    </message>
    <message>
        <source>Executing command without any wallet</source>
        <translation type="unfinished">‫تنفيذ الأوامر بدون أي محفظة‬</translation>
    </message>
    <message>
        <source>Executing command using "%1" wallet</source>
        <translation type="unfinished">‫تنفيذ الأوامر باستخدام "%1" من المحفظة‬</translation>
    </message>
    <message>
        <source>Executing…</source>
        <extracomment>A console message indicating an entered command is currently being executed.</extracomment>
        <translation type="unfinished">جار التنفيذ...</translation>
    </message>
    <message>
        <source>(peer: %1)</source>
        <translation type="unfinished">(قرين: %1)</translation>
    </message>
    <message>
        <source>via %1</source>
        <translation type="unfinished">خلال %1</translation>
    </message>
    <message>
        <source>Yes</source>
        <translation type="unfinished">نعم</translation>
    </message>
    <message>
        <source>No</source>
        <translation type="unfinished">لا</translation>
    </message>
    <message>
        <source>To</source>
        <translation type="unfinished">الى</translation>
    </message>
    <message>
        <source>From</source>
        <translation type="unfinished">من</translation>
    </message>
    <message>
        <source>Ban for</source>
        <translation type="unfinished">حظر ل</translation>
    </message>
    <message>
        <source>Never</source>
        <translation type="unfinished">مطلقا</translation>
    </message>
    <message>
        <source>Unknown</source>
        <translation type="unfinished">غير معروف</translation>
    </message>
</context>
<context>
    <name>ReceiveCoinsDialog</name>
    <message>
        <source>&amp;Amount:</source>
        <translation type="unfinished">&amp;القيمة</translation>
    </message>
    <message>
        <source>&amp;Label:</source>
        <translation type="unfinished">&amp;مذكرة :</translation>
    </message>
    <message>
        <source>&amp;Message:</source>
        <translation type="unfinished">&amp;رسالة:</translation>
    </message>
    <message>
        <source>An optional message to attach to the payment request, which will be displayed when the request is opened. Note: The message will not be sent with the payment over the Qtum network.</source>
        <translation type="unfinished">‫رسالة اختيارية لإرفاقها بطلب الدفع، والتي سيتم عرضها عند فتح الطلب. ملاحظة: لن يتم إرسال الرسالة مع العملية عبر شبكة البتكوين.‬</translation>
    </message>
    <message>
        <source>An optional label to associate with the new receiving address.</source>
        <translation type="unfinished">تسمية اختيارية لربطها بعنوان المستلم الجديد.</translation>
    </message>
    <message>
        <source>Use this form to request payments. All fields are &lt;b&gt;optional&lt;/b&gt;.</source>
        <translation type="unfinished">استخدم هذا النموذج لطلب الدفعات. جميع الحقول &lt;b&gt;اختيارية&lt;/b&gt;.</translation>
    </message>
    <message>
        <source>An optional amount to request. Leave this empty or zero to not request a specific amount.</source>
        <translation type="unfinished">مبلغ اختياري للطلب. اترك هذا فارغًا أو صفراً لعدم طلب مبلغ محدد.</translation>
    </message>
    <message>
        <source>An optional label to associate with the new receiving address (used by you to identify an invoice).  It is also attached to the payment request.</source>
        <translation type="unfinished">‫مذكرة اختيارية للربط مع عنوان الاستلام (يستعمل من قبلك لتعريف فاتورة). هو أيضا مرفق بطلب الدفع.‬</translation>
    </message>
    <message>
        <source>An optional message that is attached to the payment request and may be displayed to the sender.</source>
        <translation type="unfinished">رسالة اختيارية مرفقة بطلب الدفع ومن الممكن أن تعرض للمرسل.</translation>
    </message>
    <message>
        <source>&amp;Create new receiving address</source>
        <translation type="unfinished">&amp;إنشاء عناوين استلام جديدة</translation>
    </message>
    <message>
        <source>Clear all fields of the form.</source>
        <translation type="unfinished">‫مسح كل الحقول من النموذج.‬</translation>
    </message>
    <message>
        <source>Clear</source>
        <translation type="unfinished">مسح</translation>
    </message>
    <message>
        <source>Requested payments history</source>
        <translation type="unfinished">سجل طلبات الدفع</translation>
    </message>
    <message>
        <source>Show the selected request (does the same as double clicking an entry)</source>
        <translation type="unfinished">إظهار الطلب المحدد (يقوم بنفس نتيجة النقر المزدوج على أي إدخال)</translation>
    </message>
    <message>
        <source>Show</source>
        <translation type="unfinished">عرض</translation>
    </message>
    <message>
        <source>Remove the selected entries from the list</source>
        <translation type="unfinished">قم بإزالة الإدخالات المحددة من القائمة</translation>
    </message>
    <message>
        <source>Remove</source>
        <translation type="unfinished">ازل</translation>
    </message>
    <message>
        <source>Copy &amp;URI</source>
        <translation type="unfinished">‫نسخ &amp;الرابط (URI)‬</translation>
    </message>
    <message>
        <source>&amp;Copy address</source>
        <translation type="unfinished">‫&amp;انسخ العنوان‬</translation>
    </message>
    <message>
        <source>Copy &amp;label</source>
        <translation type="unfinished">‫نسخ &amp;مذكرة‬</translation>
    </message>
    <message>
        <source>Copy &amp;message</source>
        <translation type="unfinished">‫نسخ &amp;رسالة‬</translation>
    </message>
    <message>
        <source>Copy &amp;amount</source>
        <translation type="unfinished">‫نسخ &amp;القيمة‬</translation>
    </message>
    <message>
        <source>Could not unlock wallet.</source>
        <translation type="unfinished"> يمكن فتح المحفظة.</translation>
    </message>
    <message>
        <source>Could not generate new %1 address</source>
        <translation type="unfinished">تعذر توليد عنوان %1 جديد.</translation>
    </message>
</context>
<context>
    <name>ReceiveRequestDialog</name>
    <message>
        <source>Request payment to …</source>
        <translation type="unfinished"> طلب الدفع لـ ...</translation>
    </message>
    <message>
        <source>Address:</source>
        <translation type="unfinished">العنوان:</translation>
    </message>
    <message>
        <source>Amount:</source>
        <translation type="unfinished">القيمة:</translation>
    </message>
    <message>
        <source>Label:</source>
        <translation type="unfinished">مذكرة:</translation>
    </message>
    <message>
        <source>Message:</source>
        <translation type="unfinished">‫رسالة:‬</translation>
    </message>
    <message>
        <source>Wallet:</source>
        <translation type="unfinished">المحفظة:</translation>
    </message>
    <message>
        <source>Copy &amp;URI</source>
        <translation type="unfinished">‫نسخ &amp;الرابط (URI)‬</translation>
    </message>
    <message>
        <source>Copy &amp;Address</source>
        <translation type="unfinished">نسخ &amp;العنوان</translation>
    </message>
    <message>
        <source>&amp;Verify</source>
        <translation type="unfinished">&amp;تحقق</translation>
    </message>
    <message>
        <source>Verify this address on e.g. a hardware wallet screen</source>
        <translation type="unfinished">تحقق من العنوان على شاشة المحفظة الخارجية</translation>
    </message>
    <message>
        <source>&amp;Save Image…</source>
        <translation type="unfinished">&amp;احفظ الصورة...</translation>
    </message>
    <message>
        <source>Payment information</source>
        <translation type="unfinished">معلومات الدفع</translation>
    </message>
    <message>
        <source>Request payment to %1</source>
        <translation type="unfinished">طلب الدفعة إلى %1</translation>
    </message>
</context>
<context>
    <name>RecentRequestsTableModel</name>
    <message>
        <source>Date</source>
        <translation type="unfinished">التاريخ</translation>
    </message>
    <message>
        <source>Label</source>
        <translation type="unfinished">المذكرة</translation>
    </message>
    <message>
        <source>Message</source>
        <translation type="unfinished">رسالة </translation>
    </message>
    <message>
        <source>(no label)</source>
        <translation type="unfinished">( لا وجود لمذكرة)</translation>
    </message>
    <message>
        <source>(no message)</source>
        <translation type="unfinished">( لا رسائل )</translation>
    </message>
    <message>
        <source>(no amount requested)</source>
        <translation type="unfinished">(لا يوجد قيمة مطلوبة)</translation>
    </message>
    <message>
        <source>Requested</source>
        <translation type="unfinished">تم الطلب</translation>
    </message>
</context>
<context>
    <name>SendCoinsDialog</name>
    <message>
        <source>Send Coins</source>
        <translation type="unfinished">‫إرسال وحدات البتكوين‬</translation>
    </message>
    <message>
        <source>Coin Control Features</source>
        <translation type="unfinished">‫ميزات التحكم بوحدات البتكوين‬</translation>
    </message>
    <message>
        <source>automatically selected</source>
        <translation type="unfinished">اختيار تلقائيا</translation>
    </message>
    <message>
        <source>Insufficient funds!</source>
        <translation type="unfinished">الرصيد غير كافي!</translation>
    </message>
    <message>
        <source>Quantity:</source>
        <translation type="unfinished">الكمية:</translation>
    </message>
    <message>
        <source>Bytes:</source>
        <translation type="unfinished">بايت:</translation>
    </message>
    <message>
        <source>Amount:</source>
        <translation type="unfinished">القيمة:</translation>
    </message>
    <message>
        <source>Fee:</source>
        <translation type="unfinished">الرسوم:</translation>
    </message>
    <message>
        <source>After Fee:</source>
        <translation type="unfinished">بعد الرسوم:</translation>
    </message>
    <message>
        <source>Change:</source>
        <translation type="unfinished">تعديل:</translation>
    </message>
    <message>
        <source>If this is activated, but the change address is empty or invalid, change will be sent to a newly generated address.</source>
        <translation type="unfinished">‫إذا تم تنشيط هذا، ولكن عنوان الفكة فارغ أو غير صالح، فسيتم إرسال الفكة إلى عنوان مولّد حديثًا.‬</translation>
    </message>
    <message>
        <source>Custom change address</source>
        <translation type="unfinished">تغيير عنوان الفكة</translation>
    </message>
    <message>
        <source>Transaction Fee:</source>
        <translation type="unfinished">رسوم المعاملة:</translation>
    </message>
    <message>
        <source>Using the fallbackfee can result in sending a transaction that will take several hours or days (or never) to confirm. Consider choosing your fee manually or wait until you have validated the complete chain.</source>
        <translation type="unfinished">‫يمكن أن يؤدي استخدام الرسوم الاحتياطية إلى إرسال معاملة تستغرق عدة ساعات أو أيام (أو أبدًا) للتأكيد. ضع في اعتبارك اختيار الرسوم يدويًا أو انتظر حتى تتحقق من صحة المتتالية الكاملة.‬</translation>
    </message>
    <message>
        <source>Warning: Fee estimation is currently not possible.</source>
        <translation type="unfinished">تحذير: تقدير الرسوم غير ممكن في الوقت الحالي.</translation>
    </message>
    <message>
        <source>per kilobyte</source>
        <translation type="unfinished">لكل كيلوبايت</translation>
    </message>
    <message>
        <source>Hide</source>
        <translation type="unfinished">إخفاء</translation>
    </message>
    <message>
        <source>Recommended:</source>
        <translation type="unfinished">موصى به:</translation>
    </message>
    <message>
        <source>Custom:</source>
        <translation type="unfinished">تخصيص:</translation>
    </message>
    <message>
        <source>Send to multiple recipients at once</source>
        <translation type="unfinished">إرسال إلى عدة مستلمين في وقت واحد</translation>
    </message>
    <message>
        <source>Add &amp;Recipient</source>
        <translation type="unfinished">أضافة &amp;مستلم</translation>
    </message>
    <message>
        <source>Clear all fields of the form.</source>
        <translation type="unfinished">‫مسح كل الحقول من النموذج.‬</translation>
    </message>
    <message>
        <source>Inputs…</source>
        <translation type="unfinished">المدخلات...</translation>
    </message>
    <message>
        <source>Choose…</source>
        <translation type="unfinished">اختيار...</translation>
    </message>
    <message>
        <source>Hide transaction fee settings</source>
        <translation type="unfinished">اخفاء اعدادات رسوم المعاملة</translation>
    </message>
    <message>
        <source>Specify a custom fee per kB (1,000 bytes) of the transaction's virtual size.

Note:  Since the fee is calculated on a per-byte basis, a fee rate of "100 satoshis per kvB" for a transaction size of 500 virtual bytes (half of 1 kvB) would ultimately yield a fee of only 50 satoshis.</source>
        <translation type="unfinished">‫حدد الرسوم المخصصة لكل كيلوبايت (١٠٠٠ بايت) من حجم العملية الافتراضي.

ملاحظة: بما أن الرسوم تحتسب لكل بايت، معدل الرسوم ل “ ١٠٠ ساتوشي لكل كيلوبايت افتراضي” لعملية بحجم ٥٠٠ بايت افتراضي (نصف كيلوبايت افتراضي) ستكون ٥٠ ساتوشي فقط.‬</translation>
    </message>
    <message>
        <source>When there is less transaction volume than space in the blocks, miners as well as relaying nodes may enforce a minimum fee. Paying only this minimum fee is just fine, but be aware that this can result in a never confirming transaction once there is more demand for qtum transactions than the network can process.</source>
        <translation type="unfinished">‫قد يفرض المعدنون والأنواد الموصلة حدا أدنى للرسوم عندما يكون عدد العمليات قليل نسبة لسعة الطوابق. يمكنك دفع الحد الأدنى ولكن كن على دراية بأن العملية قد لا تنفذ في حالة أن الطلب على عمليات البتكوين فاق قدرة الشبكة على المعالجة.‬</translation>
    </message>
    <message>
        <source>A too low fee might result in a never confirming transaction (read the tooltip)</source>
        <translation type="unfinished">‫الرسوم القليلة جدا قد تؤدي الى عملية لا تتأكد أبدا (اقرأ التلميح).‬</translation>
    </message>
    <message>
        <source>(Smart fee not initialized yet. This usually takes a few blocks…)</source>
        <translation type="unfinished">‫(الرسوم الذكية غير مهيأة بعد. عادة يتطلب عدة طوابق…)‬</translation>
    </message>
    <message>
        <source>Confirmation time target:</source>
        <translation type="unfinished">هدف وقت التأكيد:</translation>
    </message>
    <message>
        <source>Enable Replace-By-Fee</source>
        <translation type="unfinished">تفعيل الإستبدال بواسطة الرسوم</translation>
    </message>
    <message>
        <source>With Replace-By-Fee (BIP-125) you can increase a transaction's fee after it is sent. Without this, a higher fee may be recommended to compensate for increased transaction delay risk.</source>
        <translation type="unfinished">‫يمكنك زيادة رسوم المعاملة بعد إرسالها عند تفعيل الاستبدال بواسطة الرسوم (BIP-125). نوصي بوضع رسوم أعلى اذا لم يتم التفعيل لتفادي مخاطر تأخير العملية.‬</translation>
    </message>
    <message>
        <source>Clear &amp;All</source>
        <translation type="unfinished">مسح الكل</translation>
    </message>
    <message>
        <source>Balance:</source>
        <translation type="unfinished">الرصيد:</translation>
    </message>
    <message>
        <source>Confirm the send action</source>
        <translation type="unfinished">تأكيد الإرسال</translation>
    </message>
    <message>
        <source>S&amp;end</source>
        <translation type="unfinished">‫ا&amp;رسال‬</translation>
    </message>
    <message>
        <source>Copy quantity</source>
        <translation type="unfinished">نسخ الكمية </translation>
    </message>
    <message>
        <source>Copy amount</source>
        <translation type="unfinished">‫نسخ القيمة‬</translation>
    </message>
    <message>
        <source>Copy fee</source>
        <translation type="unfinished">نسخ الرسوم</translation>
    </message>
    <message>
        <source>Copy after fee</source>
        <translation type="unfinished">نسخ بعد الرسوم</translation>
    </message>
    <message>
        <source>Copy bytes</source>
        <translation type="unfinished">نسخ البايتات </translation>
    </message>
    <message>
        <source>Copy change</source>
        <translation type="unfinished">‫نسخ الفكة‬</translation>
    </message>
    <message>
        <source>%1 (%2 blocks)</source>
        <translation type="unfinished">%1 (%2 طوابق)</translation>
    </message>
    <message>
        <source>Sign on device</source>
        <extracomment>"device" usually means a hardware wallet.</extracomment>
        <translation type="unfinished">‫جهاز التوقيع‬</translation>
    </message>
    <message>
        <source>Connect your hardware wallet first.</source>
        <translation type="unfinished">‫قم بتوصيل المحفظة الخارجية أولا.‬</translation>
    </message>
    <message>
        <source>Set external signer script path in Options -&gt; Wallet</source>
        <extracomment>"External signer" means using devices such as hardware wallets.</extracomment>
        <translation type="unfinished">‫أعد المسار البرمجي للموقع الخارجي من خيارات -&gt; محفظة‬</translation>
    </message>
    <message>
        <source>Cr&amp;eate Unsigned</source>
        <translation type="unfinished">‫إن&amp;شاء من غير توقيع‬</translation>
    </message>
    <message>
        <source>%1 to '%2'</source>
        <translation type="unfinished">%1 الى "%2"</translation>
    </message>
    <message>
        <source>%1 to %2</source>
        <translation type="unfinished">%1 الى %2</translation>
    </message>
    <message>
        <source>To review recipient list click "Show Details…"</source>
        <translation type="unfinished">‫لمراجعة قائمة المستلمين انقر على “عرض التفاصيل…”‬</translation>
    </message>
    <message>
        <source>Sign failed</source>
        <translation type="unfinished">‫فشل التوقيع‬</translation>
    </message>
    <message>
        <source>External signer not found</source>
        <extracomment>"External signer" means using devices such as hardware wallets.</extracomment>
        <translation type="unfinished">‫لم يتم العثور على موقّع خارجي‬</translation>
    </message>
    <message>
        <source>External signer failure</source>
        <extracomment>"External signer" means using devices such as hardware wallets.</extracomment>
        <translation type="unfinished">‫فشل الموقّع الخارجي‬</translation>
    </message>
    <message>
        <source>Save Transaction Data</source>
        <translation type="unfinished">حفظ بيانات العملية</translation>
    </message>
    <message>
        <source>Partially Signed Transaction (Binary)</source>
        <extracomment>Expanded name of the binary PSBT file format. See: BIP 174.</extracomment>
        <translation type="unfinished">معاملة موقعة جزئيًا (ثنائي)</translation>
    </message>
    <message>
        <source>PSBT saved</source>
        <extracomment>Popup message when a PSBT has been saved to a file</extracomment>
        <translation type="unfinished">تم حفظ PSBT</translation>
    </message>
    <message>
        <source>External balance:</source>
        <translation type="unfinished">رصيد خارجي </translation>
    </message>
    <message>
        <source>or</source>
        <translation type="unfinished">أو</translation>
    </message>
    <message>
        <source>You can increase the fee later (signals Replace-By-Fee, BIP-125).</source>
        <translation type="unfinished">‫يمكنك زيادة الرسوم لاحقًا (الاستبدال بواسطة الرسوم، BIP-125 مفعل).‬</translation>
    </message>
    <message>
        <source>Please, review your transaction proposal. This will produce a Partially Signed Qtum Transaction (PSBT) which you can save or copy and then sign with e.g. an offline %1 wallet, or a PSBT-compatible hardware wallet.</source>
        <extracomment>Text to inform a user attempting to create a transaction of their current options. At this stage, a user can only create a PSBT. This string is displayed when private keys are disabled and an external signer is not available.</extracomment>
        <translation type="unfinished">‫رجاء، راجع معاملتك. هذا ينشئ معاملة بتكوين موقعة جزئيا (PSBT) ويمكنك حفظها أو نسخها و التوقيع مع محفظة %1 غير متصلة بالشبكة، أو محفظة خارجية متوافقة مع الـPSBT.‬</translation>
    </message>
    <message>
        <source>Do you want to create this transaction?</source>
        <extracomment>Message displayed when attempting to create a transaction. Cautionary text to prompt the user to verify that the displayed transaction details represent the transaction the user intends to create.</extracomment>
        <translation type="unfinished">‫هل تريد انشاء هذه المعاملة؟‬</translation>
    </message>
    <message>
        <source>Please, review your transaction. You can create and send this transaction or create a Partially Signed Qtum Transaction (PSBT), which you can save or copy and then sign with, e.g., an offline %1 wallet, or a PSBT-compatible hardware wallet.</source>
        <extracomment>Text to inform a user attempting to create a transaction of their current options. At this stage, a user can send their transaction or create a PSBT. This string is displayed when both private keys and PSBT controls are enabled.</extracomment>
        <translation type="unfinished">‫رجاء، راجع معاملتك.تستطيع انشاء وارسال هذه العملية أو انشاء معاملة بتكوين موقعة جزئيا (PSBT) ويمكنك حفظها أو نسخها و التوقيع مع محفظة %1 غير متصلة بالشبكة، أو محفظة خارجية متوافقة مع الـPSBT.‬</translation>
    </message>
    <message>
        <source>Please, review your transaction.</source>
        <extracomment>Text to prompt a user to review the details of the transaction they are attempting to send.</extracomment>
        <translation type="unfinished">رجاء، راجع معاملتك.</translation>
    </message>
    <message>
        <source>Transaction fee</source>
        <translation type="unfinished">رسوم العملية</translation>
    </message>
    <message>
        <source>Not signalling Replace-By-Fee, BIP-125.</source>
        <translation type="unfinished">‫الاستبدال بواسطة الرسوم، BIP-125 غير مفعلة.‬</translation>
    </message>
    <message>
        <source>Total Amount</source>
        <translation type="unfinished">القيمة الإجمالية</translation>
    </message>
    <message>
        <source>Confirm send coins</source>
        <translation type="unfinished">‫تأكيد ارسال وحدات البتكوين‬</translation>
    </message>
    <message>
        <source>Watch-only balance:</source>
        <translation type="unfinished">‫رصيد المراقبة:‬</translation>
    </message>
    <message>
        <source>The recipient address is not valid. Please recheck.</source>
        <translation type="unfinished">‫عنوان المستلم غير صالح. يرجى مراجعة العنوان.‬</translation>
    </message>
    <message>
        <source>The amount to pay must be larger than 0.</source>
        <translation type="unfinished">‫القيمة المدفوعة يجب ان تكون اكبر من 0.‬</translation>
    </message>
    <message>
        <source>The amount exceeds your balance.</source>
        <translation type="unfinished">القيمة تتجاوز رصيدك.</translation>
    </message>
    <message>
        <source>The total exceeds your balance when the %1 transaction fee is included.</source>
        <translation type="unfinished">المجموع يتجاوز رصيدك عندما يتم اضافة %1 رسوم العملية</translation>
    </message>
    <message>
        <source>Duplicate address found: addresses should only be used once each.</source>
        <translation type="unfinished">‫تم العثور على عنوان مكرر: من الأفضل استخدام العناوين مرة واحدة فقط.‬</translation>
    </message>
    <message>
        <source>Transaction creation failed!</source>
        <translation type="unfinished">‫تعذر إنشاء المعاملة!‬</translation>
    </message>
    <message>
        <source>A fee higher than %1 is considered an absurdly high fee.</source>
        <translation type="unfinished">تعتبر الرسوم الأعلى من %1 رسوماً باهظة.</translation>
    </message>
    <message numerus="yes">
        <source>Estimated to begin confirmation within %n block(s).</source>
        <translation type="unfinished">
            <numerusform>Estimated to begin confirmation within %n block(s).</numerusform>
            <numerusform>Estimated to begin confirmation within %n block(s).</numerusform>
            <numerusform>Estimated to begin confirmation within %n block(s).</numerusform>
            <numerusform>Estimated to begin confirmation within %n block(s).</numerusform>
            <numerusform>Estimated to begin confirmation within %n block(s).</numerusform>
            <numerusform>‫الوقت التقديري للنفاذ خلال %n طوابق.‬</numerusform>
        </translation>
    </message>
    <message>
        <source>Warning: Invalid Qtum address</source>
        <translation type="unfinished">تحذير: عنوان بتكوين غير صالح</translation>
    </message>
    <message>
        <source>Warning: Unknown change address</source>
        <translation type="unfinished">تحذير: عنوان الفكة غير معروف</translation>
    </message>
    <message>
        <source>Confirm custom change address</source>
        <translation type="unfinished">تأكيد تغيير العنوان الفكة</translation>
    </message>
    <message>
        <source>The address you selected for change is not part of this wallet. Any or all funds in your wallet may be sent to this address. Are you sure?</source>
        <translation type="unfinished">‫العنوان الذي قمت بتحديده للفكة ليس جزءا من هذه المحفظة. بعض أو جميع الأموال في محفظتك قد يتم إرسالها لهذا العنوان. هل أنت متأكد؟‬</translation>
    </message>
    <message>
        <source>(no label)</source>
        <translation type="unfinished">( لا وجود لمذكرة)</translation>
    </message>
</context>
<context>
    <name>SendCoinsEntry</name>
    <message>
        <source>A&amp;mount:</source>
        <translation type="unfinished">&amp;القيمة</translation>
    </message>
    <message>
        <source>Pay &amp;To:</source>
        <translation type="unfinished">ادفع &amp;الى :</translation>
    </message>
    <message>
        <source>&amp;Label:</source>
        <translation type="unfinished">&amp;مذكرة :</translation>
    </message>
    <message>
        <source>Choose previously used address</source>
        <translation type="unfinished">‫اختر عنوانا تم استخدامه سابقا‬</translation>
    </message>
    <message>
        <source>The Qtum address to send the payment to</source>
        <translation type="unfinished">‫عنوان البتكوين لارسال الدفعة له‬</translation>
    </message>
    <message>
        <source>Paste address from clipboard</source>
        <translation type="unfinished">‫ألصق العنوان من الحافظة‬</translation>
    </message>
    <message>
        <source>Remove this entry</source>
        <translation type="unfinished">‫ازل هذا المدخل‬</translation>
    </message>
    <message>
        <source>The amount to send in the selected unit</source>
        <translation type="unfinished">‫القيمة للإرسال في الوحدة المحددة‬</translation>
    </message>
    <message>
        <source>The fee will be deducted from the amount being sent. The recipient will receive less qtums than you enter in the amount field. If multiple recipients are selected, the fee is split equally.</source>
        <translation type="unfinished">‫سيتم خصم الرسوم من المبلغ الذي يتم إرساله. لذا سوف يتلقى المستلم قيمة أقل من البتكوين المدخل في حقل القيمة. في حالة تحديد عدة مستلمين، يتم تقسيم الرسوم بالتساوي.‬</translation>
    </message>
    <message>
        <source>S&amp;ubtract fee from amount</source>
        <translation type="unfinished">‫ط&amp;رح الرسوم من القيمة‬</translation>
    </message>
    <message>
        <source>Use available balance</source>
        <translation type="unfinished">استخدام الرصيد المتاح</translation>
    </message>
    <message>
        <source>Message:</source>
        <translation type="unfinished">‫رسالة:‬</translation>
    </message>
    <message>
        <source>Enter a label for this address to add it to the list of used addresses</source>
        <translation type="unfinished">‫أدخل مذكرة لهذا العنوان لإضافته إلى قائمة العناوين المستخدمة‬</translation>
    </message>
    <message>
        <source>A message that was attached to the qtum: URI which will be stored with the transaction for your reference. Note: This message will not be sent over the Qtum network.</source>
        <translation type="unfinished">‫الرسالة يتم إرفاقها مع البتكوين: الرابط سيتم تخزينه مع العملية لك للرجوع إليه. ملاحظة: لن يتم إرسال هذه الرسالة عبر شبكة البتكوين.‬</translation>
    </message>
</context>
<context>
    <name>SendConfirmationDialog</name>
    <message>
        <source>Send</source>
        <translation type="unfinished">إرسال</translation>
    </message>
    <message>
        <source>Create Unsigned</source>
        <translation type="unfinished">إنشاء غير موقع</translation>
    </message>
</context>
<context>
    <name>SignVerifyMessageDialog</name>
    <message>
        <source>Signatures - Sign / Verify a Message</source>
        <translation type="unfinished">التواقيع - التوقيع / تحقق من الرسالة</translation>
    </message>
    <message>
        <source>&amp;Sign Message</source>
        <translation type="unfinished">&amp;توقيع الرسالة</translation>
    </message>
    <message>
        <source>You can sign messages/agreements with your addresses to prove you can receive qtums sent to them. Be careful not to sign anything vague or random, as phishing attacks may try to trick you into signing your identity over to them. Only sign fully-detailed statements you agree to.</source>
        <translation type="unfinished">‫تستطيع توقيع رسائل/اتفاقيات من عناوينك لإثبات أنه بإمكانك استلام بتكوين مرسل لهذه العناوين. كن حذرا من توقيع أي شيء غامض أو عشوائي، هجمات التصيد قد تحاول خداعك وانتحال هويتك. وقع البيانات الواضحة بالكامل والتي توافق عليها فقط.‬</translation>
    </message>
    <message>
        <source>The Qtum address to sign the message with</source>
        <translation type="unfinished">عنوان البتكوين لتوقيع الرسالة منه</translation>
    </message>
    <message>
        <source>Choose previously used address</source>
        <translation type="unfinished">‫اختر عنوانا تم استخدامه سابقا‬</translation>
    </message>
    <message>
        <source>Paste address from clipboard</source>
        <translation type="unfinished">‫ألصق العنوان من الحافظة‬</translation>
    </message>
    <message>
        <source>Enter the message you want to sign here</source>
        <translation type="unfinished">ادخل الرسالة التي تريد توقيعها هنا</translation>
    </message>
    <message>
        <source>Signature</source>
        <translation type="unfinished">التوقيع</translation>
    </message>
    <message>
        <source>Copy the current signature to the system clipboard</source>
        <translation type="unfinished">نسخ التوقيع الحالي إلى حافظة النظام</translation>
    </message>
    <message>
        <source>Sign the message to prove you own this Qtum address</source>
        <translation type="unfinished">‫وقع الرسالة لتثبت انك تملك عنوان البتكوين هذا‬</translation>
    </message>
    <message>
        <source>Sign &amp;Message</source>
        <translation type="unfinished">توقيع &amp;الرسالة</translation>
    </message>
    <message>
        <source>Reset all sign message fields</source>
        <translation type="unfinished">‫إعادة تعيين كافة حقول توقيع الرسالة‬</translation>
    </message>
    <message>
        <source>Clear &amp;All</source>
        <translation type="unfinished">مسح الكل</translation>
    </message>
    <message>
        <source>&amp;Verify Message</source>
        <translation type="unfinished">‫&amp;تحقق من الرسالة‬</translation>
    </message>
    <message>
        <source>Enter the receiver's address, message (ensure you copy line breaks, spaces, tabs, etc. exactly) and signature below to verify the message. Be careful not to read more into the signature than what is in the signed message itself, to avoid being tricked by a man-in-the-middle attack. Note that this only proves the signing party receives with the address, it cannot prove sendership of any transaction!</source>
        <translation type="unfinished">أدخل عنوان المتلقي، راسل (تأكد من نسخ فواصل الأسطر، الفراغات، الخ.. تماما) والتوقيع أسفله لتأكيد الرسالة. كن حذرا من عدم قراءة داخل التوقيع أكثر مما هو موقع بالرسالة نفسها، لتجنب خداعك بهجوم man-in-the-middle. لاحظ أنه هذا لاثبات أن الجهة الموقعة تستقبل مع العنوان فقط، لا تستطيع اثبات الارسال لأي معاملة.</translation>
    </message>
    <message>
        <source>The Qtum address the message was signed with</source>
        <translation type="unfinished">عنوان البتكوين الذي تم توقيع الرسالة منه</translation>
    </message>
    <message>
        <source>The signed message to verify</source>
        <translation type="unfinished">الرسالة الموقعة للتحقق.</translation>
    </message>
    <message>
        <source>The signature given when the message was signed</source>
        <translation type="unfinished">‫التوقيع المعطى عند توقيع الرسالة‬</translation>
    </message>
    <message>
        <source>Verify the message to ensure it was signed with the specified Qtum address</source>
        <translation type="unfinished">‫تحقق من الرسالة للتأكد أنه تم توقيعها من عنوان البتكوين المحدد‬</translation>
    </message>
    <message>
        <source>Verify &amp;Message</source>
        <translation type="unfinished">تحقق من &amp;الرسالة</translation>
    </message>
    <message>
        <source>Reset all verify message fields</source>
        <translation type="unfinished">إعادة تعيين جميع حقول التحقق من الرسالة</translation>
    </message>
    <message>
        <source>Click "Sign Message" to generate signature</source>
        <translation type="unfinished">‫انقر "توقيع الرسالة" لانشاء التوقيع‬</translation>
    </message>
    <message>
        <source>The entered address is invalid.</source>
        <translation type="unfinished">العنوان المدخل غير صالح</translation>
    </message>
    <message>
        <source>Please check the address and try again.</source>
        <translation type="unfinished">الرجاء التأكد من العنوان والمحاولة مرة اخرى.</translation>
    </message>
    <message>
        <source>The entered address does not refer to a key.</source>
        <translation type="unfinished">العنوان المدخل لا يشير الى مفتاح.</translation>
    </message>
    <message>
        <source>Wallet unlock was cancelled.</source>
        <translation type="unfinished">تم الغاء عملية فتح المحفظة.</translation>
    </message>
    <message>
        <source>No error</source>
        <translation type="unfinished">لا  يوجد خطأ</translation>
    </message>
    <message>
        <source>Private key for the entered address is not available.</source>
        <translation type="unfinished">‫المفتاح الخاص للعنوان المدخل غير متاح.‬</translation>
    </message>
    <message>
        <source>Message signing failed.</source>
        <translation type="unfinished">فشل توقيع الرسالة.</translation>
    </message>
    <message>
        <source>Message signed.</source>
        <translation type="unfinished">الرسالة موقعة.</translation>
    </message>
    <message>
        <source>The signature could not be decoded.</source>
        <translation type="unfinished">لا يمكن فك تشفير التوقيع.</translation>
    </message>
    <message>
        <source>Please check the signature and try again.</source>
        <translation type="unfinished">فضلا تاكد من التوقيع وحاول مرة اخرى</translation>
    </message>
    <message>
        <source>The signature did not match the message digest.</source>
        <translation type="unfinished">لم يتطابق التوقيع مع ملخص الرسالة.</translation>
    </message>
    <message>
        <source>Message verification failed.</source>
        <translation type="unfinished">فشلت عملية التأكد من الرسالة.</translation>
    </message>
    <message>
        <source>Message verified.</source>
        <translation type="unfinished">تم تأكيد الرسالة.</translation>
    </message>
</context>
<context>
    <name>SplashScreen</name>
    <message>
        <source>(press q to shutdown and continue later)</source>
        <translation type="unfinished">‫(انقر q للاغلاق والمواصلة لاحقا)‬</translation>
    </message>
    <message>
        <source>press q to shutdown</source>
        <translation type="unfinished">‫انقر q للاغلاق‬</translation>
    </message>
</context>
<context>
    <name>TrafficGraphWidget</name>
    <message>
        <source>kB/s</source>
        <translation type="unfinished">كيلوبايت/ثانية</translation>
    </message>
</context>
<context>
    <name>TransactionDesc</name>
    <message>
        <source>conflicted with a transaction with %1 confirmations</source>
        <extracomment>Text explaining the current status of a transaction, shown in the status field of the details window for this transaction. This status represents an unconfirmed transaction that conflicts with a confirmed transaction.</extracomment>
        <translation type="unfinished">‫تعارضت مع عملية أخرى تم تأكيدها %1</translation>
    </message>
    <message>
        <source>0/unconfirmed, in memory pool</source>
        <extracomment>Text explaining the current status of a transaction, shown in the status field of the details window for this transaction. This status represents an unconfirmed transaction that is in the memory pool.</extracomment>
        <translation type="unfinished">‫0/غير مؤكدة، في تجمع الذاكرة‬</translation>
    </message>
    <message>
        <source>0/unconfirmed, not in memory pool</source>
        <extracomment>Text explaining the current status of a transaction, shown in the status field of the details window for this transaction. This status represents an unconfirmed transaction that is not in the memory pool.</extracomment>
        <translation type="unfinished">‫0/غير مؤكدة، ليست في تجمع الذاكرة‬</translation>
    </message>
    <message>
        <source>abandoned</source>
        <extracomment>Text explaining the current status of a transaction, shown in the status field of the details window for this transaction. This status represents an abandoned transaction.</extracomment>
        <translation type="unfinished">مهجور</translation>
    </message>
    <message>
        <source>%1/unconfirmed</source>
        <extracomment>Text explaining the current status of a transaction, shown in the status field of the details window for this transaction. This status represents a transaction confirmed in at least one block, but less than 6 blocks.</extracomment>
        <translation type="unfinished">غير مؤكدة/%1</translation>
    </message>
    <message>
        <source>%1 confirmations</source>
        <extracomment>Text explaining the current status of a transaction, shown in the status field of the details window for this transaction. This status represents a transaction confirmed in 6 or more blocks.</extracomment>
        <translation type="unfinished">تأكيد %1</translation>
    </message>
    <message>
        <source>Status</source>
        <translation type="unfinished">الحالة.</translation>
    </message>
    <message>
        <source>Date</source>
        <translation type="unfinished">التاريخ</translation>
    </message>
    <message>
        <source>Source</source>
        <translation type="unfinished">المصدر</translation>
    </message>
    <message>
        <source>Generated</source>
        <translation type="unfinished">‫مُصدر‬</translation>
    </message>
    <message>
        <source>From</source>
        <translation type="unfinished">من</translation>
    </message>
    <message>
        <source>unknown</source>
        <translation type="unfinished">غير معروف</translation>
    </message>
    <message>
        <source>To</source>
        <translation type="unfinished">الى</translation>
    </message>
    <message>
        <source>own address</source>
        <translation type="unfinished">عنوانه</translation>
    </message>
    <message>
        <source>watch-only</source>
        <translation type="unfinished">‫مراقبة فقط‬</translation>
    </message>
    <message>
        <source>label</source>
        <translation type="unfinished">‫مذكرة‬</translation>
    </message>
    <message numerus="yes">
        <source>matures in %n more block(s)</source>
        <translation type="unfinished">
            <numerusform>matures in %n more block(s)</numerusform>
            <numerusform>matures in %n more block(s)</numerusform>
            <numerusform>matures in %n more block(s)</numerusform>
            <numerusform>matures in %n more block(s)</numerusform>
            <numerusform>matures in %n more block(s)</numerusform>
            <numerusform>matures in %n more block(s)</numerusform>
        </translation>
    </message>
    <message>
        <source>not accepted</source>
        <translation type="unfinished">غير مقبولة</translation>
    </message>
    <message>
        <source>Transaction fee</source>
        <translation type="unfinished">رسوم العملية</translation>
    </message>
    <message>
        <source>Net amount</source>
        <translation type="unfinished">‫صافي القيمة‬</translation>
    </message>
    <message>
        <source>Message</source>
        <translation type="unfinished">رسالة </translation>
    </message>
    <message>
        <source>Comment</source>
        <translation type="unfinished">تعليق</translation>
    </message>
    <message>
        <source>Transaction ID</source>
        <translation type="unfinished">‫رقم العملية‬</translation>
    </message>
    <message>
        <source>Transaction total size</source>
        <translation type="unfinished">الحجم الكلي ‫للعملية‬</translation>
    </message>
    <message>
        <source>Transaction virtual size</source>
        <translation type="unfinished">حجم المعاملة الافتراضي</translation>
    </message>
    <message>
        <source>Output index</source>
        <translation type="unfinished">مؤشر المخرجات</translation>
    </message>
    <message>
        <source>Merchant</source>
        <translation type="unfinished">تاجر</translation>
    </message>
    <message>
        <source>Debug information</source>
        <translation type="unfinished">معلومات التصحيح</translation>
    </message>
    <message>
        <source>Transaction</source>
        <translation type="unfinished">‫عملية‬</translation>
    </message>
    <message>
        <source>Inputs</source>
        <translation type="unfinished">المدخلات</translation>
    </message>
    <message>
        <source>Amount</source>
        <translation type="unfinished">‫القيمة‬</translation>
    </message>
    <message>
        <source>true</source>
        <translation type="unfinished">صحيح</translation>
    </message>
    <message>
        <source>false</source>
        <translation type="unfinished">خاطئ</translation>
    </message>
</context>
<context>
    <name>TransactionDescDialog</name>
    <message>
        <source>This pane shows a detailed description of the transaction</source>
        <translation type="unfinished">يبين هذا الجزء وصفا مفصلا لهده المعاملة</translation>
    </message>
    <message>
        <source>Details for %1</source>
        <translation type="unfinished">تفاصيل عن %1</translation>
    </message>
</context>
<context>
    <name>TransactionTableModel</name>
    <message>
        <source>Date</source>
        <translation type="unfinished">التاريخ</translation>
    </message>
    <message>
        <source>Type</source>
        <translation type="unfinished">النوع</translation>
    </message>
    <message>
        <source>Label</source>
        <translation type="unfinished">المذكرة</translation>
    </message>
    <message>
        <source>Unconfirmed</source>
        <translation type="unfinished">غير مؤكد</translation>
    </message>
    <message>
        <source>Abandoned</source>
        <translation type="unfinished">مهجور</translation>
    </message>
    <message>
        <source>Confirming (%1 of %2 recommended confirmations)</source>
        <translation type="unfinished">قيد التأكيد (%1 من %2 تأكيد موصى به)</translation>
    </message>
    <message>
        <source>Confirmed (%1 confirmations)</source>
        <translation type="unfinished">‫نافذ (%1 تأكيدات)‬</translation>
    </message>
    <message>
        <source>Conflicted</source>
        <translation type="unfinished">يتعارض</translation>
    </message>
    <message>
        <source>Immature (%1 confirmations, will be available after %2)</source>
        <translation type="unfinished">غير ناضجة (تأكيدات %1 ، ستكون متوفرة بعد %2)</translation>
    </message>
    <message>
        <source>Generated but not accepted</source>
        <translation type="unfinished">ولّدت ولكن لم تقبل</translation>
    </message>
    <message>
        <source>Received with</source>
        <translation type="unfinished">‫استلم في‬</translation>
    </message>
    <message>
        <source>Received from</source>
        <translation type="unfinished">‫استلم من</translation>
    </message>
    <message>
        <source>Sent to</source>
        <translation type="unfinished">أرسل إلى</translation>
    </message>
    <message>
        <source>Mined</source>
        <translation type="unfinished">‫معدّن‬</translation>
    </message>
    <message>
        <source>watch-only</source>
        <translation type="unfinished">‫مراقبة فقط‬</translation>
    </message>
    <message>
        <source>(n/a)</source>
        <translation type="unfinished">غير متوفر</translation>
    </message>
    <message>
        <source>(no label)</source>
        <translation type="unfinished">( لا وجود لمذكرة)</translation>
    </message>
    <message>
        <source>Transaction status. Hover over this field to show number of confirmations.</source>
        <translation type="unfinished">حالة التحويل. مرر فوق هذا الحقل لعرض عدد  التأكيدات.</translation>
    </message>
    <message>
        <source>Date and time that the transaction was received.</source>
        <translation type="unfinished">‫التاريخ والوقت الذي تم فيه استلام العملية.‬</translation>
    </message>
    <message>
        <source>Type of transaction.</source>
        <translation type="unfinished">‫نوع العملية.‬</translation>
    </message>
    <message>
        <source>Whether or not a watch-only address is involved in this transaction.</source>
        <translation type="unfinished">‫إذا كان عنوان المراقبة له علاقة بهذه العملية أم لا.‬</translation>
    </message>
    <message>
        <source>User-defined intent/purpose of the transaction.</source>
        <translation type="unfinished">‫سبب تنفيذ العملية للمستخدم.‬</translation>
    </message>
    <message>
        <source>Amount removed from or added to balance.</source>
        <translation type="unfinished">‫القيمة المضافة أو المزالة من الرصيد.‬</translation>
    </message>
</context>
<context>
    <name>TransactionView</name>
    <message>
        <source>All</source>
        <translation type="unfinished">الكل</translation>
    </message>
    <message>
        <source>Today</source>
        <translation type="unfinished">اليوم</translation>
    </message>
    <message>
        <source>This week</source>
        <translation type="unfinished">هذا الاسبوع</translation>
    </message>
    <message>
        <source>This month</source>
        <translation type="unfinished">هذا الشهر</translation>
    </message>
    <message>
        <source>Last month</source>
        <translation type="unfinished">الشهر الماضي</translation>
    </message>
    <message>
        <source>This year</source>
        <translation type="unfinished">هذا العام</translation>
    </message>
    <message>
        <source>Received with</source>
        <translation type="unfinished">‫استلم في‬</translation>
    </message>
    <message>
        <source>Sent to</source>
        <translation type="unfinished">أرسل إلى</translation>
    </message>
    <message>
        <source>Mined</source>
        <translation type="unfinished">‫معدّن‬</translation>
    </message>
    <message>
        <source>Other</source>
        <translation type="unfinished">أخرى</translation>
    </message>
    <message>
        <source>Enter address, transaction id, or label to search</source>
        <translation type="unfinished">‫أدخل العنوان أو معرف المعاملة أو المذكرة للبحث‬</translation>
    </message>
    <message>
        <source>Min amount</source>
        <translation type="unfinished">الحد الأدنى</translation>
    </message>
    <message>
        <source>Range…</source>
        <translation type="unfinished">نطاق...</translation>
    </message>
    <message>
        <source>&amp;Copy address</source>
        <translation type="unfinished">‫&amp;انسخ العنوان‬</translation>
    </message>
    <message>
        <source>Copy &amp;label</source>
        <translation type="unfinished">‫نسخ &amp;مذكرة‬</translation>
    </message>
    <message>
        <source>Copy &amp;amount</source>
        <translation type="unfinished">‫نسخ &amp;القيمة‬</translation>
    </message>
    <message>
        <source>Copy transaction &amp;ID</source>
        <translation type="unfinished">‫نسخ &amp;معرف العملية‬</translation>
    </message>
    <message>
        <source>Copy &amp;raw transaction</source>
        <translation type="unfinished">‫نسخ &amp;النص الأصلي للعملية‬</translation>
    </message>
    <message>
        <source>Copy full transaction &amp;details</source>
        <translation type="unfinished">‫نسخ كامل &amp;تفاصيل العملية‬</translation>
    </message>
    <message>
        <source>&amp;Show transaction details</source>
        <translation type="unfinished">‫&amp; اظهر تفاصيل العملية‬</translation>
    </message>
    <message>
        <source>Increase transaction &amp;fee</source>
        <translation type="unfinished">‫زيادة العملية و الرسوم‬</translation>
    </message>
    <message>
        <source>A&amp;bandon transaction</source>
        <translation type="unfinished">‫ال&amp;تخلي عن العملية</translation>
    </message>
    <message>
        <source>&amp;Edit address label</source>
        <translation type="unfinished">و تحرير تسمية العنوان </translation>
    </message>
    <message>
        <source>Show in %1</source>
        <extracomment>Transactions table context menu action to show the selected transaction in a third-party block explorer. %1 is a stand-in argument for the URL of the explorer.</extracomment>
        <translation type="unfinished">‫عرض في %1</translation>
    </message>
    <message>
        <source>Export Transaction History</source>
        <translation type="unfinished">‫تصدير سجل العمليات التاريخي‬</translation>
    </message>
    <message>
        <source>Comma separated file</source>
        <extracomment>Expanded name of the CSV file format. See: https://en.wikipedia.org/wiki/Comma-separated_values.</extracomment>
        <translation type="unfinished">ملف القيم المفصولة بفاصلة</translation>
    </message>
    <message>
        <source>Confirmed</source>
        <translation type="unfinished">‫نافذ‬</translation>
    </message>
    <message>
        <source>Watch-only</source>
        <translation type="unfinished">‫مراقبة فقط‬</translation>
    </message>
    <message>
        <source>Date</source>
        <translation type="unfinished">التاريخ</translation>
    </message>
    <message>
        <source>Type</source>
        <translation type="unfinished">النوع</translation>
    </message>
    <message>
        <source>Label</source>
        <translation type="unfinished">المذكرة</translation>
    </message>
    <message>
        <source>Address</source>
        <translation type="unfinished">العنوان</translation>
    </message>
    <message>
        <source>ID</source>
        <translation type="unfinished">‫المعرف‬</translation>
    </message>
    <message>
        <source>Exporting Failed</source>
        <translation type="unfinished">فشل التصدير</translation>
    </message>
    <message>
        <source>There was an error trying to save the transaction history to %1.</source>
        <translation type="unfinished">‫حدث خطأ أثناء محاولة حفظ سجل العملية التاريخي في %1.‬</translation>
    </message>
    <message>
        <source>Exporting Successful</source>
        <translation type="unfinished">نجح التصدير</translation>
    </message>
    <message>
        <source>The transaction history was successfully saved to %1.</source>
        <translation type="unfinished">‫تم حفظ سجل العملية التاريخي بنجاح في %1.‬</translation>
    </message>
    <message>
        <source>Range:</source>
        <translation type="unfinished">المدى:</translation>
    </message>
    <message>
        <source>to</source>
        <translation type="unfinished">إلى</translation>
    </message>
</context>
<context>
    <name>WalletFrame</name>
    <message>
        <source>No wallet has been loaded.
Go to File &gt; Open Wallet to load a wallet.
- OR -</source>
        <translation type="unfinished">لم يتم تحميل أي محافظ.
اذهب الى ملف &gt; فتح محفظة لتحميل محفظة.
- أو -</translation>
    </message>
    <message>
        <source>Create a new wallet</source>
        <translation type="unfinished">إنشاء محفظة جديدة</translation>
    </message>
    <message>
        <source>Error</source>
        <translation type="unfinished">خطأ</translation>
    </message>
    <message>
        <source>Unable to decode PSBT from clipboard (invalid base64)</source>
        <translation type="unfinished">‫تعذر قراءة وتحليل ترميز PSBT من الحافظة (base64 غير صالح)‬</translation>
    </message>
    <message>
        <source>Load Transaction Data</source>
        <translation type="unfinished">‫تحميل بيانات العملية‬</translation>
    </message>
    <message>
        <source>Partially Signed Transaction (*.psbt)</source>
        <translation type="unfinished">معاملة موقعة جزئيا (psbt.*)</translation>
    </message>
    <message>
        <source>PSBT file must be smaller than 100 MiB</source>
        <translation type="unfinished">ملف PSBT يجب أن يكون أصغر من 100 ميجابايت</translation>
    </message>
    <message>
        <source>Unable to decode PSBT</source>
        <translation type="unfinished">‫غير قادر على قراءة وتحليل ترميز PSBT‬</translation>
    </message>
</context>
<context>
    <name>WalletModel</name>
    <message>
        <source>Send Coins</source>
        <translation type="unfinished">‫إرسال وحدات البتكوين‬</translation>
    </message>
    <message>
        <source>Fee bump error</source>
        <translation type="unfinished">خطأ في زيادة الرسوم</translation>
    </message>
    <message>
        <source>Increasing transaction fee failed</source>
        <translation type="unfinished">فشل في زيادة رسوم العملية</translation>
    </message>
    <message>
        <source>Do you want to increase the fee?</source>
        <extracomment>Asks a user if they would like to manually increase the fee of a transaction that has already been created.</extracomment>
        <translation type="unfinished">هل تريد زيادة الرسوم؟</translation>
    </message>
    <message>
        <source>Current fee:</source>
        <translation type="unfinished">‫الرسوم الان:‬</translation>
    </message>
    <message>
        <source>Increase:</source>
        <translation type="unfinished">زيادة:</translation>
    </message>
    <message>
        <source>New fee:</source>
        <translation type="unfinished">‫رسم جديد:‬</translation>
    </message>
    <message>
        <source>Confirm fee bump</source>
        <translation type="unfinished">تأكيد زيادة الرسوم</translation>
    </message>
    <message>
        <source>Can't draft transaction.</source>
        <translation type="unfinished">لا يمكن صياغة المعاملة</translation>
    </message>
    <message>
        <source>PSBT copied</source>
        <translation type="unfinished">تم نسخ PSBT</translation>
    </message>
    <message>
        <source>Can't sign transaction.</source>
        <translation type="unfinished">لا يمكن توقيع المعاملة.</translation>
    </message>
    <message>
        <source>Could not commit transaction</source>
        <translation type="unfinished">لا يمكن تنفيذ المعاملة</translation>
    </message>
    <message>
        <source>Can't display address</source>
        <translation type="unfinished">لا يمكن عرض العنوان </translation>
    </message>
    <message>
        <source>default wallet</source>
        <translation type="unfinished">‫محفظة افتراضية‬</translation>
    </message>
</context>
<context>
    <name>WalletView</name>
    <message>
        <source>&amp;Export</source>
        <translation type="unfinished">&amp;تصدير</translation>
    </message>
    <message>
        <source>Export the data in the current tab to a file</source>
        <translation type="unfinished">صدّر البيانات في التبويب الحالي الى ملف</translation>
    </message>
    <message>
        <source>Backup Wallet</source>
        <translation type="unfinished">‫انسخ المحفظة احتياطيا‬</translation>
    </message>
    <message>
        <source>Wallet Data</source>
        <extracomment>Name of the wallet data file format.</extracomment>
        <translation type="unfinished">بيانات المحفظة</translation>
    </message>
    <message>
        <source>Backup Failed</source>
        <translation type="unfinished">‫تعذر النسخ الاحتياطي‬</translation>
    </message>
    <message>
        <source>There was an error trying to save the wallet data to %1.</source>
        <translation type="unfinished">لقد حدث خطأ أثناء محاولة حفظ بيانات المحفظة الى %1.</translation>
    </message>
    <message>
        <source>Backup Successful</source>
        <translation type="unfinished">‫نجح النسخ الاحتياطي‬</translation>
    </message>
    <message>
        <source>The wallet data was successfully saved to %1.</source>
        <translation type="unfinished">تم حفظ بيانات المحفظة بنجاح إلى %1.</translation>
    </message>
    <message>
        <source>Cancel</source>
        <translation type="unfinished">إلغاء</translation>
    </message>
</context>
<context>
    <name>bitcoin-core</name>
    <message>
        <source>The %s developers</source>
        <translation type="unfinished">%s المبرمجون</translation>
    </message>
    <message>
        <source>%s corrupt. Try using the wallet tool qtum-wallet to salvage or restoring a backup.</source>
        <translation type="unfinished">‫‫%s مشكل. حاول استخدام أداة محفظة البتكوين للاصلاح أو استعادة نسخة احتياطية.‬</translation>
    </message>
    <message>
        <source>%s failed to validate the -assumeutxo snapshot state. This indicates a hardware problem, or a bug in the software, or a bad software modification that allowed an invalid snapshot to be loaded. As a result of this, the node will shut down and stop using any state that was built on the snapshot, resetting the chain height from %d to %d. On the next restart, the node will resume syncing from %d without using any snapshot data. Please report this incident to %s, including how you obtained the snapshot. The invalid snapshot chainstate will be left on disk in case it is helpful in diagnosing the issue that caused this error.</source>
        <translation type="unfinished">%sفشل في التحقق من صحة حالة اللقطة -assumeutxo. يشير هذا إلى وجود مشكلة في الأجهزة، أو خطأ في البرنامج، أو تعديل سيء في البرنامج يسمح بتحميل لقطة غير صالحة. ونتيجة لذلك، سيتم إيقاف تشغيل العقدة والتوقف عن استخدام أي حالة تم إنشاؤها في اللقطة، مما يؤدي إلى إعادة ضبط ارتفاع السلسلة من%dإلى %d.  في عملية إعادة التشغيل التالية، ستستأنف العقدة المزامنة من %dدون استخدام أي بيانات لقطة. الرجاء الإبلاغ عن هذه الحادثة إلى %s، بما في ذلك كيفية حصولك على اللقطة. سيتم ترك حالة سلسلة اللقطة غير الصالحة على القرص في حال كان ذلك مفيدًا في تشخيص المشكلة التي تسببت في هذا الخطأ.</translation>
    </message>
    <message>
        <source>Cannot downgrade wallet from version %i to version %i. Wallet version unchanged.</source>
        <translation type="unfinished">‫لا يمكن استرجاع إصدار المحفظة من %i الى %i. لم يتغير إصدار المحفظة.‬</translation>
    </message>
    <message>
        <source>Cannot obtain a lock on data directory %s. %s is probably already running.</source>
        <translation type="unfinished">‫لا يمكن اقفال المجلد %s. من المحتمل أن %s يعمل بالفعل.‬</translation>
    </message>
    <message>
        <source>Distributed under the MIT software license, see the accompanying file %s or %s</source>
        <translation type="unfinished">موزع بموجب ترخيص برامج MIT ، راجع الملف المصاحب %s أو %s</translation>
    </message>
    <message>
        <source>Error reading %s! Transaction data may be missing or incorrect. Rescanning wallet.</source>
        <translation type="unfinished">‫خطأ في قراءة %s بيانات العملية قد تكون مفقودة أو غير صحيحة. اعادة فحص المحفظة.‬</translation>
    </message>
    <message>
        <source>File %s already exists. If you are sure this is what you want, move it out of the way first.</source>
        <translation type="unfinished">الملف %s موجود مسبقا , اذا كنت متأكدا من المتابعة يرجى ابعاده للاستمرار.</translation>
    </message>
    <message>
        <source>Please check that your computer's date and time are correct! If your clock is wrong, %s will not work properly.</source>
        <translation type="unfinished">رجاء تأكد من أن التاريخ والوقت في حاسوبك صحيحان! اذا كانت ساعتك خاطئة، %s لن يعمل بصورة صحيحة.</translation>
    </message>
    <message>
        <source>Please contribute if you find %s useful. Visit %s for further information about the software.</source>
        <translation type="unfinished">يرجى المساهمة إذا وجدت %s مفيداً. تفضل بزيارة %s لمزيد من المعلومات حول البرنامج.</translation>
    </message>
    <message>
        <source>Prune configured below the minimum of %d MiB.  Please use a higher number.</source>
        <translation type="unfinished">‫الاختصار أقل من الحد الأدنى %d ميجابايت. من فضلك ارفع الحد.‬</translation>
    </message>
    <message>
        <source>Prune: last wallet synchronisation goes beyond pruned data. You need to -reindex (download the whole blockchain again in case of pruned node)</source>
        <translation type="unfinished">‫الاختصار: اخر مزامنة للمحفظة كانت قبل البيانات المختصرة. تحتاج الى - اعادة فهرسة (قم بتنزيل الطوابق المتتالية بأكملها مرة أخرى في حال تم اختصار النود)‬</translation>
    </message>
    <message>
        <source>SQLiteDatabase: Unknown sqlite wallet schema version %d. Only version %d is supported</source>
        <translation type="unfinished">SQLiteDatabase: اصدار مخطط لمحفظة sqlite غير معروف %d. فقط اصدار %d مدعوم.</translation>
    </message>
    <message>
        <source>The block database contains a block which appears to be from the future. This may be due to your computer's date and time being set incorrectly. Only rebuild the block database if you are sure that your computer's date and time are correct</source>
        <translation type="unfinished">‫قاعدة بيانات الطوابق تحتوي على طابق مستقبلي كما يبدو. قد يكون هذا بسبب أن التاريخ والوقت في جهازك لم يضبطا بشكل صحيح. قم بإعادة بناء قاعدة بيانات الطوابق في حال كنت متأكدا من أن التاريخ والوقت قد تم ضبطهما بشكل صحيح‬</translation>
    </message>
    <message>
        <source>The transaction amount is too small to send after the fee has been deducted</source>
        <translation type="unfinished">قيمة المعاملة صغيرة جدًا ولا يمكن إرسالها بعد خصم الرسوم</translation>
    </message>
    <message>
        <source>This is a pre-release test build - use at your own risk - do not use for mining or merchant applications</source>
        <translation type="unfinished">‫هذه بناء برمجي تجريبي - استخدمه على مسؤوليتك الخاصة - لا تستخدمه للتعدين أو التجارة‬</translation>
    </message>
    <message>
        <source>This is the maximum transaction fee you pay (in addition to the normal fee) to prioritize partial spend avoidance over regular coin selection.</source>
        <translation type="unfinished">‫هذا هو الحد الاعلى للرسوم التي تدفعها (بالاضافة للرسوم العادية) لتفادي الدفع الجزئي واعطاء أولوية لاختيار الوحدات.‬</translation>
    </message>
    <message>
        <source>This is the transaction fee you may discard if change is smaller than dust at this level</source>
        <translation type="unfinished">هذه رسوم المعاملة يمكنك التخلص منها إذا كان المبلغ أصغر من الغبار عند هذا المستوى</translation>
    </message>
    <message>
        <source>This is the transaction fee you may pay when fee estimates are not available.</source>
        <translation type="unfinished">هذه هي رسوم المعاملة التي قد تدفعها عندما تكون عملية حساب الرسوم غير متوفرة.</translation>
    </message>
    <message>
        <source>Unknown wallet file format "%s" provided. Please provide one of "bdb" or "sqlite".</source>
        <translation type="unfinished">‫صيغة ملف المحفظة غير معروفة “%s”. الرجاء تقديم اما “bdb” أو “sqlite”.‬</translation>
    </message>
    <message>
        <source>Wallet created successfully. The legacy wallet type is being deprecated and support for creating and opening legacy wallets will be removed in the future.</source>
        <translation type="unfinished">‫تم انشاء المحفظة بنجاح. سيتم الغاء العمل بنوعية المحافظ القديمة ولن يتم دعم انشاءها أو فتحها مستقبلا.‬</translation>
    </message>
    <message>
        <source>Warning: Private keys detected in wallet {%s} with disabled private keys</source>
        <translation type="unfinished">‫تحذير: تم اكتشاف مفاتيح خاصة في المحفظة {%s} رغم أن خيار التعامل مع المفاتيح الخاصة معطل‬} مع مفاتيح خاصة موقفة. </translation>
    </message>
    <message>
        <source>Warning: We do not appear to fully agree with our peers! You may need to upgrade, or other nodes may need to upgrade.</source>
        <translation type="unfinished">‫تحذير: لا يبدو أننا نتفق تمامًا مع أقراننا! قد تحتاج إلى الترقية ، أو قد تحتاج الأنواد الأخرى إلى الترقية.‬</translation>
    </message>
    <message>
        <source>You need to rebuild the database using -reindex to go back to unpruned mode.  This will redownload the entire blockchain</source>
        <translation type="unfinished">‫تحتاج إلى إعادة إنشاء قاعدة البيانات باستخدام -reindex للعودة إلى الوضعية النود الكامل. هذا سوف يعيد تحميل الطوابق المتتالية بأكملها‬</translation>
    </message>
    <message>
        <source>%s is set very high!</source>
        <translation type="unfinished">ضبط %s مرتفع جدا!‬</translation>
    </message>
    <message>
        <source>-maxmempool must be at least %d MB</source>
        <translation type="unfinished">‫-الحد الأقصى لتجمع الذاكرة  %d ميجابايت‬ على الأقل</translation>
    </message>
    <message>
        <source>A fatal internal error occurred, see debug.log for details</source>
        <translation type="unfinished">‫حدث خطأ داخلي شديد، راجع ملف تصحيح الأخطاء للتفاصيل‬</translation>
    </message>
    <message>
        <source>Cannot resolve -%s address: '%s'</source>
        <translation type="unfinished">لا يمكن الحل - %s العنوان:  '%s'</translation>
    </message>
    <message>
        <source>Cannot write to data directory '%s'; check permissions.</source>
        <translation type="unfinished">‫لايمكن الكتابة في المجلد '%s'؛ تحقق من الصلاحيات.‬</translation>
    </message>
    <message>
        <source>Failed to rename invalid peers.dat file. Please move or delete it and try again.</source>
        <translation type="unfinished">‫فشل في إعادة تسمية ملف invalid peers.dat. يرجى نقله أو حذفه وحاول مرة أخرى.‬</translation>
    </message>
    <message>
        <source>Config setting for %s only applied on %s network when in [%s] section.</source>
        <translation type="unfinished">يتم تطبيق إعداد التكوين لـ%s فقط على شبكة %s في قسم [%s].</translation>
    </message>
    <message>
        <source>Copyright (C) %i-%i</source>
        <translation type="unfinished">حقوق الطبع والنشر (C) %i-%i</translation>
    </message>
    <message>
        <source>Corrupted block database detected</source>
        <translation type="unfinished">‫تم الكشف عن قاعدة بيانات طوابق تالفة‬</translation>
    </message>
    <message>
        <source>Could not find asmap file %s</source>
        <translation type="unfinished">تعذر العثور على ملف asmap %s</translation>
    </message>
    <message>
        <source>Could not parse asmap file %s</source>
        <translation type="unfinished">تعذر تحليل ملف asmap %s</translation>
    </message>
    <message>
        <source>Disk space is too low!</source>
        <translation type="unfinished">‫تحذير: مساحة التخزين منخفضة!‬</translation>
    </message>
    <message>
        <source>Do you want to rebuild the block database now?</source>
        <translation type="unfinished">‫هل تريد إعادة بناء قاعدة بيانات الطوابق الآن؟‬</translation>
    </message>
    <message>
        <source>Done loading</source>
        <translation type="unfinished">إنتهاء التحميل</translation>
    </message>
    <message>
        <source>Dump file %s does not exist.</source>
        <translation type="unfinished">‫ملف الاسقاط %s غير موجود.‬</translation>
    </message>
    <message>
        <source>Error creating %s</source>
        <translation type="unfinished">خطأ في إنشاء %s</translation>
    </message>
    <message>
        <source>Error loading %s</source>
        <translation type="unfinished">خطأ في تحميل %s</translation>
    </message>
    <message>
        <source>Error loading %s: Private keys can only be disabled during creation</source>
        <translation type="unfinished">‫خطأ في تحميل %s: يمكن تعطيل المفاتيح الخاصة أثناء الانشاء فقط‬</translation>
    </message>
    <message>
        <source>Error loading %s: Wallet corrupted</source>
        <translation type="unfinished">خطأ في التحميل %s: المحفظة تالفة.</translation>
    </message>
    <message>
        <source>Error loading %s: Wallet requires newer version of %s</source>
        <translation type="unfinished">‫خطأ في تحميل %s: المحفظة تتطلب الاصدار الجديد من %s‬</translation>
    </message>
    <message>
        <source>Error loading block database</source>
        <translation type="unfinished">‫خطأ في تحميل قاعدة بيانات الطوابق‬</translation>
    </message>
    <message>
        <source>Error opening block database</source>
        <translation type="unfinished">‫خطأ في فتح قاعدة بيانات الطوابق‬</translation>
    </message>
    <message>
        <source>Error reading from database, shutting down.</source>
        <translation type="unfinished">‫خطأ في القراءة من قاعدة البيانات ، يجري التوقف.‬</translation>
    </message>
    <message>
        <source>Error reading next record from wallet database</source>
        <translation type="unfinished">خطأ قراءة السجل التالي من قاعدة بيانات المحفظة</translation>
    </message>
    <message>
        <source>Error: Couldn't create cursor into database</source>
        <translation type="unfinished">‫خطأ : لم نتمكن من انشاء علامة فارقة (cursor) في قاعدة البيانات‬</translation>
    </message>
    <message>
        <source>Error: Disk space is low for %s</source>
        <translation type="unfinished">‫خطأ : مساحة التخزين منخفضة ل %s</translation>
    </message>
    <message>
        <source>Error: Failed to create new watchonly wallet</source>
        <translation type="unfinished">‫خطأ: فشل انشاء محفظة المراقبة فقط الجديدة‬</translation>
    </message>
    <message>
        <source>Error: Got key that was not hex: %s</source>
        <translation type="unfinished">‫خطأ: المفتاح ليس في صيغة ست عشرية: %s</translation>
    </message>
    <message>
        <source>Error: Got value that was not hex: %s</source>
        <translation type="unfinished">‫خطأ: القيمة ليست في صيغة ست عشرية: %s</translation>
    </message>
    <message>
        <source>Error: Missing checksum</source>
        <translation type="unfinished">خطأ : مجموع اختباري مفقود </translation>
    </message>
    <message>
        <source>Error: No %s addresses available.</source>
        <translation type="unfinished">‫خطأ : لا يتوفر %s عناوين.‬</translation>
    </message>
    <message>
        <source>Error: Unable to begin reading all records in the database</source>
        <translation type="unfinished">‫خطأ: غير قادر على قراءة السجلات في قاعدة البيانات‬</translation>
    </message>
    <message>
        <source>Error: Unable to make a backup of your wallet</source>
        <translation type="unfinished">‫خطأ: غير قادر النسخ الاحتياطي للمحفظة‬</translation>
    </message>
    <message>
        <source>Error: Unable to read all records in the database</source>
        <translation type="unfinished">‫خطأ: غير قادر على قراءة السجلات في قاعدة البيانات‬</translation>
    </message>
    <message>
        <source>Error: Unable to remove watchonly address book data</source>
        <translation type="unfinished">‫خطأ: غير قادر على ازالة عناوين المراقبة فقط من السجل‬</translation>
    </message>
    <message>
        <source>Error: Unable to write record to new wallet</source>
        <translation type="unfinished">خطأ : لا يمكن كتابة السجل للمحفظة الجديدة</translation>
    </message>
    <message>
        <source>Failed to listen on any port. Use -listen=0 if you want this.</source>
        <translation type="unfinished">فشل في الاستماع على أي منفذ. استخدام الاستماع = 0 إذا كنت تريد هذا.</translation>
    </message>
    <message>
        <source>Failed to rescan the wallet during initialization</source>
        <translation type="unfinished">‫فشلت عملية اعادة تفحص وتدقيق المحفظة أثناء التهيئة‬</translation>
    </message>
    <message>
        <source>Failed to verify database</source>
        <translation type="unfinished">فشل في التحقق من قاعدة البيانات</translation>
    </message>
    <message>
        <source>Fee rate (%s) is lower than the minimum fee rate setting (%s)</source>
        <translation type="unfinished">‫معدل الرسوم (%s) أقل من الحد الادنى لاعدادات معدل الرسوم (%s)‬</translation>
    </message>
    <message>
        <source>Ignoring duplicate -wallet %s.</source>
        <translation type="unfinished">‫تجاهل المحفظة المكررة %s.‬</translation>
    </message>
    <message>
        <source>Importing…</source>
        <translation type="unfinished">‫الاستيراد…‬</translation>
    </message>
    <message>
        <source>Incorrect or no genesis block found. Wrong datadir for network?</source>
        <translation type="unfinished">‫لم يتم العثور على طابق الأساس أو المعلومات غير صحيحة. مجلد بيانات خاطئ للشبكة؟‬</translation>
    </message>
    <message>
        <source>Initialization sanity check failed. %s is shutting down.</source>
        <translation type="unfinished">‫فشل التحقق من اختبار التعقل. تم إيقاف %s.</translation>
    </message>
    <message>
        <source>Input not found or already spent</source>
        <translation type="unfinished">‫المدخلات غير موجودة أو تم صرفها‬</translation>
    </message>
    <message>
        <source>Insufficient funds</source>
        <translation type="unfinished">الرصيد غير كافي</translation>
    </message>
    <message>
        <source>Invalid -onion address or hostname: '%s'</source>
        <translation type="unfinished">عنوان اونيون غير صحيح : '%s'</translation>
    </message>
    <message>
        <source>Invalid P2P permission: '%s'</source>
        <translation type="unfinished">‫إذن القرين للقرين غير صالح: ‘%s’‬</translation>
    </message>
    <message>
        <source>Invalid amount for -%s=&lt;amount&gt;: '%s'</source>
        <translation type="unfinished">‫قيمة غير صحيحة‬ ل - %s=&lt;amount&gt;:"%s"</translation>
    </message>
    <message>
        <source>Loading P2P addresses…</source>
        <translation type="unfinished">تحميل عناوين P2P....</translation>
    </message>
    <message>
        <source>Loading banlist…</source>
        <translation type="unfinished">تحميل قائمة الحظر</translation>
    </message>
    <message>
        <source>Loading block index…</source>
        <translation type="unfinished">‫تحميل فهرس الطابق…‬</translation>
    </message>
    <message>
        <source>Loading wallet…</source>
        <translation type="unfinished">‫تحميل المحفظة…‬</translation>
    </message>
    <message>
        <source>Missing amount</source>
        <translation type="unfinished">‫يفتقد القيمة‬</translation>
    </message>
    <message>
        <source>Not enough file descriptors available.</source>
        <translation type="unfinished">لا تتوفر واصفات ملفات كافية.</translation>
    </message>
    <message>
        <source>Prune cannot be configured with a negative value.</source>
        <translation type="unfinished">‫لا يمكن ضبط الاختصار بقيمة سالبة.‬</translation>
    </message>
    <message>
        <source>Prune mode is incompatible with -txindex.</source>
        <translation type="unfinished">‫وضع الاختصار غير متوافق مع -txindex.‬</translation>
    </message>
    <message>
        <source>Replaying blocks…</source>
        <translation type="unfinished">‫إستعادة الطوابق…‬</translation>
    </message>
    <message>
        <source>Rescanning…</source>
        <translation type="unfinished">‫إعادة التفحص والتدقيق…‬</translation>
    </message>
    <message>
        <source>SQLiteDatabase: Failed to execute statement to verify database: %s</source>
        <translation type="unfinished">‫‫SQLiteDatabase: فشل في تنفيذ الامر لتوثيق قاعدة البيانات: %s</translation>
    </message>
    <message>
        <source>Section [%s] is not recognized.</source>
        <translation type="unfinished">لم يتم التعرف على القسم [%s]</translation>
    </message>
    <message>
        <source>Signing transaction failed</source>
        <translation type="unfinished">فشل توقيع المعاملة</translation>
    </message>
    <message>
        <source>Specified -walletdir "%s" does not exist</source>
        <translation type="unfinished">‫مجلد المحفظة المحددة "%s" غير موجود</translation>
    </message>
    <message>
        <source>Specified -walletdir "%s" is a relative path</source>
        <translation type="unfinished">‫مسار مجلد المحفظة المحدد "%s" مختصر ومتغير‬</translation>
    </message>
    <message>
        <source>The source code is available from %s.</source>
        <translation type="unfinished">شفرة المصدر متاحة من %s.</translation>
    </message>
    <message>
        <source>The transaction amount is too small to pay the fee</source>
        <translation type="unfinished">‫قيمة المعاملة صغيرة جدا ولا تكفي لدفع الرسوم‬</translation>
    </message>
    <message>
        <source>The wallet will avoid paying less than the minimum relay fee.</source>
        <translation type="unfinished">‫سوف تتجنب المحفظة دفع رسوم أقل من الحد الأدنى للتوصيل.‬</translation>
    </message>
    <message>
        <source>This is experimental software.</source>
        <translation type="unfinished">هذا برنامج تجريبي.</translation>
    </message>
    <message>
        <source>This is the minimum transaction fee you pay on every transaction.</source>
        <translation type="unfinished">هذه هي اقل قيمة من العمولة التي تدفعها عند كل عملية تحويل للأموال.</translation>
    </message>
    <message>
        <source>This is the transaction fee you will pay if you send a transaction.</source>
        <translation type="unfinished">‫هذه هي رسوم ارسال العملية التي ستدفعها إذا قمت بارسال العمليات.‬</translation>
    </message>
    <message>
        <source>Transaction amount too small</source>
        <translation type="unfinished">قيمة العملية صغيره جدا</translation>
    </message>
    <message>
        <source>Transaction amounts must not be negative</source>
        <translation type="unfinished">‫يجب ألا تكون قيمة العملية بالسالب‬</translation>
    </message>
    <message>
        <source>Transaction must have at least one recipient</source>
        <translation type="unfinished">يجب أن تحتوي المعاملة على مستلم واحد على الأقل</translation>
    </message>
    <message>
        <source>Transaction needs a change address, but we can't generate it.</source>
        <translation type="unfinished">‫العملية تتطلب عنوان فكة ولكن لم نتمكن من توليد العنوان.‬</translation>
    </message>
    <message>
        <source>Transaction too large</source>
        <translation type="unfinished">المعاملة كبيرة جدا</translation>
    </message>
    <message>
        <source>Unable to bind to %s on this computer (bind returned error %s)</source>
        <translation type="unfinished">يتعذر الربط مع %s على هذا الكمبيوتر (الربط انتج خطأ %s)</translation>
    </message>
    <message>
        <source>Unable to bind to %s on this computer. %s is probably already running.</source>
        <translation type="unfinished">تعذر الربط مع %s على هذا الكمبيوتر. %s على الأغلب يعمل مسبقا.</translation>
    </message>
    <message>
        <source>Unable to generate initial keys</source>
        <translation type="unfinished">غير قادر على توليد مفاتيح أولية</translation>
    </message>
    <message>
        <source>Unable to generate keys</source>
        <translation type="unfinished"> غير قادر على توليد مفاتيح</translation>
    </message>
    <message>
        <source>Unable to open %s for writing</source>
        <translation type="unfinished">غير قادر على فتح %s للكتابة </translation>
    </message>
    <message>
        <source>Unable to start HTTP server. See debug log for details.</source>
        <translation type="unfinished">غير قادر على بدء خادم ال HTTP. راجع سجل تصحيح الأخطاء للحصول على التفاصيل.</translation>
    </message>
    <message>
        <source>Unknown -blockfilterindex value %s.</source>
        <translation type="unfinished">‫قيمة -blockfilterindex  مجهولة %s.‬</translation>
    </message>
    <message>
        <source>Unknown address type '%s'</source>
        <translation type="unfinished">عنوان  غير صحيح : '%s'</translation>
    </message>
    <message>
        <source>Unknown network specified in -onlynet: '%s'</source>
        <translation type="unfinished">شبكة مجهولة عرفت حددت في -onlynet: '%s'</translation>
    </message>
    <message>
        <source>Verifying blocks…</source>
        <translation type="unfinished">جار التحقق من الطوابق...</translation>
    </message>
    <message>
        <source>Verifying wallet(s)…</source>
        <translation type="unfinished"> التحقق من المحافظ ....</translation>
    </message>
    <message>
        <source>Wallet needed to be rewritten: restart %s to complete</source>
        <translation type="unfinished">يجب إعادة كتابة المحفظة: يلزم إعادة التشغيل %s لإكمال العملية</translation>
    </message>
    <message>
        <source>Settings file could not be read</source>
        <translation type="unfinished">‫ملف الاعدادات لا يمكن قراءته‬</translation>
    </message>
    <message>
        <source>Settings file could not be written</source>
        <translation type="unfinished">‫لم نتمكن من كتابة ملف الاعدادات‬</translation>
    </message>
</context>
</TS><|MERGE_RESOLUTION|>--- conflicted
+++ resolved
@@ -617,11 +617,7 @@
     </message>
     <message>
         <source>Request payments (generates QR codes and qtum: URIs)</source>
-<<<<<<< HEAD
-        <translation type="unfinished">أطلب دفعات (يولد كودات الرمز المربع وبيت كوين: العناوين المعطاة)</translation>
-=======
         <translation type="unfinished">‫أطلب مدفوعات (أنشئ رموز استجابة (QR Codes) وعناوين بتكوين)‬</translation>
->>>>>>> 258457a4
     </message>
     <message>
         <source>Show the list of used sending addresses and labels</source>
@@ -2013,10 +2009,6 @@
         <translation type="unfinished">عنوانه</translation>
     </message>
     <message>
-        <source>own address</source>
-        <translation type="unfinished">عنوانه</translation>
-    </message>
-    <message>
         <source>Unable to calculate transaction fee or total transaction amount.</source>
         <translation type="unfinished">‫غير قادر على حساب رسوم العملية أو إجمالي قيمة العملية.‬</translation>
     </message>
