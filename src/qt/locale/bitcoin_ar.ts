<TS version="2.1" language="ar">
<context>
    <name>AddressBookPage</name>
    <message>
        <source>Right-click to edit address or label</source>
        <translation type="unfinished">عنوانعنوانأنقر بزر الماوس الأيمن لتحرير العنوان أو التصنيف</translation>
    </message>
    <message>
        <source>Create a new address</source>
        <translation type="unfinished">إنشاء عنوان جديد</translation>
    </message>
    <message>
        <source>&amp;New</source>
        <translation type="unfinished">جديد</translation>
    </message>
    <message>
        <source>Copy the currently selected address to the system clipboard</source>
        <translation type="unfinished">نسخ العنوان المحدد حاليًا إلى حافظة النظام</translation>
    </message>
    <message>
        <source>&amp;Copy</source>
        <translation type="unfinished">نسخ</translation>
    </message>
    <message>
        <source>C&amp;lose</source>
        <translation type="unfinished">أغلق</translation>
    </message>
    <message>
        <source>Delete the currently selected address from the list</source>
        <translation type="unfinished">احذف العنوان المحدد حاليًا من القائمة</translation>
    </message>
    <message>
        <source>Enter address or label to search</source>
        <translation type="unfinished">أدخل العنوان أو التصنيف للبحث</translation>
    </message>
    <message>
        <source>Export the data in the current tab to a file</source>
        <translation type="unfinished">استخراج البيانات في علامة التبويب الحالية إلى ملف</translation>
    </message>
    <message>
        <source>&amp;Export</source>
        <translation type="unfinished">استخراج</translation>
    </message>
    <message>
        <source>&amp;Delete</source>
        <translation type="unfinished">حذف</translation>
    </message>
    <message>
        <source>Choose the address to send coins to</source>
        <translation type="unfinished">إختر العنوان الرقمي اللذي تريد الإرسال له</translation>
    </message>
    <message>
        <source>Choose the address to receive coins with</source>
        <translation type="unfinished">اختر العنوان الذي تود إرسال العملات إليه</translation>
    </message>
    <message>
        <source>C&amp;hoose</source>
        <translation type="unfinished">اختر</translation>
    </message>
    <message>
        <source>Sending addresses</source>
        <translation type="unfinished">العنوان الرقمي المُرسِل</translation>
    </message>
    <message>
        <source>Receiving addresses</source>
        <translation type="unfinished">العنوان الرقمي المُرسَل إليه</translation>
    </message>
    <message>
<<<<<<< HEAD
        <source>These are your Qtum addresses for sending payments. Always check the amount and the receiving address before sending coins.</source>
=======
        <source>These are your Qtum addresses for sending payments. Always check the amount and the receiving address before sending coins.</source> 
>>>>>>> d82fec21
        <translation type="unfinished">هذه هي عناوين البيتكوين لإرسال المدفوعات. دائما تحقق من المبلغ وعنوان المستلم قبل الإرسال.</translation>
    </message>
    <message>
        <source>These are your Qtum addresses for receiving payments. Use the 'Create new receiving address' button in the receive tab to create new addresses.
Signing is only possible with addresses of the type 'legacy'.</source>
        <translation type="unfinished">هذه هي عناوين بتكوين الخاصة بك لتلقي المدفوعات. استخدم الزر "إنشاء عنوان استلام جديد" في علامة تبويب الاستلام لإنشاء عناوين جديدة.
التوقيع ممكن فقط مع عناوين من النوع "قديم".</translation>
    </message>
    <message>
        <source>&amp;Copy Address</source>
        <translation type="unfinished">نسخ العنوان</translation>
    </message>
    <message>
        <source>Copy &amp;Label</source>
        <translation type="unfinished">نسخ&amp;تسمية</translation>
    </message>
    <message>
        <source>&amp;Edit</source>
        <translation type="unfinished">تحرير</translation>
    </message>
    <message>
        <source>Export Address List</source>
        <translation type="unfinished">صدّر قائمة العناوين</translation>
    </message>
    <message>
        <source>Comma separated file</source>
        <extracomment>Expanded name of the CSV file format. See: https://en.wikipedia.org/wiki/Comma-separated_values.</extracomment>
        <translation type="unfinished">ملف مفصَّل بالفواصل</translation>
    </message>
    <message>
        <source>Exporting Failed</source>
        <translation type="unfinished">لقد فشل التصدير</translation>
    </message>
</context>
<context>
    <name>AddressTableModel</name>
    <message>
        <source>Label</source>
        <translation type="unfinished">وسم</translation>
    </message>
    <message>
        <source>Address</source>
        <translation type="unfinished">عنوان</translation>
    </message>
    <message>
        <source>(no label)</source>
        <translation type="unfinished">(بدون وسم)</translation>
    </message>
</context>
<context>
    <name>AskPassphraseDialog</name>
    <message>
        <source>Passphrase Dialog</source>
        <translation type="unfinished">مربع كلمة المرور</translation>
    </message>
    <message>
        <source>Enter passphrase</source>
        <translation type="unfinished">ادخل كلمة المرور</translation>
    </message>
    <message>
        <source>New passphrase</source>
        <translation type="unfinished">كلمة مرور جديد</translation>
    </message>
    <message>
        <source>Repeat new passphrase</source>
        <translation type="unfinished">إعادة إدخال كلمة المرور</translation>
    </message>
    <message>
        <source>Show passphrase</source>
        <translation type="unfinished">أظهر كلمة المرور</translation>
    </message>
    <message>
        <source>Encrypt wallet</source>
        <translation type="unfinished">تشفير المحفظة</translation>
    </message>
    <message>
        <source>This operation needs your wallet passphrase to unlock the wallet.</source>
        <translation type="unfinished">العملية تحتاج كملة المرور المحفظة لتستطيع فتحها.</translation>
    </message>
    <message>
        <source>Unlock wallet</source>
        <translation type="unfinished">فتح المحفظة</translation>
    </message>
    <message>
        <source>Change passphrase</source>
        <translation type="unfinished">تغيير كلمة المرور</translation>
    </message>
    <message>
        <source>Confirm wallet encryption</source>
        <translation type="unfinished">تأكيد تشفير المحفظة</translation>
    </message>
    <message>
<<<<<<< HEAD
        <source>Warning: If you encrypt your wallet and lose your passphrase, you will &lt;b&gt;LOSE ALL OF YOUR QTUMS&lt;/b&gt;!</source>
=======
        <source>Warning: If you encrypt your wallet and lose your passphrase, you will &lt;b&gt;LOSE ALL OF YOUR QTUMS&lt;/b&gt;!</source> 
>>>>>>> d82fec21
        <translation type="unfinished">إذا شفرت محفظتك وفقدت كلمة المرور، ستفقد كل ما تملك من البيتكوين.</translation>
    </message>
    <message>
        <source>Are you sure you wish to encrypt your wallet?</source>
        <translation type="unfinished">هل انت متأكد بأنك تريد تشفير محفظتك؟</translation>
    </message>
    <message>
        <source>Wallet encrypted</source>
        <translation type="unfinished">تم تشفير المحفظة</translation>
    </message>
    <message>
        <source>Enter the new passphrase for the wallet.&lt;br/&gt;Please use a passphrase of &lt;b&gt;ten or more random characters&lt;/b&gt;, or &lt;b&gt;eight or more words&lt;/b&gt;.</source>
        <translation type="unfinished">أدخل كلمة المرور الجديدة للمحفظة. &lt;br/&gt; الرجاء استخدام  كلمة مرور تتكون من &lt;b&gt; عشرة أحرف عشوائية أو أكثر &lt;/b&gt; ، أو &lt;b&gt; ثماني كلمات أو أكثر&lt;/b&gt; .</translation>
    </message>
    <message>
        <source>Enter the old passphrase and new passphrase for the wallet.</source>
        <translation type="unfinished">ادخل كملة المرور القديمة وكلمة المرور الجديدة للمحفظة.</translation>
    </message>
    <message>
<<<<<<< HEAD
        <source>Remember that encrypting your wallet cannot fully protect your qtums from being stolen by malware infecting your computer.</source>
=======
        <source>Remember that encrypting your wallet cannot fully protect your qtums from being stolen by malware infecting your computer.</source> 
>>>>>>> d82fec21
        <translation type="unfinished">تذكر أن تشفير محفظتك لا يحمي البيتكوين الخاصة بك بشكل كامل من السرقة من قبل البرامج الخبيثةالتي تصيب حاسوبك</translation>
    </message>
    <message>
        <source>Wallet to be encrypted</source>
        <translation type="unfinished">سوف يتم تشفير محفظتك</translation>
    </message>
    <message>
        <source>Your wallet is about to be encrypted. </source>
        <translation type="unfinished">سوف يتم تشفير محفظتك.</translation>
    </message>
    <message>
        <source>Your wallet is now encrypted. </source>
        <translation type="unfinished">محفظتك ألان مشفرة</translation>
    </message>
    <message>
        <source>IMPORTANT: Any previous backups you have made of your wallet file should be replaced with the newly generated, encrypted wallet file. For security reasons, previous backups of the unencrypted wallet file will become useless as soon as you start using the new, encrypted wallet.</source>
        <translation type="unfinished">هام: أي نسخة إحتياطية سابقة  قمت بها لمحفظتك يجب استبدالها  بأخرى حديثة، مشفرة. لأسباب أمنية، النسخ الاحتياطية السابقة لملفات المحفظة الغير مشفرة تصبح عديمة الفائدة مع بداية استخدام المحفظة المشفرة الجديدة.</translation>
    </message>
    <message>
        <source>Wallet encryption failed</source>
        <translation type="unfinished">خطأ في تشفير المحفظة</translation>
    </message>
    <message>
        <source>Wallet encryption failed due to an internal error. Your wallet was not encrypted.</source>
        <translation type="unfinished">فشل تشفير المحفظة بسبب خطأ داخلي. لم يتم تشفير محفظتك.</translation>
    </message>
    <message>
        <source>The supplied passphrases do not match.</source>
        <translation type="unfinished">كلمتي المرور ليستا متطابقتان</translation>
    </message>
    <message>
        <source>Wallet unlock failed</source>
        <translation type="unfinished">فشل فتح المحفظة</translation>
    </message>
    <message>
        <source>The passphrase entered for the wallet decryption was incorrect.</source>
        <translation type="unfinished">كلمة المرور التي تم إدخالها لفك تشفير المحفظة غير صحيحة.</translation>
    </message>
    <message>
        <source>Wallet passphrase was successfully changed.</source>
        <translation type="unfinished">لقد تم تغير عبارة مرور المحفظة بنجاح</translation>
    </message>
    <message>
        <source>Warning: The Caps Lock key is on!</source>
        <translation type="unfinished">تحذير: مفتاح الحروف الكبيرة مفعل</translation>
    </message>
</context>
<context>
    <name>BanTableModel</name>
    <message>
        <source>IP/Netmask</source>
        <translation type="unfinished">عنوان البروتوكول/قناع</translation>
    </message>
    <message>
        <source>Banned Until</source>
        <translation type="unfinished">محظور حتى</translation>
    </message>
</context>
<context>
    <name>BitcoinApplication</name>
    <message>
        <source>Settings file %1 might be corrupt or invalid.</source>
        <translation type="unfinished">ملف الاعدادات %1 قد يكون تالف او غير صالح</translation>
    </message>
    <message>
        <source>Runaway exception</source>
        <translation type="unfinished">استثناء هارب</translation>
    </message>
    <message>
        <source>A fatal error occurred. %1 can no longer continue safely and will quit.</source>
        <translation type="unfinished">حدث خطأ فادح. لم يعد بإمكان %1 المتابعة بأمان وسيتم الإنهاء.</translation>
    </message>
    <message>
        <source>Internal error</source>
        <translation type="unfinished">خطأ داخلي</translation>
    </message>
    </context>
<context>
    <name>QObject</name>
    <message>
        <source>Error: Specified data directory "%1" does not exist.</source>
        <translation type="unfinished">خطأ: دليل البيانات المحدد "%1" غير موجود.</translation>
    </message>
    <message>
        <source>Error: %1</source>
        <translation type="unfinished">خطأ: %1</translation>
    </message>
    <message>
        <source>%1 didn't yet exit safely…</source>
        <translation type="unfinished">%1 لم يخرج بامان بعد</translation>
    </message>
    <message>
        <source>unknown</source>
        <translation type="unfinished">غير معروف</translation>
    </message>
    <message>
        <source>Amount</source>
        <translation type="unfinished">مبلغ</translation>
    </message>
    <message>
<<<<<<< HEAD
        <source>Enter a Qtum address (e.g. %1)</source>
=======
        <source>Enter a Qtum address (e.g. %1)</source> 
>>>>>>> d82fec21
        <translation type="unfinished">ادخل عنوان محفطة البتكوين (مثال %1)</translation>
    </message>
    <message>
        <source>Unroutable</source>
        <translation type="unfinished">غير قابل للطرق</translation>
    </message>
    <message>
        <source>Internal</source>
        <translation type="unfinished">داخلي</translation>
    </message>
    <message>
        <source>Inbound</source>
        <extracomment>An inbound connection from a peer. An inbound connection is a connection initiated by a peer.</extracomment>
        <translation type="unfinished">داخل</translation>
    </message>
    <message>
        <source>Outbound</source>
        <extracomment>An outbound connection to a peer. An outbound connection is a connection initiated by us.</extracomment>
        <translation type="unfinished">خارجي</translation>
    </message>
    <message>
        <source>Full Relay</source>
        <extracomment>Peer connection type that relays all network information.</extracomment>
        <translation type="unfinished">تتابع كامل</translation>
    </message>
    <message>
        <source>Block Relay</source>
        <extracomment>Peer connection type that relays network information about blocks and not transactions or addresses.</extracomment>
        <translation type="unfinished">بلوك ريلاي</translation>
    </message>
    <message>
        <source>Manual</source>
        <extracomment>Peer connection type established manually through one of several methods.</extracomment>
        <translation type="unfinished">يدوي</translation>
    </message>
    <message>
        <source>Feeler</source>
        <extracomment>Short-lived peer connection type that tests the aliveness of known addresses.</extracomment>
        <translation type="unfinished">المحسس</translation>
    </message>
    <message>
        <source>Address Fetch</source>
        <extracomment>Short-lived peer connection type that solicits known addresses from a peer.</extracomment>
        <translation type="unfinished">إحضار العنوان</translation>
    </message>
    <message>
        <source>%1 d</source>
        <translation type="unfinished">%1 يوم</translation>
    </message>
    <message>
        <source>%1 h</source>
        <translation type="unfinished">%1 ساعة</translation>
    </message>
    <message>
        <source>%1 m</source>
        <translation type="unfinished">%1 دقيقة</translation>
    </message>
    <message>
        <source>%1 s</source>
        <translation type="unfinished">%1 ثانية</translation>
    </message>
    <message>
        <source>None</source>
        <translation type="unfinished">لا شيء</translation>
    </message>
    <message>
        <source>N/A</source>
        <translation type="unfinished">غير معروف</translation>
    </message>
    <message>
        <source>%1 ms</source>
        <translation type="unfinished">%1 جزء من الثانية</translation>
    </message>
    <message numerus="yes">
        <source>%n second(s)</source>
        <translation type="unfinished">
<<<<<<< HEAD
            <numerusform>%n second(s)</numerusform>
            <numerusform>%n second(s)</numerusform>
            <numerusform>%n second(s)</numerusform>
            <numerusform>%n second(s)</numerusform>
            <numerusform>%n second(s)</numerusform>
            <numerusform>%n second(s)</numerusform>
=======
            <numerusform>%nثانية</numerusform>
            <numerusform>%nثانية </numerusform>
            <numerusform>%nثانية</numerusform>
            <numerusform>%n ثواني</numerusform>
            <numerusform>%nثواني </numerusform>
            <numerusform>%n ثواني</numerusform>
>>>>>>> d82fec21
        </translation>
    </message>
    <message numerus="yes">
        <source>%n minute(s)</source>
        <translation type="unfinished">
            <numerusform>%n minute(s)</numerusform>
            <numerusform>%n minute(s)</numerusform>
            <numerusform>%n minute(s)</numerusform>
            <numerusform>%n minute(s)</numerusform>
            <numerusform>%n minute(s)</numerusform>
            <numerusform>%n minute(s)</numerusform>
        </translation>
    </message>
    <message numerus="yes">
        <source>%n hour(s)</source>
        <translation type="unfinished">
            <numerusform>%n hour(s)</numerusform>
            <numerusform>%n hour(s)</numerusform>
            <numerusform>%n hour(s)</numerusform>
            <numerusform>%n hour(s)</numerusform>
            <numerusform>%n hour(s)</numerusform>
            <numerusform>%n hour(s)</numerusform>
        </translation>
    </message>
    <message numerus="yes">
        <source>%n day(s)</source>
        <translation type="unfinished">
            <numerusform>%n day(s)</numerusform>
            <numerusform>%n day(s)</numerusform>
            <numerusform>%n day(s)</numerusform>
            <numerusform>%n day(s)</numerusform>
            <numerusform>%n day(s)</numerusform>
            <numerusform>%n day(s)</numerusform>
        </translation>
    </message>
    <message numerus="yes">
        <source>%n week(s)</source>
        <translation type="unfinished">
            <numerusform>%n week(s)</numerusform>
            <numerusform>%n week(s)</numerusform>
            <numerusform>%n week(s)</numerusform>
            <numerusform>%n week(s)</numerusform>
            <numerusform>%n week(s)</numerusform>
            <numerusform>%n week(s)</numerusform>
        </translation>
    </message>
    <message>
        <source>%1 and %2</source>
        <translation type="unfinished">%1 و %2</translation>
    </message>
    <message numerus="yes">
        <source>%n year(s)</source>
        <translation type="unfinished">
            <numerusform>%n year(s)</numerusform>
            <numerusform>%n year(s)</numerusform>
            <numerusform>%n year(s)</numerusform>
            <numerusform>%n year(s)</numerusform>
            <numerusform>%n year(s)</numerusform>
            <numerusform>%n year(s)</numerusform>
        </translation>
    </message>
    <message>
        <source>%1 B</source>
        <translation type="unfinished">%1 بايت</translation>
    </message>
    <message>
        <source>%1 kB</source>
        <translation type="unfinished">%1 كيلو بايت</translation>
    </message>
    <message>
        <source>%1 MB</source>
        <translation type="unfinished">%1 ميقا بايت</translation>
    </message>
    <message>
        <source>%1 GB</source>
        <translation type="unfinished">%1 قيقا بايت</translation>
    </message>
</context>
<context>
    <name>bitcoin-core</name>
    <message>
        <source>The %s developers</source>
        <translation type="unfinished">%s المبرمجون</translation>
    </message>
    <message>
        <source>-maxtxfee is set very high! Fees this large could be paid on a single transaction.</source>
        <translation type="unfinished">-maxtxfee الموضوع عالي جدا! رسوم بهذا الحجم من الممكن أن تدفع على معاملة.</translation>
    </message>
    <message>
        <source>Cannot obtain a lock on data directory %s. %s is probably already running.</source>
        <translation type="unfinished">لا يمكن الحصول على قفل على دليل البيانات %s. من المحتمل أن %s يعمل بالفعل.</translation>
    </message>
    <message>
        <source>Error reading %s! All keys read correctly, but transaction data or address book entries might be missing or incorrect.</source>
        <translation type="unfinished">خطأ في قراءة %s! جميع المفاتيح قرأت بشكل صحيح، لكن بيانات المعاملة أو إدخالات سجل العناوين قد تكون مفقودة أو غير صحيحة.</translation>
    </message>
    <message>
        <source>Fee estimation failed. Fallbackfee is disabled. Wait a few blocks or enable -fallbackfee.</source>
        <translation type="unfinished">عملية حساب الرسوم فشلت. الرسوم الاحتياطية غير مفعلة. انتظر عدة كتل أو مكن خيار الرسوم الاحتياطية. </translation>
    </message>
    <message>
        <source>File %s already exists. If you are sure this is what you want, move it out of the way first.</source>
        <translation type="unfinished">الملف %s موجود مسبقا , اذا كنت متأكدا من المتابعة يرجى ارساله بعيدا للاستمرار </translation>
    </message>
    <message>
        <source>Invalid amount for -maxtxfee=&lt;amount&gt;: '%s' (must be at least the minrelay fee of %s to prevent stuck transactions)</source>
        <translation type="unfinished">قيمة غير صالحة لـ -maxtxfee=&lt;amount&gt;: '%s' (يجب أن تحتوي على الحد الأدنى للعمولة من %s على الأقل لتجنب المعاملات العالقة.</translation>
    </message>
    <message>
        <source>Please check that your computer's date and time are correct! If your clock is wrong, %s will not work properly.</source>
        <translation type="unfinished">رجاء تأكد من أن التاريخ والوقت في حاسوبك صحيحان! اذا كانت ساعتك خاطئة، %s لن يعمل كما بصورة صحيحة.</translation>
    </message>
    <message>
        <source>Please contribute if you find %s useful. Visit %s for further information about the software.</source>
        <translation type="unfinished">يرجى المساهمة إذا وجدت %s مفيداً. تفضل بزيارة %s لمزيد من المعلومات حول البرنامج.</translation>
    </message>
    <message>
        <source>Prune configured below the minimum of %d MiB.  Please use a higher number.</source>
        <translation type="unfinished">تم تكوين تقليم أقل من الحد الأدنى %d ميجابايت. من فضلك استعمل رقم أعلى.</translation>
    </message>
    <message>
        <source>Prune: last wallet synchronisation goes beyond pruned data. You need to -reindex (download the whole blockchain again in case of pruned node)</source>
        <translation type="unfinished">تقليم: اخر مزامنة للمحفظة كانت قبل البيانات الملقمة. تحتاج الى - اعادة فهرسة (قم بتنزيل سلسلة الكتل بأكملها مرة أخرى في حال تم تقليم عقدة)</translation>
    </message>
    <message>
        <source>SQLiteDatabase: Unknown sqlite wallet schema version %d. Only version %d is supported</source>
        <translation type="unfinished">SQLiteDatabase: اصدار مخطط لمحفظة sqlite غير معروف %d. فقط اصدار %d مدعوم.</translation>
    </message>
    <message>
        <source>The block database contains a block which appears to be from the future. This may be due to your computer's date and time being set incorrectly. Only rebuild the block database if you are sure that your computer's date and time are correct</source>
        <translation type="unfinished">قاعدة بيانات الكتل تحتوي على كتلة يبدو أنها من المستقبل. قد يكون هذا بسبب أن التاريخ والوقت في حاسوبك قم ضبط بشكل غير صحيح. قم بإعادة بناء قاعدة بيانات الكتل في حال كنت متأكد من أن التاريخ والوقت قد تم ضبطهما بشكل صحيح.</translation>
    </message>
    <message>
        <source>The transaction amount is too small to send after the fee has been deducted</source>
        <translation type="unfinished">قيمة المعاملة صغيرة جدًا ولا يمكن إرسالها بعد خصم الرسوم</translation>
    </message>
    <message>
        <source>This is a pre-release test build - use at your own risk - do not use for mining or merchant applications</source>
        <translation type="unfinished">هذه بنية للتجربة ما قبل-الاصدار - استخدمها على مسؤوليتك الخاصة - لا تستخدمها للتعدين أو لتطبيقات التجارة.</translation>
    </message>
    <message>
        <source>This is the transaction fee you may discard if change is smaller than dust at this level</source>
        <translation type="unfinished">هذه رسوم المعاملة يمكنك التخلص منها إذا كان المبلغ أصغر من الغبار عند هذا المستوى</translation>
    </message>
    <message>
        <source>This is the transaction fee you may pay when fee estimates are not available.</source>
        <translation type="unfinished">هذه هي رسوم المعاملة التي قد تدفعها عندما تكون عملية حساب الرسوم غير متوفرة.</translation>
    </message>
    <message>
        <source>Unable to replay blocks. You will need to rebuild the database using -reindex-chainstate.</source>
        <translation type="unfinished">غير قادر على اعادة الكتل. سوف تحتاج الى اعادة بناء قاعدة البيانات باستخدام - reindex-chainstate</translation>
    </message>
    <message>
        <source>Warning: Private keys detected in wallet {%s} with disabled private keys</source>
        <translation type="unfinished">تحذير: تم اكتشاف مفاتيح خاصة في المحفظة {%s} مع مفاتيح خاصة موقفة. </translation>
    </message>
    <message>
        <source>Warning: We do not appear to fully agree with our peers! You may need to upgrade, or other nodes may need to upgrade.</source>
        <translation type="unfinished">تحذير: لا يبدو أننا نتفق تمامًا مع أقراننا! قد تحتاج إلى الترقية ، أو قد تحتاج العقد الأخرى إلى الترقية.</translation>
    </message>
    <message>
        <source>You need to rebuild the database using -reindex to go back to unpruned mode.  This will redownload the entire blockchain</source>
        <translation type="unfinished">تحتاج إلى إعادة إنشاء قاعدة البيانات باستخدام -reindex للعودة إلى الوضعية الغير مجردة. هذا سوف يعيد تحميل سلسلة الكتل بأكملها</translation>
    </message>
    <message>
        <source>%s is set very high!</source>
        <translation type="unfinished">%s عالٍ جداً</translation>
    </message>
    <message>
        <source>-maxmempool must be at least %d MB</source>
        <translation type="unfinished">-الحد الأقصى للذاكرة على الأقل %d ميغابايت</translation>
    </message>
    <message>
        <source>Cannot resolve -%s address: '%s'</source>
        <translation type="unfinished">لا يمكن الحل - %s العنوان:  '%s'</translation>
    </message>
    <message>
        <source>Cannot write to data directory '%s'; check permissions.</source>
        <translation type="unfinished">لايمكن الكتابة على دليل البيانات '%s'؛ تحقق من السماحيات. </translation>
    </message>
    <message>
        <source>%s request to listen on port %u. This port is considered "bad" and thus it is unlikely that any Qtum Core peers connect to it. See doc/p2p-bad-ports.md for details and a full list.</source>
        <translation type="unfinished">%s طلب الاستماع على منفذ %u. يعتبر منفذه "سيئًا" وبالتالي فمن غير المحتمل أن يتصل به أي من أقران Qtum Core. انظر الى doc / p2p-bad-ports.md للحصول على التفاصيل والقائمة الكاملة.</translation>
    </message>
    <message>
        <source>Failed to rename invalid peers.dat file. Please move or delete it and try again.</source>
        <translation type="unfinished">فشل في إعادة تسمية ملف peers.dat غير صالح. يرجى نقلها أو حذفها وحاول مرة أخرى.</translation>
    </message>
    <message>
        <source>Copyright (C) %i-%i</source>
        <translation type="unfinished">حقوق الطبع والنشر (C) %i-%i</translation>
    </message>
    <message>
        <source>Corrupted block database detected</source>
        <translation type="unfinished">تم الكشف عن قاعدة بيانات كتل تالفة</translation>
    </message>
    <message>
        <source>Disk space is too low!</source>
        <translation type="unfinished">تحذير: مساحة القرص منخفضة</translation>
    </message>
    <message>
        <source>Do you want to rebuild the block database now?</source>
        <translation type="unfinished">هل تريد إعادة بناء قاعدة بيانات الكتل الآن؟</translation>
    </message>
    <message>
        <source>Done loading</source>
        <translation type="unfinished">إنتهاء التحميل</translation>
    </message>
    <message>
        <source>Dump file %s does not exist.</source>
        <translation type="unfinished">ملف مهمل %s غير موجود</translation>
    </message>
    <message>
        <source>Error creating %s</source>
        <translation type="unfinished">خطأ في إنشاء %s</translation>
    </message>
    <message>
        <source>Error loading %s</source>
        <translation type="unfinished">خطأ في تحميل %s</translation>
    </message>
    <message>
        <source>Error loading %s: Private keys can only be disabled during creation</source>
        <translation type="unfinished">خطأ في تحميل %s:  لا يمكن تعطيل المفاتيح الخاصة إلا أثناء الإنشاء.</translation>
    </message>
    <message>
        <source>Error loading %s: Wallet corrupted</source>
        <translation type="unfinished">خطأ في التحميل %s: المحفظة تالفة.</translation>
    </message>
    <message>
        <source>Error loading %s: Wallet requires newer version of %s</source>
        <translation type="unfinished">خطا تحميل %s: المحفظة تتطلب النسخة الجديدة من %s.</translation>
    </message>
    <message>
        <source>Error loading block database</source>
        <translation type="unfinished">خطأ في تحميل قاعدة بيانات الكتل</translation>
    </message>
    <message>
        <source>Error opening block database</source>
        <translation type="unfinished">خطأ في فتح قاعدة بيانات الكتل</translation>
    </message>
    <message>
        <source>Error reading from database, shutting down.</source>
        <translation type="unfinished">خطأ في القراءة من قاعدة البيانات ، والتوقف.</translation>
    </message>
    <message>
        <source>Error reading next record from wallet database</source>
        <translation type="unfinished">خطأ قراءة السجل التالي من قاعدة بيانات المحفظة</translation>
    </message>
    <message>
        <source>Error: Couldn't create cursor into database</source>
        <translation type="unfinished">خطأ : لا يمكن انشاء مؤشر ضمن قاعدة البيانات </translation>
    </message>
    <message>
        <source>Error: Disk space is low for %s</source>
        <translation type="unfinished">خطأ : مساحة القرص منخفضة ل %s</translation>
    </message>
    <message>
        <source>Error: Missing checksum</source>
        <translation type="unfinished">خطأ : مجموع اختباري مفقود </translation>
    </message>
    <message>
        <source>Error: No %s addresses available.</source>
        <translation type="unfinished">خطأ : لا عناوين%s متوفرة </translation>
    </message>
    <message>
        <source>Error: Unable to write record to new wallet</source>
        <translation type="unfinished">خطأ : لا يمكن كتابة السجل للمحفظة الجديدة</translation>
    </message>
    <message>
        <source>Failed to listen on any port. Use -listen=0 if you want this.</source>
        <translation type="unfinished">فشل في الاستماع على أي منفذ. استخدام الاستماع = 0 إذا كنت تريد هذا.</translation>
    </message>
    <message>
        <source>Failed to rescan the wallet during initialization</source>
        <translation type="unfinished">فشل في اعادة مسح المحفظة خلال عملية التهيئة.</translation>
    </message>
    <message>
        <source>Failed to verify database</source>
        <translation type="unfinished">فشل في التحقق من قاعدة البيانات</translation>
    </message>
    <message>
        <source>Ignoring duplicate -wallet %s.</source>
        <translation type="unfinished"> تم تجاهل تعريف مكرر -wallet %s</translation>
    </message>
    <message>
        <source>Importing…</source>
        <translation type="unfinished">استيراد </translation>
    </message>
    <message>
        <source>Incorrect or no genesis block found. Wrong datadir for network?</source>
        <translation type="unfinished">لم يتم العثور على كتلة تكوين أو لم تكون صحيحة. datadir خاطئة للشبكة؟</translation>
    </message>
    <message>
        <source>Initialization sanity check failed. %s is shutting down.</source>
        <translation type="unfinished">فشل بالتحقق في اختبار التعقل. تم إيقاف %s.</translation>
    </message>
    <message>
        <source>Insufficient funds</source>
        <translation type="unfinished">الرصيد غير كافي</translation>
    </message>
    <message>
        <source>Invalid -onion address or hostname: '%s'</source>
        <translation type="unfinished">عنوان اونيون غير صحيح : '%s'</translation>
    </message>
    <message>
        <source>Invalid P2P permission: '%s'</source>
        <translation type="unfinished"> إذن غير صالح لالند للند: '%s' </translation>
    </message>
    <message>
        <source>Invalid amount for -%s=&lt;amount&gt;: '%s'</source>
        <translation type="unfinished">مبلغ غير صحيح -%s=: '%s'</translation>
    </message>
    <message>
        <source>Invalid amount for -discardfee=&lt;amount&gt;: '%s'</source>
        <translation type="unfinished">مبلغ غير صحيح  -discardfee=: '%s'</translation>
    </message>
    <message>
        <source>Invalid amount for -fallbackfee=&lt;amount&gt;: '%s'</source>
        <translation type="unfinished">مبلغ غير صحيح -fallbackfee=: '%s'</translation>
    </message>
    <message>
        <source>Loading P2P addresses…</source>
        <translation type="unfinished">تحميل عناوين P2P....</translation>
    </message>
    <message>
        <source>Loading banlist…</source>
        <translation type="unfinished">تحميل قائمة الحظر</translation>
    </message>
    <message>
        <source>Loading block index…</source>
        <translation type="unfinished">تحميل مؤشر الكتلة</translation>
    </message>
    <message>
        <source>Loading wallet…</source>
        <translation type="unfinished">تحميل المحفظة</translation>
    </message>
    <message>
        <source>Not enough file descriptors available.</source>
        <translation type="unfinished">لا تتوفر واصفات ملفات كافية.</translation>
    </message>
    <message>
        <source>Prune cannot be configured with a negative value.</source>
        <translation type="unfinished">لا يمكن تهيئة التجريد بقيمة سالبة.</translation>
    </message>
    <message>
        <source>Prune mode is incompatible with -txindex.</source>
        <translation type="unfinished">وضع التجريد غير متوافق مع -txindex.</translation>
    </message>
    <message>
        <source>Replaying blocks…</source>
        <translation type="unfinished">كتل الإعادة</translation>
    </message>
    <message>
        <source>Rescanning…</source>
        <translation type="unfinished">إعادة المسح </translation>
    </message>
    <message>
        <source>SQLiteDatabase: Failed to execute statement to verify database: %s</source>
        <translation type="unfinished">SQLiteDatabase: فشل في تحضير التصريح لجلب التطبيق id: %s</translation>
    </message>
    <message>
        <source>Section [%s] is not recognized.</source>
        <translation type="unfinished">لم يتم التعرف على القسم  [%s]</translation>
    </message>
    <message>
        <source>Signing transaction failed</source>
        <translation type="unfinished">فشل توقيع المعاملة</translation>
    </message>
    <message>
        <source>Specified -walletdir "%s" does not exist</source>
        <translation type="unfinished">ملف المحفظة المحدد "%s" غير موجود
</translation>
    </message>
    <message>
        <source>Specified -walletdir "%s" is a relative path</source>
        <translation type="unfinished">ملف المحفظة المحدد "%s" غير موجود
</translation>
    </message>
    <message>
        <source>The source code is available from %s.</source>
        <translation type="unfinished">شفرة المصدر متاحة من %s.</translation>
    </message>
    <message>
        <source>The transaction amount is too small to pay the fee</source>
        <translation type="unfinished">قيمة المعاملة صغيرة جدا لدفع الأجر</translation>
    </message>
    <message>
        <source>The wallet will avoid paying less than the minimum relay fee.</source>
        <translation type="unfinished">سوف تتجنب المحفظة دفع أقل من الحد الأدنى لرسوم التتابع.</translation>
    </message>
    <message>
        <source>This is experimental software.</source>
        <translation type="unfinished">هذا برنامج تجريبي.</translation>
    </message>
    <message>
        <source>This is the minimum transaction fee you pay on every transaction.</source>
        <translation type="unfinished">هذه هي اقل قيمة من العمولة التي تدفعها عند كل عملية تحويل للأموال.</translation>
    </message>
    <message>
        <source>This is the transaction fee you will pay if you send a transaction.</source>
        <translation type="unfinished">هذه هي رسوم تحويل الأموال التي ستدفعها إذا قمت بتحويل الأموال.</translation>
    </message>
    <message>
        <source>Transaction amount too small</source>
        <translation type="unfinished">قيمة العملية صغيره جدا</translation>
    </message>
    <message>
        <source>Transaction amounts must not be negative</source>
        <translation type="unfinished">يجب ألا تكون قيمة المعاملة سلبية</translation>
    </message>
    <message>
        <source>Transaction has too long of a mempool chain</source>
        <translation type="unfinished">المعاملات طويلة جداً على حجم سلسلة الذاكرة </translation>
    </message>
    <message>
        <source>Transaction must have at least one recipient</source>
        <translation type="unfinished">يجب أن تحتوي المعاملة على مستلم واحد على الأقل</translation>
    </message>
    <message>
        <source>Transaction too large</source>
        <translation type="unfinished">المعاملة كبيرة جدا</translation>
    </message>
    <message>
        <source>Unable to bind to %s on this computer (bind returned error %s)</source>
        <translation type="unfinished">يتعذر الربط مع %s على هذا الكمبيوتر (الربط انتج خطأ %s)</translation>
    </message>
    <message>
        <source>Unable to bind to %s on this computer. %s is probably already running.</source>
        <translation type="unfinished">تعذر الربط مع %s على هذا الكمبيوتر. %s على الأغلب يعمل مسبقا.</translation>
    </message>
    <message>
        <source>Unable to generate initial keys</source>
        <translation type="unfinished">غير قادر على توليد مفاتيح أولية</translation>
    </message>
    <message>
        <source>Unable to generate keys</source>
        <translation type="unfinished"> غير قادر على توليد مفاتيح.</translation>
    </message>
    <message>
        <source>Unable to open %s for writing</source>
        <translation type="unfinished">غير قادر على فتح %s للكتابة </translation>
    </message>
    <message>
        <source>Unable to start HTTP server. See debug log for details.</source>
        <translation type="unfinished">غير قادر على بدء خادم ال HTTP. راجع سجل تصحيح الأخطاء للحصول على التفاصيل.</translation>
    </message>
    <message>
        <source>Unknown -blockfilterindex value %s.</source>
        <translation type="unfinished">قيمة -blockfilterindex  مجهولة %s.</translation>
    </message>
    <message>
        <source>Unknown address type '%s'</source>
        <translation type="unfinished">عنوان  غير صحيح : '%s'</translation>
    </message>
    <message>
        <source>Unknown network specified in -onlynet: '%s'</source>
        <translation type="unfinished">شبكة مجهولة عرفت حددت في -onlynet: '%s'</translation>
    </message>
    <message>
        <source>Verifying blocks…</source>
        <translation type="unfinished">جار التحقق من الكتل...</translation>
    </message>
    <message>
        <source>Verifying wallet(s)…</source>
        <translation type="unfinished"> التحقق من المحافظ ....</translation>
    </message>
    <message>
        <source>Wallet needed to be rewritten: restart %s to complete</source>
        <translation type="unfinished">يلزم إعادة كتابة المحفظة: إعادة تشغيل %s لإكمال العملية</translation>
    </message>
</context>
<context>
    <name>BitcoinGUI</name>
    <message>
        <source>&amp;Overview</source>
        <translation type="unfinished">&amp;نظرة عامة</translation>
    </message>
    <message>
        <source>Show general overview of wallet</source>
        <translation type="unfinished">إظهار نظرة عامة على المحفظة</translation>
    </message>
    <message>
        <source>&amp;Transactions</source>
        <translation type="unfinished">&amp;المعاملات</translation>
    </message>
    <message>
        <source>Browse transaction history</source>
        <translation type="unfinished">تصفح تاريخ العمليات</translation>
    </message>
    <message>
        <source>E&amp;xit</source>
        <translation type="unfinished">خروج</translation>
    </message>
    <message>
        <source>Quit application</source>
        <translation type="unfinished">إغلاق التطبيق</translation>
    </message>
    <message>
        <source>&amp;About %1</source>
        <translation type="unfinished">حوالي %1</translation>
    </message>
    <message>
        <source>Show information about %1</source>
        <translation type="unfinished">أظهر المعلومات حولة %1</translation>
    </message>
    <message>
        <source>About &amp;Qt</source>
        <translation type="unfinished">عن &amp;Qt</translation>
    </message>
    <message>
        <source>Show information about Qt</source>
        <translation type="unfinished">اظهر المعلومات</translation>
    </message>
    <message>
        <source>Modify configuration options for %1</source>
        <translation type="unfinished">تغيير خيارات الإعداد لأساس ل%1</translation>
    </message>
    <message>
        <source>Create a new wallet</source>
        <translation type="unfinished">إنشاء محفظة جديدة</translation>
    </message>
    <message>
        <source>Wallet:</source>
        <translation type="unfinished">المحفظة:</translation>
    </message>
    <message>
        <source>Network activity disabled.</source>
        <extracomment>A substring of the tooltip.</extracomment>
        <translation type="unfinished">تم إلغاء تفعيل الشبكه</translation>
    </message>
    <message>
        <source>Proxy is &lt;b&gt;enabled&lt;/b&gt;: %1</source>
        <translation type="unfinished">%1 اتصال نشط بشبكة البيتكوين</translation>
    </message>
    <message>
<<<<<<< HEAD
        <source>Send coins to a Qtum address</source>
=======
        <source>Send coins to a Qtum address</source> 
>>>>>>> d82fec21
        <translation type="unfinished">ارسل عملات الى عنوان بيتكوين</translation>
    </message>
    <message>
        <source>Backup wallet to another location</source>
        <translation type="unfinished">احفظ نسخة احتياطية للمحفظة في مكان آخر</translation>
    </message>
    <message>
        <source>Change the passphrase used for wallet encryption</source>
        <translation type="unfinished">تغيير كلمة المرور المستخدمة لتشفير المحفظة</translation>
    </message>
    <message>
        <source>&amp;Send</source>
        <translation type="unfinished">&amp;ارسل</translation>
    </message>
    <message>
        <source>&amp;Receive</source>
        <translation type="unfinished">&amp;استقبل</translation>
    </message>
    <message>
        <source>&amp;Options…</source>
        <translation type="unfinished">&amp; خيارات</translation>
    </message>
    <message>
        <source>&amp;Encrypt Wallet…</source>
        <translation type="unfinished">&amp; تشفير المحفظة</translation>
    </message>
    <message>
        <source>Encrypt the private keys that belong to your wallet</source>
        <translation type="unfinished">تشفير المفتاح الخاص بمحفظتك</translation>
    </message>
    <message>
        <source>&amp;Backup Wallet…</source>
        <translation type="unfinished">&amp; محفظة احتياطية</translation>
    </message>
    <message>
        <source>&amp;Change Passphrase…</source>
        <translation type="unfinished">وتغيير العبارات...</translation>
    </message>
    <message>
        <source>Sign &amp;message…</source>
        <translation type="unfinished">علامة ورسالة...</translation>
    </message>
    <message>
        <source>Sign messages with your Qtum addresses to prove you own them</source>
        <translation type="unfinished">وقَع الرسائل بواسطة ال: Qtum الخاص بك لإثبات امتلاكك لهم</translation>
    </message>
    <message>
        <source>&amp;Verify message…</source>
        <translation type="unfinished">&amp; تحقق من الرسالة</translation>
    </message>
    <message>
        <source>Verify messages to ensure they were signed with specified Qtum addresses</source>
        <translation type="unfinished">تحقق من الرسائل للتأكد من أنَها وُقعت برسائل Qtum محدَدة</translation>
    </message>
    <message>
        <source>&amp;Load PSBT from file…</source>
        <translation type="unfinished">وتحميل PSBT من ملف...</translation>
    </message>
    <message>
        <source>Open &amp;URI…</source>
        <translation type="unfinished">فتح ورابط...</translation>
    </message>
    <message>
        <source>Close Wallet…</source>
        <translation type="unfinished">اغلاق المحفظة</translation>
    </message>
    <message>
        <source>Create Wallet…</source>
        <translation type="unfinished">انشاء المحفظة</translation>
    </message>
    <message>
        <source>Close All Wallets…</source>
        <translation type="unfinished">اغلاق جميع المحافظ</translation>
    </message>
    <message>
        <source>&amp;File</source>
        <translation type="unfinished">&amp;ملف</translation>
    </message>
    <message>
        <source>&amp;Settings</source>
        <translation type="unfinished">&amp;الاعدادات</translation>
    </message>
    <message>
        <source>&amp;Help</source>
        <translation type="unfinished">&amp;مساعدة</translation>
    </message>
    <message>
        <source>Tabs toolbar</source>
        <translation type="unfinished">شريط أدوات علامات التبويب</translation>
    </message>
    <message>
        <source>Synchronizing with network…</source>
        <translation type="unfinished">مزامنة مع الشبكة ...</translation>
    </message>
    <message>
        <source>Indexing blocks on disk…</source>
        <translation type="unfinished">كتل الفهرسة على القرص ...</translation>
    </message>
    <message>
        <source>Processing blocks on disk…</source>
        <translation type="unfinished">كتل المعالجة على القرص ...</translation>
    </message>
    <message>
        <source>Reindexing blocks on disk…</source>
        <translation type="unfinished">جارٍ إعادة فهرسة الكتل الموجودة على القرص ...</translation>
    </message>
    <message>
        <source>Connecting to peers…</source>
        <translation type="unfinished">الاتصال بالأقران ...</translation>
    </message>
    <message>
<<<<<<< HEAD
        <source>Request payments (generates QR codes and qtum: URIs)</source>
=======
        <source>Request payments (generates QR codes and qtum: URIs)</source> 
>>>>>>> d82fec21
        <translation type="unfinished">أطلب دفعات (يولد كودات الرمز المربع وبيت كوين: العناوين المعطاة)</translation>
    </message>
    <message>
        <source>Show the list of used sending addresses and labels</source>
        <translation type="unfinished">عرض قائمة عناوين الإرسال المستخدمة والملصقات</translation>
    </message>
    <message>
        <source>Show the list of used receiving addresses and labels</source>
        <translation type="unfinished">عرض قائمة عناوين الإستقبال المستخدمة والملصقات</translation>
    </message>
    <message>
        <source>&amp;Command-line options</source>
        <translation type="unfinished">&amp;خيارات سطر الأوامر</translation>
    </message>
    <message numerus="yes">
        <source>Processed %n block(s) of transaction history.</source>
        <translation type="unfinished">
            <numerusform>Processed %n block(s) of transaction history.</numerusform>
            <numerusform>Processed %n block(s) of transaction history.</numerusform>
            <numerusform>Processed %n block(s) of transaction history.</numerusform>
            <numerusform>Processed %n block(s) of transaction history.</numerusform>
            <numerusform>Processed %n block(s) of transaction history.</numerusform>
            <numerusform>Processed %n block(s) of transaction history.</numerusform>
        </translation>
    </message>
    <message>
        <source>%1 behind</source>
        <translation type="unfinished">خلف %1</translation>
    </message>
    <message>
        <source>Catching up…</source>
        <translation type="unfinished">يمسك…</translation>
    </message>
    <message>
        <source>Last received block was generated %1 ago.</source>
        <translation type="unfinished">تم توليد الكتلة المستقبلة الأخيرة منذ %1.</translation>
    </message>
    <message>
        <source>Transactions after this will not yet be visible.</source>
        <translation type="unfinished">المعاملات بعد ذلك لن تكون مريئة بعد.</translation>
    </message>
    <message>
        <source>Error</source>
        <translation type="unfinished">خطأ</translation>
    </message>
    <message>
        <source>Warning</source>
        <translation type="unfinished">تحذير</translation>
    </message>
    <message>
        <source>Information</source>
        <translation type="unfinished">المعلومات</translation>
    </message>
    <message>
        <source>Up to date</source>
        <translation type="unfinished">محدث</translation>
    </message>
    <message>
        <source>Load Partially Signed Qtum Transaction</source>
        <translation type="unfinished">تحميل معاملة بتكوين الموقعة جزئيًا</translation>
    </message>
    <message>
<<<<<<< HEAD
        <source>Load Partially Signed Qtum Transaction from clipboard</source>
=======
        <source>Load Partially Signed Qtum Transaction from clipboard</source> 
>>>>>>> d82fec21
        <translation type="unfinished">تحميل معاملة بتكوين الموقعة جزئيًا من الحافظة</translation>
    </message>
    <message>
        <source>Node window</source>
        <translation type="unfinished">نافذة Node </translation>
    </message>
    <message>
        <source>Open node debugging and diagnostic console</source>
        <translation type="unfinished">افتح وحدة التحكم في تصحيح أخطاء node والتشخيص</translation>
    </message>
    <message>
        <source>&amp;Sending addresses</source>
        <translation type="unfinished">&amp;عناوين الإرسال</translation>
    </message>
    <message>
        <source>&amp;Receiving addresses</source>
        <translation type="unfinished">&amp;عناوين الإستقبال</translation>
    </message>
    <message>
<<<<<<< HEAD
        <source>Open a qtum: URI</source>
=======
        <source>Open a qtum: URI</source> 
>>>>>>> d82fec21
        <translation type="unfinished">افتح عملة بيتكوين: URI</translation>
    </message>
    <message>
        <source>Open Wallet</source>
        <translation type="unfinished">افتح المحفظة</translation>
    </message>
    <message>
        <source>Open a wallet</source>
        <translation type="unfinished">افتح المحفظة</translation>
    </message>
    <message>
        <source>Close wallet</source>
        <translation type="unfinished">اغلق المحفظة</translation>
    </message>
    <message>
        <source>Restore a wallet from a backup file</source>
        <extracomment>Status tip for Restore Wallet menu item</extracomment>
        <translation type="unfinished">استعادة محفظة من ملف النسخ الاحتياطي</translation>
    </message>
    <message>
        <source>Close all wallets</source>
        <translation type="unfinished">إغلاق جميع المحافظ ...</translation>
    </message>
    <message>
<<<<<<< HEAD
        <source>Show the %1 help message to get a list with possible Qtum command-line options</source>
=======
        <source>Show the %1 help message to get a list with possible Qtum command-line options</source> 
>>>>>>> d82fec21
        <translation type="unfinished">بين اشارة المساعدة %1 للحصول على قائمة من خيارات اوامر البت كوين المحتملة </translation>
    </message>
    <message>
        <source>&amp;Mask values</source>
        <translation type="unfinished">&amp; إخفاء القيم</translation>
    </message>
    <message>
        <source>Mask the values in the Overview tab</source>
        <translation type="unfinished">إخفاء القيم في علامة التبويب نظرة عامة</translation>
    </message>
    <message>
        <source>default wallet</source>
        <translation type="unfinished">المحفظة الإفتراضية</translation>
    </message>
    <message>
        <source>No wallets available</source>
        <translation type="unfinished">المحفظة الرقمية غير متوفرة</translation>
    </message>
    <message>
        <source>Wallet Data</source>
        <extracomment>Name of the wallet data file format.</extracomment>
        <translation type="unfinished">بيانات المحفظة</translation>
    </message>
    <message>
        <source>Restore Wallet</source>
        <extracomment>Title of pop-up window shown when the user is attempting to restore a wallet.</extracomment>
        <translation type="unfinished">استعادة المحفظة</translation>
    </message>
    <message>
        <source>Wallet Name</source>
        <extracomment>Label of the input field where the name of the wallet is entered.</extracomment>
        <translation type="unfinished">إسم المحفظة</translation>
    </message>
    <message>
        <source>&amp;Window</source>
        <translation type="unfinished">نافذه</translation>
    </message>
    <message>
        <source>Zoom</source>
        <translation type="unfinished">تكبير</translation>
    </message>
    <message>
        <source>Main Window</source>
        <translation type="unfinished">النافذة الرئيسية</translation>
    </message>
    <message>
        <source>%1 client</source>
        <translation type="unfinished">الزبون %1</translation>
    </message>
    <message numerus="yes">
        <source>%n active connection(s) to Qtum network.</source>
        <extracomment>A substring of the tooltip.</extracomment>
        <translation type="unfinished">
            <numerusform>%n active connection(s) to Qtum network.</numerusform>
            <numerusform>%n active connection(s) to Qtum network.</numerusform>
            <numerusform>%n active connection(s) to Qtum network.</numerusform>
            <numerusform>%n active connection(s) to Qtum network.</numerusform>
            <numerusform>%n active connection(s) to Qtum network.</numerusform>
            <numerusform>%n active connection(s) to Qtum network.</numerusform>
        </translation>
    </message>
    <message>
        <source>Click for more actions.</source>
        <extracomment>A substring of the tooltip. "More actions" are available via the context menu.</extracomment>
        <translation type="unfinished">انقر لمزيد من الإجراءات.</translation>
    </message>
    <message>
        <source>Show Peers tab</source>
        <extracomment>A context menu item. The "Peers tab" is an element of the "Node window".</extracomment>
        <translation type="unfinished">إظهار علامة التبويب النظراء</translation>
    </message>
    <message>
        <source>Disable network activity</source>
        <extracomment>A context menu item.</extracomment>
        <translation type="unfinished">تعطيل نشاط الشبكة</translation>
    </message>
    <message>
        <source>Enable network activity</source>
        <extracomment>A context menu item. The network activity was disabled previously.</extracomment>
        <translation type="unfinished">تمكين نشاط الشبكة</translation>
    </message>
    <message>
        <source>Error: %1</source>
        <translation type="unfinished">خطأ: %1</translation>
    </message>
    <message>
        <source>Warning: %1</source>
        <translation type="unfinished">تحذير:  %1</translation>
    </message>
    <message>
        <source>Date: %1
</source>
        <translation type="unfinished">التاريخ %1


</translation>
    </message>
    <message>
        <source>Amount: %1
</source>
        <translation type="unfinished">الكمية %1
</translation>
    </message>
    <message>
        <source>Wallet: %1
</source>
        <translation type="unfinished">المحفظة:  %1</translation>
    </message>
    <message>
        <source>Type: %1
</source>
        <translation type="unfinished">نوع %1
</translation>
    </message>
    <message>
        <source>Label: %1
</source>
        <translation type="unfinished">علامه: %1
</translation>
    </message>
    <message>
        <source>Address: %1
</source>
        <translation type="unfinished">عنوان %1
</translation>
    </message>
    <message>
        <source>Sent transaction</source>
        <translation type="unfinished">إرسال المعاملة</translation>
    </message>
    <message>
        <source>Incoming transaction</source>
        <translation type="unfinished">المعاملات الواردة</translation>
    </message>
    <message>
        <source>HD key generation is &lt;b&gt;enabled&lt;/b&gt;</source>
        <translation type="unfinished">توليد المفاتيح الهرمية الحتمية HD &lt;b&gt;مفعل&lt;/b&gt;</translation>
    </message>
    <message>
        <source>HD key generation is &lt;b&gt;disabled&lt;/b&gt;</source>
        <translation type="unfinished">توليد المفاتيح الهرمية الحتمية HD &lt;b&gt;معطل&lt;/b&gt;</translation>
    </message>
    <message>
        <source>Private key &lt;b&gt;disabled&lt;/b&gt;</source>
        <translation type="unfinished">المفتاح السري &lt;b&gt;معطل&lt;/b&gt;</translation>
    </message>
    <message>
        <source>Wallet is &lt;b&gt;encrypted&lt;/b&gt; and currently &lt;b&gt;unlocked&lt;/b&gt;</source>
        <translation type="unfinished">المحفظة &lt;b&gt;مشفرة&lt;/b&gt; و &lt;b&gt;مفتوحة&lt;/b&gt; حاليا</translation>
    </message>
    <message>
        <source>Wallet is &lt;b&gt;encrypted&lt;/b&gt; and currently &lt;b&gt;locked&lt;/b&gt;</source>
        <translation type="unfinished">المحفظة &lt;b&gt;مشفرة&lt;/b&gt; و &lt;b&gt;مقفلة&lt;/b&gt; حاليا</translation>
    </message>
    <message>
        <source>Original message:</source>
        <translation type="unfinished">الرسالة الأصلية:</translation>
    </message>
</context>
<context>
    <name>UnitDisplayStatusBarControl</name>
    <message>
        <source>Unit to show amounts in. Click to select another unit.</source>
        <translation type="unfinished">الوحدة لإظهار المبالغ فيها. انقر لتحديد وحدة أخرى.</translation>
    </message>
</context>
<context>
    <name>CoinControlDialog</name>
    <message>
        <source>Coin Selection</source>
        <translation type="unfinished">اختيار العمله</translation>
    </message>
    <message>
        <source>Quantity:</source>
        <translation type="unfinished">الكمية:</translation>
    </message>
    <message>
        <source>Bytes:</source>
        <translation type="unfinished">بايت</translation>
    </message>
    <message>
        <source>Amount:</source>
        <translation type="unfinished">القيمة :</translation>
    </message>
    <message>
        <source>Fee:</source>
        <translation type="unfinished">الرسوم:</translation>
    </message>
    <message>
        <source>Dust:</source>
        <translation type="unfinished">غبار:</translation>
    </message>
    <message>
        <source>After Fee:</source>
        <translation type="unfinished">بعد الرسوم :</translation>
    </message>
    <message>
        <source>Change:</source>
        <translation type="unfinished">تعديل :</translation>
    </message>
    <message>
        <source>(un)select all</source>
        <translation type="unfinished">عدم اختيار الجميع</translation>
    </message>
    <message>
        <source>Tree mode</source>
        <translation type="unfinished">صيغة الشجرة</translation>
    </message>
    <message>
        <source>List mode</source>
        <translation type="unfinished">صيغة القائمة</translation>
    </message>
    <message>
        <source>Amount</source>
        <translation type="unfinished">مبلغ</translation>
    </message>
    <message>
        <source>Received with label</source>
        <translation type="unfinished">مستقبل مع ملصق</translation>
    </message>
    <message>
        <source>Received with address</source>
        <translation type="unfinished">مستقبل مع عنوان</translation>
    </message>
    <message>
        <source>Date</source>
        <translation type="unfinished">التاريخ</translation>
    </message>
    <message>
        <source>Confirmations</source>
        <translation type="unfinished">التأكيدات</translation>
    </message>
    <message>
        <source>Confirmed</source>
        <translation type="unfinished">تأكيد</translation>
    </message>
    <message>
        <source>Copy amount</source>
        <translation type="unfinished">نسخ الكمية</translation>
    </message>
    <message>
        <source>&amp;Copy address</source>
        <translation type="unfinished">انسخ العنوان</translation>
    </message>
    <message>
        <source>Copy &amp;label</source>
        <translation type="unfinished">نسخ و تصنيف</translation>
    </message>
    <message>
        <source>Copy &amp;amount</source>
        <translation type="unfinished">نسخ &amp;مبلغ</translation>
    </message>
    <message>
        <source>L&amp;ock unspent</source>
        <translation type="unfinished">قفل غير منفق</translation>
    </message>
    <message>
        <source>&amp;Unlock unspent</source>
        <translation type="unfinished">&amp; إفتح غير المنفق</translation>
    </message>
    <message>
        <source>Copy quantity</source>
        <translation type="unfinished">نسخ الكمية </translation>
    </message>
    <message>
        <source>Copy fee</source>
        <translation type="unfinished">نسخ الرسوم</translation>
    </message>
    <message>
        <source>Copy after fee</source>
        <translation type="unfinished">نسخ بعد الرسوم</translation>
    </message>
    <message>
        <source>Copy bytes</source>
        <translation type="unfinished">نسخ البايتات </translation>
    </message>
    <message>
        <source>Copy dust</source>
        <translation type="unfinished">نسخ الغبار</translation>
    </message>
    <message>
        <source>Copy change</source>
        <translation type="unfinished">نسخ التعديل</translation>
    </message>
    <message>
        <source>(%1 locked)</source>
        <translation type="unfinished">(%1 تم قفله)</translation>
    </message>
    <message>
        <source>yes</source>
        <translation type="unfinished">نعم</translation>
    </message>
    <message>
        <source>no</source>
        <translation type="unfinished">لا</translation>
    </message>
    <message>
        <source>This label turns red if any recipient receives an amount smaller than the current dust threshold.</source>
        <translation type="unfinished">يتحول هذا الملصق إلى اللون الأحمر إذا تلقى أي مستلم كمية أصغر من عتبة الغبار الحالية.</translation>
    </message>
    <message>
        <source>Can vary +/- %1 satoshi(s) per input.</source>
        <translation type="unfinished">يمكن أن يختلف +/- %1 من ساتوشي(s) لكل إدخال.</translation>
    </message>
    <message>
        <source>(no label)</source>
        <translation type="unfinished">(بدون وسم)</translation>
    </message>
    <message>
        <source>change from %1 (%2)</source>
        <translation type="unfinished">تغير من %1 (%2)</translation>
    </message>
    <message>
        <source>(change)</source>
        <translation type="unfinished">(تغير)</translation>
    </message>
</context>
<context>
    <name>CreateWalletActivity</name>
    <message>
        <source>Create Wallet</source>
        <extracomment>Title of window indicating the progress of creation of a new wallet.</extracomment>
        <translation type="unfinished">إنشاء محفظة</translation>
    </message>
    <message>
        <source>Creating Wallet &lt;b&gt;%1&lt;/b&gt;…</source>
        <extracomment>Descriptive text of the create wallet progress window which indicates to the user which wallet is currently being created.</extracomment>
        <translation type="unfinished">جاري انشاء المحفظة &lt;b&gt;%1&lt;/b&gt;... </translation>
    </message>
    <message>
        <source>Create wallet failed</source>
        <translation type="unfinished">فشل إنشاء المحفظة</translation>
    </message>
    <message>
        <source>Create wallet warning</source>
        <translation type="unfinished">تحذير إنشاء محفظة</translation>
    </message>
    <message>
        <source>Can't list signers</source>
        <translation type="unfinished">لا يمكن سرد الموقعين</translation>
    </message>
    </context>
<context>
    <name>OpenWalletActivity</name>
    <message>
        <source>Open wallet failed</source>
        <translation type="unfinished">فشل فتح محفظة</translation>
    </message>
    <message>
        <source>Open wallet warning</source>
        <translation type="unfinished">تحذير محفظة مفتوحة</translation>
    </message>
    <message>
        <source>default wallet</source>
        <translation type="unfinished">المحفظة الإفتراضية</translation>
    </message>
    <message>
        <source>Open Wallet</source>
        <extracomment>Title of window indicating the progress of opening of a wallet.</extracomment>
        <translation type="unfinished">افتح المحفظة</translation>
    </message>
    <message>
        <source>Opening Wallet &lt;b&gt;%1&lt;/b&gt;…</source>
        <extracomment>Descriptive text of the open wallet progress window which indicates to the user which wallet is currently being opened.</extracomment>
        <translation type="unfinished">جاري فتح المحفظة&lt;b&gt;%1&lt;/b&gt;...</translation>
    </message>
</context>
<context>
    <name>RestoreWalletActivity</name>
    <message>
        <source>Restore Wallet</source>
        <extracomment>Title of progress window which is displayed when wallets are being restored.</extracomment>
        <translation type="unfinished">استعادة المحفظة</translation>
    </message>
    </context>
<context>
    <name>WalletController</name>
    <message>
        <source>Close wallet</source>
        <translation type="unfinished">اغلق المحفظة</translation>
    </message>
    <message>
        <source>Closing the wallet for too long can result in having to resync the entire chain if pruning is enabled.</source>
        <translation type="unfinished">اغلاق المحفظة لفترة طويلة قد يؤدي الى الاضطرار الى اعادة مزامنة السلسلة بأكملها اذا تم تمكين التلقيم.</translation>
    </message>
    <message>
        <source>Close all wallets</source>
        <translation type="unfinished">إغلاق جميع المحافظ ...</translation>
    </message>
    <message>
        <source>Are you sure you wish to close all wallets?</source>
        <translation type="unfinished">هل أنت متأكد من رغبتك في اغلاق جميع المحافظ؟</translation>
    </message>
</context>
<context>
    <name>CreateWalletDialog</name>
    <message>
        <source>Create Wallet</source>
        <translation type="unfinished">إنشاء محفظة</translation>
    </message>
    <message>
        <source>Wallet Name</source>
        <translation type="unfinished">إسم المحفظة</translation>
    </message>
    <message>
        <source>Wallet</source>
        <translation type="unfinished">محفظة</translation>
    </message>
    <message>
        <source>Encrypt the wallet. The wallet will be encrypted with a passphrase of your choice.</source>
        <translation type="unfinished">شفر المحفظة. المحفظة سيتم تشفيرها بإستخدام كلمة مرور من إختيارك.</translation>
    </message>
    <message>
        <source>Encrypt Wallet</source>
        <translation type="unfinished">تشفير محفظة</translation>
    </message>
    <message>
        <source>Advanced Options</source>
        <translation type="unfinished">خيارات متقدمة</translation>
    </message>
    <message>
        <source>Disable private keys for this wallet. Wallets with private keys disabled will have no private keys and cannot have an HD seed or imported private keys. This is ideal for watch-only wallets.</source>
        <translation type="unfinished">تعطيل المفاتيح الخاصة لهذه المحفظة. لن تحتوي المحافظ ذات المفاتيح الخاصة المعطلة على مفاتيح خاصة ولا يمكن أن تحتوي على مفتاح HD أو مفاتيح خاصة مستوردة. هذا مثالي لمحافظ مشاهدة فقط فقط.</translation>
    </message>
    <message>
        <source>Disable Private Keys</source>
        <translation type="unfinished">إيقاف المفاتيح الخاصة</translation>
    </message>
    <message>
        <source>Make a blank wallet. Blank wallets do not initially have private keys or scripts. Private keys and addresses can be imported, or an HD seed can be set, at a later time.</source>
        <translation type="unfinished">اصنع محفظة فارغة. لا تحتوي المحافظ الفارغة في البداية على مفاتيح خاصة أو نصوص. يمكن استيراد المفاتيح والعناوين الخاصة، أو يمكن تعيين مصدر HD في وقت لاحق.</translation>
    </message>
    <message>
        <source>Make Blank Wallet</source>
        <translation type="unfinished">أنشئ محفظة فارغة</translation>
    </message>
    <message>
        <source>Use descriptors for scriptPubKey management</source>
        <translation type="unfinished">استخدم الواصفات لإدارة scriptPubKey</translation>
    </message>
    <message>
        <source>Descriptor Wallet</source>
        <translation type="unfinished">المحفظة الوصفية</translation>
    </message>
    <message>
        <source>Use an external signing device such as a hardware wallet. Configure the external signer script in wallet preferences first.</source>
        <translation type="unfinished">استخدم جهاز توقيع خارجي مثل محفظة الأجهزة.  قم بتكوين البرنامج النصي للموقِّع الخارجي في تفضيلات المحفظة أولاً.</translation>
    </message>
    <message>
        <source>External signer</source>
        <translation type="unfinished">الموقّع الخارجي</translation>
    </message>
    <message>
        <source>Create</source>
        <translation type="unfinished">إنشاء</translation>
    </message>
    <message>
        <source>Compiled without sqlite support (required for descriptor wallets)</source>
        <translation type="unfinished">تم تجميعه بدون دعم sqlite (مطلوب لمحافظ الواصف)</translation>
    </message>
    <message>
        <source>Compiled without external signing support (required for external signing)</source>
        <extracomment>"External signing" means using devices such as hardware wallets.</extracomment>
        <translation type="unfinished">مجمعة بدون دعم توقيع خارجي (مطلوب للتوقيع الخارجي)</translation>
    </message>
</context>
<context>
    <name>EditAddressDialog</name>
    <message>
        <source>Edit Address</source>
        <translation type="unfinished">تعديل العنوان</translation>
    </message>
    <message>
        <source>&amp;Label</source>
        <translation type="unfinished">&amp;وصف</translation>
    </message>
    <message>
        <source>The label associated with this address list entry</source>
        <translation type="unfinished">الملصق المرتبط بقائمة العناوين المدخلة</translation>
    </message>
    <message>
        <source>The address associated with this address list entry. This can only be modified for sending addresses.</source>
        <translation type="unfinished">العنوان المرتبط بقائمة العناوين المدخلة. و التي يمكن تعديلها فقط بواسطة ارسال العناوين</translation>
    </message>
    <message>
        <source>&amp;Address</source>
        <translation type="unfinished">&amp;العنوان</translation>
    </message>
    <message>
        <source>New sending address</source>
        <translation type="unfinished">عنوان إرسال جديد</translation>
    </message>
    <message>
        <source>Edit receiving address</source>
        <translation type="unfinished">تعديل عنوان الأستلام</translation>
    </message>
    <message>
        <source>Edit sending address</source>
        <translation type="unfinished">تعديل عنوان الارسال</translation>
    </message>
    <message>
<<<<<<< HEAD
        <source>The entered address "%1" is not a valid Qtum address.</source>
=======
        <source>The entered address "%1" is not a valid Qtum address.</source> 
>>>>>>> d82fec21
        <translation type="unfinished">العنوان المدخل "%1" ليس عنوان بيت كوين صحيح.</translation>
    </message>
    <message>
        <source>Address "%1" already exists as a receiving address with label "%2" and so cannot be added as a sending address.</source>
        <translation type="unfinished">العنوان "%1" موجود بالفعل كعنوان إستقبال تحت مسمى "%2" ولذلك لا يمكن إضافته كعنوان إرسال.</translation>
    </message>
    <message>
        <source>The entered address "%1" is already in the address book with label "%2".</source>
        <translation type="unfinished">العنوان المدخل  "%1" موجود بالفعل في سجل العناوين تحت مسمى " "%2".</translation>
    </message>
    <message>
        <source>Could not unlock wallet.</source>
        <translation type="unfinished"> يمكن فتح المحفظة.</translation>
    </message>
    <message>
        <source>New key generation failed.</source>
        <translation type="unfinished">فشل توليد مفتاح جديد.</translation>
    </message>
</context>
<context>
    <name>FreespaceChecker</name>
    <message>
        <source>A new data directory will be created.</source>
        <translation type="unfinished">سيتم انشاء دليل بيانات جديد.</translation>
    </message>
    <message>
        <source>name</source>
        <translation type="unfinished">الإسم</translation>
    </message>
    <message>
        <source>Directory already exists. Add %1 if you intend to create a new directory here.</source>
        <translation type="unfinished">الدليل موجوج بالفعل. أضف %1 اذا نويت إنشاء دليل جديد هنا.</translation>
    </message>
    <message>
        <source>Path already exists, and is not a directory.</source>
        <translation type="unfinished">المسار موجود بالفعل، وهو ليس دليلاً.</translation>
    </message>
    <message>
        <source>Cannot create data directory here.</source>
        <translation type="unfinished">لا يمكن انشاء دليل بيانات هنا .</translation>
    </message>
</context>
<context>
    <name>Intro</name>
    <message>
<<<<<<< HEAD
        <source>Qtum</source>
=======
        <source>Qtum</source> 
>>>>>>> d82fec21
        <translation type="unfinished">بتكوين</translation>
    </message>
    <message numerus="yes">
        <source>%n GB of space available</source>
        <translation type="unfinished">
            <numerusform />
            <numerusform />
            <numerusform />
            <numerusform />
            <numerusform />
            <numerusform />
        </translation>
    </message>
    <message numerus="yes">
        <source>(of %n GB needed)</source>
        <translation type="unfinished">
            <numerusform />
            <numerusform />
            <numerusform />
            <numerusform />
            <numerusform />
            <numerusform />
        </translation>
    </message>
    <message numerus="yes">
        <source>(%n GB needed for full chain)</source>
        <translation type="unfinished">
            <numerusform />
            <numerusform />
            <numerusform />
            <numerusform />
            <numerusform />
            <numerusform />
        </translation>
    </message>
    <message>
        <source>At least %1 GB of data will be stored in this directory, and it will grow over time.</source>
        <translation type="unfinished">سيتم تخزين %1 جيجابايت على الأقل من البيانات في هذا الدليل، وستنمو مع الوقت.</translation>
    </message>
    <message>
        <source>Approximately %1 GB of data will be stored in this directory.</source>
        <translation type="unfinished">سيتم تخزين %1 جيجابايت تقريباً من البيانات في هذا الدليل.</translation>
    </message>
    <message numerus="yes">
        <source>(sufficient to restore backups %n day(s) old)</source>
        <extracomment>Explanatory text on the capability of the current prune target.</extracomment>
        <translation type="unfinished">
            <numerusform>(sufficient to restore backups %n day(s) old)</numerusform>
            <numerusform>(sufficient to restore backups %n day(s) old)</numerusform>
            <numerusform>(sufficient to restore backups %n day(s) old)</numerusform>
            <numerusform>(sufficient to restore backups %n day(s) old)</numerusform>
            <numerusform>(sufficient to restore backups %n day(s) old)</numerusform>
            <numerusform>(sufficient to restore backups %n day(s) old)</numerusform>
        </translation>
    </message>
    <message>
<<<<<<< HEAD
        <source>%1 will download and store a copy of the Qtum block chain.</source>
=======
        <source>%1 will download and store a copy of the Qtum block chain.</source> 
>>>>>>> d82fec21
        <translation type="unfinished">سيقوم %1 بتنزيل نسخة من سلسلة كتل بتكوين وتخزينها.</translation>
    </message>
    <message>
        <source>The wallet will also be stored in this directory.</source>
        <translation type="unfinished">سوف يتم تخزين المحفظة في هذا الدليل.</translation>
    </message>
    <message>
        <source>Error: Specified data directory "%1" cannot be created.</source>
        <translation type="unfinished">خطأ: لا يمكن تكوين دليل بيانات مخصص ل %1</translation>
    </message>
    <message>
        <source>Error</source>
        <translation type="unfinished">خطأ</translation>
    </message>
    <message>
        <source>Welcome</source>
        <translation type="unfinished">أهلا</translation>
    </message>
    <message>
        <source>Welcome to %1.</source>
        <translation type="unfinished"> اهلا بكم في %1</translation>
    </message>
    <message>
        <source>As this is the first time the program is launched, you can choose where %1 will store its data.</source>
        <translation type="unfinished">بما انه هذه اول مرة لانطلاق هذا البرنامج, فيمكنك ان تختار اين سيخزن %1 بياناته</translation>
    </message>
    <message>
        <source>Limit block chain storage to</source>
        <translation type="unfinished">تقييد تخزين سلسلة الكتل إلى</translation>
    </message>
    <message>
        <source>Reverting this setting requires re-downloading the entire blockchain. It is faster to download the full chain first and prune it later. Disables some advanced features.</source>
        <translation type="unfinished">تتطلب العودة إلى هذا الإعداد إعادة تنزيل سلسلة الكتل بالكامل. من الأسرع تنزيل السلسلة الكاملة أولاً وتقليمها لاحقًا. تعطيل بعض الميزات المتقدمة.</translation>
    </message>
    <message>
        <source> GB</source>
        <translation type="unfinished">غيغابايت</translation>
    </message>
    <message>
        <source>This initial synchronisation is very demanding, and may expose hardware problems with your computer that had previously gone unnoticed. Each time you run %1, it will continue downloading where it left off.</source>
        <translation type="unfinished">تُعد هذه المزامنة الأولية أمرًا شاقًا للغاية، وقد تعرض جهاز الكمبيوتر الخاص بك للمشاكل الذي لم يلاحظها أحد سابقًا. في كل مرة تقوم فيها بتشغيل %1، سيتابع التحميل من حيث تم التوقف.</translation>
    </message>
    <message>
        <source>If you have chosen to limit block chain storage (pruning), the historical data must still be downloaded and processed, but will be deleted afterward to keep your disk usage low.</source>
        <translation type="unfinished">إذا كنت قد اخترت تقييد تخزين سلسلة الكتل (التجريد)، فيجب تحميل البيانات القديمة ومعالجتها، ولكن سيتم حذفها بعد ذلك للحفاظ على انخفاض استخدام القرص.</translation>
    </message>
    <message>
        <source>Use the default data directory</source>
        <translation type="unfinished">استخدام دليل البانات الافتراضي</translation>
    </message>
    <message>
        <source>Use a custom data directory:</source>
        <translation type="unfinished">استخدام دليل بيانات مخصص:</translation>
    </message>
</context>
<context>
    <name>HelpMessageDialog</name>
    <message>
        <source>version</source>
        <translation type="unfinished">النسخة</translation>
    </message>
    <message>
        <source>About %1</source>
        <translation type="unfinished">حوالي %1</translation>
    </message>
    <message>
        <source>Command-line options</source>
        <translation type="unfinished">خيارات سطر الأوامر</translation>
    </message>
</context>
<context>
    <name>ShutdownWindow</name>
    <message>
        <source>%1 is shutting down…</source>
        <translation type="unfinished">%1 يتم الإغلاق ...</translation>
    </message>
    <message>
        <source>Do not shut down the computer until this window disappears.</source>
        <translation type="unfinished">لا توقف عمل الكمبيوتر حتى تختفي هذه النافذة</translation>
    </message>
</context>
<context>
    <name>ModalOverlay</name>
    <message>
        <source>Form</source>
        <translation type="unfinished">نمودج</translation>
    </message>
    <message>
<<<<<<< HEAD
        <source>Recent transactions may not yet be visible, and therefore your wallet's balance might be incorrect. This information will be correct once your wallet has finished synchronizing with the qtum network, as detailed below.</source>
        <translation type="unfinished">قد لا تكون المعاملات الأخيرة مرئية بعد، وبالتالي قد يكون رصيد محفظتك غير صحيح. ستكون هذه المعلومات صحيحة بمجرد الانتهاء من محفظتك مع شبكة البيتكوين، كما هو مفصل أدناه.</translation>
    </message>
    <message>
        <source>Attempting to spend qtums that are affected by not-yet-displayed transactions will not be accepted by the network.</source>
=======
        <source>Recent transactions may not yet be visible, and therefore your wallet's balance might be incorrect. This information will be correct once your wallet has finished synchronizing with the qtum network, as detailed below.</source> 
        <translation type="unfinished">قد لا تكون المعاملات الأخيرة مرئية بعد، وبالتالي قد يكون رصيد محفظتك غير صحيح. ستكون هذه المعلومات صحيحة بمجرد الانتهاء من محفظتك مع شبكة البيتكوين، كما هو مفصل أدناه.</translation>
    </message>
    <message>
        <source>Attempting to spend qtums that are affected by not-yet-displayed transactions will not be accepted by the network.</source> 
>>>>>>> d82fec21
        <translation type="unfinished">لن تقبل الشبكة محاولة إنفاق البتكوين المتأثرة بالمعاملات التي لم يتم عرضها بعد.</translation>
    </message>
    <message>
        <source>Number of blocks left</source>
        <translation type="unfinished">عدد الكتل الفاضلة</translation>
    </message>
    <message>
        <source>Unknown…</source>
        <translation type="unfinished">غير معروف</translation>
    </message>
    <message>
        <source>calculating…</source>
        <translation type="unfinished">جاري الحساب</translation>
    </message>
    <message>
        <source>Last block time</source>
        <translation type="unfinished">اخر وقت الكتلة</translation>
    </message>
    <message>
        <source>Progress</source>
        <translation type="unfinished">تقدم</translation>
    </message>
    <message>
        <source>Progress increase per hour</source>
        <translation type="unfinished">تقدم يزيد بلساعة</translation>
    </message>
    <message>
        <source>Estimated time left until synced</source>
        <translation type="unfinished">الوقت المتبقي للمزامنة</translation>
    </message>
    <message>
        <source>Hide</source>
        <translation type="unfinished">إخفاء</translation>
    </message>
    <message>
        <source>Esc</source>
        <translation type="unfinished">خروج</translation>
    </message>
    <message>
        <source>Unknown. Syncing Headers (%1, %2%)…</source>
        <translation type="unfinished">مجهول.  مزامنة الرؤوس (%1،%2٪) ...</translation>
    </message>
    </context>
<context>
    <name>OpenURIDialog</name>
    <message>
<<<<<<< HEAD
        <source>Open qtum URI</source>
=======
        <source>Open qtum URI</source> 
>>>>>>> d82fec21
        <translation type="unfinished">افتح بتكوين URI</translation>
    </message>
    <message>
        <source>URI:</source>
        <translation type="unfinished">العنوان:</translation>
    </message>
    <message>
        <source>Paste address from clipboard</source>
        <extracomment>Tooltip text for button that allows you to paste an address that is in your clipboard.</extracomment>
        <translation type="unfinished">انسخ العنوان من لوحة المفاتيح</translation>
    </message>
</context>
<context>
    <name>OptionsDialog</name>
    <message>
        <source>Options</source>
        <translation type="unfinished">خيارات ...</translation>
    </message>
    <message>
        <source>&amp;Main</source>
        <translation type="unfinished">&amp;الرئيسي</translation>
    </message>
    <message>
        <source>Automatically start %1 after logging in to the system.</source>
        <translation type="unfinished">ابدأ تلقائيًا %1 بعد تسجيل الدخول إلى النظام.</translation>
    </message>
    <message>
        <source>&amp;Start %1 on system login</source>
        <translation type="unfinished">تشغيل %1 عند الدخول إلى النظام</translation>
    </message>
    <message>
        <source>Enabling pruning significantly reduces the disk space required to store transactions. All blocks are still fully validated. Reverting this setting requires re-downloading the entire blockchain.</source>
        <translation type="unfinished">يؤدي تمكين التقليم إلى تقليل مساحة القرص المطلوبة بشكل كبير لتخزين المعاملات. لا تزال جميع الكتل مصدق عليها بشكل كامل. تتطلب العودة إلى هذا الإعداد إعادة تنزيل blockchain بالكامل.</translation>
    </message>
    <message>
        <source>Size of &amp;database cache</source>
        <translation type="unfinished">حجم ذاكرة التخزين المؤقت لقاعدة البيانات</translation>
    </message>
    <message>
        <source>Number of script &amp;verification threads</source>
        <translation type="unfinished">عدد مؤشرات التحقق من البرنامج النصي</translation>
    </message>
    <message>
        <source>IP address of the proxy (e.g. IPv4: 127.0.0.1 / IPv6: ::1)</source>
        <translation type="unfinished">عنوان IP للوكيل (مثل IPv4: 127.0.0.1 / IPv6: ::1)</translation>
    </message>
    <message>
        <source>Shows if the supplied default SOCKS5 proxy is used to reach peers via this network type.</source>
        <translation type="unfinished">إظهار ما إذا كان وكيل SOCKS5 الافتراضي الموفر تم استخدامه للوصول إلى النظراء عبر نوع الشبكة هذا.</translation>
    </message>
    <message>
        <source>Minimize instead of exit the application when the window is closed. When this option is enabled, the application will be closed only after selecting Exit in the menu.</source>
        <translation type="unfinished">التصغير بدلاً من الخروج من التطبيق عند إغلاق النافذة. عند تفعيل هذا الخيار، سيتم إغلاق التطبيق فقط بعد اختيار الخروج من القائمة.</translation>
    </message>
    <message>
        <source>Open the %1 configuration file from the working directory.</source>
        <translation type="unfinished">فتح ملف الإعدادات %1 من الدليل العامل.</translation>
    </message>
    <message>
        <source>Open Configuration File</source>
        <translation type="unfinished">فتح ملف الإعدادات</translation>
    </message>
    <message>
        <source>Reset all client options to default.</source>
        <translation type="unfinished">إعادة تعيين كل إعدادات العميل للحالة الإفتراضية.</translation>
    </message>
    <message>
        <source>&amp;Reset Options</source>
        <translation type="unfinished">&amp;استعادة الخيارات</translation>
    </message>
    <message>
        <source>&amp;Network</source>
        <translation type="unfinished">&amp;الشبكة</translation>
    </message>
    <message>
        <source>Prune &amp;block storage to</source>
        <translation type="unfinished">تقليم وحظر التخزين لـ</translation>
    </message>
    <message>
        <source>GB</source>
        <translation type="unfinished">جب</translation>
    </message>
    <message>
        <source>Reverting this setting requires re-downloading the entire blockchain.</source>
        <translation type="unfinished">تتطلب العودة إلى هذا الإعداد إعادة تنزيل سلسلة الكتل بالكامل.</translation>
    </message>
    <message>
        <source>MiB</source>
        <translation type="unfinished">ميجا بايت</translation>
    </message>
    <message>
        <source>(0 = auto, &lt;0 = leave that many cores free)</source>
        <translation type="unfinished">(0 = تلقائي, &lt;0 = اترك هذا العدد من الأنوية حر)</translation>
    </message>
    <message>
        <source>W&amp;allet</source>
        <translation type="unfinished">&amp;محفظة</translation>
    </message>
    <message>
        <source>Expert</source>
        <translation type="unfinished">تصدير</translation>
    </message>
    <message>
        <source>Enable coin &amp;control features</source>
        <translation type="unfinished">تفعيل ميزات التحكم في العملة</translation>
    </message>
    <message>
        <source>If you disable the spending of unconfirmed change, the change from a transaction cannot be used until that transaction has at least one confirmation. This also affects how your balance is computed.</source>
        <translation type="unfinished">اذا قمت بتعطيل الانفاق من النقود الغير مؤكدة، النقود من معاملة غير مؤكدة لن تكون قابلة للاستعمال حتى تحتوي تلك المعاملة على الأقل على تأكيد واحد. هذا أيضا يؤثر على كيفية حساب رصيدك.</translation>
    </message>
    <message>
        <source>&amp;Spend unconfirmed change</source>
        <translation type="unfinished">دفع الفكة غير المؤكدة</translation>
    </message>
    <message>
        <source>External Signer (e.g. hardware wallet)</source>
        <translation type="unfinished">الموقّع الخارجي (مثل محفظة الأجهزة)</translation>
    </message>
    <message>
        <source>&amp;External signer script path</source>
        <translation type="unfinished">&amp; مسار البرنامج النصي للموقّع الخارجي</translation>
    </message>
    <message>
        <source>Full path to a Qtum Core compatible script (e.g. C:\Downloads\hwi.exe or /Users/you/Downloads/hwi.py). Beware: malware can steal your coins!</source>
        <translation type="unfinished">المسار الكامل إلى برنامج نصي متوافق مع Qtum Core (e.g. C:\Downloads\hwi.exe or /Users/you/Downloads/hwi.py). احذر: يمكن أن تسرق البرامج الضارة عملاتك!</translation>
    </message>
    <message>
<<<<<<< HEAD
        <source>Automatically open the Qtum client port on the router. This only works when your router supports UPnP and it is enabled.</source>
=======
        <source>Automatically open the Qtum client port on the router. This only works when your router supports UPnP and it is enabled.</source> 
>>>>>>> d82fec21
        <translation type="unfinished">فتح منفذ خادم البتكوين تلقائيا على الموجه. هذا فقط يعمل عندما يكون الموجه الخاص بك يدعم UPnP ومفعل ايضا.</translation>
    </message>
    <message>
        <source>Map port using &amp;UPnP</source>
        <translation type="unfinished">ربط المنفذ باستخدام UPnP</translation>
    </message>
    <message>
        <source>Automatically open the Qtum client port on the router. This only works when your router supports NAT-PMP and it is enabled. The external port could be random.</source>
        <translation type="unfinished">افتح منفذ عميل Qtum تلقائيًا على جهاز التوجيه. يعمل هذا فقط عندما يدعم جهاز التوجيه الخاص بك NAT-PMP ويتم تمكينه. يمكن أن يكون المنفذ الخارجي عشوائيًا.</translation>
    </message>
    <message>
        <source>Map port using NA&amp;T-PMP</source>
        <translation type="unfinished">منفذ الخريطة باستخدام NAT-PMP</translation>
    </message>
    <message>
        <source>Accept connections from outside.</source>
        <translation type="unfinished">قبول الاتصالات من الخارج.</translation>
    </message>
    <message>
        <source>Allow incomin&amp;g connections</source>
        <translation type="unfinished">السماح بالاتصالات الواردة.</translation>
    </message>
    <message>
<<<<<<< HEAD
        <source>Connect to the Qtum network through a SOCKS5 proxy.</source>
=======
        <source>Connect to the Qtum network through a SOCKS5 proxy.</source> 
>>>>>>> d82fec21
        <translation type="unfinished">الاتصال بشبكة البتكوين عبر وكيل SOCKS5.</translation>
    </message>
    <message>
        <source>&amp;Connect through SOCKS5 proxy (default proxy):</source>
        <translation type="unfinished">الاتصال من خلال وكيل SOCKS5 (الوكيل الافتراضي):</translation>
    </message>
    <message>
        <source>Proxy &amp;IP:</source>
        <translation type="unfinished">بروكسي &amp;اي بي:</translation>
    </message>
    <message>
        <source>&amp;Port:</source>
        <translation type="unfinished">&amp;المنفذ:</translation>
    </message>
    <message>
        <source>Port of the proxy (e.g. 9050)</source>
        <translation type="unfinished">منفذ البروكسي (مثلا 9050)</translation>
    </message>
    <message>
        <source>Used for reaching peers via:</source>
        <translation type="unfinished">مستخدم للاتصال بالاصدقاء من خلال:</translation>
    </message>
    <message>
        <source>Tor</source>
        <translation type="unfinished">تور</translation>
    </message>
    <message>
        <source>&amp;Window</source>
        <translation type="unfinished">نافذه</translation>
    </message>
    <message>
        <source>Show the icon in the system tray.</source>
        <translation type="unfinished">أظهر الرمز في لوحة النظام.</translation>
    </message>
    <message>
        <source>&amp;Show tray icon</source>
        <translation type="unfinished">&amp; اعرض لوحة الأيقونة </translation>
    </message>
    <message>
        <source>Show only a tray icon after minimizing the window.</source>
        <translation type="unfinished">إظهار آيقونة الصينية فقط بعد تصغير النافذة.</translation>
    </message>
    <message>
        <source>&amp;Minimize to the tray instead of the taskbar</source>
        <translation type="unfinished">التصغير إلى صينية النظام بدلاً من شريط المهام</translation>
    </message>
    <message>
        <source>M&amp;inimize on close</source>
        <translation type="unfinished">تصغير عند الإغلاق</translation>
    </message>
    <message>
        <source>&amp;Display</source>
        <translation type="unfinished">&amp;عرض</translation>
    </message>
    <message>
        <source>User Interface &amp;language:</source>
        <translation type="unfinished">واجهة المستخدم &amp;اللغة:</translation>
    </message>
    <message>
        <source>The user interface language can be set here. This setting will take effect after restarting %1.</source>
        <translation type="unfinished">سيسري هذا الإعداد بعد إعادة تشغيل %1.</translation>
    </message>
    <message>
        <source>&amp;Unit to show amounts in:</source>
        <translation type="unfinished">الوحدة لإظهار المبالغ فيها:</translation>
    </message>
    <message>
        <source>Choose the default subdivision unit to show in the interface and when sending coins.</source>
        <translation type="unfinished">اختر وحدة التقسيم الفرعية الافتراضية للعرض في الواجهة وعند إرسال العملات.</translation>
    </message>
    <message>
        <source>Whether to show coin control features or not.</source>
        <translation type="unfinished">ما اذا أردت إظهار ميزات التحكم في العملة أم لا.</translation>
    </message>
    <message>
<<<<<<< HEAD
        <source>Connect to the Qtum network through a separate SOCKS5 proxy for Tor onion services.</source>
=======
        <source>Connect to the Qtum network through a separate SOCKS5 proxy for Tor onion services.</source> 
>>>>>>> d82fec21
        <translation type="unfinished">اتصل بشبكة بتكوين من خلال وكيل SOCKS5 منفصل لخدمات Tor onion.</translation>
    </message>
    <message>
        <source>Use separate SOCKS&amp;5 proxy to reach peers via Tor onion services:</source>
        <translation type="unfinished">استخدم بروكسي SOCKS5 منفصل للوصول إلى الأقران عبر خدمات Tor onion:</translation>
    </message>
    <message>
        <source>Monospaced font in the Overview tab:</source>
        <translation type="unfinished">الخط أحادي المسافة في علامة التبويب "نظرة عامة":</translation>
    </message>
    <message>
        <source>embedded "%1"</source>
        <translation type="unfinished">المضمنة "%1"</translation>
    </message>
    <message>
        <source>&amp;OK</source>
        <translation type="unfinished">تم</translation>
    </message>
    <message>
        <source>&amp;Cancel</source>
        <translation type="unfinished">الغاء</translation>
    </message>
    <message>
        <source>Compiled without external signing support (required for external signing)</source>
        <extracomment>"External signing" means using devices such as hardware wallets.</extracomment>
        <translation type="unfinished">مجمعة بدون دعم توقيع خارجي (مطلوب للتوقيع الخارجي)</translation>
    </message>
    <message>
        <source>default</source>
        <translation type="unfinished">الافتراضي</translation>
    </message>
    <message>
        <source>none</source>
        <translation type="unfinished">لا شيء</translation>
    </message>
    <message>
        <source>Confirm options reset</source>
        <extracomment>Window title text of pop-up window shown when the user has chosen to reset options.</extracomment>
        <translation type="unfinished">تأكيد استعادة الخيارات</translation>
    </message>
    <message>
        <source>Client restart required to activate changes.</source>
        <extracomment>Text explaining that the settings changed will not come into effect until the client is restarted.</extracomment>
        <translation type="unfinished">يتطلب إعادة تشغيل العميل لتفعيل التغييرات.</translation>
    </message>
    <message>
        <source>Client will be shut down. Do you want to proceed?</source>
        <extracomment>Text asking the user to confirm if they would like to proceed with a client shutdown.</extracomment>
        <translation type="unfinished">سوف يتم إيقاف العميل تماماً. هل تريد الإستمرار؟</translation>
    </message>
    <message>
        <source>Configuration options</source>
        <extracomment>Window title text of pop-up box that allows opening up of configuration file.</extracomment>
        <translation type="unfinished">إعداد الخيارات</translation>
    </message>
    <message>
        <source>The configuration file is used to specify advanced user options which override GUI settings. Additionally, any command-line options will override this configuration file.</source>
        <extracomment>Explanatory text about the priority order of instructions considered by client. The order from high to low being: command-line, configuration file, GUI settings.</extracomment>
        <translation type="unfinished">يتم استخدام ملف التكوين لتحديد خيارات المستخدم المتقدمة التي تتجاوز إعدادات واجهة المستخدم الرسومية. بالإضافة إلى ذلك ، ستتجاوز أي خيارات سطر أوامر ملف التكوين هذا.</translation>
    </message>
    <message>
        <source>Cancel</source>
        <translation type="unfinished">إلغاء</translation>
    </message>
    <message>
        <source>Error</source>
        <translation type="unfinished">خطأ</translation>
    </message>
    <message>
        <source>The configuration file could not be opened.</source>
        <translation type="unfinished">لم تتمكن من فتح ملف الإعدادات.</translation>
    </message>
    <message>
        <source>This change would require a client restart.</source>
        <translation type="unfinished">هذا التغيير يتطلب إعادة تشغيل العميل بشكل كامل.</translation>
    </message>
    <message>
        <source>The supplied proxy address is invalid.</source>
        <translation type="unfinished">عنوان الوكيل توفيره غير صالح.</translation>
    </message>
</context>
<context>
    <name>OverviewPage</name>
    <message>
        <source>Form</source>
        <translation type="unfinished">نمودج</translation>
    </message>
    <message>
<<<<<<< HEAD
        <source>The displayed information may be out of date. Your wallet automatically synchronizes with the Qtum network after a connection is established, but this process has not completed yet.</source>
=======
        <source>The displayed information may be out of date. Your wallet automatically synchronizes with the Qtum network after a connection is established, but this process has not completed yet.</source> 
>>>>>>> d82fec21
        <translation type="unfinished">قد تكون المعلومات المعروضة قديمة. تتزامن محفظتك تلقائيًا مع شبكة البتكوين بعد إنشاء الاتصال، ولكن هذه العملية لم تكتمل بعد.</translation>
    </message>
    <message>
        <source>Watch-only:</source>
        <translation type="unfinished">مشاهدة فقط:</translation>
    </message>
    <message>
        <source>Available:</source>
        <translation type="unfinished">متوفر</translation>
    </message>
    <message>
        <source>Your current spendable balance</source>
        <translation type="unfinished">رصيدك القابل للصرف</translation>
    </message>
    <message>
        <source>Pending:</source>
        <translation type="unfinished">معلق:</translation>
    </message>
    <message>
        <source>Total of transactions that have yet to be confirmed, and do not yet count toward the spendable balance</source>
        <translation type="unfinished">إجمالي المعاملات التي لم يتم تأكيدها بعد ولا تحتسب ضمن الرصيد القابل للانفاق</translation>
    </message>
    <message>
        <source>Immature:</source>
        <translation type="unfinished">غير ناضجة</translation>
    </message>
    <message>
        <source>Mined balance that has not yet matured</source>
        <translation type="unfinished">الرصيد المعدّن الذي لم ينضج بعد</translation>
    </message>
    <message>
        <source>Balances</source>
        <translation type="unfinished">الأرصدة</translation>
    </message>
    <message>
        <source>Total:</source>
        <translation type="unfinished">المجموع:</translation>
    </message>
    <message>
        <source>Your current total balance</source>
        <translation type="unfinished">رصيدك الكلي الحالي</translation>
    </message>
    <message>
        <source>Your current balance in watch-only addresses</source>
        <translation type="unfinished">رصيدك الحالي في العناوين المشاهدة فقط</translation>
    </message>
    <message>
        <source>Spendable:</source>
        <translation type="unfinished">قابل للصرف:</translation>
    </message>
    <message>
        <source>Recent transactions</source>
        <translation type="unfinished">أحدث المعاملات</translation>
    </message>
    <message>
        <source>Unconfirmed transactions to watch-only addresses</source>
        <translation type="unfinished">معاملات غير مؤكدة للعناوين المشاهدة فقط</translation>
    </message>
    <message>
        <source>Mined balance in watch-only addresses that has not yet matured</source>
        <translation type="unfinished">الرصيد المعدّن في العناوين المشاهدة فقط التي لم تنضج بعد</translation>
    </message>
    <message>
        <source>Current total balance in watch-only addresses</source>
        <translation type="unfinished">الرصيد الإجمالي الحالي في العناوين المشاهدة فقط</translation>
    </message>
    <message>
        <source>Privacy mode activated for the Overview tab. To unmask the values, uncheck Settings-&gt;Mask values.</source>
        <translation type="unfinished">تم تنشيط وضع الخصوصية لعلامة التبويب "نظرة عامة". للكشف عن القيم ، قم بإلغاء تحديد الإعدادات-&gt; إخفاء القيم.</translation>
    </message>
</context>
<context>
    <name>PSBTOperationsDialog</name>
    <message>
        <source>Dialog</source>
        <translation type="unfinished">حوار</translation>
    </message>
    <message>
        <source>Sign Tx</source>
        <translation type="unfinished">تسجيل Tx</translation>
    </message>
    <message>
        <source>Broadcast Tx</source>
        <translation type="unfinished">بث TX</translation>
    </message>
    <message>
        <source>Copy to Clipboard</source>
        <translation type="unfinished">نسخ إلى الحافظة</translation>
    </message>
    <message>
        <source>Save…</source>
        <translation type="unfinished">حفظ ...</translation>
    </message>
    <message>
        <source>Close</source>
        <translation type="unfinished">إغلاق</translation>
    </message>
    <message>
        <source>Failed to load transaction: %1</source>
        <translation type="unfinished">فشل تحميل المعاملة: %1</translation>
    </message>
    <message>
        <source>Failed to sign transaction: %1</source>
        <translation type="unfinished">فشل توقيع المعاملة: %1</translation>
    </message>
    <message>
        <source>Could not sign any more inputs.</source>
        <translation type="unfinished">تعذر توقيع المزيد من المدخلات.</translation>
    </message>
    <message>
        <source>Signed %1 inputs, but more signatures are still required.</source>
        <translation type="unfinished">تم توقيع %1 إدخالات، ولكن لا تزال هناك حاجة إلى المزيد من التوقيعات.</translation>
    </message>
    <message>
        <source>Signed transaction successfully. Transaction is ready to broadcast.</source>
        <translation type="unfinished">تم توقيع المعاملة بنجاح. المعاملة جاهزة للبث.</translation>
    </message>
    <message>
        <source>Unknown error processing transaction.</source>
        <translation type="unfinished">خطأ غير معروف في معالجة المعاملة.</translation>
    </message>
    <message>
        <source>Transaction broadcast successfully! Transaction ID: %1</source>
        <translation type="unfinished">تم بث المعاملة بنجاح! معرّف المعاملة: %1</translation>
    </message>
    <message>
        <source>Transaction broadcast failed: %1</source>
        <translation type="unfinished">فشل بث المعاملة: %1</translation>
    </message>
    <message>
        <source>PSBT copied to clipboard.</source>
        <translation type="unfinished">نسخ PSBT إلى الحافظة.</translation>
    </message>
    <message>
        <source>Save Transaction Data</source>
        <translation type="unfinished">حفظ بيانات المعاملات</translation>
    </message>
    <message>
        <source>Partially Signed Transaction (Binary)</source>
        <extracomment>Expanded name of the binary PSBT file format. See: BIP 174.</extracomment>
        <translation type="unfinished">معاملة موقعة جزئيًا (ثنائي)</translation>
    </message>
    <message>
        <source>PSBT saved to disk.</source>
        <translation type="unfinished">تم حفظ PSBT على القرص.</translation>
    </message>
    <message>
        <source> * Sends %1 to %2</source>
        <translation type="unfinished">* يرسل %1 إلى %2</translation>
    </message>
    <message>
        <source>Unable to calculate transaction fee or total transaction amount.</source>
        <translation type="unfinished">غير قادر على حساب رسوم المعاملة أو إجمالي مبلغ المعاملة.</translation>
    </message>
    <message>
        <source>Pays transaction fee: </source>
        <translation type="unfinished">دفع رسوم المعاملة:</translation>
    </message>
    <message>
        <source>Total Amount</source>
        <translation type="unfinished">القيمة الإجمالية</translation>
    </message>
    <message>
        <source>or</source>
        <translation type="unfinished">أو</translation>
    </message>
    <message>
        <source>Transaction is missing some information about inputs.</source>
        <translation type="unfinished">تفتقد المعاملة إلى بعض المعلومات حول المدخلات </translation>
    </message>
    <message>
        <source>Transaction still needs signature(s).</source>
        <translation type="unfinished">المعاملة ما زالت تحتاج التوقيع.</translation>
    </message>
    <message>
        <source>(But this wallet cannot sign transactions.)</source>
        <translation type="unfinished">.لكن هذه المخفضة لا يمكنها توقيع للمعاملات</translation>
    </message>
    <message>
        <source>(But this wallet does not have the right keys.)</source>
        <translation type="unfinished">لكن هذه المحفظة لا تحتوي على المفاتيح الصحيحة.</translation>
    </message>
    <message>
        <source>Transaction is fully signed and ready for broadcast.</source>
        <translation type="unfinished"> الصفقة موقعة بالكامل وجاهزة للبث</translation>
    </message>
    <message>
        <source>Transaction status is unknown.</source>
        <translation type="unfinished">حالة المعاملة غير معروفة.</translation>
    </message>
</context>
<context>
    <name>PaymentServer</name>
    <message>
        <source>Payment request error</source>
        <translation type="unfinished">خطأ في طلب الدفع</translation>
    </message>
    <message>
<<<<<<< HEAD
        <source>Cannot start qtum: click-to-pay handler</source>
=======
        <source>Cannot start qtum: click-to-pay handler</source> 
>>>>>>> d82fec21
        <translation type="unfinished">لا يمكن تشغيل بتكوين: معالج النقر للدفع</translation>
    </message>
    <message>
        <source>URI handling</source>
        <translation type="unfinished">التعامل مع العنوان</translation>
    </message>
    <message>
        <source>'qtum://' is not a valid URI. Use 'qtum:' instead.</source>
        <translation type="unfinished">'qtum://' هو ليس عنوان URL صالح. استعمل 'qtum:' بدلا من ذلك.</translation>
    </message>
    <message>
        <source>Cannot process payment request because BIP70 is not supported.
Due to widespread security flaws in BIP70 it's strongly recommended that any merchant instructions to switch wallets be ignored.
If you are receiving this error you should request the merchant provide a BIP21 compatible URI.</source>
        <translation type="unfinished">لا يمكن معالجة طلب الدفع لأن BIP70 غير مدعوم. نظرًا لوجود عيوب أمنية واسعة النطاق في BIP70 ، يوصى بشدة بتجاهل أي تعليمات تاجر لتبديل المحافظ. إذا كنت تتلقى هذا الخطأ ، يجب أن تطلب من التاجر تقديم عنوان URI متوافق مع BIP21.</translation>
    </message>
    <message>
<<<<<<< HEAD
        <source>URI cannot be parsed! This can be caused by an invalid Qtum address or malformed URI parameters.</source>
=======
        <source>URI cannot be parsed! This can be caused by an invalid Qtum address or malformed URI parameters.</source> 
>>>>>>> d82fec21
        <translation type="unfinished">لا يمكن تحليل العنوان (URI)! يمكن أن يحدث هذا بسبب عنوان بتكوين غير صالح أو معلمات عنوان (URI) غير صحيحة.</translation>
    </message>
    <message>
        <source>Payment request file handling</source>
        <translation type="unfinished">التعامل مع ملف طلب الدفع</translation>
    </message>
</context>
<context>
    <name>PeerTableModel</name>
    <message>
        <source>User Agent</source>
        <extracomment>Title of Peers Table column which contains the peer's User Agent string.</extracomment>
        <translation type="unfinished">وكيل المستخدم</translation>
    </message>
    <message>
        <source>Ping</source>
        <extracomment>Title of Peers Table column which indicates the current latency of the connection with the peer.</extracomment>
        <translation type="unfinished">رنين</translation>
    </message>
    <message>
        <source>Peer</source>
        <extracomment>Title of Peers Table column which contains a unique number used to identify a connection.</extracomment>
        <translation type="unfinished">الأقران</translation>
    </message>
    <message>
        <source>Direction</source>
        <extracomment>Title of Peers Table column which indicates the direction the peer connection was initiated from.</extracomment>
        <translation type="unfinished">جهة</translation>
    </message>
    <message>
        <source>Sent</source>
        <extracomment>Title of Peers Table column which indicates the total amount of network information we have sent to the peer.</extracomment>
        <translation type="unfinished">تم الإرسال</translation>
    </message>
    <message>
        <source>Received</source>
        <extracomment>Title of Peers Table column which indicates the total amount of network information we have received from the peer.</extracomment>
        <translation type="unfinished">إستقبل</translation>
    </message>
    <message>
        <source>Address</source>
        <extracomment>Title of Peers Table column which contains the IP/Onion/I2P address of the connected peer.</extracomment>
        <translation type="unfinished">عنوان</translation>
    </message>
    <message>
        <source>Type</source>
        <extracomment>Title of Peers Table column which describes the type of peer connection. The "type" describes why the connection exists.</extracomment>
        <translation type="unfinished">النوع</translation>
    </message>
    <message>
        <source>Network</source>
        <extracomment>Title of Peers Table column which states the network the peer connected through.</extracomment>
        <translation type="unfinished">الشبكه</translation>
    </message>
    <message>
        <source>Inbound</source>
        <extracomment>An Inbound Connection from a Peer.</extracomment>
        <translation type="unfinished">داخل</translation>
    </message>
    <message>
        <source>Outbound</source>
        <extracomment>An Outbound Connection to a Peer.</extracomment>
        <translation type="unfinished">خارجي</translation>
    </message>
</context>
<context>
    <name>QRImageWidget</name>
    <message>
        <source>&amp;Save Image…</source>
        <translation type="unfinished">&amp;احفظ الصورة…</translation>
    </message>
    <message>
        <source>&amp;Copy Image</source>
        <translation type="unfinished">&amp;نسخ الصورة</translation>
    </message>
    <message>
        <source>Resulting URI too long, try to reduce the text for label / message.</source>
        <translation type="unfinished">العنوان المستخدم طويل جدًا، حاول أن تقوم بتقليل نص التسمية / الرسالة.</translation>
    </message>
    <message>
        <source>Error encoding URI into QR Code.</source>
        <translation type="unfinished">خطأ في ترميز العنوان إلى الرمز المربع.</translation>
    </message>
    <message>
        <source>QR code support not available.</source>
        <translation type="unfinished">دعم كود الـQR غير متوفر.</translation>
    </message>
    <message>
        <source>Save QR Code</source>
        <translation type="unfinished">حفظ رمز الاستجابة السريعة QR</translation>
    </message>
    <message>
        <source>PNG Image</source>
        <extracomment>Expanded name of the PNG file format. See: https://en.wikipedia.org/wiki/Portable_Network_Graphics.</extracomment>
        <translation type="unfinished">صورة PNG</translation>
    </message>
</context>
<context>
    <name>RPCConsole</name>
    <message>
        <source>N/A</source>
        <translation type="unfinished">غير معروف</translation>
    </message>
    <message>
        <source>Client version</source>
        <translation type="unfinished">نسخه العميل</translation>
    </message>
    <message>
        <source>&amp;Information</source>
        <translation type="unfinished">المعلومات</translation>
    </message>
    <message>
        <source>General</source>
        <translation type="unfinished">عام</translation>
    </message>
    <message>
        <source>Datadir</source>
        <translation type="unfinished">دليل البيانات</translation>
    </message>
    <message>
        <source>Blocksdir</source>
        <translation type="unfinished">ملف الكتل blocksdir</translation>
    </message>
    <message>
        <source>Startup time</source>
        <translation type="unfinished">وقت البدء</translation>
    </message>
    <message>
        <source>Network</source>
        <translation type="unfinished">الشبكه</translation>
    </message>
    <message>
        <source>Name</source>
        <translation type="unfinished">الاسم</translation>
    </message>
    <message>
        <source>Number of connections</source>
        <translation type="unfinished">عدد الاتصالات</translation>
    </message>
    <message>
        <source>Block chain</source>
        <translation type="unfinished">سلسلة الكتل</translation>
    </message>
    <message>
        <source>Memory Pool</source>
        <translation type="unfinished">تجمع الذاكرة</translation>
    </message>
    <message>
        <source>Current number of transactions</source>
        <translation type="unfinished">عدد المعاملات الحالي</translation>
    </message>
    <message>
        <source>Memory usage</source>
        <translation type="unfinished">استخدام الذاكرة</translation>
    </message>
    <message>
        <source>Wallet: </source>
        <translation type="unfinished">محفظة:</translation>
    </message>
    <message>
        <source>(none)</source>
        <translation type="unfinished">(لايوجد)</translation>
    </message>
    <message>
        <source>&amp;Reset</source>
        <translation type="unfinished">إعادة تعيين</translation>
    </message>
    <message>
        <source>Received</source>
        <translation type="unfinished">إستقبل</translation>
    </message>
    <message>
        <source>Sent</source>
        <translation type="unfinished">تم الإرسال</translation>
    </message>
    <message>
        <source>&amp;Peers</source>
        <translation type="unfinished">&amp;اصدقاء</translation>
    </message>
    <message>
        <source>Banned peers</source>
        <translation type="unfinished">الأقران الممنوعين</translation>
    </message>
    <message>
        <source>Select a peer to view detailed information.</source>
        <translation type="unfinished">حدد نظير لعرض معلومات مفصلة.</translation>
    </message>
    <message>
        <source>Version</source>
        <translation type="unfinished">الإصدار</translation>
    </message>
    <message>
        <source>Starting Block</source>
        <translation type="unfinished">كتلة البداية</translation>
    </message>
    <message>
        <source>Synced Headers</source>
        <translation type="unfinished">رؤوس متزامنة</translation>
    </message>
    <message>
        <source>Synced Blocks</source>
        <translation type="unfinished">كتل متزامنة</translation>
    </message>
    <message>
        <source>The mapped Autonomous System used for diversifying peer selection.</source>
        <translation type="unfinished">يستخدم النظام المستقل المعين لتنويع اختيار الأقران.</translation>
    </message>
    <message>
        <source>Mapped AS</source>
        <translation type="unfinished">تعيين AS</translation>
    </message>
    <message>
        <source>User Agent</source>
        <translation type="unfinished">وكيل المستخدم</translation>
    </message>
    <message>
        <source>Node window</source>
        <translation type="unfinished">نافذة Node </translation>
    </message>
    <message>
        <source>Current block height</source>
        <translation type="unfinished">ارتفاع الكتلة الحالي</translation>
    </message>
    <message>
        <source>Decrease font size</source>
        <translation type="unfinished">تصغير حجم الخط</translation>
    </message>
    <message>
        <source>Increase font size</source>
        <translation type="unfinished">تكبير حجم الخط</translation>
    </message>
    <message>
        <source>Permissions</source>
        <translation type="unfinished">اذونات</translation>
    </message>
    <message>
        <source>The direction and type of peer connection: %1</source>
        <translation type="unfinished">اتجاه ونوع اتصال الأقران : %1</translation>
    </message>
    <message>
        <source>Direction/Type</source>
        <translation type="unfinished">الاتجاه / النوع</translation>
    </message>
    <message>
        <source>The network protocol this peer is connected through: IPv4, IPv6, Onion, I2P, or CJDNS.</source>
        <translation type="unfinished">بروتوكول الشبكة الذي يتصل به هذا النظير من خلال: IPv4 أو IPv6 أو Onion أو I2P أو CJDNS.</translation>
    </message>
    <message>
        <source>Services</source>
        <translation type="unfinished">خدمات</translation>
    </message>
    <message>
        <source>Whether the peer requested us to relay transactions.</source>
        <translation type="unfinished">ما إذا كان الزميل قد طلب منا ترحيل المعاملات.</translation>
    </message>
    <message>
        <source>Wants Tx Relay</source>
        <translation type="unfinished">يريد Tx Relay</translation>
    </message>
    <message>
        <source>High bandwidth BIP152 compact block relay: %1</source>
        <translation type="unfinished">عرض النطاق الترددي العالي BIP152 كتلة التتابع المدمجة: %1</translation>
    </message>
    <message>
        <source>High Bandwidth</source>
        <translation type="unfinished">عرض النطاق الترددي العالي</translation>
    </message>
    <message>
        <source>Connection Time</source>
        <translation type="unfinished">مدة الاتصال</translation>
    </message>
    <message>
        <source>Elapsed time since a novel block passing initial validity checks was received from this peer.</source>
        <translation type="unfinished">الوقت المنقضي منذ استلام كتلة جديدة اجتياز اختبارات الصلاحية الأولية من هذا النظير.</translation>
    </message>
    <message>
        <source>Last Block</source>
        <translation type="unfinished">الكتلة الأخيرة </translation>
    </message>
    <message>
        <source>Elapsed time since a novel transaction accepted into our mempool was received from this peer.</source>
        <extracomment>Tooltip text for the Last Transaction field in the peer details area.</extracomment>
        <translation type="unfinished">الوقت المنقضي منذ استلام معاملة جديدة تم قبولها في مجموعة المذكرات الخاصة بنا من هذا النظير.</translation>
    </message>
    <message>
        <source>Last Send</source>
        <translation type="unfinished">آخر استقبال</translation>
    </message>
    <message>
        <source>Last Receive</source>
        <translation type="unfinished">آخر إرسال</translation>
    </message>
    <message>
        <source>Ping Time</source>
        <translation type="unfinished">وقت الرنين</translation>
    </message>
    <message>
        <source>The duration of a currently outstanding ping.</source>
        <translation type="unfinished">مدة الرنين المعلقة حالياً.</translation>
    </message>
    <message>
        <source>Ping Wait</source>
        <translation type="unfinished">انتظار الرنين</translation>
    </message>
    <message>
        <source>Min Ping</source>
        <translation type="unfinished">أقل رنين</translation>
    </message>
    <message>
        <source>Time Offset</source>
        <translation type="unfinished">إزاحة الوقت</translation>
    </message>
    <message>
        <source>Last block time</source>
        <translation type="unfinished">اخر وقت الكتلة</translation>
    </message>
    <message>
        <source>&amp;Open</source>
        <translation type="unfinished">الفتح</translation>
    </message>
    <message>
        <source>&amp;Console</source>
        <translation type="unfinished">وحدة التحكم</translation>
    </message>
    <message>
        <source>&amp;Network Traffic</source>
        <translation type="unfinished">&amp;حركة مرور الشبكة</translation>
    </message>
    <message>
        <source>Totals</source>
        <translation type="unfinished">المجاميع</translation>
    </message>
    <message>
        <source>Debug log file</source>
        <translation type="unfinished">تصحيح ملف السجل</translation>
    </message>
    <message>
        <source>Clear console</source>
        <translation type="unfinished">مسح وحدة التحكم</translation>
    </message>
    <message>
        <source>In:</source>
        <translation type="unfinished">داخل:</translation>
    </message>
    <message>
        <source>Out:</source>
        <translation type="unfinished">خارج:</translation>
    </message>
    <message>
        <source>Inbound: initiated by peer</source>
        <extracomment>Explanatory text for an inbound peer connection.</extracomment>
        <translation type="unfinished">الواردة: بدأها النظير</translation>
    </message>
    <message>
        <source>Outbound Full Relay: default</source>
        <extracomment>Explanatory text for an outbound peer connection that relays all network information. This is the default behavior for outbound connections.</extracomment>
        <translation type="unfinished">ترحيل كامل صادر: افتراضي</translation>
    </message>
    <message>
        <source>Outbound Block Relay: does not relay transactions or addresses</source>
        <extracomment>Explanatory text for an outbound peer connection that relays network information about blocks and not transactions or addresses.</extracomment>
        <translation type="unfinished">ترحيل الكتلة الصادرة: لا يقوم بترحيل المعاملات أو العناوين</translation>
    </message>
    <message>
        <source>Outbound Manual: added using RPC %1 or %2/%3 configuration options</source>
        <extracomment>Explanatory text for an outbound peer connection that was established manually through one of several methods. The numbered arguments are stand-ins for the methods available to establish manual connections.</extracomment>
        <translation type="unfinished">دليل الصادر: تمت إضافته باستخدام خيارات RPC %1 أو %2/%3 التكوين</translation>
    </message>
    <message>
        <source>Outbound Feeler: short-lived, for testing addresses</source>
        <extracomment>Explanatory text for a short-lived outbound peer connection that is used to test the aliveness of known addresses.</extracomment>
        <translation type="unfinished">أداة التجسس الصادرة: قصيرة الأجل ، لاختبار العناوين</translation>
    </message>
    <message>
        <source>Outbound Address Fetch: short-lived, for soliciting addresses</source>
        <extracomment>Explanatory text for a short-lived outbound peer connection that is used to request addresses from a peer.</extracomment>
        <translation type="unfinished">إحضار العنوان الصادر: قصير الأجل ، لطلب العناوين</translation>
    </message>
    <message>
        <source>we selected the peer for high bandwidth relay</source>
        <translation type="unfinished">اخترنا النظير لترحيل النطاق الترددي العالي</translation>
    </message>
    <message>
        <source>the peer selected us for high bandwidth relay</source>
        <translation type="unfinished">اختارنا النظير لترحيل النطاق الترددي العالي</translation>
    </message>
    <message>
        <source>no high bandwidth relay selected</source>
        <translation type="unfinished">لم يتم تحديد ترحيل النطاق الترددي العالي</translation>
    </message>
    <message>
        <source>Ctrl++</source>
        <extracomment>Main shortcut to increase the RPC console font size.</extracomment>
        <translation type="unfinished">Ctrl ++</translation>
    </message>
    <message>
        <source>Ctrl+-</source>
        <extracomment>Main shortcut to decrease the RPC console font size.</extracomment>
        <translation type="unfinished">Ctrl + -</translation>
    </message>
    <message>
        <source>Ctrl+_</source>
        <extracomment>Secondary shortcut to decrease the RPC console font size.</extracomment>
        <translation type="unfinished">Ctrl+_
 </translation>
    </message>
    <message>
        <source>&amp;Copy address</source>
        <extracomment>Context menu action to copy the address of a peer.</extracomment>
        <translation type="unfinished">انسخ العنوان</translation>
    </message>
    <message>
        <source>&amp;Disconnect</source>
        <translation type="unfinished">قطع الاتصال</translation>
    </message>
    <message>
        <source>1 &amp;hour</source>
        <translation type="unfinished">1 &amp;ساعة</translation>
    </message>
    <message>
        <source>1 d&amp;ay</source>
        <translation type="unfinished">ي&amp;وم 1</translation>
    </message>
    <message>
        <source>1 &amp;week</source>
        <translation type="unfinished">1 &amp; اسبوع</translation>
    </message>
    <message>
        <source>1 &amp;year</source>
        <translation type="unfinished">1 &amp; سنة</translation>
    </message>
    <message>
        <source>&amp;Unban</source>
        <translation type="unfinished">رفع الحظر</translation>
    </message>
    <message>
        <source>Network activity disabled</source>
        <translation type="unfinished">تم تعطيل نشاط الشبكة</translation>
    </message>
    <message>
        <source>Executing command without any wallet</source>
        <translation type="unfinished">تنفيذ الأوامر بدون محفظة </translation>
    </message>
    <message>
        <source>Executing…</source>
        <extracomment>A console message indicating an entered command is currently being executed.</extracomment>
        <translation type="unfinished">جار التنفيذ...</translation>
    </message>
    <message>
        <source>via %1</source>
        <translation type="unfinished">خلال %1</translation>
    </message>
    <message>
        <source>Yes</source>
        <translation type="unfinished">نعم</translation>
    </message>
    <message>
        <source>No</source>
        <translation type="unfinished">لا</translation>
    </message>
    <message>
        <source>To</source>
        <translation type="unfinished">الى</translation>
    </message>
    <message>
        <source>From</source>
        <translation type="unfinished">من</translation>
    </message>
    <message>
        <source>Ban for</source>
        <translation type="unfinished">حظر ل</translation>
    </message>
    <message>
        <source>Never</source>
        <translation type="unfinished">مطلقا</translation>
    </message>
    <message>
        <source>Unknown</source>
        <translation type="unfinished">غير معرف</translation>
    </message>
</context>
<context>
    <name>ReceiveCoinsDialog</name>
    <message>
        <source>&amp;Amount:</source>
        <translation type="unfinished">&amp;القيمة</translation>
    </message>
    <message>
        <source>&amp;Label:</source>
        <translation type="unfinished">&amp;وصف :</translation>
    </message>
    <message>
        <source>&amp;Message:</source>
        <translation type="unfinished">&amp;رسالة:</translation>
    </message>
    <message>
<<<<<<< HEAD
        <source>An optional message to attach to the payment request, which will be displayed when the request is opened. Note: The message will not be sent with the payment over the Qtum network.</source>
=======
        <source>An optional message to attach to the payment request, which will be displayed when the request is opened. Note: The message will not be sent with the payment over the Qtum network.</source> 
>>>>>>> d82fec21
        <translation type="unfinished">رسالة اختيارية لإرفاقها بطلب الدفع، والتي سيتم عرضها عند فتح الطلب. ملاحظة: لن يتم إرسال الرسالة مع الدفعة عبر شبكة البتكوين.</translation>
    </message>
    <message>
        <source>An optional label to associate with the new receiving address.</source>
        <translation type="unfinished">تسمية اختيارية لربطها بعنوان المستلم الجديد.</translation>
    </message>
    <message>
        <source>Use this form to request payments. All fields are &lt;b&gt;optional&lt;/b&gt;.</source>
        <translation type="unfinished">استخدم هذا النموذج لطلب الدفعات. جميع الحقول &lt;b&gt;اختيارية&lt;/b&gt;.</translation>
    </message>
    <message>
        <source>An optional amount to request. Leave this empty or zero to not request a specific amount.</source>
        <translation type="unfinished">مبلغ اختياري للطلب. اترك هذا فارغًا أو صفراً لعدم طلب مبلغ محدد.</translation>
    </message>
    <message>
        <source>An optional label to associate with the new receiving address (used by you to identify an invoice).  It is also attached to the payment request.</source>
        <translation type="unfinished">وُسم اختياري للربط مع عنوان الاستقبال (يستعمل من قبلك لتحديد فاتورة). هو أيضا مرفق بطلب الدفع.</translation>
    </message>
    <message>
        <source>An optional message that is attached to the payment request and may be displayed to the sender.</source>
        <translation type="unfinished">رسالة اختيارية مرفقة بطلب الدفع ومن الممكن أن تعرض للمرسل.</translation>
    </message>
    <message>
        <source>&amp;Create new receiving address</source>
        <translation type="unfinished">و إنشاء عناوين استقبال جديدة</translation>
    </message>
    <message>
        <source>Clear all fields of the form.</source>
        <translation type="unfinished">مسح كل حقول النموذج المطلوبة</translation>
    </message>
    <message>
        <source>Clear</source>
        <translation type="unfinished">مسح</translation>
    </message>
    <message>
        <source>Requested payments history</source>
        <translation type="unfinished">سجل طلبات الدفع</translation>
    </message>
    <message>
        <source>Show the selected request (does the same as double clicking an entry)</source>
        <translation type="unfinished">إظهار الطلب المحدد (يقوم بنفس نتيجة النقر المزدوج على أي إدخال)</translation>
    </message>
    <message>
        <source>Show</source>
        <translation type="unfinished">عرض</translation>
    </message>
    <message>
        <source>Remove the selected entries from the list</source>
        <translation type="unfinished">قم بإزالة الإدخالات المحددة من القائمة</translation>
    </message>
    <message>
        <source>Remove</source>
        <translation type="unfinished">ازل</translation>
    </message>
    <message>
        <source>Copy &amp;URI</source>
        <translation type="unfinished">نسخ  &amp;URI</translation>
    </message>
    <message>
        <source>&amp;Copy address</source>
        <translation type="unfinished">انسخ العنوان</translation>
    </message>
    <message>
        <source>Copy &amp;label</source>
        <translation type="unfinished">نسخ و تصنيف</translation>
    </message>
    <message>
        <source>Copy &amp;message</source>
        <translation type="unfinished">نسخ و ارسال </translation>
    </message>
    <message>
        <source>Copy &amp;amount</source>
        <translation type="unfinished">نسخ &amp;مبلغ</translation>
    </message>
    <message>
        <source>Could not unlock wallet.</source>
        <translation type="unfinished"> يمكن فتح المحفظة.</translation>
    </message>
    </context>
<context>
    <name>ReceiveRequestDialog</name>
    <message>
        <source>Request payment to …</source>
        <translation type="unfinished"> طلب الدفع لـ....</translation>
    </message>
    <message>
        <source>Address:</source>
        <translation type="unfinished">العناوين:</translation>
    </message>
    <message>
        <source>Amount:</source>
        <translation type="unfinished">القيمة :</translation>
    </message>
    <message>
        <source>Label:</source>
        <translation type="unfinished">وسم:</translation>
    </message>
    <message>
        <source>Message:</source>
        <translation type="unfinished">الرسائل</translation>
    </message>
    <message>
        <source>Wallet:</source>
        <translation type="unfinished">المحفظة:</translation>
    </message>
    <message>
        <source>Copy &amp;URI</source>
        <translation type="unfinished">نسخ  &amp;URI</translation>
    </message>
    <message>
        <source>Copy &amp;Address</source>
        <translation type="unfinished">نسخ &amp;العنوان</translation>
    </message>
    <message>
        <source>&amp;Verify</source>
        <translation type="unfinished">تأكيد</translation>
    </message>
    <message>
        <source>&amp;Save Image…</source>
        <translation type="unfinished">&amp;احفظ الصورة…</translation>
    </message>
    <message>
        <source>Payment information</source>
        <translation type="unfinished">معلومات الدفع</translation>
    </message>
    <message>
        <source>Request payment to %1</source>
        <translation type="unfinished">طلب الدفعة إلى %1</translation>
    </message>
</context>
<context>
    <name>RecentRequestsTableModel</name>
    <message>
        <source>Date</source>
        <translation type="unfinished">التاريخ</translation>
    </message>
    <message>
        <source>Label</source>
        <translation type="unfinished">وسم</translation>
    </message>
    <message>
        <source>Message</source>
        <translation type="unfinished">رسالة </translation>
    </message>
    <message>
        <source>(no label)</source>
        <translation type="unfinished">(بدون وسم)</translation>
    </message>
    <message>
        <source>(no message)</source>
        <translation type="unfinished">( لا رسائل )</translation>
    </message>
    <message>
        <source>(no amount requested)</source>
        <translation type="unfinished">(لا يوجد مبلغ مطلوب)</translation>
    </message>
    <message>
        <source>Requested</source>
        <translation type="unfinished">تم الطلب</translation>
    </message>
</context>
<context>
    <name>SendCoinsDialog</name>
    <message>
        <source>Send Coins</source>
        <translation type="unfinished">إرسال العملات</translation>
    </message>
    <message>
        <source>Coin Control Features</source>
        <translation type="unfinished">ميزات التحكم بالعملة</translation>
    </message>
    <message>
        <source>automatically selected</source>
        <translation type="unfinished">اختيار تلقائيا</translation>
    </message>
    <message>
        <source>Insufficient funds!</source>
        <translation type="unfinished">الرصيد غير كافي!</translation>
    </message>
    <message>
        <source>Quantity:</source>
        <translation type="unfinished">الكمية:</translation>
    </message>
    <message>
        <source>Bytes:</source>
        <translation type="unfinished">بايت</translation>
    </message>
    <message>
        <source>Amount:</source>
        <translation type="unfinished">القيمة :</translation>
    </message>
    <message>
        <source>Fee:</source>
        <translation type="unfinished">الرسوم:</translation>
    </message>
    <message>
        <source>After Fee:</source>
        <translation type="unfinished">بعد الرسوم :</translation>
    </message>
    <message>
        <source>Change:</source>
        <translation type="unfinished">تعديل :</translation>
    </message>
    <message>
        <source>If this is activated, but the change address is empty or invalid, change will be sent to a newly generated address.</source>
        <translation type="unfinished">إذا تم تنشيط هذا، ولكن عنوان الفكة فارغ أو غير صالح، فسيتم إرسال الفكة إلى عنوان تم إنشاؤه حديثًا.</translation>
    </message>
    <message>
        <source>Custom change address</source>
        <translation type="unfinished">تغيير عنوان الفكة</translation>
    </message>
    <message>
        <source>Transaction Fee:</source>
        <translation type="unfinished">رسوم المعاملة:</translation>
    </message>
    <message>
        <source>Using the fallbackfee can result in sending a transaction that will take several hours or days (or never) to confirm. Consider choosing your fee manually or wait until you have validated the complete chain.</source>
        <translation type="unfinished">يمكن أن يؤدي استخدام الرسوم الاحتياطية إلى إرسال معاملة تستغرق عدة ساعات أو أيام (أو أبدًا) للتأكيد. ضع في اعتبارك اختيار الرسوم يدويًا أو انتظر حتى تتحقق من صحة السلسلة الكاملة.</translation>
    </message>
    <message>
        <source>Warning: Fee estimation is currently not possible.</source>
        <translation type="unfinished">تحذير: تقدير الرسوم غير ممكن في الوقت الحالي.</translation>
    </message>
    <message>
        <source>per kilobyte</source>
        <translation type="unfinished">لكل كيلوبايت</translation>
    </message>
    <message>
        <source>Hide</source>
        <translation type="unfinished">إخفاء</translation>
    </message>
    <message>
        <source>Recommended:</source>
        <translation type="unfinished">موصى به:</translation>
    </message>
    <message>
        <source>Custom:</source>
        <translation type="unfinished">تخصيص:</translation>
    </message>
    <message>
        <source>Send to multiple recipients at once</source>
        <translation type="unfinished">إرسال إلى عدة مستلمين في وقت واحد</translation>
    </message>
    <message>
        <source>Add &amp;Recipient</source>
        <translation type="unfinished">أضافة &amp;مستلم</translation>
    </message>
    <message>
        <source>Clear all fields of the form.</source>
        <translation type="unfinished">مسح كل حقول النموذج المطلوبة</translation>
    </message>
    <message>
        <source>Inputs…</source>
        <translation type="unfinished">المدخلات </translation>
    </message>
    <message>
        <source>Dust:</source>
        <translation type="unfinished">غبار:</translation>
    </message>
    <message>
        <source>Choose…</source>
        <translation type="unfinished">اختيار </translation>
    </message>
    <message>
        <source>Hide transaction fee settings</source>
        <translation type="unfinished">اخفاء اعدادات رسوم المعاملة</translation>
    </message>
    <message>
        <source>When there is less transaction volume than space in the blocks, miners as well as relaying nodes may enforce a minimum fee. Paying only this minimum fee is just fine, but be aware that this can result in a never confirming transaction once there is more demand for qtum transactions than the network can process.</source>
        <translation type="unfinished">عندما يكون هناك حجم معاملات أقل من الفراغ في الكتل، المعدنون وعقد الترحيل أيضا من الممكن أن يفرضوا الحد الأدنى للرسوم. دفع الحد الأدنى للرسوم قد يكون على ما يرام، لكن كن حذرا بأنه هذا الشيء قد يؤدي الى معاملة لن تتأكد أبدا بمجرد أن الطلب على معاملات البتكوين قد أصبح أكثر مما تتحمله الشبكة.</translation>
    </message>
    <message>
        <source>A too low fee might result in a never confirming transaction (read the tooltip)</source>
        <translation type="unfinished">رسوم قليلة جدا من الممكن أن تؤدي الى معاملة لن تتأكد أبدا (اقرأ التلميح).</translation>
    </message>
    <message>
        <source>Confirmation time target:</source>
        <translation type="unfinished">هدف وقت التأكيد:</translation>
    </message>
    <message>
        <source>Enable Replace-By-Fee</source>
        <translation type="unfinished">تفعيل الإستبدال بواسطة الرسوم</translation>
    </message>
    <message>
        <source>With Replace-By-Fee (BIP-125) you can increase a transaction's fee after it is sent. Without this, a higher fee may be recommended to compensate for increased transaction delay risk.</source>
        <translation type="unfinished">مع الإستبدال بواسطة الرسوم (BIP-125) يمكنك زيادة رسوم المعاملة بعد إرسالها. وبدون ذلك، قد نوصي برسوم أعلى للتعويض عن مخاطر تأخير المعاملة المتزايدة.</translation>
    </message>
    <message>
        <source>Clear &amp;All</source>
        <translation type="unfinished">مسح الكل</translation>
    </message>
    <message>
        <source>Balance:</source>
        <translation type="unfinished">الرصيد:</translation>
    </message>
    <message>
        <source>Confirm the send action</source>
        <translation type="unfinished">تأكيد الإرسال</translation>
    </message>
    <message>
        <source>S&amp;end</source>
        <translation type="unfinished">&amp;ارسال</translation>
    </message>
    <message>
        <source>Copy quantity</source>
        <translation type="unfinished">نسخ الكمية </translation>
    </message>
    <message>
        <source>Copy amount</source>
        <translation type="unfinished">نسخ الكمية</translation>
    </message>
    <message>
        <source>Copy fee</source>
        <translation type="unfinished">نسخ الرسوم</translation>
    </message>
    <message>
        <source>Copy after fee</source>
        <translation type="unfinished">نسخ بعد الرسوم</translation>
    </message>
    <message>
        <source>Copy bytes</source>
        <translation type="unfinished">نسخ البايتات </translation>
    </message>
    <message>
        <source>Copy dust</source>
        <translation type="unfinished">نسخ الغبار</translation>
    </message>
    <message>
        <source>Copy change</source>
        <translation type="unfinished">نسخ التعديل</translation>
    </message>
    <message>
        <source>%1 (%2 blocks)</source>
        <translation type="unfinished">%1 (%2 كثلة)</translation>
    </message>
    <message>
        <source>Sign on device</source>
        <extracomment>"device" usually means a hardware wallet.</extracomment>
        <translation type="unfinished">ولوج الى المحفظة </translation>
    </message>
    <message>
        <source>Connect your hardware wallet first.</source>
        <translation type="unfinished">قم بتوصيل جهاز المحفظة أولا </translation>
    </message>
    <message>
        <source>Cr&amp;eate Unsigned</source>
        <translation type="unfinished">إنشاء غير موقع
 </translation>
    </message>
    <message>
        <source>%1 to %2</source>
        <translation type="unfinished">%1 الى %2</translation>
    </message>
    <message>
        <source>Sign failed</source>
        <translation type="unfinished">فشل التسجيل</translation>
    </message>
    <message>
        <source>External signer not found</source>
        <extracomment>"External signer" means using devices such as hardware wallets.</extracomment>
        <translation type="unfinished">لم يتم العثور على تسجيل خارجي</translation>
    </message>
    <message>
        <source>External signer failure</source>
        <extracomment>"External signer" means using devices such as hardware wallets.</extracomment>
        <translation type="unfinished">فشل التسجيل الخارجي</translation>
    </message>
    <message>
        <source>Save Transaction Data</source>
        <translation type="unfinished">حفظ بيانات المعاملات</translation>
    </message>
    <message>
        <source>Partially Signed Transaction (Binary)</source>
        <extracomment>Expanded name of the binary PSBT file format. See: BIP 174.</extracomment>
        <translation type="unfinished">معاملة موقعة جزئيًا (ثنائي)</translation>
    </message>
    <message>
        <source>PSBT saved</source>
        <translation type="unfinished">تم حفظ PSBT</translation>
    </message>
    <message>
        <source>External balance:</source>
        <translation type="unfinished">رصيد خارجي </translation>
    </message>
    <message>
        <source>or</source>
        <translation type="unfinished">أو</translation>
    </message>
    <message>
        <source>You can increase the fee later (signals Replace-By-Fee, BIP-125).</source>
        <translation type="unfinished">يمكنك زيادة الرسوم لاحقًا (بإشارة الإستبدال بواسطة الرسوم، BIP-125).</translation>
    </message>
    <message>
        <source>Please, review your transaction.</source>
        <extracomment>Text to prompt a user to review the details of the transaction they are attempting to send.</extracomment>
        <translation type="unfinished">رجاء، راجع معاملتك.</translation>
    </message>
    <message>
        <source>Transaction fee</source>
        <translation type="unfinished">رسوم المعاملة</translation>
    </message>
    <message>
        <source>Not signalling Replace-By-Fee, BIP-125.</source>
        <translation type="unfinished">لا يشير إلى الإستبدال بواسطة الرسوم، BIP-125.</translation>
    </message>
    <message>
        <source>Total Amount</source>
        <translation type="unfinished">القيمة الإجمالية</translation>
    </message>
    <message>
        <source>Confirm send coins</source>
        <translation type="unfinished">تأكيد الإرسال Coins</translation>
    </message>
    <message>
        <source>Watch-only balance:</source>
        <translation type="unfinished">رصيد للاستعراض فقط:</translation>
    </message>
    <message>
        <source>The recipient address is not valid. Please recheck.</source>
        <translation type="unfinished">عنوان المستلم غير صالح. يرجى إعادة الفحص.</translation>
    </message>
    <message>
        <source>The amount to pay must be larger than 0.</source>
        <translation type="unfinished">المبلغ المدفوع يجب ان يكون اكبر من 0</translation>
    </message>
    <message>
        <source>The amount exceeds your balance.</source>
        <translation type="unfinished">القيمة تتجاوز رصيدك</translation>
    </message>
    <message>
        <source>The total exceeds your balance when the %1 transaction fee is included.</source>
        <translation type="unfinished">المجموع يتجاوز رصيدك عندما يتم اضافة %1 رسوم العملية</translation>
    </message>
    <message>
        <source>Duplicate address found: addresses should only be used once each.</source>
        <translation type="unfinished">تم العثور على عنوان مكرر: يجب استخدام العناوين مرة واحدة فقط.</translation>
    </message>
    <message>
        <source>Transaction creation failed!</source>
        <translation type="unfinished">فشل في إنشاء المعاملة!</translation>
    </message>
    <message>
        <source>A fee higher than %1 is considered an absurdly high fee.</source>
        <translation type="unfinished">تعتبر الرسوم الأعلى من %1 رسوماً باهظة.</translation>
    </message>
    <message numerus="yes">
        <source>Estimated to begin confirmation within %n block(s).</source>
        <translation type="unfinished">
            <numerusform>Estimated to begin confirmation within %n block(s).</numerusform>
            <numerusform>Estimated to begin confirmation within %n block(s).</numerusform>
            <numerusform>Estimated to begin confirmation within %n block(s).</numerusform>
            <numerusform>Estimated to begin confirmation within %n block(s).</numerusform>
            <numerusform>Estimated to begin confirmation within %n block(s).</numerusform>
            <numerusform>Estimated to begin confirmation within %n block(s).</numerusform>
        </translation>
    </message>
    <message>
<<<<<<< HEAD
        <source>Warning: Invalid Qtum address</source>
=======
        <source>Warning: Invalid Qtum address</source> 
>>>>>>> d82fec21
        <translation type="unfinished">تحذير: عنوان بتكوين غير صالح</translation>
    </message>
    <message>
        <source>Warning: Unknown change address</source>
        <translation type="unfinished">تحذير: عنوان الفكة غير معروف</translation>
    </message>
    <message>
        <source>Confirm custom change address</source>
        <translation type="unfinished">تأكيد تغيير العنوان الفكة</translation>
    </message>
    <message>
        <source>The address you selected for change is not part of this wallet. Any or all funds in your wallet may be sent to this address. Are you sure?</source>
        <translation type="unfinished">العنوان الذي قمت بتحديده للتغيير ليس جزءا من هذه المحفظة. أي أو جميع الأموال في محفظتك قد يتم إرسالها لهذا العنوان. هل أنت متأكد؟</translation>
    </message>
    <message>
        <source>(no label)</source>
        <translation type="unfinished">(بدون وسم)</translation>
    </message>
</context>
<context>
    <name>SendCoinsEntry</name>
    <message>
        <source>A&amp;mount:</source>
        <translation type="unfinished">&amp;القيمة</translation>
    </message>
    <message>
        <source>Pay &amp;To:</source>
        <translation type="unfinished">ادفع &amp;الى :</translation>
    </message>
    <message>
        <source>&amp;Label:</source>
        <translation type="unfinished">&amp;وصف :</translation>
    </message>
    <message>
        <source>Choose previously used address</source>
        <translation type="unfinished">اختر عنوانا مستخدم سابقا</translation>
    </message>
    <message>
<<<<<<< HEAD
        <source>The Qtum address to send the payment to</source>
=======
        <source>The Qtum address to send the payment to</source> 
>>>>>>> d82fec21
        <translation type="unfinished">عنوان البت كوين المرسل اليه الدفع</translation>
    </message>
    <message>
        <source>Paste address from clipboard</source>
        <translation type="unfinished">انسخ العنوان من لوحة المفاتيح</translation>
    </message>
    <message>
        <source>Remove this entry</source>
        <translation type="unfinished">ازل هذه المداخله</translation>
    </message>
    <message>
        <source>The amount to send in the selected unit</source>
        <translation type="unfinished">المبلغ للإرسال في الوحدة المحددة</translation>
    </message>
    <message>
<<<<<<< HEAD
        <source>The fee will be deducted from the amount being sent. The recipient will receive less qtums than you enter in the amount field. If multiple recipients are selected, the fee is split equally.</source>
=======
        <source>The fee will be deducted from the amount being sent. The recipient will receive less qtums than you enter in the amount field. If multiple recipients are selected, the fee is split equally.</source> 
>>>>>>> d82fec21
        <translation type="unfinished">سيتم خصم الرسوم من المبلغ الذي يتم إرساله. لذا سوف يتلقى المستلم مبلغ أقل من البتكوين المدخل في حقل المبلغ. في حالة تحديد عدة مستلمين، يتم تقسيم الرسوم بالتساوي.</translation>
    </message>
    <message>
        <source>S&amp;ubtract fee from amount</source>
        <translation type="unfinished">طرح الرسوم من المبلغ</translation>
    </message>
    <message>
        <source>Use available balance</source>
        <translation type="unfinished">استخدام الرصيد المتاح</translation>
    </message>
    <message>
        <source>Message:</source>
        <translation type="unfinished">الرسائل</translation>
    </message>
    <message>
        <source>Enter a label for this address to add it to the list of used addresses</source>
        <translation type="unfinished">أدخل تسمية لهذا العنوان لإضافته إلى قائمة العناوين المستخدمة</translation>
    </message>
    <message>
<<<<<<< HEAD
        <source>A message that was attached to the qtum: URI which will be stored with the transaction for your reference. Note: This message will not be sent over the Qtum network.</source>
=======
        <source>A message that was attached to the qtum: URI which will be stored with the transaction for your reference. Note: This message will not be sent over the Qtum network.</source> 
>>>>>>> d82fec21
        <translation type="unfinished">الرسالة التي تم إرفاقها مع البتكوين: العنوان الذي سيتم تخزينه مع المعاملة للرجوع إليه. ملاحظة: لن يتم إرسال هذه الرسالة عبر شبكة البتكوين.</translation>
    </message>
</context>
<context>
    <name>SendConfirmationDialog</name>
    <message>
        <source>Send</source>
        <translation type="unfinished">إرسال</translation>
    </message>
    <message>
        <source>Create Unsigned</source>
        <translation type="unfinished">إنشاء غير موقع</translation>
    </message>
</context>
<context>
    <name>SignVerifyMessageDialog</name>
    <message>
        <source>Signatures - Sign / Verify a Message</source>
        <translation type="unfinished">التواقيع - التوقيع / التحقق من الرسالة</translation>
    </message>
    <message>
        <source>&amp;Sign Message</source>
        <translation type="unfinished">&amp;توقيع الرسالة</translation>
    </message>
    <message>
        <source>You can sign messages/agreements with your addresses to prove you can receive qtums sent to them. Be careful not to sign anything vague or random, as phishing attacks may try to trick you into signing your identity over to them. Only sign fully-detailed statements you agree to.</source>
        <translation type="unfinished">تستطيع توقيع رسائل/اتفاقات مع عناوينك لإثبات أنه بإمكانك استقبال بتكوين مرسل إليهم. كن حذرا من عدم توقيع أي شيء غامض أو عشوائي، كهجمات التصيد التي قد تحاول خداعك لتوقيع هويتك لديهم. وقع البيانات المفصلة بالكامل والتي أنت توافق عليها فقط.</translation>
    </message>
    <message>
<<<<<<< HEAD
        <source>The Qtum address to sign the message with</source>
=======
        <source>The Qtum address to sign the message with</source> 
>>>>>>> d82fec21
        <translation type="unfinished">عنوان البتكوين لتوقيع الرسالة به</translation>
    </message>
    <message>
        <source>Choose previously used address</source>
        <translation type="unfinished">اختر عنوانا مستخدم سابقا</translation>
    </message>
    <message>
        <source>Paste address from clipboard</source>
        <translation type="unfinished">انسخ العنوان من لوحة المفاتيح</translation>
    </message>
    <message>
        <source>Enter the message you want to sign here</source>
        <translation type="unfinished">ادخل الرسالة التي تريد توقيعها هنا</translation>
    </message>
    <message>
        <source>Signature</source>
        <translation type="unfinished">التوقيع</translation>
    </message>
    <message>
        <source>Copy the current signature to the system clipboard</source>
        <translation type="unfinished">نسخ التوقيع الحالي إلى حافظة النظام</translation>
    </message>
    <message>
<<<<<<< HEAD
        <source>Sign the message to prove you own this Qtum address</source>
=======
        <source>Sign the message to prove you own this Qtum address</source> 
>>>>>>> d82fec21
        <translation type="unfinished">وقع الرسالة لتثبت انك تمتلك عنوان البت كوين هذا</translation>
    </message>
    <message>
        <source>Sign &amp;Message</source>
        <translation type="unfinished">توقيع $الرسالة</translation>
    </message>
    <message>
        <source>Reset all sign message fields</source>
        <translation type="unfinished">إعادة تعيين كافة حقول رسالة التوقيع</translation>
    </message>
    <message>
        <source>Clear &amp;All</source>
        <translation type="unfinished">مسح الكل</translation>
    </message>
    <message>
        <source>&amp;Verify Message</source>
        <translation type="unfinished">&amp;تحقق رسالة</translation>
    </message>
    <message>
        <source>Enter the receiver's address, message (ensure you copy line breaks, spaces, tabs, etc. exactly) and signature below to verify the message. Be careful not to read more into the signature than what is in the signed message itself, to avoid being tricked by a man-in-the-middle attack. Note that this only proves the signing party receives with the address, it cannot prove sendership of any transaction!</source>
        <translation type="unfinished">أدخل عنوان المتلقي، راسل (تأكد من نسخ فواصل الأسطر، الفراغات، الخ.. تماما) والتوقيع أسفله لتأكيد الرسالة. كن حذرا من عدم قراءة داخل التوقيع أكثر مما هو موقع بالرسالة نفسها، لتجنب خداعك بهجوم man-in-the-middle. لاحظ أنه هذا لاثبات أن الجهة الموقعة تستقبل مع العنوان فقط، لا تستطيع اثبات الارسال لأي معاملة.</translation>
    </message>
    <message>
<<<<<<< HEAD
        <source>The Qtum address the message was signed with</source>
=======
        <source>The Qtum address the message was signed with</source> 
>>>>>>> d82fec21
        <translation type="unfinished">عنوان البتكوين الذي تم توقيع الرسالة به</translation>
    </message>
    <message>
        <source>The signed message to verify</source>
        <translation type="unfinished">الرسالة الموقعة للتحقق.</translation>
    </message>
    <message>
        <source>The signature given when the message was signed</source>
        <translation type="unfinished">التوقيع يعطى عندما تكون الرسالة موقعة.</translation>
    </message>
    <message>
<<<<<<< HEAD
        <source>Verify the message to ensure it was signed with the specified Qtum address</source>
=======
        <source>Verify the message to ensure it was signed with the specified Qtum address</source> 
>>>>>>> d82fec21
        <translation type="unfinished">تحقق من الرسالة للتأكد من توقيعها مع عنوان البتكوين المحدد</translation>
    </message>
    <message>
        <source>Verify &amp;Message</source>
        <translation type="unfinished">تحقق &amp;الرسالة</translation>
    </message>
    <message>
        <source>Reset all verify message fields</source>
        <translation type="unfinished">إعادة تعيين جميع حقول التحقق من الرسالة</translation>
    </message>
    <message>
        <source>Click "Sign Message" to generate signature</source>
        <translation type="unfinished">اضغط  "توقيع الرسالة" لتوليد التوقيع</translation>
    </message>
    <message>
        <source>The entered address is invalid.</source>
        <translation type="unfinished">العنوان المدخل غير صالح</translation>
    </message>
    <message>
        <source>Please check the address and try again.</source>
        <translation type="unfinished">الرجاء التأكد من العنوان والمحاولة مرة اخرى</translation>
    </message>
    <message>
        <source>The entered address does not refer to a key.</source>
        <translation type="unfinished">العنوان المدخل لا يشير الى مفتاح</translation>
    </message>
    <message>
        <source>Wallet unlock was cancelled.</source>
        <translation type="unfinished">تم الغاء عملية فتح المحفظة</translation>
    </message>
    <message>
        <source>No error</source>
        <translation type="unfinished">لا  يوجد خطأ</translation>
    </message>
    <message>
        <source>Private key for the entered address is not available.</source>
        <translation type="unfinished">المفتاح الخاص للعنوان المدخل غير موجود.</translation>
    </message>
    <message>
        <source>Message signing failed.</source>
        <translation type="unfinished">فشل توقيع الرسالة.</translation>
    </message>
    <message>
        <source>Message signed.</source>
        <translation type="unfinished">الرسالة موقعة.</translation>
    </message>
    <message>
        <source>The signature could not be decoded.</source>
        <translation type="unfinished">لا يمكن فك تشفير التوقيع.</translation>
    </message>
    <message>
        <source>Please check the signature and try again.</source>
        <translation type="unfinished">فضلا تاكد من التوقيع وحاول مرة اخرى</translation>
    </message>
    <message>
        <source>The signature did not match the message digest.</source>
        <translation type="unfinished">لم يتطابق التوقيع مع ملخص الرسالة.</translation>
    </message>
    <message>
        <source>Message verification failed.</source>
        <translation type="unfinished">فشلت عملية التأكد من الرسالة.</translation>
    </message>
    <message>
        <source>Message verified.</source>
        <translation type="unfinished">تم تأكيد الرسالة.</translation>
    </message>
</context>
<context>
    <name>TrafficGraphWidget</name>
    <message>
        <source>kB/s</source>
        <translation type="unfinished">كيلوبايت/ثانية</translation>
    </message>
</context>
<context>
    <name>TransactionDesc</name>
    <message>
        <source>conflicted with a transaction with %1 confirmations</source>
        <extracomment>Text explaining the current status of a transaction, shown in the status field of the details window for this transaction. This status represents an unconfirmed transaction that conflicts with a confirmed transaction.</extracomment>
        <translation type="unfinished">تعارضت مع معاملة لديها %1 تأكيدات</translation>
    </message>
    <message>
        <source>abandoned</source>
        <extracomment>Text explaining the current status of a transaction, shown in the status field of the details window for this transaction. This status represents an abandoned transaction.</extracomment>
        <translation type="unfinished">مهجور</translation>
    </message>
    <message>
        <source>%1/unconfirmed</source>
        <extracomment>Text explaining the current status of a transaction, shown in the status field of the details window for this transaction. This status represents a transaction confirmed in at least one block, but less than 6 blocks.</extracomment>
        <translation type="unfinished">غير مؤكدة/%1</translation>
    </message>
    <message>
        <source>%1 confirmations</source>
        <extracomment>Text explaining the current status of a transaction, shown in the status field of the details window for this transaction. This status represents a transaction confirmed in 6 or more blocks.</extracomment>
        <translation type="unfinished">تأكيد %1</translation>
    </message>
    <message>
        <source>Status</source>
        <translation type="unfinished">الحالة.</translation>
    </message>
    <message>
        <source>Date</source>
        <translation type="unfinished">التاريخ</translation>
    </message>
    <message>
        <source>Source</source>
        <translation type="unfinished">المصدر</translation>
    </message>
    <message>
        <source>Generated</source>
        <translation type="unfinished">تم اصداره.</translation>
    </message>
    <message>
        <source>From</source>
        <translation type="unfinished">من</translation>
    </message>
    <message>
        <source>unknown</source>
        <translation type="unfinished">غير معروف</translation>
    </message>
    <message>
        <source>To</source>
        <translation type="unfinished">الى</translation>
    </message>
    <message>
        <source>own address</source>
        <translation type="unfinished">عنوانه</translation>
    </message>
    <message>
        <source>watch-only</source>
        <translation type="unfinished">مشاهدة فقط</translation>
    </message>
    <message>
        <source>label</source>
        <translation type="unfinished">علامة</translation>
    </message>
    <message>
        <source>Credit</source>
        <translation type="unfinished">رصيد</translation>
    </message>
    <message numerus="yes">
        <source>matures in %n more block(s)</source>
        <translation type="unfinished">
            <numerusform>matures in %n more block(s)</numerusform>
            <numerusform>matures in %n more block(s)</numerusform>
            <numerusform>matures in %n more block(s)</numerusform>
            <numerusform>matures in %n more block(s)</numerusform>
            <numerusform>matures in %n more block(s)</numerusform>
            <numerusform>matures in %n more block(s)</numerusform>
        </translation>
    </message>
    <message>
        <source>not accepted</source>
        <translation type="unfinished">غير مقبولة</translation>
    </message>
    <message>
        <source>Debit</source>
        <translation type="unfinished">دين</translation>
    </message>
    <message>
        <source>Total debit</source>
        <translation type="unfinished">إجمالي الخصم</translation>
    </message>
    <message>
        <source>Total credit</source>
        <translation type="unfinished">إجمالي الرصيد</translation>
    </message>
    <message>
        <source>Transaction fee</source>
        <translation type="unfinished">رسوم المعاملة</translation>
    </message>
    <message>
        <source>Net amount</source>
        <translation type="unfinished">صافي المبلغ</translation>
    </message>
    <message>
        <source>Message</source>
        <translation type="unfinished">رسالة </translation>
    </message>
    <message>
        <source>Comment</source>
        <translation type="unfinished">تعليق</translation>
    </message>
    <message>
        <source>Transaction ID</source>
        <translation type="unfinished">رقم المعاملة</translation>
    </message>
    <message>
        <source>Transaction total size</source>
        <translation type="unfinished">الحجم الكلي للمعاملات</translation>
    </message>
    <message>
        <source>Transaction virtual size</source>
        <translation type="unfinished">حجم المعاملة الافتراضي</translation>
    </message>
    <message>
        <source>Output index</source>
        <translation type="unfinished">مؤشر المخرجات</translation>
    </message>
    <message>
        <source> (Certificate was not verified)</source>
        <translation type="unfinished">(لم يتم التحقق من الشهادة)</translation>
    </message>
    <message>
        <source>Merchant</source>
        <translation type="unfinished">تاجر</translation>
    </message>
    <message>
        <source>Debug information</source>
        <translation type="unfinished">معلومات التصحيح</translation>
    </message>
    <message>
        <source>Transaction</source>
        <translation type="unfinished">معاملة</translation>
    </message>
    <message>
        <source>Inputs</source>
        <translation type="unfinished">المدخلات</translation>
    </message>
    <message>
        <source>Amount</source>
        <translation type="unfinished">مبلغ</translation>
    </message>
    <message>
        <source>true</source>
        <translation type="unfinished">صحيح</translation>
    </message>
    <message>
        <source>false</source>
        <translation type="unfinished">خاطئ</translation>
    </message>
</context>
<context>
    <name>TransactionDescDialog</name>
    <message>
        <source>This pane shows a detailed description of the transaction</source>
        <translation type="unfinished">يبين هذا الجزء وصفا مفصلا لهده المعاملة</translation>
    </message>
    <message>
        <source>Details for %1</source>
        <translation type="unfinished">تفاصيل عن %1</translation>
    </message>
</context>
<context>
    <name>TransactionTableModel</name>
    <message>
        <source>Date</source>
        <translation type="unfinished">التاريخ</translation>
    </message>
    <message>
        <source>Type</source>
        <translation type="unfinished">النوع</translation>
    </message>
    <message>
        <source>Label</source>
        <translation type="unfinished">وسم</translation>
    </message>
    <message>
        <source>Unconfirmed</source>
        <translation type="unfinished">غير مؤكد</translation>
    </message>
    <message>
        <source>Abandoned</source>
        <translation type="unfinished">مهجور</translation>
    </message>
    <message>
        <source>Confirming (%1 of %2 recommended confirmations)</source>
        <translation type="unfinished">قيد التأكيد (%1 من %2 تأكيد موصى به)</translation>
    </message>
    <message>
        <source>Confirmed (%1 confirmations)</source>
        <translation type="unfinished">مؤكد (%1 تأكيدات)</translation>
    </message>
    <message>
        <source>Conflicted</source>
        <translation type="unfinished">يتعارض</translation>
    </message>
    <message>
        <source>Immature (%1 confirmations, will be available after %2)</source>
        <translation type="unfinished">غير ناضجة (تأكيدات %1 ، ستكون متوفرة بعد %2)</translation>
    </message>
    <message>
        <source>Generated but not accepted</source>
        <translation type="unfinished">ولدت ولكن لم تقبل</translation>
    </message>
    <message>
        <source>Received with</source>
        <translation type="unfinished">استقبل مع</translation>
    </message>
    <message>
        <source>Received from</source>
        <translation type="unfinished">استقبل من</translation>
    </message>
    <message>
        <source>Sent to</source>
        <translation type="unfinished">أرسل إلى</translation>
    </message>
    <message>
        <source>Payment to yourself</source>
        <translation type="unfinished">دفع لنفسك</translation>
    </message>
    <message>
        <source>watch-only</source>
        <translation type="unfinished">مشاهدة فقط</translation>
    </message>
    <message>
        <source>(n/a)</source>
        <translation type="unfinished">غير متوفر</translation>
    </message>
    <message>
        <source>(no label)</source>
        <translation type="unfinished">(بدون وسم)</translation>
    </message>
    <message>
        <source>Transaction status. Hover over this field to show number of confirmations.</source>
        <translation type="unfinished">حالة التحويل. مرر فوق هذا الحقل لعرض عدد  التأكيدات.</translation>
    </message>
    <message>
        <source>Date and time that the transaction was received.</source>
        <translation type="unfinished">التاريخ والوقت الذي تم فيه تلقي المعاملة.</translation>
    </message>
    <message>
        <source>Type of transaction.</source>
        <translation type="unfinished">نوع المعاملات</translation>
    </message>
    <message>
        <source>Whether or not a watch-only address is involved in this transaction.</source>
        <translation type="unfinished">ما إذا كان العنوان المشاهدة فقط متضمنًا في هذه المعاملة أم لا.</translation>
    </message>
    <message>
        <source>User-defined intent/purpose of the transaction.</source>
        <translation type="unfinished">تحديد سبب المعاملة من المستخدم</translation>
    </message>
    <message>
        <source>Amount removed from or added to balance.</source>
        <translation type="unfinished">المبلغ الذي أزيل أو أضيف الى الرصيد</translation>
    </message>
</context>
<context>
    <name>TransactionView</name>
    <message>
        <source>All</source>
        <translation type="unfinished">الكل</translation>
    </message>
    <message>
        <source>Today</source>
        <translation type="unfinished">اليوم</translation>
    </message>
    <message>
        <source>This week</source>
        <translation type="unfinished">هدا الاسبوع</translation>
    </message>
    <message>
        <source>This month</source>
        <translation type="unfinished">هدا الشهر</translation>
    </message>
    <message>
        <source>Last month</source>
        <translation type="unfinished">الشهر الماضي</translation>
    </message>
    <message>
        <source>This year</source>
        <translation type="unfinished">هدا العام</translation>
    </message>
    <message>
        <source>Received with</source>
        <translation type="unfinished">استقبل مع</translation>
    </message>
    <message>
        <source>Sent to</source>
        <translation type="unfinished">أرسل إلى</translation>
    </message>
    <message>
        <source>To yourself</source>
        <translation type="unfinished">إليك</translation>
    </message>
    <message>
        <source>Other</source>
        <translation type="unfinished">أخرى</translation>
    </message>
    <message>
        <source>Enter address, transaction id, or label to search</source>
        <translation type="unfinished">أدخل العنوان أو معرف المعاملة أو التصنيف للبحث</translation>
    </message>
    <message>
        <source>Min amount</source>
        <translation type="unfinished">الحد الأدنى</translation>
    </message>
    <message>
        <source>Range…</source>
        <translation type="unfinished">نطاق</translation>
    </message>
    <message>
        <source>&amp;Copy address</source>
        <translation type="unfinished">انسخ العنوان</translation>
    </message>
    <message>
        <source>Copy &amp;label</source>
        <translation type="unfinished">نسخ و تصنيف</translation>
    </message>
    <message>
        <source>Copy &amp;amount</source>
        <translation type="unfinished">نسخ &amp;مبلغ</translation>
    </message>
    <message>
        <source>Copy transaction &amp;ID</source>
        <translation type="unfinished">نسخ المعاملة &amp;المعرف</translation>
    </message>
    <message>
        <source>Copy full transaction &amp;details</source>
        <translation type="unfinished">نسخ كامل تفاصيل المعاملة</translation>
    </message>
    <message>
        <source>&amp;Show transaction details</source>
        <translation type="unfinished">و اظهر تفاصيل الصفقة</translation>
    </message>
    <message>
        <source>Increase transaction &amp;fee</source>
        <translation type="unfinished">زيادة الصفقات و الرسوم</translation>
    </message>
    <message>
        <source>A&amp;bandon transaction</source>
        <translation type="unfinished">التخلي عن المعاملة</translation>
    </message>
    <message>
        <source>&amp;Edit address label</source>
        <translation type="unfinished">و تحرير تسمية العنوان </translation>
    </message>
    <message>
        <source>Export Transaction History</source>
        <translation type="unfinished">تصدير تفاصيل المعاملات</translation>
    </message>
    <message>
        <source>Comma separated file</source>
        <extracomment>Expanded name of the CSV file format. See: https://en.wikipedia.org/wiki/Comma-separated_values.</extracomment>
        <translation type="unfinished">ملف مفصَّل بالفواصل</translation>
    </message>
    <message>
        <source>Confirmed</source>
        <translation type="unfinished">تأكيد</translation>
    </message>
    <message>
        <source>Watch-only</source>
        <translation type="unfinished">مشاهدة فقط</translation>
    </message>
    <message>
        <source>Date</source>
        <translation type="unfinished">التاريخ</translation>
    </message>
    <message>
        <source>Type</source>
        <translation type="unfinished">النوع</translation>
    </message>
    <message>
        <source>Label</source>
        <translation type="unfinished">وسم</translation>
    </message>
    <message>
        <source>Address</source>
        <translation type="unfinished">عنوان</translation>
    </message>
    <message>
        <source>ID</source>
        <translation type="unfinished">العنوان</translation>
    </message>
    <message>
        <source>Exporting Failed</source>
        <translation type="unfinished">لقد فشل التصدير</translation>
    </message>
    <message>
        <source>There was an error trying to save the transaction history to %1.</source>
        <translation type="unfinished">حدث خطأ أثناء محاولة حفظ محفوظات المعاملة إلى %1.</translation>
    </message>
    <message>
        <source>Exporting Successful</source>
        <translation type="unfinished">نجح التصدير</translation>
    </message>
    <message>
        <source>The transaction history was successfully saved to %1.</source>
        <translation type="unfinished">تم حفظ محفوظات المعاملة بنجاح إلى %1.</translation>
    </message>
    <message>
        <source>Range:</source>
        <translation type="unfinished">المدى:</translation>
    </message>
    <message>
        <source>to</source>
        <translation type="unfinished">إلى</translation>
    </message>
</context>
<context>
    <name>WalletFrame</name>
    <message>
        <source>No wallet has been loaded.
Go to File &gt; Open Wallet to load a wallet.
- OR -</source>
        <translation type="unfinished">لم يتم تحميل أية محافظ.
اذهب الى ملف &gt; افتح محفظة لتحميل محفظة.
- أو -</translation>
    </message>
    <message>
        <source>Create a new wallet</source>
        <translation type="unfinished">إنشاء محفظة جديدة</translation>
    </message>
    <message>
        <source>Error</source>
        <translation type="unfinished">خطأ</translation>
    </message>
    <message>
        <source>Unable to decode PSBT from clipboard (invalid base64)</source>
        <translation type="unfinished">تعذر فك تشفير PSBT من الحافظة (base64 غير صالح)</translation>
    </message>
    <message>
        <source>Load Transaction Data</source>
        <translation type="unfinished">تحميل بيانات المعاملة</translation>
    </message>
    <message>
        <source>Partially Signed Transaction (*.psbt)</source>
        <translation type="unfinished">معاملة موقعة جزئيا (psbt.*)</translation>
    </message>
    <message>
        <source>PSBT file must be smaller than 100 MiB</source>
        <translation type="unfinished">ملف PSBT يجب أن يكون أصغر من 100 ميجابايت</translation>
    </message>
    <message>
        <source>Unable to decode PSBT</source>
        <translation type="unfinished">غير قادر على فك تشفير PSBT</translation>
    </message>
</context>
<context>
    <name>WalletModel</name>
    <message>
        <source>Send Coins</source>
        <translation type="unfinished">إرسال العملات</translation>
    </message>
    <message>
        <source>Fee bump error</source>
        <translation type="unfinished">خطأ في زيادة الرسوم</translation>
    </message>
    <message>
        <source>Increasing transaction fee failed</source>
        <translation type="unfinished">فشل في زيادة رسوم المعاملة</translation>
    </message>
    <message>
        <source>Do you want to increase the fee?</source>
        <extracomment>Asks a user if they would like to manually increase the fee of a transaction that has already been created.</extracomment>
        <translation type="unfinished">هل تريد زيادة الرسوم؟</translation>
    </message>
    <message>
        <source>Current fee:</source>
        <translation type="unfinished">الأجر الحالي:</translation>
    </message>
    <message>
        <source>Increase:</source>
        <translation type="unfinished">زيادة:</translation>
    </message>
    <message>
        <source>New fee:</source>
        <translation type="unfinished">أجر جديد:</translation>
    </message>
    <message>
        <source>Confirm fee bump</source>
        <translation type="unfinished">تأكيد زيادة الرسوم</translation>
    </message>
    <message>
        <source>Can't draft transaction.</source>
        <translation type="unfinished">لا يمكن صياغة المعاملة</translation>
    </message>
    <message>
        <source>PSBT copied</source>
        <translation type="unfinished">تم نسخ PSBT</translation>
    </message>
    <message>
        <source>Can't sign transaction.</source>
        <translation type="unfinished">لا يمكن توقيع المعاملة.</translation>
    </message>
    <message>
        <source>Could not commit transaction</source>
        <translation type="unfinished">لا يمكن تنفيذ المعاملة</translation>
    </message>
    <message>
        <source>Can't display address</source>
        <translation type="unfinished">لا يمكن عرض العنوان </translation>
    </message>
    <message>
        <source>default wallet</source>
        <translation type="unfinished">المحفظة الإفتراضية</translation>
    </message>
</context>
<context>
    <name>WalletView</name>
    <message>
        <source>&amp;Export</source>
        <translation type="unfinished">استخراج</translation>
    </message>
    <message>
        <source>Export the data in the current tab to a file</source>
        <translation type="unfinished">استخراج البيانات في علامة التبويب الحالية إلى ملف</translation>
    </message>
    <message>
        <source>Backup Wallet</source>
        <translation type="unfinished">نسخ احتياط للمحفظة</translation>
    </message>
    <message>
        <source>Wallet Data</source>
        <extracomment>Name of the wallet data file format.</extracomment>
        <translation type="unfinished">بيانات المحفظة</translation>
    </message>
    <message>
        <source>Backup Failed</source>
        <translation type="unfinished">فشل النسخ الاحتياطي</translation>
    </message>
    <message>
        <source>Backup Successful</source>
        <translation type="unfinished">نجاح  النسخ الاحتياطي</translation>
    </message>
    <message>
        <source>The wallet data was successfully saved to %1.</source>
        <translation type="unfinished">تم حفظ بيانات المحفظة بنجاح إلى %1.</translation>
    </message>
    <message>
        <source>Cancel</source>
        <translation type="unfinished">إلغاء</translation>
    </message>
</context>
</TS><|MERGE_RESOLUTION|>--- conflicted
+++ resolved
@@ -3,7 +3,7 @@
     <name>AddressBookPage</name>
     <message>
         <source>Right-click to edit address or label</source>
-        <translation type="unfinished">عنوانعنوانأنقر بزر الماوس الأيمن لتحرير العنوان أو التصنيف</translation>
+        <translation type="unfinished">أنقر بزر الماوس الأيمن لتحرير العنوان أو التصنيف</translation>
     </message>
     <message>
         <source>Create a new address</source>
@@ -66,11 +66,7 @@
         <translation type="unfinished">العنوان الرقمي المُرسَل إليه</translation>
     </message>
     <message>
-<<<<<<< HEAD
-        <source>These are your Qtum addresses for sending payments. Always check the amount and the receiving address before sending coins.</source>
-=======
         <source>These are your Qtum addresses for sending payments. Always check the amount and the receiving address before sending coins.</source> 
->>>>>>> d82fec21
         <translation type="unfinished">هذه هي عناوين البيتكوين لإرسال المدفوعات. دائما تحقق من المبلغ وعنوان المستلم قبل الإرسال.</translation>
     </message>
     <message>
@@ -163,11 +159,7 @@
         <translation type="unfinished">تأكيد تشفير المحفظة</translation>
     </message>
     <message>
-<<<<<<< HEAD
-        <source>Warning: If you encrypt your wallet and lose your passphrase, you will &lt;b&gt;LOSE ALL OF YOUR QTUMS&lt;/b&gt;!</source>
-=======
         <source>Warning: If you encrypt your wallet and lose your passphrase, you will &lt;b&gt;LOSE ALL OF YOUR QTUMS&lt;/b&gt;!</source> 
->>>>>>> d82fec21
         <translation type="unfinished">إذا شفرت محفظتك وفقدت كلمة المرور، ستفقد كل ما تملك من البيتكوين.</translation>
     </message>
     <message>
@@ -187,11 +179,7 @@
         <translation type="unfinished">ادخل كملة المرور القديمة وكلمة المرور الجديدة للمحفظة.</translation>
     </message>
     <message>
-<<<<<<< HEAD
-        <source>Remember that encrypting your wallet cannot fully protect your qtums from being stolen by malware infecting your computer.</source>
-=======
         <source>Remember that encrypting your wallet cannot fully protect your qtums from being stolen by malware infecting your computer.</source> 
->>>>>>> d82fec21
         <translation type="unfinished">تذكر أن تشفير محفظتك لا يحمي البيتكوين الخاصة بك بشكل كامل من السرقة من قبل البرامج الخبيثةالتي تصيب حاسوبك</translation>
     </message>
     <message>
@@ -292,11 +280,7 @@
         <translation type="unfinished">مبلغ</translation>
     </message>
     <message>
-<<<<<<< HEAD
-        <source>Enter a Qtum address (e.g. %1)</source>
-=======
         <source>Enter a Qtum address (e.g. %1)</source> 
->>>>>>> d82fec21
         <translation type="unfinished">ادخل عنوان محفطة البتكوين (مثال %1)</translation>
     </message>
     <message>
@@ -373,21 +357,12 @@
     <message numerus="yes">
         <source>%n second(s)</source>
         <translation type="unfinished">
-<<<<<<< HEAD
-            <numerusform>%n second(s)</numerusform>
-            <numerusform>%n second(s)</numerusform>
-            <numerusform>%n second(s)</numerusform>
-            <numerusform>%n second(s)</numerusform>
-            <numerusform>%n second(s)</numerusform>
-            <numerusform>%n second(s)</numerusform>
-=======
             <numerusform>%nثانية</numerusform>
             <numerusform>%nثانية </numerusform>
             <numerusform>%nثانية</numerusform>
             <numerusform>%n ثواني</numerusform>
             <numerusform>%nثواني </numerusform>
             <numerusform>%n ثواني</numerusform>
->>>>>>> d82fec21
         </translation>
     </message>
     <message numerus="yes">
@@ -923,11 +898,7 @@
         <translation type="unfinished">%1 اتصال نشط بشبكة البيتكوين</translation>
     </message>
     <message>
-<<<<<<< HEAD
-        <source>Send coins to a Qtum address</source>
-=======
         <source>Send coins to a Qtum address</source> 
->>>>>>> d82fec21
         <translation type="unfinished">ارسل عملات الى عنوان بيتكوين</translation>
     </message>
     <message>
@@ -1039,11 +1010,7 @@
         <translation type="unfinished">الاتصال بالأقران ...</translation>
     </message>
     <message>
-<<<<<<< HEAD
-        <source>Request payments (generates QR codes and qtum: URIs)</source>
-=======
         <source>Request payments (generates QR codes and qtum: URIs)</source> 
->>>>>>> d82fec21
         <translation type="unfinished">أطلب دفعات (يولد كودات الرمز المربع وبيت كوين: العناوين المعطاة)</translation>
     </message>
     <message>
@@ -1106,11 +1073,7 @@
         <translation type="unfinished">تحميل معاملة بتكوين الموقعة جزئيًا</translation>
     </message>
     <message>
-<<<<<<< HEAD
-        <source>Load Partially Signed Qtum Transaction from clipboard</source>
-=======
         <source>Load Partially Signed Qtum Transaction from clipboard</source> 
->>>>>>> d82fec21
         <translation type="unfinished">تحميل معاملة بتكوين الموقعة جزئيًا من الحافظة</translation>
     </message>
     <message>
@@ -1130,11 +1093,7 @@
         <translation type="unfinished">&amp;عناوين الإستقبال</translation>
     </message>
     <message>
-<<<<<<< HEAD
-        <source>Open a qtum: URI</source>
-=======
         <source>Open a qtum: URI</source> 
->>>>>>> d82fec21
         <translation type="unfinished">افتح عملة بيتكوين: URI</translation>
     </message>
     <message>
@@ -1159,11 +1118,7 @@
         <translation type="unfinished">إغلاق جميع المحافظ ...</translation>
     </message>
     <message>
-<<<<<<< HEAD
-        <source>Show the %1 help message to get a list with possible Qtum command-line options</source>
-=======
         <source>Show the %1 help message to get a list with possible Qtum command-line options</source> 
->>>>>>> d82fec21
         <translation type="unfinished">بين اشارة المساعدة %1 للحصول على قائمة من خيارات اوامر البت كوين المحتملة </translation>
     </message>
     <message>
@@ -1665,11 +1620,7 @@
         <translation type="unfinished">تعديل عنوان الارسال</translation>
     </message>
     <message>
-<<<<<<< HEAD
-        <source>The entered address "%1" is not a valid Qtum address.</source>
-=======
         <source>The entered address "%1" is not a valid Qtum address.</source> 
->>>>>>> d82fec21
         <translation type="unfinished">العنوان المدخل "%1" ليس عنوان بيت كوين صحيح.</translation>
     </message>
     <message>
@@ -1715,11 +1666,7 @@
 <context>
     <name>Intro</name>
     <message>
-<<<<<<< HEAD
-        <source>Qtum</source>
-=======
         <source>Qtum</source> 
->>>>>>> d82fec21
         <translation type="unfinished">بتكوين</translation>
     </message>
     <message numerus="yes">
@@ -1776,11 +1723,7 @@
         </translation>
     </message>
     <message>
-<<<<<<< HEAD
-        <source>%1 will download and store a copy of the Qtum block chain.</source>
-=======
         <source>%1 will download and store a copy of the Qtum block chain.</source> 
->>>>>>> d82fec21
         <translation type="unfinished">سيقوم %1 بتنزيل نسخة من سلسلة كتل بتكوين وتخزينها.</translation>
     </message>
     <message>
@@ -1869,19 +1812,11 @@
         <translation type="unfinished">نمودج</translation>
     </message>
     <message>
-<<<<<<< HEAD
-        <source>Recent transactions may not yet be visible, and therefore your wallet's balance might be incorrect. This information will be correct once your wallet has finished synchronizing with the qtum network, as detailed below.</source>
-        <translation type="unfinished">قد لا تكون المعاملات الأخيرة مرئية بعد، وبالتالي قد يكون رصيد محفظتك غير صحيح. ستكون هذه المعلومات صحيحة بمجرد الانتهاء من محفظتك مع شبكة البيتكوين، كما هو مفصل أدناه.</translation>
-    </message>
-    <message>
-        <source>Attempting to spend qtums that are affected by not-yet-displayed transactions will not be accepted by the network.</source>
-=======
         <source>Recent transactions may not yet be visible, and therefore your wallet's balance might be incorrect. This information will be correct once your wallet has finished synchronizing with the qtum network, as detailed below.</source> 
         <translation type="unfinished">قد لا تكون المعاملات الأخيرة مرئية بعد، وبالتالي قد يكون رصيد محفظتك غير صحيح. ستكون هذه المعلومات صحيحة بمجرد الانتهاء من محفظتك مع شبكة البيتكوين، كما هو مفصل أدناه.</translation>
     </message>
     <message>
         <source>Attempting to spend qtums that are affected by not-yet-displayed transactions will not be accepted by the network.</source> 
->>>>>>> d82fec21
         <translation type="unfinished">لن تقبل الشبكة محاولة إنفاق البتكوين المتأثرة بالمعاملات التي لم يتم عرضها بعد.</translation>
     </message>
     <message>
@@ -1928,11 +1863,7 @@
 <context>
     <name>OpenURIDialog</name>
     <message>
-<<<<<<< HEAD
-        <source>Open qtum URI</source>
-=======
         <source>Open qtum URI</source> 
->>>>>>> d82fec21
         <translation type="unfinished">افتح بتكوين URI</translation>
     </message>
     <message>
@@ -2060,11 +1991,7 @@
         <translation type="unfinished">المسار الكامل إلى برنامج نصي متوافق مع Qtum Core (e.g. C:\Downloads\hwi.exe or /Users/you/Downloads/hwi.py). احذر: يمكن أن تسرق البرامج الضارة عملاتك!</translation>
     </message>
     <message>
-<<<<<<< HEAD
-        <source>Automatically open the Qtum client port on the router. This only works when your router supports UPnP and it is enabled.</source>
-=======
         <source>Automatically open the Qtum client port on the router. This only works when your router supports UPnP and it is enabled.</source> 
->>>>>>> d82fec21
         <translation type="unfinished">فتح منفذ خادم البتكوين تلقائيا على الموجه. هذا فقط يعمل عندما يكون الموجه الخاص بك يدعم UPnP ومفعل ايضا.</translation>
     </message>
     <message>
@@ -2088,11 +2015,7 @@
         <translation type="unfinished">السماح بالاتصالات الواردة.</translation>
     </message>
     <message>
-<<<<<<< HEAD
-        <source>Connect to the Qtum network through a SOCKS5 proxy.</source>
-=======
         <source>Connect to the Qtum network through a SOCKS5 proxy.</source> 
->>>>>>> d82fec21
         <translation type="unfinished">الاتصال بشبكة البتكوين عبر وكيل SOCKS5.</translation>
     </message>
     <message>
@@ -2168,11 +2091,7 @@
         <translation type="unfinished">ما اذا أردت إظهار ميزات التحكم في العملة أم لا.</translation>
     </message>
     <message>
-<<<<<<< HEAD
-        <source>Connect to the Qtum network through a separate SOCKS5 proxy for Tor onion services.</source>
-=======
         <source>Connect to the Qtum network through a separate SOCKS5 proxy for Tor onion services.</source> 
->>>>>>> d82fec21
         <translation type="unfinished">اتصل بشبكة بتكوين من خلال وكيل SOCKS5 منفصل لخدمات Tor onion.</translation>
     </message>
     <message>
@@ -2261,11 +2180,7 @@
         <translation type="unfinished">نمودج</translation>
     </message>
     <message>
-<<<<<<< HEAD
-        <source>The displayed information may be out of date. Your wallet automatically synchronizes with the Qtum network after a connection is established, but this process has not completed yet.</source>
-=======
         <source>The displayed information may be out of date. Your wallet automatically synchronizes with the Qtum network after a connection is established, but this process has not completed yet.</source> 
->>>>>>> d82fec21
         <translation type="unfinished">قد تكون المعلومات المعروضة قديمة. تتزامن محفظتك تلقائيًا مع شبكة البتكوين بعد إنشاء الاتصال، ولكن هذه العملية لم تكتمل بعد.</translation>
     </message>
     <message>
@@ -2464,11 +2379,7 @@
         <translation type="unfinished">خطأ في طلب الدفع</translation>
     </message>
     <message>
-<<<<<<< HEAD
-        <source>Cannot start qtum: click-to-pay handler</source>
-=======
         <source>Cannot start qtum: click-to-pay handler</source> 
->>>>>>> d82fec21
         <translation type="unfinished">لا يمكن تشغيل بتكوين: معالج النقر للدفع</translation>
     </message>
     <message>
@@ -2486,11 +2397,7 @@
         <translation type="unfinished">لا يمكن معالجة طلب الدفع لأن BIP70 غير مدعوم. نظرًا لوجود عيوب أمنية واسعة النطاق في BIP70 ، يوصى بشدة بتجاهل أي تعليمات تاجر لتبديل المحافظ. إذا كنت تتلقى هذا الخطأ ، يجب أن تطلب من التاجر تقديم عنوان URI متوافق مع BIP21.</translation>
     </message>
     <message>
-<<<<<<< HEAD
-        <source>URI cannot be parsed! This can be caused by an invalid Qtum address or malformed URI parameters.</source>
-=======
         <source>URI cannot be parsed! This can be caused by an invalid Qtum address or malformed URI parameters.</source> 
->>>>>>> d82fec21
         <translation type="unfinished">لا يمكن تحليل العنوان (URI)! يمكن أن يحدث هذا بسبب عنوان بتكوين غير صالح أو معلمات عنوان (URI) غير صحيحة.</translation>
     </message>
     <message>
@@ -2987,11 +2894,7 @@
         <translation type="unfinished">&amp;رسالة:</translation>
     </message>
     <message>
-<<<<<<< HEAD
-        <source>An optional message to attach to the payment request, which will be displayed when the request is opened. Note: The message will not be sent with the payment over the Qtum network.</source>
-=======
         <source>An optional message to attach to the payment request, which will be displayed when the request is opened. Note: The message will not be sent with the payment over the Qtum network.</source> 
->>>>>>> d82fec21
         <translation type="unfinished">رسالة اختيارية لإرفاقها بطلب الدفع، والتي سيتم عرضها عند فتح الطلب. ملاحظة: لن يتم إرسال الرسالة مع الدفعة عبر شبكة البتكوين.</translation>
     </message>
     <message>
@@ -3449,11 +3352,7 @@
         </translation>
     </message>
     <message>
-<<<<<<< HEAD
-        <source>Warning: Invalid Qtum address</source>
-=======
         <source>Warning: Invalid Qtum address</source> 
->>>>>>> d82fec21
         <translation type="unfinished">تحذير: عنوان بتكوين غير صالح</translation>
     </message>
     <message>
@@ -3492,11 +3391,7 @@
         <translation type="unfinished">اختر عنوانا مستخدم سابقا</translation>
     </message>
     <message>
-<<<<<<< HEAD
-        <source>The Qtum address to send the payment to</source>
-=======
         <source>The Qtum address to send the payment to</source> 
->>>>>>> d82fec21
         <translation type="unfinished">عنوان البت كوين المرسل اليه الدفع</translation>
     </message>
     <message>
@@ -3512,11 +3407,7 @@
         <translation type="unfinished">المبلغ للإرسال في الوحدة المحددة</translation>
     </message>
     <message>
-<<<<<<< HEAD
-        <source>The fee will be deducted from the amount being sent. The recipient will receive less qtums than you enter in the amount field. If multiple recipients are selected, the fee is split equally.</source>
-=======
         <source>The fee will be deducted from the amount being sent. The recipient will receive less qtums than you enter in the amount field. If multiple recipients are selected, the fee is split equally.</source> 
->>>>>>> d82fec21
         <translation type="unfinished">سيتم خصم الرسوم من المبلغ الذي يتم إرساله. لذا سوف يتلقى المستلم مبلغ أقل من البتكوين المدخل في حقل المبلغ. في حالة تحديد عدة مستلمين، يتم تقسيم الرسوم بالتساوي.</translation>
     </message>
     <message>
@@ -3536,11 +3427,7 @@
         <translation type="unfinished">أدخل تسمية لهذا العنوان لإضافته إلى قائمة العناوين المستخدمة</translation>
     </message>
     <message>
-<<<<<<< HEAD
-        <source>A message that was attached to the qtum: URI which will be stored with the transaction for your reference. Note: This message will not be sent over the Qtum network.</source>
-=======
         <source>A message that was attached to the qtum: URI which will be stored with the transaction for your reference. Note: This message will not be sent over the Qtum network.</source> 
->>>>>>> d82fec21
         <translation type="unfinished">الرسالة التي تم إرفاقها مع البتكوين: العنوان الذي سيتم تخزينه مع المعاملة للرجوع إليه. ملاحظة: لن يتم إرسال هذه الرسالة عبر شبكة البتكوين.</translation>
     </message>
 </context>
@@ -3570,11 +3457,7 @@
         <translation type="unfinished">تستطيع توقيع رسائل/اتفاقات مع عناوينك لإثبات أنه بإمكانك استقبال بتكوين مرسل إليهم. كن حذرا من عدم توقيع أي شيء غامض أو عشوائي، كهجمات التصيد التي قد تحاول خداعك لتوقيع هويتك لديهم. وقع البيانات المفصلة بالكامل والتي أنت توافق عليها فقط.</translation>
     </message>
     <message>
-<<<<<<< HEAD
-        <source>The Qtum address to sign the message with</source>
-=======
         <source>The Qtum address to sign the message with</source> 
->>>>>>> d82fec21
         <translation type="unfinished">عنوان البتكوين لتوقيع الرسالة به</translation>
     </message>
     <message>
@@ -3598,11 +3481,7 @@
         <translation type="unfinished">نسخ التوقيع الحالي إلى حافظة النظام</translation>
     </message>
     <message>
-<<<<<<< HEAD
-        <source>Sign the message to prove you own this Qtum address</source>
-=======
         <source>Sign the message to prove you own this Qtum address</source> 
->>>>>>> d82fec21
         <translation type="unfinished">وقع الرسالة لتثبت انك تمتلك عنوان البت كوين هذا</translation>
     </message>
     <message>
@@ -3626,11 +3505,7 @@
         <translation type="unfinished">أدخل عنوان المتلقي، راسل (تأكد من نسخ فواصل الأسطر، الفراغات، الخ.. تماما) والتوقيع أسفله لتأكيد الرسالة. كن حذرا من عدم قراءة داخل التوقيع أكثر مما هو موقع بالرسالة نفسها، لتجنب خداعك بهجوم man-in-the-middle. لاحظ أنه هذا لاثبات أن الجهة الموقعة تستقبل مع العنوان فقط، لا تستطيع اثبات الارسال لأي معاملة.</translation>
     </message>
     <message>
-<<<<<<< HEAD
-        <source>The Qtum address the message was signed with</source>
-=======
         <source>The Qtum address the message was signed with</source> 
->>>>>>> d82fec21
         <translation type="unfinished">عنوان البتكوين الذي تم توقيع الرسالة به</translation>
     </message>
     <message>
@@ -3642,11 +3517,7 @@
         <translation type="unfinished">التوقيع يعطى عندما تكون الرسالة موقعة.</translation>
     </message>
     <message>
-<<<<<<< HEAD
-        <source>Verify the message to ensure it was signed with the specified Qtum address</source>
-=======
         <source>Verify the message to ensure it was signed with the specified Qtum address</source> 
->>>>>>> d82fec21
         <translation type="unfinished">تحقق من الرسالة للتأكد من توقيعها مع عنوان البتكوين المحدد</translation>
     </message>
     <message>
