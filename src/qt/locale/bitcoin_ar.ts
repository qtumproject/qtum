<TS version="2.1" language="ar">
<context>
    <name>AddressBookPage</name>
    <message>
        <source>Enter address or label to search</source>
        <translation type="unfinished">أدخل عنوانا أو مذكرة للبحث</translation>
    </message>
    <message>
        <source>Export the data in the current tab to a file</source>
        <translation type="unfinished">صدّر البيانات في التبويب الحالي الى ملف</translation>
    </message>
    <message>
        <source>&amp;Export</source>
        <translation type="unfinished">&amp;تصدير</translation>
    </message>
    <message>
        <source>Choose the address to receive coins with</source>
        <translation type="unfinished">اختر العنوان الذي ترغب باستلام بتكوين اليه</translation>
    </message>
<<<<<<< HEAD
    <message>
        <source>C&amp;hoose</source>
        <translation type="unfinished">ا&amp;ختر</translation>
    </message>
    <message>
        <source>These are your Qtum addresses for sending payments. Always check the amount and the receiving address before sending coins.</source>
        <translation type="unfinished">‫هذه عناوين البتكوين الخاصة بك لإرسال المدفوعات. تأكد دائما من القيم المدخلة ومن العنوان المستلم قبل الارسال.‬</translation>
    </message>
    <message>
        <source>These are your Qtum addresses for receiving payments. Use the 'Create new receiving address' button in the receive tab to create new addresses.
Signing is only possible with addresses of the type 'legacy'.</source>
        <translation type="unfinished">هذه عناوين البتكوين الخاصة بك لاستلام المدفوعات. قم بالنقر على زر انشاء عنوان استلام جديد لإنشاء عناوين جديدة.
التوقيع ممكن باستخدام العناوين القديمة "Legacy" فقط.</translation>
    </message>
    <message>
        <source>&amp;Copy Address</source>
        <translation type="unfinished">&amp;نسخ العنوان</translation>
    </message>
    <message>
        <source>Copy &amp;Label</source>
        <translation type="unfinished">نسخ &amp;المذكرة</translation>
    </message>
    <message>
        <source>&amp;Edit</source>
        <translation type="unfinished">&amp;تحرير</translation>
    </message>
    <message>
        <source>Export Address List</source>
        <translation type="unfinished">تصدير قائمة العناوين</translation>
    </message>
    <message>
        <source>Comma separated file</source>
        <extracomment>Expanded name of the CSV file format. See: https://en.wikipedia.org/wiki/Comma-separated_values.</extracomment>
        <translation type="unfinished">ملف القيم المفصولة بفاصلة</translation>
    </message>
    <message>
        <source>There was an error trying to save the address list to %1. Please try again.</source>
        <extracomment>An error message. %1 is a stand-in argument for the name of the file we attempted to save to.</extracomment>
        <translation type="unfinished">حدث خطأ أثناء محاولة حفظ قائمة العناوين في %1. يرجى معاودة المحاولة. </translation>
    </message>
    <message>
        <source>Exporting Failed</source>
        <translation type="unfinished">فشل التصدير</translation>
    </message>
</context>
=======
    </context>
>>>>>>> 1088a98f
<context>
    <name>AddressTableModel</name>
    <message>
        <source>Label</source>
        <translation type="unfinished">المذكرة</translation>
    </message>
    <message>
        <source>Address</source>
        <translation type="unfinished">العنوان</translation>
    </message>
    <message>
        <source>(no label)</source>
        <translation type="unfinished">( لا وجود لمذكرة)</translation>
    </message>
</context>
<context>
    <name>AskPassphraseDialog</name>
    <message>
        <source>Passphrase Dialog</source>
        <translation type="unfinished">‫حوار عبارة المرور‬</translation>
    </message>
    <message>
        <source>Enter passphrase</source>
        <translation type="unfinished">‫ادخل عبارة المرور‬</translation>
    </message>
    <message>
        <source>New passphrase</source>
        <translation type="unfinished">‫أنشئ عبارة مرور‬</translation>
    </message>
    <message>
        <source>Repeat new passphrase</source>
        <translation type="unfinished">‫أعد عبارة المرور‬</translation>
    </message>
    <message>
        <source>Show passphrase</source>
        <translation type="unfinished">‫عرض عبارة المرور‬</translation>
    </message>
    <message>
        <source>Encrypt wallet</source>
        <translation type="unfinished">تشفير المحفظة</translation>
    </message>
    <message>
        <source>This operation needs your wallet passphrase to unlock the wallet.</source>
        <translation type="unfinished">‫هذه العملية تتطلب عبارة المرور لفك تشفير المحفظة.‬</translation>
    </message>
    <message>
        <source>Unlock wallet</source>
        <translation type="unfinished">فتح قفل المحفظة</translation>
    </message>
    <message>
        <source>Change passphrase</source>
        <translation type="unfinished">‫تغيير عبارة المرور‬</translation>
    </message>
    <message>
        <source>Confirm wallet encryption</source>
        <translation type="unfinished">تأكيد تشفير المحفظة</translation>
    </message>
    <message>
        <source>Warning: If you encrypt your wallet and lose your passphrase, you will &lt;b&gt;LOSE ALL OF YOUR QTUMS&lt;/b&gt;!</source>
        <translation type="unfinished">تحذير: إذا قمت بتشفير المحفظة وأضعت الكلمة السرية؛ &lt;b&gt;ستفقد كل البتكوين&lt;/b&gt;!</translation>
    </message>
    <message>
        <source>Are you sure you wish to encrypt your wallet?</source>
        <translation type="unfinished">هل أنت متأكد من رغبتك في تشفير المحفظة؟</translation>
    </message>
    <message>
        <source>Wallet encrypted</source>
        <translation type="unfinished">المحفظة مشفرة</translation>
    </message>
    <message>
        <source>Enter the new passphrase for the wallet.&lt;br/&gt;Please use a passphrase of &lt;b&gt;ten or more random characters&lt;/b&gt;, or &lt;b&gt;eight or more words&lt;/b&gt;.</source>
        <translation type="unfinished">أدخل عبارة المرور للمحفظة. &lt;br/&gt;الرجاء استخدام عبارة مرور تتكون من &lt;b&gt;عشر خانات عشوائية أو أكثر&lt;/b&gt;، أو &lt;b&gt;ثمان كلمات أو أكثر&lt;/b&gt;.</translation>
    </message>
    <message>
        <source>Enter the old passphrase and new passphrase for the wallet.</source>
        <translation type="unfinished">أدخل ‫عبارة المرور‬ السابقة و‫عبارة المرور‬ الجديدة للمحفظة</translation>
    </message>
    <message>
        <source>Remember that encrypting your wallet cannot fully protect your qtums from being stolen by malware infecting your computer.</source>
        <translation type="unfinished">تذكر أن تشفير محفظتك قد لا يحميك بشكل كامل من البرمجيات الخبيثة التي تصيب جهازك.</translation>
    </message>
    <message>
        <source>Wallet to be encrypted</source>
        <translation type="unfinished">‫المحفظة سيتم تشفيرها‬</translation>
    </message>
    <message>
        <source>Your wallet is about to be encrypted. </source>
        <translation type="unfinished">سوف تشفر محفظتك.</translation>
    </message>
    <message>
        <source>Your wallet is now encrypted. </source>
        <translation type="unfinished">محفظتك الان مشفرة.</translation>
    </message>
    <message>
        <source>IMPORTANT: Any previous backups you have made of your wallet file should be replaced with the newly generated, encrypted wallet file. For security reasons, previous backups of the unencrypted wallet file will become useless as soon as you start using the new, encrypted wallet.</source>
        <translation type="unfinished">مهم!!!: يجب استبدال أي نسخة احتياطية سابقة بملف المحفظة المشفر الجديد. لأسباب أمنية، لن تستطيع استخدام النسخ الاحتياطية السابقة الغير مشفرة عندما تبدأ في استخدام المحفظة المشفرة الجديدة.</translation>
    </message>
    <message>
        <source>Wallet encryption failed</source>
        <translation type="unfinished">فشل تشفير المحفظة</translation>
    </message>
    <message>
        <source>Wallet encryption failed due to an internal error. Your wallet was not encrypted.</source>
        <translation type="unfinished">فشل تشفير المحفظة بسبب خطأ داخلي. لم يتم تشفير محفظتك.</translation>
    </message>
    <message>
        <source>The supplied passphrases do not match.</source>
        <translation type="unfinished">عبارتي مرور غير متطابقتين.</translation>
    </message>
    <message>
        <source>Wallet unlock failed</source>
        <translation type="unfinished">فشل فتح المحفظة</translation>
    </message>
    <message>
        <source>The passphrase entered for the wallet decryption was incorrect.</source>
        <translation type="unfinished">‫عبارة المرور التي تم إدخالها لفك تشفير المحفظة غير صحيحة.‬</translation>
    </message>
    <message>
        <source>Wallet passphrase was successfully changed.</source>
        <translation type="unfinished">‫لقد تم تغيير عبارة المرور بنجاح.‬</translation>
    </message>
    <message>
        <source>Warning: The Caps Lock key is on!</source>
        <translation type="unfinished">‫تحذير: مفتاح الحروف الكبيرة مفعل!‬</translation>
    </message>
</context>
<context>
    <name>BanTableModel</name>
    <message>
        <source>IP/Netmask</source>
        <translation type="unfinished">‫بروتوكول الانترنت/قناع الشبكة‬</translation>
    </message>
    <message>
        <source>Banned Until</source>
        <translation type="unfinished">محظور حتى</translation>
    </message>
</context>
<context>
    <name>BitcoinApplication</name>
    <message>
        <source>Settings file %1 might be corrupt or invalid.</source>
        <translation type="unfinished">ملف الاعدادات %1 قد يكون تالف او غير صالح</translation>
    </message>
    <message>
        <source>Runaway exception</source>
        <translation type="unfinished">‫‫Runaway exception‬</translation>
    </message>
    <message>
        <source>A fatal error occurred. %1 can no longer continue safely and will quit.</source>
        <translation type="unfinished">حدث خطأ فادح. لم يعد بإمكان %1 المتابعة بأمان وسيتم الإنهاء.</translation>
    </message>
    <message>
        <source>Internal error</source>
        <translation type="unfinished">خطأ داخلي</translation>
    </message>
    <message>
        <source>An internal error occurred. %1 will attempt to continue safely. This is an unexpected bug which can be reported as described below.</source>
        <translation type="unfinished">حدث خطأ داخلي. سيحاول %1 المتابعة بأمان. هذا خطأ غير متوقع يمكن الإبلاغ عنه كما هو موضح أدناه.</translation>
    </message>
</context>
<context>
    <name>QObject</name>
    <message>
        <source>Do you want to reset settings to default values, or to abort without making changes?</source>
        <extracomment>Explanatory text shown on startup when the settings file cannot be read. Prompts user to make a choice between resetting or aborting.</extracomment>
        <translation type="unfinished">‫هل تريد اعادة ضبط الاعدادات للقيم الافتراضية؟ أو الالغاء دون اجراء تغييرات؟‬</translation>
    </message>
    <message>
        <source>A fatal error occurred. Check that settings file is writable, or try running with -nosettings.</source>
        <extracomment>Explanatory text shown on startup when the settings file could not be written. Prompts user to check that we have the ability to write to the file. Explains that the user has the option of running without a settings file.</extracomment>
        <translation type="unfinished">‫حدث خطأ فادح. تأكد أن أذونات ملف الاعدادات تسمح بالكتابة، جرب الاستمرار بتفعيل خيار -دون اعدادات.‬</translation>
    </message>
    <message>
        <source>Error: %1</source>
        <translation type="unfinished">خطأ: %1</translation>
    </message>
    <message>
        <source>%1 didn't yet exit safely…</source>
        <translation type="unfinished">‫%1 لم يغلق بامان بعد…‬</translation>
    </message>
    <message>
        <source>unknown</source>
        <translation type="unfinished">غير معروف</translation>
    </message>
    <message>
        <source>Amount</source>
        <translation type="unfinished">‫القيمة‬</translation>
    </message>
    <message>
        <source>Enter a Qtum address (e.g. %1)</source>
        <translation type="unfinished">ادخل عنوان محفطة البتكوين (مثال %1)</translation>
    </message>
    <message>
        <source>Unroutable</source>
        <translation type="unfinished">‫غير قابل للتوجيه‬</translation>
    </message>
    <message>
        <source>Inbound</source>
        <extracomment>An inbound connection from a peer. An inbound connection is a connection initiated by a peer.</extracomment>
        <translation type="unfinished">‫وارد‬</translation>
    </message>
    <message>
        <source>Outbound</source>
        <extracomment>An outbound connection to a peer. An outbound connection is a connection initiated by us.</extracomment>
        <translation type="unfinished">‫صادر‬</translation>
    </message>
    <message>
        <source>Full Relay</source>
        <extracomment>Peer connection type that relays all network information.</extracomment>
        <translation type="unfinished">‫موصل كامل‬</translation>
    </message>
    <message>
        <source>Block Relay</source>
        <extracomment>Peer connection type that relays network information about blocks and not transactions or addresses.</extracomment>
        <translation type="unfinished">‫موصل طابق‬</translation>
    </message>
    <message>
        <source>Manual</source>
        <extracomment>Peer connection type established manually through one of several methods.</extracomment>
        <translation type="unfinished">يدوي</translation>
    </message>
    <message>
        <source>Feeler</source>
        <extracomment>Short-lived peer connection type that tests the aliveness of known addresses.</extracomment>
        <translation type="unfinished">‫تفقدي‬</translation>
    </message>
    <message>
        <source>Address Fetch</source>
        <extracomment>Short-lived peer connection type that solicits known addresses from a peer.</extracomment>
        <translation type="unfinished">‫جلب العنوان‬</translation>
    </message>
    <message>
        <source>%1 d</source>
        <translation type="unfinished">%1 يوم</translation>
    </message>
    <message>
        <source>%1 h</source>
        <translation type="unfinished">%1 ساعة</translation>
    </message>
    <message>
        <source>%1 m</source>
        <translation type="unfinished">%1 دقيقة</translation>
    </message>
    <message>
        <source>%1 s</source>
        <translation type="unfinished">%1 ثانية</translation>
    </message>
    <message>
        <source>None</source>
        <translation type="unfinished">لا شيء</translation>
    </message>
    <message>
        <source>N/A</source>
        <translation type="unfinished">غير معروف</translation>
    </message>
    <message>
        <source>%1 ms</source>
        <translation type="unfinished">%1 جزء من الثانية</translation>
    </message>
    <message numerus="yes">
        <source>%n second(s)</source>
        <translation type="unfinished">
            <numerusform>%n second(s)</numerusform>
            <numerusform>%n second(s)</numerusform>
            <numerusform>%n second(s)</numerusform>
            <numerusform>%n second(s)</numerusform>
            <numerusform>%n second(s)</numerusform>
            <numerusform>%n‫‫ ثواني‬</numerusform>
        </translation>
    </message>
    <message numerus="yes">
        <source>%n minute(s)</source>
        <translation type="unfinished">
            <numerusform>%n minute(s)</numerusform>
            <numerusform>%n minute(s)</numerusform>
            <numerusform>%n minute(s)</numerusform>
            <numerusform>%n minute(s)</numerusform>
            <numerusform>%n minute(s)</numerusform>
            <numerusform>%n ‫دقائق‬</numerusform>
        </translation>
    </message>
    <message numerus="yes">
        <source>%n hour(s)</source>
        <translation type="unfinished">
            <numerusform>%n hour(s)</numerusform>
            <numerusform>%n hour(s)</numerusform>
            <numerusform>%n hour(s)</numerusform>
            <numerusform>%n hour(s)</numerusform>
            <numerusform>%n hour(s)</numerusform>
            <numerusform>%n‫ساعات‬</numerusform>
        </translation>
    </message>
    <message numerus="yes">
        <source>%n day(s)</source>
        <translation type="unfinished">
            <numerusform>%n day(s)</numerusform>
            <numerusform>%n day(s)</numerusform>
            <numerusform>%n day(s)</numerusform>
            <numerusform>%n day(s)</numerusform>
            <numerusform>%n day(s)</numerusform>
            <numerusform>%n ‫أيام‬</numerusform>
        </translation>
    </message>
    <message numerus="yes">
        <source>%n week(s)</source>
        <translation type="unfinished">
            <numerusform>%n week(s)</numerusform>
            <numerusform>%n week(s)</numerusform>
            <numerusform>%n week(s)</numerusform>
            <numerusform>%n week(s)</numerusform>
            <numerusform>%n week(s)</numerusform>
            <numerusform>%n ‫أسابيع‬</numerusform>
        </translation>
    </message>
    <message>
        <source>%1 and %2</source>
        <translation type="unfinished">%1 و %2</translation>
    </message>
    <message numerus="yes">
        <source>%n year(s)</source>
        <translation type="unfinished">
            <numerusform>%n year(s)</numerusform>
            <numerusform>%n year(s)</numerusform>
            <numerusform>%n year(s)</numerusform>
            <numerusform>%n year(s)</numerusform>
            <numerusform>%n year(s)</numerusform>
            <numerusform>%n ‫سنوات‬</numerusform>
        </translation>
    </message>
    <message>
        <source>%1 B</source>
        <translation type="unfinished">%1 بايت</translation>
    </message>
    <message>
        <source>%1 kB</source>
        <translation type="unfinished">%1 كيلو بايت</translation>
    </message>
    <message>
        <source>%1 MB</source>
        <translation type="unfinished">%1 ‫ميجابايت‬</translation>
    </message>
    <message>
        <source>%1 GB</source>
        <translation type="unfinished">%1 ‫جيجابايت‬</translation>
    </message>
</context>
<context>
    <name>BitcoinGUI</name>
    <message>
        <source>&amp;Overview</source>
        <translation type="unfinished">&amp;نظرة عامة</translation>
    </message>
    <message>
        <source>Show general overview of wallet</source>
        <translation type="unfinished">إظهار نظرة عامة على المحفظة</translation>
    </message>
    <message>
        <source>&amp;Transactions</source>
        <translation type="unfinished">&amp;المعاملات</translation>
    </message>
    <message>
        <source>Browse transaction history</source>
        <translation type="unfinished">تصفح تاريخ العمليات</translation>
    </message>
    <message>
        <source>E&amp;xit</source>
        <translation type="unfinished">خروج</translation>
    </message>
    <message>
        <source>Quit application</source>
        <translation type="unfinished">إغلاق التطبيق</translation>
    </message>
    <message>
        <source>&amp;About %1</source>
        <translation type="unfinished">حوالي %1</translation>
    </message>
    <message>
        <source>Show information about %1</source>
        <translation type="unfinished">أظهر المعلومات حولة %1</translation>
    </message>
    <message>
        <source>About &amp;Qt</source>
        <translation type="unfinished">عن &amp;Qt</translation>
    </message>
    <message>
        <source>Show information about Qt</source>
        <translation type="unfinished">اظهر المعلومات</translation>
    </message>
    <message>
        <source>Modify configuration options for %1</source>
        <translation type="unfinished">تغيير خيارات الإعداد لأساس ل%1</translation>
    </message>
    <message>
        <source>Create a new wallet</source>
        <translation type="unfinished">إنشاء محفظة جديدة</translation>
    </message>
    <message>
        <source>Wallet:</source>
        <translation type="unfinished">المحفظة:</translation>
    </message>
    <message>
        <source>Network activity disabled.</source>
        <extracomment>A substring of the tooltip.</extracomment>
        <translation type="unfinished">تم إلغاء تفعيل الشبكه</translation>
    </message>
    <message>
        <source>Proxy is &lt;b&gt;enabled&lt;/b&gt;: %1</source>
        <translation type="unfinished">%1 اتصال نشط بشبكة البيتكوين</translation>
    </message>
    <message>
        <source>Send coins to a Qtum address</source>
        <translation type="unfinished">ارسل عملات الى عنوان بيتكوين</translation>
    </message>
    <message>
        <source>Backup wallet to another location</source>
        <translation type="unfinished">احفظ نسخة احتياطية للمحفظة في مكان آخر</translation>
    </message>
    <message>
        <source>Change the passphrase used for wallet encryption</source>
        <translation type="unfinished">تغيير كلمة المرور المستخدمة لتشفير المحفظة</translation>
    </message>
    <message>
        <source>&amp;Send</source>
        <translation type="unfinished">&amp;ارسل</translation>
    </message>
    <message>
        <source>&amp;Receive</source>
        <translation type="unfinished">&amp;استقبل</translation>
    </message>
    <message>
        <source>&amp;Options…</source>
        <translation type="unfinished">&amp; خيارات</translation>
    </message>
    <message>
        <source>&amp;Encrypt Wallet…</source>
        <translation type="unfinished">&amp; تشفير المحفظة</translation>
    </message>
    <message>
        <source>Encrypt the private keys that belong to your wallet</source>
        <translation type="unfinished">تشفير المفتاح الخاص بمحفظتك</translation>
    </message>
    <message>
        <source>&amp;Backup Wallet…</source>
        <translation type="unfinished">&amp; محفظة احتياطية</translation>
    </message>
    <message>
        <source>&amp;Change Passphrase…</source>
        <translation type="unfinished">وتغيير العبارات...</translation>
    </message>
    <message>
        <source>Sign &amp;message…</source>
        <translation type="unfinished">علامة ورسالة...</translation>
    </message>
    <message>
        <source>Sign messages with your Qtum addresses to prove you own them</source>
        <translation type="unfinished">وقَع الرسائل بواسطة ال: Qtum الخاص بك لإثبات امتلاكك لهم</translation>
    </message>
    <message>
        <source>&amp;Verify message…</source>
        <translation type="unfinished">&amp; تحقق من الرسالة</translation>
    </message>
    <message>
        <source>Verify messages to ensure they were signed with specified Qtum addresses</source>
        <translation type="unfinished">تحقق من الرسائل للتأكد من أنَها وُقعت برسائل Qtum محدَدة</translation>
    </message>
    <message>
        <source>&amp;Load PSBT from file…</source>
        <translation type="unfinished">وتحميل PSBT من ملف...</translation>
    </message>
    <message>
        <source>Open &amp;URI…</source>
        <translation type="unfinished">فتح ورابط...</translation>
    </message>
    <message>
        <source>Close Wallet…</source>
        <translation type="unfinished">اغلاق المحفظة</translation>
    </message>
    <message>
        <source>Create Wallet…</source>
        <translation type="unfinished">انشاء المحفظة</translation>
    </message>
    <message>
        <source>Close All Wallets…</source>
        <translation type="unfinished">اغلاق جميع المحافظ</translation>
    </message>
    <message>
        <source>&amp;File</source>
        <translation type="unfinished">&amp;ملف</translation>
    </message>
    <message>
        <source>&amp;Settings</source>
        <translation type="unfinished">&amp;الاعدادات</translation>
    </message>
    <message>
        <source>&amp;Help</source>
        <translation type="unfinished">&amp;مساعدة</translation>
    </message>
    <message>
        <source>Tabs toolbar</source>
        <translation type="unfinished">شريط أدوات علامات التبويب</translation>
    </message>
    <message>
        <source>Synchronizing with network…</source>
        <translation type="unfinished">مزامنة مع الشبكة ...</translation>
    </message>
    <message>
        <source>Indexing blocks on disk…</source>
        <translation type="unfinished">كتل الفهرسة على القرص ...</translation>
    </message>
    <message>
        <source>Processing blocks on disk…</source>
        <translation type="unfinished">كتل المعالجة على القرص ...</translation>
    </message>
    <message>
        <source>Connecting to peers…</source>
        <translation type="unfinished">‫الاتصال بالأقران…‬</translation>
    </message>
    <message>
        <source>Request payments (generates QR codes and qtum: URIs)</source>
        <translation type="unfinished">‫أطلب مدفوعات (أنشئ رموز استجابة (QR Codes) وعناوين بتكوين)‬</translation>
    </message>
    <message>
        <source>Show the list of used sending addresses and labels</source>
        <translation type="unfinished">‫عرض قائمة العناوين المرسِلة والمذكرات (المستخدمة سابقا)‬</translation>
    </message>
    <message>
        <source>Show the list of used receiving addresses and labels</source>
        <translation type="unfinished">‫عرض قائمة العناوين المستلمة والمذكرات (المستخدمة سابقا)‬</translation>
    </message>
    <message>
        <source>&amp;Command-line options</source>
        <translation type="unfinished">&amp;خيارات سطر الأوامر</translation>
    </message>
    <message numerus="yes">
        <source>Processed %n block(s) of transaction history.</source>
        <translation type="unfinished">
            <numerusform>Processed %n block(s) of transaction history.</numerusform>
            <numerusform>Processed %n block(s) of transaction history.</numerusform>
            <numerusform>Processed %n block(s) of transaction history.</numerusform>
            <numerusform>Processed %n block(s) of transaction history.</numerusform>
            <numerusform>Processed %n block(s) of transaction history.</numerusform>
            <numerusform>‫تمت معالجة %n طوابق من العمليات التاريخية.‬</numerusform>
        </translation>
    </message>
    <message>
        <source>%1 behind</source>
        <translation type="unfinished">خلف %1</translation>
    </message>
    <message>
        <source>Catching up…</source>
        <translation type="unfinished">‫يجري التدارك…‬</translation>
    </message>
    <message>
        <source>Last received block was generated %1 ago.</source>
        <translation type="unfinished">تم توليد الكتلة المستقبلة الأخيرة منذ %1.</translation>
    </message>
    <message>
        <source>Transactions after this will not yet be visible.</source>
        <translation type="unfinished">المعاملات بعد ذلك لن تكون مريئة بعد.</translation>
    </message>
    <message>
        <source>Error</source>
        <translation type="unfinished">خطأ</translation>
    </message>
    <message>
        <source>Warning</source>
        <translation type="unfinished">تحذير</translation>
    </message>
    <message>
        <source>Information</source>
        <translation type="unfinished">المعلومات</translation>
    </message>
    <message>
        <source>Up to date</source>
        <translation type="unfinished">محدث</translation>
    </message>
    <message>
        <source>Load Partially Signed Qtum Transaction</source>
        <translation type="unfinished">تحميل معاملة بتكوين الموقعة جزئيًا</translation>
    </message>
    <message>
        <source>Load Partially Signed Qtum Transaction from clipboard</source>
        <translation type="unfinished">تحميل معاملة بتكوين الموقعة جزئيًا من الحافظة</translation>
    </message>
    <message>
        <source>Node window</source>
        <translation type="unfinished">نافذة Node </translation>
    </message>
    <message>
        <source>Open node debugging and diagnostic console</source>
        <translation type="unfinished">افتح وحدة التحكم في تصحيح أخطاء node والتشخيص</translation>
    </message>
    <message>
        <source>&amp;Sending addresses</source>
        <translation type="unfinished">&amp;عناوين الإرسال</translation>
    </message>
    <message>
        <source>&amp;Receiving addresses</source>
        <translation type="unfinished">&amp;عناوين الإستقبال</translation>
    </message>
    <message>
        <source>Open a qtum: URI</source>
        <translation type="unfinished">افتح عملة بيتكوين: URI</translation>
    </message>
    <message>
        <source>Open Wallet</source>
        <translation type="unfinished">افتح المحفظة</translation>
    </message>
    <message>
        <source>Open a wallet</source>
        <translation type="unfinished">افتح المحفظة</translation>
    </message>
    <message>
        <source>Close wallet</source>
        <translation type="unfinished">اغلق المحفظة</translation>
    </message>
    <message>
        <source>Restore Wallet…</source>
        <extracomment>Name of the menu item that restores wallet from a backup file.</extracomment>
        <translation type="unfinished">‫استعادة محفظة…‬</translation>
    </message>
    <message>
        <source>Restore a wallet from a backup file</source>
        <extracomment>Status tip for Restore Wallet menu item</extracomment>
        <translation type="unfinished">‫استعادة محفظة من ملف النسخ الاحتياطي‬</translation>
    </message>
    <message>
        <source>Close all wallets</source>
        <translation type="unfinished">إغلاق جميع المحافظ ...</translation>
    </message>
    <message>
        <source>Show the %1 help message to get a list with possible Qtum command-line options</source>
        <translation type="unfinished">‫اعرض %1 رسالة المساعدة للحصول على قائمة من خيارات سطر أوامر البتكوين المحتملة‬</translation>
    </message>
    <message>
        <source>&amp;Mask values</source>
        <translation type="unfinished">&amp;إخفاء القيم</translation>
    </message>
    <message>
        <source>Mask the values in the Overview tab</source>
        <translation type="unfinished">‫إخفاء القيم في علامة التبويب: نظرة عامة‬</translation>
    </message>
    <message>
        <source>default wallet</source>
        <translation type="unfinished">‫محفظة افتراضية‬</translation>
    </message>
    <message>
        <source>No wallets available</source>
        <translation type="unfinished">‫لا يوجد محفظة متاحة‬</translation>
    </message>
    <message>
        <source>Wallet Data</source>
        <extracomment>Name of the wallet data file format.</extracomment>
        <translation type="unfinished">بيانات المحفظة</translation>
    </message>
    <message>
        <source>Load Wallet Backup</source>
        <extracomment>The title for Restore Wallet File Windows</extracomment>
        <translation type="unfinished">‫تحميل النسخة الاحتياطية لمحفظة‬</translation>
    </message>
    <message>
        <source>Restore Wallet</source>
        <extracomment>Title of pop-up window shown when the user is attempting to restore a wallet.</extracomment>
        <translation type="unfinished">استعادة المحفظة</translation>
    </message>
    <message>
        <source>Wallet Name</source>
        <extracomment>Label of the input field where the name of the wallet is entered.</extracomment>
        <translation type="unfinished">إسم المحفظة</translation>
    </message>
    <message>
        <source>&amp;Window</source>
        <translation type="unfinished">‫&amp;نافذة‬</translation>
    </message>
    <message>
        <source>Zoom</source>
        <translation type="unfinished">تكبير</translation>
    </message>
    <message>
        <source>Main Window</source>
        <translation type="unfinished">النافذة الرئيسية</translation>
    </message>
    <message>
        <source>%1 client</source>
        <translation type="unfinished">‫العميل %1</translation>
    </message>
    <message>
        <source>&amp;Hide</source>
        <translation type="unfinished">‫&amp;اخفاء‬</translation>
    </message>
    <message>
        <source>S&amp;how</source>
        <translation type="unfinished">‫ع&amp;رض‬</translation>
    </message>
    <message numerus="yes">
        <source>%n active connection(s) to Qtum network.</source>
        <extracomment>A substring of the tooltip.</extracomment>
        <translation type="unfinished">
            <numerusform>%n active connection(s) to Qtum network.</numerusform>
            <numerusform>%n active connection(s) to Qtum network.</numerusform>
            <numerusform>%n active connection(s) to Qtum network.</numerusform>
            <numerusform>%n active connection(s) to Qtum network.</numerusform>
            <numerusform>%n active connection(s) to Qtum network.</numerusform>
            <numerusform>%n اتصال نشط بشبكة البتكوين.</numerusform>
        </translation>
    </message>
    <message>
        <source>Click for more actions.</source>
        <extracomment>A substring of the tooltip. "More actions" are available via the context menu.</extracomment>
        <translation type="unfinished">انقر لمزيد من الإجراءات.</translation>
    </message>
    <message>
        <source>Show Peers tab</source>
        <extracomment>A context menu item. The "Peers tab" is an element of the "Node window".</extracomment>
        <translation type="unfinished">‫إظهار تبويب الأقران‬</translation>
    </message>
    <message>
        <source>Disable network activity</source>
        <extracomment>A context menu item.</extracomment>
        <translation type="unfinished">تعطيل نشاط الشبكة</translation>
    </message>
    <message>
        <source>Enable network activity</source>
        <extracomment>A context menu item. The network activity was disabled previously.</extracomment>
        <translation type="unfinished">تمكين نشاط الشبكة</translation>
    </message>
    <message>
        <source>Pre-syncing Headers (%1%)…</source>
        <translation type="unfinished">ما قبل مزامنة الرؤوس (%1%)…</translation>
    </message>
    <message>
        <source>Error: %1</source>
        <translation type="unfinished">خطأ: %1</translation>
    </message>
    <message>
        <source>Warning: %1</source>
        <translation type="unfinished">تحذير:  %1</translation>
    </message>
    <message>
        <source>Date: %1
</source>
        <translation type="unfinished">التاريخ %1
</translation>
    </message>
    <message>
        <source>Amount: %1
</source>
        <translation type="unfinished">القيمة %1
</translation>
    </message>
    <message>
        <source>Wallet: %1
</source>
        <translation type="unfinished">المحفظة:  %1
</translation>
    </message>
    <message>
        <source>Type: %1
</source>
        <translation type="unfinished">النوع %1
</translation>
    </message>
    <message>
        <source>Label: %1
</source>
        <translation type="unfinished">‫المذكرة‬: %1
</translation>
    </message>
    <message>
        <source>Address: %1
</source>
        <translation type="unfinished">العنوان %1
</translation>
    </message>
    <message>
        <source>Sent transaction</source>
        <translation type="unfinished">‫العمليات المرسلة‬</translation>
    </message>
    <message>
        <source>Incoming transaction</source>
        <translation type="unfinished">‫العمليات الواردة‬</translation>
    </message>
    <message>
        <source>HD key generation is &lt;b&gt;enabled&lt;/b&gt;</source>
        <translation type="unfinished">توليد المفاتيح الهرمية الحتمية HD &lt;b&gt;مفعل&lt;/b&gt;</translation>
    </message>
    <message>
        <source>HD key generation is &lt;b&gt;disabled&lt;/b&gt;</source>
        <translation type="unfinished">توليد المفاتيح الهرمية الحتمية HD &lt;b&gt;معطل&lt;/b&gt;</translation>
    </message>
    <message>
        <source>Private key &lt;b&gt;disabled&lt;/b&gt;</source>
        <translation type="unfinished">المفتاح الخاص &lt;b&gt;معطل&lt;/b&gt;</translation>
    </message>
    <message>
        <source>Wallet is &lt;b&gt;encrypted&lt;/b&gt; and currently &lt;b&gt;unlocked&lt;/b&gt;</source>
        <translation type="unfinished">المحفظة &lt;b&gt;مشفرة&lt;/b&gt; و &lt;b&gt;مفتوحة&lt;/b&gt; حاليا</translation>
    </message>
    <message>
        <source>Wallet is &lt;b&gt;encrypted&lt;/b&gt; and currently &lt;b&gt;locked&lt;/b&gt;</source>
        <translation type="unfinished">المحفظة &lt;b&gt;مشفرة&lt;/b&gt; و &lt;b&gt;مقفلة&lt;/b&gt; حاليا</translation>
    </message>
    <message>
        <source>Original message:</source>
        <translation type="unfinished">الرسالة الأصلية:</translation>
    </message>
</context>
<context>
    <name>UnitDisplayStatusBarControl</name>
    <message>
        <source>Unit to show amounts in. Click to select another unit.</source>
        <translation type="unfinished">‫وحدة عرض القيمة. انقر لتغيير وحدة العرض.‬</translation>
    </message>
</context>
<context>
    <name>CoinControlDialog</name>
    <message>
        <source>Coin Selection</source>
        <translation type="unfinished">اختيار وحدات البتكوين</translation>
    </message>
    <message>
        <source>Quantity:</source>
        <translation type="unfinished">الكمية:</translation>
    </message>
    <message>
        <source>Bytes:</source>
        <translation type="unfinished">بايت:</translation>
    </message>
    <message>
        <source>Amount:</source>
        <translation type="unfinished">القيمة:</translation>
    </message>
    <message>
        <source>Fee:</source>
        <translation type="unfinished">الرسوم:</translation>
    </message>
    <message>
        <source>After Fee:</source>
        <translation type="unfinished">بعد الرسوم:</translation>
    </message>
    <message>
        <source>Change:</source>
        <translation type="unfinished">تعديل:</translation>
    </message>
    <message>
        <source>(un)select all</source>
        <translation type="unfinished">‫الغاء تحديد الكل‬</translation>
    </message>
    <message>
        <source>Tree mode</source>
        <translation type="unfinished">صيغة الشجرة</translation>
    </message>
    <message>
        <source>List mode</source>
        <translation type="unfinished">صيغة القائمة</translation>
    </message>
    <message>
        <source>Amount</source>
        <translation type="unfinished">‫القيمة‬</translation>
    </message>
    <message>
        <source>Received with label</source>
        <translation type="unfinished">‫استُلم وله مذكرة‬</translation>
    </message>
    <message>
        <source>Received with address</source>
        <translation type="unfinished">‫مستلم مع عنوان‬</translation>
    </message>
    <message>
        <source>Date</source>
        <translation type="unfinished">التاريخ</translation>
    </message>
    <message>
        <source>Confirmations</source>
        <translation type="unfinished">التأكيدات</translation>
    </message>
    <message>
        <source>Confirmed</source>
        <translation type="unfinished">‫نافذ‬</translation>
    </message>
    <message>
        <source>Copy amount</source>
        <translation type="unfinished">‫نسخ القيمة‬</translation>
    </message>
    <message>
        <source>&amp;Copy address</source>
        <translation type="unfinished">‫&amp;انسخ العنوان‬</translation>
    </message>
    <message>
        <source>Copy &amp;label</source>
        <translation type="unfinished">‫نسخ &amp;مذكرة‬</translation>
    </message>
    <message>
        <source>Copy &amp;amount</source>
        <translation type="unfinished">‫نسخ &amp;القيمة‬</translation>
    </message>
    <message>
        <source>Copy transaction &amp;ID and output index</source>
        <translation type="unfinished">‫نسخ &amp;معرف العملية وفهرس المخرجات‬</translation>
    </message>
    <message>
        <source>L&amp;ock unspent</source>
        <translation type="unfinished">قفل غير منفق</translation>
    </message>
    <message>
        <source>&amp;Unlock unspent</source>
        <translation type="unfinished">&amp; إفتح غير المنفق</translation>
    </message>
    <message>
        <source>Copy quantity</source>
        <translation type="unfinished">نسخ الكمية </translation>
    </message>
    <message>
        <source>Copy fee</source>
        <translation type="unfinished">نسخ الرسوم</translation>
    </message>
    <message>
        <source>Copy after fee</source>
        <translation type="unfinished">نسخ بعد الرسوم</translation>
    </message>
    <message>
        <source>Copy bytes</source>
        <translation type="unfinished">نسخ البايتات </translation>
    </message>
    <message>
        <source>Copy change</source>
        <translation type="unfinished">‫نسخ الفكة‬</translation>
    </message>
    <message>
        <source>(%1 locked)</source>
        <translation type="unfinished">(%1 تم قفله)</translation>
    </message>
    <message>
        <source>Can vary +/- %1 satoshi(s) per input.</source>
        <translation type="unfinished">‫يمكن يزيد أو ينقص %1 ساتوشي لكل مدخل.‬</translation>
    </message>
    <message>
        <source>(no label)</source>
        <translation type="unfinished">( لا وجود لمذكرة)</translation>
    </message>
    <message>
        <source>change from %1 (%2)</source>
        <translation type="unfinished">تغيير من %1 (%2)</translation>
    </message>
    <message>
        <source>(change)</source>
        <translation type="unfinished">‫(غيّر)‬</translation>
    </message>
</context>
<context>
    <name>CreateWalletActivity</name>
    <message>
        <source>Create Wallet</source>
        <extracomment>Title of window indicating the progress of creation of a new wallet.</extracomment>
        <translation type="unfinished">إنشاء محفظة</translation>
    </message>
    <message>
        <source>Creating Wallet &lt;b&gt;%1&lt;/b&gt;…</source>
        <extracomment>Descriptive text of the create wallet progress window which indicates to the user which wallet is currently being created.</extracomment>
        <translation type="unfinished">جار انشاء المحفظة &lt;b&gt;%1&lt;/b&gt;...</translation>
    </message>
    <message>
        <source>Create wallet failed</source>
        <translation type="unfinished">‫تعذر إنشاء المحفظة‬</translation>
    </message>
    <message>
        <source>Create wallet warning</source>
        <translation type="unfinished">تحذير إنشاء محفظة</translation>
    </message>
    <message>
        <source>Can't list signers</source>
        <translation type="unfinished">لا يمكن سرد الموقعين</translation>
    </message>
    <message>
        <source>Too many external signers found</source>
        <translation type="unfinished">‫تم العثور على موقّعين خارجيين كُثر (Too Many)‬</translation>
    </message>
</context>
<context>
    <name>OpenWalletActivity</name>
    <message>
        <source>Open wallet failed</source>
        <translation type="unfinished">فشل فتح محفظة</translation>
    </message>
    <message>
        <source>Open wallet warning</source>
        <translation type="unfinished">تحذير محفظة مفتوحة</translation>
    </message>
    <message>
        <source>default wallet</source>
        <translation type="unfinished">‫محفظة افتراضية‬</translation>
    </message>
    <message>
        <source>Open Wallet</source>
        <extracomment>Title of window indicating the progress of opening of a wallet.</extracomment>
        <translation type="unfinished">افتح المحفظة</translation>
    </message>
    <message>
        <source>Opening Wallet &lt;b&gt;%1&lt;/b&gt;…</source>
        <extracomment>Descriptive text of the open wallet progress window which indicates to the user which wallet is currently being opened.</extracomment>
        <translation type="unfinished">جاري فتح المحفظة&lt;b&gt;%1&lt;/b&gt;...</translation>
    </message>
</context>
<context>
    <name>RestoreWalletActivity</name>
    <message>
        <source>Restore Wallet</source>
        <extracomment>Title of progress window which is displayed when wallets are being restored.</extracomment>
        <translation type="unfinished">استعادة المحفظة</translation>
    </message>
    <message>
        <source>Restoring Wallet &lt;b&gt;%1&lt;/b&gt;…</source>
        <extracomment>Descriptive text of the restore wallets progress window which indicates to the user that wallets are currently being restored.</extracomment>
        <translation type="unfinished">استعادة المحفظة &lt;b&gt;%1&lt;/b&gt;...</translation>
    </message>
    <message>
        <source>Restore wallet failed</source>
        <extracomment>Title of message box which is displayed when the wallet could not be restored.</extracomment>
        <translation type="unfinished">‫تعذر استعادة المحفظة‬</translation>
    </message>
    <message>
        <source>Restore wallet warning</source>
        <extracomment>Title of message box which is displayed when the wallet is restored with some warning.</extracomment>
        <translation type="unfinished">‫تحذير استعادة المحفظة‬</translation>
    </message>
    <message>
        <source>Restore wallet message</source>
        <extracomment>Title of message box which is displayed when the wallet is successfully restored.</extracomment>
        <translation type="unfinished">‫رسالة استعادة محفظة‬</translation>
    </message>
</context>
<context>
    <name>WalletController</name>
    <message>
        <source>Close wallet</source>
        <translation type="unfinished">اغلق المحفظة</translation>
    </message>
    <message>
        <source>Closing the wallet for too long can result in having to resync the entire chain if pruning is enabled.</source>
        <translation type="unfinished">اغلاق المحفظة لفترة طويلة قد يؤدي الى الاضطرار الى اعادة مزامنة السلسلة بأكملها اذا تم تمكين التلقيم.</translation>
    </message>
    <message>
        <source>Close all wallets</source>
        <translation type="unfinished">إغلاق جميع المحافظ ...</translation>
    </message>
    <message>
        <source>Are you sure you wish to close all wallets?</source>
        <translation type="unfinished">هل أنت متأكد من رغبتك في اغلاق جميع المحافظ؟</translation>
    </message>
</context>
<context>
    <name>CreateWalletDialog</name>
    <message>
        <source>Create Wallet</source>
        <translation type="unfinished">إنشاء محفظة</translation>
    </message>
    <message>
        <source>Wallet Name</source>
        <translation type="unfinished">إسم المحفظة</translation>
    </message>
    <message>
        <source>Wallet</source>
        <translation type="unfinished">محفظة</translation>
    </message>
    <message>
        <source>Encrypt the wallet. The wallet will be encrypted with a passphrase of your choice.</source>
        <translation type="unfinished">شفر المحفظة. المحفظة سيتم تشفيرها بإستخدام كلمة مرور من إختيارك.</translation>
    </message>
    <message>
        <source>Encrypt Wallet</source>
        <translation type="unfinished">تشفير محفظة</translation>
    </message>
    <message>
        <source>Advanced Options</source>
        <translation type="unfinished">خيارات متقدمة</translation>
    </message>
    <message>
        <source>Disable private keys for this wallet. Wallets with private keys disabled will have no private keys and cannot have an HD seed or imported private keys. This is ideal for watch-only wallets.</source>
        <translation type="unfinished">تعطيل المفاتيح الخاصة لهذه المحفظة. لن تحتوي المحافظ ذات المفاتيح الخاصة المعطلة على مفاتيح خاصة ولا يمكن أن تحتوي على مفتاح HD أو مفاتيح خاصة مستوردة. هذا مثالي لمحافظ مشاهدة فقط فقط.</translation>
    </message>
    <message>
        <source>Disable Private Keys</source>
        <translation type="unfinished">إيقاف المفاتيح الخاصة</translation>
    </message>
    <message>
        <source>Make a blank wallet. Blank wallets do not initially have private keys or scripts. Private keys and addresses can be imported, or an HD seed can be set, at a later time.</source>
        <translation type="unfinished">اصنع محفظة فارغة. لا تحتوي المحافظ الفارغة في البداية على مفاتيح خاصة أو نصوص. يمكن استيراد المفاتيح والعناوين الخاصة، أو يمكن تعيين مصدر HD في وقت لاحق.</translation>
    </message>
    <message>
        <source>Make Blank Wallet</source>
        <translation type="unfinished">أنشئ محفظة فارغة</translation>
    </message>
    <message>
        <source>Use an external signing device such as a hardware wallet. Configure the external signer script in wallet preferences first.</source>
        <translation type="unfinished">استخدم جهاز توقيع خارجي مثل محفظة الأجهزة.  قم بتكوين البرنامج النصي للموقِّع الخارجي في تفضيلات المحفظة أولاً.</translation>
    </message>
    <message>
        <source>External signer</source>
        <translation type="unfinished">الموقّع الخارجي</translation>
    </message>
    <message>
        <source>Create</source>
        <translation type="unfinished">إنشاء</translation>
    </message>
    <message>
        <source>Compiled without external signing support (required for external signing)</source>
        <extracomment>"External signing" means using devices such as hardware wallets.</extracomment>
        <translation type="unfinished">مجمعة بدون دعم توقيع خارجي (مطلوب للتوقيع الخارجي)</translation>
    </message>
</context>
<context>
    <name>EditAddressDialog</name>
    <message>
        <source>Edit Address</source>
        <translation type="unfinished">تعديل العنوان</translation>
    </message>
    <message>
        <source>&amp;Label</source>
        <translation type="unfinished">&amp;وصف</translation>
    </message>
    <message>
        <source>The label associated with this address list entry</source>
        <translation type="unfinished">الملصق المرتبط بقائمة العناوين المدخلة</translation>
    </message>
    <message>
        <source>The address associated with this address list entry. This can only be modified for sending addresses.</source>
        <translation type="unfinished">العنوان المرتبط بقائمة العناوين المدخلة. و التي يمكن تعديلها فقط بواسطة ارسال العناوين</translation>
    </message>
    <message>
        <source>&amp;Address</source>
        <translation type="unfinished">&amp;العنوان</translation>
    </message>
    <message>
        <source>New sending address</source>
        <translation type="unfinished">عنوان إرسال جديد</translation>
    </message>
    <message>
        <source>Edit receiving address</source>
        <translation type="unfinished">تعديل عنوان الأستلام</translation>
    </message>
    <message>
        <source>Edit sending address</source>
        <translation type="unfinished">تعديل عنوان الارسال</translation>
    </message>
    <message>
        <source>The entered address "%1" is not a valid Qtum address.</source>
        <translation type="unfinished">العنوان المدخل "%1" ليس عنوان بيت كوين صحيح.</translation>
    </message>
    <message>
        <source>Address "%1" already exists as a receiving address with label "%2" and so cannot be added as a sending address.</source>
        <translation type="unfinished">العنوان "%1" موجود بالفعل كعنوان إستقبال تحت مسمى "%2" ولذلك لا يمكن إضافته كعنوان إرسال.</translation>
    </message>
    <message>
        <source>The entered address "%1" is already in the address book with label "%2".</source>
        <translation type="unfinished">العنوان المدخل  "%1" موجود بالفعل في سجل العناوين تحت مسمى " "%2".</translation>
    </message>
    <message>
        <source>Could not unlock wallet.</source>
        <translation type="unfinished"> يمكن فتح المحفظة.</translation>
    </message>
    <message>
        <source>New key generation failed.</source>
        <translation type="unfinished">فشل توليد مفتاح جديد.</translation>
    </message>
</context>
<context>
    <name>FreespaceChecker</name>
    <message>
        <source>A new data directory will be created.</source>
        <translation type="unfinished">سيتم انشاء دليل بيانات جديد.</translation>
    </message>
    <message>
        <source>name</source>
        <translation type="unfinished">الإسم</translation>
    </message>
    <message>
        <source>Directory already exists. Add %1 if you intend to create a new directory here.</source>
        <translation type="unfinished">الدليل موجوج بالفعل. أضف %1 اذا نويت إنشاء دليل جديد هنا.</translation>
    </message>
    <message>
        <source>Path already exists, and is not a directory.</source>
        <translation type="unfinished">المسار موجود بالفعل، وهو ليس دليلاً.</translation>
    </message>
    <message>
        <source>Cannot create data directory here.</source>
        <translation type="unfinished">لا يمكن انشاء دليل بيانات هنا .</translation>
    </message>
</context>
<context>
    <name>Intro</name>
    <message>
        <source>Qtum</source>
        <translation type="unfinished">بتكوين</translation>
    </message>
    <message numerus="yes">
        <source>%n GB of space available</source>
        <translation type="unfinished">
            <numerusform>%n GB of space available</numerusform>
            <numerusform>%n GB of space available</numerusform>
            <numerusform>%n GB of space available</numerusform>
            <numerusform>%n GB of space available</numerusform>
            <numerusform>%n GB of space available</numerusform>
            <numerusform>‫‫%n جيجابايت من المساحة متوفرة</numerusform>
        </translation>
    </message>
    <message numerus="yes">
        <source>(of %n GB needed)</source>
        <translation type="unfinished">
            <numerusform>(of %n GB needed)</numerusform>
            <numerusform>(of %n GB needed)</numerusform>
            <numerusform>(of %n GB needed)</numerusform>
            <numerusform>(of %n GB needed)</numerusform>
            <numerusform>(of %n GB needed)</numerusform>
            <numerusform>‫(مطلوب %n جيجابايت)‬</numerusform>
        </translation>
    </message>
    <message numerus="yes">
        <source>(%n GB needed for full chain)</source>
        <translation type="unfinished">
            <numerusform>(%n GB needed for full chain)</numerusform>
            <numerusform>(%n GB needed for full chain)</numerusform>
            <numerusform>(%n GB needed for full chain)</numerusform>
            <numerusform>(%n GB needed for full chain)</numerusform>
            <numerusform>(%n GB needed for full chain)</numerusform>
            <numerusform>‫( مطلوب %n جيجابايت لكامل المتتالية)‬</numerusform>
        </translation>
    </message>
    <message>
        <source>At least %1 GB of data will be stored in this directory, and it will grow over time.</source>
        <translation type="unfinished">سيتم تخزين %1 جيجابايت على الأقل من البيانات في هذا الدليل، وستنمو مع الوقت.</translation>
    </message>
    <message>
        <source>Approximately %1 GB of data will be stored in this directory.</source>
        <translation type="unfinished">سيتم تخزين %1 جيجابايت تقريباً من البيانات في هذا الدليل.</translation>
    </message>
    <message numerus="yes">
        <source>(sufficient to restore backups %n day(s) old)</source>
        <extracomment>Explanatory text on the capability of the current prune target.</extracomment>
        <translation type="unfinished">
            <numerusform>(sufficient to restore backups %n day(s) old)</numerusform>
            <numerusform>(sufficient to restore backups %n day(s) old)</numerusform>
            <numerusform>(sufficient to restore backups %n day(s) old)</numerusform>
            <numerusform>(sufficient to restore backups %n day(s) old)</numerusform>
            <numerusform>(sufficient to restore backups %n day(s) old)</numerusform>
            <numerusform>(sufficient to restore backups %n day(s) old)</numerusform>
        </translation>
    </message>
    <message>
        <source>%1 will download and store a copy of the Qtum block chain.</source>
        <translation type="unfinished">سيقوم %1 بتنزيل نسخة من سلسلة كتل بتكوين وتخزينها.</translation>
    </message>
    <message>
        <source>The wallet will also be stored in this directory.</source>
        <translation type="unfinished">سوف يتم تخزين المحفظة في هذا الدليل.</translation>
    </message>
    <message>
        <source>Error: Specified data directory "%1" cannot be created.</source>
        <translation type="unfinished">خطأ: لا يمكن تكوين دليل بيانات مخصص ل %1</translation>
    </message>
    <message>
        <source>Error</source>
        <translation type="unfinished">خطأ</translation>
    </message>
    <message>
        <source>Welcome</source>
        <translation type="unfinished">أهلا</translation>
    </message>
    <message>
        <source>Welcome to %1.</source>
        <translation type="unfinished"> اهلا بكم في %1</translation>
    </message>
    <message>
        <source>As this is the first time the program is launched, you can choose where %1 will store its data.</source>
        <translation type="unfinished">بما انه هذه اول مرة لانطلاق هذا البرنامج, فيمكنك ان تختار اين سيخزن %1 بياناته</translation>
    </message>
    <message>
        <source>Limit block chain storage to</source>
        <translation type="unfinished">تقييد تخزين سلسلة الكتل إلى</translation>
    </message>
    <message>
        <source>Reverting this setting requires re-downloading the entire blockchain. It is faster to download the full chain first and prune it later. Disables some advanced features.</source>
        <translation type="unfinished">تتطلب العودة إلى هذا الإعداد إعادة تنزيل سلسلة الكتل بالكامل. من الأسرع تنزيل السلسلة الكاملة أولاً وتقليمها لاحقًا. تعطيل بعض الميزات المتقدمة.</translation>
    </message>
    <message>
        <source> GB</source>
        <translation type="unfinished">غيغابايت</translation>
    </message>
    <message>
        <source>This initial synchronisation is very demanding, and may expose hardware problems with your computer that had previously gone unnoticed. Each time you run %1, it will continue downloading where it left off.</source>
        <translation type="unfinished">تُعد هذه المزامنة الأولية أمرًا شاقًا للغاية، وقد تعرض جهاز الكمبيوتر الخاص بك للمشاكل الذي لم يلاحظها أحد سابقًا. في كل مرة تقوم فيها بتشغيل %1، سيتابع التحميل من حيث تم التوقف.</translation>
    </message>
    <message>
        <source>When you click OK, %1 will begin to download and process the full %4 block chain (%2 GB) starting with the earliest transactions in %3 when %4 initially launched.</source>
        <translation type="unfinished">‫عندما تنقر موافق. %1 سنبدأ التحميل ومعالجة كامل %4 الطوابق المتتالية (%2 GB) بدأً من أوائل العمليات في %3 عندما %4 تم الاطلاق لأول مرة.‬</translation>
    </message>
    <message>
        <source>If you have chosen to limit block chain storage (pruning), the historical data must still be downloaded and processed, but will be deleted afterward to keep your disk usage low.</source>
        <translation type="unfinished">إذا كنت قد اخترت تقييد تخزين سلسلة الكتل (التجريد)، فيجب تحميل البيانات القديمة ومعالجتها، ولكن سيتم حذفها بعد ذلك للحفاظ على انخفاض استخدام القرص.</translation>
    </message>
    <message>
        <source>Use the default data directory</source>
        <translation type="unfinished">استخدام دليل البانات الافتراضي</translation>
    </message>
    <message>
        <source>Use a custom data directory:</source>
        <translation type="unfinished">استخدام دليل بيانات مخصص:</translation>
    </message>
</context>
<context>
    <name>HelpMessageDialog</name>
    <message>
        <source>version</source>
        <translation type="unfinished">النسخة</translation>
    </message>
    <message>
        <source>About %1</source>
        <translation type="unfinished">حوالي %1</translation>
    </message>
    <message>
        <source>Command-line options</source>
        <translation type="unfinished">خيارات سطر الأوامر</translation>
    </message>
</context>
<context>
    <name>ShutdownWindow</name>
    <message>
        <source>%1 is shutting down…</source>
        <translation type="unfinished">%1 يتم الإغلاق ...</translation>
    </message>
    <message>
        <source>Do not shut down the computer until this window disappears.</source>
        <translation type="unfinished">لا توقف عمل الكمبيوتر حتى تختفي هذه النافذة</translation>
    </message>
</context>
<context>
    <name>ModalOverlay</name>
    <message>
        <source>Form</source>
        <translation type="unfinished">نمودج</translation>
    </message>
    <message>
        <source>Recent transactions may not yet be visible, and therefore your wallet's balance might be incorrect. This information will be correct once your wallet has finished synchronizing with the qtum network, as detailed below.</source>
        <translation type="unfinished">قد لا تكون المعاملات الأخيرة مرئية بعد، وبالتالي قد يكون رصيد محفظتك غير صحيح. ستكون هذه المعلومات صحيحة بمجرد الانتهاء من محفظتك مع شبكة البيتكوين، كما هو مفصل أدناه.</translation>
    </message>
    <message>
        <source>Attempting to spend qtums that are affected by not-yet-displayed transactions will not be accepted by the network.</source>
        <translation type="unfinished">لن تقبل الشبكة محاولة إنفاق البتكوين المتأثرة بالمعاملات التي لم يتم عرضها بعد.</translation>
    </message>
    <message>
        <source>Number of blocks left</source>
        <translation type="unfinished">عدد الكتل الفاضلة</translation>
    </message>
    <message>
        <source>Unknown…</source>
        <translation type="unfinished">غير معروف</translation>
    </message>
    <message>
        <source>calculating…</source>
        <translation type="unfinished">جاري الحساب</translation>
    </message>
    <message>
        <source>Last block time</source>
        <translation type="unfinished">اخر وقت الكتلة</translation>
    </message>
    <message>
        <source>Progress</source>
        <translation type="unfinished">تقدم</translation>
    </message>
    <message>
        <source>Progress increase per hour</source>
        <translation type="unfinished">تقدم يزيد بلساعة</translation>
    </message>
    <message>
        <source>Estimated time left until synced</source>
        <translation type="unfinished">الوقت المتبقي للمزامنة</translation>
    </message>
    <message>
        <source>Hide</source>
        <translation type="unfinished">إخفاء</translation>
    </message>
    <message>
        <source>Esc</source>
        <translation type="unfinished">خروج</translation>
    </message>
    <message>
        <source>Unknown. Syncing Headers (%1, %2%)…</source>
        <translation type="unfinished">مجهول.  مزامنة الرؤوس (%1،%2٪) ...</translation>
    </message>
    <message>
        <source>Unknown. Pre-syncing Headers (%1, %2%)…</source>
        <translation type="unfinished">‫غير معروف. ما قبل مزامنة الرؤوس (%1, %2%)…‬</translation>
    </message>
</context>
<context>
    <name>OpenURIDialog</name>
    <message>
        <source>Open qtum URI</source>
        <translation type="unfinished">‫افتح رابط بتكوين (URI)‬</translation>
    </message>
    <message>
        <source>URI:</source>
        <translation type="unfinished">العنوان:</translation>
    </message>
    <message>
        <source>Paste address from clipboard</source>
        <extracomment>Tooltip text for button that allows you to paste an address that is in your clipboard.</extracomment>
        <translation type="unfinished">‫ألصق العنوان من الحافظة‬</translation>
    </message>
</context>
<context>
    <name>OptionsDialog</name>
    <message>
        <source>Options</source>
        <translation type="unfinished">خيارات</translation>
    </message>
    <message>
        <source>&amp;Main</source>
        <translation type="unfinished">‫&amp;الرئيسية‬</translation>
    </message>
    <message>
        <source>Automatically start %1 after logging in to the system.</source>
        <translation type="unfinished">‫تشغيل البرنامج تلقائيا %1 بعد تسجيل الدخول إلى النظام.‬</translation>
    </message>
    <message>
        <source>&amp;Start %1 on system login</source>
        <translation type="unfinished">تشغيل %1 عند الدخول إلى النظام</translation>
    </message>
    <message>
        <source>Enabling pruning significantly reduces the disk space required to store transactions. All blocks are still fully validated. Reverting this setting requires re-downloading the entire blockchain.</source>
        <translation type="unfinished">‫يؤدي تمكين خيار اختصار النود إلى تقليل مساحة التخزين المطلوبة بشكل كبير. يتم المصادقة على جميع الطوابق رغم تفعيل هذا الخيار،. إلغاء هذا الاعداد يتطلب اعادة تحميل الطوابق المتتالية من جديد بشكل كامل.‬</translation>
    </message>
    <message>
        <source>Size of &amp;database cache</source>
        <translation type="unfinished">‫حجم ذاكرة التخزين المؤقت ل&amp;قاعدة البيانات‬</translation>
    </message>
    <message>
        <source>Number of script &amp;verification threads</source>
        <translation type="unfinished">عدد مؤشرات التحقق من البرنامج النصي</translation>
    </message>
    <message>
        <source>IP address of the proxy (e.g. IPv4: 127.0.0.1 / IPv6: ::1)</source>
        <translation type="unfinished">‫عنوان IP للوكيل (مثل IPv4: 127.0.0.1 / IPv6: ::1)‬</translation>
    </message>
    <message>
        <source>Shows if the supplied default SOCKS5 proxy is used to reach peers via this network type.</source>
        <translation type="unfinished">إظهار ما إذا كان وكيل SOCKS5 الافتراضي الموفر تم استخدامه للوصول إلى الأقران عبر نوع الشبكة هذا.</translation>
    </message>
    <message>
        <source>Minimize instead of exit the application when the window is closed. When this option is enabled, the application will be closed only after selecting Exit in the menu.</source>
        <translation type="unfinished">‫التصغير بدلاً من الخروج من التطبيق عند إغلاق النافذة. عند تفعيل هذا الخيار، سيتم إغلاق التطبيق فقط بعد النقر على خروج من القائمة المنسدلة.‬</translation>
    </message>
    <message>
        <source>Options set in this dialog are overridden by the command line:</source>
        <translation type="unfinished">‫التفضيلات المعينة عن طريق سطر الأوامر لها أولوية أكبر وتتجاوز التفضيلات المختارة هنا:‬</translation>
    </message>
    <message>
        <source>Open the %1 configuration file from the working directory.</source>
        <translation type="unfinished">‫فتح ملف %1 الإعداد من مجلد العمل.‬</translation>
    </message>
    <message>
        <source>Open Configuration File</source>
        <translation type="unfinished">‫فتح ملف الإعداد‬</translation>
    </message>
    <message>
        <source>Reset all client options to default.</source>
        <translation type="unfinished">إعادة تعيين كل إعدادات العميل للحالة الإفتراضية.</translation>
    </message>
    <message>
        <source>&amp;Reset Options</source>
        <translation type="unfinished">‫&amp;اعادة تهيئة الخيارات‬</translation>
    </message>
    <message>
        <source>&amp;Network</source>
        <translation type="unfinished">&amp;الشبكة</translation>
    </message>
    <message>
        <source>Prune &amp;block storage to</source>
        <translation type="unfinished">‫اختصار &amp;تخزين الطابق</translation>
    </message>
    <message>
        <source>GB</source>
        <translation type="unfinished">‫جيجابايت‬</translation>
    </message>
    <message>
        <source>Reverting this setting requires re-downloading the entire blockchain.</source>
        <translation type="unfinished">‫العودة الى هذا الاعداد تتطلب إعادة تنزيل الطوابق المتتالية بالكامل.‬</translation>
    </message>
    <message>
        <source>Maximum database cache size. A larger cache can contribute to faster sync, after which the benefit is less pronounced for most use cases. Lowering the cache size will reduce memory usage. Unused mempool memory is shared for this cache.</source>
        <extracomment>Tooltip text for Options window setting that sets the size of the database cache. Explains the corresponding effects of increasing/decreasing this value.</extracomment>
        <translation type="unfinished">‫الحد الأعلى لحجم قاعدة البيانات المؤقتة (الكاش). رفع حد الكاش يزيد من سرعة المزامنة. هذا الخيار مفيد أثناء المزامنة وقد لا يفيد بعد اكتمال المزامنة في معظم الحالات. تخفيض حجم الكاش يقلل من استهلاك الذاكرة. ذاكرة تجمع الذاكرة (mempool) الغير مستخدمة مضمنة في هذا الكاش.‬</translation>
    </message>
    <message>
        <source>MiB</source>
        <translation type="unfinished">‫ميجابايت‬</translation>
    </message>
    <message>
        <source>(0 = auto, &lt;0 = leave that many cores free)</source>
        <translation type="unfinished">‫(0 = تلقائي, &lt;0 = لترك أنوية حرة بقدر الرقم السالب)‬</translation>
    </message>
    <message>
        <source>Enable R&amp;PC server</source>
        <extracomment>An Options window setting to enable the RPC server.</extracomment>
        <translation type="unfinished">‫تفعيل خادم نداء &amp;الاجراء البعيد (RPC)‬</translation>
    </message>
    <message>
        <source>W&amp;allet</source>
        <translation type="unfinished">‫م&amp;حفظة‬</translation>
    </message>
    <message>
        <source>Whether to set subtract fee from amount as default or not.</source>
        <extracomment>Tooltip text for Options window setting that sets subtracting the fee from a sending amount as default.</extracomment>
        <translation type="unfinished">‫تعيين خيار خصم الرسوم من القيمة كخيار افتراضي أم لا.‬</translation>
    </message>
    <message>
        <source>Subtract &amp;fee from amount by default</source>
        <extracomment>An Options window setting to set subtracting the fee from a sending amount as default.</extracomment>
        <translation type="unfinished">‫اخصم &amp;الرسوم من القيمة بشكل افتراضي‬</translation>
    </message>
    <message>
        <source>Expert</source>
        <translation type="unfinished">‫خبير‬</translation>
    </message>
    <message>
        <source>Enable coin &amp;control features</source>
        <translation type="unfinished">‫تفعيل ميزة &amp;التحكم بوحدات البتكوين‬</translation>
    </message>
    <message>
        <source>If you disable the spending of unconfirmed change, the change from a transaction cannot be used until that transaction has at least one confirmation. This also affects how your balance is computed.</source>
        <translation type="unfinished">‫اذا قمت بتعطيل خيار الانفاق من الفكة الغير مؤكدة، لن يكون بمقدورك التحكم بتلك الفكة حتى تنْفُذ العملية وتحصل على تأكيد واحد على الأقل. هذا أيضا يؤثر على كيفية حساب رصيدك.‬</translation>
    </message>
    <message>
        <source>&amp;Spend unconfirmed change</source>
        <translation type="unfinished">‫&amp;دفع الفكة غير المؤكدة‬</translation>
    </message>
    <message>
        <source>Enable &amp;PSBT controls</source>
        <extracomment>An options window setting to enable PSBT controls.</extracomment>
        <translation type="unfinished">‫تفعيل التحكم ب &amp;المعاملات الموقعة جزئيا‬</translation>
    </message>
    <message>
        <source>External Signer (e.g. hardware wallet)</source>
        <translation type="unfinished">‫جهاز التوقيع الخارجي (مثل المحفظة الخارجية)‬</translation>
    </message>
    <message>
        <source>&amp;External signer script path</source>
        <translation type="unfinished">&amp; مسار البرنامج النصي للموقّع الخارجي</translation>
    </message>
    <message>
        <source>Automatically open the Qtum client port on the router. This only works when your router supports UPnP and it is enabled.</source>
        <translation type="unfinished">‫فتح منفذ عميل البتكوين تلقائيا على الموجه. يعمل فقط عندما يكون الموجه الخاص بك يدعم UPnP ومفعل ايضا.‬</translation>
    </message>
    <message>
        <source>Map port using &amp;UPnP</source>
        <translation type="unfinished">‫ربط المنفذ باستخدام &amp;UPnP‬</translation>
    </message>
    <message>
        <source>Automatically open the Qtum client port on the router. This only works when your router supports NAT-PMP and it is enabled. The external port could be random.</source>
        <translation type="unfinished">‫افتح منفذ عميل بتكوين تلقائيًا على جهاز التوجيه. يعمل هذا فقط عندما يدعم جهاز التوجيه الخاص بك NAT-PMP ويتم تمكينه. يمكن أن يكون المنفذ الخارجي عشوائيًا.‬</translation>
    </message>
    <message>
        <source>Map port using NA&amp;T-PMP</source>
        <translation type="unfinished">منفذ الخريطة باستخدام NAT-PMP</translation>
    </message>
    <message>
        <source>Accept connections from outside.</source>
        <translation type="unfinished">قبول الاتصالات من الخارج.</translation>
    </message>
    <message>
        <source>Allow incomin&amp;g connections</source>
        <translation type="unfinished">‫السماح بالاتصالات الوارد&amp;ة‬</translation>
    </message>
    <message>
        <source>Connect to the Qtum network through a SOCKS5 proxy.</source>
        <translation type="unfinished">الاتصال بشبكة البتكوين عبر وكيل SOCKS5.</translation>
    </message>
    <message>
        <source>&amp;Connect through SOCKS5 proxy (default proxy):</source>
        <translation type="unfinished">الاتصال من خلال وكيل SOCKS5 (الوكيل الافتراضي):</translation>
    </message>
    <message>
        <source>Proxy &amp;IP:</source>
        <translation type="unfinished">بروكسي &amp;اي بي:</translation>
    </message>
    <message>
        <source>&amp;Port:</source>
        <translation type="unfinished">&amp;المنفذ:</translation>
    </message>
    <message>
        <source>Port of the proxy (e.g. 9050)</source>
        <translation type="unfinished">منفذ البروكسي (مثلا 9050)</translation>
    </message>
    <message>
        <source>Used for reaching peers via:</source>
        <translation type="unfinished">مستخدم للاتصال بالاقران من خلال:</translation>
    </message>
    <message>
        <source>Tor</source>
        <translation type="unfinished">تور</translation>
    </message>
    <message>
        <source>&amp;Window</source>
        <translation type="unfinished">‫&amp;نافذة‬</translation>
    </message>
    <message>
        <source>Show the icon in the system tray.</source>
        <translation type="unfinished">عرض الأيقونة في زاوية الأيقونات.</translation>
    </message>
    <message>
        <source>&amp;Show tray icon</source>
        <translation type="unfinished">‫&amp;اعرض الأيقونة في الزاوية‬</translation>
    </message>
    <message>
        <source>Show only a tray icon after minimizing the window.</source>
        <translation type="unfinished">‫عرض الأيقونة في زاوية الأيقونات فقط بعد تصغير النافذة.‬</translation>
    </message>
    <message>
        <source>&amp;Minimize to the tray instead of the taskbar</source>
        <translation type="unfinished">‫التصغير إلى زاوية الأيقونات بدلاً من شريط المهام‬</translation>
    </message>
    <message>
        <source>M&amp;inimize on close</source>
        <translation type="unfinished">‫ت&amp;صغير عند الإغلاق‬</translation>
    </message>
    <message>
        <source>&amp;Display</source>
        <translation type="unfinished">&amp;عرض</translation>
    </message>
    <message>
        <source>User Interface &amp;language:</source>
        <translation type="unfinished">واجهة المستخدم &amp;اللغة:</translation>
    </message>
    <message>
        <source>The user interface language can be set here. This setting will take effect after restarting %1.</source>
        <translation type="unfinished">‫يمكن ضبط الواجهة اللغوية للمستخدم من هنا. هذا الإعداد يتطلب إعادة تشغيل %1.‬</translation>
    </message>
    <message>
        <source>&amp;Unit to show amounts in:</source>
        <translation type="unfinished">‫وحدة لعرض القيم:‬</translation>
    </message>
    <message>
        <source>Choose the default subdivision unit to show in the interface and when sending coins.</source>
        <translation type="unfinished">‫اختر وحدة التقسيم الفرعية الافتراضية للعرض في الواجهة وعند إرسال البتكوين.‬</translation>
    </message>
    <message>
        <source>Third-party URLs (e.g. a block explorer) that appear in the transactions tab as context menu items. %s in the URL is replaced by transaction hash. Multiple URLs are separated by vertical bar |.</source>
        <translation type="unfinished">‫عناوين أطراف أخرى (مثل: مستكشف الطوابق) تظهر في النافذة المبوبة للعمليات كخيار في القائمة المنبثقة. %s في الرابط تُستبدل بمعرف التجزئة. سيتم فصل العناوين بخط أفقي |.‬</translation>
    </message>
    <message>
        <source>&amp;Third-party transaction URLs</source>
        <translation type="unfinished">‫&amp;عناوين عمليات أطراف أخرى‬</translation>
    </message>
    <message>
        <source>Whether to show coin control features or not.</source>
        <translation type="unfinished">‫ما اذا أردت إظهار ميزات التحكم في وحدات البتكوين أم لا.‬</translation>
    </message>
    <message>
        <source>Connect to the Qtum network through a separate SOCKS5 proxy for Tor onion services.</source>
        <translation type="unfinished">اتصل بشبكة بتكوين من خلال وكيل SOCKS5 منفصل لخدمات Tor onion.</translation>
    </message>
    <message>
        <source>Use separate SOCKS&amp;5 proxy to reach peers via Tor onion services:</source>
        <translation type="unfinished">استخدم بروكسي SOCKS5 منفصل للوصول إلى الأقران عبر خدمات Tor onion:</translation>
    </message>
    <message>
        <source>&amp;OK</source>
        <translation type="unfinished">&amp;تم</translation>
    </message>
    <message>
        <source>&amp;Cancel</source>
        <translation type="unfinished">الغاء</translation>
    </message>
    <message>
        <source>Compiled without external signing support (required for external signing)</source>
        <extracomment>"External signing" means using devices such as hardware wallets.</extracomment>
        <translation type="unfinished">مجمعة بدون دعم توقيع خارجي (مطلوب للتوقيع الخارجي)</translation>
    </message>
    <message>
        <source>default</source>
        <translation type="unfinished">الافتراضي</translation>
    </message>
    <message>
        <source>none</source>
        <translation type="unfinished">لا شيء</translation>
    </message>
    <message>
        <source>Confirm options reset</source>
        <extracomment>Window title text of pop-up window shown when the user has chosen to reset options.</extracomment>
        <translation type="unfinished">تأكيد استعادة الخيارات</translation>
    </message>
    <message>
        <source>Client restart required to activate changes.</source>
        <extracomment>Text explaining that the settings changed will not come into effect until the client is restarted.</extracomment>
        <translation type="unfinished">‫يجب إعادة تشغيل العميل لتفعيل التغييرات.‬</translation>
    </message>
    <message>
        <source>Current settings will be backed up at "%1".</source>
        <extracomment>Text explaining to the user that the client's current settings will be backed up at a specific location. %1 is a stand-in argument for the backup location's path.</extracomment>
        <translation type="unfinished">‫سيتم النسخ الاحتياطي للاعدادات على “%1”.‬".</translation>
    </message>
    <message>
        <source>Client will be shut down. Do you want to proceed?</source>
        <extracomment>Text asking the user to confirm if they would like to proceed with a client shutdown.</extracomment>
        <translation type="unfinished">‫سوف يتم إيقاف العميل تماماً. هل تريد الإستمرار؟‬</translation>
    </message>
    <message>
        <source>Configuration options</source>
        <extracomment>Window title text of pop-up box that allows opening up of configuration file.</extracomment>
        <translation type="unfinished">‫خيارات الإعداد‬</translation>
    </message>
    <message>
        <source>The configuration file is used to specify advanced user options which override GUI settings. Additionally, any command-line options will override this configuration file.</source>
        <extracomment>Explanatory text about the priority order of instructions considered by client. The order from high to low being: command-line, configuration file, GUI settings.</extracomment>
        <translation type="unfinished">‫يتم استخدام ملف الإعداد لتحديد خيارات المستخدم المتقدمة التي تتجاوز إعدادات واجهة المستخدم الرسومية. بالإضافة إلى ذلك ، ستتجاوز خيارات سطر الأوامر ملف الإعداد هذا.‬</translation>
    </message>
    <message>
        <source>Continue</source>
        <translation type="unfinished">‫استمرار‬</translation>
    </message>
    <message>
        <source>Cancel</source>
        <translation type="unfinished">إلغاء</translation>
    </message>
    <message>
        <source>Error</source>
        <translation type="unfinished">خطأ</translation>
    </message>
    <message>
        <source>The configuration file could not be opened.</source>
        <translation type="unfinished">‫لم تتمكن من فتح ملف الإعداد.‬</translation>
    </message>
    <message>
        <source>This change would require a client restart.</source>
        <translation type="unfinished">هذا التغيير يتطلب إعادة تشغيل العميل بشكل كامل.</translation>
    </message>
    <message>
        <source>The supplied proxy address is invalid.</source>
        <translation type="unfinished">‫عنوان الوكيل الذي تم ادخاله غير صالح.‬</translation>
    </message>
</context>
<context>
    <name>OptionsModel</name>
    <message>
        <source>Could not read setting "%1", %2.</source>
        <translation type="unfinished">‫لا يمكن قراءة الاعدادات “%1”, %2.‬</translation>
    </message>
</context>
<context>
    <name>OverviewPage</name>
    <message>
        <source>Form</source>
        <translation type="unfinished">نمودج</translation>
    </message>
    <message>
        <source>The displayed information may be out of date. Your wallet automatically synchronizes with the Qtum network after a connection is established, but this process has not completed yet.</source>
        <translation type="unfinished">قد تكون المعلومات المعروضة قديمة. تتزامن محفظتك تلقائيًا مع شبكة البتكوين بعد إنشاء الاتصال، ولكن هذه العملية لم تكتمل بعد.</translation>
    </message>
    <message>
        <source>Watch-only:</source>
        <translation type="unfinished">‫مراقبة فقط:‬</translation>
    </message>
    <message>
        <source>Available:</source>
        <translation type="unfinished">‫متاح:‬</translation>
    </message>
    <message>
        <source>Your current spendable balance</source>
        <translation type="unfinished">‫الرصيد المتاح للصرف‬</translation>
    </message>
    <message>
        <source>Pending:</source>
        <translation type="unfinished">معلق:</translation>
    </message>
    <message>
        <source>Total of transactions that have yet to be confirmed, and do not yet count toward the spendable balance</source>
        <translation type="unfinished">إجمالي المعاملات التي لم يتم تأكيدها بعد ولا تحتسب ضمن الرصيد القابل للانفاق</translation>
    </message>
    <message>
        <source>Immature:</source>
        <translation type="unfinished">‫غير ناضج:‬</translation>
    </message>
    <message>
        <source>Mined balance that has not yet matured</source>
        <translation type="unfinished">الرصيد المعدّن الذي لم ينضج بعد</translation>
    </message>
    <message>
        <source>Balances</source>
        <translation type="unfinished">الأرصدة</translation>
    </message>
    <message>
        <source>Total:</source>
        <translation type="unfinished">المجموع:</translation>
    </message>
    <message>
        <source>Your current total balance</source>
        <translation type="unfinished">رصيدك الكلي الحالي</translation>
    </message>
    <message>
        <source>Your current balance in watch-only addresses</source>
        <translation type="unfinished">‫رصيد عناوين المراقبة‬</translation>
    </message>
    <message>
        <source>Spendable:</source>
        <translation type="unfinished">قابل للصرف:</translation>
    </message>
    <message>
        <source>Recent transactions</source>
        <translation type="unfinished">العمليات الأخيرة</translation>
    </message>
    <message>
        <source>Unconfirmed transactions to watch-only addresses</source>
        <translation type="unfinished">‫عمليات غير مؤكدة لعناوين المراقبة‬</translation>
    </message>
    <message>
        <source>Mined balance in watch-only addresses that has not yet matured</source>
        <translation type="unfinished">‫الرصيد المعدّن في عناوين المراقبة الذي لم ينضج بعد‬</translation>
    </message>
    <message>
        <source>Current total balance in watch-only addresses</source>
        <translation type="unfinished">‫الرصيد الإجمالي الحالي في عناوين المراقبة‬</translation>
    </message>
    <message>
        <source>Privacy mode activated for the Overview tab. To unmask the values, uncheck Settings-&gt;Mask values.</source>
        <translation type="unfinished">تم تنشيط وضع الخصوصية لعلامة التبويب "نظرة عامة". للكشف عن القيم ، قم بإلغاء تحديد الإعدادات-&gt; إخفاء القيم.</translation>
    </message>
</context>
<context>
    <name>PSBTOperationsDialog</name>
    <message>
        <source>Sign Tx</source>
        <translation type="unfinished">‫توقيع العملية‬</translation>
    </message>
    <message>
        <source>Broadcast Tx</source>
        <translation type="unfinished">‫بث العملية‬</translation>
    </message>
    <message>
        <source>Copy to Clipboard</source>
        <translation type="unfinished">نسخ إلى الحافظة</translation>
    </message>
    <message>
        <source>Save…</source>
        <translation type="unfinished">‫حفظ…‬</translation>
    </message>
    <message>
        <source>Close</source>
        <translation type="unfinished">إغلاق</translation>
    </message>
    <message>
        <source>Failed to load transaction: %1</source>
        <translation type="unfinished">‫فشل تحميل العملية: %1‬</translation>
    </message>
    <message>
        <source>Failed to sign transaction: %1</source>
        <translation type="unfinished">فشل توقيع المعاملة: %1</translation>
    </message>
    <message>
        <source>Cannot sign inputs while wallet is locked.</source>
        <translation type="unfinished">‫لا يمكن توقيع المدخلات والمحفظة مقفلة.‬</translation>
    </message>
    <message>
        <source>Could not sign any more inputs.</source>
        <translation type="unfinished">تعذر توقيع المزيد من المدخلات.</translation>
    </message>
    <message>
        <source>Signed %1 inputs, but more signatures are still required.</source>
        <translation type="unfinished">‫تم توقيع %1 مدخلات، مطلوب توقيعات اضافية.‬</translation>
    </message>
    <message>
        <source>Signed transaction successfully. Transaction is ready to broadcast.</source>
        <translation type="unfinished">‫تم توقيع المعاملة بنجاح. العملية جاهزة للبث.‬</translation>
    </message>
    <message>
        <source>Unknown error processing transaction.</source>
        <translation type="unfinished">‫خطأ غير معروف في معالجة العملية.‬</translation>
    </message>
    <message>
        <source>Transaction broadcast successfully! Transaction ID: %1</source>
        <translation type="unfinished">‫تم بث العملية بنجاح! معرّف العملية: %1‬</translation>
    </message>
    <message>
        <source>Transaction broadcast failed: %1</source>
        <translation type="unfinished">‫فشل بث العملية: %1‬</translation>
    </message>
    <message>
        <source>PSBT copied to clipboard.</source>
        <translation type="unfinished">‫نسخ المعاملة الموقعة جزئيا إلى الحافظة.‬</translation>
    </message>
    <message>
        <source>Save Transaction Data</source>
        <translation type="unfinished">حفظ بيانات العملية</translation>
    </message>
    <message>
        <source>Partially Signed Transaction (Binary)</source>
        <extracomment>Expanded name of the binary PSBT file format. See: BIP 174.</extracomment>
        <translation type="unfinished">معاملة موقعة جزئيًا (ثنائي)</translation>
    </message>
    <message>
        <source>PSBT saved to disk.</source>
        <translation type="unfinished">‫تم حفظ المعاملة الموقعة جزئيا على وحدة التخزين.‬</translation>
    </message>
    <message>
        <source>own address</source>
        <translation type="unfinished">عنوانه</translation>
    </message>
    <message>
        <source>Unable to calculate transaction fee or total transaction amount.</source>
        <translation type="unfinished">‫غير قادر على حساب رسوم العملية أو إجمالي قيمة العملية.‬</translation>
    </message>
    <message>
        <source>Pays transaction fee: </source>
        <translation type="unfinished">‫دفع رسوم العملية: ‬</translation>
    </message>
    <message>
        <source>Total Amount</source>
        <translation type="unfinished">القيمة الإجمالية</translation>
    </message>
    <message>
        <source>or</source>
        <translation type="unfinished">أو</translation>
    </message>
    <message>
        <source>Transaction has %1 unsigned inputs.</source>
        <translation type="unfinished">‫المعاملة تحتوي على %1 من المدخلات غير موقعة.‬</translation>
    </message>
    <message>
        <source>Transaction is missing some information about inputs.</source>
        <translation type="unfinished">تفتقد المعاملة إلى بعض المعلومات حول المدخلات </translation>
    </message>
    <message>
        <source>Transaction still needs signature(s).</source>
        <translation type="unfinished">المعاملة ما زالت تحتاج التوقيع.</translation>
    </message>
    <message>
        <source>(But no wallet is loaded.)</source>
        <translation type="unfinished">‫(لكن لم يتم تحميل محفظة.)‬</translation>
    </message>
    <message>
        <source>(But this wallet cannot sign transactions.)</source>
        <translation type="unfinished">‫(لكن لا يمكن توقيع العمليات بهذه المحفظة.)‬</translation>
    </message>
    <message>
        <source>(But this wallet does not have the right keys.)</source>
        <translation type="unfinished">‫(لكن هذه المحفظة لا تحتوي على المفاتيح الصحيحة.)‬</translation>
    </message>
    <message>
        <source>Transaction is fully signed and ready for broadcast.</source>
        <translation type="unfinished">‫المعاملة موقعة بالكامل وجاهزة للبث.‬</translation>
    </message>
    <message>
        <source>Transaction status is unknown.</source>
        <translation type="unfinished">‫حالة العملية غير معروفة.‬</translation>
    </message>
</context>
<context>
    <name>PaymentServer</name>
    <message>
        <source>Payment request error</source>
        <translation type="unfinished">خطأ في طلب الدفع</translation>
    </message>
    <message>
        <source>Cannot start qtum: click-to-pay handler</source>
        <translation type="unfinished">لا يمكن تشغيل بتكوين: معالج النقر للدفع</translation>
    </message>
    <message>
        <source>URI handling</source>
        <translation type="unfinished">التعامل مع العنوان</translation>
    </message>
    <message>
        <source>'qtum://' is not a valid URI. Use 'qtum:' instead.</source>
        <translation type="unfinished">'qtum://' هو ليس عنوان URL صالح. استعمل 'qtum:' بدلا من ذلك.</translation>
    </message>
    <message>
        <source>Cannot process payment request because BIP70 is not supported.
Due to widespread security flaws in BIP70 it's strongly recommended that any merchant instructions to switch wallets be ignored.
If you are receiving this error you should request the merchant provide a BIP21 compatible URI.</source>
        <translation type="unfinished">‫لا يمكن معالجة طلب الدفع لأن BIP70 غير مدعوم.
‬‫‫‫نظرًا لوجود عيوب أمنية كبيرة في ‫BIP70 يوصى بشدة بتجاهل أي تعليمات من المستلمين لتبديل المحافظ.
‬‫‫‫إذا كنت تتلقى هذا الخطأ ، يجب أن تطلب من المستلم تقديم عنوان URI متوافق مع BIP21.‬</translation>
    </message>
    <message>
        <source>URI cannot be parsed! This can be caused by an invalid Qtum address or malformed URI parameters.</source>
        <translation type="unfinished">‫لا يمكن تحليل العنوان (URI)! يمكن أن يحدث هذا بسبب عنوان بتكوين غير صالح أو محددات عنوان غير صحيحة.‬</translation>
    </message>
    <message>
        <source>Payment request file handling</source>
        <translation type="unfinished">التعامل مع ملف طلب الدفع</translation>
    </message>
</context>
<context>
    <name>PeerTableModel</name>
    <message>
        <source>User Agent</source>
        <extracomment>Title of Peers Table column which contains the peer's User Agent string.</extracomment>
        <translation type="unfinished">وكيل المستخدم</translation>
    </message>
    <message>
        <source>Ping</source>
        <extracomment>Title of Peers Table column which indicates the current latency of the connection with the peer.</extracomment>
        <translation type="unfinished">رنين</translation>
    </message>
    <message>
        <source>Peer</source>
        <extracomment>Title of Peers Table column which contains a unique number used to identify a connection.</extracomment>
        <translation type="unfinished">الأقران</translation>
    </message>
    <message>
        <source>Age</source>
        <extracomment>Title of Peers Table column which indicates the duration (length of time) since the peer connection started.</extracomment>
        <translation type="unfinished">العمر</translation>
    </message>
    <message>
        <source>Direction</source>
        <extracomment>Title of Peers Table column which indicates the direction the peer connection was initiated from.</extracomment>
        <translation type="unfinished">جهة</translation>
    </message>
    <message>
        <source>Sent</source>
        <extracomment>Title of Peers Table column which indicates the total amount of network information we have sent to the peer.</extracomment>
        <translation type="unfinished">تم الإرسال</translation>
    </message>
    <message>
        <source>Received</source>
        <extracomment>Title of Peers Table column which indicates the total amount of network information we have received from the peer.</extracomment>
        <translation type="unfinished">‫مستلم‬</translation>
    </message>
    <message>
        <source>Address</source>
        <extracomment>Title of Peers Table column which contains the IP/Onion/I2P address of the connected peer.</extracomment>
        <translation type="unfinished">العنوان</translation>
    </message>
    <message>
        <source>Type</source>
        <extracomment>Title of Peers Table column which describes the type of peer connection. The "type" describes why the connection exists.</extracomment>
        <translation type="unfinished">النوع</translation>
    </message>
    <message>
        <source>Network</source>
        <extracomment>Title of Peers Table column which states the network the peer connected through.</extracomment>
        <translation type="unfinished">الشبكة</translation>
    </message>
    <message>
        <source>Inbound</source>
        <extracomment>An Inbound Connection from a Peer.</extracomment>
        <translation type="unfinished">‫وارد‬</translation>
    </message>
    <message>
        <source>Outbound</source>
        <extracomment>An Outbound Connection to a Peer.</extracomment>
        <translation type="unfinished">‫صادر‬</translation>
    </message>
</context>
<context>
    <name>QRImageWidget</name>
    <message>
        <source>&amp;Save Image…</source>
        <translation type="unfinished">&amp;احفظ الصورة...</translation>
    </message>
    <message>
        <source>&amp;Copy Image</source>
        <translation type="unfinished">&amp;نسخ الصورة</translation>
    </message>
    <message>
        <source>Resulting URI too long, try to reduce the text for label / message.</source>
        <translation type="unfinished">‫العنوان الناتج طويل جدًا، حاول أن تقلص النص للمذكرة / الرسالة.‬</translation>
    </message>
    <message>
        <source>Error encoding URI into QR Code.</source>
        <translation type="unfinished">‫خطأ في ترميز العنوان إلى رمز الاستجابة السريع QR.‬</translation>
    </message>
    <message>
        <source>QR code support not available.</source>
        <translation type="unfinished">‫دعم رمز الاستجابة السريع QR غير متوفر.‬</translation>
    </message>
    <message>
        <source>Save QR Code</source>
        <translation type="unfinished">حفظ رمز الاستجابة السريع QR</translation>
    </message>
    <message>
        <source>PNG Image</source>
        <extracomment>Expanded name of the PNG file format. See: https://en.wikipedia.org/wiki/Portable_Network_Graphics.</extracomment>
        <translation type="unfinished">صورة PNG</translation>
    </message>
</context>
<context>
    <name>RPCConsole</name>
    <message>
        <source>N/A</source>
        <translation type="unfinished">غير معروف</translation>
    </message>
    <message>
        <source>Client version</source>
        <translation type="unfinished">‫اصدار العميل‬</translation>
    </message>
    <message>
        <source>&amp;Information</source>
        <translation type="unfinished">‫&amp;المعلومات‬</translation>
    </message>
    <message>
        <source>General</source>
        <translation type="unfinished">عام</translation>
    </message>
    <message>
        <source>Datadir</source>
        <translation type="unfinished">‫مجلد البيانات‬</translation>
    </message>
    <message>
        <source>To specify a non-default location of the data directory use the '%1' option.</source>
        <translation type="unfinished">‫لتحديد مكان غير-إفتراضي لمجلد البيانات استخدم خيار الـ'%1'.‬</translation>
    </message>
    <message>
        <source>Blocksdir</source>
        <translation type="unfinished">‫مجلد الطوابق‬</translation>
    </message>
    <message>
        <source>To specify a non-default location of the blocks directory use the '%1' option.</source>
        <translation type="unfinished">‫لتحديد مكان غير-إفتراضي لمجلد البيانات استخدم خيار الـ'"%1'.‬</translation>
    </message>
    <message>
        <source>Startup time</source>
        <translation type="unfinished">وقت البدء</translation>
    </message>
    <message>
        <source>Network</source>
        <translation type="unfinished">الشبكة</translation>
    </message>
    <message>
        <source>Name</source>
        <translation type="unfinished">الاسم</translation>
    </message>
    <message>
        <source>Number of connections</source>
        <translation type="unfinished">عدد الاتصالات</translation>
    </message>
    <message>
        <source>Block chain</source>
        <translation type="unfinished">سلسلة الكتل</translation>
    </message>
    <message>
        <source>Memory Pool</source>
        <translation type="unfinished">تجمع الذاكرة</translation>
    </message>
    <message>
        <source>Current number of transactions</source>
        <translation type="unfinished">عدد العمليات الحالي</translation>
    </message>
    <message>
        <source>Memory usage</source>
        <translation type="unfinished">استخدام الذاكرة</translation>
    </message>
    <message>
        <source>Wallet: </source>
        <translation type="unfinished">محفظة:</translation>
    </message>
    <message>
        <source>(none)</source>
        <translation type="unfinished">‫(لا شيء)‬</translation>
    </message>
    <message>
        <source>&amp;Reset</source>
        <translation type="unfinished">‫&amp;إعادة تعيين‬</translation>
    </message>
    <message>
        <source>Received</source>
        <translation type="unfinished">‫مستلم‬</translation>
    </message>
    <message>
        <source>Sent</source>
        <translation type="unfinished">تم الإرسال</translation>
    </message>
    <message>
        <source>&amp;Peers</source>
        <translation type="unfinished">‫&amp;أقران‬</translation>
    </message>
    <message>
        <source>Banned peers</source>
        <translation type="unfinished">‫الأقران المحظورون‬</translation>
    </message>
    <message>
        <source>Select a peer to view detailed information.</source>
        <translation type="unfinished">‫اختر قرينا لعرض معلومات مفصلة.‬</translation>
    </message>
    <message>
        <source>Version</source>
        <translation type="unfinished">الإصدار</translation>
    </message>
    <message>
        <source>Starting Block</source>
        <translation type="unfinished">‫طابق البداية‬</translation>
    </message>
    <message>
        <source>Synced Headers</source>
        <translation type="unfinished">‫رؤوس مزامنة‬</translation>
    </message>
    <message>
        <source>Synced Blocks</source>
        <translation type="unfinished">‫طوابق مزامنة‬</translation>
    </message>
    <message>
        <source>Last Transaction</source>
        <translation type="unfinished">‫آخر عملية‬</translation>
    </message>
    <message>
        <source>The mapped Autonomous System used for diversifying peer selection.</source>
        <translation type="unfinished">‫النظام التفصيلي المستقل المستخدم لتنويع اختيار الأقران.‬</translation>
    </message>
    <message>
        <source>Mapped AS</source>
        <translation type="unfinished">‫‫Mapped AS‬</translation>
    </message>
    <message>
        <source>Whether we relay addresses to this peer.</source>
        <extracomment>Tooltip text for the Address Relay field in the peer details area, which displays whether we relay addresses to this peer (Yes/No).</extracomment>
        <translation type="unfinished">‫توصيل العناوين لهذا القرين أم لا.‬</translation>
    </message>
    <message>
        <source>Address Relay</source>
        <extracomment>Text title for the Address Relay field in the peer details area, which displays whether we relay addresses to this peer (Yes/No).</extracomment>
        <translation type="unfinished">‫توصيل العنوان‬</translation>
    </message>
    <message>
        <source>The total number of addresses received from this peer that were processed (excludes addresses that were dropped due to rate-limiting).</source>
        <extracomment>Tooltip text for the Addresses Processed field in the peer details area, which displays the total number of addresses received from this peer that were processed (excludes addresses that were dropped due to rate-limiting).</extracomment>
        <translation type="unfinished">‫مجموع العناوين المستلمة والمعالجة من هذا القرين (تستثنى العناوين المسقطة بسبب التقييد الحدي)‬</translation>
    </message>
    <message>
        <source>The total number of addresses received from this peer that were dropped (not processed) due to rate-limiting.</source>
        <extracomment>Tooltip text for the Addresses Rate-Limited field in the peer details area, which displays the total number of addresses received from this peer that were dropped (not processed) due to rate-limiting.</extracomment>
        <translation type="unfinished">‫مجموع العناوين المستلمة والمسقطة من هذا القرين (غير معالجة) بسبب التقييد الحدي.‬</translation>
    </message>
    <message>
        <source>Addresses Processed</source>
        <extracomment>Text title for the Addresses Processed field in the peer details area, which displays the total number of addresses received from this peer that were processed (excludes addresses that were dropped due to rate-limiting).</extracomment>
        <translation type="unfinished">‫العناوين المعالجة‬</translation>
    </message>
    <message>
        <source>Addresses Rate-Limited</source>
        <extracomment>Text title for the Addresses Rate-Limited field in the peer details area, which displays the total number of addresses received from this peer that were dropped (not processed) due to rate-limiting.</extracomment>
        <translation type="unfinished">‫عناوين مقيدة حديا‬</translation>
    </message>
    <message>
        <source>User Agent</source>
        <translation type="unfinished">وكيل المستخدم</translation>
    </message>
    <message>
        <source>Node window</source>
        <translation type="unfinished">نافذة Node </translation>
    </message>
    <message>
        <source>Current block height</source>
        <translation type="unfinished">‫ارتفاع الطابق الحالي‬</translation>
    </message>
    <message>
        <source>Open the %1 debug log file from the current data directory. This can take a few seconds for large log files.</source>
        <translation type="unfinished">‫افتح %1 ملف سجل المعالجة والتصحيح من مجلد البيانات الحالي. قد يستغرق عدة ثواني للسجلات الكبيرة.‬</translation>
    </message>
    <message>
        <source>Decrease font size</source>
        <translation type="unfinished">تصغير حجم الخط</translation>
    </message>
    <message>
        <source>Increase font size</source>
        <translation type="unfinished">تكبير حجم الخط</translation>
    </message>
    <message>
        <source>Permissions</source>
        <translation type="unfinished">اذونات</translation>
    </message>
    <message>
        <source>The direction and type of peer connection: %1</source>
        <translation type="unfinished">اتجاه ونوع اتصال الأقران : %1</translation>
    </message>
    <message>
        <source>Direction/Type</source>
        <translation type="unfinished">الاتجاه / النوع</translation>
    </message>
    <message>
        <source>The network protocol this peer is connected through: IPv4, IPv6, Onion, I2P, or CJDNS.</source>
        <translation type="unfinished">‫بروتوكول الشبكة الذي يتصل به هذا القرين من خلال: IPv4 أو IPv6 أو Onion أو I2P أو CJDNS.‬</translation>
    </message>
    <message>
        <source>Services</source>
        <translation type="unfinished">خدمات</translation>
    </message>
    <message>
        <source>High Bandwidth</source>
        <translation type="unfinished">‫نطاق بيانات عالي‬</translation>
    </message>
    <message>
        <source>Connection Time</source>
        <translation type="unfinished">مدة الاتصال</translation>
    </message>
    <message>
        <source>Elapsed time since a novel block passing initial validity checks was received from this peer.</source>
        <translation type="unfinished">‫الوقت المنقضي منذ استلام طابق جديد مجتاز لاختبارات الصلاحية الأولية من هذا القرين.‬</translation>
    </message>
    <message>
        <source>Last Block</source>
        <translation type="unfinished">‫الطابق الأخير‬</translation>
    </message>
    <message>
        <source>Elapsed time since a novel transaction accepted into our mempool was received from this peer.</source>
        <extracomment>Tooltip text for the Last Transaction field in the peer details area.</extracomment>
        <translation type="unfinished">‫الوقت المنقضي منذ استلام عملية مقبولة في تجمع الذاكرة من هذا النظير.‬</translation>
    </message>
    <message>
        <source>Last Send</source>
        <translation type="unfinished">‫آخر ارسال‬</translation>
    </message>
    <message>
        <source>Last Receive</source>
        <translation type="unfinished">‫آخر إستلام‬</translation>
    </message>
    <message>
        <source>Ping Time</source>
        <translation type="unfinished">وقت الرنين</translation>
    </message>
    <message>
        <source>The duration of a currently outstanding ping.</source>
        <translation type="unfinished">مدة الرنين المعلقة حالياً.</translation>
    </message>
    <message>
        <source>Ping Wait</source>
        <translation type="unfinished">انتظار الرنين</translation>
    </message>
    <message>
        <source>Min Ping</source>
        <translation type="unfinished">أقل رنين</translation>
    </message>
    <message>
        <source>Time Offset</source>
        <translation type="unfinished">إزاحة الوقت</translation>
    </message>
    <message>
        <source>Last block time</source>
        <translation type="unfinished">اخر وقت الكتلة</translation>
    </message>
    <message>
        <source>&amp;Open</source>
        <translation type="unfinished">‫&amp;فتح‬</translation>
    </message>
    <message>
        <source>&amp;Console</source>
        <translation type="unfinished">‫&amp;سطر الأوامر‬</translation>
    </message>
    <message>
        <source>&amp;Network Traffic</source>
        <translation type="unfinished">&amp;حركة الشبكة</translation>
    </message>
    <message>
        <source>Totals</source>
        <translation type="unfinished">المجاميع</translation>
    </message>
    <message>
        <source>Debug log file</source>
        <translation type="unfinished">‫ملف سجل تصحيح الأخطاء‬</translation>
    </message>
    <message>
        <source>Clear console</source>
        <translation type="unfinished">‫مسح الأوامر‬</translation>
    </message>
    <message>
        <source>In:</source>
        <translation type="unfinished">داخل:</translation>
    </message>
    <message>
        <source>Out:</source>
        <translation type="unfinished">خارج:</translation>
    </message>
    <message>
        <source>Inbound: initiated by peer</source>
        <extracomment>Explanatory text for an inbound peer connection.</extracomment>
        <translation type="unfinished">‫الواردة: بدأها القرين‬</translation>
    </message>
    <message>
        <source>Outbound Full Relay: default</source>
        <extracomment>Explanatory text for an outbound peer connection that relays all network information. This is the default behavior for outbound connections.</extracomment>
        <translation type="unfinished">‫الموصل الكامل الصادر: افتراضي‬</translation>
    </message>
    <message>
        <source>Outbound Block Relay: does not relay transactions or addresses</source>
        <extracomment>Explanatory text for an outbound peer connection that relays network information about blocks and not transactions or addresses.</extracomment>
        <translation type="unfinished">‫موصل الطابق الصادر: لا يقوم بتوصيل العمليات أو العناوين‬</translation>
    </message>
    <message>
        <source>Outbound Manual: added using RPC %1 or %2/%3 configuration options</source>
        <extracomment>Explanatory text for an outbound peer connection that was established manually through one of several methods. The numbered arguments are stand-ins for the methods available to establish manual connections.</extracomment>
        <translation type="unfinished">‫دليل الصادر: مضاف باستخدام نداء الاجراء البعيد RPC %1 أو %2/%3 خيارات الاعداد‬</translation>
    </message>
    <message>
        <source>Outbound Feeler: short-lived, for testing addresses</source>
        <extracomment>Explanatory text for a short-lived outbound peer connection that is used to test the aliveness of known addresses.</extracomment>
        <translation type="unfinished">‫أداة التفقد الصادر: قصير الأجل ، لاختبار العناوين‬</translation>
    </message>
    <message>
        <source>Outbound Address Fetch: short-lived, for soliciting addresses</source>
        <extracomment>Explanatory text for a short-lived outbound peer connection that is used to request addresses from a peer.</extracomment>
        <translation type="unfinished">إحضار العنوان الصادر: قصير الأجل ، لطلب العناوين</translation>
    </message>
    <message>
        <source>we selected the peer for high bandwidth relay</source>
        <translation type="unfinished">‫اخترنا القرين لتوصيل نطاق البيانات العالي‬</translation>
    </message>
    <message>
        <source>the peer selected us for high bandwidth relay</source>
        <translation type="unfinished">‫القرين اختارنا لتوصيل بيانات ذات نطاق عالي‬</translation>
    </message>
    <message>
        <source>no high bandwidth relay selected</source>
        <translation type="unfinished">‫لم يتم تحديد موصل للبيانات عالية النطاق‬</translation>
    </message>
    <message>
        <source>Ctrl++</source>
        <extracomment>Main shortcut to increase the RPC console font size.</extracomment>
        <translation type="unfinished">Ctrl ++</translation>
    </message>
    <message>
        <source>Ctrl+-</source>
        <extracomment>Main shortcut to decrease the RPC console font size.</extracomment>
        <translation type="unfinished">Ctrl + -</translation>
    </message>
    <message>
        <source>&amp;Copy address</source>
        <extracomment>Context menu action to copy the address of a peer.</extracomment>
        <translation type="unfinished">‫&amp;انسخ العنوان‬</translation>
    </message>
    <message>
        <source>&amp;Disconnect</source>
        <translation type="unfinished">&amp;قطع الاتصال</translation>
    </message>
    <message>
        <source>1 &amp;hour</source>
        <translation type="unfinished">1 &amp;ساعة</translation>
    </message>
    <message>
        <source>1 d&amp;ay</source>
        <translation type="unfinished">ي&amp;وم 1</translation>
    </message>
    <message>
        <source>1 &amp;week</source>
        <translation type="unfinished">1 &amp; اسبوع</translation>
    </message>
    <message>
        <source>1 &amp;year</source>
        <translation type="unfinished">1 &amp; سنة</translation>
    </message>
    <message>
        <source>&amp;Unban</source>
        <translation type="unfinished">&amp;رفع الحظر</translation>
    </message>
    <message>
        <source>Network activity disabled</source>
        <translation type="unfinished">تم تعطيل نشاط الشبكة</translation>
    </message>
    <message>
        <source>Executing command without any wallet</source>
        <translation type="unfinished">‫تنفيذ الأوامر بدون أي محفظة‬</translation>
    </message>
    <message>
        <source>Executing command using "%1" wallet</source>
        <translation type="unfinished">‫تنفيذ الأوامر باستخدام "%1" من المحفظة‬</translation>
    </message>
    <message>
        <source>Executing…</source>
        <extracomment>A console message indicating an entered command is currently being executed.</extracomment>
        <translation type="unfinished">جار التنفيذ...</translation>
    </message>
    <message>
        <source>(peer: %1)</source>
        <translation type="unfinished">(قرين: %1)</translation>
    </message>
    <message>
        <source>via %1</source>
        <translation type="unfinished">خلال %1</translation>
    </message>
    <message>
        <source>Yes</source>
        <translation type="unfinished">نعم</translation>
    </message>
    <message>
        <source>No</source>
        <translation type="unfinished">لا</translation>
    </message>
    <message>
        <source>To</source>
        <translation type="unfinished">الى</translation>
    </message>
    <message>
        <source>From</source>
        <translation type="unfinished">من</translation>
    </message>
    <message>
        <source>Ban for</source>
        <translation type="unfinished">حظر ل</translation>
    </message>
    <message>
        <source>Never</source>
        <translation type="unfinished">مطلقا</translation>
    </message>
    <message>
        <source>Unknown</source>
        <translation type="unfinished">غير معروف</translation>
    </message>
</context>
<context>
    <name>ReceiveCoinsDialog</name>
    <message>
        <source>&amp;Amount:</source>
        <translation type="unfinished">&amp;القيمة</translation>
    </message>
    <message>
        <source>&amp;Label:</source>
        <translation type="unfinished">&amp;مذكرة :</translation>
    </message>
    <message>
        <source>&amp;Message:</source>
        <translation type="unfinished">&amp;رسالة:</translation>
    </message>
    <message>
        <source>An optional message to attach to the payment request, which will be displayed when the request is opened. Note: The message will not be sent with the payment over the Qtum network.</source>
        <translation type="unfinished">‫رسالة اختيارية لإرفاقها بطلب الدفع، والتي سيتم عرضها عند فتح الطلب. ملاحظة: لن يتم إرسال الرسالة مع العملية عبر شبكة البتكوين.‬</translation>
    </message>
    <message>
        <source>An optional label to associate with the new receiving address.</source>
        <translation type="unfinished">تسمية اختيارية لربطها بعنوان المستلم الجديد.</translation>
    </message>
    <message>
        <source>Use this form to request payments. All fields are &lt;b&gt;optional&lt;/b&gt;.</source>
        <translation type="unfinished">استخدم هذا النموذج لطلب الدفعات. جميع الحقول &lt;b&gt;اختيارية&lt;/b&gt;.</translation>
    </message>
    <message>
        <source>An optional amount to request. Leave this empty or zero to not request a specific amount.</source>
        <translation type="unfinished">مبلغ اختياري للطلب. اترك هذا فارغًا أو صفراً لعدم طلب مبلغ محدد.</translation>
    </message>
    <message>
        <source>An optional label to associate with the new receiving address (used by you to identify an invoice).  It is also attached to the payment request.</source>
        <translation type="unfinished">‫مذكرة اختيارية للربط مع عنوان الاستلام (يستعمل من قبلك لتعريف فاتورة). هو أيضا مرفق بطلب الدفع.‬</translation>
    </message>
    <message>
        <source>An optional message that is attached to the payment request and may be displayed to the sender.</source>
        <translation type="unfinished">رسالة اختيارية مرفقة بطلب الدفع ومن الممكن أن تعرض للمرسل.</translation>
    </message>
    <message>
        <source>&amp;Create new receiving address</source>
        <translation type="unfinished">&amp;إنشاء عناوين استلام جديدة</translation>
    </message>
    <message>
        <source>Clear all fields of the form.</source>
        <translation type="unfinished">‫مسح كل الحقول من النموذج.‬</translation>
    </message>
    <message>
        <source>Clear</source>
        <translation type="unfinished">مسح</translation>
    </message>
    <message>
        <source>Requested payments history</source>
        <translation type="unfinished">سجل طلبات الدفع</translation>
    </message>
    <message>
        <source>Show the selected request (does the same as double clicking an entry)</source>
        <translation type="unfinished">إظهار الطلب المحدد (يقوم بنفس نتيجة النقر المزدوج على أي إدخال)</translation>
    </message>
    <message>
        <source>Show</source>
        <translation type="unfinished">عرض</translation>
    </message>
    <message>
        <source>Remove the selected entries from the list</source>
        <translation type="unfinished">قم بإزالة الإدخالات المحددة من القائمة</translation>
    </message>
    <message>
        <source>Remove</source>
        <translation type="unfinished">ازل</translation>
    </message>
    <message>
        <source>Copy &amp;URI</source>
        <translation type="unfinished">‫نسخ &amp;الرابط (URI)‬</translation>
    </message>
    <message>
        <source>&amp;Copy address</source>
        <translation type="unfinished">‫&amp;انسخ العنوان‬</translation>
    </message>
    <message>
        <source>Copy &amp;label</source>
        <translation type="unfinished">‫نسخ &amp;مذكرة‬</translation>
    </message>
    <message>
        <source>Copy &amp;message</source>
        <translation type="unfinished">‫نسخ &amp;رسالة‬</translation>
    </message>
    <message>
        <source>Copy &amp;amount</source>
        <translation type="unfinished">‫نسخ &amp;القيمة‬</translation>
    </message>
    <message>
        <source>Could not unlock wallet.</source>
        <translation type="unfinished"> يمكن فتح المحفظة.</translation>
    </message>
    <message>
        <source>Could not generate new %1 address</source>
        <translation type="unfinished">تعذر توليد عنوان %1 جديد.</translation>
    </message>
</context>
<context>
    <name>ReceiveRequestDialog</name>
    <message>
        <source>Request payment to …</source>
        <translation type="unfinished"> طلب الدفع لـ ...</translation>
    </message>
    <message>
        <source>Address:</source>
        <translation type="unfinished">العنوان:</translation>
    </message>
    <message>
        <source>Amount:</source>
        <translation type="unfinished">القيمة:</translation>
    </message>
    <message>
        <source>Label:</source>
        <translation type="unfinished">مذكرة:</translation>
    </message>
    <message>
        <source>Message:</source>
        <translation type="unfinished">‫رسالة:‬</translation>
    </message>
    <message>
        <source>Wallet:</source>
        <translation type="unfinished">المحفظة:</translation>
    </message>
    <message>
        <source>Copy &amp;URI</source>
        <translation type="unfinished">‫نسخ &amp;الرابط (URI)‬</translation>
    </message>
    <message>
        <source>Copy &amp;Address</source>
        <translation type="unfinished">نسخ &amp;العنوان</translation>
    </message>
    <message>
        <source>&amp;Verify</source>
        <translation type="unfinished">&amp;تحقق</translation>
    </message>
    <message>
        <source>Verify this address on e.g. a hardware wallet screen</source>
        <translation type="unfinished">تحقق من العنوان على شاشة المحفظة الخارجية</translation>
    </message>
    <message>
        <source>&amp;Save Image…</source>
        <translation type="unfinished">&amp;احفظ الصورة...</translation>
    </message>
    <message>
        <source>Payment information</source>
        <translation type="unfinished">معلومات الدفع</translation>
    </message>
    <message>
        <source>Request payment to %1</source>
        <translation type="unfinished">طلب الدفعة إلى %1</translation>
    </message>
</context>
<context>
    <name>RecentRequestsTableModel</name>
    <message>
        <source>Date</source>
        <translation type="unfinished">التاريخ</translation>
    </message>
    <message>
        <source>Label</source>
        <translation type="unfinished">المذكرة</translation>
    </message>
    <message>
        <source>Message</source>
        <translation type="unfinished">رسالة </translation>
    </message>
    <message>
        <source>(no label)</source>
        <translation type="unfinished">( لا وجود لمذكرة)</translation>
    </message>
    <message>
        <source>(no message)</source>
        <translation type="unfinished">( لا رسائل )</translation>
    </message>
    <message>
        <source>(no amount requested)</source>
        <translation type="unfinished">(لا يوجد قيمة مطلوبة)</translation>
    </message>
    <message>
        <source>Requested</source>
        <translation type="unfinished">تم الطلب</translation>
    </message>
</context>
<context>
    <name>SendCoinsDialog</name>
    <message>
        <source>Send Coins</source>
        <translation type="unfinished">‫إرسال وحدات البتكوين‬</translation>
    </message>
    <message>
        <source>Coin Control Features</source>
        <translation type="unfinished">‫ميزات التحكم بوحدات البتكوين‬</translation>
    </message>
    <message>
        <source>automatically selected</source>
        <translation type="unfinished">اختيار تلقائيا</translation>
    </message>
    <message>
        <source>Insufficient funds!</source>
        <translation type="unfinished">الرصيد غير كافي!</translation>
    </message>
    <message>
        <source>Quantity:</source>
        <translation type="unfinished">الكمية:</translation>
    </message>
    <message>
        <source>Bytes:</source>
        <translation type="unfinished">بايت:</translation>
    </message>
    <message>
        <source>Amount:</source>
        <translation type="unfinished">القيمة:</translation>
    </message>
    <message>
        <source>Fee:</source>
        <translation type="unfinished">الرسوم:</translation>
    </message>
    <message>
        <source>After Fee:</source>
        <translation type="unfinished">بعد الرسوم:</translation>
    </message>
    <message>
        <source>Change:</source>
        <translation type="unfinished">تعديل:</translation>
    </message>
    <message>
        <source>If this is activated, but the change address is empty or invalid, change will be sent to a newly generated address.</source>
        <translation type="unfinished">‫إذا تم تنشيط هذا، ولكن عنوان الفكة فارغ أو غير صالح، فسيتم إرسال الفكة إلى عنوان مولّد حديثًا.‬</translation>
    </message>
    <message>
        <source>Custom change address</source>
        <translation type="unfinished">تغيير عنوان الفكة</translation>
    </message>
    <message>
        <source>Transaction Fee:</source>
        <translation type="unfinished">رسوم المعاملة:</translation>
    </message>
    <message>
        <source>Using the fallbackfee can result in sending a transaction that will take several hours or days (or never) to confirm. Consider choosing your fee manually or wait until you have validated the complete chain.</source>
        <translation type="unfinished">‫يمكن أن يؤدي استخدام الرسوم الاحتياطية إلى إرسال معاملة تستغرق عدة ساعات أو أيام (أو أبدًا) للتأكيد. ضع في اعتبارك اختيار الرسوم يدويًا أو انتظر حتى تتحقق من صحة المتتالية الكاملة.‬</translation>
    </message>
    <message>
        <source>Warning: Fee estimation is currently not possible.</source>
        <translation type="unfinished">تحذير: تقدير الرسوم غير ممكن في الوقت الحالي.</translation>
    </message>
    <message>
        <source>per kilobyte</source>
        <translation type="unfinished">لكل كيلوبايت</translation>
    </message>
    <message>
        <source>Hide</source>
        <translation type="unfinished">إخفاء</translation>
    </message>
    <message>
        <source>Recommended:</source>
        <translation type="unfinished">موصى به:</translation>
    </message>
    <message>
        <source>Custom:</source>
        <translation type="unfinished">تخصيص:</translation>
    </message>
    <message>
        <source>Send to multiple recipients at once</source>
        <translation type="unfinished">إرسال إلى عدة مستلمين في وقت واحد</translation>
    </message>
    <message>
        <source>Add &amp;Recipient</source>
        <translation type="unfinished">أضافة &amp;مستلم</translation>
    </message>
    <message>
        <source>Clear all fields of the form.</source>
        <translation type="unfinished">‫مسح كل الحقول من النموذج.‬</translation>
    </message>
    <message>
        <source>Inputs…</source>
        <translation type="unfinished">المدخلات...</translation>
    </message>
    <message>
        <source>Choose…</source>
        <translation type="unfinished">اختيار...</translation>
    </message>
    <message>
        <source>Hide transaction fee settings</source>
        <translation type="unfinished">اخفاء اعدادات رسوم المعاملة</translation>
    </message>
    <message>
        <source>Specify a custom fee per kB (1,000 bytes) of the transaction's virtual size.

Note:  Since the fee is calculated on a per-byte basis, a fee rate of "100 satoshis per kvB" for a transaction size of 500 virtual bytes (half of 1 kvB) would ultimately yield a fee of only 50 satoshis.</source>
        <translation type="unfinished">‫حدد الرسوم المخصصة لكل كيلوبايت (١٠٠٠ بايت) من حجم العملية الافتراضي.

ملاحظة: بما أن الرسوم تحتسب لكل بايت، معدل الرسوم ل “ ١٠٠ ساتوشي لكل كيلوبايت افتراضي” لعملية بحجم ٥٠٠ بايت افتراضي (نصف كيلوبايت افتراضي) ستكون ٥٠ ساتوشي فقط.‬</translation>
    </message>
    <message>
        <source>When there is less transaction volume than space in the blocks, miners as well as relaying nodes may enforce a minimum fee. Paying only this minimum fee is just fine, but be aware that this can result in a never confirming transaction once there is more demand for qtum transactions than the network can process.</source>
        <translation type="unfinished">‫قد يفرض المعدنون والأنواد الموصلة حدا أدنى للرسوم عندما يكون عدد العمليات قليل نسبة لسعة الطوابق. يمكنك دفع الحد الأدنى ولكن كن على دراية بأن العملية قد لا تنفذ في حالة أن الطلب على عمليات البتكوين فاق قدرة الشبكة على المعالجة.‬</translation>
    </message>
    <message>
        <source>A too low fee might result in a never confirming transaction (read the tooltip)</source>
        <translation type="unfinished">‫الرسوم القليلة جدا قد تؤدي الى عملية لا تتأكد أبدا (اقرأ التلميح).‬</translation>
    </message>
    <message>
        <source>(Smart fee not initialized yet. This usually takes a few blocks…)</source>
        <translation type="unfinished">‫(الرسوم الذكية غير مهيأة بعد. عادة يتطلب عدة طوابق…)‬</translation>
    </message>
    <message>
        <source>Confirmation time target:</source>
        <translation type="unfinished">هدف وقت التأكيد:</translation>
    </message>
    <message>
        <source>Enable Replace-By-Fee</source>
        <translation type="unfinished">تفعيل الإستبدال بواسطة الرسوم</translation>
    </message>
    <message>
        <source>With Replace-By-Fee (BIP-125) you can increase a transaction's fee after it is sent. Without this, a higher fee may be recommended to compensate for increased transaction delay risk.</source>
        <translation type="unfinished">‫يمكنك زيادة رسوم المعاملة بعد إرسالها عند تفعيل الاستبدال بواسطة الرسوم (BIP-125). نوصي بوضع رسوم أعلى اذا لم يتم التفعيل لتفادي مخاطر تأخير العملية.‬</translation>
    </message>
    <message>
        <source>Clear &amp;All</source>
        <translation type="unfinished">مسح الكل</translation>
    </message>
    <message>
        <source>Balance:</source>
        <translation type="unfinished">الرصيد:</translation>
    </message>
    <message>
        <source>Confirm the send action</source>
        <translation type="unfinished">تأكيد الإرسال</translation>
    </message>
    <message>
        <source>S&amp;end</source>
        <translation type="unfinished">‫ا&amp;رسال‬</translation>
    </message>
    <message>
        <source>Copy quantity</source>
        <translation type="unfinished">نسخ الكمية </translation>
    </message>
    <message>
        <source>Copy amount</source>
        <translation type="unfinished">‫نسخ القيمة‬</translation>
    </message>
    <message>
        <source>Copy fee</source>
        <translation type="unfinished">نسخ الرسوم</translation>
    </message>
    <message>
        <source>Copy after fee</source>
        <translation type="unfinished">نسخ بعد الرسوم</translation>
    </message>
    <message>
        <source>Copy bytes</source>
        <translation type="unfinished">نسخ البايتات </translation>
    </message>
    <message>
        <source>Copy change</source>
        <translation type="unfinished">‫نسخ الفكة‬</translation>
    </message>
    <message>
        <source>%1 (%2 blocks)</source>
        <translation type="unfinished">%1 (%2 طوابق)</translation>
    </message>
    <message>
        <source>Sign on device</source>
        <extracomment>"device" usually means a hardware wallet.</extracomment>
        <translation type="unfinished">‫جهاز التوقيع‬</translation>
    </message>
    <message>
        <source>Connect your hardware wallet first.</source>
        <translation type="unfinished">‫قم بتوصيل المحفظة الخارجية أولا.‬</translation>
    </message>
    <message>
        <source>Set external signer script path in Options -&gt; Wallet</source>
        <extracomment>"External signer" means using devices such as hardware wallets.</extracomment>
        <translation type="unfinished">‫أعد المسار البرمجي للموقع الخارجي من خيارات -&gt; محفظة‬</translation>
    </message>
    <message>
        <source>Cr&amp;eate Unsigned</source>
        <translation type="unfinished">‫إن&amp;شاء من غير توقيع‬</translation>
    </message>
    <message>
        <source>%1 to '%2'</source>
        <translation type="unfinished">%1 الى "%2"</translation>
    </message>
    <message>
        <source>%1 to %2</source>
        <translation type="unfinished">%1 الى %2</translation>
    </message>
    <message>
        <source>To review recipient list click "Show Details…"</source>
        <translation type="unfinished">‫لمراجعة قائمة المستلمين انقر على “عرض التفاصيل…”‬</translation>
    </message>
    <message>
        <source>Sign failed</source>
        <translation type="unfinished">‫فشل التوقيع‬</translation>
    </message>
    <message>
        <source>External signer not found</source>
        <extracomment>"External signer" means using devices such as hardware wallets.</extracomment>
        <translation type="unfinished">‫لم يتم العثور على موقّع خارجي‬</translation>
    </message>
    <message>
        <source>External signer failure</source>
        <extracomment>"External signer" means using devices such as hardware wallets.</extracomment>
        <translation type="unfinished">‫فشل الموقّع الخارجي‬</translation>
    </message>
    <message>
        <source>Save Transaction Data</source>
        <translation type="unfinished">حفظ بيانات العملية</translation>
    </message>
    <message>
        <source>Partially Signed Transaction (Binary)</source>
        <extracomment>Expanded name of the binary PSBT file format. See: BIP 174.</extracomment>
        <translation type="unfinished">معاملة موقعة جزئيًا (ثنائي)</translation>
    </message>
    <message>
        <source>PSBT saved</source>
        <extracomment>Popup message when a PSBT has been saved to a file</extracomment>
        <translation type="unfinished">تم حفظ PSBT</translation>
    </message>
    <message>
        <source>External balance:</source>
        <translation type="unfinished">رصيد خارجي </translation>
    </message>
    <message>
        <source>or</source>
        <translation type="unfinished">أو</translation>
    </message>
    <message>
        <source>You can increase the fee later (signals Replace-By-Fee, BIP-125).</source>
        <translation type="unfinished">‫يمكنك زيادة الرسوم لاحقًا (الاستبدال بواسطة الرسوم، BIP-125 مفعل).‬</translation>
    </message>
    <message>
        <source>Please, review your transaction proposal. This will produce a Partially Signed Qtum Transaction (PSBT) which you can save or copy and then sign with e.g. an offline %1 wallet, or a PSBT-compatible hardware wallet.</source>
        <extracomment>Text to inform a user attempting to create a transaction of their current options. At this stage, a user can only create a PSBT. This string is displayed when private keys are disabled and an external signer is not available.</extracomment>
        <translation type="unfinished">‫رجاء، راجع معاملتك. هذا ينشئ معاملة بتكوين موقعة جزئيا (PSBT) ويمكنك حفظها أو نسخها و التوقيع مع محفظة %1 غير متصلة بالشبكة، أو محفظة خارجية متوافقة مع الـPSBT.‬</translation>
    </message>
    <message>
        <source>Do you want to create this transaction?</source>
        <extracomment>Message displayed when attempting to create a transaction. Cautionary text to prompt the user to verify that the displayed transaction details represent the transaction the user intends to create.</extracomment>
        <translation type="unfinished">‫هل تريد انشاء هذه المعاملة؟‬</translation>
    </message>
    <message>
        <source>Please, review your transaction. You can create and send this transaction or create a Partially Signed Qtum Transaction (PSBT), which you can save or copy and then sign with, e.g., an offline %1 wallet, or a PSBT-compatible hardware wallet.</source>
        <extracomment>Text to inform a user attempting to create a transaction of their current options. At this stage, a user can send their transaction or create a PSBT. This string is displayed when both private keys and PSBT controls are enabled.</extracomment>
        <translation type="unfinished">‫رجاء، راجع معاملتك.تستطيع انشاء وارسال هذه العملية أو انشاء معاملة بتكوين موقعة جزئيا (PSBT) ويمكنك حفظها أو نسخها و التوقيع مع محفظة %1 غير متصلة بالشبكة، أو محفظة خارجية متوافقة مع الـPSBT.‬</translation>
    </message>
    <message>
        <source>Please, review your transaction.</source>
        <extracomment>Text to prompt a user to review the details of the transaction they are attempting to send.</extracomment>
        <translation type="unfinished">رجاء، راجع معاملتك.</translation>
    </message>
    <message>
        <source>Transaction fee</source>
        <translation type="unfinished">رسوم العملية</translation>
    </message>
    <message>
        <source>Not signalling Replace-By-Fee, BIP-125.</source>
        <translation type="unfinished">‫الاستبدال بواسطة الرسوم، BIP-125 غير مفعلة.‬</translation>
    </message>
    <message>
        <source>Total Amount</source>
        <translation type="unfinished">القيمة الإجمالية</translation>
    </message>
    <message>
        <source>Confirm send coins</source>
        <translation type="unfinished">‫تأكيد ارسال وحدات البتكوين‬</translation>
    </message>
    <message>
        <source>Watch-only balance:</source>
        <translation type="unfinished">‫رصيد المراقبة:‬</translation>
    </message>
    <message>
        <source>The recipient address is not valid. Please recheck.</source>
        <translation type="unfinished">‫عنوان المستلم غير صالح. يرجى مراجعة العنوان.‬</translation>
    </message>
    <message>
        <source>The amount to pay must be larger than 0.</source>
        <translation type="unfinished">‫القيمة المدفوعة يجب ان تكون اكبر من 0.‬</translation>
    </message>
    <message>
        <source>The amount exceeds your balance.</source>
        <translation type="unfinished">القيمة تتجاوز رصيدك.</translation>
    </message>
    <message>
        <source>The total exceeds your balance when the %1 transaction fee is included.</source>
        <translation type="unfinished">المجموع يتجاوز رصيدك عندما يتم اضافة %1 رسوم العملية</translation>
    </message>
    <message>
        <source>Duplicate address found: addresses should only be used once each.</source>
        <translation type="unfinished">‫تم العثور على عنوان مكرر: من الأفضل استخدام العناوين مرة واحدة فقط.‬</translation>
    </message>
    <message>
        <source>Transaction creation failed!</source>
        <translation type="unfinished">‫تعذر إنشاء المعاملة!‬</translation>
    </message>
    <message>
        <source>A fee higher than %1 is considered an absurdly high fee.</source>
        <translation type="unfinished">تعتبر الرسوم الأعلى من %1 رسوماً باهظة.</translation>
    </message>
    <message numerus="yes">
        <source>Estimated to begin confirmation within %n block(s).</source>
        <translation type="unfinished">
            <numerusform>Estimated to begin confirmation within %n block(s).</numerusform>
            <numerusform>Estimated to begin confirmation within %n block(s).</numerusform>
            <numerusform>Estimated to begin confirmation within %n block(s).</numerusform>
            <numerusform>Estimated to begin confirmation within %n block(s).</numerusform>
            <numerusform>Estimated to begin confirmation within %n block(s).</numerusform>
            <numerusform>‫الوقت التقديري للنفاذ خلال %n طوابق.‬</numerusform>
        </translation>
    </message>
    <message>
        <source>Warning: Invalid Qtum address</source>
        <translation type="unfinished">تحذير: عنوان بتكوين غير صالح</translation>
    </message>
    <message>
        <source>Warning: Unknown change address</source>
        <translation type="unfinished">تحذير: عنوان الفكة غير معروف</translation>
    </message>
    <message>
        <source>Confirm custom change address</source>
        <translation type="unfinished">تأكيد تغيير العنوان الفكة</translation>
    </message>
    <message>
        <source>The address you selected for change is not part of this wallet. Any or all funds in your wallet may be sent to this address. Are you sure?</source>
        <translation type="unfinished">‫العنوان الذي قمت بتحديده للفكة ليس جزءا من هذه المحفظة. بعض أو جميع الأموال في محفظتك قد يتم إرسالها لهذا العنوان. هل أنت متأكد؟‬</translation>
    </message>
    <message>
        <source>(no label)</source>
        <translation type="unfinished">( لا وجود لمذكرة)</translation>
    </message>
</context>
<context>
    <name>SendCoinsEntry</name>
    <message>
        <source>A&amp;mount:</source>
        <translation type="unfinished">&amp;القيمة</translation>
    </message>
    <message>
        <source>Pay &amp;To:</source>
        <translation type="unfinished">ادفع &amp;الى :</translation>
    </message>
    <message>
        <source>&amp;Label:</source>
        <translation type="unfinished">&amp;مذكرة :</translation>
    </message>
    <message>
        <source>Choose previously used address</source>
        <translation type="unfinished">‫اختر عنوانا تم استخدامه سابقا‬</translation>
    </message>
    <message>
        <source>The Qtum address to send the payment to</source>
        <translation type="unfinished">‫عنوان البتكوين لارسال الدفعة له‬</translation>
    </message>
    <message>
        <source>Paste address from clipboard</source>
        <translation type="unfinished">‫ألصق العنوان من الحافظة‬</translation>
    </message>
    <message>
        <source>Remove this entry</source>
        <translation type="unfinished">‫ازل هذا المدخل‬</translation>
    </message>
    <message>
        <source>The amount to send in the selected unit</source>
        <translation type="unfinished">‫القيمة للإرسال في الوحدة المحددة‬</translation>
    </message>
    <message>
        <source>The fee will be deducted from the amount being sent. The recipient will receive less qtums than you enter in the amount field. If multiple recipients are selected, the fee is split equally.</source>
        <translation type="unfinished">‫سيتم خصم الرسوم من المبلغ الذي يتم إرساله. لذا سوف يتلقى المستلم قيمة أقل من البتكوين المدخل في حقل القيمة. في حالة تحديد عدة مستلمين، يتم تقسيم الرسوم بالتساوي.‬</translation>
    </message>
    <message>
        <source>S&amp;ubtract fee from amount</source>
        <translation type="unfinished">‫ط&amp;رح الرسوم من القيمة‬</translation>
    </message>
    <message>
        <source>Use available balance</source>
        <translation type="unfinished">استخدام الرصيد المتاح</translation>
    </message>
    <message>
        <source>Message:</source>
        <translation type="unfinished">‫رسالة:‬</translation>
    </message>
    <message>
        <source>Enter a label for this address to add it to the list of used addresses</source>
        <translation type="unfinished">‫أدخل مذكرة لهذا العنوان لإضافته إلى قائمة العناوين المستخدمة‬</translation>
    </message>
    <message>
        <source>A message that was attached to the qtum: URI which will be stored with the transaction for your reference. Note: This message will not be sent over the Qtum network.</source>
        <translation type="unfinished">‫الرسالة يتم إرفاقها مع البتكوين: الرابط سيتم تخزينه مع العملية لك للرجوع إليه. ملاحظة: لن يتم إرسال هذه الرسالة عبر شبكة البتكوين.‬</translation>
    </message>
</context>
<context>
    <name>SendConfirmationDialog</name>
    <message>
        <source>Send</source>
        <translation type="unfinished">إرسال</translation>
    </message>
    <message>
        <source>Create Unsigned</source>
        <translation type="unfinished">إنشاء غير موقع</translation>
    </message>
</context>
<context>
    <name>SignVerifyMessageDialog</name>
    <message>
        <source>Signatures - Sign / Verify a Message</source>
        <translation type="unfinished">التواقيع - التوقيع / تحقق من الرسالة</translation>
    </message>
    <message>
        <source>&amp;Sign Message</source>
        <translation type="unfinished">&amp;توقيع الرسالة</translation>
    </message>
    <message>
        <source>You can sign messages/agreements with your addresses to prove you can receive qtums sent to them. Be careful not to sign anything vague or random, as phishing attacks may try to trick you into signing your identity over to them. Only sign fully-detailed statements you agree to.</source>
        <translation type="unfinished">‫تستطيع توقيع رسائل/اتفاقيات من عناوينك لإثبات أنه بإمكانك استلام بتكوين مرسل لهذه العناوين. كن حذرا من توقيع أي شيء غامض أو عشوائي، هجمات التصيد قد تحاول خداعك وانتحال هويتك. وقع البيانات الواضحة بالكامل والتي توافق عليها فقط.‬</translation>
    </message>
    <message>
        <source>The Qtum address to sign the message with</source>
        <translation type="unfinished">عنوان البتكوين لتوقيع الرسالة منه</translation>
    </message>
    <message>
        <source>Choose previously used address</source>
        <translation type="unfinished">‫اختر عنوانا تم استخدامه سابقا‬</translation>
    </message>
    <message>
        <source>Paste address from clipboard</source>
        <translation type="unfinished">‫ألصق العنوان من الحافظة‬</translation>
    </message>
    <message>
        <source>Enter the message you want to sign here</source>
        <translation type="unfinished">ادخل الرسالة التي تريد توقيعها هنا</translation>
    </message>
    <message>
        <source>Signature</source>
        <translation type="unfinished">التوقيع</translation>
    </message>
    <message>
        <source>Copy the current signature to the system clipboard</source>
        <translation type="unfinished">نسخ التوقيع الحالي إلى حافظة النظام</translation>
    </message>
    <message>
        <source>Sign the message to prove you own this Qtum address</source>
        <translation type="unfinished">‫وقع الرسالة لتثبت انك تملك عنوان البتكوين هذا‬</translation>
    </message>
    <message>
        <source>Sign &amp;Message</source>
        <translation type="unfinished">توقيع &amp;الرسالة</translation>
    </message>
    <message>
        <source>Reset all sign message fields</source>
        <translation type="unfinished">‫إعادة تعيين كافة حقول توقيع الرسالة‬</translation>
    </message>
    <message>
        <source>Clear &amp;All</source>
        <translation type="unfinished">مسح الكل</translation>
    </message>
    <message>
        <source>&amp;Verify Message</source>
        <translation type="unfinished">‫&amp;تحقق من الرسالة‬</translation>
    </message>
    <message>
        <source>Enter the receiver's address, message (ensure you copy line breaks, spaces, tabs, etc. exactly) and signature below to verify the message. Be careful not to read more into the signature than what is in the signed message itself, to avoid being tricked by a man-in-the-middle attack. Note that this only proves the signing party receives with the address, it cannot prove sendership of any transaction!</source>
        <translation type="unfinished">أدخل عنوان المتلقي، راسل (تأكد من نسخ فواصل الأسطر، الفراغات، الخ.. تماما) والتوقيع أسفله لتأكيد الرسالة. كن حذرا من عدم قراءة داخل التوقيع أكثر مما هو موقع بالرسالة نفسها، لتجنب خداعك بهجوم man-in-the-middle. لاحظ أنه هذا لاثبات أن الجهة الموقعة تستقبل مع العنوان فقط، لا تستطيع اثبات الارسال لأي معاملة.</translation>
    </message>
    <message>
        <source>The Qtum address the message was signed with</source>
        <translation type="unfinished">عنوان البتكوين الذي تم توقيع الرسالة منه</translation>
    </message>
    <message>
        <source>The signed message to verify</source>
        <translation type="unfinished">الرسالة الموقعة للتحقق.</translation>
    </message>
    <message>
        <source>The signature given when the message was signed</source>
        <translation type="unfinished">‫التوقيع المعطى عند توقيع الرسالة‬</translation>
    </message>
    <message>
        <source>Verify the message to ensure it was signed with the specified Qtum address</source>
        <translation type="unfinished">‫تحقق من الرسالة للتأكد أنه تم توقيعها من عنوان البتكوين المحدد‬</translation>
    </message>
    <message>
        <source>Verify &amp;Message</source>
        <translation type="unfinished">تحقق من &amp;الرسالة</translation>
    </message>
    <message>
        <source>Reset all verify message fields</source>
        <translation type="unfinished">إعادة تعيين جميع حقول التحقق من الرسالة</translation>
    </message>
    <message>
        <source>Click "Sign Message" to generate signature</source>
        <translation type="unfinished">‫انقر "توقيع الرسالة" لانشاء التوقيع‬</translation>
    </message>
    <message>
        <source>The entered address is invalid.</source>
        <translation type="unfinished">العنوان المدخل غير صالح</translation>
    </message>
    <message>
        <source>Please check the address and try again.</source>
        <translation type="unfinished">الرجاء التأكد من العنوان والمحاولة مرة اخرى.</translation>
    </message>
    <message>
        <source>The entered address does not refer to a key.</source>
        <translation type="unfinished">العنوان المدخل لا يشير الى مفتاح.</translation>
    </message>
    <message>
        <source>Wallet unlock was cancelled.</source>
        <translation type="unfinished">تم الغاء عملية فتح المحفظة.</translation>
    </message>
    <message>
        <source>No error</source>
        <translation type="unfinished">لا  يوجد خطأ</translation>
    </message>
    <message>
        <source>Private key for the entered address is not available.</source>
        <translation type="unfinished">‫المفتاح الخاص للعنوان المدخل غير متاح.‬</translation>
    </message>
    <message>
        <source>Message signing failed.</source>
        <translation type="unfinished">فشل توقيع الرسالة.</translation>
    </message>
    <message>
        <source>Message signed.</source>
        <translation type="unfinished">الرسالة موقعة.</translation>
    </message>
    <message>
        <source>The signature could not be decoded.</source>
        <translation type="unfinished">لا يمكن فك تشفير التوقيع.</translation>
    </message>
    <message>
        <source>Please check the signature and try again.</source>
        <translation type="unfinished">فضلا تاكد من التوقيع وحاول مرة اخرى</translation>
    </message>
    <message>
        <source>The signature did not match the message digest.</source>
        <translation type="unfinished">لم يتطابق التوقيع مع ملخص الرسالة.</translation>
    </message>
    <message>
        <source>Message verification failed.</source>
        <translation type="unfinished">فشلت عملية التأكد من الرسالة.</translation>
    </message>
    <message>
        <source>Message verified.</source>
        <translation type="unfinished">تم تأكيد الرسالة.</translation>
    </message>
</context>
<context>
    <name>SplashScreen</name>
    <message>
        <source>(press q to shutdown and continue later)</source>
        <translation type="unfinished">‫(انقر q للاغلاق والمواصلة لاحقا)‬</translation>
    </message>
    <message>
        <source>press q to shutdown</source>
        <translation type="unfinished">‫انقر q للاغلاق‬</translation>
    </message>
</context>
<context>
    <name>TrafficGraphWidget</name>
    <message>
        <source>kB/s</source>
        <translation type="unfinished">كيلوبايت/ثانية</translation>
    </message>
</context>
<context>
    <name>TransactionDesc</name>
    <message>
        <source>conflicted with a transaction with %1 confirmations</source>
        <extracomment>Text explaining the current status of a transaction, shown in the status field of the details window for this transaction. This status represents an unconfirmed transaction that conflicts with a confirmed transaction.</extracomment>
        <translation type="unfinished">‫تعارضت مع عملية أخرى تم تأكيدها %1</translation>
    </message>
    <message>
        <source>0/unconfirmed, in memory pool</source>
        <extracomment>Text explaining the current status of a transaction, shown in the status field of the details window for this transaction. This status represents an unconfirmed transaction that is in the memory pool.</extracomment>
        <translation type="unfinished">‫0/غير مؤكدة، في تجمع الذاكرة‬</translation>
    </message>
    <message>
        <source>0/unconfirmed, not in memory pool</source>
        <extracomment>Text explaining the current status of a transaction, shown in the status field of the details window for this transaction. This status represents an unconfirmed transaction that is not in the memory pool.</extracomment>
        <translation type="unfinished">‫0/غير مؤكدة، ليست في تجمع الذاكرة‬</translation>
    </message>
    <message>
        <source>abandoned</source>
        <extracomment>Text explaining the current status of a transaction, shown in the status field of the details window for this transaction. This status represents an abandoned transaction.</extracomment>
        <translation type="unfinished">مهجور</translation>
    </message>
    <message>
        <source>%1/unconfirmed</source>
        <extracomment>Text explaining the current status of a transaction, shown in the status field of the details window for this transaction. This status represents a transaction confirmed in at least one block, but less than 6 blocks.</extracomment>
        <translation type="unfinished">غير مؤكدة/%1</translation>
    </message>
    <message>
        <source>%1 confirmations</source>
        <extracomment>Text explaining the current status of a transaction, shown in the status field of the details window for this transaction. This status represents a transaction confirmed in 6 or more blocks.</extracomment>
        <translation type="unfinished">تأكيد %1</translation>
    </message>
    <message>
        <source>Status</source>
        <translation type="unfinished">الحالة.</translation>
    </message>
    <message>
        <source>Date</source>
        <translation type="unfinished">التاريخ</translation>
    </message>
    <message>
        <source>Source</source>
        <translation type="unfinished">المصدر</translation>
    </message>
    <message>
        <source>Generated</source>
        <translation type="unfinished">‫مُصدر‬</translation>
    </message>
    <message>
        <source>From</source>
        <translation type="unfinished">من</translation>
    </message>
    <message>
        <source>unknown</source>
        <translation type="unfinished">غير معروف</translation>
    </message>
    <message>
        <source>To</source>
        <translation type="unfinished">الى</translation>
    </message>
    <message>
        <source>own address</source>
        <translation type="unfinished">عنوانه</translation>
    </message>
    <message>
        <source>watch-only</source>
        <translation type="unfinished">‫مراقبة فقط‬</translation>
    </message>
    <message>
        <source>label</source>
        <translation type="unfinished">‫مذكرة‬</translation>
    </message>
    <message numerus="yes">
        <source>matures in %n more block(s)</source>
        <translation type="unfinished">
            <numerusform>matures in %n more block(s)</numerusform>
            <numerusform>matures in %n more block(s)</numerusform>
            <numerusform>matures in %n more block(s)</numerusform>
            <numerusform>matures in %n more block(s)</numerusform>
            <numerusform>matures in %n more block(s)</numerusform>
            <numerusform>matures in %n more block(s)</numerusform>
        </translation>
    </message>
    <message>
        <source>not accepted</source>
        <translation type="unfinished">غير مقبولة</translation>
    </message>
    <message>
        <source>Transaction fee</source>
        <translation type="unfinished">رسوم العملية</translation>
    </message>
    <message>
        <source>Net amount</source>
        <translation type="unfinished">‫صافي القيمة‬</translation>
    </message>
    <message>
        <source>Message</source>
        <translation type="unfinished">رسالة </translation>
    </message>
    <message>
        <source>Comment</source>
        <translation type="unfinished">تعليق</translation>
    </message>
    <message>
        <source>Transaction ID</source>
        <translation type="unfinished">‫رقم العملية‬</translation>
    </message>
    <message>
        <source>Transaction total size</source>
        <translation type="unfinished">الحجم الكلي ‫للعملية‬</translation>
    </message>
    <message>
        <source>Transaction virtual size</source>
        <translation type="unfinished">حجم المعاملة الافتراضي</translation>
    </message>
    <message>
        <source>Output index</source>
        <translation type="unfinished">مؤشر المخرجات</translation>
    </message>
    <message>
        <source>Merchant</source>
        <translation type="unfinished">تاجر</translation>
    </message>
    <message>
        <source>Debug information</source>
        <translation type="unfinished">معلومات التصحيح</translation>
    </message>
    <message>
        <source>Transaction</source>
        <translation type="unfinished">‫عملية‬</translation>
    </message>
    <message>
        <source>Inputs</source>
        <translation type="unfinished">المدخلات</translation>
    </message>
    <message>
        <source>Amount</source>
        <translation type="unfinished">‫القيمة‬</translation>
    </message>
    <message>
        <source>true</source>
        <translation type="unfinished">صحيح</translation>
    </message>
    <message>
        <source>false</source>
        <translation type="unfinished">خاطئ</translation>
    </message>
</context>
<context>
    <name>TransactionDescDialog</name>
    <message>
        <source>This pane shows a detailed description of the transaction</source>
        <translation type="unfinished">يبين هذا الجزء وصفا مفصلا لهده المعاملة</translation>
    </message>
    <message>
        <source>Details for %1</source>
        <translation type="unfinished">تفاصيل عن %1</translation>
    </message>
</context>
<context>
    <name>TransactionTableModel</name>
    <message>
        <source>Date</source>
        <translation type="unfinished">التاريخ</translation>
    </message>
    <message>
        <source>Type</source>
        <translation type="unfinished">النوع</translation>
    </message>
    <message>
        <source>Label</source>
        <translation type="unfinished">المذكرة</translation>
    </message>
    <message>
        <source>Unconfirmed</source>
        <translation type="unfinished">غير مؤكد</translation>
    </message>
    <message>
        <source>Abandoned</source>
        <translation type="unfinished">مهجور</translation>
    </message>
    <message>
        <source>Confirming (%1 of %2 recommended confirmations)</source>
        <translation type="unfinished">قيد التأكيد (%1 من %2 تأكيد موصى به)</translation>
    </message>
    <message>
        <source>Confirmed (%1 confirmations)</source>
        <translation type="unfinished">‫نافذ (%1 تأكيدات)‬</translation>
    </message>
    <message>
        <source>Conflicted</source>
        <translation type="unfinished">يتعارض</translation>
    </message>
    <message>
        <source>Immature (%1 confirmations, will be available after %2)</source>
        <translation type="unfinished">غير ناضجة (تأكيدات %1 ، ستكون متوفرة بعد %2)</translation>
    </message>
    <message>
        <source>Generated but not accepted</source>
        <translation type="unfinished">ولّدت ولكن لم تقبل</translation>
    </message>
    <message>
        <source>Received with</source>
        <translation type="unfinished">‫استلم في‬</translation>
    </message>
    <message>
        <source>Received from</source>
        <translation type="unfinished">‫استلم من</translation>
    </message>
    <message>
        <source>Sent to</source>
        <translation type="unfinished">أرسل إلى</translation>
    </message>
    <message>
        <source>Mined</source>
        <translation type="unfinished">‫معدّن‬</translation>
    </message>
    <message>
        <source>watch-only</source>
        <translation type="unfinished">‫مراقبة فقط‬</translation>
    </message>
    <message>
        <source>(n/a)</source>
        <translation type="unfinished">غير متوفر</translation>
    </message>
    <message>
        <source>(no label)</source>
        <translation type="unfinished">( لا وجود لمذكرة)</translation>
    </message>
    <message>
        <source>Transaction status. Hover over this field to show number of confirmations.</source>
        <translation type="unfinished">حالة التحويل. مرر فوق هذا الحقل لعرض عدد  التأكيدات.</translation>
    </message>
    <message>
        <source>Date and time that the transaction was received.</source>
        <translation type="unfinished">‫التاريخ والوقت الذي تم فيه استلام العملية.‬</translation>
    </message>
    <message>
        <source>Type of transaction.</source>
        <translation type="unfinished">‫نوع العملية.‬</translation>
    </message>
    <message>
        <source>Whether or not a watch-only address is involved in this transaction.</source>
        <translation type="unfinished">‫إذا كان عنوان المراقبة له علاقة بهذه العملية أم لا.‬</translation>
    </message>
    <message>
        <source>User-defined intent/purpose of the transaction.</source>
        <translation type="unfinished">‫سبب تنفيذ العملية للمستخدم.‬</translation>
    </message>
    <message>
        <source>Amount removed from or added to balance.</source>
        <translation type="unfinished">‫القيمة المضافة أو المزالة من الرصيد.‬</translation>
    </message>
</context>
<context>
    <name>TransactionView</name>
    <message>
        <source>All</source>
        <translation type="unfinished">الكل</translation>
    </message>
    <message>
        <source>Today</source>
        <translation type="unfinished">اليوم</translation>
    </message>
    <message>
        <source>This week</source>
        <translation type="unfinished">هذا الاسبوع</translation>
    </message>
    <message>
        <source>This month</source>
        <translation type="unfinished">هذا الشهر</translation>
    </message>
    <message>
        <source>Last month</source>
        <translation type="unfinished">الشهر الماضي</translation>
    </message>
    <message>
        <source>This year</source>
        <translation type="unfinished">هذا العام</translation>
    </message>
    <message>
        <source>Received with</source>
        <translation type="unfinished">‫استلم في‬</translation>
    </message>
    <message>
        <source>Sent to</source>
        <translation type="unfinished">أرسل إلى</translation>
    </message>
    <message>
        <source>Mined</source>
        <translation type="unfinished">‫معدّن‬</translation>
    </message>
    <message>
        <source>Other</source>
        <translation type="unfinished">أخرى</translation>
    </message>
    <message>
        <source>Enter address, transaction id, or label to search</source>
        <translation type="unfinished">‫أدخل العنوان أو معرف المعاملة أو المذكرة للبحث‬</translation>
    </message>
    <message>
        <source>Min amount</source>
        <translation type="unfinished">الحد الأدنى</translation>
    </message>
    <message>
        <source>Range…</source>
        <translation type="unfinished">نطاق...</translation>
    </message>
    <message>
        <source>&amp;Copy address</source>
        <translation type="unfinished">‫&amp;انسخ العنوان‬</translation>
    </message>
    <message>
        <source>Copy &amp;label</source>
        <translation type="unfinished">‫نسخ &amp;مذكرة‬</translation>
    </message>
    <message>
        <source>Copy &amp;amount</source>
        <translation type="unfinished">‫نسخ &amp;القيمة‬</translation>
    </message>
    <message>
        <source>Copy transaction &amp;ID</source>
        <translation type="unfinished">‫نسخ &amp;معرف العملية‬</translation>
    </message>
    <message>
        <source>Copy &amp;raw transaction</source>
        <translation type="unfinished">‫نسخ &amp;النص الأصلي للعملية‬</translation>
    </message>
    <message>
        <source>Copy full transaction &amp;details</source>
        <translation type="unfinished">‫نسخ كامل &amp;تفاصيل العملية‬</translation>
    </message>
    <message>
        <source>&amp;Show transaction details</source>
        <translation type="unfinished">‫&amp; اظهر تفاصيل العملية‬</translation>
    </message>
    <message>
        <source>Increase transaction &amp;fee</source>
        <translation type="unfinished">‫زيادة العملية و الرسوم‬</translation>
    </message>
    <message>
        <source>A&amp;bandon transaction</source>
        <translation type="unfinished">‫ال&amp;تخلي عن العملية</translation>
    </message>
    <message>
        <source>&amp;Edit address label</source>
        <translation type="unfinished">و تحرير تسمية العنوان </translation>
    </message>
    <message>
        <source>Show in %1</source>
        <extracomment>Transactions table context menu action to show the selected transaction in a third-party block explorer. %1 is a stand-in argument for the URL of the explorer.</extracomment>
        <translation type="unfinished">‫عرض في %1</translation>
    </message>
    <message>
        <source>Export Transaction History</source>
        <translation type="unfinished">‫تصدير سجل العمليات التاريخي‬</translation>
    </message>
    <message>
        <source>Comma separated file</source>
        <extracomment>Expanded name of the CSV file format. See: https://en.wikipedia.org/wiki/Comma-separated_values.</extracomment>
        <translation type="unfinished">ملف القيم المفصولة بفاصلة</translation>
    </message>
    <message>
        <source>Confirmed</source>
        <translation type="unfinished">‫نافذ‬</translation>
    </message>
    <message>
        <source>Watch-only</source>
        <translation type="unfinished">‫مراقبة فقط‬</translation>
    </message>
    <message>
        <source>Date</source>
        <translation type="unfinished">التاريخ</translation>
    </message>
    <message>
        <source>Type</source>
        <translation type="unfinished">النوع</translation>
    </message>
    <message>
        <source>Label</source>
        <translation type="unfinished">المذكرة</translation>
    </message>
    <message>
        <source>Address</source>
        <translation type="unfinished">العنوان</translation>
    </message>
    <message>
        <source>ID</source>
        <translation type="unfinished">‫المعرف‬</translation>
    </message>
    <message>
        <source>Exporting Failed</source>
        <translation type="unfinished">فشل التصدير</translation>
    </message>
    <message>
        <source>There was an error trying to save the transaction history to %1.</source>
        <translation type="unfinished">‫حدث خطأ أثناء محاولة حفظ سجل العملية التاريخي في %1.‬</translation>
    </message>
    <message>
        <source>Exporting Successful</source>
        <translation type="unfinished">نجح التصدير</translation>
    </message>
    <message>
        <source>The transaction history was successfully saved to %1.</source>
        <translation type="unfinished">‫تم حفظ سجل العملية التاريخي بنجاح في %1.‬</translation>
    </message>
    <message>
        <source>Range:</source>
        <translation type="unfinished">المدى:</translation>
    </message>
    <message>
        <source>to</source>
        <translation type="unfinished">إلى</translation>
    </message>
</context>
<context>
    <name>WalletFrame</name>
    <message>
        <source>No wallet has been loaded.
Go to File &gt; Open Wallet to load a wallet.
- OR -</source>
        <translation type="unfinished">لم يتم تحميل أي محافظ.
اذهب الى ملف &gt; فتح محفظة لتحميل محفظة.
- أو -</translation>
    </message>
    <message>
        <source>Create a new wallet</source>
        <translation type="unfinished">إنشاء محفظة جديدة</translation>
    </message>
    <message>
        <source>Error</source>
        <translation type="unfinished">خطأ</translation>
    </message>
    <message>
        <source>Unable to decode PSBT from clipboard (invalid base64)</source>
        <translation type="unfinished">‫تعذر قراءة وتحليل ترميز PSBT من الحافظة (base64 غير صالح)‬</translation>
    </message>
    <message>
        <source>Load Transaction Data</source>
        <translation type="unfinished">‫تحميل بيانات العملية‬</translation>
    </message>
    <message>
        <source>Partially Signed Transaction (*.psbt)</source>
        <translation type="unfinished">معاملة موقعة جزئيا (psbt.*)</translation>
    </message>
    <message>
        <source>PSBT file must be smaller than 100 MiB</source>
        <translation type="unfinished">ملف PSBT يجب أن يكون أصغر من 100 ميجابايت</translation>
    </message>
    <message>
        <source>Unable to decode PSBT</source>
        <translation type="unfinished">‫غير قادر على قراءة وتحليل ترميز PSBT‬</translation>
    </message>
</context>
<context>
    <name>WalletModel</name>
    <message>
        <source>Send Coins</source>
        <translation type="unfinished">‫إرسال وحدات البتكوين‬</translation>
    </message>
    <message>
        <source>Fee bump error</source>
        <translation type="unfinished">خطأ في زيادة الرسوم</translation>
    </message>
    <message>
        <source>Increasing transaction fee failed</source>
        <translation type="unfinished">فشل في زيادة رسوم العملية</translation>
    </message>
    <message>
        <source>Do you want to increase the fee?</source>
        <extracomment>Asks a user if they would like to manually increase the fee of a transaction that has already been created.</extracomment>
        <translation type="unfinished">هل تريد زيادة الرسوم؟</translation>
    </message>
    <message>
        <source>Current fee:</source>
        <translation type="unfinished">‫الرسوم الان:‬</translation>
    </message>
    <message>
        <source>Increase:</source>
        <translation type="unfinished">زيادة:</translation>
    </message>
    <message>
        <source>New fee:</source>
        <translation type="unfinished">‫رسم جديد:‬</translation>
    </message>
    <message>
        <source>Confirm fee bump</source>
        <translation type="unfinished">تأكيد زيادة الرسوم</translation>
    </message>
    <message>
        <source>Can't draft transaction.</source>
        <translation type="unfinished">لا يمكن صياغة المعاملة</translation>
    </message>
    <message>
        <source>PSBT copied</source>
        <translation type="unfinished">تم نسخ PSBT</translation>
    </message>
    <message>
        <source>Can't sign transaction.</source>
        <translation type="unfinished">لا يمكن توقيع المعاملة.</translation>
    </message>
    <message>
        <source>Could not commit transaction</source>
        <translation type="unfinished">لا يمكن تنفيذ المعاملة</translation>
    </message>
    <message>
        <source>Can't display address</source>
        <translation type="unfinished">لا يمكن عرض العنوان </translation>
    </message>
    <message>
        <source>default wallet</source>
        <translation type="unfinished">‫محفظة افتراضية‬</translation>
    </message>
</context>
<context>
    <name>WalletView</name>
    <message>
        <source>&amp;Export</source>
        <translation type="unfinished">&amp;تصدير</translation>
    </message>
    <message>
        <source>Export the data in the current tab to a file</source>
        <translation type="unfinished">صدّر البيانات في التبويب الحالي الى ملف</translation>
    </message>
    <message>
        <source>Backup Wallet</source>
        <translation type="unfinished">‫انسخ المحفظة احتياطيا‬</translation>
    </message>
    <message>
        <source>Wallet Data</source>
        <extracomment>Name of the wallet data file format.</extracomment>
        <translation type="unfinished">بيانات المحفظة</translation>
    </message>
    <message>
        <source>Backup Failed</source>
        <translation type="unfinished">‫تعذر النسخ الاحتياطي‬</translation>
    </message>
    <message>
        <source>There was an error trying to save the wallet data to %1.</source>
        <translation type="unfinished">لقد حدث خطأ أثناء محاولة حفظ بيانات المحفظة الى %1.</translation>
    </message>
    <message>
        <source>Backup Successful</source>
        <translation type="unfinished">‫نجح النسخ الاحتياطي‬</translation>
    </message>
    <message>
        <source>The wallet data was successfully saved to %1.</source>
        <translation type="unfinished">تم حفظ بيانات المحفظة بنجاح إلى %1.</translation>
    </message>
    <message>
        <source>Cancel</source>
        <translation type="unfinished">إلغاء</translation>
    </message>
</context>
<context>
    <name>bitcoin-core</name>
    <message>
        <source>The %s developers</source>
        <translation type="unfinished">%s المبرمجون</translation>
    </message>
    <message>
        <source>%s corrupt. Try using the wallet tool qtum-wallet to salvage or restoring a backup.</source>
        <translation type="unfinished">‫‫%s مشكل. حاول استخدام أداة محفظة البتكوين للاصلاح أو استعادة نسخة احتياطية.‬</translation>
    </message>
    <message>
        <source>%s failed to validate the -assumeutxo snapshot state. This indicates a hardware problem, or a bug in the software, or a bad software modification that allowed an invalid snapshot to be loaded. As a result of this, the node will shut down and stop using any state that was built on the snapshot, resetting the chain height from %d to %d. On the next restart, the node will resume syncing from %d without using any snapshot data. Please report this incident to %s, including how you obtained the snapshot. The invalid snapshot chainstate will be left on disk in case it is helpful in diagnosing the issue that caused this error.</source>
        <translation type="unfinished">%sفشل في التحقق من صحة حالة اللقطة -assumeutxo. يشير هذا إلى وجود مشكلة في الأجهزة، أو خطأ في البرنامج، أو تعديل سيء في البرنامج يسمح بتحميل لقطة غير صالحة. ونتيجة لذلك، سيتم إيقاف تشغيل العقدة والتوقف عن استخدام أي حالة تم إنشاؤها في اللقطة، مما يؤدي إلى إعادة ضبط ارتفاع السلسلة من%dإلى %d.  في عملية إعادة التشغيل التالية، ستستأنف العقدة المزامنة من %dدون استخدام أي بيانات لقطة. الرجاء الإبلاغ عن هذه الحادثة إلى %s، بما في ذلك كيفية حصولك على اللقطة. سيتم ترك حالة سلسلة اللقطة غير الصالحة على القرص في حال كان ذلك مفيدًا في تشخيص المشكلة التي تسببت في هذا الخطأ.</translation>
    </message>
    <message>
        <source>Cannot downgrade wallet from version %i to version %i. Wallet version unchanged.</source>
        <translation type="unfinished">‫لا يمكن استرجاع إصدار المحفظة من %i الى %i. لم يتغير إصدار المحفظة.‬</translation>
    </message>
    <message>
        <source>Cannot obtain a lock on data directory %s. %s is probably already running.</source>
        <translation type="unfinished">‫لا يمكن اقفال المجلد %s. من المحتمل أن %s يعمل بالفعل.‬</translation>
    </message>
    <message>
        <source>Distributed under the MIT software license, see the accompanying file %s or %s</source>
        <translation type="unfinished">موزع بموجب ترخيص برامج MIT ، راجع الملف المصاحب %s أو %s</translation>
    </message>
    <message>
        <source>Error reading %s! Transaction data may be missing or incorrect. Rescanning wallet.</source>
        <translation type="unfinished">‫خطأ في قراءة %s بيانات العملية قد تكون مفقودة أو غير صحيحة. اعادة فحص المحفظة.‬</translation>
    </message>
    <message>
        <source>File %s already exists. If you are sure this is what you want, move it out of the way first.</source>
        <translation type="unfinished">الملف %s موجود مسبقا , اذا كنت متأكدا من المتابعة يرجى ابعاده للاستمرار.</translation>
    </message>
    <message>
        <source>Please check that your computer's date and time are correct! If your clock is wrong, %s will not work properly.</source>
        <translation type="unfinished">رجاء تأكد من أن التاريخ والوقت في حاسوبك صحيحان! اذا كانت ساعتك خاطئة، %s لن يعمل بصورة صحيحة.</translation>
    </message>
    <message>
        <source>Please contribute if you find %s useful. Visit %s for further information about the software.</source>
        <translation type="unfinished">يرجى المساهمة إذا وجدت %s مفيداً. تفضل بزيارة %s لمزيد من المعلومات حول البرنامج.</translation>
    </message>
    <message>
        <source>Prune configured below the minimum of %d MiB.  Please use a higher number.</source>
        <translation type="unfinished">‫الاختصار أقل من الحد الأدنى %d ميجابايت. من فضلك ارفع الحد.‬</translation>
    </message>
    <message>
        <source>Prune: last wallet synchronisation goes beyond pruned data. You need to -reindex (download the whole blockchain again in case of pruned node)</source>
        <translation type="unfinished">‫الاختصار: اخر مزامنة للمحفظة كانت قبل البيانات المختصرة. تحتاج الى - اعادة فهرسة (قم بتنزيل الطوابق المتتالية بأكملها مرة أخرى في حال تم اختصار النود)‬</translation>
    </message>
    <message>
        <source>SQLiteDatabase: Unknown sqlite wallet schema version %d. Only version %d is supported</source>
        <translation type="unfinished">SQLiteDatabase: اصدار مخطط لمحفظة sqlite غير معروف %d. فقط اصدار %d مدعوم.</translation>
    </message>
    <message>
        <source>The block database contains a block which appears to be from the future. This may be due to your computer's date and time being set incorrectly. Only rebuild the block database if you are sure that your computer's date and time are correct</source>
        <translation type="unfinished">‫قاعدة بيانات الطوابق تحتوي على طابق مستقبلي كما يبدو. قد يكون هذا بسبب أن التاريخ والوقت في جهازك لم يضبطا بشكل صحيح. قم بإعادة بناء قاعدة بيانات الطوابق في حال كنت متأكدا من أن التاريخ والوقت قد تم ضبطهما بشكل صحيح‬</translation>
    </message>
    <message>
        <source>The transaction amount is too small to send after the fee has been deducted</source>
        <translation type="unfinished">قيمة المعاملة صغيرة جدًا ولا يمكن إرسالها بعد خصم الرسوم</translation>
    </message>
    <message>
        <source>This is a pre-release test build - use at your own risk - do not use for mining or merchant applications</source>
        <translation type="unfinished">‫هذه بناء برمجي تجريبي - استخدمه على مسؤوليتك الخاصة - لا تستخدمه للتعدين أو التجارة‬</translation>
    </message>
    <message>
        <source>This is the maximum transaction fee you pay (in addition to the normal fee) to prioritize partial spend avoidance over regular coin selection.</source>
        <translation type="unfinished">‫هذا هو الحد الاعلى للرسوم التي تدفعها (بالاضافة للرسوم العادية) لتفادي الدفع الجزئي واعطاء أولوية لاختيار الوحدات.‬</translation>
    </message>
    <message>
        <source>This is the transaction fee you may discard if change is smaller than dust at this level</source>
        <translation type="unfinished">هذه رسوم المعاملة يمكنك التخلص منها إذا كان المبلغ أصغر من الغبار عند هذا المستوى</translation>
    </message>
    <message>
        <source>This is the transaction fee you may pay when fee estimates are not available.</source>
        <translation type="unfinished">هذه هي رسوم المعاملة التي قد تدفعها عندما تكون عملية حساب الرسوم غير متوفرة.</translation>
    </message>
    <message>
        <source>Unknown wallet file format "%s" provided. Please provide one of "bdb" or "sqlite".</source>
        <translation type="unfinished">‫صيغة ملف المحفظة غير معروفة “%s”. الرجاء تقديم اما “bdb” أو “sqlite”.‬</translation>
    </message>
    <message>
        <source>Wallet created successfully. The legacy wallet type is being deprecated and support for creating and opening legacy wallets will be removed in the future.</source>
        <translation type="unfinished">‫تم انشاء المحفظة بنجاح. سيتم الغاء العمل بنوعية المحافظ القديمة ولن يتم دعم انشاءها أو فتحها مستقبلا.‬</translation>
    </message>
    <message>
        <source>Warning: Private keys detected in wallet {%s} with disabled private keys</source>
        <translation type="unfinished">‫تحذير: تم اكتشاف مفاتيح خاصة في المحفظة {%s} رغم أن خيار التعامل مع المفاتيح الخاصة معطل‬} مع مفاتيح خاصة موقفة. </translation>
    </message>
    <message>
        <source>Warning: We do not appear to fully agree with our peers! You may need to upgrade, or other nodes may need to upgrade.</source>
        <translation type="unfinished">‫تحذير: لا يبدو أننا نتفق تمامًا مع أقراننا! قد تحتاج إلى الترقية ، أو قد تحتاج الأنواد الأخرى إلى الترقية.‬</translation>
    </message>
    <message>
        <source>You need to rebuild the database using -reindex to go back to unpruned mode.  This will redownload the entire blockchain</source>
        <translation type="unfinished">‫تحتاج إلى إعادة إنشاء قاعدة البيانات باستخدام -reindex للعودة إلى الوضعية النود الكامل. هذا سوف يعيد تحميل الطوابق المتتالية بأكملها‬</translation>
    </message>
    <message>
        <source>%s is set very high!</source>
        <translation type="unfinished">ضبط %s مرتفع جدا!‬</translation>
    </message>
    <message>
        <source>-maxmempool must be at least %d MB</source>
        <translation type="unfinished">‫-الحد الأقصى لتجمع الذاكرة  %d ميجابايت‬ على الأقل</translation>
    </message>
    <message>
        <source>A fatal internal error occurred, see debug.log for details</source>
        <translation type="unfinished">‫حدث خطأ داخلي شديد، راجع ملف تصحيح الأخطاء للتفاصيل‬</translation>
    </message>
    <message>
        <source>Cannot resolve -%s address: '%s'</source>
        <translation type="unfinished">لا يمكن الحل - %s العنوان:  '%s'</translation>
    </message>
    <message>
        <source>Cannot write to data directory '%s'; check permissions.</source>
        <translation type="unfinished">‫لايمكن الكتابة في المجلد '%s'؛ تحقق من الصلاحيات.‬</translation>
    </message>
    <message>
        <source>Failed to rename invalid peers.dat file. Please move or delete it and try again.</source>
        <translation type="unfinished">‫فشل في إعادة تسمية ملف invalid peers.dat. يرجى نقله أو حذفه وحاول مرة أخرى.‬</translation>
    </message>
    <message>
        <source>Config setting for %s only applied on %s network when in [%s] section.</source>
        <translation type="unfinished">يتم تطبيق إعداد التكوين لـ%s فقط على شبكة %s في قسم [%s].</translation>
    </message>
    <message>
        <source>Copyright (C) %i-%i</source>
        <translation type="unfinished">حقوق الطبع والنشر (C) %i-%i</translation>
    </message>
    <message>
        <source>Corrupted block database detected</source>
        <translation type="unfinished">‫تم الكشف عن قاعدة بيانات طوابق تالفة‬</translation>
    </message>
    <message>
        <source>Could not find asmap file %s</source>
        <translation type="unfinished">تعذر العثور على ملف asmap %s</translation>
    </message>
    <message>
        <source>Could not parse asmap file %s</source>
        <translation type="unfinished">تعذر تحليل ملف asmap %s</translation>
    </message>
    <message>
        <source>Disk space is too low!</source>
        <translation type="unfinished">‫تحذير: مساحة التخزين منخفضة!‬</translation>
    </message>
    <message>
        <source>Do you want to rebuild the block database now?</source>
        <translation type="unfinished">‫هل تريد إعادة بناء قاعدة بيانات الطوابق الآن؟‬</translation>
    </message>
    <message>
        <source>Done loading</source>
        <translation type="unfinished">إنتهاء التحميل</translation>
    </message>
    <message>
        <source>Dump file %s does not exist.</source>
        <translation type="unfinished">‫ملف الاسقاط %s غير موجود.‬</translation>
    </message>
    <message>
        <source>Error creating %s</source>
        <translation type="unfinished">خطأ في إنشاء %s</translation>
    </message>
    <message>
        <source>Error loading %s</source>
        <translation type="unfinished">خطأ في تحميل %s</translation>
    </message>
    <message>
        <source>Error loading %s: Private keys can only be disabled during creation</source>
        <translation type="unfinished">‫خطأ في تحميل %s: يمكن تعطيل المفاتيح الخاصة أثناء الانشاء فقط‬</translation>
    </message>
    <message>
        <source>Error loading %s: Wallet corrupted</source>
        <translation type="unfinished">خطأ في التحميل %s: المحفظة تالفة.</translation>
    </message>
    <message>
        <source>Error loading %s: Wallet requires newer version of %s</source>
        <translation type="unfinished">‫خطأ في تحميل %s: المحفظة تتطلب الاصدار الجديد من %s‬</translation>
    </message>
    <message>
        <source>Error loading block database</source>
        <translation type="unfinished">‫خطأ في تحميل قاعدة بيانات الطوابق‬</translation>
    </message>
    <message>
        <source>Error opening block database</source>
        <translation type="unfinished">‫خطأ في فتح قاعدة بيانات الطوابق‬</translation>
    </message>
    <message>
        <source>Error reading from database, shutting down.</source>
        <translation type="unfinished">‫خطأ في القراءة من قاعدة البيانات ، يجري التوقف.‬</translation>
    </message>
    <message>
        <source>Error reading next record from wallet database</source>
        <translation type="unfinished">خطأ قراءة السجل التالي من قاعدة بيانات المحفظة</translation>
    </message>
    <message>
        <source>Error: Couldn't create cursor into database</source>
        <translation type="unfinished">‫خطأ : لم نتمكن من انشاء علامة فارقة (cursor) في قاعدة البيانات‬</translation>
    </message>
    <message>
        <source>Error: Disk space is low for %s</source>
        <translation type="unfinished">‫خطأ : مساحة التخزين منخفضة ل %s</translation>
    </message>
    <message>
        <source>Error: Failed to create new watchonly wallet</source>
        <translation type="unfinished">‫خطأ: فشل انشاء محفظة المراقبة فقط الجديدة‬</translation>
    </message>
    <message>
        <source>Error: Got key that was not hex: %s</source>
        <translation type="unfinished">‫خطأ: المفتاح ليس في صيغة ست عشرية: %s</translation>
    </message>
    <message>
        <source>Error: Got value that was not hex: %s</source>
        <translation type="unfinished">‫خطأ: القيمة ليست في صيغة ست عشرية: %s</translation>
    </message>
    <message>
        <source>Error: Missing checksum</source>
        <translation type="unfinished">خطأ : مجموع اختباري مفقود </translation>
    </message>
    <message>
        <source>Error: No %s addresses available.</source>
        <translation type="unfinished">‫خطأ : لا يتوفر %s عناوين.‬</translation>
    </message>
    <message>
        <source>Error: Unable to begin reading all records in the database</source>
        <translation type="unfinished">‫خطأ: غير قادر على قراءة السجلات في قاعدة البيانات‬</translation>
    </message>
    <message>
        <source>Error: Unable to make a backup of your wallet</source>
        <translation type="unfinished">‫خطأ: غير قادر النسخ الاحتياطي للمحفظة‬</translation>
    </message>
    <message>
        <source>Error: Unable to read all records in the database</source>
        <translation type="unfinished">‫خطأ: غير قادر على قراءة السجلات في قاعدة البيانات‬</translation>
    </message>
    <message>
        <source>Error: Unable to remove watchonly address book data</source>
        <translation type="unfinished">‫خطأ: غير قادر على ازالة عناوين المراقبة فقط من السجل‬</translation>
    </message>
    <message>
        <source>Error: Unable to write record to new wallet</source>
        <translation type="unfinished">خطأ : لا يمكن كتابة السجل للمحفظة الجديدة</translation>
    </message>
    <message>
        <source>Failed to listen on any port. Use -listen=0 if you want this.</source>
        <translation type="unfinished">فشل في الاستماع على أي منفذ. استخدام الاستماع = 0 إذا كنت تريد هذا.</translation>
    </message>
    <message>
        <source>Failed to rescan the wallet during initialization</source>
        <translation type="unfinished">‫فشلت عملية اعادة تفحص وتدقيق المحفظة أثناء التهيئة‬</translation>
    </message>
    <message>
        <source>Failed to verify database</source>
        <translation type="unfinished">فشل في التحقق من قاعدة البيانات</translation>
    </message>
    <message>
        <source>Fee rate (%s) is lower than the minimum fee rate setting (%s)</source>
        <translation type="unfinished">‫معدل الرسوم (%s) أقل من الحد الادنى لاعدادات معدل الرسوم (%s)‬</translation>
    </message>
    <message>
        <source>Ignoring duplicate -wallet %s.</source>
        <translation type="unfinished">‫تجاهل المحفظة المكررة %s.‬</translation>
    </message>
    <message>
        <source>Importing…</source>
        <translation type="unfinished">‫الاستيراد…‬</translation>
    </message>
    <message>
        <source>Incorrect or no genesis block found. Wrong datadir for network?</source>
        <translation type="unfinished">‫لم يتم العثور على طابق الأساس أو المعلومات غير صحيحة. مجلد بيانات خاطئ للشبكة؟‬</translation>
    </message>
    <message>
        <source>Initialization sanity check failed. %s is shutting down.</source>
        <translation type="unfinished">‫فشل التحقق من اختبار التعقل. تم إيقاف %s.</translation>
    </message>
    <message>
        <source>Input not found or already spent</source>
        <translation type="unfinished">‫المدخلات غير موجودة أو تم صرفها‬</translation>
    </message>
    <message>
        <source>Insufficient funds</source>
        <translation type="unfinished">الرصيد غير كافي</translation>
    </message>
    <message>
        <source>Invalid -onion address or hostname: '%s'</source>
        <translation type="unfinished">عنوان اونيون غير صحيح : '%s'</translation>
    </message>
    <message>
        <source>Invalid P2P permission: '%s'</source>
        <translation type="unfinished">‫إذن القرين للقرين غير صالح: ‘%s’‬</translation>
    </message>
    <message>
        <source>Invalid amount for -%s=&lt;amount&gt;: '%s'</source>
        <translation type="unfinished">‫قيمة غير صحيحة‬ ل - %s=&lt;amount&gt;:"%s"</translation>
    </message>
    <message>
        <source>Loading P2P addresses…</source>
        <translation type="unfinished">تحميل عناوين P2P....</translation>
    </message>
    <message>
        <source>Loading banlist…</source>
        <translation type="unfinished">تحميل قائمة الحظر</translation>
    </message>
    <message>
        <source>Loading block index…</source>
        <translation type="unfinished">‫تحميل فهرس الطابق…‬</translation>
    </message>
    <message>
        <source>Loading wallet…</source>
        <translation type="unfinished">‫تحميل المحفظة…‬</translation>
    </message>
    <message>
        <source>Missing amount</source>
        <translation type="unfinished">‫يفتقد القيمة‬</translation>
    </message>
    <message>
        <source>Not enough file descriptors available.</source>
        <translation type="unfinished">لا تتوفر واصفات ملفات كافية.</translation>
    </message>
    <message>
        <source>Prune cannot be configured with a negative value.</source>
        <translation type="unfinished">‫لا يمكن ضبط الاختصار بقيمة سالبة.‬</translation>
    </message>
    <message>
        <source>Prune mode is incompatible with -txindex.</source>
        <translation type="unfinished">‫وضع الاختصار غير متوافق مع -txindex.‬</translation>
    </message>
    <message>
        <source>Replaying blocks…</source>
        <translation type="unfinished">‫إستعادة الطوابق…‬</translation>
    </message>
    <message>
        <source>Rescanning…</source>
        <translation type="unfinished">‫إعادة التفحص والتدقيق…‬</translation>
    </message>
    <message>
        <source>SQLiteDatabase: Failed to execute statement to verify database: %s</source>
        <translation type="unfinished">‫‫SQLiteDatabase: فشل في تنفيذ الامر لتوثيق قاعدة البيانات: %s</translation>
    </message>
    <message>
        <source>Section [%s] is not recognized.</source>
        <translation type="unfinished">لم يتم التعرف على القسم [%s]</translation>
    </message>
    <message>
        <source>Signing transaction failed</source>
        <translation type="unfinished">فشل توقيع المعاملة</translation>
    </message>
    <message>
        <source>Specified -walletdir "%s" does not exist</source>
        <translation type="unfinished">‫مجلد المحفظة المحددة "%s" غير موجود</translation>
    </message>
    <message>
        <source>Specified -walletdir "%s" is a relative path</source>
        <translation type="unfinished">‫مسار مجلد المحفظة المحدد "%s" مختصر ومتغير‬</translation>
    </message>
    <message>
        <source>The source code is available from %s.</source>
        <translation type="unfinished">شفرة المصدر متاحة من %s.</translation>
    </message>
    <message>
        <source>The transaction amount is too small to pay the fee</source>
        <translation type="unfinished">‫قيمة المعاملة صغيرة جدا ولا تكفي لدفع الرسوم‬</translation>
    </message>
    <message>
        <source>The wallet will avoid paying less than the minimum relay fee.</source>
        <translation type="unfinished">‫سوف تتجنب المحفظة دفع رسوم أقل من الحد الأدنى للتوصيل.‬</translation>
    </message>
    <message>
        <source>This is experimental software.</source>
        <translation type="unfinished">هذا برنامج تجريبي.</translation>
    </message>
    <message>
        <source>This is the minimum transaction fee you pay on every transaction.</source>
        <translation type="unfinished">هذه هي اقل قيمة من العمولة التي تدفعها عند كل عملية تحويل للأموال.</translation>
    </message>
    <message>
        <source>This is the transaction fee you will pay if you send a transaction.</source>
        <translation type="unfinished">‫هذه هي رسوم ارسال العملية التي ستدفعها إذا قمت بارسال العمليات.‬</translation>
    </message>
    <message>
        <source>Transaction amount too small</source>
        <translation type="unfinished">قيمة العملية صغيره جدا</translation>
    </message>
    <message>
        <source>Transaction amounts must not be negative</source>
        <translation type="unfinished">‫يجب ألا تكون قيمة العملية بالسالب‬</translation>
    </message>
    <message>
        <source>Transaction must have at least one recipient</source>
        <translation type="unfinished">يجب أن تحتوي المعاملة على مستلم واحد على الأقل</translation>
    </message>
    <message>
        <source>Transaction needs a change address, but we can't generate it.</source>
        <translation type="unfinished">‫العملية تتطلب عنوان فكة ولكن لم نتمكن من توليد العنوان.‬</translation>
    </message>
    <message>
        <source>Transaction too large</source>
        <translation type="unfinished">المعاملة كبيرة جدا</translation>
    </message>
    <message>
        <source>Unable to bind to %s on this computer (bind returned error %s)</source>
        <translation type="unfinished">يتعذر الربط مع %s على هذا الكمبيوتر (الربط انتج خطأ %s)</translation>
    </message>
    <message>
        <source>Unable to bind to %s on this computer. %s is probably already running.</source>
        <translation type="unfinished">تعذر الربط مع %s على هذا الكمبيوتر. %s على الأغلب يعمل مسبقا.</translation>
    </message>
    <message>
        <source>Unable to generate initial keys</source>
        <translation type="unfinished">غير قادر على توليد مفاتيح أولية</translation>
    </message>
    <message>
        <source>Unable to generate keys</source>
        <translation type="unfinished"> غير قادر على توليد مفاتيح</translation>
    </message>
    <message>
        <source>Unable to open %s for writing</source>
        <translation type="unfinished">غير قادر على فتح %s للكتابة </translation>
    </message>
    <message>
        <source>Unable to start HTTP server. See debug log for details.</source>
        <translation type="unfinished">غير قادر على بدء خادم ال HTTP. راجع سجل تصحيح الأخطاء للحصول على التفاصيل.</translation>
    </message>
    <message>
        <source>Unknown -blockfilterindex value %s.</source>
        <translation type="unfinished">‫قيمة -blockfilterindex  مجهولة %s.‬</translation>
    </message>
    <message>
        <source>Unknown address type '%s'</source>
        <translation type="unfinished">عنوان  غير صحيح : '%s'</translation>
    </message>
    <message>
        <source>Unknown network specified in -onlynet: '%s'</source>
        <translation type="unfinished">شبكة مجهولة عرفت حددت في -onlynet: '%s'</translation>
    </message>
    <message>
        <source>Verifying blocks…</source>
        <translation type="unfinished">جار التحقق من الطوابق...</translation>
    </message>
    <message>
        <source>Verifying wallet(s)…</source>
        <translation type="unfinished"> التحقق من المحافظ ....</translation>
    </message>
    <message>
        <source>Wallet needed to be rewritten: restart %s to complete</source>
        <translation type="unfinished">يجب إعادة كتابة المحفظة: يلزم إعادة التشغيل %s لإكمال العملية</translation>
    </message>
    <message>
        <source>Settings file could not be read</source>
        <translation type="unfinished">‫ملف الاعدادات لا يمكن قراءته‬</translation>
    </message>
    <message>
        <source>Settings file could not be written</source>
        <translation type="unfinished">‫لم نتمكن من كتابة ملف الاعدادات‬</translation>
    </message>
</context>
</TS><|MERGE_RESOLUTION|>--- conflicted
+++ resolved
@@ -17,55 +17,7 @@
         <source>Choose the address to receive coins with</source>
         <translation type="unfinished">اختر العنوان الذي ترغب باستلام بتكوين اليه</translation>
     </message>
-<<<<<<< HEAD
-    <message>
-        <source>C&amp;hoose</source>
-        <translation type="unfinished">ا&amp;ختر</translation>
-    </message>
-    <message>
-        <source>These are your Qtum addresses for sending payments. Always check the amount and the receiving address before sending coins.</source>
-        <translation type="unfinished">‫هذه عناوين البتكوين الخاصة بك لإرسال المدفوعات. تأكد دائما من القيم المدخلة ومن العنوان المستلم قبل الارسال.‬</translation>
-    </message>
-    <message>
-        <source>These are your Qtum addresses for receiving payments. Use the 'Create new receiving address' button in the receive tab to create new addresses.
-Signing is only possible with addresses of the type 'legacy'.</source>
-        <translation type="unfinished">هذه عناوين البتكوين الخاصة بك لاستلام المدفوعات. قم بالنقر على زر انشاء عنوان استلام جديد لإنشاء عناوين جديدة.
-التوقيع ممكن باستخدام العناوين القديمة "Legacy" فقط.</translation>
-    </message>
-    <message>
-        <source>&amp;Copy Address</source>
-        <translation type="unfinished">&amp;نسخ العنوان</translation>
-    </message>
-    <message>
-        <source>Copy &amp;Label</source>
-        <translation type="unfinished">نسخ &amp;المذكرة</translation>
-    </message>
-    <message>
-        <source>&amp;Edit</source>
-        <translation type="unfinished">&amp;تحرير</translation>
-    </message>
-    <message>
-        <source>Export Address List</source>
-        <translation type="unfinished">تصدير قائمة العناوين</translation>
-    </message>
-    <message>
-        <source>Comma separated file</source>
-        <extracomment>Expanded name of the CSV file format. See: https://en.wikipedia.org/wiki/Comma-separated_values.</extracomment>
-        <translation type="unfinished">ملف القيم المفصولة بفاصلة</translation>
-    </message>
-    <message>
-        <source>There was an error trying to save the address list to %1. Please try again.</source>
-        <extracomment>An error message. %1 is a stand-in argument for the name of the file we attempted to save to.</extracomment>
-        <translation type="unfinished">حدث خطأ أثناء محاولة حفظ قائمة العناوين في %1. يرجى معاودة المحاولة. </translation>
-    </message>
-    <message>
-        <source>Exporting Failed</source>
-        <translation type="unfinished">فشل التصدير</translation>
-    </message>
-</context>
-=======
     </context>
->>>>>>> 1088a98f
 <context>
     <name>AddressTableModel</name>
     <message>
