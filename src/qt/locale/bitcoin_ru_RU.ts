--- conflicted
+++ resolved
@@ -132,13 +132,10 @@
         <translation>Повторите новый пароль</translation>
     </message>
     <message>
-<<<<<<< HEAD
-=======
         <source>Show password</source>
         <translation>Отобразить пароль</translation>
     </message>
     <message>
->>>>>>> 228c1378
         <source>Enter the new passphrase to the wallet.&lt;br/&gt;Please use a passphrase of &lt;b&gt;ten or more random characters&lt;/b&gt;, or &lt;b&gt;eight or more words&lt;/b&gt;.</source>
         <translation>Введите новый пароль для кошелька.&lt;br/&gt; Пожалуйста используйте пароль из &lt;b&gt; десяти или более произвольных символов&lt;/b&gt;, или &lt;b&gt;восемь или боле слов&lt;/b&gt;</translation>
     </message>
@@ -191,13 +188,10 @@
         <translation>%1 закроется сейчас для завершения процесса шифрования. Запомните что шифрование вашего кошелька не сможет полностью защитить ваши биткойны от кражи при помощи вредоносного ПО, заразившего ваш компьютер.</translation>
     </message>
     <message>
-<<<<<<< HEAD
-=======
         <source>IMPORTANT: Any previous backups you have made of your wallet file should be replaced with the newly generated, encrypted wallet file. For security reasons, previous backups of the unencrypted wallet file will become useless as soon as you start using the new, encrypted wallet.</source>
         <translation>ВАЖНО: любые предыдущие резервные копия вашего кошелька, выполненные вами, необходимо заменить новым сгенерированным, зашифрованным файлом кошелька. В целях безопасности, предыдущие резервные копии незашифрованного файла кошелька утратят пригодность после начала использования нового зашифрованного кошелька.</translation>
     </message>
     <message>
->>>>>>> 228c1378
         <source>Wallet encryption failed</source>
         <translation>Шифрование кошелька завершилось неудачно.</translation>
     </message>
@@ -248,24 +242,18 @@
         <translation>Синхронизация с сетью...</translation>
     </message>
     <message>
-<<<<<<< HEAD
-=======
         <source>&amp;Overview</source>
         <translation>&amp;Обзор</translation>
     </message>
     <message>
->>>>>>> 228c1378
         <source>Node</source>
         <translation>Узел</translation>
     </message>
     <message>
-<<<<<<< HEAD
-=======
         <source>Show general overview of wallet</source>
         <translation>Отобразить общий обзор кошелька</translation>
     </message>
     <message>
->>>>>>> 228c1378
         <source>&amp;Transactions</source>
         <translation>&amp;Транзакции</translation>
     </message>
@@ -330,8 +318,6 @@
         <translation>Открыть &amp;URI...</translation>
     </message>
     <message>
-<<<<<<< HEAD
-=======
         <source>Wallet:</source>
         <translation>Кошелек:</translation>
     </message>
@@ -340,7 +326,6 @@
         <translation>Кошелек по умолчанию</translation>
     </message>
     <message>
->>>>>>> 228c1378
         <source>Click to disable network activity.</source>
         <translation>Нажмите для отключения взаимодействия с сетью.</translation>
     </message>
@@ -365,13 +350,10 @@
         <translation>Послать средства на биткойн адрес</translation>
     </message>
     <message>
-<<<<<<< HEAD
-=======
         <source>Backup wallet to another location</source>
         <translation>Выполнить резервное копирование кошелька в другом месте расположения</translation>
     </message>
     <message>
->>>>>>> 228c1378
         <source>Change the passphrase used for wallet encryption</source>
         <translation>Изменить пароль, используемый для шифрования кошелька</translation>
     </message>
@@ -416,8 +398,6 @@
         <translation>Зашифровать приватные ключи, принадлежащие вашему кошельку</translation>
     </message>
     <message>
-<<<<<<< HEAD
-=======
         <source>Sign messages with your Qtum addresses to prove you own them</source>
         <translation>Подписывайте сообщения Qtum адресами чтобы подтвердить что это написали именно Вы</translation>
     </message>
@@ -426,7 +406,6 @@
         <translation>Проверяйте сообщения чтобы убедиться что они подписаны конкретными Qtum адресами</translation>
     </message>
     <message>
->>>>>>> 228c1378
         <source>&amp;File</source>
         <translation>&amp;Файл</translation>
     </message>
@@ -762,8 +741,6 @@
         <translation>Добро пожаловать в %1.</translation>
     </message>
     <message>
-<<<<<<< HEAD
-=======
         <source>Use the default data directory</source>
         <translation>Использовать стандартную директорию данных</translation>
     </message>
@@ -772,13 +749,10 @@
         <translation>Использовать пользовательскую директорию данных</translation>
     </message>
     <message>
->>>>>>> 228c1378
         <source>Qtum</source>
         <translation>Qtum Core</translation>
     </message>
     <message>
-<<<<<<< HEAD
-=======
         <source>At least %1 GB of data will be stored in this directory, and it will grow over time.</source>
         <translation>Как минимум %1 ГБ данных будет сохранен в эту директорию. Со временем размер будет увеличиваться.</translation>
     </message>
@@ -795,7 +769,6 @@
         <translation>Ошибка: невозможно создать указанную директорию данных "%1".</translation>
     </message>
     <message>
->>>>>>> 228c1378
         <source>Error</source>
         <translation>Ошибка</translation>
     </message>
@@ -889,8 +862,6 @@
         <translation>МБ</translation>
     </message>
     <message>
-<<<<<<< HEAD
-=======
         <source>IP address of the proxy (e.g. IPv4: 127.0.0.1 / IPv6: ::1)</source>
         <translation>IP-адрес прокси-сервера (к примеру, IPv4: 127.0.0.1 / IPv6: ::1)</translation>
     </message>
@@ -911,7 +882,6 @@
         <translation>Сбросить все опции клиента к значениям по умолчанию.</translation>
     </message>
     <message>
->>>>>>> 228c1378
         <source>&amp;Reset Options</source>
         <translation>&amp;Сбросить опции</translation>
     </message>
@@ -940,21 +910,16 @@
         <translation>Пробросить порт через &amp;UPnP</translation>
     </message>
     <message>
-<<<<<<< HEAD
+        <source>Accept connections from outside.</source>
+        <translation>Принимать внешние подключения</translation>
+    </message>
+    <message>
+        <source>Allow incomin&amp;g connections</source>
+        <translation>Разрешить входящие соединения</translation>
+    </message>
+    <message>
         <source>Connect to the Qtum network through a SOCKS5 proxy.</source>
         <translation>Подключится к сети Qtum через SOCKS5 прокси.</translation>
-=======
-        <source>Accept connections from outside.</source>
-        <translation>Принимать внешние подключения</translation>
->>>>>>> 228c1378
-    </message>
-    <message>
-        <source>Allow incomin&amp;g connections</source>
-        <translation>Разрешить входящие соединения</translation>
-    </message>
-    <message>
-        <source>Connect to the Qtum network through a SOCKS5 proxy.</source>
-        <translation>Подключится к сети Qtum через SOCKS5 прокси.</translation>
     </message>
     <message>
         <source>&amp;Connect through SOCKS5 proxy (default proxy):</source>
@@ -989,8 +954,6 @@
         <translation>&amp;Окно</translation>
     </message>
     <message>
-<<<<<<< HEAD
-=======
         <source>Show only a tray icon after minimizing the window.</source>
         <translation>Отобразить только значок в области уведомлений после сворачивания окна.</translation>
     </message>
@@ -1007,7 +970,6 @@
         <translation>Показывать ли опцию управления монетами.</translation>
     </message>
     <message>
->>>>>>> 228c1378
         <source>&amp;OK</source>
         <translation>&amp;ОК</translation>
     </message>
@@ -1016,1357 +978,1310 @@
         <translation>&amp;Отмена</translation>
     </message>
     <message>
-<<<<<<< HEAD
+        <source>default</source>
+        <translation>по умолчанию</translation>
+    </message>
+    <message>
+        <source>Confirm options reset</source>
+        <translation>Подтвердить сброс опций</translation>
+    </message>
+    <message>
+        <source>Client restart required to activate changes.</source>
+        <translation>Для активации изменений необходим перезапуск клиента.</translation>
+    </message>
+    <message>
+        <source>Client will be shut down. Do you want to proceed?</source>
+        <translation>Клиент будет закрыт. Продолжить далее?</translation>
+    </message>
+    <message>
+        <source>Configuration options</source>
+        <translation>Опции конфигурации</translation>
+    </message>
+    <message>
         <source>Error</source>
         <translation>Ошибка</translation>
     </message>
+    <message>
+        <source>The configuration file could not be opened.</source>
+        <translation>Невозможно открыть файл конфигурации.</translation>
+    </message>
+    <message>
+        <source>This change would require a client restart.</source>
+        <translation>Это изменение потребует перезапуск клиента.</translation>
+    </message>
+    <message>
+        <source>The supplied proxy address is invalid.</source>
+        <translation>Введенный адрес прокси-сервера недействителен.</translation>
+    </message>
+</context>
+<context>
+    <name>OverviewPage</name>
+    <message>
+        <source>Form</source>
+        <translation>Форма</translation>
+    </message>
+    <message>
+        <source>Your current spendable balance</source>
+        <translation>Ваш доступный баланс</translation>
+    </message>
+    <message>
+        <source>Pending:</source>
+        <translation>В ожидании:</translation>
+    </message>
+    <message>
+        <source>Immature:</source>
+        <translation>Незрелые:</translation>
+    </message>
+    <message>
+        <source>Balances</source>
+        <translation>Балансы</translation>
+    </message>
+    <message>
+        <source>Total:</source>
+        <translation>Всего:</translation>
+    </message>
+    <message>
+        <source>Your current total balance</source>
+        <translation>Ваш текущий баланс:</translation>
+    </message>
+    <message>
+        <source>Your current balance in watch-only addresses</source>
+        <translation>Ваш текущий баланс (только чтение):</translation>
+    </message>
+    <message>
+        <source>Spendable:</source>
+        <translation>Доступно:</translation>
+    </message>
+    <message>
+        <source>Recent transactions</source>
+        <translation>Последние транзакции</translation>
+    </message>
     </context>
-=======
-        <source>default</source>
-        <translation>по умолчанию</translation>
-    </message>
-    <message>
-        <source>Confirm options reset</source>
-        <translation>Подтвердить сброс опций</translation>
-    </message>
-    <message>
-        <source>Client restart required to activate changes.</source>
-        <translation>Для активации изменений необходим перезапуск клиента.</translation>
-    </message>
-    <message>
-        <source>Client will be shut down. Do you want to proceed?</source>
-        <translation>Клиент будет закрыт. Продолжить далее?</translation>
-    </message>
-    <message>
-        <source>Configuration options</source>
-        <translation>Опции конфигурации</translation>
+<context>
+    <name>PaymentServer</name>
+    <message>
+        <source>Payment request error</source>
+        <translation>Ошибка запроса платежа</translation>
+    </message>
+    <message>
+        <source>Invalid payment address %1</source>
+        <translation>Неверный адрес %1</translation>
+    </message>
+    <message>
+        <source>Payment request rejected</source>
+        <translation>Запрос платежа отклонен</translation>
+    </message>
+    <message>
+        <source>Payment request expired.</source>
+        <translation>Истекло время ожидания запроса платежа</translation>
+    </message>
+    <message>
+        <source>Payment request is not initialized.</source>
+        <translation>Запрос платежа не инициализирован</translation>
+    </message>
+    <message>
+        <source>Invalid payment request.</source>
+        <translation>Неверный запрос платежа.</translation>
+    </message>
+    <message>
+        <source>Error communicating with %1: %2</source>
+        <translation>Ошибка связи с %1: %2</translation>
+    </message>
+    <message>
+        <source>Bad response from server %1</source>
+        <translation>Неправильный ответ от сервера %1</translation>
+    </message>
+    <message>
+        <source>Payment acknowledged</source>
+        <translation>Оплата подтверждена</translation>
+    </message>
+</context>
+<context>
+    <name>PeerTableModel</name>
+    <message>
+        <source>User Agent</source>
+        <translation>Пользовательский агент</translation>
+    </message>
+    <message>
+        <source>Node/Service</source>
+        <translation>Узел/служба</translation>
+    </message>
+    <message>
+        <source>NodeId</source>
+        <translation>Идентификатор узла</translation>
+    </message>
+    <message>
+        <source>Sent</source>
+        <translation>Отправлено</translation>
+    </message>
+    <message>
+        <source>Received</source>
+        <translation>Получено</translation>
+    </message>
+</context>
+<context>
+    <name>QObject</name>
+    <message>
+        <source>Amount</source>
+        <translation>Количество</translation>
+    </message>
+    <message>
+        <source>Enter a Qtum address (e.g. %1)</source>
+        <translation>Введите биткоин-адрес (напр. %1)</translation>
+    </message>
+    <message>
+        <source>%1 d</source>
+        <translation>%1 д</translation>
+    </message>
+    <message>
+        <source>%1 h</source>
+        <translation>%1 ч</translation>
+    </message>
+    <message>
+        <source>%1 m</source>
+        <translation>%1 м</translation>
+    </message>
+    <message>
+        <source>%1 s</source>
+        <translation>%1 с</translation>
+    </message>
+    <message>
+        <source>N/A</source>
+        <translation>Н/Д</translation>
+    </message>
+    <message>
+        <source>%1 and %2</source>
+        <translation>%1 и %2</translation>
+    </message>
+    <message>
+        <source>%1 B</source>
+        <translation>%1  Б</translation>
+    </message>
+    <message>
+        <source>%1 KB</source>
+        <translation>%1  КБ</translation>
+    </message>
+    <message>
+        <source>%1 MB</source>
+        <translation>%1  МБ</translation>
+    </message>
+    <message>
+        <source>%1 GB</source>
+        <translation>%1 ГБ</translation>
+    </message>
+    <message>
+        <source>unknown</source>
+        <translation>неизвестно</translation>
+    </message>
+</context>
+<context>
+    <name>QObject::QObject</name>
+    <message>
+        <source>Error: Specified data directory "%1" does not exist.</source>
+        <translation>Ошибка: указанная директория данных "%1" не существует.</translation>
+    </message>
+    <message>
+        <source>Error: %1</source>
+        <translation>Ошибка: %1</translation>
+    </message>
+</context>
+<context>
+    <name>QRImageWidget</name>
+    <message>
+        <source>&amp;Save Image...</source>
+        <translation>&amp;Сохранить изображение...</translation>
+    </message>
+    <message>
+        <source>&amp;Copy Image</source>
+        <translation>&amp;Копировать изображение</translation>
+    </message>
+    <message>
+        <source>Save QR Code</source>
+        <translation>Сохранить QR-код</translation>
+    </message>
+    <message>
+        <source>PNG Image (*.png)</source>
+        <translation>PNG Картинка (*.png)</translation>
+    </message>
+</context>
+<context>
+    <name>RPCConsole</name>
+    <message>
+        <source>N/A</source>
+        <translation>Н/Д</translation>
+    </message>
+    <message>
+        <source>Client version</source>
+        <translation>Версия клиента</translation>
+    </message>
+    <message>
+        <source>&amp;Information</source>
+        <translation>Информация</translation>
+    </message>
+    <message>
+        <source>Debug window</source>
+        <translation>Окно отладки</translation>
+    </message>
+    <message>
+        <source>Network</source>
+        <translation>Сеть</translation>
+    </message>
+    <message>
+        <source>Name</source>
+        <translation>Название</translation>
+    </message>
+    <message>
+        <source>Number of connections</source>
+        <translation>Количество соединений</translation>
+    </message>
+    <message>
+        <source>Current number of blocks</source>
+        <translation>Текущее количество блоков</translation>
+    </message>
+    <message>
+        <source>Memory Pool</source>
+        <translation>Пул памяти</translation>
+    </message>
+    <message>
+        <source>Current number of transactions</source>
+        <translation>Текущее количество транзакций</translation>
+    </message>
+    <message>
+        <source>Memory usage</source>
+        <translation>Использование памяти</translation>
+    </message>
+    <message>
+        <source>Wallet: </source>
+        <translation>Кошелек:</translation>
+    </message>
+    <message>
+        <source>&amp;Reset</source>
+        <translation>&amp;Сбросить</translation>
+    </message>
+    <message>
+        <source>Received</source>
+        <translation>Получено</translation>
+    </message>
+    <message>
+        <source>Sent</source>
+        <translation>Отправлено</translation>
+    </message>
+    <message>
+        <source>&amp;Peers</source>
+        <translation>&amp;Пиры</translation>
+    </message>
+    <message>
+        <source>Banned peers</source>
+        <translation>Заблокированные пиры</translation>
+    </message>
+    <message>
+        <source>Version</source>
+        <translation>Версия</translation>
+    </message>
+    <message>
+        <source>Synced Headers</source>
+        <translation>Синхронизировано заголовков</translation>
+    </message>
+    <message>
+        <source>Synced Blocks</source>
+        <translation>Синхронизировано блоков</translation>
+    </message>
+    <message>
+        <source>User Agent</source>
+        <translation>Пользовательский агент</translation>
+    </message>
+    <message>
+        <source>Decrease font size</source>
+        <translation>Уменьшить размер шрифта</translation>
+    </message>
+    <message>
+        <source>Increase font size</source>
+        <translation>Увеличить размер шрифта</translation>
+    </message>
+    <message>
+        <source>Services</source>
+        <translation>Сервисы</translation>
+    </message>
+    <message>
+        <source>Connection Time</source>
+        <translation>Время соединения</translation>
+    </message>
+    <message>
+        <source>Last Send</source>
+        <translation>Последние отправленные</translation>
+    </message>
+    <message>
+        <source>Last Receive</source>
+        <translation>Последние полученные</translation>
+    </message>
+    <message>
+        <source>Ping Time</source>
+        <translation>Время отклика Ping</translation>
+    </message>
+    <message>
+        <source>Min Ping</source>
+        <translation>Минимальное время отклика Ping</translation>
+    </message>
+    <message>
+        <source>Last block time</source>
+        <translation>Время последнего блока</translation>
+    </message>
+    <message>
+        <source>&amp;Open</source>
+        <translation>&amp;Открыть</translation>
+    </message>
+    <message>
+        <source>&amp;Console</source>
+        <translation>&amp;Консоль</translation>
+    </message>
+    <message>
+        <source>&amp;Network Traffic</source>
+        <translation>&amp;Сетевой трафик</translation>
+    </message>
+    <message>
+        <source>In:</source>
+        <translation>Вход:</translation>
+    </message>
+    <message>
+        <source>Out:</source>
+        <translation>Выход:</translation>
+    </message>
+    <message>
+        <source>1 &amp;hour</source>
+        <translation>1 &amp;час</translation>
+    </message>
+    <message>
+        <source>1 &amp;day</source>
+        <translation>1 &amp;день</translation>
+    </message>
+    <message>
+        <source>1 &amp;week</source>
+        <translation>1 &amp;неделя</translation>
+    </message>
+    <message>
+        <source>1 &amp;year</source>
+        <translation>1 &amp;год</translation>
+    </message>
+    <message>
+        <source>default wallet</source>
+        <translation>Кошелек по умолчанию</translation>
+    </message>
+    <message>
+        <source>Type %1 for an overview of available commands.</source>
+        <translation>Ввести %1 для обзора доступных команд.</translation>
+    </message>
+    <message>
+        <source>never</source>
+        <translation>никогда</translation>
+    </message>
+    <message>
+        <source>Yes</source>
+        <translation>Да</translation>
+    </message>
+    <message>
+        <source>No</source>
+        <translation>Нет</translation>
+    </message>
+    <message>
+        <source>Unknown</source>
+        <translation>Неизвестно</translation>
+    </message>
+</context>
+<context>
+    <name>ReceiveCoinsDialog</name>
+    <message>
+        <source>&amp;Label:</source>
+        <translation>&amp;Метка:</translation>
+    </message>
+    <message>
+        <source>&amp;Message:</source>
+        <translation>&amp;Сообщение:</translation>
+    </message>
+    <message>
+        <source>Clear all fields of the form.</source>
+        <translation>Очистить все поля формы.</translation>
+    </message>
+    <message>
+        <source>Clear</source>
+        <translation>Отчистить</translation>
+    </message>
+    <message>
+        <source>Requested payments history</source>
+        <translation>История платежных запросов</translation>
+    </message>
+    <message>
+        <source>&amp;Request payment</source>
+        <translation>&amp;Запросить платеж</translation>
+    </message>
+    <message>
+        <source>Show the selected request (does the same as double clicking an entry)</source>
+        <translation>Отобразить выбранный запрос (выполняет то же, что и двойной щелчок на записи)</translation>
+    </message>
+    <message>
+        <source>Show</source>
+        <translation>Показать</translation>
+    </message>
+    <message>
+        <source>Remove the selected entries from the list</source>
+        <translation>Удалить выбранные записи со списка</translation>
+    </message>
+    <message>
+        <source>Remove</source>
+        <translation>Удалить</translation>
+    </message>
+    <message>
+        <source>Copy URI</source>
+        <translation>Копировать URI</translation>
+    </message>
+    <message>
+        <source>Copy label</source>
+        <translation>Копировать метку</translation>
+    </message>
+    <message>
+        <source>Copy message</source>
+        <translation>Копировать сообщение</translation>
+    </message>
+    <message>
+        <source>Copy amount</source>
+        <translation>Копировать сумму</translation>
+    </message>
+</context>
+<context>
+    <name>ReceiveRequestDialog</name>
+    <message>
+        <source>QR Code</source>
+        <translation>QR-код</translation>
+    </message>
+    <message>
+        <source>Copy &amp;URI</source>
+        <translation>Копировать &amp;URI</translation>
+    </message>
+    <message>
+        <source>Copy &amp;Address</source>
+        <translation>Копировать &amp;Адрес</translation>
+    </message>
+    <message>
+        <source>&amp;Save Image...</source>
+        <translation>&amp;Сохранить изображение...</translation>
+    </message>
+    <message>
+        <source>Payment information</source>
+        <translation>Информация о платеже</translation>
+    </message>
+    <message>
+        <source>URI</source>
+        <translation>URI</translation>
+    </message>
+    <message>
+        <source>Address</source>
+        <translation>Адрес</translation>
+    </message>
+    <message>
+        <source>Amount</source>
+        <translation>Количество</translation>
+    </message>
+    <message>
+        <source>Label</source>
+        <translation>Метка</translation>
+    </message>
+    <message>
+        <source>Message</source>
+        <translation>Сообщение</translation>
+    </message>
+    <message>
+        <source>Wallet</source>
+        <translation>Кошелек</translation>
+    </message>
+    <message>
+        <source>Error encoding URI into QR Code.</source>
+        <translation>Ошибка преобразования URI в QR-код.</translation>
+    </message>
+</context>
+<context>
+    <name>RecentRequestsTableModel</name>
+    <message>
+        <source>Date</source>
+        <translation>Дата</translation>
+    </message>
+    <message>
+        <source>Label</source>
+        <translation>Метка</translation>
+    </message>
+    <message>
+        <source>Message</source>
+        <translation>Сообщение</translation>
+    </message>
+    <message>
+        <source>(no label)</source>
+        <translation>(нет метки)</translation>
+    </message>
+    <message>
+        <source>(no message)</source>
+        <translation>(нет сообщений)</translation>
+    </message>
+    <message>
+        <source>(no amount requested)</source>
+        <translation>(не указана запрашиваемая сумма)</translation>
+    </message>
+    <message>
+        <source>Requested</source>
+        <translation>Запрошено</translation>
+    </message>
+</context>
+<context>
+    <name>SendCoinsDialog</name>
+    <message>
+        <source>Send Coins</source>
+        <translation>Отправить монеты</translation>
+    </message>
+    <message>
+        <source>Coin Control Features</source>
+        <translation>Опции управления монетами</translation>
+    </message>
+    <message>
+        <source>Inputs...</source>
+        <translation>Входы...</translation>
+    </message>
+    <message>
+        <source>automatically selected</source>
+        <translation>выбрано автоматически</translation>
+    </message>
+    <message>
+        <source>Insufficient funds!</source>
+        <translation>Недостаточно средств!</translation>
+    </message>
+    <message>
+        <source>Quantity:</source>
+        <translation>Количество:</translation>
+    </message>
+    <message>
+        <source>Bytes:</source>
+        <translation>Байтов:</translation>
+    </message>
+    <message>
+        <source>Amount:</source>
+        <translation>Количество:</translation>
+    </message>
+    <message>
+        <source>Fee:</source>
+        <translation>Комиссия:</translation>
+    </message>
+    <message>
+        <source>After Fee:</source>
+        <translation>После комиссии:</translation>
+    </message>
+    <message>
+        <source>Change:</source>
+        <translation>Сдача:</translation>
+    </message>
+    <message>
+        <source>Custom change address</source>
+        <translation>Указать адрес для сдачи</translation>
+    </message>
+    <message>
+        <source>Transaction Fee:</source>
+        <translation>Комиссия за транзакцию:</translation>
+    </message>
+    <message>
+        <source>Choose...</source>
+        <translation>Выбрать...</translation>
+    </message>
+    <message>
+        <source>Warning: Fee estimation is currently not possible.</source>
+        <translation>Предупреждение: оценка комиссии в данный момент невозможна.</translation>
+    </message>
+    <message>
+        <source>collapse fee-settings</source>
+        <translation>свернуть настройки комиссионных</translation>
+    </message>
+    <message>
+        <source>per kilobyte</source>
+        <translation>за килобайт</translation>
+    </message>
+    <message>
+        <source>Hide</source>
+        <translation>Спрятать</translation>
+    </message>
+    <message>
+        <source>Recommended:</source>
+        <translation>Рекомендованное значение:</translation>
+    </message>
+    <message>
+        <source>Custom:</source>
+        <translation>Пользовательское значение:</translation>
+    </message>
+    <message>
+        <source>Send to multiple recipients at once</source>
+        <translation>Отправить нескольким получателям сразу</translation>
+    </message>
+    <message>
+        <source>Add &amp;Recipient</source>
+        <translation>Добавить &amp;получателя</translation>
+    </message>
+    <message>
+        <source>Clear all fields of the form.</source>
+        <translation>Очистить все поля формы.</translation>
+    </message>
+    <message>
+        <source>Dust:</source>
+        <translation>Пыль:</translation>
+    </message>
+    <message>
+        <source>Confirmation time target:</source>
+        <translation>Целевое время подтверждения</translation>
+    </message>
+    <message>
+        <source>Enable Replace-By-Fee</source>
+        <translation>Включить Replace-By-Fee</translation>
+    </message>
+    <message>
+        <source>Balance:</source>
+        <translation>Баланс:</translation>
+    </message>
+    <message>
+        <source>Copy quantity</source>
+        <translation>Копировать количество</translation>
+    </message>
+    <message>
+        <source>Copy amount</source>
+        <translation>Копировать сумму</translation>
+    </message>
+    <message>
+        <source>Copy fee</source>
+        <translation>Скопировать комиссию</translation>
+    </message>
+    <message>
+        <source>Copy after fee</source>
+        <translation>Скопировать после комиссии</translation>
+    </message>
+    <message>
+        <source>Copy bytes</source>
+        <translation>Скопировать байты</translation>
+    </message>
+    <message>
+        <source>Copy dust</source>
+        <translation>Скопировать пыль</translation>
+    </message>
+    <message>
+        <source>Copy change</source>
+        <translation>Скопировать сдачу</translation>
+    </message>
+    <message>
+        <source>Are you sure you want to send?</source>
+        <translation>Вы действительно хотите выполнить отправку?</translation>
+    </message>
+    <message>
+        <source>or</source>
+        <translation>или</translation>
+    </message>
+    <message>
+        <source>Transaction fee</source>
+        <translation>Комиссия</translation>
+    </message>
+    <message>
+        <source>Confirm send coins</source>
+        <translation>Подтвердить отправку монет</translation>
+    </message>
+    <message>
+        <source>The amount to pay must be larger than 0.</source>
+        <translation>Сумма оплаты должна быть больше 0.</translation>
+    </message>
+    <message>
+        <source>The amount exceeds your balance.</source>
+        <translation>Количество превышает ваш баланс.</translation>
+    </message>
+    <message>
+        <source>Transaction creation failed!</source>
+        <translation>Создание транзакции завершилось неудачей!</translation>
+    </message>
+    <message>
+        <source>The transaction was rejected with the following reason: %1</source>
+        <translation>Транзакция была отменена по следующей причине: %1</translation>
+    </message>
+    <message>
+        <source>A fee higher than %1 is considered an absurdly high fee.</source>
+        <translation>Комиссия более чем в %1 считается абсурдно высокой.</translation>
+    </message>
+    <message>
+        <source>Payment request expired.</source>
+        <translation>Истекло время ожидания запроса платежа</translation>
+    </message>
+    <message>
+        <source>(no label)</source>
+        <translation>(нет метки)</translation>
+    </message>
+</context>
+<context>
+    <name>SendCoinsEntry</name>
+    <message>
+        <source>&amp;Label:</source>
+        <translation>&amp;Метка:</translation>
+    </message>
+    <message>
+        <source>Choose previously used address</source>
+        <translation>Выбрать предыдущий использованный адрес</translation>
+    </message>
+    <message>
+        <source>Alt+A</source>
+        <translation>Alt+A</translation>
+    </message>
+    <message>
+        <source>Paste address from clipboard</source>
+        <translation>Вставить адрес из буфера обмена</translation>
+    </message>
+    <message>
+        <source>Alt+P</source>
+        <translation>Alt+P</translation>
+    </message>
+    <message>
+        <source>Remove this entry</source>
+        <translation>Удалить эту запись</translation>
+    </message>
+    <message>
+        <source>Use available balance</source>
+        <translation>Использовать доступный баланс</translation>
+    </message>
+    <message>
+        <source>Message:</source>
+        <translation>Сообщение:</translation>
+    </message>
+    <message>
+        <source>Pay To:</source>
+        <translation>Выполнить оплату в пользу:</translation>
+    </message>
+    </context>
+<context>
+    <name>SendConfirmationDialog</name>
+    <message>
+        <source>Yes</source>
+        <translation>Да</translation>
+    </message>
+</context>
+<context>
+    <name>ShutdownWindow</name>
+    <message>
+        <source>%1 is shutting down...</source>
+        <translation>%1 завершает работу...</translation>
+    </message>
+    </context>
+<context>
+    <name>SignVerifyMessageDialog</name>
+    <message>
+        <source>Choose previously used address</source>
+        <translation>Выбрать предыдущий использованный адрес</translation>
+    </message>
+    <message>
+        <source>Alt+A</source>
+        <translation>Alt+A</translation>
+    </message>
+    <message>
+        <source>Paste address from clipboard</source>
+        <translation>Вставить адрес из буфера обмена</translation>
+    </message>
+    <message>
+        <source>Alt+P</source>
+        <translation>Alt+P</translation>
+    </message>
+    <message>
+        <source>Signature</source>
+        <translation>Подпись</translation>
+    </message>
+    <message>
+        <source>Copy the current signature to the system clipboard</source>
+        <translation>Скопировать текущую подпись в буфер обмена системы</translation>
+    </message>
+    <message>
+        <source>The entered address is invalid.</source>
+        <translation>Введенный адрес недействителен.</translation>
+    </message>
+    <message>
+        <source>Please check the address and try again.</source>
+        <translation>Необходимо проверить адрес и выполнить повторную попытку.</translation>
+    </message>
+    <message>
+        <source>Wallet unlock was cancelled.</source>
+        <translation>Разблокирование кошелька было отменено.</translation>
+    </message>
+    <message>
+        <source>Message signed.</source>
+        <translation>Сообщение подписано.</translation>
+    </message>
+    <message>
+        <source>The signature could not be decoded.</source>
+        <translation>Невозможно расшифровать подпись.</translation>
+    </message>
+    </context>
+<context>
+    <name>SplashScreen</name>
+    </context>
+<context>
+    <name>TrafficGraphWidget</name>
+    </context>
+<context>
+    <name>TransactionDesc</name>
+    <message>
+        <source>in memory pool</source>
+        <translation>в мемпуле</translation>
+    </message>
+    <message>
+        <source>not in memory pool</source>
+        <translation>не в мемпуле</translation>
+    </message>
+    <message>
+        <source>Status</source>
+        <translation>Статус</translation>
+    </message>
+    <message>
+        <source>Date</source>
+        <translation>Дата</translation>
+    </message>
+    <message>
+        <source>Source</source>
+        <translation>Источник</translation>
+    </message>
+    <message>
+        <source>From</source>
+        <translation>От</translation>
+    </message>
+    <message>
+        <source>unknown</source>
+        <translation>неизвестно</translation>
+    </message>
+    <message>
+        <source>watch-only</source>
+        <translation>только просмотр</translation>
+    </message>
+    <message>
+        <source>Transaction fee</source>
+        <translation>Комиссия</translation>
+    </message>
+    <message>
+        <source>Message</source>
+        <translation>Сообщение</translation>
+    </message>
+    <message>
+        <source>Comment</source>
+        <translation>Комментарий</translation>
+    </message>
+    <message>
+        <source>Transaction ID</source>
+        <translation>ID транзакции</translation>
+    </message>
+    <message>
+        <source>Transaction</source>
+        <translation>Транзакция</translation>
+    </message>
+    <message>
+        <source>Amount</source>
+        <translation>Количество</translation>
+    </message>
+    </context>
+<context>
+    <name>TransactionDescDialog</name>
+    <message>
+        <source>Details for %1</source>
+        <translation>Детальная информация по %1</translation>
+    </message>
+</context>
+<context>
+    <name>TransactionTableModel</name>
+    <message>
+        <source>Date</source>
+        <translation>Дата</translation>
+    </message>
+    <message>
+        <source>Type</source>
+        <translation>Тип</translation>
+    </message>
+    <message>
+        <source>Label</source>
+        <translation>Метка</translation>
+    </message>
+    <message>
+        <source>Received with</source>
+        <translation>Получено на</translation>
+    </message>
+    <message>
+        <source>Sent to</source>
+        <translation>Отправить</translation>
+    </message>
+    <message>
+        <source>Mined</source>
+        <translation>Добыто</translation>
+    </message>
+    <message>
+        <source>watch-only</source>
+        <translation>только просмотр</translation>
+    </message>
+    <message>
+        <source>(no label)</source>
+        <translation>(нет метки)</translation>
+    </message>
+    <message>
+        <source>Transaction status. Hover over this field to show number of confirmations.</source>
+        <translation>Статус транзакции. Для отображения количества подтверждений необходимо навести курсор на это поле.</translation>
+    </message>
+    <message>
+        <source>Date and time that the transaction was received.</source>
+        <translation>Дата и время получения транзакции.</translation>
+    </message>
+    <message>
+        <source>Type of transaction.</source>
+        <translation>Тип транзакции.</translation>
+    </message>
+    </context>
+<context>
+    <name>TransactionView</name>
+    <message>
+        <source>All</source>
+        <translation>Все</translation>
+    </message>
+    <message>
+        <source>Today</source>
+        <translation>Сегодня</translation>
+    </message>
+    <message>
+        <source>This week</source>
+        <translation>Эта неделя</translation>
+    </message>
+    <message>
+        <source>This month</source>
+        <translation>Этот месяц</translation>
+    </message>
+    <message>
+        <source>Last month</source>
+        <translation>Последний месяц</translation>
+    </message>
+    <message>
+        <source>This year</source>
+        <translation>Этот год</translation>
+    </message>
+    <message>
+        <source>Range...</source>
+        <translation>Диапазон...</translation>
+    </message>
+    <message>
+        <source>Received with</source>
+        <translation>Получено на</translation>
+    </message>
+    <message>
+        <source>Sent to</source>
+        <translation>Отправить</translation>
+    </message>
+    <message>
+        <source>To yourself</source>
+        <translation>Себе</translation>
+    </message>
+    <message>
+        <source>Mined</source>
+        <translation>Добыто</translation>
+    </message>
+    <message>
+        <source>Enter address, transaction id, or label to search</source>
+        <translation>Введите адрес, ID транзакции или метку для поиска</translation>
+    </message>
+    <message>
+        <source>Min amount</source>
+        <translation>Минимальное количество</translation>
+    </message>
+    <message>
+        <source>Abandon transaction</source>
+        <translation>Отказ от транзакции</translation>
+    </message>
+    <message>
+        <source>Increase transaction fee</source>
+        <translation>Увеличить комиссию за транзакцию</translation>
+    </message>
+    <message>
+        <source>Copy address</source>
+        <translation>Копировать адрес</translation>
+    </message>
+    <message>
+        <source>Copy label</source>
+        <translation>Копировать метку</translation>
+    </message>
+    <message>
+        <source>Copy amount</source>
+        <translation>Копировать сумму</translation>
+    </message>
+    <message>
+        <source>Copy transaction ID</source>
+        <translation>Копировать ID транзакции</translation>
+    </message>
+    <message>
+        <source>Copy raw transaction</source>
+        <translation>Копировать raw транзакцию</translation>
+    </message>
+    <message>
+        <source>Copy full transaction details</source>
+        <translation>Копировать все детали транзакции</translation>
+    </message>
+    <message>
+        <source>Edit label</source>
+        <translation>Изменить метку</translation>
+    </message>
+    <message>
+        <source>Show transaction details</source>
+        <translation>Отобразить детали транзакции</translation>
+    </message>
+    <message>
+        <source>Confirmed</source>
+        <translation>Подтвержденные</translation>
+    </message>
+    <message>
+        <source>Date</source>
+        <translation>Дата</translation>
+    </message>
+    <message>
+        <source>Type</source>
+        <translation>Тип</translation>
+    </message>
+    <message>
+        <source>Label</source>
+        <translation>Метка</translation>
+    </message>
+    <message>
+        <source>Address</source>
+        <translation>Адрес</translation>
+    </message>
+    <message>
+        <source>ID</source>
+        <translation>ИН</translation>
+    </message>
+    <message>
+        <source>Exporting Failed</source>
+        <translation>Экспорт не удался</translation>
+    </message>
+    <message>
+        <source>There was an error trying to save the transaction history to %1.</source>
+        <translation>При попытке сохранения истории транзакций в %1 произошла ошибка.</translation>
+    </message>
+    <message>
+        <source>Exporting Successful</source>
+        <translation>Экспорт выполнен успешно</translation>
+    </message>
+    <message>
+        <source>The transaction history was successfully saved to %1.</source>
+        <translation>Историю транзакций было успешно сохранено в %1.</translation>
+    </message>
+    </context>
+<context>
+    <name>UnitDisplayStatusBarControl</name>
+    </context>
+<context>
+    <name>WalletFrame</name>
+    </context>
+<context>
+    <name>WalletModel</name>
+    <message>
+        <source>Send Coins</source>
+        <translation>Отправить монеты</translation>
+    </message>
+    <message>
+        <source>Increasing transaction fee failed</source>
+        <translation>Увеличение комиссии за транзакцию завершилось неудачей</translation>
+    </message>
+    <message>
+        <source>Do you want to increase the fee?</source>
+        <translation>Желаете увеличить комиссию?</translation>
+    </message>
+    <message>
+        <source>Current fee:</source>
+        <translation>Текущее значение комиссии</translation>
+    </message>
+    <message>
+        <source>Increase:</source>
+        <translation>Увеличить</translation>
+    </message>
+    <message>
+        <source>New fee:</source>
+        <translation>Новое значение комиссии:</translation>
+    </message>
+    <message>
+        <source>Can't sign transaction.</source>
+        <translation>Невозможно подписать транзакцию</translation>
+    </message>
+    <message>
+        <source>Could not commit transaction</source>
+        <translation>Не удалось выполнить транзакцию</translation>
+    </message>
+</context>
+<context>
+    <name>WalletView</name>
+    <message>
+        <source>&amp;Export</source>
+        <translation>Экспортировать</translation>
+    </message>
+    <message>
+        <source>Export the data in the current tab to a file</source>
+        <translation>Экспортировать данные в текущей вкладке в файл</translation>
+    </message>
+    <message>
+        <source>Backup Wallet</source>
+        <translation>Создать резервную копию кошелька</translation>
+    </message>
+    <message>
+        <source>Wallet Data (*.dat)</source>
+        <translation>Данные кошелька (*.dat)</translation>
+    </message>
+    <message>
+        <source>Backup Failed</source>
+        <translation>Создание резервной копии кошелька завершилось неудачей</translation>
+    </message>
+    <message>
+        <source>There was an error trying to save the wallet data to %1.</source>
+        <translation>При попытке сохранения данных кошелька в %1 произошла ошибка.</translation>
+    </message>
+    <message>
+        <source>Backup Successful</source>
+        <translation>Резервное копирование выполнено успешно</translation>
+    </message>
+    <message>
+        <source>The wallet data was successfully saved to %1.</source>
+        <translation>Данные кошелька были успешно сохранены в %1.</translation>
+    </message>
+    </context>
+<context>
+    <name>qtum-core</name>
+    <message>
+        <source>Error: A fatal internal error occurred, see debug.log for details</source>
+        <translation>Ошибка: произошла критическая внутренняя ошибка, для получения деталей см. debug.log</translation>
+    </message>
+    <message>
+        <source>Unable to start HTTP server. See debug log for details.</source>
+        <translation>Невозможно запустить HTTP-сервер. Для получения более детальной информации необходимо обратиться к журналу отладки.</translation>
+    </message>
+    <message>
+        <source>Qtum Core</source>
+        <translation>Qtum Core</translation>
+    </message>
+    <message>
+        <source>The %s developers</source>
+        <translation>Разработчики %s</translation>
+    </message>
+    <message>
+        <source>%d of last 100 blocks have unexpected version</source>
+        <translation>%d из последних 100 блоков имеют неожиданную версию</translation>
+    </message>
+    <message>
+        <source>Copyright (C) %i-%i</source>
+        <translation>Авторское право (©) %i-%i</translation>
+    </message>
+    <message>
+        <source>Error loading %s</source>
+        <translation>Ошибка загрузки %s</translation>
+    </message>
+    <message>
+        <source>Error loading %s: Wallet corrupted</source>
+        <translation>Ошибка загрузки %s: кошелек поврежден</translation>
+    </message>
+    <message>
+        <source>Error loading %s: Wallet requires newer version of %s</source>
+        <translation>Ошибка загрузки %s: кошелек требует более поздней версии %s</translation>
+    </message>
+    <message>
+        <source>Error: Disk space is low!</source>
+        <translation>Ошибка: место на диске заканчивается!</translation>
+    </message>
+    <message>
+        <source>Importing...</source>
+        <translation>Выполняется импорт...</translation>
+    </message>
+    <message>
+        <source>Loading P2P addresses...</source>
+        <translation>Выполняется загрузка P2P-адресов...</translation>
+    </message>
+    <message>
+        <source>Loading banlist...</source>
+        <translation>Загрузка черного списка...</translation>
+    </message>
+    <message>
+        <source>Not enough file descriptors available.</source>
+        <translation>Недоступно достаточного количества дескрипторов файла.</translation>
+    </message>
+    <message>
+        <source>Transaction fee and change calculation failed</source>
+        <translation>Не удалось рассчитать комиссию и сдачу для транзакции </translation>
+    </message>
+    <message>
+        <source>Unsupported argument -debugnet ignored, use -debug=net.</source>
+        <translation>Неподдерживаемый аргумент -debugnet пропущен, необходимо использовать -debug=net.</translation>
+    </message>
+    <message>
+        <source>Unsupported argument -tor found, use -onion.</source>
+        <translation>Обнаружен неподдерживаемый аргумент -tor, необходимо использовать -onion.</translation>
+    </message>
+    <message>
+        <source>Verifying blocks...</source>
+        <translation>Проверка блоков...</translation>
+    </message>
+    <message>
+        <source>Error reading from database, shutting down.</source>
+        <translation>Ошибка чтения с базы данных, выполняется закрытие.</translation>
+    </message>
+    <message>
+        <source>Information</source>
+        <translation>Информация</translation>
+    </message>
+    <message>
+        <source>Signing transaction failed</source>
+        <translation>Подписание транзакции завершилось неудачей</translation>
+    </message>
+    <message>
+        <source>Transaction amount too small</source>
+        <translation>Размер транзакции слишком мал</translation>
+    </message>
+    <message>
+        <source>Transaction too large</source>
+        <translation>Транзакция слишком большая</translation>
+    </message>
+    <message>
+        <source>Warning</source>
+        <translation>Предупреждение</translation>
+    </message>
+    <message>
+        <source>This is the minimum transaction fee you pay on every transaction.</source>
+        <translation>Это минимальная комиссия, которую вы платите для любой транзакции</translation>
+    </message>
+    <message>
+        <source>This is the transaction fee you will pay if you send a transaction.</source>
+        <translation>Это размер комиссии, которую вы заплатите при отправке транзакции </translation>
+    </message>
+    <message>
+        <source>Transaction amounts must not be negative</source>
+        <translation>Размер транзакции не может быть отрицательным</translation>
+    </message>
+    <message>
+        <source>Transaction must have at least one recipient</source>
+        <translation>Транзакция должна иметь хотя бы одного получателя</translation>
+    </message>
+    <message>
+        <source>Insufficient funds</source>
+        <translation>Недостаточно средств</translation>
+    </message>
+    <message>
+        <source>Loading block index...</source>
+        <translation>Загрузка индекса блоков...</translation>
+    </message>
+    <message>
+        <source>Loading wallet...</source>
+        <translation>Выполняется загрузка кошелька...</translation>
+    </message>
+    <message>
+        <source>Cannot downgrade wallet</source>
+        <translation>Невозможно выполнить переход на более раннюю версию кошелька</translation>
+    </message>
+    <message>
+        <source>Rescanning...</source>
+        <translation>Выполняется повторное сканирование...</translation>
+    </message>
+    <message>
+        <source>Done loading</source>
+        <translation>Загрузка завершена</translation>
     </message>
     <message>
         <source>Error</source>
         <translation>Ошибка</translation>
     </message>
-    <message>
-        <source>The configuration file could not be opened.</source>
-        <translation>Невозможно открыть файл конфигурации.</translation>
-    </message>
-    <message>
-        <source>This change would require a client restart.</source>
-        <translation>Это изменение потребует перезапуск клиента.</translation>
-    </message>
-    <message>
-        <source>The supplied proxy address is invalid.</source>
-        <translation>Введенный адрес прокси-сервера недействителен.</translation>
-    </message>
-</context>
->>>>>>> 228c1378
-<context>
-    <name>OverviewPage</name>
-    <message>
-        <source>Form</source>
-        <translation>Форма</translation>
-    </message>
-    <message>
-        <source>Your current spendable balance</source>
-        <translation>Ваш доступный баланс</translation>
-    </message>
-    <message>
-        <source>Pending:</source>
-        <translation>В ожидании:</translation>
-    </message>
-    <message>
-        <source>Immature:</source>
-        <translation>Незрелые:</translation>
-    </message>
-    <message>
-        <source>Balances</source>
-        <translation>Балансы</translation>
-    </message>
-    <message>
-        <source>Total:</source>
-        <translation>Всего:</translation>
-    </message>
-    <message>
-        <source>Your current total balance</source>
-        <translation>Ваш текущий баланс:</translation>
-    </message>
-    <message>
-        <source>Your current balance in watch-only addresses</source>
-        <translation>Ваш текущий баланс (только чтение):</translation>
-<<<<<<< HEAD
-=======
-    </message>
-    <message>
-        <source>Spendable:</source>
-        <translation>Доступно:</translation>
->>>>>>> 228c1378
-    </message>
-    <message>
-        <source>Recent transactions</source>
-        <translation>Последние транзакции</translation>
-    </message>
-    </context>
-<context>
-    <name>PaymentServer</name>
-    <message>
-        <source>Payment request error</source>
-        <translation>Ошибка запроса платежа</translation>
-    </message>
-    <message>
-        <source>Invalid payment address %1</source>
-        <translation>Неверный адрес %1</translation>
-    </message>
-    <message>
-        <source>Payment request rejected</source>
-        <translation>Запрос платежа отклонен</translation>
-    </message>
-    <message>
-        <source>Payment request expired.</source>
-        <translation>Истекло время ожидания запроса платежа</translation>
-    </message>
-    <message>
-        <source>Payment request is not initialized.</source>
-        <translation>Запрос платежа не инициализирован</translation>
-    </message>
-    <message>
-        <source>Invalid payment request.</source>
-        <translation>Неверный запрос платежа.</translation>
-    </message>
-    <message>
-        <source>Error communicating with %1: %2</source>
-        <translation>Ошибка связи с %1: %2</translation>
-    </message>
-    <message>
-        <source>Bad response from server %1</source>
-        <translation>Неправильный ответ от сервера %1</translation>
-    </message>
-    <message>
-        <source>Payment acknowledged</source>
-        <translation>Оплата подтверждена</translation>
-    </message>
-</context>
-<context>
-    <name>PeerTableModel</name>
-    <message>
-<<<<<<< HEAD
-=======
-        <source>User Agent</source>
-        <translation>Пользовательский агент</translation>
-    </message>
-    <message>
-        <source>Node/Service</source>
-        <translation>Узел/служба</translation>
-    </message>
-    <message>
-        <source>NodeId</source>
-        <translation>Идентификатор узла</translation>
-    </message>
-    <message>
->>>>>>> 228c1378
-        <source>Sent</source>
-        <translation>Отправлено</translation>
-    </message>
-    <message>
-        <source>Received</source>
-        <translation>Получено</translation>
-    </message>
-</context>
-<context>
-    <name>QObject</name>
-    <message>
-<<<<<<< HEAD
-=======
-        <source>Amount</source>
-        <translation>Количество</translation>
-    </message>
-    <message>
->>>>>>> 228c1378
-        <source>Enter a Qtum address (e.g. %1)</source>
-        <translation>Введите биткоин-адрес (напр. %1)</translation>
-    </message>
-    <message>
-<<<<<<< HEAD
-        <source>%1 and %2</source>
-        <translation>%1 и %2</translation>
-    </message>
-    <message>
-        <source>%1 B</source>
-        <translation>%1  Б</translation>
-    </message>
-    <message>
-        <source>%1 KB</source>
-        <translation>%1  КБ</translation>
-=======
-        <source>%1 d</source>
-        <translation>%1 д</translation>
-    </message>
-    <message>
-        <source>%1 h</source>
-        <translation>%1 ч</translation>
-    </message>
-    <message>
-        <source>%1 m</source>
-        <translation>%1 м</translation>
-    </message>
-    <message>
-        <source>%1 s</source>
-        <translation>%1 с</translation>
-    </message>
-    <message>
-        <source>N/A</source>
-        <translation>Н/Д</translation>
->>>>>>> 228c1378
-    </message>
-    <message>
-        <source>%1 MB</source>
-        <translation>%1  МБ</translation>
-    </message>
-    <message>
-<<<<<<< HEAD
-        <source>%1 GB</source>
-        <translation>%1 ГБ</translation>
-=======
-        <source>%1 B</source>
-        <translation>%1  Б</translation>
->>>>>>> 228c1378
-    </message>
-    <message>
-        <source>%1 KB</source>
-        <translation>%1  КБ</translation>
-    </message>
-    <message>
-        <source>%1 MB</source>
-        <translation>%1  МБ</translation>
-    </message>
-    <message>
-        <source>%1 GB</source>
-        <translation>%1 ГБ</translation>
-    </message>
-    <message>
-        <source>unknown</source>
-        <translation>неизвестно</translation>
-    </message>
-</context>
-<context>
-    <name>QObject::QObject</name>
-    <message>
-        <source>Error: Specified data directory "%1" does not exist.</source>
-        <translation>Ошибка: указанная директория данных "%1" не существует.</translation>
-    </message>
-    <message>
-        <source>Error: %1</source>
-        <translation>Ошибка: %1</translation>
-    </message>
-</context>
-<context>
-    <name>QRImageWidget</name>
-    <message>
-        <source>&amp;Save Image...</source>
-        <translation>&amp;Сохранить изображение...</translation>
-    </message>
-    <message>
-        <source>&amp;Copy Image</source>
-        <translation>&amp;Копировать изображение</translation>
-    </message>
-    <message>
-        <source>Save QR Code</source>
-        <translation>Сохранить QR-код</translation>
-    </message>
-    <message>
-        <source>PNG Image (*.png)</source>
-        <translation>PNG Картинка (*.png)</translation>
-    </message>
-</context>
-<context>
-    <name>RPCConsole</name>
-    <message>
-        <source>N/A</source>
-        <translation>Н/Д</translation>
-    </message>
-    <message>
-        <source>Client version</source>
-        <translation>Версия клиента</translation>
-    </message>
-    <message>
-        <source>&amp;Information</source>
-        <translation>Информация</translation>
-    </message>
-    <message>
-        <source>Debug window</source>
-        <translation>Окно отладки</translation>
-    </message>
-    <message>
-        <source>Network</source>
-        <translation>Сеть</translation>
-    </message>
-    <message>
-        <source>Name</source>
-        <translation>Название</translation>
-    </message>
-    <message>
-        <source>Number of connections</source>
-        <translation>Количество соединений</translation>
-    </message>
-    <message>
-        <source>Current number of blocks</source>
-        <translation>Текущее количество блоков</translation>
-    </message>
-    <message>
-        <source>Memory Pool</source>
-        <translation>Пул памяти</translation>
-    </message>
-    <message>
-        <source>Current number of transactions</source>
-        <translation>Текущее количество транзакций</translation>
-    </message>
-    <message>
-        <source>Memory usage</source>
-        <translation>Использование памяти</translation>
-    </message>
-    <message>
-        <source>Wallet: </source>
-        <translation>Кошелек:</translation>
-    </message>
-    <message>
-        <source>&amp;Reset</source>
-        <translation>&amp;Сбросить</translation>
-    </message>
-    <message>
-        <source>Received</source>
-        <translation>Получено</translation>
-    </message>
-    <message>
-        <source>Sent</source>
-        <translation>Отправлено</translation>
-    </message>
-    <message>
-        <source>&amp;Peers</source>
-        <translation>&amp;Пиры</translation>
-    </message>
-    <message>
-        <source>Banned peers</source>
-        <translation>Заблокированные пиры</translation>
-    </message>
-    <message>
-        <source>Version</source>
-        <translation>Версия</translation>
-    </message>
-    <message>
-        <source>Synced Headers</source>
-        <translation>Синхронизировано заголовков</translation>
-    </message>
-    <message>
-        <source>Synced Blocks</source>
-        <translation>Синхронизировано блоков</translation>
-    </message>
-    <message>
-        <source>User Agent</source>
-        <translation>Пользовательский агент</translation>
-    </message>
-    <message>
-        <source>Decrease font size</source>
-        <translation>Уменьшить размер шрифта</translation>
-    </message>
-    <message>
-        <source>Increase font size</source>
-        <translation>Увеличить размер шрифта</translation>
-    </message>
-    <message>
-        <source>Services</source>
-        <translation>Сервисы</translation>
-    </message>
-    <message>
-        <source>Connection Time</source>
-        <translation>Время соединения</translation>
-    </message>
-    <message>
-        <source>Last Send</source>
-        <translation>Последние отправленные</translation>
-    </message>
-    <message>
-        <source>Last Receive</source>
-        <translation>Последние полученные</translation>
-    </message>
-    <message>
-        <source>Ping Time</source>
-        <translation>Время отклика Ping</translation>
-    </message>
-    <message>
-        <source>Min Ping</source>
-        <translation>Минимальное время отклика Ping</translation>
-    </message>
-    <message>
-        <source>Last block time</source>
-        <translation>Время последнего блока</translation>
-    </message>
-    <message>
-        <source>&amp;Open</source>
-        <translation>&amp;Открыть</translation>
-    </message>
-    <message>
-        <source>&amp;Console</source>
-        <translation>&amp;Консоль</translation>
-    </message>
-    <message>
-        <source>&amp;Network Traffic</source>
-        <translation>&amp;Сетевой трафик</translation>
-    </message>
-    <message>
-        <source>In:</source>
-        <translation>Вход:</translation>
-    </message>
-    <message>
-        <source>Out:</source>
-        <translation>Выход:</translation>
-    </message>
-    <message>
-        <source>1 &amp;hour</source>
-        <translation>1 &amp;час</translation>
-    </message>
-    <message>
-        <source>1 &amp;day</source>
-        <translation>1 &amp;день</translation>
-    </message>
-    <message>
-        <source>1 &amp;week</source>
-        <translation>1 &amp;неделя</translation>
-    </message>
-    <message>
-        <source>1 &amp;year</source>
-        <translation>1 &amp;год</translation>
-    </message>
-    <message>
-<<<<<<< HEAD
-=======
-        <source>default wallet</source>
-        <translation>Кошелек по умолчанию</translation>
-    </message>
-    <message>
-        <source>Type %1 for an overview of available commands.</source>
-        <translation>Ввести %1 для обзора доступных команд.</translation>
-    </message>
-    <message>
->>>>>>> 228c1378
-        <source>never</source>
-        <translation>никогда</translation>
-    </message>
-    <message>
-        <source>Yes</source>
-        <translation>Да</translation>
-    </message>
-    <message>
-        <source>No</source>
-        <translation>Нет</translation>
-    </message>
-    <message>
-        <source>Unknown</source>
-        <translation>Неизвестно</translation>
-    </message>
-</context>
-<context>
-    <name>ReceiveCoinsDialog</name>
-    <message>
-        <source>&amp;Label:</source>
-        <translation>&amp;Метка:</translation>
-    </message>
-    <message>
-        <source>&amp;Message:</source>
-        <translation>&amp;Сообщение:</translation>
-    </message>
-    <message>
-        <source>Clear all fields of the form.</source>
-        <translation>Очистить все поля формы.</translation>
-    </message>
-    <message>
-        <source>Clear</source>
-        <translation>Отчистить</translation>
-    </message>
-    <message>
-        <source>Requested payments history</source>
-        <translation>История платежных запросов</translation>
-    </message>
-    <message>
-        <source>&amp;Request payment</source>
-        <translation>&amp;Запросить платеж</translation>
-    </message>
-    <message>
-        <source>Show the selected request (does the same as double clicking an entry)</source>
-        <translation>Отобразить выбранный запрос (выполняет то же, что и двойной щелчок на записи)</translation>
-    </message>
-    <message>
-        <source>Show</source>
-        <translation>Показать</translation>
-    </message>
-    <message>
-        <source>Remove the selected entries from the list</source>
-        <translation>Удалить выбранные записи со списка</translation>
-    </message>
-    <message>
-        <source>Remove</source>
-        <translation>Удалить</translation>
-    </message>
-    <message>
-        <source>Copy URI</source>
-        <translation>Копировать URI</translation>
-    </message>
-    <message>
-        <source>Copy label</source>
-        <translation>Копировать метку</translation>
-    </message>
-    <message>
-        <source>Copy message</source>
-        <translation>Копировать сообщение</translation>
-    </message>
-    <message>
-        <source>Copy amount</source>
-        <translation>Копировать сумму</translation>
-    </message>
-</context>
-<context>
-    <name>ReceiveRequestDialog</name>
-    <message>
-        <source>QR Code</source>
-        <translation>QR-код</translation>
-    </message>
-    <message>
-        <source>Copy &amp;URI</source>
-        <translation>Копировать &amp;URI</translation>
-    </message>
-    <message>
-        <source>Copy &amp;Address</source>
-        <translation>Копировать &amp;Адрес</translation>
-    </message>
-    <message>
-        <source>&amp;Save Image...</source>
-        <translation>&amp;Сохранить изображение...</translation>
-    </message>
-    <message>
-        <source>Payment information</source>
-        <translation>Информация о платеже</translation>
-    </message>
-    <message>
-        <source>URI</source>
-        <translation>URI</translation>
-    </message>
-    <message>
-        <source>Address</source>
-        <translation>Адрес</translation>
-    </message>
-    <message>
-        <source>Amount</source>
-        <translation>Количество</translation>
-    </message>
-    <message>
-        <source>Label</source>
-        <translation>Метка</translation>
-    </message>
-    <message>
-        <source>Message</source>
-        <translation>Сообщение</translation>
-    </message>
-    <message>
-        <source>Wallet</source>
-        <translation>Кошелек</translation>
-    </message>
-    <message>
-        <source>Error encoding URI into QR Code.</source>
-        <translation>Ошибка преобразования URI в QR-код.</translation>
-    </message>
-</context>
-<context>
-    <name>RecentRequestsTableModel</name>
-    <message>
-        <source>Date</source>
-        <translation>Дата</translation>
-    </message>
-    <message>
-        <source>Label</source>
-        <translation>Метка</translation>
-    </message>
-    <message>
-        <source>Message</source>
-        <translation>Сообщение</translation>
-    </message>
-    <message>
-        <source>(no label)</source>
-        <translation>(нет метки)</translation>
-    </message>
-    <message>
-        <source>(no message)</source>
-        <translation>(нет сообщений)</translation>
-    </message>
-    <message>
-        <source>(no amount requested)</source>
-        <translation>(не указана запрашиваемая сумма)</translation>
-    </message>
-    <message>
-        <source>Requested</source>
-        <translation>Запрошено</translation>
-    </message>
-</context>
-<context>
-    <name>SendCoinsDialog</name>
-    <message>
-        <source>Send Coins</source>
-        <translation>Отправить монеты</translation>
-    </message>
-    <message>
-        <source>Coin Control Features</source>
-        <translation>Опции управления монетами</translation>
-    </message>
-    <message>
-        <source>Inputs...</source>
-        <translation>Входы...</translation>
-    </message>
-    <message>
-        <source>automatically selected</source>
-        <translation>выбрано автоматически</translation>
-    </message>
-    <message>
-        <source>Insufficient funds!</source>
-        <translation>Недостаточно средств!</translation>
-    </message>
-    <message>
-        <source>Quantity:</source>
-        <translation>Количество:</translation>
-    </message>
-    <message>
-        <source>Bytes:</source>
-        <translation>Байтов:</translation>
-    </message>
-    <message>
-        <source>Amount:</source>
-        <translation>Количество:</translation>
-    </message>
-    <message>
-        <source>Fee:</source>
-        <translation>Комиссия:</translation>
-    </message>
-    <message>
-        <source>After Fee:</source>
-        <translation>После комиссии:</translation>
-    </message>
-    <message>
-        <source>Change:</source>
-        <translation>Сдача:</translation>
-    </message>
-    <message>
-        <source>Custom change address</source>
-        <translation>Указать адрес для сдачи</translation>
-    </message>
-    <message>
-        <source>Transaction Fee:</source>
-        <translation>Комиссия за транзакцию:</translation>
-    </message>
-    <message>
-        <source>Choose...</source>
-        <translation>Выбрать...</translation>
-    </message>
-    <message>
-        <source>Warning: Fee estimation is currently not possible.</source>
-        <translation>Предупреждение: оценка комиссии в данный момент невозможна.</translation>
-    </message>
-    <message>
-        <source>collapse fee-settings</source>
-        <translation>свернуть настройки комиссионных</translation>
-    </message>
-    <message>
-        <source>per kilobyte</source>
-        <translation>за килобайт</translation>
-    </message>
-    <message>
-        <source>Hide</source>
-        <translation>Спрятать</translation>
-    </message>
-    <message>
-        <source>Recommended:</source>
-        <translation>Рекомендованное значение:</translation>
-    </message>
-    <message>
-        <source>Custom:</source>
-        <translation>Пользовательское значение:</translation>
-    </message>
-    <message>
-        <source>Send to multiple recipients at once</source>
-        <translation>Отправить нескольким получателям сразу</translation>
-    </message>
-    <message>
-        <source>Add &amp;Recipient</source>
-        <translation>Добавить &amp;получателя</translation>
-    </message>
-    <message>
-        <source>Clear all fields of the form.</source>
-        <translation>Очистить все поля формы.</translation>
-    </message>
-    <message>
-        <source>Dust:</source>
-        <translation>Пыль:</translation>
-    </message>
-    <message>
-        <source>Confirmation time target:</source>
-        <translation>Целевое время подтверждения</translation>
-    </message>
-    <message>
-        <source>Enable Replace-By-Fee</source>
-        <translation>Включить Replace-By-Fee</translation>
-    </message>
-    <message>
-        <source>Balance:</source>
-        <translation>Баланс:</translation>
-    </message>
-    <message>
-        <source>Copy quantity</source>
-        <translation>Копировать количество</translation>
-    </message>
-    <message>
-        <source>Copy amount</source>
-        <translation>Копировать сумму</translation>
-    </message>
-    <message>
-        <source>Copy fee</source>
-        <translation>Скопировать комиссию</translation>
-    </message>
-    <message>
-        <source>Copy after fee</source>
-        <translation>Скопировать после комиссии</translation>
-    </message>
-    <message>
-        <source>Copy bytes</source>
-        <translation>Скопировать байты</translation>
-    </message>
-    <message>
-        <source>Copy dust</source>
-        <translation>Скопировать пыль</translation>
-    </message>
-    <message>
-        <source>Copy change</source>
-        <translation>Скопировать сдачу</translation>
-    </message>
-    <message>
-        <source>Are you sure you want to send?</source>
-        <translation>Вы действительно хотите выполнить отправку?</translation>
-    </message>
-    <message>
-        <source>or</source>
-        <translation>или</translation>
-    </message>
-    <message>
-        <source>Transaction fee</source>
-        <translation>Комиссия</translation>
-    </message>
-    <message>
-        <source>Confirm send coins</source>
-        <translation>Подтвердить отправку монет</translation>
-    </message>
-    <message>
-        <source>The amount to pay must be larger than 0.</source>
-        <translation>Сумма оплаты должна быть больше 0.</translation>
-    </message>
-    <message>
-        <source>The amount exceeds your balance.</source>
-        <translation>Количество превышает ваш баланс.</translation>
-    </message>
-    <message>
-        <source>Transaction creation failed!</source>
-        <translation>Создание транзакции завершилось неудачей!</translation>
-    </message>
-    <message>
-        <source>The transaction was rejected with the following reason: %1</source>
-        <translation>Транзакция была отменена по следующей причине: %1</translation>
-    </message>
-    <message>
-        <source>A fee higher than %1 is considered an absurdly high fee.</source>
-        <translation>Комиссия более чем в %1 считается абсурдно высокой.</translation>
-    </message>
-    <message>
-        <source>Payment request expired.</source>
-        <translation>Истекло время ожидания запроса платежа</translation>
-    </message>
-    <message>
-        <source>(no label)</source>
-        <translation>(нет метки)</translation>
-    </message>
-</context>
-<context>
-    <name>SendCoinsEntry</name>
-    <message>
-        <source>&amp;Label:</source>
-        <translation>&amp;Метка:</translation>
-    </message>
-    <message>
-        <source>Choose previously used address</source>
-        <translation>Выбрать предыдущий использованный адрес</translation>
-    </message>
-    <message>
-        <source>Alt+A</source>
-        <translation>Alt+A</translation>
-    </message>
-    <message>
-        <source>Paste address from clipboard</source>
-        <translation>Вставить адрес из буфера обмена</translation>
-    </message>
-    <message>
-        <source>Alt+P</source>
-        <translation>Alt+P</translation>
-    </message>
-    <message>
-        <source>Remove this entry</source>
-        <translation>Удалить эту запись</translation>
-    </message>
-    <message>
-        <source>Use available balance</source>
-        <translation>Использовать доступный баланс</translation>
-    </message>
-    <message>
-        <source>Message:</source>
-        <translation>Сообщение:</translation>
-    </message>
-    <message>
-        <source>Pay To:</source>
-        <translation>Выполнить оплату в пользу:</translation>
-    </message>
-    </context>
-<context>
-    <name>SendConfirmationDialog</name>
-    <message>
-        <source>Yes</source>
-        <translation>Да</translation>
-    </message>
-</context>
-<context>
-    <name>ShutdownWindow</name>
-    <message>
-        <source>%1 is shutting down...</source>
-        <translation>%1 завершает работу...</translation>
-    </message>
-    </context>
-<context>
-    <name>SignVerifyMessageDialog</name>
-    <message>
-        <source>Choose previously used address</source>
-        <translation>Выбрать предыдущий использованный адрес</translation>
-    </message>
-    <message>
-        <source>Alt+A</source>
-        <translation>Alt+A</translation>
-    </message>
-    <message>
-        <source>Paste address from clipboard</source>
-        <translation>Вставить адрес из буфера обмена</translation>
-    </message>
-    <message>
-        <source>Alt+P</source>
-        <translation>Alt+P</translation>
-    </message>
-    <message>
-        <source>Signature</source>
-        <translation>Подпись</translation>
-    </message>
-    <message>
-        <source>Copy the current signature to the system clipboard</source>
-        <translation>Скопировать текущую подпись в буфер обмена системы</translation>
-    </message>
-    <message>
-        <source>The entered address is invalid.</source>
-        <translation>Введенный адрес недействителен.</translation>
-    </message>
-    <message>
-        <source>Please check the address and try again.</source>
-        <translation>Необходимо проверить адрес и выполнить повторную попытку.</translation>
-    </message>
-    <message>
-        <source>Wallet unlock was cancelled.</source>
-        <translation>Разблокирование кошелька было отменено.</translation>
-    </message>
-    <message>
-        <source>Message signed.</source>
-        <translation>Сообщение подписано.</translation>
-    </message>
-    <message>
-        <source>The signature could not be decoded.</source>
-        <translation>Невозможно расшифровать подпись.</translation>
-    </message>
-    </context>
-<context>
-    <name>SplashScreen</name>
-    </context>
-<context>
-    <name>TrafficGraphWidget</name>
-    </context>
-<context>
-    <name>TransactionDesc</name>
-    <message>
-        <source>in memory pool</source>
-        <translation>в мемпуле</translation>
-    </message>
-    <message>
-        <source>not in memory pool</source>
-        <translation>не в мемпуле</translation>
-    </message>
-    <message>
-        <source>Status</source>
-        <translation>Статус</translation>
-    </message>
-    <message>
-        <source>Date</source>
-        <translation>Дата</translation>
-    </message>
-    <message>
-        <source>Source</source>
-        <translation>Источник</translation>
-    </message>
-    <message>
-        <source>From</source>
-        <translation>От</translation>
-    </message>
-    <message>
-        <source>unknown</source>
-        <translation>неизвестно</translation>
-    </message>
-    <message>
-        <source>watch-only</source>
-        <translation>только просмотр</translation>
-    </message>
-    <message>
-        <source>Transaction fee</source>
-        <translation>Комиссия</translation>
-    </message>
-    <message>
-        <source>Message</source>
-        <translation>Сообщение</translation>
-    </message>
-    <message>
-        <source>Comment</source>
-        <translation>Комментарий</translation>
-    </message>
-    <message>
-        <source>Transaction ID</source>
-        <translation>ID транзакции</translation>
-    </message>
-    <message>
-        <source>Transaction</source>
-        <translation>Транзакция</translation>
-    </message>
-    <message>
-        <source>Amount</source>
-        <translation>Количество</translation>
-    </message>
-    </context>
-<context>
-    <name>TransactionDescDialog</name>
-    <message>
-        <source>Details for %1</source>
-        <translation>Детальная информация по %1</translation>
-    </message>
-</context>
-<context>
-    <name>TransactionTableModel</name>
-    <message>
-        <source>Date</source>
-        <translation>Дата</translation>
-    </message>
-    <message>
-        <source>Type</source>
-        <translation>Тип</translation>
-    </message>
-    <message>
-        <source>Label</source>
-        <translation>Метка</translation>
-    </message>
-    <message>
-        <source>Received with</source>
-        <translation>Получено на</translation>
-    </message>
-    <message>
-        <source>Sent to</source>
-        <translation>Отправить</translation>
-    </message>
-    <message>
-        <source>Mined</source>
-        <translation>Добыто</translation>
-    </message>
-    <message>
-        <source>watch-only</source>
-        <translation>только просмотр</translation>
-    </message>
-    <message>
-        <source>(no label)</source>
-        <translation>(нет метки)</translation>
-    </message>
-    <message>
-        <source>Transaction status. Hover over this field to show number of confirmations.</source>
-        <translation>Статус транзакции. Для отображения количества подтверждений необходимо навести курсор на это поле.</translation>
-    </message>
-    <message>
-        <source>Date and time that the transaction was received.</source>
-        <translation>Дата и время получения транзакции.</translation>
-    </message>
-    <message>
-        <source>Type of transaction.</source>
-        <translation>Тип транзакции.</translation>
-    </message>
-    </context>
-<context>
-    <name>TransactionView</name>
-    <message>
-        <source>All</source>
-        <translation>Все</translation>
-    </message>
-    <message>
-        <source>Today</source>
-        <translation>Сегодня</translation>
-    </message>
-    <message>
-        <source>This week</source>
-        <translation>Эта неделя</translation>
-    </message>
-    <message>
-        <source>This month</source>
-        <translation>Этот месяц</translation>
-    </message>
-    <message>
-        <source>Last month</source>
-        <translation>Последний месяц</translation>
-    </message>
-    <message>
-        <source>This year</source>
-        <translation>Этот год</translation>
-    </message>
-    <message>
-        <source>Range...</source>
-        <translation>Диапазон...</translation>
-    </message>
-    <message>
-        <source>Received with</source>
-        <translation>Получено на</translation>
-    </message>
-    <message>
-        <source>Sent to</source>
-        <translation>Отправить</translation>
-    </message>
-    <message>
-        <source>To yourself</source>
-        <translation>Себе</translation>
-    </message>
-    <message>
-        <source>Mined</source>
-        <translation>Добыто</translation>
-    </message>
-    <message>
-        <source>Enter address, transaction id, or label to search</source>
-        <translation>Введите адрес, ID транзакции или метку для поиска</translation>
-    </message>
-    <message>
-        <source>Min amount</source>
-        <translation>Минимальное количество</translation>
-    </message>
-    <message>
-        <source>Abandon transaction</source>
-        <translation>Отказ от транзакции</translation>
-    </message>
-    <message>
-        <source>Increase transaction fee</source>
-        <translation>Увеличить комиссию за транзакцию</translation>
-    </message>
-    <message>
-        <source>Copy address</source>
-        <translation>Копировать адрес</translation>
-    </message>
-    <message>
-        <source>Copy label</source>
-        <translation>Копировать метку</translation>
-    </message>
-    <message>
-        <source>Copy amount</source>
-        <translation>Копировать сумму</translation>
-    </message>
-    <message>
-        <source>Copy transaction ID</source>
-        <translation>Копировать ID транзакции</translation>
-    </message>
-    <message>
-        <source>Copy raw transaction</source>
-        <translation>Копировать raw транзакцию</translation>
-    </message>
-    <message>
-        <source>Copy full transaction details</source>
-        <translation>Копировать все детали транзакции</translation>
-    </message>
-    <message>
-        <source>Edit label</source>
-        <translation>Изменить метку</translation>
-    </message>
-    <message>
-        <source>Show transaction details</source>
-        <translation>Отобразить детали транзакции</translation>
-    </message>
-    <message>
-        <source>Confirmed</source>
-        <translation>Подтвержденные</translation>
-    </message>
-    <message>
-        <source>Date</source>
-        <translation>Дата</translation>
-    </message>
-    <message>
-        <source>Type</source>
-        <translation>Тип</translation>
-    </message>
-    <message>
-        <source>Label</source>
-        <translation>Метка</translation>
-    </message>
-    <message>
-        <source>Address</source>
-        <translation>Адрес</translation>
-    </message>
-    <message>
-        <source>ID</source>
-        <translation>ИН</translation>
-    </message>
-    <message>
-        <source>Exporting Failed</source>
-        <translation>Экспорт не удался</translation>
-    </message>
-    <message>
-        <source>There was an error trying to save the transaction history to %1.</source>
-        <translation>При попытке сохранения истории транзакций в %1 произошла ошибка.</translation>
-    </message>
-    <message>
-        <source>Exporting Successful</source>
-        <translation>Экспорт выполнен успешно</translation>
-    </message>
-    <message>
-        <source>The transaction history was successfully saved to %1.</source>
-        <translation>Историю транзакций было успешно сохранено в %1.</translation>
-    </message>
-    </context>
-<context>
-    <name>UnitDisplayStatusBarControl</name>
-    </context>
-<context>
-    <name>WalletFrame</name>
-    </context>
-<context>
-    <name>WalletModel</name>
-    <message>
-        <source>Send Coins</source>
-        <translation>Отправить монеты</translation>
-    </message>
-    <message>
-        <source>Increasing transaction fee failed</source>
-        <translation>Увеличение комиссии за транзакцию завершилось неудачей</translation>
-    </message>
-    <message>
-        <source>Do you want to increase the fee?</source>
-        <translation>Желаете увеличить комиссию?</translation>
-    </message>
-    <message>
-        <source>Current fee:</source>
-        <translation>Текущее значение комиссии</translation>
-    </message>
-    <message>
-        <source>Increase:</source>
-        <translation>Увеличить</translation>
-    </message>
-    <message>
-        <source>New fee:</source>
-        <translation>Новое значение комиссии:</translation>
-    </message>
-    <message>
-        <source>Can't sign transaction.</source>
-        <translation>Невозможно подписать транзакцию</translation>
-    </message>
-    <message>
-        <source>Could not commit transaction</source>
-        <translation>Не удалось выполнить транзакцию</translation>
-    </message>
-</context>
-<context>
-    <name>WalletView</name>
-    <message>
-        <source>&amp;Export</source>
-        <translation>Экспортировать</translation>
-    </message>
-    <message>
-        <source>Export the data in the current tab to a file</source>
-        <translation>Экспортировать данные в текущей вкладке в файл</translation>
-    </message>
-    <message>
-        <source>Backup Wallet</source>
-        <translation>Создать резервную копию кошелька</translation>
-    </message>
-    <message>
-        <source>Wallet Data (*.dat)</source>
-        <translation>Данные кошелька (*.dat)</translation>
-    </message>
-    <message>
-        <source>Backup Failed</source>
-        <translation>Создание резервной копии кошелька завершилось неудачей</translation>
-    </message>
-    <message>
-        <source>There was an error trying to save the wallet data to %1.</source>
-        <translation>При попытке сохранения данных кошелька в %1 произошла ошибка.</translation>
-    </message>
-    <message>
-        <source>Backup Successful</source>
-        <translation>Резервное копирование выполнено успешно</translation>
-    </message>
-    <message>
-        <source>The wallet data was successfully saved to %1.</source>
-        <translation>Данные кошелька были успешно сохранены в %1.</translation>
-    </message>
-    </context>
-<context>
-    <name>qtum-core</name>
-<<<<<<< HEAD
-    <message>
-        <source>Qtum Core</source>
-        <translation>Qtum Core</translation>
-    </message>
-    <message>
-        <source>Whitelisted peers cannot be DoS banned and their transactions are always relayed, even if they are already in the mempool, useful e.g. for a gateway</source>
-        <translation>qtum-core</translation>
-=======
-    <message>
-        <source>Error: A fatal internal error occurred, see debug.log for details</source>
-        <translation>Ошибка: произошла критическая внутренняя ошибка, для получения деталей см. debug.log</translation>
-    </message>
-    <message>
-        <source>Unable to start HTTP server. See debug log for details.</source>
-        <translation>Невозможно запустить HTTP-сервер. Для получения более детальной информации необходимо обратиться к журналу отладки.</translation>
-    </message>
-    <message>
-        <source>Qtum Core</source>
-        <translation>Qtum Core</translation>
-    </message>
-    <message>
-        <source>The %s developers</source>
-        <translation>Разработчики %s</translation>
-    </message>
-    <message>
-        <source>%d of last 100 blocks have unexpected version</source>
-        <translation>%d из последних 100 блоков имеют неожиданную версию</translation>
-    </message>
-    <message>
-        <source>Copyright (C) %i-%i</source>
-        <translation>Авторское право (©) %i-%i</translation>
-    </message>
-    <message>
-        <source>Error loading %s</source>
-        <translation>Ошибка загрузки %s</translation>
-    </message>
-    <message>
-        <source>Error loading %s: Wallet corrupted</source>
-        <translation>Ошибка загрузки %s: кошелек поврежден</translation>
-    </message>
-    <message>
-        <source>Error loading %s: Wallet requires newer version of %s</source>
-        <translation>Ошибка загрузки %s: кошелек требует более поздней версии %s</translation>
-    </message>
-    <message>
-        <source>Error: Disk space is low!</source>
-        <translation>Ошибка: место на диске заканчивается!</translation>
-    </message>
-    <message>
-        <source>Importing...</source>
-        <translation>Выполняется импорт...</translation>
-    </message>
-    <message>
-        <source>Loading P2P addresses...</source>
-        <translation>Выполняется загрузка P2P-адресов...</translation>
-    </message>
-    <message>
-        <source>Loading banlist...</source>
-        <translation>Загрузка черного списка...</translation>
-    </message>
-    <message>
-        <source>Not enough file descriptors available.</source>
-        <translation>Недоступно достаточного количества дескрипторов файла.</translation>
-    </message>
-    <message>
-        <source>Transaction fee and change calculation failed</source>
-        <translation>Не удалось рассчитать комиссию и сдачу для транзакции </translation>
-    </message>
-    <message>
-        <source>Unsupported argument -debugnet ignored, use -debug=net.</source>
-        <translation>Неподдерживаемый аргумент -debugnet пропущен, необходимо использовать -debug=net.</translation>
-    </message>
-    <message>
-        <source>Unsupported argument -tor found, use -onion.</source>
-        <translation>Обнаружен неподдерживаемый аргумент -tor, необходимо использовать -onion.</translation>
-    </message>
-    <message>
-        <source>Verifying blocks...</source>
-        <translation>Проверка блоков...</translation>
-    </message>
-    <message>
-        <source>Error reading from database, shutting down.</source>
-        <translation>Ошибка чтения с базы данных, выполняется закрытие.</translation>
->>>>>>> 228c1378
-    </message>
-    <message>
-        <source>Information</source>
-        <translation>Информация</translation>
-    </message>
-    <message>
-        <source>Signing transaction failed</source>
-        <translation>Подписание транзакции завершилось неудачей</translation>
-    </message>
-    <message>
-        <source>Transaction amount too small</source>
-        <translation>Размер транзакции слишком мал</translation>
-    </message>
-    <message>
-        <source>Transaction too large</source>
-        <translation>Транзакция слишком большая</translation>
-    </message>
-    <message>
-        <source>Warning</source>
-        <translation>Предупреждение</translation>
-    </message>
-    <message>
-        <source>This is the minimum transaction fee you pay on every transaction.</source>
-        <translation>Это минимальная комиссия, которую вы платите для любой транзакции</translation>
-    </message>
-    <message>
-        <source>This is the transaction fee you will pay if you send a transaction.</source>
-        <translation>Это размер комиссии, которую вы заплатите при отправке транзакции </translation>
-    </message>
-    <message>
-        <source>Transaction amounts must not be negative</source>
-        <translation>Размер транзакции не может быть отрицательным</translation>
-    </message>
-    <message>
-        <source>Transaction must have at least one recipient</source>
-        <translation>Транзакция должна иметь хотя бы одного получателя</translation>
-    </message>
-    <message>
-        <source>Insufficient funds</source>
-        <translation>Недостаточно средств</translation>
-    </message>
-    <message>
-        <source>Loading block index...</source>
-        <translation>Загрузка индекса блоков...</translation>
-    </message>
-    <message>
-        <source>Loading wallet...</source>
-        <translation>Выполняется загрузка кошелька...</translation>
-    </message>
-    <message>
-        <source>Cannot downgrade wallet</source>
-        <translation>Невозможно выполнить переход на более раннюю версию кошелька</translation>
-    </message>
-    <message>
-        <source>Rescanning...</source>
-        <translation>Выполняется повторное сканирование...</translation>
-    </message>
-    <message>
-        <source>Done loading</source>
-        <translation>Загрузка завершена</translation>
-    </message>
-    <message>
-        <source>Error</source>
-        <translation>Ошибка</translation>
-    </message>
 </context>
 </TS>