--- conflicted
+++ resolved
@@ -67,19 +67,11 @@
     </message>
     <message>
         <source>These are your Qtum addresses for sending payments. Always check the amount and the receiving address before sending coins.</source>
-<<<<<<< HEAD
-        <translation>To so vaši Qtum naslovi za pošiljanje. Pred pošiljanjem vedno preverite količino in prejemnikov naslov.</translation>
-    </message>
-    <message>
-        <source>These are your Qtum addresses for receiving payments. Use the 'Create new receiving address' button in the receive tab to create new addresses.</source>
-        <translation>To so vaši naslovi za prejemanje Qtumov. Če želite ustvariti nov naslov za prejemanje, uporabite gumb za ustvarjanje novih naslovov v zavihku "prejemanje".</translation>
-=======
         <translation>To so vaši qtum-naslovi za pošiljanje. Pred pošiljanjem vedno preverite količino in prejemnikov naslov.</translation>
     </message>
     <message>
         <source>These are your Qtum addresses for receiving payments. Use the 'Create new receiving address' button in the receive tab to create new addresses.</source>
         <translation>To so vaši naslovi za prejemanje qtumov. Če želite ustvariti nov prejemni naslov, uporabite gumb za ustvarjanje novih naslovov v zavihku "prejemanje".</translation>
->>>>>>> ee8ca219
     </message>
     <message>
         <source>&amp;Copy Address</source>
@@ -367,19 +359,11 @@
     </message>
     <message>
         <source>Proxy is &lt;b&gt;enabled&lt;/b&gt;: %1</source>
-<<<<<<< HEAD
-        <translation>Namestniški strežnik je &lt;b&gt;omogočen&lt;/b&gt;: %1</translation>
-    </message>
-    <message>
-        <source>Send coins to a Qtum address</source>
-        <translation>Izvedite plačilo na naslov Qtum</translation>
-=======
         <translation>Posredniški strežnik je &lt;b&gt;omogočen&lt;/b&gt;: %1</translation>
     </message>
     <message>
         <source>Send coins to a Qtum address</source>
         <translation>Izvedite plačilo na qtum-naslov</translation>
->>>>>>> ee8ca219
     </message>
     <message>
         <source>Backup wallet to another location</source>
@@ -415,19 +399,11 @@
     </message>
     <message>
         <source>Sign messages with your Qtum addresses to prove you own them</source>
-<<<<<<< HEAD
-        <translation>Podpišite poljubno sporočilo z enim svojih naslovov Qtum, da prejemniku sporočila dokažete, da je ta naslov v vaši lasti.</translation>
-    </message>
-    <message>
-        <source>Verify messages to ensure they were signed with specified Qtum addresses</source>
-        <translation>Preverite, če je bilo prejeto sporočilo podpisano z določenim naslovom Qtum</translation>
-=======
         <translation>Podpišite poljubno sporočilo z enim svojih qtum-naslovov, da prejemniku sporočila dokažete, da je ta naslov v vaši lasti.</translation>
     </message>
     <message>
         <source>Verify messages to ensure they were signed with specified Qtum addresses</source>
         <translation>Preverite, če je bilo prejeto sporočilo podpisano z določenim qtum-naslovom.</translation>
->>>>>>> ee8ca219
     </message>
     <message>
         <source>&amp;File</source>
@@ -458,13 +434,6 @@
         <translation>Preglejte in uredite seznam naslovov, na katere ste kdaj prejeli plačila</translation>
     </message>
     <message>
-<<<<<<< HEAD
-        <source>Open a qtum: URI or payment request</source>
-        <translation>Izvedite plačilo iz zahtevka v datoteki ali iz URI tipa qtum</translation>
-    </message>
-    <message>
-=======
->>>>>>> ee8ca219
         <source>&amp;Command-line options</source>
         <translation>Možnosti &amp;ukazne vrstice</translation>
     </message>
@@ -662,11 +631,7 @@
     </message>
     <message>
         <source>A fatal error occurred. Qtum can no longer continue safely and will quit.</source>
-<<<<<<< HEAD
-        <translation>Napaka. Qtum ne more več varno nadaljevati in se bo zaprl.</translation>
-=======
         <translation>Prišlo je do usodne napake. Qtum ne more več varno nadaljevati in se bo zaprl.</translation>
->>>>>>> ee8ca219
     </message>
 </context>
 <context>
@@ -855,11 +820,7 @@
     </message>
     <message>
         <source>Disable private keys for this wallet. Wallets with private keys disabled will have no private keys and cannot have an HD seed or imported private keys. This is ideal for watch-only wallets.</source>
-<<<<<<< HEAD
-        <translation>Onemogoči zasebne ključe za to denarnico. Denarnice z onemogočenimi zasebnimi ključi ne bodo imele zasebnih ključev in ne morejo imeti semen HD ali uvoženih zasebnih ključev. To je idealno za "watch-only" denarnice.</translation>
-=======
         <translation>Onemogoči zasebne ključe za to denarnico. Denarnice z onemogočenimi zasebnimi ključi ne bodo imele zasebnih ključev in ne morejo imeti HD-semena ali uvoženih zasebnih ključev. To je primerno za opazovane denarnice.</translation>
->>>>>>> ee8ca219
     </message>
     <message>
         <source>Disable Private Keys</source>
@@ -867,11 +828,7 @@
     </message>
     <message>
         <source>Make a blank wallet. Blank wallets do not initially have private keys or scripts. Private keys and addresses can be imported, or an HD seed can be set, at a later time.</source>
-<<<<<<< HEAD
-        <translation>Ustvari prazno denarnico. Prazne denarnice ne vključujejo zasebnih ključev ali skript. Pozneje lahko uvozite zasebne ključe ali vnesete HD seed.</translation>
-=======
         <translation>Ustvari prazno denarnico. Prazne denarnice ne vključujejo zasebnih ključev ali skript. Pozneje lahko uvozite zasebne ključe ali vnesete HD-seme.</translation>
->>>>>>> ee8ca219
     </message>
     <message>
         <source>Make Blank Wallet</source>
@@ -918,11 +875,7 @@
     </message>
     <message>
         <source>The entered address "%1" is not a valid Qtum address.</source>
-<<<<<<< HEAD
-        <translation>Vnešeni naslov "%1" ni veljaven Qtum naslov.</translation>
-=======
         <translation>Vnešeni naslov "%1" ni veljaven qtum-naslov.</translation>
->>>>>>> ee8ca219
     </message>
     <message>
         <source>Address "%1" already exists as a receiving address with label "%2" and so cannot be added as a sending address.</source>
@@ -1002,10 +955,6 @@
         <translation>Če spremenite to nastavitev, morate ponovno naložiti celotno verigo blokov. Hitreje je najprej prenesti celotno verigo in jo obrezati pozneje. Ta nastavitev onemogoči nekatere napredne funkcije.</translation>
     </message>
     <message>
-        <source>Reverting this setting requires re-downloading the entire blockchain. It is faster to download the full chain first and prune it later. Disables some advanced features.</source>
-        <translation>Če spremenite to nastavitev, morate ponovno naložiti celotno verigo blokov. Hitreje je najprej prenesti celotno verigo in jo obrezati pozneje. Onemogoči nekatere napredne funkcije.</translation>
-    </message>
-    <message>
         <source>This initial synchronisation is very demanding, and may expose hardware problems with your computer that had previously gone unnoticed. Each time you run %1, it will continue downloading where it left off.</source>
         <translation>Začetna sinhronizacija je zelo zahtevna in lahko odkrije probleme s strojno opremo v vašem računalniku, ki so prej bili neopaženi. Vsakič, ko zaženete %1, bo le-ta nadaljeval s prenosom, kjer je prejšnjič ostal.</translation>
     </message>
@@ -1039,11 +988,7 @@
     </message>
     <message>
         <source>%1 will download and store a copy of the Qtum block chain.</source>
-<<<<<<< HEAD
-        <translation>%1 bo prenesel in shranil kopijo Qtum baze podatkovnih blokov.</translation>
-=======
         <translation>%1 bo prenesel in shranil kopijo verige blokov.</translation>
->>>>>>> ee8ca219
     </message>
     <message>
         <source>The wallet will also be stored in this directory.</source>
@@ -1078,19 +1023,11 @@
     </message>
     <message>
         <source>Recent transactions may not yet be visible, and therefore your wallet's balance might be incorrect. This information will be correct once your wallet has finished synchronizing with the qtum network, as detailed below.</source>
-<<<<<<< HEAD
-        <translation>Zadnje transakcije morda še niso vidne, zato je stanje v denarnici morda napačno. Ti podatki bodo pravilni, ko se bo vaša denarnica končala s sinhronizacijo z qtum omrežjem, kot je podrobneje opisano spodaj.</translation>
-    </message>
-    <message>
-        <source>Attempting to spend qtums that are affected by not-yet-displayed transactions will not be accepted by the network.</source>
-        <translation>Poskus porabe qtumov, na katere vplivajo še ne prikazane transakcije, omrežje ne bo sprejelo.</translation>
-=======
         <translation>Zadnje transakcije morda še niso vidne, zato je prikazano stanje v denarnici lahko napačno. Pravilni podatki bodo prikazani, ko bo vaša denarnica končala s sinhronizacijo z qtum omrežjem; glejte podrobnosti spodaj.</translation>
     </message>
     <message>
         <source>Attempting to spend qtums that are affected by not-yet-displayed transactions will not be accepted by the network.</source>
         <translation>Poskusa pošiljanja qtumov, na katere vplivajo še ne prikazane transakcije, omrežje ne bo sprejelo.</translation>
->>>>>>> ee8ca219
     </message>
     <message>
         <source>Number of blocks left</source>
@@ -1383,11 +1320,7 @@
     </message>
     <message>
         <source>&amp;Third party transaction URLs</source>
-<<<<<<< HEAD
-        <translation>URL nakazila &amp;tretjih oseb</translation>
-=======
         <translation>URL za nakazila &amp;tretjih oseb:</translation>
->>>>>>> ee8ca219
     </message>
     <message>
         <source>Options set in this dialog are overridden by the command line or in the configuration file:</source>
@@ -1548,21 +1481,8 @@
         <translation>Zaradi varnostnih napak v BIP70 priporočamo, da se kakršna koli navodila trgovca za zamenjavo denarnic ne upoštevajo.</translation>
     </message>
     <message>
-<<<<<<< HEAD
-        <source>Cannot process payment request because BIP70 support was not compiled in.</source>
-        <translation>Zahteve za plačilo ni mogoče obdelati, ker podpora za BIP70 ni bila sestavljena v Qtum Core.</translation>
-    </message>
-    <message>
-        <source>Due to widespread security flaws in BIP70 it's strongly recommended that any merchant instructions to switch wallets be ignored.</source>
-        <translation>Zaradi varnostnih napak v BIP70 priporočamo, da se kakršna koli navodila trgovca za zamenjavo denarnic ne upoštevajo.</translation>
-    </message>
-    <message>
-        <source>If you are receiving this error you should request the merchant provide a BIP21 compatible URI.</source>
-        <translation>Če ste prejeli to napako, zaprosite za URI, ki je združljiv z BIP21.</translation>
-=======
         <source>If you are receiving this error you should request the merchant provide a BIP21 compatible URI.</source>
         <translation>Če ste prejeli to napako, zaprosite prejemnika za URI, ki je združljiv z BIP21.</translation>
->>>>>>> ee8ca219
     </message>
     <message>
         <source>Invalid payment address %1</source>
@@ -1570,11 +1490,7 @@
     </message>
     <message>
         <source>URI cannot be parsed! This can be caused by an invalid Qtum address or malformed URI parameters.</source>
-<<<<<<< HEAD
-        <translation>URI je neprepoznaven! Možno je, da je naslov Qtum neveljaven, ali da so parametri v URI napačno oblikovani.</translation>
-=======
         <translation>URI je neprepoznaven! Možno je, da je qtum-naslov neveljaven ali pa so parametri URI-ja napačno oblikovani.</translation>
->>>>>>> ee8ca219
     </message>
     <message>
         <source>Payment request file handling</source>
@@ -1616,11 +1532,7 @@
     </message>
     <message>
         <source>Enter a Qtum address (e.g. %1)</source>
-<<<<<<< HEAD
-        <translation>Vnesite naslov Qtum (npr. %1)</translation>
-=======
         <translation>Vnesite qtum-naslov (npr. %1)</translation>
->>>>>>> ee8ca219
     </message>
     <message>
         <source>%1 d</source>
@@ -2018,11 +1930,7 @@
     </message>
     <message>
         <source>WARNING: Scammers have been active, telling users to type commands here, stealing their wallet contents. Do not use this console without fully understanding the ramifications of a command.</source>
-<<<<<<< HEAD
-        <translation>OPOZORILO: Goljufi so aktivni! Uporabnikom svetujejo, naj tukaj vnašajo ukaze in jim tako ukradejo vsebino denarnice. Te konzole ne uporabljajte, če ne popolnoma razumete posledic ukazov.</translation>
-=======
         <translation>OPOZORILO: Goljufi so aktivni! Uporabnikom svetujejo, naj tukaj vnašajo ukaze, s čimer jim ukradejo vsebino denarnice. To konzolo uporabljajte le, če popolnoma razumete posledice ukazov.</translation>
->>>>>>> ee8ca219
     </message>
     <message>
         <source>Network activity disabled</source>
@@ -2361,17 +2269,12 @@
         <translation>Prah:</translation>
     </message>
     <message>
-<<<<<<< HEAD
-        <source>When there is less transaction volume than space in the blocks, miners as well as relaying nodes may enforce a minimum fee. Paying only this minimum fee is just fine, but be aware that this can result in a never confirming transaction once there is more demand for qtum transactions than the network can process.</source>
-        <translation>Kadar je v blokih manj volumna transakcij kot prostora v blokih, lahko rudarji in preusmeritvena vozlišča (relay nodes) uveljavijo minimalno provizijo. Plačilo le te minimalne provizije je čisto v redu, vendar se zavedajte, da lahko to povzroči nikoli potrjeno transakcijo, ko bo po qtum transakcijah večje povpraševanje, kot ga lahko obdela omrežje.</translation>
-=======
         <source>Hide transaction fee settings</source>
         <translation>Skrij nastavitve transakcijske provizije</translation>
     </message>
     <message>
         <source>When there is less transaction volume than space in the blocks, miners as well as relaying nodes may enforce a minimum fee. Paying only this minimum fee is just fine, but be aware that this can result in a never confirming transaction once there is more demand for qtum transactions than the network can process.</source>
         <translation>Kadar je v blokih manj prostora, kot je zahtev po transakcijah, lahko rudarji in posredovalna vozlišča zahtevajo minimalno provizijo. Plačilo le te minimalne provizije je čisto v redu, vendar se zavedajte, da lahko to povzroči, da se transakcija nikoli ne potrdi, če bo povpraševanje po qtum transakcijah večje, kot ga omrežje lahko obdela.</translation>
->>>>>>> ee8ca219
     </message>
     <message>
         <source>A too low fee might result in a never confirming transaction (read the tooltip)</source>
@@ -2559,11 +2462,7 @@
     </message>
     <message>
         <source>Warning: Invalid Qtum address</source>
-<<<<<<< HEAD
-        <translation>Opozorilo: Neveljaven Qtum naslov</translation>
-=======
         <translation>Opozorilo: Neveljaven qtum-naslov</translation>
->>>>>>> ee8ca219
     </message>
     <message>
         <source>Warning: Unknown change address</source>
@@ -2601,17 +2500,8 @@
         <translation>Izberite enega od že uporabljenih naslovov</translation>
     </message>
     <message>
-<<<<<<< HEAD
-        <source>This is a normal payment.</source>
-        <translation>Plačilo je navadne vrste.</translation>
-    </message>
-    <message>
-        <source>The Qtum address to send the payment to</source>
-        <translation>Naslov Qtum, na katerega bo plačilo poslano</translation>
-=======
         <source>The Qtum address to send the payment to</source>
         <translation>Qtum-naslov, na katerega bo plačilo poslano</translation>
->>>>>>> ee8ca219
     </message>
     <message>
         <source>Alt+A</source>
@@ -2630,13 +2520,10 @@
         <translation>Izpraznite vsebino polja</translation>
     </message>
     <message>
-<<<<<<< HEAD
-=======
         <source>The amount to send in the selected unit</source>
         <translation>Znesek za pošiljanje v izbrani enoti</translation>
     </message>
     <message>
->>>>>>> ee8ca219
         <source>The fee will be deducted from the amount being sent. The recipient will receive less qtums than you enter in the amount field. If multiple recipients are selected, the fee is split equally.</source>
         <translation>Znesek plačila bo zmanjšan za znesek provizije. Prejemnik bo prejel manjše število kovancev, kot je bil vnešeni znesek. Če je prejemnikov več, bo provizija med njih enakomerno porazdeljena.</translation>
     </message>
@@ -2666,11 +2553,7 @@
     </message>
     <message>
         <source>A message that was attached to the qtum: URI which will be stored with the transaction for your reference. Note: This message will not be sent over the Qtum network.</source>
-<<<<<<< HEAD
-        <translation>Sporočilo, ki ste ga pripeli na URI tipa qtum:. Shranjeno bo skupaj s podatki o transakciji. Opomba: Sporočilo ne bo poslano preko omrežja Qtum.</translation>
-=======
         <translation>Sporočilo, ki je bilo pripeto na URI tipa qtum: in bo shranjeno skupaj s podatki o transakciji. Opomba: Sporočilo ne bo poslano preko omrežja Qtum.</translation>
->>>>>>> ee8ca219
     </message>
     <message>
         <source>Pay To:</source>
@@ -2704,19 +2587,11 @@
     </message>
     <message>
         <source>You can sign messages/agreements with your addresses to prove you can receive qtums sent to them. Be careful not to sign anything vague or random, as phishing attacks may try to trick you into signing your identity over to them. Only sign fully-detailed statements you agree to.</source>
-<<<<<<< HEAD
-        <translation>S svojimi naslovi lahko podpisujete sporočila ali pogodbe in s tem dokazujete, da na teh naslovih lahko prejemate kovance. Bodite previdni in ne podpisujte ničesar nejasnega ali naključnega, ker vas zlikovci preko ribarjenja (phishing) lahko prelisičijo, da na njih prepišete svojo identiteto. Podpisujte samo podrobno opisane izjave, s katerimi se strinjate.</translation>
-    </message>
-    <message>
-        <source>The Qtum address to sign the message with</source>
-        <translation>Naslov Qtum, s katerim podpisujete sporočilo</translation>
-=======
         <translation>S svojimi naslovi lahko podpisujete sporočila ali dogovore in s tem dokazujete, da na teh naslovih lahko prejemate kovance. Bodite previdni in ne podpisujte ničesar nejasnega ali naključnega, ker vas zlikovci preko ribarjenja (phishing) lahko prelisičijo, da na njih prepišete svojo identiteto. Podpisujte samo podrobno opisane izjave, s katerimi se strinjate.</translation>
     </message>
     <message>
         <source>The Qtum address to sign the message with</source>
         <translation>Qtum-naslov, s katerim podpisujete sporočilo</translation>
->>>>>>> ee8ca219
     </message>
     <message>
         <source>Choose previously used address</source>
@@ -2748,11 +2623,7 @@
     </message>
     <message>
         <source>Sign the message to prove you own this Qtum address</source>
-<<<<<<< HEAD
-        <translation>Podpišite sporočilo, da dokažete lastništvo nad zgornjim naslovom.</translation>
-=======
         <translation>Podpišite sporočilo, da dokažete lastništvo zgornjega naslova.</translation>
->>>>>>> ee8ca219
     </message>
     <message>
         <source>Sign &amp;Message</source>
@@ -2783,21 +2654,12 @@
         <translation>Podpisano sporočilo za preverbo</translation>
     </message>
     <message>
-<<<<<<< HEAD
-        <source>The Qtum address the message was signed with</source>
-        <translation>Naslov Qtum, s katerim je bilo sporočilo podpisano</translation>
-    </message>
-    <message>
-        <source>Verify the message to ensure it was signed with the specified Qtum address</source>
-        <translation>Preverite, ali je bilo sporočilo v resnici podpisano z navedenim naslovom Qtum.</translation>
-=======
         <source>The signature given when the message was signed</source>
         <translation>Podpis, ustvarjen ob podpisovanju sporočila</translation>
     </message>
     <message>
         <source>Verify the message to ensure it was signed with the specified Qtum address</source>
         <translation>Preverite, ali je bilo sporočilo v resnici podpisano z navedenim qtum-naslovom.</translation>
->>>>>>> ee8ca219
     </message>
     <message>
         <source>Verify &amp;Message</source>
@@ -3553,10 +3415,6 @@
         <translation>Konfiguracijske nastavitve za %s se upoštevajo le na omrežju %s v sekciji [%s].</translation>
     </message>
     <message>
-        <source>Config setting for %s only applied on %s network when in [%s] section.</source>
-        <translation>Konfiguracijske nastavitve za %s se upoštevajo le na omrežju %s v sekciji [%s].</translation>
-    </message>
-    <message>
         <source>Copyright (C) %i-%i</source>
         <translation>Copyright (C) %i-%i</translation>
     </message>
@@ -3863,10 +3721,6 @@
         <translation>To je transakcijska provizija, ki jo lahko plačate, kadar ocene provizij niso na voljo.</translation>
     </message>
     <message>
-        <source>This product includes software developed by the OpenSSL Project for use in the OpenSSL Toolkit %s and cryptographic software written by Eric Young and UPnP software written by Thomas Bernard.</source>
-        <translation>Ta izdelek vključuje programsko opremo, ki jo je razvil OpenSSL Project za uporabo v orodju OpenSSL Toolkit %s in kriptografsko programsko opremo, ki jo je napisal Eric Young, in programsko opremo UPnP, ki jo je napisal Thomas Bernard.</translation>
-    </message>
-    <message>
         <source>Total length of network version string (%i) exceeds maximum length (%i). Reduce the number or size of uacomments.</source>
         <translation>Skupna dolžina niza različice omrežja (%i) presega največjo dolžino (%i). Zmanjšajte število ali velikost ur.</translation>
     </message>
