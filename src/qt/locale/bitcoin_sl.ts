<TS language="sl" version="2.1">
<context>
    <name>AddressBookPage</name>
    <message>
        <source>Right-click to edit address or label</source>
        <translation>Desni klik za urejanje naslova ali oznake</translation>
    </message>
    <message>
        <source>Create a new address</source>
        <translation>Ustvari nov naslov</translation>
    </message>
    <message>
        <source>&amp;New</source>
        <translation>&amp;Novo</translation>
    </message>
    <message>
        <source>Copy the currently selected address to the system clipboard</source>
        <translation>Kopiraj trenutno izbrani naslov v odložišče</translation>
    </message>
    <message>
        <source>&amp;Copy</source>
        <translation>&amp;Kopiraj</translation>
    </message>
    <message>
        <source>C&amp;lose</source>
        <translation>&amp;Zapri</translation>
    </message>
    <message>
        <source>Delete the currently selected address from the list</source>
        <translation>Izbriši trenutno označeni naslov  iz seznama</translation>
    </message>
    <message>
        <source>Enter address or label to search</source>
        <translation>Iščite po naslovu ali oznaki</translation>
    </message>
    <message>
        <source>Export the data in the current tab to a file</source>
        <translation>Izvozi podatke v trenutnem zavihku v datoteko</translation>
    </message>
    <message>
        <source>&amp;Export</source>
        <translation>&amp;Izvozi</translation>
    </message>
    <message>
        <source>&amp;Delete</source>
        <translation>I&amp;zbriši</translation>
    </message>
    <message>
        <source>Choose the address to send coins to</source>
        <translation>Izberi naslov prejemnika</translation>
    </message>
    <message>
        <source>Choose the address to receive coins with</source>
        <translation>Izberi naslov, na katerega želiš prejeti sredstva</translation>
    </message>
    <message>
        <source>C&amp;hoose</source>
        <translation>&amp;Izberi</translation>
    </message>
    <message>
        <source>Sending addresses</source>
        <translation>Imenik naslovov za pošiljanje</translation>
    </message>
    <message>
        <source>Receiving addresses</source>
        <translation>Imenik prejemnih naslovov</translation>
    </message>
    <message>
        <source>These are your Qtum addresses for sending payments. Always check the amount and the receiving address before sending coins.</source>
        <translation>To so vaši qtum-naslovi za pošiljanje. Pred pošiljanjem vedno preverite količino in prejemnikov naslov.</translation>
    </message>
    <message>
<<<<<<< HEAD
        <source>These are your Qtum addresses for receiving payments. Use the 'Create new receiving address' button in the receive tab to create new addresses.</source>
        <translation>To so vaši naslovi za prejemanje qtumov. Če želite ustvariti nov prejemni naslov, uporabite gumb za ustvarjanje novih naslovov v zavihku "prejemanje".</translation>
=======
        <source>These are your Qtum addresses for receiving payments. Use the 'Create new receiving address' button in the receive tab to create new addresses.
Signing is only possible with addresses of the type 'legacy'.</source>
        <translation>To so vaši qtum-naslovi, ki jih uporabljate za prejemanje plačil. Za tvorbo novega naslova uporabite gumb "Ustvari nov prejemni naslov" v zavihku Prejmi.
Podpisovanje je možno le s podedovanimi ("legacy") naslovi.</translation>
>>>>>>> da23532c
    </message>
    <message>
        <source>&amp;Copy Address</source>
        <translation>&amp;Kopiraj naslov</translation>
    </message>
    <message>
        <source>Copy &amp;Label</source>
        <translation>Kopiraj &amp;oznako</translation>
    </message>
    <message>
        <source>&amp;Edit</source>
        <translation>&amp;Uredi</translation>
    </message>
    <message>
        <source>Export Address List</source>
        <translation>Izvozi seznam naslovov</translation>
    </message>
    <message>
        <source>Comma separated file (*.csv)</source>
        <translation>Podatki, ločeni z vejico (*.csv)</translation>
    </message>
    <message>
        <source>Exporting Failed</source>
        <translation>Podatkov ni bilo mogoče izvoziti.</translation>
    </message>
    <message>
        <source>There was an error trying to save the address list to %1. Please try again.</source>
        <translation>Napaka pri shranjevanju seznama naslovov v %1. Prosim poskusite znova.</translation>
    </message>
</context>
<context>
    <name>AddressTableModel</name>
    <message>
        <source>Label</source>
        <translation>Oznaka</translation>
    </message>
    <message>
        <source>Address</source>
        <translation>Naslov</translation>
    </message>
    <message>
        <source>(no label)</source>
        <translation>(brez oznake)</translation>
    </message>
</context>
<context>
    <name>AskPassphraseDialog</name>
    <message>
        <source>Passphrase Dialog</source>
        <translation>Vnos gesla</translation>
    </message>
    <message>
        <source>Enter passphrase</source>
        <translation>Vnesite geslo</translation>
    </message>
    <message>
        <source>New passphrase</source>
        <translation>Novo geslo</translation>
    </message>
    <message>
        <source>Repeat new passphrase</source>
        <translation>Ponovite novo geslo</translation>
    </message>
    <message>
        <source>Show passphrase</source>
        <translation>Pokaži geslo</translation>
    </message>
    <message>
        <source>Encrypt wallet</source>
        <translation>Šifriraj denarnico</translation>
    </message>
    <message>
        <source>This operation needs your wallet passphrase to unlock the wallet.</source>
        <translation>To dejanje zahteva geslo za odklepanje vaše denarnice.</translation>
    </message>
    <message>
        <source>Unlock wallet</source>
        <translation>Odkleni denarnico</translation>
    </message>
    <message>
        <source>This operation needs your wallet passphrase to decrypt the wallet.</source>
        <translation>To dejanje zahteva geslo za dešifriranje vaše denarnice.</translation>
    </message>
    <message>
        <source>Decrypt wallet</source>
        <translation>Odšifriraj denarnico</translation>
    </message>
    <message>
        <source>Change passphrase</source>
        <translation>Spremeni geslo</translation>
    </message>
    <message>
        <source>Confirm wallet encryption</source>
        <translation>Potrdi šifriranje denarnice</translation>
    </message>
    <message>
        <source>Warning: If you encrypt your wallet and lose your passphrase, you will &lt;b&gt;LOSE ALL OF YOUR QTUMS&lt;/b&gt;!</source>
        <translation>Opozorilo: V primeru izgube gesla šifrirane denarnice boste &lt;b&gt;IZGUBILI VSE SVOJE QTUME&lt;/b&gt;!</translation>
    </message>
    <message>
        <source>Are you sure you wish to encrypt your wallet?</source>
        <translation>Ali ste prepričani, da želite šifrirati svojo denarnico?</translation>
    </message>
    <message>
        <source>Wallet encrypted</source>
        <translation>Denarnica šifrirana</translation>
    </message>
    <message>
        <source>Enter the new passphrase for the wallet.&lt;br/&gt;Please use a passphrase of &lt;b&gt;ten or more random characters&lt;/b&gt;, or &lt;b&gt;eight or more words&lt;/b&gt;.</source>
        <translation>Vnesite novo geslo za denarnico. &lt;br/&gt;Prosimo, uporabite geslo z vsaj &lt;b&gt;10 ali več naključnimi simboli&lt;/b&gt;, ali vsaj osmimi besedami.&lt;b&gt;</translation>
    </message>
    <message>
        <source>Enter the old passphrase and new passphrase for the wallet.</source>
        <translation>Vnesite staro geslo in novo geslo za denarnico.</translation>
    </message>
    <message>
        <source>Remember that encrypting your wallet cannot fully protect your qtums from being stolen by malware infecting your computer.</source>
        <translation>Pomnite, da šifriranje denarnice ne more preprečiti kraje qtumov preko morebitnih virusov na vašem računalniku.</translation>
    </message>
    <message>
        <source>Wallet to be encrypted</source>
        <translation>Denarnica, ki bo zašifrirana</translation>
    </message>
    <message>
        <source>Your wallet is about to be encrypted. </source>
        <translation>Vaša denarnica bo zašifrirana.</translation>
    </message>
    <message>
        <source>Your wallet is now encrypted. </source>
        <translation>Vaša denarnica je sedaj šifrirana.</translation>
    </message>
    <message>
        <source>IMPORTANT: Any previous backups you have made of your wallet file should be replaced with the newly generated, encrypted wallet file. For security reasons, previous backups of the unencrypted wallet file will become useless as soon as you start using the new, encrypted wallet.</source>
        <translation>POMEMBNO: Vse starejše varnostne kopije denarnice je potrebno zamenjati z novo, šifrirano datoteko denarnice. Zaradi varnosti bodo stare varnostne kopije postale neuporabne takoj, ko začnete uporabljati novo, šifrirano denarnico.</translation>
    </message>
    <message>
        <source>Wallet encryption failed</source>
        <translation>Šifriranje denarnice ni uspelo</translation>
    </message>
    <message>
        <source>Wallet encryption failed due to an internal error. Your wallet was not encrypted.</source>
        <translation>Šifriranje denarnice ni uspelo zaradi notranje napake. Vaša denarnica ni bila šifrirana.</translation>
    </message>
    <message>
        <source>The supplied passphrases do not match.</source>
        <translation>Navedeni gesli se ne ujemata.</translation>
    </message>
    <message>
        <source>Wallet unlock failed</source>
        <translation>Denarnice ni bilo mogoče odkleniti</translation>
    </message>
    <message>
        <source>The passphrase entered for the wallet decryption was incorrect.</source>
        <translation>Geslo za dešifriranje denarnice, ki ste ga vnesli, ni pravilno.</translation>
    </message>
    <message>
        <source>Wallet decryption failed</source>
        <translation>Dešifriranje denarnice neuspešno</translation>
    </message>
    <message>
        <source>Wallet passphrase was successfully changed.</source>
        <translation>Geslo za dostop do denarnice je bilo uspešno spremenjeno.</translation>
    </message>
    <message>
        <source>Warning: The Caps Lock key is on!</source>
        <translation>Opozorilo: Vključena je tipka Caps Lock!</translation>
    </message>
</context>
<context>
    <name>BanTableModel</name>
    <message>
        <source>IP/Netmask</source>
        <translation>IP/Netmaska</translation>
    </message>
    <message>
        <source>Banned Until</source>
        <translation>Blokiran do</translation>
    </message>
</context>
<context>
    <name>QtumGUI</name>
    <message>
        <source>Sign &amp;message...</source>
        <translation>Podpiši &amp;sporočilo ...</translation>
    </message>
    <message>
        <source>Synchronizing with network...</source>
        <translation>Dohitevam omrežje ...</translation>
    </message>
    <message>
        <source>&amp;Overview</source>
        <translation>Pre&amp;gled</translation>
    </message>
    <message>
        <source>Show general overview of wallet</source>
        <translation>Oglejte si splošne informacije o svoji denarnici</translation>
    </message>
    <message>
        <source>&amp;Transactions</source>
        <translation>&amp;Transakcije</translation>
    </message>
    <message>
        <source>Browse transaction history</source>
        <translation>Brskajte po zgodovini transakcij</translation>
    </message>
    <message>
        <source>E&amp;xit</source>
        <translation>I&amp;zhod</translation>
    </message>
    <message>
        <source>Quit application</source>
        <translation>Izhod iz programa</translation>
    </message>
    <message>
        <source>&amp;About %1</source>
        <translation>&amp;O %1</translation>
    </message>
    <message>
        <source>Show information about %1</source>
        <translation>Prikaži informacije o %1</translation>
    </message>
    <message>
        <source>About &amp;Qt</source>
        <translation>O &amp;Qt</translation>
    </message>
    <message>
        <source>Show information about Qt</source>
        <translation>Oglejte si informacije o Qt</translation>
    </message>
    <message>
        <source>&amp;Options...</source>
        <translation>&amp;Možnosti ...</translation>
    </message>
    <message>
        <source>Modify configuration options for %1</source>
        <translation>Spremeni možnosti konfiguracije za %1</translation>
    </message>
    <message>
        <source>&amp;Encrypt Wallet...</source>
        <translation>&amp;Šifriraj denarnico ...</translation>
    </message>
    <message>
        <source>&amp;Backup Wallet...</source>
        <translation>Shrani &amp;varnostno kopijo denarnice ...</translation>
    </message>
    <message>
        <source>&amp;Change Passphrase...</source>
        <translation>&amp;Spremeni geslo ...</translation>
    </message>
    <message>
        <source>Open &amp;URI...</source>
        <translation>Odpri &amp;URI ...</translation>
    </message>
    <message>
        <source>Create Wallet...</source>
        <translation>Ustvari denarnico ...</translation>
    </message>
    <message>
        <source>Create a new wallet</source>
        <translation>Ustvari novo denarnico</translation>
    </message>
    <message>
        <source>Wallet:</source>
        <translation>Denarnica:</translation>
    </message>
    <message>
        <source>Click to disable network activity.</source>
        <translation>S klikom onemogočite omrežno aktivnost.</translation>
    </message>
    <message>
        <source>Network activity disabled.</source>
        <translation>Omrežna aktivnost onemogočena.</translation>
    </message>
    <message>
        <source>Click to enable network activity again.</source>
        <translation>S klikom ponovno vključite omrežno aktivnost.</translation>
    </message>
    <message>
        <source>Syncing Headers (%1%)...</source>
        <translation>Sinhronizacija glav (%1%)...</translation>
    </message>
    <message>
        <source>Reindexing blocks on disk...</source>
        <translation>Poustvarjam kazalo blokov na disku ...</translation>
    </message>
    <message>
        <source>Proxy is &lt;b&gt;enabled&lt;/b&gt;: %1</source>
        <translation>Posredniški strežnik je &lt;b&gt;omogočen&lt;/b&gt;: %1</translation>
    </message>
    <message>
        <source>Send coins to a Qtum address</source>
        <translation>Izvedite plačilo na qtum-naslov</translation>
    </message>
    <message>
        <source>Backup wallet to another location</source>
        <translation>Shranite varnostno kopijo svoje denarnice na drugo lokacijo</translation>
    </message>
    <message>
        <source>Change the passphrase used for wallet encryption</source>
        <translation>Spremenite geslo za šifriranje denarnice</translation>
    </message>
    <message>
        <source>&amp;Verify message...</source>
        <translation>&amp;Preveri sporočilo ...</translation>
    </message>
    <message>
        <source>&amp;Send</source>
        <translation>&amp;Pošlji</translation>
    </message>
    <message>
        <source>&amp;Receive</source>
        <translation>P&amp;rejmi</translation>
    </message>
    <message>
        <source>&amp;Show / Hide</source>
        <translation>&amp;Prikaži / Skrij</translation>
    </message>
    <message>
        <source>Show or hide the main Window</source>
        <translation>Prikaži ali skrij glavno okno</translation>
    </message>
    <message>
        <source>Encrypt the private keys that belong to your wallet</source>
        <translation>Šifrirajte zasebne ključe, ki se nahajajo v denarnici</translation>
    </message>
    <message>
        <source>Sign messages with your Qtum addresses to prove you own them</source>
        <translation>Podpišite poljubno sporočilo z enim svojih qtum-naslovov, da prejemniku sporočila dokažete, da je ta naslov v vaši lasti.</translation>
    </message>
    <message>
        <source>Verify messages to ensure they were signed with specified Qtum addresses</source>
        <translation>Preverite, če je bilo prejeto sporočilo podpisano z določenim qtum-naslovom.</translation>
    </message>
    <message>
        <source>&amp;File</source>
        <translation>&amp;Datoteka</translation>
    </message>
    <message>
        <source>&amp;Settings</source>
        <translation>&amp;Nastavitve</translation>
    </message>
    <message>
        <source>&amp;Help</source>
        <translation>&amp;Pomoč</translation>
    </message>
    <message>
        <source>Tabs toolbar</source>
        <translation>Orodna vrstica zavihkov</translation>
    </message>
    <message>
        <source>Request payments (generates QR codes and qtum: URIs)</source>
        <translation>Zahtevajte plačilo (ustvarite zahtevek s kodo QR in URI tipa qtum)</translation>
    </message>
    <message>
        <source>Show the list of used sending addresses and labels</source>
        <translation>Preglejte in uredite seznam naslovov, na katere ste kdaj poslali plačila</translation>
    </message>
    <message>
        <source>Show the list of used receiving addresses and labels</source>
        <translation>Preglejte in uredite seznam naslovov, na katere ste kdaj prejeli plačila</translation>
    </message>
    <message>
        <source>&amp;Command-line options</source>
        <translation>Možnosti &amp;ukazne vrstice</translation>
    </message>
    <message numerus="yes">
        <source>%n active connection(s) to Qtum network</source>
        <translation><numerusform>%n aktivna povezava v omrežje Qtum</numerusform><numerusform>%n aktivni povezavi v omrežje Qtum</numerusform><numerusform>%n aktivne povezave v omrežje Qtum</numerusform><numerusform>%n aktivnih povezav v omrežje Qtum</numerusform></translation>
    </message>
    <message>
        <source>Indexing blocks on disk...</source>
        <translation>Ustvarjam kazalo blokov na disku ...</translation>
    </message>
    <message>
        <source>Processing blocks on disk...</source>
        <translation>Obdelava blokov na disku ...</translation>
    </message>
    <message numerus="yes">
        <source>Processed %n block(s) of transaction history.</source>
        <translation><numerusform>%n obdelan blok zgodovine transakcij.</numerusform><numerusform>%n obdelana bloka zgodovine transakcij.</numerusform><numerusform>%n obdelani bloki zgodovine transakcij.</numerusform><numerusform>%n obdelanih blokov zgodovine transakcij.</numerusform></translation>
    </message>
    <message>
        <source>%1 behind</source>
        <translation>%1 zaostanka</translation>
    </message>
    <message>
        <source>Last received block was generated %1 ago.</source>
        <translation>Zadnji prejeti blok je star %1.</translation>
    </message>
    <message>
        <source>Transactions after this will not yet be visible.</source>
        <translation>Novejše transakcije še ne bodo vidne.</translation>
    </message>
    <message>
        <source>Error</source>
        <translation>Napaka</translation>
    </message>
    <message>
        <source>Warning</source>
        <translation>Opozorilo</translation>
    </message>
    <message>
        <source>Information</source>
        <translation>Informacije</translation>
    </message>
    <message>
        <source>Up to date</source>
        <translation>Ažurno</translation>
    </message>
    <message>
        <source>&amp;Load PSBT from file...</source>
        <translation>Na&amp;loži DPBT iz datoteke...</translation>
    </message>
    <message>
        <source>Load Partially Signed Qtum Transaction</source>
        <translation>Naloži delno podpisano qtum-transakcijo</translation>
    </message>
    <message>
        <source>Load PSBT from clipboard...</source>
        <translation>Naloži DPBT z odložišča...</translation>
    </message>
    <message>
        <source>Load Partially Signed Qtum Transaction from clipboard</source>
        <translation>Naloži delno podpisano qtum-transakcijo z odložišča</translation>
    </message>
    <message>
        <source>Node window</source>
        <translation>Okno vozlišča</translation>
    </message>
    <message>
        <source>Open node debugging and diagnostic console</source>
        <translation>Odpri konzolo za razhroščevanje in diagnostiko</translation>
    </message>
    <message>
        <source>&amp;Sending addresses</source>
        <translation>&amp;Naslovi za pošiljanje ...</translation>
    </message>
    <message>
        <source>&amp;Receiving addresses</source>
        <translation>&amp;Naslovi za prejemanje</translation>
    </message>
    <message>
        <source>Open a qtum: URI</source>
        <translation>Odpri URI tipa qtum:</translation>
    </message>
    <message>
        <source>Open Wallet</source>
        <translation>Odpri denarnico</translation>
    </message>
    <message>
        <source>Open a wallet</source>
        <translation>Odpri denarnico</translation>
    </message>
    <message>
        <source>Close Wallet...</source>
        <translation>Zapri denarnico ...</translation>
    </message>
    <message>
        <source>Close wallet</source>
        <translation>Zapri denarnico</translation>
    </message>
    <message>
<<<<<<< HEAD
=======
        <source>Close All Wallets...</source>
        <translation>Zapri vse denarnice...</translation>
    </message>
    <message>
        <source>Close all wallets</source>
        <translation>Zapri vse denarnice</translation>
    </message>
    <message>
>>>>>>> da23532c
        <source>Show the %1 help message to get a list with possible Qtum command-line options</source>
        <translation>Pokaži %1 sporočilo za pomoč s seznamom vseh možnosti v ukazni vrstici</translation>
    </message>
    <message>
        <source>&amp;Mask values</source>
        <translation>Za&amp;maskiraj vrednosti</translation>
    </message>
    <message>
        <source>Mask the values in the Overview tab</source>
        <translation>Zamaskiraj vrednosti v zavihku Pregled</translation>
    </message>
    <message>
        <source>default wallet</source>
        <translation>privzeta denarnica</translation>
    </message>
    <message>
        <source>No wallets available</source>
        <translation>Ni denarnic na voljo</translation>
    </message>
    <message>
        <source>&amp;Window</source>
        <translation>O&amp;kno</translation>
    </message>
    <message>
        <source>Minimize</source>
        <translation>Pomanjšaj</translation>
    </message>
    <message>
        <source>Zoom</source>
        <translation>Povečaj</translation>
    </message>
    <message>
        <source>Main Window</source>
        <translation>Glavno okno</translation>
    </message>
    <message>
        <source>%1 client</source>
        <translation>%1 odjemalec</translation>
    </message>
    <message>
        <source>Connecting to peers...</source>
        <translation>Povezujem s soležniki ...</translation>
    </message>
    <message>
        <source>Catching up...</source>
        <translation>Dohitevam omrežje ...</translation>
    </message>
    <message>
        <source>Error: %1</source>
        <translation>Napaka: %1</translation>
    </message>
    <message>
        <source>Warning: %1</source>
        <translation>Opozorilo: %1</translation>
    </message>
    <message>
        <source>Date: %1
</source>
        <translation>Datum: %1
</translation>
    </message>
    <message>
        <source>Amount: %1
</source>
        <translation>Znesek: %1
</translation>
    </message>
    <message>
        <source>Wallet: %1
</source>
        <translation>Denarnica: %1
</translation>
    </message>
    <message>
        <source>Type: %1
</source>
        <translation>Vrsta: %1
</translation>
    </message>
    <message>
        <source>Label: %1
</source>
        <translation>Oznaka: %1
</translation>
    </message>
    <message>
        <source>Address: %1
</source>
        <translation>Naslov: %1
</translation>
    </message>
    <message>
        <source>Sent transaction</source>
        <translation>Odlivi</translation>
    </message>
    <message>
        <source>Incoming transaction</source>
        <translation>Prilivi</translation>
    </message>
    <message>
        <source>HD key generation is &lt;b&gt;enabled&lt;/b&gt;</source>
        <translation>HD-tvorba ključev je &lt;b&gt;omogočena&lt;/b&gt;</translation>
    </message>
    <message>
        <source>HD key generation is &lt;b&gt;disabled&lt;/b&gt;</source>
        <translation>HD-tvorba ključev je &lt;b&gt;onemogočena&lt;/b&gt;</translation>
    </message>
    <message>
        <source>Private key &lt;b&gt;disabled&lt;/b&gt;</source>
        <translation>Zasebni ključ &lt;b&gt;onemogočen&lt;/b&gt;</translation>
    </message>
    <message>
        <source>Wallet is &lt;b&gt;encrypted&lt;/b&gt; and currently &lt;b&gt;unlocked&lt;/b&gt;</source>
        <translation>Denarnica je &lt;b&gt;šifrirana&lt;/b&gt; in trenutno &lt;b&gt;odklenjena&lt;/b&gt;</translation>
    </message>
    <message>
        <source>Wallet is &lt;b&gt;encrypted&lt;/b&gt; and currently &lt;b&gt;locked&lt;/b&gt;</source>
        <translation>Denarnica je &lt;b&gt;šifrirana&lt;/b&gt; in trenutno &lt;b&gt;zaklenjena&lt;/b&gt;</translation>
    </message>
    <message>
<<<<<<< HEAD
        <source>A fatal error occurred. Qtum can no longer continue safely and will quit.</source>
        <translation>Prišlo je do usodne napake. Qtum ne more več varno nadaljevati in se bo zaprl.</translation>
=======
        <source>Original message:</source>
        <translation>Izvorno sporočilo:</translation>
    </message>
    <message>
        <source>A fatal error occurred. %1 can no longer continue safely and will quit.</source>
        <translation>Prišlo je do usodne napake. %1 ne more več varno nadaljevati s tekom in se bo ustavil.</translation>
>>>>>>> da23532c
    </message>
</context>
<context>
    <name>CoinControlDialog</name>
    <message>
        <source>Coin Selection</source>
        <translation>Izbira vhodnih kovancev</translation>
    </message>
    <message>
        <source>Quantity:</source>
        <translation>Število vhodov:</translation>
    </message>
    <message>
        <source>Bytes:</source>
        <translation>Število bajtov:</translation>
    </message>
    <message>
        <source>Amount:</source>
        <translation>Znesek:</translation>
    </message>
    <message>
        <source>Fee:</source>
        <translation>Provizija:</translation>
    </message>
    <message>
        <source>Dust:</source>
        <translation>Prah:</translation>
    </message>
    <message>
        <source>After Fee:</source>
        <translation>Po proviziji:</translation>
    </message>
    <message>
        <source>Change:</source>
        <translation>Vračilo:</translation>
    </message>
    <message>
        <source>(un)select all</source>
        <translation>izberi vse/nič</translation>
    </message>
    <message>
        <source>Tree mode</source>
        <translation>Drevesni prikaz</translation>
    </message>
    <message>
        <source>List mode</source>
        <translation>Seznam</translation>
    </message>
    <message>
        <source>Amount</source>
        <translation>Znesek</translation>
    </message>
    <message>
        <source>Received with label</source>
        <translation>Oznaka priliva</translation>
    </message>
    <message>
        <source>Received with address</source>
        <translation>Naslov priliva</translation>
    </message>
    <message>
        <source>Date</source>
        <translation>Datum</translation>
    </message>
    <message>
        <source>Confirmations</source>
        <translation>Potrditve</translation>
    </message>
    <message>
        <source>Confirmed</source>
        <translation>Potrjeno</translation>
    </message>
    <message>
        <source>Copy address</source>
        <translation>Kopiraj naslov</translation>
    </message>
    <message>
        <source>Copy label</source>
        <translation>Kopiraj oznako</translation>
    </message>
    <message>
        <source>Copy amount</source>
        <translation>Kopiraj znesek</translation>
    </message>
    <message>
        <source>Copy transaction ID</source>
        <translation>Kopiraj ID transakcije</translation>
    </message>
    <message>
        <source>Lock unspent</source>
        <translation>Zakleni neporabljeno</translation>
    </message>
    <message>
        <source>Unlock unspent</source>
        <translation>Odkleni neporabljeno</translation>
    </message>
    <message>
        <source>Copy quantity</source>
        <translation>Kopiraj količino</translation>
    </message>
    <message>
        <source>Copy fee</source>
        <translation>Kopiraj znesek provizije</translation>
    </message>
    <message>
        <source>Copy after fee</source>
        <translation>Kopiraj po proviziji</translation>
    </message>
    <message>
        <source>Copy bytes</source>
        <translation>Kopiraj bajte</translation>
    </message>
    <message>
        <source>Copy dust</source>
        <translation>Kopiraj prah</translation>
    </message>
    <message>
        <source>Copy change</source>
        <translation>Kopiraj vračilo</translation>
    </message>
    <message>
        <source>(%1 locked)</source>
        <translation>(%1 zaklenjeno)</translation>
    </message>
    <message>
        <source>yes</source>
        <translation>da</translation>
    </message>
    <message>
        <source>no</source>
        <translation>ne</translation>
    </message>
    <message>
        <source>This label turns red if any recipient receives an amount smaller than the current dust threshold.</source>
        <translation>Ta oznaka se spremeni v rdeče, če katerikoli prejemnik prejme znesek, ki je manjši od trenutnega praga za prah.</translation>
    </message>
    <message>
        <source>Can vary +/- %1 satoshi(s) per input.</source>
        <translation>Se lahko razlikuje +/- %1 satoši(jev) na vhod.</translation>
    </message>
    <message>
        <source>(no label)</source>
        <translation>(brez oznake)</translation>
    </message>
    <message>
        <source>change from %1 (%2)</source>
        <translation>vračilo od %1 (%2)</translation>
    </message>
    <message>
        <source>(change)</source>
        <translation>(vračilo)</translation>
    </message>
</context>
<context>
    <name>CreateWalletActivity</name>
    <message>
        <source>Creating Wallet &lt;b&gt;%1&lt;/b&gt;...</source>
        <translation>Ustvarjam denarnico &lt;b&gt;%1&lt;/b&gt; ...</translation>
    </message>
    <message>
        <source>Create wallet failed</source>
        <translation>Ustvarjanje denarnice neuspešno</translation>
    </message>
    <message>
        <source>Create wallet warning</source>
        <translation>Opozorilo za ustvarjanje denarnice</translation>
    </message>
</context>
<context>
    <name>CreateWalletDialog</name>
    <message>
        <source>Create Wallet</source>
        <translation>Ustvari denarnico</translation>
    </message>
    <message>
        <source>Wallet Name</source>
        <translation>Ime denarnice</translation>
    </message>
    <message>
        <source>Encrypt the wallet. The wallet will be encrypted with a passphrase of your choice.</source>
        <translation>Šifriraj denarnico. Denarnica bo šifrirana z geslom, ki ga izberete.</translation>
    </message>
    <message>
        <source>Encrypt Wallet</source>
        <translation>Šifriraj denarnico</translation>
    </message>
    <message>
        <source>Disable private keys for this wallet. Wallets with private keys disabled will have no private keys and cannot have an HD seed or imported private keys. This is ideal for watch-only wallets.</source>
        <translation>Onemogoči zasebne ključe za to denarnico. Denarnice z onemogočenimi zasebnimi ključi ne bodo imele zasebnih ključev in ne morejo imeti HD-semena ali uvoženih zasebnih ključev. To je primerno za opazovane denarnice.</translation>
    </message>
    <message>
        <source>Disable Private Keys</source>
        <translation>Onemogoči zasebne ključe</translation>
    </message>
    <message>
        <source>Make a blank wallet. Blank wallets do not initially have private keys or scripts. Private keys and addresses can be imported, or an HD seed can be set, at a later time.</source>
        <translation>Ustvari prazno denarnico. Prazne denarnice ne vključujejo zasebnih ključev ali skript. Pozneje lahko uvozite zasebne ključe ali vnesete HD-seme.</translation>
    </message>
    <message>
        <source>Make Blank Wallet</source>
        <translation>Ustvari prazno denarnico</translation>
    </message>
    <message>
        <source>Use descriptors for scriptPubKey management</source>
        <translation>Uporabi deskriptorje za upravljanje s scriptPubKey</translation>
    </message>
    <message>
        <source>Descriptor Wallet</source>
        <translation>Datoteka z deskriptorji</translation>
    </message>
    <message>
        <source>Create</source>
        <translation>Ustvari</translation>
    </message>
    <message>
        <source>Compiled without sqlite support (required for descriptor wallets)</source>
        <translation>Prevedeno brez podpore za SQLite (potrebna za deskriptorske denarnice)</translation>
    </message>
</context>
<context>
    <name>EditAddressDialog</name>
    <message>
        <source>Edit Address</source>
        <translation>Uredi naslov</translation>
    </message>
    <message>
        <source>&amp;Label</source>
        <translation>&amp;Oznaka</translation>
    </message>
    <message>
        <source>The label associated with this address list entry</source>
        <translation>Oznaka, pod katero je spodnji naslov naveden v vašem imeniku naslovov.</translation>
    </message>
    <message>
        <source>The address associated with this address list entry. This can only be modified for sending addresses.</source>
        <translation>Naslov tega vnosa v imeniku. Spremeniti ga je mogoče le pri vnosih iz imenika naslovov za pošiljanje.</translation>
    </message>
    <message>
        <source>&amp;Address</source>
        <translation>&amp;Naslov</translation>
    </message>
    <message>
        <source>New sending address</source>
        <translation>Nov naslov za pošiljanje</translation>
    </message>
    <message>
        <source>Edit receiving address</source>
        <translation>Uredi prejemni naslov</translation>
    </message>
    <message>
        <source>Edit sending address</source>
        <translation>Uredi naslov za pošiljanje</translation>
    </message>
    <message>
        <source>The entered address "%1" is not a valid Qtum address.</source>
        <translation>Vnešeni naslov "%1" ni veljaven qtum-naslov.</translation>
    </message>
    <message>
        <source>Address "%1" already exists as a receiving address with label "%2" and so cannot be added as a sending address.</source>
        <translation>Naslov "%1" že obstaja kot naslov za prejemanje z oznako "%2" in ga je nemogoče dodati kot naslov za pošiljanje.</translation>
    </message>
    <message>
        <source>The entered address "%1" is already in the address book with label "%2".</source>
        <translation>Vnešeni naslov "%1" je že v imeniku z oznako "%2".</translation>
    </message>
    <message>
        <source>Could not unlock wallet.</source>
        <translation>Denarnice ni bilo mogoče odkleniti.</translation>
    </message>
    <message>
        <source>New key generation failed.</source>
        <translation>Generiranje novega ključa je spodletelo.</translation>
    </message>
</context>
<context>
    <name>FreespaceChecker</name>
    <message>
        <source>A new data directory will be created.</source>
        <translation>Ustvarjena bo nova podatkovna mapa.</translation>
    </message>
    <message>
        <source>name</source>
        <translation>ime</translation>
    </message>
    <message>
        <source>Directory already exists. Add %1 if you intend to create a new directory here.</source>
        <translation>Mapa že obstaja. Dodajte %1, če tu želite ustvariti novo mapo.</translation>
    </message>
    <message>
        <source>Path already exists, and is not a directory.</source>
        <translation>Pot že obstaja, vendar ni mapa.</translation>
    </message>
    <message>
        <source>Cannot create data directory here.</source>
        <translation>Na tem mestu ni mogoče ustvariti nove mape.</translation>
    </message>
</context>
<context>
    <name>HelpMessageDialog</name>
    <message>
        <source>version</source>
        <translation>različica</translation>
    </message>
    <message>
        <source>About %1</source>
        <translation>O %1</translation>
    </message>
    <message>
        <source>Command-line options</source>
        <translation>Možnosti ukazne vrstice</translation>
    </message>
</context>
<context>
    <name>Intro</name>
    <message>
        <source>Welcome</source>
        <translation>Dobrodošli</translation>
    </message>
    <message>
        <source>Welcome to %1.</source>
        <translation>Dobrodošli v %1</translation>
    </message>
    <message>
        <source>As this is the first time the program is launched, you can choose where %1 will store its data.</source>
        <translation>Ker ste program zagnali prvič, lahko izberete, kje bo %1 shranil podatke.</translation>
    </message>
    <message>
        <source>When you click OK, %1 will begin to download and process the full %4 block chain (%2GB) starting with the earliest transactions in %3 when %4 initially launched.</source>
        <translation>Ko kliknete OK, bo %1 začel prenašati podatke in procesirati celotno %4 verigo blokov (%2 GB), začenši z najstarejšo transakcijo iz %3 ob prvotnem začetku %4.</translation>
    </message>
    <message>
        <source>Reverting this setting requires re-downloading the entire blockchain. It is faster to download the full chain first and prune it later. Disables some advanced features.</source>
        <translation>Če spremenite to nastavitev, morate ponovno naložiti celotno verigo blokov. Hitreje je najprej prenesti celotno verigo in jo obrezati pozneje. Ta nastavitev onemogoči nekatere napredne funkcije.</translation>
    </message>
    <message>
        <source>This initial synchronisation is very demanding, and may expose hardware problems with your computer that had previously gone unnoticed. Each time you run %1, it will continue downloading where it left off.</source>
        <translation>Začetna sinhronizacija je zelo zahtevna in lahko odkrije probleme s strojno opremo v vašem računalniku, ki so prej bili neopaženi. Vsakič, ko zaženete %1, bo le-ta nadaljeval s prenosom, kjer je prejšnjič ostal.</translation>
    </message>
    <message>
        <source>If you have chosen to limit block chain storage (pruning), the historical data must still be downloaded and processed, but will be deleted afterward to keep your disk usage low.</source>
        <translation>Če ste se odločili omejiti shranjevanje blokovnih verig (obrezovanje), je treba zgodovinske podatke še vedno prenesti in obdelati, vendar bodo kasneje izbrisani, da bo uporaba diska nizka.</translation>
    </message>
    <message>
        <source>Use the default data directory</source>
        <translation>Uporabi privzeto podatkovno mapo</translation>
    </message>
    <message>
        <source>Use a custom data directory:</source>
        <translation>Uporabi to podatkovno mapo:</translation>
    </message>
    <message>
        <source>Qtum</source>
        <translation>Qtum</translation>
    </message>
    <message>
        <source>Discard blocks after verification, except most recent %1 GB (prune)</source>
        <translation>Po verifikaciji zavrzite vse bloke, razen zadnjih %1 GB (obrezava)</translation>
    </message>
    <message>
        <source>At least %1 GB of data will be stored in this directory, and it will grow over time.</source>
        <translation>Vsaj %1 GB podatkov bo shranjenih v tem direktoriju, velikost podatkov pa bo s časom naraščala.</translation>
    </message>
    <message>
        <source>Approximately %1 GB of data will be stored in this directory.</source>
        <translation>Približno %1 GB podatkov bo shranjenih v tem direktoriju.</translation>
    </message>
    <message>
        <source>%1 will download and store a copy of the Qtum block chain.</source>
        <translation>%1 bo prenesel in shranil kopijo verige blokov.</translation>
    </message>
    <message>
        <source>The wallet will also be stored in this directory.</source>
        <translation>Tudi denarnica bo shranjena v tem direktoriju.</translation>
    </message>
    <message>
        <source>Error: Specified data directory "%1" cannot be created.</source>
        <translation>Napaka: Ni mogoče ustvariti mape "%1".</translation>
    </message>
    <message>
        <source>Error</source>
        <translation>Napaka</translation>
    </message>
    <message numerus="yes">
        <source>%n GB of free space available</source>
        <translation><numerusform>%n GiB prostega prostora na voljo</numerusform><numerusform>%n GiB prostega prostora na voljo</numerusform><numerusform>%n GiB prostega prostora na voljo</numerusform><numerusform>%n GB prostega prostora na voljo</numerusform></translation>
    </message>
    <message numerus="yes">
        <source>(of %n GB needed)</source>
        <translation><numerusform>(od potrebnih %n GiB)</numerusform><numerusform>(od potrebnih %n GiB)</numerusform><numerusform>(od potrebnih %n GiB)</numerusform><numerusform>(od potrebnih %n GB)</numerusform></translation>
    </message>
    <message numerus="yes">
        <source>(%n GB needed for full chain)</source>
        <translation><numerusform>(%n GB potreben za celotno verigo blokov)</numerusform><numerusform>(%n GB potrebna za celotno verigo blokov)</numerusform><numerusform>(%n GB potrebni za celotno verigo blokov)</numerusform><numerusform>(%n GB potrebnih za celotno verigo blokov)</numerusform></translation>
    </message>
</context>
<context>
    <name>ModalOverlay</name>
    <message>
        <source>Form</source>
        <translation>Oblika</translation>
    </message>
    <message>
        <source>Recent transactions may not yet be visible, and therefore your wallet's balance might be incorrect. This information will be correct once your wallet has finished synchronizing with the qtum network, as detailed below.</source>
        <translation>Zadnje transakcije morda še niso vidne, zato je prikazano stanje v denarnici lahko napačno. Pravilni podatki bodo prikazani, ko bo vaša denarnica končala s sinhronizacijo z qtum omrežjem; glejte podrobnosti spodaj.</translation>
    </message>
    <message>
        <source>Attempting to spend qtums that are affected by not-yet-displayed transactions will not be accepted by the network.</source>
        <translation>Poskusa pošiljanja qtumov, na katere vplivajo še ne prikazane transakcije, omrežje ne bo sprejelo.</translation>
    </message>
    <message>
        <source>Number of blocks left</source>
        <translation>Preostalo število blokov</translation>
    </message>
    <message>
        <source>Unknown...</source>
        <translation>Neznano ...</translation>
    </message>
    <message>
        <source>Last block time</source>
        <translation>Čas zadnjega bloka</translation>
    </message>
    <message>
        <source>Progress</source>
        <translation>Napredek</translation>
    </message>
    <message>
        <source>Progress increase per hour</source>
        <translation>Napredek na uro</translation>
    </message>
    <message>
        <source>calculating...</source>
        <translation>računam ...</translation>
    </message>
    <message>
        <source>Estimated time left until synced</source>
        <translation>Ocenjeni čas do sinhronizacije</translation>
    </message>
    <message>
        <source>Hide</source>
        <translation>Skrij</translation>
    </message>
    <message>
        <source>Esc</source>
        <translation>Esc</translation>
    </message>
    <message>
        <source>%1 is currently syncing.  It will download headers and blocks from peers and validate them until reaching the tip of the block chain.</source>
        <translation>%1 se trenutno sinhronizira. Od soležnikov bodo preneseni in preverjeni zaglavja in bloki do vrha verige.</translation>
    </message>
    <message>
        <source>Unknown. Syncing Headers (%1, %2%)...</source>
        <translation>Neznano. Sinhroniziram glave (%1, %2%) ...</translation>
    </message>
</context>
<context>
    <name>OpenURIDialog</name>
    <message>
        <source>Open qtum URI</source>
        <translation>Odpri qtum-URI</translation>
    </message>
    <message>
        <source>URI:</source>
        <translation>URI:</translation>
    </message>
</context>
<context>
    <name>OpenWalletActivity</name>
    <message>
        <source>Open wallet failed</source>
        <translation>Odpiranje denarnice neuspešno</translation>
    </message>
    <message>
        <source>Open wallet warning</source>
        <translation>Opozorilo za odpiranje denarnice</translation>
    </message>
    <message>
        <source>default wallet</source>
        <translation>privzeta denarnica</translation>
    </message>
    <message>
        <source>Opening Wallet &lt;b&gt;%1&lt;/b&gt;...</source>
        <translation>Odpiram denarnico &lt;b&gt;%1&lt;/b&gt;...</translation>
    </message>
</context>
<context>
    <name>OptionsDialog</name>
    <message>
        <source>Options</source>
        <translation>Možnosti</translation>
    </message>
    <message>
        <source>&amp;Main</source>
        <translation>&amp;Glavno</translation>
    </message>
    <message>
        <source>Automatically start %1 after logging in to the system.</source>
        <translation>Avtomatsko zaženi %1 po prijavi v sistem.</translation>
    </message>
    <message>
        <source>&amp;Start %1 on system login</source>
        <translation>&amp;Zaženi %1 ob prijavi v sistem</translation>
    </message>
    <message>
        <source>Size of &amp;database cache</source>
        <translation>Velikost &amp;predpomnilnika podatkovne baze:</translation>
    </message>
    <message>
        <source>Number of script &amp;verification threads</source>
        <translation>Število programskih &amp;niti za preverjanje:</translation>
    </message>
    <message>
        <source>IP address of the proxy (e.g. IPv4: 127.0.0.1 / IPv6: ::1)</source>
        <translation>IP naslov posredniškega strežnika (npr. IPv4: 127.0.0.1 ali IPv6: ::1)</translation>
    </message>
    <message>
        <source>Shows if the supplied default SOCKS5 proxy is used to reach peers via this network type.</source>
        <translation>Prikaže, če je priloženi privzeti proxy SOCKS5 uporabljen za doseganje soležnikov prek te vrste omrežja.</translation>
    </message>
    <message>
        <source>Hide the icon from the system tray.</source>
        <translation>Skrij ikono na sistemskem pladnju.</translation>
    </message>
    <message>
        <source>&amp;Hide tray icon</source>
        <translation>&amp;Skrij ikono</translation>
    </message>
    <message>
        <source>Minimize instead of exit the application when the window is closed. When this option is enabled, the application will be closed only after selecting Exit in the menu.</source>
        <translation>Ko zaprete glavno okno programa, bo program tekel še naprej, okno pa bo zgolj minimirano. Program v tem primeru ustavite tako, da v meniju izberete ukaz Izhod.</translation>
    </message>
    <message>
        <source>Third party URLs (e.g. a block explorer) that appear in the transactions tab as context menu items. %s in the URL is replaced by transaction hash. Multiple URLs are separated by vertical bar |.</source>
        <translation>Naslovi URL-jev tretjih oseb (npr. raziskovalec blokov), ki bodo navedeni v kontekstnem meniju seznama transakcij. Niz %s v nastavljenem URL-naslovu bo zamenjan z identifikatorjem transakcije. Več zaporednih naslovov URL lahko med seboj ločite z navpičnico |.</translation>
    </message>
    <message>
        <source>Open the %1 configuration file from the working directory.</source>
        <translation>Odpri %1 konfiguracijsko datoteko iz delovne podatkovne mape.</translation>
    </message>
    <message>
        <source>Open Configuration File</source>
        <translation>Odpri konfiguracijsko datoteko</translation>
    </message>
    <message>
        <source>Reset all client options to default.</source>
        <translation>Ponastavi vse nastavitve programa na privzete vrednosti.</translation>
    </message>
    <message>
        <source>&amp;Reset Options</source>
        <translation>&amp;Ponastavi nastavitve</translation>
    </message>
    <message>
        <source>&amp;Network</source>
        <translation>&amp;Omrežje</translation>
    </message>
    <message>
        <source>Disables some advanced features but all blocks will still be fully validated. Reverting this setting requires re-downloading the entire blockchain. Actual disk usage may be somewhat higher.</source>
        <translation>Ta nastavitev onemogoči nekatere napredne funkcije, vendar bodo vsi bloki še vedno v celoti preverjeni. Če spremenite to nastavitev, morate ponovno naložiti celotno verigo blokov. Dejanska poraba na disku je lahko nekoliko večja od nastavitve.</translation>
    </message>
    <message>
        <source>Prune &amp;block storage to</source>
        <translation>Obreži velikost podatkovne &amp;baze na</translation>
    </message>
    <message>
        <source>GB</source>
        <translation>GB</translation>
    </message>
    <message>
        <source>Reverting this setting requires re-downloading the entire blockchain.</source>
        <translation>Če spremenite to nastavitev, morate ponovno naložiti celotno verigo blokov.</translation>
    </message>
    <message>
        <source>MiB</source>
        <translation>MiB</translation>
    </message>
    <message>
        <source>(0 = auto, &lt;0 = leave that many cores free)</source>
        <translation>(0 = samodejno, &lt;0 = toliko procesorskih jeder naj ostane prostih)</translation>
    </message>
    <message>
        <source>W&amp;allet</source>
        <translation>&amp;Denarnica</translation>
    </message>
    <message>
        <source>Expert</source>
        <translation>Napredne možnosti</translation>
    </message>
    <message>
        <source>Enable coin &amp;control features</source>
        <translation>Omogoči &amp;upravljanje s kovanci</translation>
    </message>
    <message>
        <source>If you disable the spending of unconfirmed change, the change from a transaction cannot be used until that transaction has at least one confirmation. This also affects how your balance is computed.</source>
        <translation>Če onemogočite trošenje vračila iz še nepotrjenih transakcij, potem vračila ne morete uporabiti, dokler plačilo ni vsaj enkrat potrjeno. Ta opcija vpliva tudi na izračun stanja sredstev.</translation>
    </message>
    <message>
        <source>&amp;Spend unconfirmed change</source>
        <translation>Omogoči &amp;trošenje vračila iz še nepotrjenih plačil</translation>
    </message>
    <message>
        <source>Automatically open the Qtum client port on the router. This only works when your router supports UPnP and it is enabled.</source>
        <translation>Program samodejno odpre ustrezna vrata na usmerjevalniku. To deluje samo, če vaš usmerjevalnik podpira in ima omogočen UPnP.</translation>
    </message>
    <message>
        <source>Map port using &amp;UPnP</source>
        <translation>Preslikaj vrata z uporabo &amp;UPnP</translation>
    </message>
    <message>
        <source>Accept connections from outside.</source>
        <translation>Sprejmi zunanje povezave</translation>
    </message>
    <message>
        <source>Allow incomin&amp;g connections</source>
        <translation>Dovoli &amp;dohodne povezave</translation>
    </message>
    <message>
        <source>Connect to the Qtum network through a SOCKS5 proxy.</source>
        <translation>Poveži se v omrežje Qtum preko posredniškega strežnika SOCKS5.</translation>
    </message>
    <message>
        <source>&amp;Connect through SOCKS5 proxy (default proxy):</source>
        <translation>&amp;Poveži se preko posredniškega strežnika SOCKS5 (privzeti strežnik):</translation>
    </message>
    <message>
        <source>Proxy &amp;IP:</source>
        <translation>&amp;IP naslov posredniškega strežnika:</translation>
    </message>
    <message>
        <source>&amp;Port:</source>
        <translation>&amp;Vrata:</translation>
    </message>
    <message>
        <source>Port of the proxy (e.g. 9050)</source>
        <translation>Vrata posredniškega strežnika (npr. 9050)</translation>
    </message>
    <message>
        <source>Used for reaching peers via:</source>
        <translation>Uporabljano za povezovanje s soležniki preko:</translation>
    </message>
    <message>
        <source>IPv4</source>
        <translation>IPv4</translation>
    </message>
    <message>
        <source>IPv6</source>
        <translation>IPv6</translation>
    </message>
    <message>
        <source>Tor</source>
        <translation>Tor</translation>
    </message>
    <message>
<<<<<<< HEAD
        <source>Connect to the Qtum network through a separate SOCKS5 proxy for Tor hidden services.</source>
        <translation>Poveži se v omrežje Qtum preko posredniškega strežnika SOCKS5 za skrite storitve Tor.</translation>
    </message>
    <message>
=======
>>>>>>> da23532c
        <source>&amp;Window</source>
        <translation>O&amp;kno</translation>
    </message>
    <message>
        <source>Show only a tray icon after minimizing the window.</source>
        <translation>Po minimiranju okna samo prikaži ikono programa na pladnju.</translation>
    </message>
    <message>
        <source>&amp;Minimize to the tray instead of the taskbar</source>
        <translation>&amp;Minimiraj na pladenj namesto na opravilno vrstico</translation>
    </message>
    <message>
        <source>M&amp;inimize on close</source>
        <translation>Ob zapiranju okno zgolj m&amp;inimiraj</translation>
    </message>
    <message>
        <source>&amp;Display</source>
        <translation>&amp;Prikaz</translation>
    </message>
    <message>
        <source>User Interface &amp;language:</source>
        <translation>&amp;Jezik uporabniškega vmesnika:</translation>
    </message>
    <message>
        <source>The user interface language can be set here. This setting will take effect after restarting %1.</source>
        <translation>Tukaj je mogoče nastaviti uporabniški vmesnik za jezike. Ta nastavitev bo prikazana šele, ko boste znova zagnali %1.</translation>
    </message>
    <message>
        <source>&amp;Unit to show amounts in:</source>
        <translation>&amp;Enota za prikaz zneskov:</translation>
    </message>
    <message>
        <source>Choose the default subdivision unit to show in the interface and when sending coins.</source>
        <translation>Izberite privzeto mersko enoto za prikaz v uporabniškem vmesniku in pri pošiljanju.</translation>
    </message>
    <message>
        <source>Whether to show coin control features or not.</source>
        <translation>Omogoči dodatno možnost podrobnega nadzora nad posameznimi kovanci v transakcijah.</translation>
    </message>
    <message>
        <source>Connect to the Qtum network through a separate SOCKS5 proxy for Tor onion services.</source>
        <translation>Poveži se v omrežje Qtum prek ločenega posredniškega strežnika SOCKS5 za storitve onion (Tor).</translation>
    </message>
    <message>
        <source>Use separate SOCKS&amp;5 proxy to reach peers via Tor onion services:</source>
        <translation>Uporabi ločen posredniški strežik SOCKS5 za povezavo s soležniki prek storitev onion (Tor):</translation>
    </message>
    <message>
        <source>&amp;Third party transaction URLs</source>
        <translation>URL za nakazila &amp;tretjih oseb:</translation>
    </message>
    <message>
        <source>Options set in this dialog are overridden by the command line or in the configuration file:</source>
        <translation>Možnosti, nastavljene v tem pogovornem oknu, ki so bile preglašene v ukazni vrstici ali konfiguracijski datoteki:</translation>
    </message>
    <message>
        <source>&amp;OK</source>
        <translation>&amp;Potrdi</translation>
    </message>
    <message>
        <source>&amp;Cancel</source>
        <translation>P&amp;rekliči</translation>
    </message>
    <message>
        <source>default</source>
        <translation>privzeto</translation>
    </message>
    <message>
        <source>none</source>
        <translation>(jih ni)</translation>
    </message>
    <message>
        <source>Confirm options reset</source>
        <translation>Potrditev ponastavitve</translation>
    </message>
    <message>
        <source>Client restart required to activate changes.</source>
        <translation>Za uveljavitev sprememb je potreben ponoven zagon programa.</translation>
    </message>
    <message>
        <source>Client will be shut down. Do you want to proceed?</source>
        <translation>Program bo zaustavljen. Želite nadaljevati z izhodom?</translation>
    </message>
    <message>
        <source>Configuration options</source>
        <translation>Možnosti konfiguracije</translation>
    </message>
    <message>
        <source>The configuration file is used to specify advanced user options which override GUI settings. Additionally, any command-line options will override this configuration file.</source>
        <translation>Konfiguracijska datoteka se uporablja za določanje naprednih uporabniških možnosti, ki preglasijo nastavitve GUI-ja. Poleg tega bodo vse možnosti ukazne vrstice preglasile to konfiguracijsko datoteko.</translation>
    </message>
    <message>
        <source>Error</source>
        <translation>Napaka</translation>
    </message>
    <message>
        <source>The configuration file could not be opened.</source>
        <translation>Konfiguracijske datoteke ni bilo moč odpreti.</translation>
    </message>
    <message>
        <source>This change would require a client restart.</source>
        <translation>Ta sprememba zahteva ponoven zagon programa.</translation>
    </message>
    <message>
        <source>The supplied proxy address is invalid.</source>
        <translation>Vnešeni naslov posredniškega strežnika ni veljaven.</translation>
    </message>
</context>
<context>
    <name>OverviewPage</name>
    <message>
        <source>Form</source>
        <translation>Oblika</translation>
    </message>
    <message>
        <source>The displayed information may be out of date. Your wallet automatically synchronizes with the Qtum network after a connection is established, but this process has not completed yet.</source>
        <translation>Prikazani podatki so morda zastareli. Program ob vzpostavitvi povezave samodejno sinhronizira denarnico z omrežjem Qtum, a trenutno ta proces še ni zaključen.</translation>
    </message>
    <message>
        <source>Watch-only:</source>
        <translation>Opazovano:</translation>
    </message>
    <message>
        <source>Available:</source>
        <translation>Na voljo:</translation>
    </message>
    <message>
        <source>Your current spendable balance</source>
        <translation>Skupno dobroimetje na razpolago</translation>
    </message>
    <message>
        <source>Pending:</source>
        <translation>Nepotrjeno:</translation>
    </message>
    <message>
        <source>Total of transactions that have yet to be confirmed, and do not yet count toward the spendable balance</source>
        <translation>Skupni znesek sredstev, s katerimi še ne razpolagate prosto, ker so del še nepotrjenih transakcij.</translation>
    </message>
    <message>
        <source>Immature:</source>
        <translation>Nedozorelo:</translation>
    </message>
    <message>
        <source>Mined balance that has not yet matured</source>
        <translation>Nedozorel narudarjeni znesek</translation>
    </message>
    <message>
        <source>Balances</source>
        <translation>Stanje sredstev</translation>
    </message>
    <message>
        <source>Total:</source>
        <translation>Skupaj:</translation>
    </message>
    <message>
        <source>Your current total balance</source>
        <translation>Trenutno skupno dobroimetje</translation>
    </message>
    <message>
        <source>Your current balance in watch-only addresses</source>
        <translation>Trenutno stanje vaših sredstev na opazovanih naslovih</translation>
    </message>
    <message>
        <source>Spendable:</source>
        <translation>Na voljo za pošiljanje:</translation>
    </message>
    <message>
        <source>Recent transactions</source>
        <translation>Zadnje transakcije</translation>
    </message>
    <message>
        <source>Unconfirmed transactions to watch-only addresses</source>
        <translation>Nepotrjene transakcije na opazovanih naslovih</translation>
    </message>
    <message>
        <source>Mined balance in watch-only addresses that has not yet matured</source>
        <translation>Nedozoreli narudarjeni znesek na opazovanih naslovih</translation>
    </message>
    <message>
        <source>Current total balance in watch-only addresses</source>
        <translation>Trenutno skupno stanje sredstev na opazovanih naslovih</translation>
    </message>
    <message>
        <source>Privacy mode activated for the Overview tab. To unmask the values, uncheck Settings-&gt;Mask values.</source>
        <translation>V zavihku Pregled je vklopljen zasebni način. Za prikaz vrednosti odstranite kljukico na mestu Nastavitve &gt; Zamaskiraj vrednosti.</translation>
    </message>
</context>
<context>
    <name>PSBTOperationsDialog</name>
    <message>
        <source>Dialog</source>
        <translation>Pogovorno okno</translation>
    </message>
    <message>
        <source>Sign Tx</source>
        <translation>Podpiši transakcijo</translation>
    </message>
    <message>
        <source>Broadcast Tx</source>
        <translation>Oddaj transakcijo v omrežje</translation>
    </message>
    <message>
        <source>Copy to Clipboard</source>
        <translation>Skopiraj v odložišče</translation>
    </message>
    <message>
        <source>Save...</source>
        <translation>Shrani...</translation>
    </message>
    <message>
        <source>Close</source>
        <translation>Zapri</translation>
    </message>
    <message>
        <source>Failed to load transaction: %1</source>
        <translation>Nalaganje transakcije je spodletelo: %1</translation>
    </message>
    <message>
        <source>Failed to sign transaction: %1</source>
        <translation>Podpisovanje transakcije je spodletelo: %1</translation>
    </message>
    <message>
        <source>Could not sign any more inputs.</source>
        <translation>Ne morem podpisati več vhodov.</translation>
    </message>
    <message>
        <source>Signed %1 inputs, but more signatures are still required.</source>
        <translation>%1 vhodov podpisanih, a potrebnih je več podpisov.</translation>
    </message>
    <message>
        <source>Signed transaction successfully. Transaction is ready to broadcast.</source>
        <translation>Transakcija je uspešno podpisana in pripravljena na oddajo v omrežje.</translation>
    </message>
    <message>
        <source>Unknown error processing transaction.</source>
        <translation>Neznana napaka pri obdelavi transakcije.</translation>
    </message>
    <message>
        <source>Transaction broadcast successfully! Transaction ID: %1</source>
        <translation>Transakcija uspešno oddana v omrežje. ID transakcije: %1</translation>
    </message>
    <message>
        <source>Transaction broadcast failed: %1</source>
        <translation>Oddaja transakcije v omrežje je spodletela: %1</translation>
    </message>
    <message>
        <source>PSBT copied to clipboard.</source>
        <translation>DPBT kopirana v odložišče.</translation>
    </message>
    <message>
        <source>Save Transaction Data</source>
        <translation>Shrani podatke transakcije</translation>
    </message>
    <message>
        <source>Partially Signed Transaction (Binary) (*.psbt)</source>
        <translation>Delno podpisana qtum-transakcija (binarno) (*.psbt)</translation>
    </message>
    <message>
        <source>PSBT saved to disk.</source>
        <translation>DPBT shranjena na disk.</translation>
    </message>
    <message>
        <source> * Sends %1 to %2</source>
        <translation>* Pošlje %1 na %2</translation>
    </message>
    <message>
        <source>Unable to calculate transaction fee or total transaction amount.</source>
        <translation>Ne morem izračunati transakcijske provizije ali skupnega zneska transakcije.</translation>
    </message>
    <message>
        <source>Pays transaction fee: </source>
        <translation>Vsebuje transakcijsko provizijo:</translation>
    </message>
    <message>
        <source>Total Amount</source>
        <translation>Skupni znesek</translation>
    </message>
    <message>
        <source>or</source>
        <translation>ali</translation>
    </message>
    <message>
        <source>Transaction has %1 unsigned inputs.</source>
        <translation>Transakcija ima toliko nepodpisanih vhodov: %1.</translation>
    </message>
    <message>
        <source>Transaction is missing some information about inputs.</source>
        <translation>Transakciji manjkajo nekateri podatki o vhodih.</translation>
    </message>
    <message>
        <source>Transaction still needs signature(s).</source>
        <translation>Transakcija potrebuje nadaljnje podpise.</translation>
    </message>
    <message>
        <source>(But this wallet cannot sign transactions.)</source>
        <translation>(Ta denarnica pa ne more podpisovati transakcij.)</translation>
    </message>
    <message>
        <source>(But this wallet does not have the right keys.)</source>
        <translation>(Ta denarnica pa nima pravih ključev.)</translation>
    </message>
    <message>
        <source>Transaction is fully signed and ready for broadcast.</source>
        <translation>Transakcija je v celoti podpisana in pripravljena za oddajo v omrežje.</translation>
    </message>
    <message>
        <source>Transaction status is unknown.</source>
        <translation>Status transakcije ni znan.</translation>
    </message>
</context>
<context>
    <name>PaymentServer</name>
    <message>
        <source>Payment request error</source>
        <translation>Napaka pri zahtevi plačila</translation>
    </message>
    <message>
        <source>Cannot start qtum: click-to-pay handler</source>
        <translation>Ni mogoče zagnati rokovalca plačilnih povezav tipa qtum:.</translation>
    </message>
    <message>
        <source>URI handling</source>
        <translation>Rokovanje z URI</translation>
    </message>
    <message>
        <source>'qtum://' is not a valid URI. Use 'qtum:' instead.</source>
        <translation>'qtum://' ni veljaven URI. Uporabite raje 'qtum:' .</translation>
    </message>
    <message>
        <source>Cannot process payment request because BIP70 is not supported.</source>
        <translation>Ne morem obdelati plačila, ker BIP70 ni podprt.</translation>
    </message>
    <message>
        <source>Due to widespread security flaws in BIP70 it's strongly recommended that any merchant instructions to switch wallets be ignored.</source>
        <translation>Zaradi varnostnih napak v BIP70 priporočamo, da se kakršna koli navodila trgovca za zamenjavo denarnic ne upoštevajo.</translation>
    </message>
    <message>
        <source>If you are receiving this error you should request the merchant provide a BIP21 compatible URI.</source>
        <translation>Če ste prejeli to napako, zaprosite prejemnika za URI, ki je združljiv z BIP21.</translation>
    </message>
    <message>
        <source>Invalid payment address %1</source>
        <translation>Neveljaven naslov za plačilo %1</translation>
    </message>
    <message>
        <source>URI cannot be parsed! This can be caused by an invalid Qtum address or malformed URI parameters.</source>
        <translation>URI je neprepoznaven! Možno je, da je qtum-naslov neveljaven ali pa so parametri URI-ja napačno oblikovani.</translation>
    </message>
    <message>
        <source>Payment request file handling</source>
        <translation>Rokovanje z datoteko z zahtevkom za plačilo</translation>
    </message>
</context>
<context>
    <name>PeerTableModel</name>
    <message>
        <source>User Agent</source>
        <translation>Ime agenta</translation>
    </message>
    <message>
        <source>Node/Service</source>
        <translation>Naslov</translation>
    </message>
    <message>
        <source>NodeId</source>
        <translation>NodeId</translation>
    </message>
    <message>
        <source>Ping</source>
        <translation>Odzivni čas (Ping)</translation>
    </message>
    <message>
        <source>Sent</source>
        <translation>Oddano</translation>
    </message>
    <message>
        <source>Received</source>
        <translation>Prejeto</translation>
    </message>
</context>
<context>
    <name>QObject</name>
    <message>
        <source>Amount</source>
        <translation>Znesek</translation>
    </message>
    <message>
        <source>Enter a Qtum address (e.g. %1)</source>
        <translation>Vnesite qtum-naslov (npr. %1)</translation>
    </message>
    <message>
        <source>%1 d</source>
        <translation>%1 d</translation>
    </message>
    <message>
        <source>%1 h</source>
        <translation>%1 h</translation>
    </message>
    <message>
        <source>%1 m</source>
        <translation>%1 m</translation>
    </message>
    <message>
        <source>%1 s</source>
        <translation>%1 s</translation>
    </message>
    <message>
        <source>None</source>
        <translation>Nič</translation>
    </message>
    <message>
        <source>N/A</source>
        <translation>Neznano</translation>
    </message>
    <message>
        <source>%1 ms</source>
        <translation>%1 ms</translation>
    </message>
    <message numerus="yes">
        <source>%n second(s)</source>
        <translation><numerusform>%n sekunda</numerusform><numerusform>%n sekundi</numerusform><numerusform>%n sekunde</numerusform><numerusform>%n sekund</numerusform></translation>
    </message>
    <message numerus="yes">
        <source>%n minute(s)</source>
        <translation><numerusform>%n minuta</numerusform><numerusform>%n minuti</numerusform><numerusform>%n minute</numerusform><numerusform>%n minut</numerusform></translation>
    </message>
    <message numerus="yes">
        <source>%n hour(s)</source>
        <translation><numerusform>%n ura</numerusform><numerusform>%n uri</numerusform><numerusform>%n ure</numerusform><numerusform>%n ur</numerusform></translation>
    </message>
    <message numerus="yes">
        <source>%n day(s)</source>
        <translation><numerusform>%n dan</numerusform><numerusform>%n dneva</numerusform><numerusform>%n dnevi</numerusform><numerusform>%n dni</numerusform></translation>
    </message>
    <message numerus="yes">
        <source>%n week(s)</source>
        <translation><numerusform>%n teden</numerusform><numerusform>%n tedna</numerusform><numerusform>%n tedni</numerusform><numerusform>%n tednov</numerusform></translation>
    </message>
    <message>
        <source>%1 and %2</source>
        <translation>%1 in %2</translation>
    </message>
    <message numerus="yes">
        <source>%n year(s)</source>
        <translation><numerusform>%n leto</numerusform><numerusform>%n leti</numerusform><numerusform>%n leta</numerusform><numerusform>%n let</numerusform></translation>
    </message>
    <message>
        <source>%1 B</source>
        <translation>%1 B</translation>
    </message>
    <message>
        <source>%1 KB</source>
        <translation>%1 KiB</translation>
    </message>
    <message>
        <source>%1 MB</source>
        <translation>%1 MiB</translation>
    </message>
    <message>
        <source>%1 GB</source>
        <translation>%1 GiB</translation>
    </message>
    <message>
        <source>Error: Specified data directory "%1" does not exist.</source>
        <translation>Napaka: Vnešena podatkovna mapa "%1" ne obstaja.</translation>
    </message>
    <message>
        <source>Error: Cannot parse configuration file: %1.</source>
        <translation>Napaka: Ne morem razčleniti konfiguracijske datoteke: %1.</translation>
    </message>
    <message>
        <source>Error: %1</source>
        <translation>Napaka: %1</translation>
    </message>
    <message>
        <source>Error initializing settings: %1</source>
        <translation>Napaka pri inicializaciji nastavitev: %1</translation>
    </message>
    <message>
        <source>%1 didn't yet exit safely...</source>
        <translation>%1 se še ni varno zaprl ...</translation>
    </message>
    <message>
        <source>unknown</source>
        <translation>neznano</translation>
    </message>
</context>
<context>
    <name>QRImageWidget</name>
    <message>
        <source>&amp;Save Image...</source>
        <translation>&amp;Shrani sliko</translation>
    </message>
    <message>
        <source>&amp;Copy Image</source>
        <translation>&amp;Kopiraj sliko</translation>
    </message>
    <message>
        <source>Resulting URI too long, try to reduce the text for label / message.</source>
        <translation>Nastali URI je predolg. Skušajte skrajšati besedilo v oznaki/sporočilu.</translation>
    </message>
    <message>
        <source>Error encoding URI into QR Code.</source>
        <translation>Napaka pri kodiranju URI naslova v QR kodo.</translation>
    </message>
    <message>
        <source>QR code support not available.</source>
        <translation>Podpora za QR kode ni na voljo.</translation>
    </message>
    <message>
        <source>Save QR Code</source>
        <translation>Shrani QR kodo</translation>
    </message>
    <message>
        <source>PNG Image (*.png)</source>
        <translation>PNG slika (*.png)</translation>
    </message>
</context>
<context>
    <name>RPCConsole</name>
    <message>
        <source>N/A</source>
        <translation>Neznano</translation>
    </message>
    <message>
        <source>Client version</source>
        <translation>Različica odjemalca</translation>
    </message>
    <message>
        <source>&amp;Information</source>
        <translation>&amp;Informacije</translation>
    </message>
    <message>
        <source>General</source>
        <translation>Splošno</translation>
    </message>
    <message>
        <source>Using BerkeleyDB version</source>
        <translation>Uporabljena različica BerkeleyDB</translation>
    </message>
    <message>
        <source>Datadir</source>
        <translation>Podatkovna mapa</translation>
    </message>
    <message>
        <source>To specify a non-default location of the data directory use the '%1' option.</source>
        <translation>Za izbiranje ne-privzete lokacije podatkovne mape uporabite možnost '%1'.</translation>
    </message>
    <message>
        <source>Blocksdir</source>
        <translation>Podatkovna mapa blokov</translation>
    </message>
    <message>
        <source>To specify a non-default location of the blocks directory use the '%1' option.</source>
        <translation>Če želite določiti neprivzeto lokacijo podatkovne mape blokov, uporabite možnost '%1'.</translation>
    </message>
    <message>
        <source>Startup time</source>
        <translation>Čas zagona</translation>
    </message>
    <message>
        <source>Network</source>
        <translation>Omrežje</translation>
    </message>
    <message>
        <source>Name</source>
        <translation>Ime</translation>
    </message>
    <message>
        <source>Number of connections</source>
        <translation>Število povezav</translation>
    </message>
    <message>
        <source>Block chain</source>
        <translation>Veriga blokov</translation>
    </message>
    <message>
        <source>Memory Pool</source>
        <translation>Čakalna vrsta transakcij</translation>
    </message>
    <message>
        <source>Current number of transactions</source>
        <translation>Trenutno število transakcij</translation>
    </message>
    <message>
        <source>Memory usage</source>
        <translation>Raba pomnilnika</translation>
    </message>
    <message>
        <source>Wallet: </source>
        <translation>Denarnica:</translation>
    </message>
    <message>
        <source>(none)</source>
        <translation>(nič)</translation>
    </message>
    <message>
        <source>&amp;Reset</source>
        <translation>&amp;Ponastavi</translation>
    </message>
    <message>
        <source>Received</source>
        <translation>Prejeto</translation>
    </message>
    <message>
        <source>Sent</source>
        <translation>Oddano</translation>
    </message>
    <message>
        <source>&amp;Peers</source>
        <translation>&amp;Soležniki</translation>
    </message>
    <message>
        <source>Banned peers</source>
        <translation>Blokirani soležniki</translation>
    </message>
    <message>
        <source>Select a peer to view detailed information.</source>
        <translation>Izberite soležnika, o katerem si želite ogledati podrobnejše informacije.</translation>
    </message>
    <message>
        <source>Direction</source>
        <translation>Smer povezave</translation>
    </message>
    <message>
        <source>Version</source>
        <translation>Različica</translation>
    </message>
    <message>
        <source>Starting Block</source>
        <translation>Začetni blok</translation>
    </message>
    <message>
        <source>Synced Headers</source>
        <translation>Sinhronizirane glave</translation>
    </message>
    <message>
        <source>Synced Blocks</source>
        <translation>Sinhronizirani bloki</translation>
    </message>
    <message>
        <source>The mapped Autonomous System used for diversifying peer selection.</source>
        <translation>Mapirani Avtonomski Sistem, uporabljan za diverzificiranje izbire soležnikov.</translation>
    </message>
    <message>
        <source>Mapped AS</source>
        <translation>Mapirani AS</translation>
    </message>
    <message>
        <source>User Agent</source>
        <translation>Ime agenta</translation>
    </message>
    <message>
        <source>Node window</source>
        <translation>Okno vozlišča</translation>
    </message>
    <message>
        <source>Current block height</source>
        <translation>Višina trenutnega bloka</translation>
    </message>
    <message>
        <source>Open the %1 debug log file from the current data directory. This can take a few seconds for large log files.</source>
        <translation>Odpre %1 razhroščevalni dnevnik debug.log, ki se nahaja v trenutni podatkovni mapi. Če je datoteka velika, lahko postopek traja nekaj sekund.</translation>
    </message>
    <message>
        <source>Decrease font size</source>
        <translation>Zmanjšaj velikost pisave</translation>
    </message>
    <message>
        <source>Increase font size</source>
        <translation>Povečaj velikost pisave</translation>
    </message>
    <message>
        <source>Permissions</source>
        <translation>Dovoljenja</translation>
    </message>
    <message>
        <source>Services</source>
        <translation>Storitve</translation>
    </message>
    <message>
        <source>Connection Time</source>
        <translation>Trajanje povezave</translation>
    </message>
    <message>
        <source>Last Send</source>
        <translation>Nazadje oddano</translation>
    </message>
    <message>
        <source>Last Receive</source>
        <translation>Nazadnje prejeto</translation>
    </message>
    <message>
        <source>Ping Time</source>
        <translation>Odzivni čas</translation>
    </message>
    <message>
        <source>The duration of a currently outstanding ping.</source>
        <translation>Trajanje trenutnega pinga.</translation>
    </message>
    <message>
        <source>Ping Wait</source>
        <translation>Ping Wait</translation>
    </message>
    <message>
        <source>Min Ping</source>
        <translation>Min Ping</translation>
    </message>
    <message>
        <source>Time Offset</source>
        <translation>Časovni odklon</translation>
    </message>
    <message>
        <source>Last block time</source>
        <translation>Čas zadnjega bloka</translation>
    </message>
    <message>
        <source>&amp;Open</source>
        <translation>&amp;Odpri</translation>
    </message>
    <message>
        <source>&amp;Console</source>
        <translation>&amp;Konzola</translation>
    </message>
    <message>
        <source>&amp;Network Traffic</source>
        <translation>&amp;Omrežni promet</translation>
    </message>
    <message>
        <source>Totals</source>
        <translation>Promet</translation>
    </message>
    <message>
        <source>In:</source>
        <translation>Dohodnih:</translation>
    </message>
    <message>
        <source>Out:</source>
        <translation>Odhodnih:</translation>
    </message>
    <message>
        <source>Debug log file</source>
        <translation>Razhroščevalni dnevnik</translation>
    </message>
    <message>
        <source>Clear console</source>
        <translation>Počisti konzolo</translation>
    </message>
    <message>
        <source>1 &amp;hour</source>
        <translation>1 &amp;ura</translation>
    </message>
    <message>
        <source>1 &amp;day</source>
        <translation>1 &amp;dan</translation>
    </message>
    <message>
        <source>1 &amp;week</source>
        <translation>1 &amp;teden</translation>
    </message>
    <message>
        <source>1 &amp;year</source>
        <translation>1 &amp;leto</translation>
    </message>
    <message>
        <source>&amp;Disconnect</source>
        <translation>&amp;Prekini povezavo</translation>
    </message>
    <message>
        <source>Ban for</source>
        <translation>Blokiraj za</translation>
    </message>
    <message>
        <source>&amp;Unban</source>
        <translation>&amp;Odblokiraj</translation>
    </message>
    <message>
        <source>Welcome to the %1 RPC console.</source>
        <translation>Dobrodošli v konzoli %1.</translation>
    </message>
    <message>
        <source>Use up and down arrows to navigate history, and %1 to clear screen.</source>
        <translation>Uporabite tipki gor in dol za navigacijo po zgodovini ukazov in %1 za čiščenje zaslona.</translation>
    </message>
    <message>
        <source>Type %1 for an overview of available commands.</source>
        <translation>Vtipkajte %1 za pregled razpoložljivih ukazov.</translation>
    </message>
    <message>
        <source>For more information on using this console type %1.</source>
        <translation>Za več informacij o uporabi te konzole vpišite %1.</translation>
    </message>
    <message>
        <source>WARNING: Scammers have been active, telling users to type commands here, stealing their wallet contents. Do not use this console without fully understanding the ramifications of a command.</source>
        <translation>OPOZORILO: Goljufi so aktivni! Uporabnikom svetujejo, naj tukaj vnašajo ukaze, s čimer jim ukradejo vsebino denarnice. To konzolo uporabljajte le, če popolnoma razumete posledice ukazov.</translation>
    </message>
    <message>
        <source>Network activity disabled</source>
        <translation>Omrežna aktivnost onemogočena.</translation>
    </message>
    <message>
        <source>Executing command without any wallet</source>
        <translation>Izvajam ukaz brez denarnice</translation>
    </message>
    <message>
        <source>Executing command using "%1" wallet</source>
        <translation>Izvajam ukaz v denarnici "%1"</translation>
    </message>
    <message>
        <source>(node id: %1)</source>
        <translation>(id vozlišča: %1)</translation>
    </message>
    <message>
        <source>via %1</source>
        <translation>preko %1</translation>
    </message>
    <message>
        <source>never</source>
        <translation>nikoli</translation>
    </message>
    <message>
        <source>Inbound</source>
        <translation>Dohodna</translation>
    </message>
    <message>
        <source>Outbound</source>
        <translation>Odhodna</translation>
    </message>
    <message>
        <source>Unknown</source>
        <translation>Neznano</translation>
    </message>
</context>
<context>
    <name>ReceiveCoinsDialog</name>
    <message>
        <source>&amp;Amount:</source>
        <translation>&amp;Znesek:</translation>
    </message>
    <message>
        <source>&amp;Label:</source>
        <translation>&amp;Oznaka:</translation>
    </message>
    <message>
        <source>&amp;Message:</source>
        <translation>&amp;Sporočilo:</translation>
    </message>
    <message>
        <source>An optional message to attach to the payment request, which will be displayed when the request is opened. Note: The message will not be sent with the payment over the Qtum network.</source>
        <translation>Neobvezno sporočilo kot priponka zahtevku za plačilo, ki bo prikazano, ko bo zahtevek odprt. Opomba: Opravljeno plačilo.prek omrežja Qtum tega sporočila ne bo vsebovalo.</translation>
    </message>
    <message>
        <source>An optional label to associate with the new receiving address.</source>
        <translation>Oznaka novega sprejemnega naslova.</translation>
    </message>
    <message>
        <source>Use this form to request payments. All fields are &lt;b&gt;optional&lt;/b&gt;.</source>
        <translation>S tem obrazcem ustvarite nov zahtevek za plačilo. Vsa polja so &lt;b&gt;neobvezna&lt;/b&gt;.</translation>
    </message>
    <message>
        <source>An optional amount to request. Leave this empty or zero to not request a specific amount.</source>
        <translation>Zahtevani znesek. Če ne zahtevate določenega zneska, pustite prazno ali nastavite vrednost na 0.</translation>
    </message>
    <message>
        <source>An optional label to associate with the new receiving address (used by you to identify an invoice).  It is also attached to the payment request.</source>
        <translation>Neobvezna oznaka, povezana z novim prejemnim naslovom. Uporabite jo lahko za prepoznavo plačila. Zapisana bo tudi v zahtevek za plačilo.</translation>
    </message>
    <message>
        <source>An optional message that is attached to the payment request and may be displayed to the sender.</source>
        <translation>Neobvezna oznaka, ki se shrani v zahtevek za plačilo in se lahko prikaže plačniku.</translation>
    </message>
    <message>
        <source>&amp;Create new receiving address</source>
        <translation>&amp;Ustvari nov prejemni naslov</translation>
    </message>
    <message>
        <source>Clear all fields of the form.</source>
        <translation>Počisti vsa polja.</translation>
    </message>
    <message>
        <source>Clear</source>
        <translation>Počisti</translation>
    </message>
    <message>
        <source>Native segwit addresses (aka Bech32 or BIP-173) reduce your transaction fees later on and offer better protection against typos, but old wallets don't support them. When unchecked, an address compatible with older wallets will be created instead.</source>
        <translation>Lastni naslovi segwit (Bech32 ali BIP-173) kasneje znižajo vaše transakcijske stroške in nudijo boljšo zaščito pred tiskarskimi škrati, vendar jih stare denarnice ne podpirajo. Če polja ne označite, bo namesto tega ustvarjen naslov, združljiv s starejšimi denarnicami.</translation>
    </message>
    <message>
        <source>Generate native segwit (Bech32) address</source>
        <translation>Ustvari lastni segwit (Bech32) naslov</translation>
    </message>
    <message>
        <source>Requested payments history</source>
        <translation>Zgodovina zahtevkov za plačilo</translation>
    </message>
    <message>
        <source>Show the selected request (does the same as double clicking an entry)</source>
        <translation>Prikaz izbranega zahtevka. (Isto funkcijo opravi dvojni klik na zapis.)</translation>
    </message>
    <message>
        <source>Show</source>
        <translation>Pokaži</translation>
    </message>
    <message>
        <source>Remove the selected entries from the list</source>
        <translation>Odstrani označene vnose iz seznama</translation>
    </message>
    <message>
        <source>Remove</source>
        <translation>Odstrani</translation>
    </message>
    <message>
        <source>Copy URI</source>
        <translation>Kopiraj URI</translation>
    </message>
    <message>
        <source>Copy label</source>
        <translation>Kopiraj oznako</translation>
    </message>
    <message>
        <source>Copy message</source>
        <translation>Kopiraj sporočilo</translation>
    </message>
    <message>
        <source>Copy amount</source>
        <translation>Kopiraj znesek</translation>
    </message>
    <message>
        <source>Could not unlock wallet.</source>
        <translation>Denarnice ni bilo mogoče odkleniti.</translation>
    </message>
    <message>
        <source>Could not generate new %1 address</source>
        <translation>Ne morem ustvariti novega %1 naslova</translation>
    </message>
</context>
<context>
    <name>ReceiveRequestDialog</name>
    <message>
        <source>Request payment to ...</source>
        <translation>Zahtevaj plačilo na ...</translation>
    </message>
    <message>
        <source>Address:</source>
        <translation>Naslov:</translation>
    </message>
    <message>
        <source>Amount:</source>
        <translation>Znesek:</translation>
    </message>
    <message>
        <source>Label:</source>
        <translation>Oznaka:</translation>
    </message>
    <message>
        <source>Message:</source>
        <translation>Sporočilo:</translation>
    </message>
    <message>
        <source>Wallet:</source>
        <translation>Denarnica:</translation>
    </message>
    <message>
        <source>Copy &amp;URI</source>
        <translation>Kopiraj &amp;URl</translation>
    </message>
    <message>
        <source>Copy &amp;Address</source>
        <translation>Kopiraj &amp;naslov</translation>
    </message>
    <message>
        <source>&amp;Save Image...</source>
        <translation>&amp;Shrani sliko ...</translation>
    </message>
    <message>
        <source>Request payment to %1</source>
        <translation>Zaprosi za plačilo na naslov %1</translation>
    </message>
    <message>
        <source>Payment information</source>
        <translation>Informacije o plačilu</translation>
    </message>
</context>
<context>
    <name>RecentRequestsTableModel</name>
    <message>
        <source>Date</source>
        <translation>Datum</translation>
    </message>
    <message>
        <source>Label</source>
        <translation>Oznaka</translation>
    </message>
    <message>
        <source>Message</source>
        <translation>Sporočilo</translation>
    </message>
    <message>
        <source>(no label)</source>
        <translation>(brez oznake)</translation>
    </message>
    <message>
        <source>(no message)</source>
        <translation>(ni sporočila)</translation>
    </message>
    <message>
        <source>(no amount requested)</source>
        <translation>(brez zneska)</translation>
    </message>
    <message>
        <source>Requested</source>
        <translation>Zahtevan znesek</translation>
    </message>
</context>
<context>
    <name>SendCoinsDialog</name>
    <message>
        <source>Send Coins</source>
        <translation>Pošlji</translation>
    </message>
    <message>
        <source>Coin Control Features</source>
        <translation>Upravljanje s kovanci</translation>
    </message>
    <message>
        <source>Inputs...</source>
        <translation>Vhodi ...</translation>
    </message>
    <message>
        <source>automatically selected</source>
        <translation>samodejno izbrani</translation>
    </message>
    <message>
        <source>Insufficient funds!</source>
        <translation>Premalo sredstev!</translation>
    </message>
    <message>
        <source>Quantity:</source>
        <translation>Št. vhodov:</translation>
    </message>
    <message>
        <source>Bytes:</source>
        <translation>Št. bajtov:</translation>
    </message>
    <message>
        <source>Amount:</source>
        <translation>Znesek:</translation>
    </message>
    <message>
        <source>Fee:</source>
        <translation>Provizija:</translation>
    </message>
    <message>
        <source>After Fee:</source>
        <translation>Po proviziji:</translation>
    </message>
    <message>
        <source>Change:</source>
        <translation>Vračilo:</translation>
    </message>
    <message>
        <source>If this is activated, but the change address is empty or invalid, change will be sent to a newly generated address.</source>
        <translation>Če to vključite, nato pa vnesete neveljaven naslov za vračilo ali pa pustite polje prazno, bo vračilo poslano na novoustvarjen naslov.</translation>
    </message>
    <message>
        <source>Custom change address</source>
        <translation>Naslov za vračilo drobiža po meri</translation>
    </message>
    <message>
        <source>Transaction Fee:</source>
        <translation>Provizija:</translation>
    </message>
    <message>
        <source>Choose...</source>
        <translation>Izberi ...</translation>
    </message>
    <message>
        <source>Using the fallbackfee can result in sending a transaction that will take several hours or days (or never) to confirm. Consider choosing your fee manually or wait until you have validated the complete chain.</source>
        <translation>Uporaba nadomestne provizije lahko povzroči, da bo transakcija potrjena šele po več urah ali dneh (ali morda sploh nikoli). Razmislite o ročni nastavitvi provizije ali počakajte, da se preveri celotna veriga.</translation>
    </message>
    <message>
        <source>Warning: Fee estimation is currently not possible.</source>
        <translation>Opozorilo: ocena provizije trenutno ni mogoča.</translation>
    </message>
    <message>
        <source>Specify a custom fee per kB (1,000 bytes) of the transaction's virtual size.

Note:  Since the fee is calculated on a per-byte basis, a fee of "100 satoshis per kB" for a transaction size of 500 bytes (half of 1 kB) would ultimately yield a fee of only 50 satoshis.</source>
        <translation>Določite poljubno provizijo na kB (1000 bajtov) navidezne velikosti transakcije.

Opomba: Ker se provizija izračuna na bajt, bi provizija "100 satoshijev na kB" za transakcijo velikosti 500 bajtov (polovica enega kB) znašala 50 satošijev.</translation>
    </message>
    <message>
        <source>per kilobyte</source>
        <translation>na kilobajt</translation>
    </message>
    <message>
        <source>Hide</source>
        <translation>Skrij</translation>
    </message>
    <message>
        <source>Recommended:</source>
        <translation>Priporočena:</translation>
    </message>
    <message>
        <source>Custom:</source>
        <translation>Po meri:</translation>
    </message>
    <message>
        <source>(Smart fee not initialized yet. This usually takes a few blocks...)</source>
        <translation>(Samodejni obračun provizije še ni pripravljen. Izračun običajno traja nekaj blokov ...)</translation>
    </message>
    <message>
        <source>Send to multiple recipients at once</source>
        <translation>Pošlji več prejemnikom hkrati</translation>
    </message>
    <message>
        <source>Add &amp;Recipient</source>
        <translation>Dodaj &amp;prejemnika</translation>
    </message>
    <message>
        <source>Clear all fields of the form.</source>
        <translation>Počisti vsa polja.</translation>
    </message>
    <message>
        <source>Dust:</source>
        <translation>Prah:</translation>
    </message>
    <message>
        <source>Hide transaction fee settings</source>
        <translation>Skrij nastavitve transakcijske provizije</translation>
    </message>
    <message>
        <source>When there is less transaction volume than space in the blocks, miners as well as relaying nodes may enforce a minimum fee. Paying only this minimum fee is just fine, but be aware that this can result in a never confirming transaction once there is more demand for qtum transactions than the network can process.</source>
        <translation>Kadar je v blokih manj prostora, kot je zahtev po transakcijah, lahko rudarji in posredovalna vozlišča zahtevajo minimalno provizijo. Plačilo le te minimalne provizije je čisto v redu, vendar se zavedajte, da lahko to povzroči, da se transakcija nikoli ne potrdi, če bo povpraševanje po qtum transakcijah večje, kot ga omrežje lahko obdela.</translation>
    </message>
    <message>
        <source>A too low fee might result in a never confirming transaction (read the tooltip)</source>
        <translation>Prenizka provizija lahko privede do nikoli potrjene transakcije (preberite namig)</translation>
    </message>
    <message>
        <source>Confirmation time target:</source>
        <translation>Čas do potrditve:</translation>
    </message>
    <message>
        <source>Enable Replace-By-Fee</source>
        <translation>Omogoči Replace-By-Fee</translation>
    </message>
    <message>
        <source>With Replace-By-Fee (BIP-125) you can increase a transaction's fee after it is sent. Without this, a higher fee may be recommended to compensate for increased transaction delay risk.</source>
        <translation>"Replace-By-Fee" (BIP-125, "Povozi s provizijo") omogoča, da povečate provizijo za transakcijo po tem, ko je bila transakcija že poslana. Brez tega se lahko priporoči višja provizija za nadomestilo povečanega tveganja zamude pri transakciji.</translation>
    </message>
    <message>
        <source>Clear &amp;All</source>
        <translation>Počisti &amp;vse</translation>
    </message>
    <message>
        <source>Balance:</source>
        <translation>Stanje:</translation>
    </message>
    <message>
        <source>Confirm the send action</source>
        <translation>Potrdi pošiljanje</translation>
    </message>
    <message>
        <source>S&amp;end</source>
        <translation>&amp;Pošlji</translation>
    </message>
    <message>
        <source>Copy quantity</source>
        <translation>Kopiraj količino</translation>
    </message>
    <message>
        <source>Copy amount</source>
        <translation>Kopiraj znesek</translation>
    </message>
    <message>
        <source>Copy fee</source>
        <translation>Kopiraj znesek provizije</translation>
    </message>
    <message>
        <source>Copy after fee</source>
        <translation>Kopiraj po proviziji</translation>
    </message>
    <message>
        <source>Copy bytes</source>
        <translation>Kopiraj bajte</translation>
    </message>
    <message>
        <source>Copy dust</source>
        <translation>Kopiraj prah</translation>
    </message>
    <message>
        <source>Copy change</source>
        <translation>Kopiraj vračilo</translation>
    </message>
    <message>
        <source>%1 (%2 blocks)</source>
        <translation>%1 (%2 blokov)</translation>
    </message>
    <message>
        <source>Cr&amp;eate Unsigned</source>
        <translation>Ustvari n&amp;epodpisano</translation>
    </message>
    <message>
        <source>Creates a Partially Signed Qtum Transaction (PSBT) for use with e.g. an offline %1 wallet, or a PSBT-compatible hardware wallet.</source>
        <translation>Ustvari delno podpisano qtum-transakcijo (DPBT, angl. PSBT), ki jo lahko skopirate in potem podpišete n.pr. z nepovezano (offline) %1 denarnico ali pa s hardversko denarnico, ki podpira DPBT.</translation>
    </message>
    <message>
        <source> from wallet '%1'</source>
        <translation> iz denarnice '%1'</translation>
    </message>
    <message>
        <source>%1 to '%2'</source>
        <translation>%1 v '%2'</translation>
    </message>
    <message>
        <source>%1 to %2</source>
        <translation>%1 v %2</translation>
    </message>
    <message>
        <source>Do you want to draft this transaction?</source>
        <translation>Želite shraniti to transakcijo kot osnutek?</translation>
    </message>
    <message>
        <source>Are you sure you want to send?</source>
        <translation>Ali ste prepričani, da želite poslati sredstva?</translation>
    </message>
    <message>
        <source>Create Unsigned</source>
        <translation>Ustvari nepodpisano</translation>
    </message>
    <message>
        <source>Save Transaction Data</source>
        <translation>Shrani podatke transakcije</translation>
    </message>
    <message>
        <source>Partially Signed Transaction (Binary) (*.psbt)</source>
        <translation>Delno podpisana qtum-transakcija (binarno) (*.psbt)</translation>
    </message>
    <message>
<<<<<<< HEAD
        <source>Please, review your transaction proposal. This will produce a Partially Signed Qtum Transaction (PSBT) which you can copy and then sign with e.g. an offline %1 wallet, or a PSBT-compatible hardware wallet.</source>
        <translation>Prosimo, preglejte svoj predlog transakcije. Ustvarjena bo delno podpisana qtum-transakcija (DPBT, angl. PSBT), ki jo lahko skopirate in potem podpišete n.pr. z nepovezano (offline) %1 denarnico ali pa s hardversko denarnico, ki podpira DPBT.</translation>
=======
        <source>PSBT saved</source>
        <translation>DPBT shranjena</translation>
>>>>>>> da23532c
    </message>
    <message>
        <source>or</source>
        <translation>ali</translation>
    </message>
    <message>
        <source>You can increase the fee later (signals Replace-By-Fee, BIP-125).</source>
        <translation>Provizijo lahko zvišate kasneje (signali Replace-By-Fee, BIP-125).</translation>
    </message>
    <message>
        <source>Please, review your transaction proposal. This will produce a Partially Signed Qtum Transaction (PSBT) which you can save or copy and then sign with e.g. an offline %1 wallet, or a PSBT-compatible hardware wallet.</source>
        <translation>Prosimo, preglejte predlog za transakcijo. Ustvarjena bo delno podpisana qtum-transakcija (DPBT), ki jo lahko shranite ali skopirate in potem podpišete n.pr. z nepovezano (offline) %1 denarnico ali pa s hardversko denarnico, ki podpira DPBT.</translation>
    </message>
    <message>
        <source>Please, review your transaction.</source>
        <translation>Prosimo, preglejte svojo transakcijo.</translation>
    </message>
    <message>
        <source>Transaction fee</source>
        <translation>Provizija transakcije</translation>
    </message>
    <message>
        <source>Not signalling Replace-By-Fee, BIP-125.</source>
        <translation>Not signalling Replace-By-Fee, BIP-125.</translation>
    </message>
    <message>
        <source>Total Amount</source>
        <translation>Skupni znesek</translation>
    </message>
    <message>
        <source>To review recipient list click "Show Details..."</source>
        <translation>Za pregled sezama prejemnikov, kliknite na "Pokaži podrobnosti"</translation>
    </message>
    <message>
        <source>Confirm send coins</source>
        <translation>Potrdi pošiljanje</translation>
    </message>
    <message>
        <source>Confirm transaction proposal</source>
        <translation>Potrdi predlog transakcije</translation>
    </message>
    <message>
        <source>Send</source>
        <translation>Pošlji</translation>
    </message>
    <message>
        <source>Watch-only balance:</source>
        <translation>Opazovano stanje:</translation>
    </message>
    <message>
        <source>The recipient address is not valid. Please recheck.</source>
        <translation>Naslov prejemnika je neveljaven. Prosimo, preverite.</translation>
    </message>
    <message>
        <source>The amount to pay must be larger than 0.</source>
        <translation>Znesek plačila mora biti večji od 0.</translation>
    </message>
    <message>
        <source>The amount exceeds your balance.</source>
        <translation>Znesek presega vaše dobroimetje.</translation>
    </message>
    <message>
        <source>The total exceeds your balance when the %1 transaction fee is included.</source>
        <translation>Celotni znesek z vključeno provizijo %1 je višji od vašega dobroimetja.</translation>
    </message>
    <message>
        <source>Duplicate address found: addresses should only be used once each.</source>
        <translation>Naslov je že bil uporabljen. Vsak naslov naj bi se uporabil samo enkrat.</translation>
    </message>
    <message>
        <source>Transaction creation failed!</source>
        <translation>Transakcije ni bilo mogoče ustvariti!</translation>
    </message>
    <message>
        <source>A fee higher than %1 is considered an absurdly high fee.</source>
        <translation>Provizija, ki je večja od %1, velja za nesmiselno veliko.</translation>
    </message>
    <message>
        <source>Payment request expired.</source>
        <translation>Zahtevek za plačilo je potekel.</translation>
    </message>
    <message numerus="yes">
        <source>Estimated to begin confirmation within %n block(s).</source>
        <translation><numerusform>Predviden začetek potrditev po %n najdenemu bloku.</numerusform><numerusform>Predviden začetek potrditev po %n najdenih blokih.</numerusform><numerusform>Predviden začetek potrditev po %n najdenih blokih.</numerusform><numerusform>Prva predvidena potrditev v naslednjih %n blokih.</numerusform></translation>
    </message>
    <message>
        <source>Warning: Invalid Qtum address</source>
        <translation>Opozorilo: Neveljaven qtum-naslov</translation>
    </message>
    <message>
        <source>Warning: Unknown change address</source>
        <translation>Opozorilo: Neznan naslov za vračilo drobiža</translation>
    </message>
    <message>
        <source>Confirm custom change address</source>
        <translation>Potrdi naslov za vračilo drobiža po meri</translation>
    </message>
    <message>
        <source>The address you selected for change is not part of this wallet. Any or all funds in your wallet may be sent to this address. Are you sure?</source>
        <translation>Naslov, ki ste ga izbrali za vračilo, ne pripada tej denarnici. Na ta naslov bodo lahko poslana katerakoli ali vsa sredstva v vaši denarnici. Ali ste prepričani?</translation>
    </message>
    <message>
        <source>(no label)</source>
        <translation>(brez oznake)</translation>
    </message>
</context>
<context>
    <name>SendCoinsEntry</name>
    <message>
        <source>A&amp;mount:</source>
        <translation>&amp;Znesek:</translation>
    </message>
    <message>
        <source>Pay &amp;To:</source>
        <translation>&amp;Prejemnik plačila:</translation>
    </message>
    <message>
        <source>&amp;Label:</source>
        <translation>&amp;Oznaka:</translation>
    </message>
    <message>
        <source>Choose previously used address</source>
        <translation>Izberite enega od že uporabljenih naslovov</translation>
    </message>
    <message>
        <source>The Qtum address to send the payment to</source>
        <translation>Qtum-naslov, na katerega bo plačilo poslano</translation>
    </message>
    <message>
        <source>Alt+A</source>
        <translation>Alt+A</translation>
    </message>
    <message>
        <source>Paste address from clipboard</source>
        <translation>Prilepite naslov iz odložišča</translation>
    </message>
    <message>
        <source>Alt+P</source>
        <translation>Alt+P</translation>
    </message>
    <message>
        <source>Remove this entry</source>
        <translation>Izpraznite vsebino polja</translation>
    </message>
    <message>
        <source>The amount to send in the selected unit</source>
        <translation>Znesek za pošiljanje v izbrani enoti</translation>
    </message>
    <message>
        <source>The fee will be deducted from the amount being sent. The recipient will receive less qtums than you enter in the amount field. If multiple recipients are selected, the fee is split equally.</source>
        <translation>Znesek plačila bo zmanjšan za znesek provizije. Prejemnik bo prejel manjše število kovancev, kot je bil vnešeni znesek. Če je prejemnikov več, bo provizija med njih enakomerno porazdeljena.</translation>
    </message>
    <message>
        <source>S&amp;ubtract fee from amount</source>
        <translation>O&amp;dštej provizijo od zneska</translation>
    </message>
    <message>
        <source>Use available balance</source>
        <translation>Uporabi celotno dobroimetje</translation>
    </message>
    <message>
        <source>Message:</source>
        <translation>Sporočilo:</translation>
    </message>
    <message>
        <source>This is an unauthenticated payment request.</source>
        <translation>Zahtevek za plačilo je neoverjen.</translation>
    </message>
    <message>
        <source>This is an authenticated payment request.</source>
        <translation>Zahtevek za plačilo je overjen.</translation>
    </message>
    <message>
        <source>Enter a label for this address to add it to the list of used addresses</source>
        <translation>Če vnesete oznako za zgornji naslov, se bo skupaj z naslovom shranila v imenk že uporabljenih naslovov</translation>
    </message>
    <message>
        <source>A message that was attached to the qtum: URI which will be stored with the transaction for your reference. Note: This message will not be sent over the Qtum network.</source>
        <translation>Sporočilo, ki je bilo pripeto na URI tipa qtum: in bo shranjeno skupaj s podatki o transakciji. Opomba: Sporočilo ne bo poslano preko omrežja Qtum.</translation>
    </message>
    <message>
        <source>Pay To:</source>
        <translation>Prejemnik:</translation>
    </message>
    <message>
        <source>Memo:</source>
        <translation>Opomba:</translation>
    </message>
</context>
<context>
    <name>ShutdownWindow</name>
    <message>
        <source>%1 is shutting down...</source>
        <translation>%1 se zapira ...</translation>
    </message>
    <message>
        <source>Do not shut down the computer until this window disappears.</source>
        <translation>Dokler to okno ne izgine, ne zaustavljajte računalnika.</translation>
    </message>
</context>
<context>
    <name>SignVerifyMessageDialog</name>
    <message>
        <source>Signatures - Sign / Verify a Message</source>
        <translation>Podpiši / preveri sporočilo</translation>
    </message>
    <message>
        <source>&amp;Sign Message</source>
        <translation>&amp;Podpiši sporočilo</translation>
    </message>
    <message>
        <source>You can sign messages/agreements with your addresses to prove you can receive qtums sent to them. Be careful not to sign anything vague or random, as phishing attacks may try to trick you into signing your identity over to them. Only sign fully-detailed statements you agree to.</source>
        <translation>S svojimi naslovi lahko podpisujete sporočila ali dogovore in s tem dokazujete, da na teh naslovih lahko prejemate kovance. Bodite previdni in ne podpisujte ničesar nejasnega ali naključnega, ker vas zlikovci preko ribarjenja (phishing) lahko prelisičijo, da na njih prepišete svojo identiteto. Podpisujte samo podrobno opisane izjave, s katerimi se strinjate.</translation>
    </message>
    <message>
        <source>The Qtum address to sign the message with</source>
        <translation>Qtum-naslov, s katerim podpisujete sporočilo</translation>
    </message>
    <message>
        <source>Choose previously used address</source>
        <translation>Izberite enega od že uporabljenih naslovov</translation>
    </message>
    <message>
        <source>Alt+A</source>
        <translation>Alt+A</translation>
    </message>
    <message>
        <source>Paste address from clipboard</source>
        <translation>Prilepite naslov iz odložišča</translation>
    </message>
    <message>
        <source>Alt+P</source>
        <translation>Alt+P</translation>
    </message>
    <message>
        <source>Enter the message you want to sign here</source>
        <translation>Vnesite sporočilo, ki ga želite podpisati</translation>
    </message>
    <message>
        <source>Signature</source>
        <translation>Podpis</translation>
    </message>
    <message>
        <source>Copy the current signature to the system clipboard</source>
        <translation>Kopiranje trenutnega podpisa v sistemsko odložišče.</translation>
    </message>
    <message>
        <source>Sign the message to prove you own this Qtum address</source>
        <translation>Podpišite sporočilo, da dokažete lastništvo zgornjega naslova.</translation>
    </message>
    <message>
        <source>Sign &amp;Message</source>
        <translation>Podpiši &amp;sporočilo</translation>
    </message>
    <message>
        <source>Reset all sign message fields</source>
        <translation>Počisti vsa polja za vnos v oknu za podpisovanje</translation>
    </message>
    <message>
        <source>Clear &amp;All</source>
        <translation>Počisti &amp;vse</translation>
    </message>
    <message>
        <source>&amp;Verify Message</source>
        <translation>&amp;Preveri sporočilo</translation>
    </message>
    <message>
        <source>Enter the receiver's address, message (ensure you copy line breaks, spaces, tabs, etc. exactly) and signature below to verify the message. Be careful not to read more into the signature than what is in the signed message itself, to avoid being tricked by a man-in-the-middle attack. Note that this only proves the signing party receives with the address, it cannot prove sendership of any transaction!</source>
        <translation>Da preverite verodostojnost sporočila, spodaj vnesite: prejemnikov naslov, prejeto sporočilo (pazljivo skopirajte vse prelome vrstic, presledke, tabulatorje itd.) in prejeti podpis. Da se izognete napadom tipa man-in-the-middle, vedite, da iz veljavnega podpisa ne sledi nič drugega, kot tisto, kar je navedeno v sporočilu. Podpis samo potrjuje dejstvo, da ima podpisnik v lasti prejemni naslov, ne more pa dokazati vira nobene transakcije!</translation>
    </message>
    <message>
        <source>The Qtum address the message was signed with</source>
        <translation>Qtum-naslov, s katerim je bilo sporočilo podpisano</translation>
    </message>
    <message>
        <source>The signed message to verify</source>
        <translation>Podpisano sporočilo za preverbo</translation>
    </message>
    <message>
        <source>The signature given when the message was signed</source>
        <translation>Podpis, ustvarjen ob podpisovanju sporočila</translation>
    </message>
    <message>
        <source>Verify the message to ensure it was signed with the specified Qtum address</source>
        <translation>Preverite, ali je bilo sporočilo v resnici podpisano z navedenim qtum-naslovom.</translation>
    </message>
    <message>
        <source>Verify &amp;Message</source>
        <translation>Preveri &amp;sporočilo</translation>
    </message>
    <message>
        <source>Reset all verify message fields</source>
        <translation>Počisti vsa polja za vnos v oknu za preverjanje</translation>
    </message>
    <message>
        <source>Click "Sign Message" to generate signature</source>
        <translation>Kliknite na "Podpiši sporočilo" za ustvarjanje podpisa</translation>
    </message>
    <message>
        <source>The entered address is invalid.</source>
        <translation>Vnešen naslov je neveljaven.</translation>
    </message>
    <message>
        <source>Please check the address and try again.</source>
        <translation>Prosimo, preglejte naslov in poskusite znova.</translation>
    </message>
    <message>
        <source>The entered address does not refer to a key.</source>
        <translation>Vnešeni naslov se ne nanaša na ključ.</translation>
    </message>
    <message>
        <source>Wallet unlock was cancelled.</source>
        <translation>Odklepanje denarnice je bilo preklicano.</translation>
    </message>
    <message>
        <source>No error</source>
        <translation>Ni napak</translation>
    </message>
    <message>
        <source>Private key for the entered address is not available.</source>
        <translation>Zasebni ključ vnešenega naslova ni na voljo.</translation>
    </message>
    <message>
        <source>Message signing failed.</source>
        <translation>Podpisovanje sporočila neuspešno.</translation>
    </message>
    <message>
        <source>Message signed.</source>
        <translation>Sporočilo podpisano.</translation>
    </message>
    <message>
        <source>The signature could not be decoded.</source>
        <translation>Podpis ni bil dešifriran.</translation>
    </message>
    <message>
        <source>Please check the signature and try again.</source>
        <translation>Prosimo, preglejte podpis in poskusite znova.</translation>
    </message>
    <message>
        <source>The signature did not match the message digest.</source>
        <translation>Podpis ne ustreza rezultatu (digest) preverjanja.</translation>
    </message>
    <message>
        <source>Message verification failed.</source>
        <translation>Potrditev sporočila neuspešna.</translation>
    </message>
    <message>
        <source>Message verified.</source>
        <translation>Sporočilo potrjeno.</translation>
    </message>
</context>
<context>
    <name>TrafficGraphWidget</name>
    <message>
        <source>KB/s</source>
        <translation>KB/s</translation>
    </message>
</context>
<context>
    <name>TransactionDesc</name>
    <message numerus="yes">
        <source>Open for %n more block(s)</source>
        <translation><numerusform>Odpri za %n blok več</numerusform><numerusform>Odpri za %n bloka več</numerusform><numerusform>Odpri za %n bloke več</numerusform><numerusform>Odpri za %n blokov več</numerusform></translation>
    </message>
    <message>
        <source>Open until %1</source>
        <translation>Odpri do %1</translation>
    </message>
    <message>
        <source>conflicted with a transaction with %1 confirmations</source>
        <translation>v sporu s transakcijo z %1 potrditvami</translation>
    </message>
    <message>
        <source>0/unconfirmed, %1</source>
        <translation>0/nepotrjenih, %1</translation>
    </message>
    <message>
        <source>in memory pool</source>
        <translation>v čakalni vrsti</translation>
    </message>
    <message>
        <source>not in memory pool</source>
        <translation>ni v čakalni vrsti</translation>
    </message>
    <message>
        <source>abandoned</source>
        <translation>opuščen</translation>
    </message>
    <message>
        <source>%1/unconfirmed</source>
        <translation>%1/nepotrjeno</translation>
    </message>
    <message>
        <source>%1 confirmations</source>
        <translation>%1 potrditev</translation>
    </message>
    <message>
        <source>Status</source>
        <translation>Status</translation>
    </message>
    <message>
        <source>Date</source>
        <translation>Datum</translation>
    </message>
    <message>
        <source>Source</source>
        <translation>Izvor</translation>
    </message>
    <message>
        <source>Generated</source>
        <translation>Ustvarjeno</translation>
    </message>
    <message>
        <source>From</source>
        <translation>Pošiljatelj</translation>
    </message>
    <message>
        <source>unknown</source>
        <translation>neznano</translation>
    </message>
    <message>
        <source>To</source>
        <translation>Prejemnik</translation>
    </message>
    <message>
        <source>own address</source>
        <translation>lasten naslov</translation>
    </message>
    <message>
        <source>watch-only</source>
        <translation>opazovano</translation>
    </message>
    <message>
        <source>label</source>
        <translation>oznaka</translation>
    </message>
    <message>
        <source>Credit</source>
        <translation>Kredit</translation>
    </message>
    <message numerus="yes">
        <source>matures in %n more block(s)</source>
        <translation><numerusform>dozori po %n. najdenem bloku</numerusform><numerusform>dozori po %n. najdenih blokih</numerusform><numerusform>dozori po %n. najdenih blokih</numerusform><numerusform>dozori po %n. najdenih blokih</numerusform></translation>
    </message>
    <message>
        <source>not accepted</source>
        <translation>ni sprejeto</translation>
    </message>
    <message>
        <source>Debit</source>
        <translation>Debit</translation>
    </message>
    <message>
        <source>Total debit</source>
        <translation>Skupni debit</translation>
    </message>
    <message>
        <source>Total credit</source>
        <translation>Skupni kredit</translation>
    </message>
    <message>
        <source>Transaction fee</source>
        <translation>Provizija transakcije</translation>
    </message>
    <message>
        <source>Net amount</source>
        <translation>Neto znesek</translation>
    </message>
    <message>
        <source>Message</source>
        <translation>Sporočilo</translation>
    </message>
    <message>
        <source>Comment</source>
        <translation>Komentar</translation>
    </message>
    <message>
        <source>Transaction ID</source>
        <translation>ID transakcije</translation>
    </message>
    <message>
        <source>Transaction total size</source>
        <translation>Skupna velikost transakcije</translation>
    </message>
    <message>
        <source>Transaction virtual size</source>
        <translation>Virtualna velikost transakcije</translation>
    </message>
    <message>
        <source>Output index</source>
        <translation>Indeks izhoda</translation>
    </message>
    <message>
        <source> (Certificate was not verified)</source>
        <translation>(Certifikat ni bil overjen)</translation>
    </message>
    <message>
        <source>Merchant</source>
        <translation>Trgovec</translation>
    </message>
    <message>
        <source>Generated coins must mature %1 blocks before they can be spent. When you generated this block, it was broadcast to the network to be added to the block chain. If it fails to get into the chain, its state will change to "not accepted" and it won't be spendable. This may occasionally happen if another node generates a block within a few seconds of yours.</source>
        <translation>Ustvarjeni kovanci morajo zoreti %1 blokov, preden jih lahko porabite. Ko ste ta blok ustvarili, je bil posredovan v omrežje, da bo dodan v verigo blokov. Če se bloku ni uspelo uvrstiti v verigo, se bo njegovo stanje spremenilo v "ni bilo sprejeto" in kovancev ne bo mogoče porabiti. To se včasih zgodi, če kak drug rudar v roku nekaj sekund hkrati z vami odkrije drug blok.</translation>
    </message>
    <message>
        <source>Debug information</source>
        <translation>Informacije za razhroščanje</translation>
    </message>
    <message>
        <source>Transaction</source>
        <translation>Transakcija</translation>
    </message>
    <message>
        <source>Inputs</source>
        <translation>Vnosi</translation>
    </message>
    <message>
        <source>Amount</source>
        <translation>Znesek</translation>
    </message>
    <message>
        <source>true</source>
        <translation>pravilno</translation>
    </message>
    <message>
        <source>false</source>
        <translation>nepravilno</translation>
    </message>
</context>
<context>
    <name>TransactionDescDialog</name>
    <message>
        <source>This pane shows a detailed description of the transaction</source>
        <translation>V tem podoknu so prikazane podrobnosti o transakciji</translation>
    </message>
    <message>
        <source>Details for %1</source>
        <translation>Detajli za %1</translation>
    </message>
</context>
<context>
    <name>TransactionTableModel</name>
    <message>
        <source>Date</source>
        <translation>Datum</translation>
    </message>
    <message>
        <source>Type</source>
        <translation>Vrsta</translation>
    </message>
    <message>
        <source>Label</source>
        <translation>Oznaka</translation>
    </message>
    <message numerus="yes">
        <source>Open for %n more block(s)</source>
        <translation><numerusform>Odpri za %n blok več</numerusform><numerusform>Odpri za %n bloka več</numerusform><numerusform>Odpri za %n več blokov</numerusform><numerusform>Odpri za %n več blokov</numerusform></translation>
    </message>
    <message>
        <source>Open until %1</source>
        <translation>Odpri do %1</translation>
    </message>
    <message>
        <source>Unconfirmed</source>
        <translation>Nepotrjeno</translation>
    </message>
    <message>
        <source>Abandoned</source>
        <translation>Opuščeno</translation>
    </message>
    <message>
        <source>Confirming (%1 of %2 recommended confirmations)</source>
        <translation>Potrjevanje (%1 od %2 priporočenih potrditev)</translation>
    </message>
    <message>
        <source>Confirmed (%1 confirmations)</source>
        <translation>Potrjeno (%1 potrditev)</translation>
    </message>
    <message>
        <source>Conflicted</source>
        <translation>V konfliktu</translation>
    </message>
    <message>
        <source>Immature (%1 confirmations, will be available after %2)</source>
        <translation>Nedozorelo (št. potrditev: %1, na voljo šele po: %2)</translation>
    </message>
    <message>
        <source>Generated but not accepted</source>
        <translation>Generirano, toda ne sprejeto</translation>
    </message>
    <message>
        <source>Received with</source>
        <translation>Prejeto z</translation>
    </message>
    <message>
        <source>Received from</source>
        <translation>Prejeto iz</translation>
    </message>
    <message>
        <source>Sent to</source>
        <translation>Poslano na</translation>
    </message>
    <message>
        <source>Payment to yourself</source>
        <translation>Plačilo sebi</translation>
    </message>
    <message>
        <source>Mined</source>
        <translation>Narudarjeno</translation>
    </message>
    <message>
        <source>watch-only</source>
        <translation>opazovano</translation>
    </message>
    <message>
        <source>(n/a)</source>
        <translation>(ni na voljo)</translation>
    </message>
    <message>
        <source>(no label)</source>
        <translation>(brez oznake)</translation>
    </message>
    <message>
        <source>Transaction status. Hover over this field to show number of confirmations.</source>
        <translation>Stanje transakcije. Zapeljite z miško čez to polje za prikaz števila potrdil.</translation>
    </message>
    <message>
        <source>Date and time that the transaction was received.</source>
        <translation>Datum in čas, ko je transakcija bila prejeta.</translation>
    </message>
    <message>
        <source>Type of transaction.</source>
        <translation>Vrsta transakcije</translation>
    </message>
    <message>
        <source>Whether or not a watch-only address is involved in this transaction.</source>
        <translation>Ali je v transakciji udeležen kateri od opazovanih naslovov.</translation>
    </message>
    <message>
        <source>User-defined intent/purpose of the transaction.</source>
        <translation>Uporabniško določen namen transakcije.</translation>
    </message>
    <message>
        <source>Amount removed from or added to balance.</source>
        <translation>Višina spremembe dobroimetja.</translation>
    </message>
</context>
<context>
    <name>TransactionView</name>
    <message>
        <source>All</source>
        <translation>Vse</translation>
    </message>
    <message>
        <source>Today</source>
        <translation>Danes</translation>
    </message>
    <message>
        <source>This week</source>
        <translation>Ta teden</translation>
    </message>
    <message>
        <source>This month</source>
        <translation>Ta mesec</translation>
    </message>
    <message>
        <source>Last month</source>
        <translation>Prejšnji mesec</translation>
    </message>
    <message>
        <source>This year</source>
        <translation>To leto</translation>
    </message>
    <message>
        <source>Range...</source>
        <translation>Območje ...</translation>
    </message>
    <message>
        <source>Received with</source>
        <translation>Prejeto z</translation>
    </message>
    <message>
        <source>Sent to</source>
        <translation>Poslano na </translation>
    </message>
    <message>
        <source>To yourself</source>
        <translation>Sebi</translation>
    </message>
    <message>
        <source>Mined</source>
        <translation>Narudarjeno</translation>
    </message>
    <message>
        <source>Other</source>
        <translation>Drugo</translation>
    </message>
    <message>
        <source>Enter address, transaction id, or label to search</source>
        <translation>Vnesi naslov, ID transakcije, ali oznako za iskanje</translation>
    </message>
    <message>
        <source>Min amount</source>
        <translation>Najmanjši znesek</translation>
    </message>
    <message>
        <source>Abandon transaction</source>
        <translation>Opusti transakcijo</translation>
    </message>
    <message>
        <source>Increase transaction fee</source>
        <translation>Povečaj provizijo transakcije</translation>
    </message>
    <message>
        <source>Copy address</source>
        <translation>Kopiraj naslov</translation>
    </message>
    <message>
        <source>Copy label</source>
        <translation>Kopiraj oznako</translation>
    </message>
    <message>
        <source>Copy amount</source>
        <translation>Kopiraj znesek</translation>
    </message>
    <message>
        <source>Copy transaction ID</source>
        <translation>Kopiraj ID transakcije</translation>
    </message>
    <message>
        <source>Copy raw transaction</source>
        <translation>Kopiraj neobdelano (raw) transakcijo</translation>
    </message>
    <message>
        <source>Copy full transaction details</source>
        <translation>Kopiraj vse detajle transakcije</translation>
    </message>
    <message>
        <source>Edit label</source>
        <translation>Uredi oznako</translation>
    </message>
    <message>
        <source>Show transaction details</source>
        <translation>Pokaži podrobnosti transakcije</translation>
    </message>
    <message>
        <source>Export Transaction History</source>
        <translation>Izvoz zgodovine transakcij</translation>
    </message>
    <message>
        <source>Comma separated file (*.csv)</source>
        <translation>Podatki ločenimi z vejico (*.csv)</translation>
    </message>
    <message>
        <source>Confirmed</source>
        <translation>Potrjeno</translation>
    </message>
    <message>
        <source>Watch-only</source>
        <translation>Opazovano</translation>
    </message>
    <message>
        <source>Date</source>
        <translation>Datum</translation>
    </message>
    <message>
        <source>Type</source>
        <translation>Vrsta</translation>
    </message>
    <message>
        <source>Label</source>
        <translation>Oznaka</translation>
    </message>
    <message>
        <source>Address</source>
        <translation>Naslov</translation>
    </message>
    <message>
        <source>ID</source>
        <translation>ID</translation>
    </message>
    <message>
        <source>Exporting Failed</source>
        <translation>Podatkov ni bilo mogoče izvoziti.</translation>
    </message>
    <message>
        <source>There was an error trying to save the transaction history to %1.</source>
        <translation>Prišlo je do napake med shranjevanjem zgodovine transakcij v datoteko %1.</translation>
    </message>
    <message>
        <source>Exporting Successful</source>
        <translation>Izvoz uspešen</translation>
    </message>
    <message>
        <source>The transaction history was successfully saved to %1.</source>
        <translation>Zgodovina poteklih transakcij je bila uspešno shranjena v datoteko %1.</translation>
    </message>
    <message>
        <source>Range:</source>
        <translation>Območje:</translation>
    </message>
    <message>
        <source>to</source>
        <translation>za</translation>
    </message>
</context>
<context>
    <name>UnitDisplayStatusBarControl</name>
    <message>
        <source>Unit to show amounts in. Click to select another unit.</source>
        <translation>Merska enota za prikaz zneskov. Kliknite za izbiro druge enote.</translation>
    </message>
</context>
<context>
    <name>WalletController</name>
    <message>
        <source>Close wallet</source>
        <translation>Zapri denarnico</translation>
    </message>
    <message>
        <source>Are you sure you wish to close the wallet &lt;i&gt;%1&lt;/i&gt;?</source>
        <translation>Ste prepričani, da želite zapreti denarnico &lt;i&gt;%1&lt;/i&gt;?</translation>
    </message>
    <message>
        <source>Closing the wallet for too long can result in having to resync the entire chain if pruning is enabled.</source>
        <translation>Predolgo zapiranje denarnice lahko povzroči ponovno sinhronizacijo celotne verige, če je obrezovanje omogočeno.</translation>
    </message>
    <message>
        <source>Close all wallets</source>
        <translation>Zapri vse denarnice</translation>
    </message>
    <message>
        <source>Are you sure you wish to close all wallets?</source>
        <translation>Ste prepričani, da želite zapreti vse denarnice?</translation>
    </message>
</context>
<context>
    <name>WalletFrame</name>
    <message>
        <source>No wallet has been loaded.
Go to File &gt; Open Wallet to load a wallet.
- OR -</source>
        <translation>Odprta ni nobena denarnica.
Za odpiranje denarnice kliknite Datoteka &gt; Odpri denarnico
- ali pa -</translation>
    </message>
    <message>
        <source>Create a new wallet</source>
        <translation>Ustvari novo denarnico</translation>
    </message>
</context>
<context>
    <name>WalletModel</name>
    <message>
        <source>Send Coins</source>
        <translation>Pošlji kovance</translation>
    </message>
    <message>
        <source>Fee bump error</source>
        <translation>Napaka pri poviševanju provizije</translation>
    </message>
    <message>
        <source>Increasing transaction fee failed</source>
        <translation>Povečanje provizije transakcije neuspešno</translation>
    </message>
    <message>
        <source>Do you want to increase the fee?</source>
        <translation>Ali želite povišati provizijo?</translation>
    </message>
    <message>
        <source>Do you want to draft a transaction with fee increase?</source>
        <translation>Želite shraniti osnutek transakcije s povečano provizijo?</translation>
    </message>
    <message>
        <source>Current fee:</source>
        <translation>Trenutna provizija:</translation>
    </message>
    <message>
        <source>Increase:</source>
        <translation>Povečaj:</translation>
    </message>
    <message>
        <source>New fee:</source>
        <translation>Nova provizija:</translation>
    </message>
    <message>
        <source>Confirm fee bump</source>
        <translation>Confirm fee bump</translation>
    </message>
    <message>
        <source>Can't draft transaction.</source>
        <translation>Ne morem shraniti osnutka transakcije</translation>
    </message>
    <message>
        <source>PSBT copied</source>
        <translation>DPBT skopirana</translation>
    </message>
    <message>
        <source>Can't sign transaction.</source>
        <translation>Ne morem podpisati transakcije.</translation>
    </message>
    <message>
        <source>Could not commit transaction</source>
        <translation>Transakcije ni mogoče izvesti</translation>
    </message>
    <message>
        <source>default wallet</source>
        <translation>privzeta denarnica</translation>
    </message>
</context>
<context>
    <name>WalletView</name>
    <message>
        <source>&amp;Export</source>
        <translation>&amp;Izvozi</translation>
    </message>
    <message>
        <source>Export the data in the current tab to a file</source>
        <translation>Izvozi podatke v trenutnem zavihku v datoteko</translation>
    </message>
    <message>
        <source>Error</source>
        <translation>Napaka</translation>
    </message>
    <message>
        <source>Unable to decode PSBT from clipboard (invalid base64)</source>
        <translation>Ne morem dekodirati DPBT z odložišča (neveljaven format base64)</translation>
    </message>
    <message>
        <source>Load Transaction Data</source>
        <translation>Naloži podatke transakcije</translation>
    </message>
    <message>
        <source>Partially Signed Transaction (*.psbt)</source>
        <translation>Delno podpisana transakcija (*.psbt)</translation>
    </message>
    <message>
        <source>PSBT file must be smaller than 100 MiB</source>
        <translation>Velikost DPBT ne sme presegati 100 MiB.</translation>
    </message>
    <message>
        <source>Unable to decode PSBT</source>
        <translation>Ne morem dekodirati DPBT</translation>
    </message>
    <message>
        <source>Backup Wallet</source>
        <translation>Izdelava varnostne kopije denarnice</translation>
    </message>
    <message>
        <source>Wallet Data (*.dat)</source>
        <translation>Denarnica (*.dat)</translation>
    </message>
    <message>
        <source>Backup Failed</source>
        <translation>Varnostne kopije ni bilo mogoče izdelati.</translation>
    </message>
    <message>
        <source>There was an error trying to save the wallet data to %1.</source>
        <translation>Prišlo je do napake pri shranjevanju podatkov denarnice v datoteko %1.</translation>
    </message>
    <message>
        <source>Backup Successful</source>
        <translation>Izdelava varnostne kopije uspešna</translation>
    </message>
    <message>
        <source>The wallet data was successfully saved to %1.</source>
        <translation>Denarnica uspešno shranjena v %1.</translation>
    </message>
    <message>
        <source>Cancel</source>
        <translation>Prekliči</translation>
    </message>
</context>
<context>
    <name>qtum-core</name>
    <message>
        <source>Distributed under the MIT software license, see the accompanying file %s or %s</source>
        <translation>Distribuirano v okviru programske licence MIT. Podrobnosti so navedene v  priloženi datoteki %s ali %s</translation>
    </message>
    <message>
        <source>Prune configured below the minimum of %d MiB.  Please use a higher number.</source>
        <translation>Obrezovanje konfigurirano pod minimalnimi %d miB. Prosimo, uporabite večjo številko.</translation>
    </message>
    <message>
        <source>Prune: last wallet synchronisation goes beyond pruned data. You need to -reindex (download the whole blockchain again in case of pruned node)</source>
        <translation>Obrezovanje: zadnja sinhronizacija denarnice presega obrezane podatke. Izvesti morate -reindex (v primeru obrezanega načina delovanja bo potrebno znova prenesti celotno verigo blokov).</translation>
    </message>
    <message>
        <source>Pruning blockstore...</source>
        <translation>Obrezujem ...</translation>
    </message>
    <message>
        <source>Unable to start HTTP server. See debug log for details.</source>
        <translation>Zagon HTTP strežnika neuspešen. Poglejte razhroščevalni dnevnik za podrobnosti (debug.log).</translation>
    </message>
    <message>
        <source>The %s developers</source>
        <translation>%s razvijalci</translation>
    </message>
    <message>
        <source>Cannot obtain a lock on data directory %s. %s is probably already running.</source>
        <translation>Ne morem zakleniti podatkovne mape %s. %s je verjetno že zagnan.</translation>
    </message>
    <message>
        <source>Cannot provide specific connections and have addrman find outgoing connections at the same.</source>
        <translation>Ne morem zagotoviti določenih povezav in hkrati iskati odhodne povezave z adrman.</translation>
    </message>
    <message>
        <source>Error reading %s! All keys read correctly, but transaction data or address book entries might be missing or incorrect.</source>
        <translation>Napaka pri branju %s! Vsi ključi so bili prebrani pravilno, vendar so lahko vnosi o transakcijah ali vnosi naslovov nepravilni ali manjkajo.</translation>
    </message>
    <message>
        <source>Please check that your computer's date and time are correct! If your clock is wrong, %s will not work properly.</source>
        <translation>Opozorilo: Preverite, če sta datum in ura na vašem računalniku točna! %s ne bo deloval pravilno, če je nastavljeni čas nepravilen.</translation>
    </message>
    <message>
        <source>Please contribute if you find %s useful. Visit %s for further information about the software.</source>
        <translation>Prosimo, prispevajte, če se vam zdi %s uporaben. Za dodatne informacije o programski opremi obiščite %s.</translation>
    </message>
    <message>
        <source>SQLiteDatabase: Failed to prepare the statement to fetch sqlite wallet schema version: %s</source>
        <translation>Baza SQLite: priprava stavka za poizvedbo verzije sheme SQLite denarnice je spodletela: %s</translation>
    </message>
    <message>
        <source>SQLiteDatabase: Failed to prepare the statement to fetch the application id: %s</source>
        <translation>Baza SQLite: priprava stavka za poizvedbo identifikatorja aplikacije je spodletela: %s</translation>
    </message>
    <message>
        <source>SQLiteDatabase: Unknown sqlite wallet schema version %d. Only version %d is supported</source>
        <translation>Baza SQLite: Neznana verzija sheme SQLite denarnice %d. Podprta je le verzija %d.</translation>
    </message>
    <message>
        <source>The block database contains a block which appears to be from the future. This may be due to your computer's date and time being set incorrectly. Only rebuild the block database if you are sure that your computer's date and time are correct</source>
        <translation>Baza podatkov blokov vsebuje blok, za katerega se zdi, da je iz prihodnosti. To je lahko posledica napačnega nastavitve datuma in časa vašega računalnika. Znova zgradite bazo podatkov samo, če ste prepričani, da sta datum in čas računalnika pravilna.</translation>
    </message>
    <message>
        <source>This is a pre-release test build - use at your own risk - do not use for mining or merchant applications</source>
        <translation>To je preizkusna različica še neizdanega programa. Uporabljate jo na lastno odgovornost. Programa ne uporabljajte je za rudarjenje ali trgovske aplikacije.</translation>
    </message>
    <message>
        <source>This is the transaction fee you may discard if change is smaller than dust at this level</source>
        <translation>To je transakcijska provizija, ki jo lahko zavržete, če je znesek vračila manjši od prahu na tej ravni</translation>
    </message>
    <message>
        <source>Unable to replay blocks. You will need to rebuild the database using -reindex-chainstate.</source>
        <translation>Ne morem ponovno obdelati blokov. Podatkovno bazo bo potrebno ponovno zgraditi z uporabo ukaza -reindex-chainstate.</translation>
    </message>
    <message>
        <source>Unable to rewind the database to a pre-fork state. You will need to redownload the blockchain</source>
        <translation>Baze podatkov ni mogoče vrniti v stanje pred forkom. Morali boste znova naložiti verigo blokov</translation>
    </message>
    <message>
        <source>Warning: The network does not appear to fully agree! Some miners appear to be experiencing issues.</source>
        <translation>Opozorilo: Trenutno na omrežju ni videti konsenza! Videti je, da imajo nekateri rudarji težave.</translation>
    </message>
    <message>
        <source>Warning: We do not appear to fully agree with our peers! You may need to upgrade, or other nodes may need to upgrade.</source>
        <translation>Opozorilo: Trenutno se s soležniki ne strinjamo v popolnosti! Mogoče bi morali vi ali drugi udeleženci posodobiti odjemalce.</translation>
    </message>
    <message>
        <source>-maxmempool must be at least %d MB</source>
        <translation>-maxmempool mora biti vsaj %d MB</translation>
    </message>
    <message>
        <source>Cannot resolve -%s address: '%s'</source>
        <translation>Naslova -%s ni mogoče razrešiti: '%s'</translation>
    </message>
    <message>
        <source>Change index out of range</source>
        <translation>Indeks vračila izven dovoljenega območja</translation>
    </message>
    <message>
        <source>Config setting for %s only applied on %s network when in [%s] section.</source>
        <translation>Konfiguracijske nastavitve za %s se upoštevajo le na omrežju %s v sekciji [%s].</translation>
    </message>
    <message>
        <source>Copyright (C) %i-%i</source>
        <translation>Copyright (C) %i-%i</translation>
    </message>
    <message>
        <source>Corrupted block database detected</source>
        <translation>Podatkovna baza blokov je okvarjena</translation>
    </message>
    <message>
        <source>Could not find asmap file %s</source>
        <translation>Ne najdem asmap-datoteke %s</translation>
    </message>
    <message>
        <source>Could not parse asmap file %s</source>
        <translation>Razčlenjevanje asmap-datoteke %s je spodletelo</translation>
    </message>
    <message>
        <source>Do you want to rebuild the block database now?</source>
        <translation>Želite zdaj obnoviti podatkovno bazo blokov?</translation>
    </message>
    <message>
        <source>Error initializing block database</source>
        <translation>Napaka pri inicializaciji podatkovne baze blokov</translation>
    </message>
    <message>
        <source>Error initializing wallet database environment %s!</source>
        <translation>Napaka pri inicializaciji okolja podatkovne baze denarnice %s!</translation>
    </message>
    <message>
        <source>Error loading %s</source>
        <translation>Napaka pri nalaganju %s</translation>
    </message>
    <message>
        <source>Error loading %s: Private keys can only be disabled during creation</source>
        <translation>Napaka pri nalaganju %s: Zasebne ključe se lahko onemogoči samo ob ustvaritvi</translation>
    </message>
    <message>
        <source>Error loading %s: Wallet corrupted</source>
        <translation>Napaka pri nalaganju %s: Denarnica pokvarjena</translation>
    </message>
    <message>
        <source>Error loading %s: Wallet requires newer version of %s</source>
        <translation>Napaka pri nalaganju %s: denarnica zahteva novejšo različico %s</translation>
    </message>
    <message>
        <source>Error loading block database</source>
        <translation>Napaka pri nalaganju podatkovne baze blokov</translation>
    </message>
    <message>
        <source>Error opening block database</source>
        <translation>Napaka pri odpiranju podatkovne baze blokov</translation>
    </message>
    <message>
        <source>Failed to listen on any port. Use -listen=0 if you want this.</source>
        <translation>Ni mogoče poslušati na nobenih vratih. Če to zares želite, uporabite opcijo -listen=0.</translation>
    </message>
    <message>
        <source>Failed to rescan the wallet during initialization</source>
        <translation>Med inicializacijo denarnice ni bilo mogoče preveriti zgodovine (rescan failed).</translation>
    </message>
    <message>
        <source>Failed to verify database</source>
        <translation>Preverba podatkovne baze je spodletela.</translation>
    </message>
    <message>
        <source>Importing...</source>
        <translation>Uvažam ...</translation>
    </message>
    <message>
        <source>Incorrect or no genesis block found. Wrong datadir for network?</source>
        <translation>Izvornega bloka ni mogoče najti ali pa je neveljaven. Preverite, če ste izbrali pravo podatkovno mapo za izbrano omrežje.</translation>
    </message>
    <message>
        <source>Initialization sanity check failed. %s is shutting down.</source>
        <translation>Začetni sanity check neuspešen. %s se zapira.</translation>
    </message>
    <message>
        <source>Invalid P2P permission: '%s'</source>
        <translation>Neveljavna pooblastila P2P: '%s'</translation>
    </message>
    <message>
        <source>Invalid amount for -%s=&lt;amount&gt;: '%s'</source>
        <translation>Neveljavna količina za -%s=&lt;amount&gt;: '%s'</translation>
    </message>
    <message>
        <source>Invalid amount for -discardfee=&lt;amount&gt;: '%s'</source>
        <translation>Neveljavna količina za -discardfee=&lt;amount&gt;: '%s'</translation>
    </message>
    <message>
        <source>Invalid amount for -fallbackfee=&lt;amount&gt;: '%s'</source>
        <translation>Neveljavna količina za -fallbackfee=&lt;amount&gt;: '%s'</translation>
    </message>
    <message>
        <source>SQLiteDatabase: Failed to execute statement to verify database: %s</source>
        <translation>Baza SQLite: Izvršitev stavka za preverbo baze je spodletela: %s</translation>
    </message>
    <message>
        <source>SQLiteDatabase: Failed to fetch sqlite wallet schema version: %s</source>
        <translation>Baza SQLite: pridobitev verzije sheme SQLite denarnice je spodletela: %s</translation>
    </message>
    <message>
        <source>SQLiteDatabase: Failed to fetch the application id: %s</source>
        <translation>Baza SQLite: pridobitev identifikatorja aplikacije je spodletela: %s</translation>
    </message>
    <message>
        <source>SQLiteDatabase: Failed to prepare statement to verify database: %s</source>
        <translation>Baza SQLite: priprava stavka za preverbo baze je spodletela: %s</translation>
    </message>
    <message>
        <source>SQLiteDatabase: Failed to read database verification error: %s</source>
        <translation>Baza SQLite: branje napake pri preverjanje baze je spodletelo: %s</translation>
    </message>
    <message>
        <source>SQLiteDatabase: Unexpected application id. Expected %u, got %u</source>
        <translation>Baza SQLite: nepričakovan identifikator aplikacije. Pričakovana vrednost je %u, dobljena vrednost je %u.</translation>
    </message>
    <message>
        <source>Specified blocks directory "%s" does not exist.</source>
        <translation>Vnešena podatkovna mapa za bloke "%s" ne obstaja.</translation>
    </message>
    <message>
        <source>Unknown address type '%s'</source>
        <translation>Neznan tip naslova '%s'</translation>
    </message>
    <message>
        <source>Unknown change type '%s'</source>
        <translation>Neznan tip vračila '%s'</translation>
    </message>
    <message>
        <source>Upgrading txindex database</source>
        <translation>Nadgrajujem podatkovno bazo txindex</translation>
    </message>
    <message>
        <source>Loading P2P addresses...</source>
        <translation>Nalagam P2P naslove ...</translation>
    </message>
    <message>
        <source>Loading banlist...</source>
        <translation>Nalaganje liste blokiranih ...</translation>
    </message>
    <message>
        <source>Not enough file descriptors available.</source>
        <translation>Na voljo ni dovolj deskriptorjev datotek.</translation>
    </message>
    <message>
        <source>Prune cannot be configured with a negative value.</source>
        <translation>Negativne vrednosti parametra funkcije obrezovanja niso sprejemljive.</translation>
    </message>
    <message>
        <source>Prune mode is incompatible with -txindex.</source>
        <translation>Funkcija obrezovanja ni združljiva z opcijo -txindex.</translation>
    </message>
    <message>
        <source>Replaying blocks...</source>
        <translation>Ponavljam bloke ...</translation>
    </message>
    <message>
        <source>Rewinding blocks...</source>
        <translation>Previjam bloke ...</translation>
    </message>
    <message>
        <source>The source code is available from %s.</source>
        <translation>Izvorna koda je dosegljiva na %s.</translation>
    </message>
    <message>
        <source>Transaction fee and change calculation failed</source>
        <translation>Izračun provizije za transakcijo in vračila ni uspel</translation>
    </message>
    <message>
        <source>Unable to bind to %s on this computer. %s is probably already running.</source>
        <translation>Na tem računalniku ni bilo mogoče vezati naslova %s. %s je verjetno že zagnan.</translation>
    </message>
    <message>
        <source>Unable to generate keys</source>
        <translation>Ne zmorem ustvariti ključev</translation>
    </message>
    <message>
        <source>Unsupported logging category %s=%s.</source>
        <translation>Nepodprta kategorija beleženja %s=%s.</translation>
    </message>
    <message>
        <source>Upgrading UTXO database</source>
        <translation>Nadgrajujem UTXO podatkovno bazo</translation>
    </message>
    <message>
        <source>User Agent comment (%s) contains unsafe characters.</source>
        <translation>Komentar uporabniškega agenta (%s) vsebuje nevarne znake.</translation>
    </message>
    <message>
        <source>Verifying blocks...</source>
        <translation>Preverjam celovitost blokov ...</translation>
    </message>
    <message>
        <source>Wallet needed to be rewritten: restart %s to complete</source>
        <translation>Denarnica mora biti prepisana: ponovno zaženite %s za dokončanje.</translation>
    </message>
    <message>
        <source>Error: Listening for incoming connections failed (listen returned error %s)</source>
        <translation>Napaka: Ni mogoče sprejemati dohodnih povezav (vrnjena napaka: %s)</translation>
    </message>
    <message>
        <source>%s corrupt. Try using the wallet tool qtum-wallet to salvage or restoring a backup.</source>
        <translation>%s je okvarjena. Lahko jo poskusite popraviti z orodjem qtum-wallet ali pa jo obnovite iz varnostne kopije.</translation>
    </message>
    <message>
        <source>Invalid amount for -maxtxfee=&lt;amount&gt;: '%s' (must be at least the minrelay fee of %s to prevent stuck transactions)</source>
        <translation>Neveljaven znesek za -maxtxfee=&lt;amount&gt;: '%s' (mora biti najmanj provizija za %s, da se prepreči zataknjene transakcije)</translation>
    </message>
    <message>
        <source>The transaction amount is too small to send after the fee has been deducted</source>
        <translation>Znesek transakcije je premajhen za pošiljanje po odbitku provizije</translation>
    </message>
    <message>
        <source>This error could occur if this wallet was not shutdown cleanly and was last loaded using a build with a newer version of Berkeley DB. If so, please use the software that last loaded this wallet</source>
        <translation>Ta napaka se lahko pojavi, če denarnica ni bila pravilno zaprta in je bila nazadnje naložena s programsko opremo z novejšo verzijo Berkely DB. Če je temu tako, prosimo uporabite programsko opremo, s katero je bila ta denarnica nazadnje naložena.</translation>
    </message>
    <message>
        <source>This is the maximum transaction fee you pay (in addition to the normal fee) to prioritize partial spend avoidance over regular coin selection.</source>
        <translation>To je najvišja transakcijska provizija, ki jo plačate (poleg običajne provizije) za prednostno izogibanje delni porabi pred rednim izbiranjem kovancev.</translation>
    </message>
    <message>
        <source>Transaction needs a change address, but we can't generate it. Please call keypoolrefill first.</source>
        <translation>Transakcija potrebuje naslov za vračilo, ki pa ga ni moč ustvariti. Prosimo, najprej pokličite keypoolrefill.</translation>
    </message>
    <message>
        <source>You need to rebuild the database using -reindex to go back to unpruned mode.  This will redownload the entire blockchain</source>
        <translation>Za vrnitev v neobrezan način morate obnoviti bazo z uporabo -reindex. To zahteva ponoven prenos celotne verige blokov.</translation>
    </message>
    <message>
        <source>A fatal internal error occurred, see debug.log for details</source>
        <translation>Prišlo je do usodne notranje napake. Za podrobnosti glejte datoteko debug.log.</translation>
    </message>
    <message>
        <source>Cannot set -peerblockfilters without -blockfilterindex.</source>
        <translation>Nastavitev -peerblockfilters ni veljavna brez nastavitve -blockfilterindex.</translation>
    </message>
    <message>
        <source>Disk space is too low!</source>
        <translation>Prostora na disku je premalo!</translation>
    </message>
    <message>
        <source>Error reading from database, shutting down.</source>
        <translation>Napaka pri branju podarkovne baze, zapiram.</translation>
    </message>
    <message>
        <source>Error upgrading chainstate database</source>
        <translation>Napaka pri posodobitvi baze podatkov stanja verige.</translation>
    </message>
    <message>
        <source>Error: Disk space is low for %s</source>
        <translation>Opozorilo: premalo prostora na disku za %s</translation>
    </message>
    <message>
        <source>Error: Keypool ran out, please call keypoolrefill first</source>
        <translation>Napaka: bazen ključev je prazen, najprej pokličite keypoolrefill</translation>
    </message>
    <message>
        <source>Invalid -onion address or hostname: '%s'</source>
        <translation>Neveljaven -onion naslov ali ime gostitelja: '%s'</translation>
    </message>
    <message>
        <source>Invalid -proxy address or hostname: '%s'</source>
        <translation>Neveljaven -proxy naslov ali ime gostitelja: '%s'</translation>
    </message>
    <message>
        <source>Invalid amount for -paytxfee=&lt;amount&gt;: '%s' (must be at least %s)</source>
        <translation>Neveljaven znesek za -paytxfee=&lt;amount&gt;: '%s' (mora biti vsaj %s)</translation>
    </message>
    <message>
        <source>Invalid netmask specified in -whitelist: '%s'</source>
        <translation>Neveljavna omrežna maska je navedena v -whitelist: '%s'</translation>
    </message>
    <message>
        <source>Need to specify a port with -whitebind: '%s'</source>
        <translation>Pri opciji -whitebind morate navesti vrata: %s</translation>
    </message>
    <message>
        <source>No proxy server specified. Use -proxy=&lt;ip&gt; or -proxy=&lt;ip:port&gt;.</source>
        <translation>Posredniški strežnik (proxy) ni nastavljen. Uporabite -proxy=&lt;ip&gt; ali -proxy=&lt;ip:port&gt;.</translation>
    </message>
    <message>
        <source>Prune mode is incompatible with -blockfilterindex.</source>
        <translation>Obrezovanje ni kompatibilno z -blockfilterindex.</translation>
    </message>
    <message>
        <source>Reducing -maxconnections from %d to %d, because of system limitations.</source>
        <translation>Zmanjšujem maksimalno število povezav (-maxconnections) iz %d na %d, zaradi sistemskih omejitev.</translation>
    </message>
    <message>
        <source>Section [%s] is not recognized.</source>
        <translation>Sekcija [%s] niu prepoznana.</translation>
    </message>
    <message>
        <source>Signing transaction failed</source>
        <translation>Transakcije ni bilo mogoče podpisati.</translation>
    </message>
    <message>
        <source>Specified -walletdir "%s" does not exist</source>
        <translation>Določena -walletdir "%s" ne obstaja</translation>
    </message>
    <message>
        <source>Specified -walletdir "%s" is a relative path</source>
        <translation>Določena -walletdir "%s" je relativna</translation>
    </message>
    <message>
        <source>Specified -walletdir "%s" is not a directory</source>
        <translation>Določena -walletdir "%s" ni podatkovna mapa</translation>
    </message>
    <message>
        <source>The specified config file %s does not exist
</source>
        <translation>Določena konfiguracijska datoteka %s ne obstaja
</translation>
    </message>
    <message>
        <source>The transaction amount is too small to pay the fee</source>
        <translation>Znesek transakcije je prenizek za plačilo provizije</translation>
    </message>
    <message>
        <source>This is experimental software.</source>
        <translation>Program je eksperimentalne narave.</translation>
    </message>
    <message>
        <source>Transaction amount too small</source>
        <translation>Znesek je pramajhen</translation>
    </message>
    <message>
        <source>Transaction too large</source>
        <translation>Transkacija je prevelika</translation>
    </message>
    <message>
        <source>Unable to bind to %s on this computer (bind returned error %s)</source>
        <translation>Na tem računalniku ni bilo mogoče vezati naslova %s (vrnjena napaka: %s)</translation>
    </message>
    <message>
        <source>Unable to create the PID file '%s': %s</source>
        <translation>Ne morem ustvariti PID datoteke '%s': %s</translation>
    </message>
    <message>
        <source>Unable to generate initial keys</source>
        <translation>Ne zmorem ustvariti začetnih ključev</translation>
    </message>
    <message>
        <source>Unknown -blockfilterindex value %s.</source>
        <translation>Neznana vrednost -blockfilterindex %s.</translation>
    </message>
    <message>
        <source>Verifying wallet(s)...</source>
        <translation>Preverjam denarnice ...</translation>
    </message>
    <message>
        <source>Warning: unknown new rules activated (versionbit %i)</source>
        <translation>Opozorilo: neznana nova pravila aktivirana (versionbit %i)</translation>
    </message>
    <message>
        <source>-maxtxfee is set very high! Fees this large could be paid on a single transaction.</source>
        <translation>-maxtxfee je nastavljen zelo visoko!</translation>
    </message>
    <message>
        <source>This is the transaction fee you may pay when fee estimates are not available.</source>
        <translation>To je transakcijska provizija, ki jo lahko plačate, kadar ocene provizij niso na voljo.</translation>
    </message>
    <message>
        <source>Total length of network version string (%i) exceeds maximum length (%i). Reduce the number or size of uacomments.</source>
        <translation>Skupna dolžina niza različice omrežja (%i) presega največjo dolžino (%i). Zmanjšajte število ali velikost ur.</translation>
    </message>
    <message>
        <source>%s is set very high!</source>
        <translation>%s je postavljen zelo visoko!</translation>
    </message>
    <message>
        <source>Starting network threads...</source>
        <translation>Začenjam omrežne niti ...</translation>
    </message>
    <message>
        <source>The wallet will avoid paying less than the minimum relay fee.</source>
        <translation>Denarnica se bo izognila plačilu proviziji, manjši od minimalne relay provizije (relay fee).</translation>
    </message>
    <message>
        <source>This is the minimum transaction fee you pay on every transaction.</source>
        <translation>To je minimalna transakcijska provizija, ki jo plačate za vsako transakcijo.</translation>
    </message>
    <message>
        <source>This is the transaction fee you will pay if you send a transaction.</source>
        <translation>To je provizija, ki jo boste plačali, če pošljete transakcijo.</translation>
    </message>
    <message>
        <source>Transaction amounts must not be negative</source>
        <translation>Znesek transkacije mora biti pozitiven</translation>
    </message>
    <message>
        <source>Transaction has too long of a mempool chain</source>
        <translation>Transakcija je del predolge verige nepotrjenih transakcij</translation>
    </message>
    <message>
        <source>Transaction must have at least one recipient</source>
        <translation>Transakcija mora imeti vsaj enega prejemnika.</translation>
    </message>
    <message>
        <source>Unknown network specified in -onlynet: '%s'</source>
        <translation>Neznano omrežje določeno v -onlynet: '%s'.</translation>
    </message>
    <message>
        <source>Insufficient funds</source>
        <translation>Premalo sredstev</translation>
    </message>
    <message>
        <source>Fee estimation failed. Fallbackfee is disabled. Wait a few blocks or enable -fallbackfee.</source>
        <translation>Ocena provizije ni uspela. Fallbackfee je onemogočen. Počakajte nekaj blokov ali omogočite -fallbackfee.</translation>
    </message>
    <message>
        <source>Warning: Private keys detected in wallet {%s} with disabled private keys</source>
        <translation>Opozorilo: zasebni ključi odkriti v denarnici {%s} z onemogočenimi zasebnimi ključi.</translation>
    </message>
    <message>
        <source>Cannot write to data directory '%s'; check permissions.</source>
        <translation>Nimam dostopa za pisanje v podatkovni mapi '%s'; preveri dovoljenja.</translation>
    </message>
    <message>
        <source>Loading block index...</source>
        <translation>Nalagam kazalo blokov ...</translation>
    </message>
    <message>
        <source>Loading wallet...</source>
        <translation>Nalagam denarnico ...</translation>
    </message>
    <message>
        <source>Cannot downgrade wallet</source>
        <translation>Ne morem</translation>
    </message>
    <message>
        <source>Rescanning...</source>
        <translation>Ponovno pregledujem verigo ...</translation>
    </message>
    <message>
        <source>Done loading</source>
        <translation>Nalaganje končano</translation>
    </message>
</context>
</TS><|MERGE_RESOLUTION|>--- conflicted
+++ resolved
@@ -70,15 +70,10 @@
         <translation>To so vaši qtum-naslovi za pošiljanje. Pred pošiljanjem vedno preverite količino in prejemnikov naslov.</translation>
     </message>
     <message>
-<<<<<<< HEAD
-        <source>These are your Qtum addresses for receiving payments. Use the 'Create new receiving address' button in the receive tab to create new addresses.</source>
-        <translation>To so vaši naslovi za prejemanje qtumov. Če želite ustvariti nov prejemni naslov, uporabite gumb za ustvarjanje novih naslovov v zavihku "prejemanje".</translation>
-=======
         <source>These are your Qtum addresses for receiving payments. Use the 'Create new receiving address' button in the receive tab to create new addresses.
 Signing is only possible with addresses of the type 'legacy'.</source>
         <translation>To so vaši qtum-naslovi, ki jih uporabljate za prejemanje plačil. Za tvorbo novega naslova uporabite gumb "Ustvari nov prejemni naslov" v zavihku Prejmi.
 Podpisovanje je možno le s podedovanimi ("legacy") naslovi.</translation>
->>>>>>> da23532c
     </message>
     <message>
         <source>&amp;Copy Address</source>
@@ -541,8 +536,6 @@
         <translation>Zapri denarnico</translation>
     </message>
     <message>
-<<<<<<< HEAD
-=======
         <source>Close All Wallets...</source>
         <translation>Zapri vse denarnice...</translation>
     </message>
@@ -551,7 +544,6 @@
         <translation>Zapri vse denarnice</translation>
     </message>
     <message>
->>>>>>> da23532c
         <source>Show the %1 help message to get a list with possible Qtum command-line options</source>
         <translation>Pokaži %1 sporočilo za pomoč s seznamom vseh možnosti v ukazni vrstici</translation>
     </message>
@@ -672,17 +664,12 @@
         <translation>Denarnica je &lt;b&gt;šifrirana&lt;/b&gt; in trenutno &lt;b&gt;zaklenjena&lt;/b&gt;</translation>
     </message>
     <message>
-<<<<<<< HEAD
-        <source>A fatal error occurred. Qtum can no longer continue safely and will quit.</source>
-        <translation>Prišlo je do usodne napake. Qtum ne more več varno nadaljevati in se bo zaprl.</translation>
-=======
         <source>Original message:</source>
         <translation>Izvorno sporočilo:</translation>
     </message>
     <message>
         <source>A fatal error occurred. %1 can no longer continue safely and will quit.</source>
         <translation>Prišlo je do usodne napake. %1 ne more več varno nadaljevati s tekom in se bo ustavil.</translation>
->>>>>>> da23532c
     </message>
 </context>
 <context>
@@ -1334,13 +1321,6 @@
         <translation>Tor</translation>
     </message>
     <message>
-<<<<<<< HEAD
-        <source>Connect to the Qtum network through a separate SOCKS5 proxy for Tor hidden services.</source>
-        <translation>Poveži se v omrežje Qtum preko posredniškega strežnika SOCKS5 za skrite storitve Tor.</translation>
-    </message>
-    <message>
-=======
->>>>>>> da23532c
         <source>&amp;Window</source>
         <translation>O&amp;kno</translation>
     </message>
@@ -2582,13 +2562,8 @@
         <translation>Delno podpisana qtum-transakcija (binarno) (*.psbt)</translation>
     </message>
     <message>
-<<<<<<< HEAD
-        <source>Please, review your transaction proposal. This will produce a Partially Signed Qtum Transaction (PSBT) which you can copy and then sign with e.g. an offline %1 wallet, or a PSBT-compatible hardware wallet.</source>
-        <translation>Prosimo, preglejte svoj predlog transakcije. Ustvarjena bo delno podpisana qtum-transakcija (DPBT, angl. PSBT), ki jo lahko skopirate in potem podpišete n.pr. z nepovezano (offline) %1 denarnico ali pa s hardversko denarnico, ki podpira DPBT.</translation>
-=======
         <source>PSBT saved</source>
         <translation>DPBT shranjena</translation>
->>>>>>> da23532c
     </message>
     <message>
         <source>or</source>
