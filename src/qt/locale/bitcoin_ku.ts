--- conflicted
+++ resolved
@@ -68,16 +68,6 @@
 واژووکردن تەنها دەکرێت لەگەڵ ناونیشانەکانی جۆری 'میرات'.</translation>
     </message>
     <message>
-        <source>These are your Qtum addresses for sending payments. Always check the amount and the receiving address before sending coins.</source>
-        <translation type="unfinished">ئەمانە ناونیشانی بیتکۆبیتەکانی تۆنە بۆ ناردنی پارەدانەکان. هەمیشە بڕی و ناونیشانی وەرگرەکان بپشکنە پێش ناردنی دراوەکان.</translation>
-    </message>
-    <message>
-        <source>These are your Qtum addresses for receiving payments. Use the 'Create new receiving address' button in the receive tab to create new addresses.
-Signing is only possible with addresses of the type 'legacy'.</source>
-        <translation type="unfinished">ئەمانە ناونیشانی بیتکۆبیتەکانی تۆنە بۆ وەرگرتنی پارەدانەکان. دوگمەی 'دروستکردنیناونیشانی وەرگرتنی نوێ' لە تابی وەرگرتندا بۆ دروستکردنی ناونیشانی نوێ بەکاربێنە.
-واژووکردن تەنها دەکرێت لەگەڵ ناونیشانەکانی جۆری 'میرات'.</translation>
-    </message>
-    <message>
         <source>&amp;Copy Address</source>
         <translation type="unfinished">&amp;Navnîşanê kopî bike</translation>
     </message>
@@ -288,11 +278,7 @@
     <name>UnitDisplayStatusBarControl</name>
     <message>
         <source>Unit to show amounts in. Click to select another unit.</source>
-<<<<<<< HEAD
-        <translation type="unfinished">یەکە بۆ نیشاندانی بڕی کرتە بکە بۆ دیاریکردنی یەکەیەکی تر.</translation>
-=======
         <translation type="unfinished">یەکە بۆ نیشاندانی بڕی لەناو. کرتە بکە بۆ دیاریکردنی یەکەیەکی تر.</translation>
->>>>>>> 86d0551a
     </message>
 </context>
 <context>
@@ -312,14 +298,6 @@
     <message>
         <source>Date</source>
         <translation type="unfinished">Tarîx</translation>
-    </message>
-    <message>
-        <source>yes</source>
-        <translation type="unfinished">بەڵێ</translation>
-    </message>
-    <message>
-        <source>no</source>
-        <translation type="unfinished">نەخێر</translation>
     </message>
     <message>
         <source>(no label)</source>
