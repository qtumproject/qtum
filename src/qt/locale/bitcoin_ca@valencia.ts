--- conflicted
+++ resolved
@@ -1448,17 +1448,6 @@
         <translation>&amp;Missatge:</translation>
     </message>
     <message>
-<<<<<<< HEAD
-        <source>Reuse one of the previously used receiving addresses. Reusing addresses has security and privacy issues. Do not use this unless re-generating a payment request made before.</source>
-        <translation>Reutilitza una de les adreces de recepció utilitzades anteriorment. La reutilització d'adreces pot comportar problemes de seguretat i privadesa. No ho utilitzeu llevat que torneu a generar una sol·licitud de pagament feta abans.</translation>
-    </message>
-    <message>
-        <source>R&amp;euse an existing receiving address (not recommended)</source>
-        <translation>R&amp;eutilitza una adreça de recepció anterior (no recomanat)</translation>
-    </message>
-    <message>
-=======
->>>>>>> a68962c4
         <source>An optional message to attach to the payment request, which will be displayed when the request is opened. Note: The message will not be sent with the payment over the Qtum network.</source>
         <translation>Un missatge opcional que s'adjuntarà a la sol·licitud de pagament, que es mostrarà quan s'òbriga la sol·licitud. Nota: El missatge no s'enviarà amb el pagament per la xarxa Qtum.</translation>
     </message>
@@ -1676,13 +1665,6 @@
         <translation>Amaga</translation>
     </message>
     <message>
-<<<<<<< HEAD
-        <source>total at least</source>
-        <translation>total com a mínim</translation>
-    </message>
-    <message>
-=======
->>>>>>> a68962c4
         <source>Paying only the minimum fee is just fine as long as there is less transaction volume than space in the blocks. But be aware that this can end up in a never confirming transaction once there is more demand for qtum transactions than the network can process.</source>
         <translation>No hi ha cap problema en pagar només la comissió mínima sempre que hi haja menys volum de transacció que espai en els blocs. Però tingueu present que això pot acabar en una transacció que mai es confirme una vegada hi haja més demanda de transaccions de qtums que la xarxa puga processar.</translation>
     </message>
