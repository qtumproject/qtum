--- conflicted
+++ resolved
@@ -24,51 +24,22 @@
     <message>
         <source>Delete the currently selected address from the list</source>
         <translation type="unfinished">Xoá địa chỉ được chọn khỏi danh sách</translation>
-<<<<<<< HEAD
     </message>
     <message>
         <source>Enter address or label to search</source>
         <translation type="unfinished">Nhập địa chỉ hoặc nhãn để tìm kiếm</translation>
     </message>
     <message>
-        <source>Export the data in the current tab to a file</source>
-        <translation type="unfinished">Xuất dữ liệu ở thẻ hiện tại ra tập tin.</translation>
-=======
-    </message>
-    <message>
-        <source>Enter address or label to search</source>
-        <translation type="unfinished">Nhập địa chỉ hoặc nhãn để tìm kiếm</translation>
->>>>>>> 4985b774
-    </message>
-    <message>
         <source>&amp;Export</source>
         <translation type="unfinished">&amp;Xuất</translation>
     </message>
     <message>
-<<<<<<< HEAD
-        <source>&amp;Delete</source>
-        <translation type="unfinished">&amp;Xoá</translation>
-    </message>
-    <message>
-=======
->>>>>>> 4985b774
         <source>Choose the address to send coins to</source>
         <translation type="unfinished">Chọn địa chỉ để gửi coin đến</translation>
     </message>
     <message>
         <source>Sending addresses</source>
         <translation type="unfinished">Đang gửi địa chỉ</translation>
-<<<<<<< HEAD
-    </message>
-    <message>
-        <source>Receiving addresses</source>
-        <translation type="unfinished">Đang nhận địa chỉ</translation>
-    </message>
-    <message>
-        <source>These are your Qtum addresses for sending payments. Always check the amount and the receiving address before sending coins.</source>
-        <translation type="unfinished">Các địa chỉ này là các địa chỉ Qtum dùng để thanh toán.Luôn luôn kiểm tra số dư và địa chỉ nhận trước khi gởi chuyển tiền ảo. </translation>
-=======
->>>>>>> 4985b774
     </message>
     <message>
         <source>&amp;Copy Address</source>
@@ -206,7 +177,7 @@
     </message>
     <message>
         <source>Wallet passphrase was successfully changed.</source>
-        <translation type="unfinished">Cụm mật khẩu ví đã được thay đổi thành công.</translation>
+        <translation type="unfinished">Cụm mật khẩu thay đổi thành công.</translation>
     </message>
     <message>
         <source>Passphrase change failed</source>
@@ -233,7 +204,6 @@
     <message>
         <source>Settings file %1 might be corrupt or invalid.</source>
         <translation type="unfinished">Tệp cài đặt %1 có thể bị hư hại hoặc không hợp lệ.</translation>
-<<<<<<< HEAD
     </message>
     <message>
         <source>A fatal error occurred. %1 can no longer continue safely and will quit.</source>
@@ -242,14 +212,11 @@
     <message>
         <source>An internal error occurred. %1 will attempt to continue safely. This is an unexpected bug which can be reported as described below.</source>
         <translation type="unfinished">Đã xảy ra lỗi nội bộ. %1 sẽ cố gắng tiếp tục một cách an toàn. Đây là một lỗi không mong muốn có thể được báo cáo như mô tả bên dưới.</translation>
-=======
->>>>>>> 4985b774
     </message>
 </context>
 <context>
     <name>QObject</name>
     <message>
-<<<<<<< HEAD
         <source>Do you want to reset settings to default values, or to abort without making changes?</source>
         <extracomment>Explanatory text shown on startup when the settings file cannot be read. Prompts user to make a choice between resetting or aborting.</extracomment>
         <translation type="unfinished">Bạn muốn đặt lại cài đặt về giá trị mặc định hay hủy bỏ mà không thực hiện thay đổi?</translation>
@@ -258,36 +225,6 @@
         <source>A fatal error occurred. Check that settings file is writable, or try running with -nosettings.</source>
         <extracomment>Explanatory text shown on startup when the settings file could not be written. Prompts user to check that we have the ability to write to the file. Explains that the user has the option of running without a settings file.</extracomment>
         <translation type="unfinished">Đã xảy ra lỗi nghiêm trọng. Kiểm tra xem tệp cài đặt có thể ghi được không hoặc thử chạy với -nosettings.</translation>
-=======
-        <source>A fatal error occurred. %1 can no longer continue safely and will quit.</source>
-        <translation type="unfinished">Lỗi nghiêm trong. %1 không thể tiếp tục và sẽ thoát ra</translation>
-    </message>
-    <message>
-        <source>An internal error occurred. %1 will attempt to continue safely. This is an unexpected bug which can be reported as described below.</source>
-        <translation type="unfinished">Đã xảy ra lỗi nội bộ. %1 sẽ cố gắng tiếp tục một cách an toàn. Đây là một lỗi không mong muốn có thể được báo cáo như mô tả bên dưới.</translation>
->>>>>>> 4985b774
-    </message>
-</context>
-<context>
-    <name>QObject</name>
-    <message>
-<<<<<<< HEAD
-        <source>Error: Specified data directory "%1" does not exist.</source>
-        <translation type="unfinished">Lỗi: Thư mục dữ liệu được chỉ định %1 không tồn tại.</translation>
-    </message>
-    <message>
-        <source>Error: Cannot parse configuration file: %1.</source>
-        <translation type="unfinished">Lỗi: Không thể phân tích tệp cấu hình: .%1</translation>
-=======
-        <source>Do you want to reset settings to default values, or to abort without making changes?</source>
-        <extracomment>Explanatory text shown on startup when the settings file cannot be read. Prompts user to make a choice between resetting or aborting.</extracomment>
-        <translation type="unfinished">Bạn muốn đặt lại cài đặt về giá trị mặc định hay hủy bỏ mà không thực hiện thay đổi?</translation>
-    </message>
-    <message>
-        <source>A fatal error occurred. Check that settings file is writable, or try running with -nosettings.</source>
-        <extracomment>Explanatory text shown on startup when the settings file could not be written. Prompts user to check that we have the ability to write to the file. Explains that the user has the option of running without a settings file.</extracomment>
-        <translation type="unfinished">Đã xảy ra lỗi nghiêm trọng. Kiểm tra xem tệp cài đặt có thể ghi được không hoặc thử chạy với -nosettings.</translation>
->>>>>>> 4985b774
     </message>
     <message>
         <source>Error: %1</source>
@@ -335,16 +272,937 @@
     </message>
     </context>
 <context>
-<<<<<<< HEAD
+    <name>BitcoinGUI</name>
+    <message>
+        <source>&amp;Overview</source>
+        <translation type="unfinished">&amp;Tổng quan</translation>
+    </message>
+    <message>
+        <source>Show general overview of wallet</source>
+        <translation type="unfinished">Hiển thị tổng quan ví</translation>
+    </message>
+    <message>
+        <source>&amp;Transactions</source>
+        <translation type="unfinished">&amp;Các Giao Dịch</translation>
+    </message>
+    <message>
+        <source>Browse transaction history</source>
+        <translation type="unfinished">Trình duyệt lịch sử giao dịch</translation>
+    </message>
+    <message>
+        <source>E&amp;xit</source>
+        <translation type="unfinished">T&amp;hoát</translation>
+    </message>
+    <message>
+        <source>Quit application</source>
+        <translation type="unfinished">Đóng ứng dụng</translation>
+    </message>
+    <message>
+        <source>&amp;About %1</source>
+        <translation type="unfinished">&amp;Khoảng %1</translation>
+    </message>
+    <message>
+        <source>Show information about %1</source>
+        <translation type="unfinished">Hiện thông tin khoảng %1</translation>
+    </message>
+    <message>
+        <source>About &amp;Qt</source>
+        <translation type="unfinished">Về &amp;Qt</translation>
+    </message>
+    <message>
+        <source>Show information about Qt</source>
+        <translation type="unfinished">Hiện thông tin về Qt</translation>
+    </message>
+    <message>
+        <source>Modify configuration options for %1</source>
+        <translation type="unfinished">Sửa đổi tùy chỉnh cấu hình cho %1</translation>
+    </message>
+    <message>
+        <source>Create a new wallet</source>
+        <translation type="unfinished">Tạo một ví mới</translation>
+    </message>
+    <message>
+        <source>&amp;Minimize</source>
+        <translation type="unfinished">&amp;Thu nhỏ</translation>
+    </message>
+    <message>
+        <source>Wallet:</source>
+        <translation type="unfinished">Ví tiền</translation>
+    </message>
+    <message>
+        <source>Network activity disabled.</source>
+        <extracomment>A substring of the tooltip.</extracomment>
+        <translation type="unfinished">Hoạt động mạng được vô hiệu.</translation>
+    </message>
+    <message>
+        <source>Proxy is &lt;b&gt;enabled&lt;/b&gt;: %1</source>
+        <translation type="unfinished">Proxy là &lt;b&gt; cho phép &lt;/b&gt;: %1</translation>
+    </message>
+    <message>
+        <source>Send coins to a Qtum address</source>
+        <translation type="unfinished">Gửi coin đến một địa chỉ Qtum</translation>
+    </message>
+    <message>
+        <source>Backup wallet to another location</source>
+        <translation type="unfinished">Backup ví đến một địa chỉ khác</translation>
+    </message>
+    <message>
+        <source>Change the passphrase used for wallet encryption</source>
+        <translation type="unfinished">Thay đổi cụm mật khẩu cho ví đã mã hóa</translation>
+    </message>
+    <message>
+        <source>&amp;Send</source>
+        <translation type="unfinished">&amp;Gửi</translation>
+    </message>
+    <message>
+        <source>&amp;Receive</source>
+        <translation type="unfinished">&amp;Nhận</translation>
+    </message>
+    <message>
+        <source>&amp;Encrypt Wallet…</source>
+        <translation type="unfinished">&amp;Mã hóa ví…</translation>
+    </message>
+    <message>
+        <source>Encrypt the private keys that belong to your wallet</source>
+        <translation type="unfinished">Mã hóa private key thuộc về ví của bạn</translation>
+    </message>
+    <message>
+        <source>&amp;Change Passphrase…</source>
+        <translation type="unfinished">&amp;Thay dổi Passphrase…</translation>
+    </message>
+    <message>
+        <source>Sign messages with your Qtum addresses to prove you own them</source>
+        <translation type="unfinished">Đăng ký lời nhắn với địa chỉ Qtum của bạn để chứng minh quyền sở hữu chúng</translation>
+    </message>
+    <message>
+        <source>&amp;Verify message…</source>
+        <translation type="unfinished">&amp;Xác minh tin nhắn…</translation>
+    </message>
+    <message>
+        <source>Verify messages to ensure they were signed with specified Qtum addresses</source>
+        <translation type="unfinished">Xác minh lời nhắn để chắc chắn đã được đăng ký với địa chỉ Qtum xác định</translation>
+    </message>
+    <message>
+        <source>Close Wallet…</source>
+        <translation type="unfinished">Đóng ví…</translation>
+    </message>
+    <message>
+        <source>Create Wallet…</source>
+        <translation type="unfinished">Tạo ví…</translation>
+    </message>
+    <message>
+        <source>Close All Wallets…</source>
+        <translation type="unfinished">Đóng tất cả các ví…</translation>
+    </message>
+    <message>
+        <source>&amp;File</source>
+        <translation type="unfinished">&amp;Tệp</translation>
+    </message>
+    <message>
+        <source>&amp;Settings</source>
+        <translation type="unfinished">&amp;Cài đặt</translation>
+    </message>
+    <message>
+        <source>&amp;Help</source>
+        <translation type="unfinished">&amp;Giúp đỡ</translation>
+    </message>
+    <message>
+        <source>Tabs toolbar</source>
+        <translation type="unfinished">Các thanh công cụ</translation>
+    </message>
+    <message>
+        <source>Syncing Headers (%1%)…</source>
+        <translation type="unfinished">Đồng bộ hóa tiêu đề (%1%)...</translation>
+    </message>
+    <message>
+        <source>Synchronizing with network…</source>
+        <translation type="unfinished">Đồng bộ hóa với network...</translation>
+    </message>
+    <message>
+        <source>Indexing blocks on disk…</source>
+        <translation type="unfinished">Lập chỉ mục các khối trên đĩa…</translation>
+    </message>
+    <message>
+        <source>Processing blocks on disk…</source>
+        <translation type="unfinished">Xử lý khối trên đĩa…</translation>
+    </message>
+    <message numerus="yes">
+        <source>Processed %n block(s) of transaction history.</source>
+        <translation type="unfinished">
+            <numerusform>Đã xử lý %n khối của lịch sử giao dịch.</numerusform>
+        </translation>
+    </message>
+    <message>
+        <source>Load Partially Signed Qtum Transaction</source>
+        <translation type="unfinished">Tải một phần giao dịch Qtum đã ký</translation>
+    </message>
+    <message>
+        <source>Load PSBT from &amp;clipboard…</source>
+        <translation type="unfinished">Tải PSBT từ &amp;khay nhớ tạm…</translation>
+    </message>
+    <message>
+        <source>Load Partially Signed Qtum Transaction from clipboard</source>
+        <translation type="unfinished">Tải một phần giao dịch Qtum đã ký từ khay nhớ tạm</translation>
+    </message>
+    <message>
+        <source>Node window</source>
+        <translation type="unfinished">Cửa sổ node</translation>
+    </message>
+    <message>
+        <source>Open node debugging and diagnostic console</source>
+        <translation type="unfinished">Mở dòng lệnh tìm và gỡ lỗi cho node</translation>
+    </message>
+    <message>
+        <source>&amp;Sending addresses</source>
+        <translation type="unfinished">Các địa chỉ đang &amp;gửi</translation>
+    </message>
+    <message>
+        <source>&amp;Receiving addresses</source>
+        <translation type="unfinished">Các địa chỉ đang &amp;nhận</translation>
+    </message>
+    <message>
+        <source>Open a Qtum: URI</source>
+        <translation type="unfinished">Mở một Qtum: URI</translation>
+    </message>
+    <message>
+        <source>Open Wallet</source>
+        <translation type="unfinished">Mớ ví</translation>
+    </message>
+    <message>
+        <source>Open a wallet</source>
+        <translation type="unfinished">Mở một ví</translation>
+    </message>
+    <message>
+        <source>Close wallet</source>
+        <translation type="unfinished">Đông ví</translation>
+    </message>
+    <message>
+        <source>Restore Wallet…</source>
+        <extracomment>Name of the menu item that restores wallet from a backup file.</extracomment>
+        <translation type="unfinished">Khôi phục ví...</translation>
+    </message>
+    <message>
+        <source>Restore a wallet from a backup file</source>
+        <extracomment>Status tip for Restore Wallet menu item</extracomment>
+        <translation type="unfinished">Khôi phục ví từ tệp đã sao lưu</translation>
+    </message>
+    <message>
+        <source>Close all wallets</source>
+        <translation type="unfinished">Đóng tất cả ví</translation>
+    </message>
+    <message>
+        <source>Show the %1 help message to get a list with possible Qtum command-line options</source>
+        <translation type="unfinished">Hiển thị %1 tin nhắn hỗ trợ để nhận được danh sách Qtum command-line khả dụng</translation>
+    </message>
+    <message>
+        <source>default wallet</source>
+        <translation type="unfinished">ví mặc định</translation>
+    </message>
+    <message>
+        <source>No wallets available</source>
+        <translation type="unfinished">Không có ví nào</translation>
+    </message>
+    <message>
+        <source>Load Wallet Backup</source>
+        <extracomment>The title for Restore Wallet File Windows</extracomment>
+        <translation type="unfinished">Tải bản sao lưu ví</translation>
+    </message>
+    <message>
+        <source>Restore Wallet</source>
+        <extracomment>Title of pop-up window shown when the user is attempting to restore a wallet.</extracomment>
+        <translation type="unfinished">Khôi phục ví</translation>
+    </message>
+    <message>
+        <source>Ctrl+M</source>
+        <translation type="unfinished">Nhấn Ctrl + M</translation>
+    </message>
+    <message>
+        <source>&amp;Hide</source>
+        <translation type="unfinished">&amp;Ẩn</translation>
+    </message>
+    <message>
+        <source>S&amp;how</source>
+        <translation type="unfinished">Trìn&amp;h diễn</translation>
+    </message>
+    <message numerus="yes">
+        <source>%n active connection(s) to Qtum network.</source>
+        <extracomment>A substring of the tooltip.</extracomment>
+        <translation type="unfinished">
+            <numerusform>%nkết nối đang hoạt động với mạng lưới Qtum</numerusform>
+        </translation>
+    </message>
+    <message>
+        <source>Click for more actions.</source>
+        <extracomment>A substring of the tooltip. "More actions" are available via the context menu.</extracomment>
+        <translation type="unfinished">Nhấp để có thêm hành động.</translation>
+    </message>
+    <message>
+        <source>Show Peers tab</source>
+        <extracomment>A context menu item. The "Peers tab" is an element of the "Node window".</extracomment>
+        <translation type="unfinished">Hiển thị tab ngang hàng</translation>
+    </message>
+    <message>
+        <source>Disable network activity</source>
+        <extracomment>A context menu item.</extracomment>
+        <translation type="unfinished">Tắt hoạt động mạng</translation>
+    </message>
+    <message>
+        <source>Enable network activity</source>
+        <extracomment>A context menu item. The network activity was disabled previously.</extracomment>
+        <translation type="unfinished">Bật hoạt động mạng</translation>
+    </message>
+    <message>
+        <source>Pre-syncing Headers (%1%)…</source>
+        <translation type="unfinished">Tiền đồng bộ hóa Headers (%1%)…</translation>
+    </message>
+    <message>
+        <source>Error: %1</source>
+        <translation type="unfinished">Lỗi: %1</translation>
+    </message>
+    <message>
+        <source>Private key &lt;b&gt;disabled&lt;/b&gt;</source>
+        <translation type="unfinished">Khóa riêng tư &lt;b&gt;đã tắt&lt;/b&gt;</translation>
+    </message>
+    <message>
+        <source>Wallet is &lt;b&gt;encrypted&lt;/b&gt; and currently &lt;b&gt;unlocked&lt;/b&gt;</source>
+        <translation type="unfinished">Ví thì &lt;b&gt;được mã hóa &lt;/b&gt; và hiện tại &lt;b&gt;đã khóa&lt;/b&gt;</translation>
+    </message>
+    <message>
+        <source>Wallet is &lt;b&gt;encrypted&lt;/b&gt; and currently &lt;b&gt;locked&lt;/b&gt;</source>
+        <translation type="unfinished">Ví thì &lt;b&gt;được mã hóa &lt;/b&gt; và hiện tại &lt;b&gt;đã khóa&lt;/b&gt;</translation>
+    </message>
+    </context>
+<context>
+    <name>UnitDisplayStatusBarControl</name>
+    <message>
+        <source>Unit to show amounts in. Click to select another unit.</source>
+        <translation type="unfinished">Đơn vị để hiển thị số tiền. Nhấp để chọn đơn vị khác.</translation>
+    </message>
+</context>
+<context>
+    <name>CoinControlDialog</name>
+    <message>
+        <source>Tree mode</source>
+        <translation type="unfinished">Chế độ Tree</translation>
+    </message>
+    <message>
+        <source>List mode</source>
+        <translation type="unfinished">Chế độ List</translation>
+    </message>
+    <message>
+        <source>Copy transaction &amp;ID and output index</source>
+        <translation type="unfinished">Sao chép giao dịch &amp;ID và chỉ mục đầu ra</translation>
+    </message>
+    <message>
+        <source>(no label)</source>
+        <translation type="unfinished">(không có nhãn)</translation>
+    </message>
+    </context>
+<context>
+    <name>CreateWalletActivity</name>
+    <message>
+        <source>Too many external signers found</source>
+        <translation type="unfinished">Có quá nhiều người ký từ bên ngoài được tìm thấy</translation>
+    </message>
+</context>
+<context>
+    <name>LoadWalletsActivity</name>
+    <message>
+        <source>Load Wallets</source>
+        <extracomment>Title of progress window which is displayed when wallets are being loaded.</extracomment>
+        <translation type="unfinished">Tải ví</translation>
+    </message>
+    <message>
+        <source>Loading wallets…</source>
+        <extracomment>Descriptive text of the load wallets progress window which indicates to the user that wallets are currently being loaded.</extracomment>
+        <translation type="unfinished">Đang tải ví…</translation>
+    </message>
+</context>
+<context>
+    <name>RestoreWalletActivity</name>
+    <message>
+        <source>Restore Wallet</source>
+        <extracomment>Title of progress window which is displayed when wallets are being restored.</extracomment>
+        <translation type="unfinished">Khôi phục ví</translation>
+    </message>
+    <message>
+        <source>Restoring Wallet &lt;b&gt;%1&lt;/b&gt;…</source>
+        <extracomment>Descriptive text of the restore wallets progress window which indicates to the user that wallets are currently being restored.</extracomment>
+        <translation type="unfinished">Đang khôi phục ví &lt;b&gt;%1&lt;/b&gt;…</translation>
+    </message>
+    <message>
+        <source>Restore wallet failed</source>
+        <extracomment>Title of message box which is displayed when the wallet could not be restored.</extracomment>
+        <translation type="unfinished">Khôi phục ví thất bại</translation>
+    </message>
+    <message>
+        <source>Restore wallet warning</source>
+        <extracomment>Title of message box which is displayed when the wallet is restored with some warning.</extracomment>
+        <translation type="unfinished">Cảnh báo khối phục ví</translation>
+    </message>
+    <message>
+        <source>Restore wallet message</source>
+        <extracomment>Title of message box which is displayed when the wallet is successfully restored.</extracomment>
+        <translation type="unfinished">Tin nhắn khôi phục ví</translation>
+    </message>
+</context>
+<context>
+    <name>WalletController</name>
+    <message>
+        <source>Close wallet</source>
+        <translation type="unfinished">Đông ví</translation>
+    </message>
+    <message>
+        <source>Are you sure you wish to close the wallet &lt;i&gt;%1&lt;/i&gt;?</source>
+        <translation type="unfinished">Bạn có chắc chắn muốn đóng ví không &lt;i&gt;%1&lt;/i&gt;?</translation>
+    </message>
+    </context>
+<context>
+    <name>CreateWalletDialog</name>
+    <message>
+        <source>Use descriptors for scriptPubKey management</source>
+        <translation type="unfinished">Sử dụng bộ mô tả để quản lý scriptPubKey</translation>
+    </message>
+    <message>
+        <source>Use an external signing device such as a hardware wallet. Configure the external signer script in wallet preferences first.</source>
+        <translation type="unfinished">Sử dụng thiết bị ký bên ngoài chẳng hạn như ví phần cứng. Trước tiên, hãy định cấu hình tập lệnh người ký bên ngoài trong tùy chọn ví.</translation>
+    </message>
+    <message>
+        <source>External signer</source>
+        <translation type="unfinished">Người ký tên bên ngoài</translation>
+    </message>
+    <message>
+        <source>Compiled without external signing support (required for external signing)</source>
+        <extracomment>"External signing" means using devices such as hardware wallets.</extracomment>
+        <translation type="unfinished">Được biên dịch mà không có hỗ trợ ký bên ngoài (bắt buộc đối với ký bên ngoài)</translation>
+    </message>
+</context>
+<context>
+    <name>EditAddressDialog</name>
+    <message>
+        <source>Edit Address</source>
+        <translation type="unfinished">Sửa địa chỉ</translation>
+    </message>
+    <message>
+        <source>Edit receiving address</source>
+        <translation type="unfinished">Chỉnh sửa địa chỉ nhận</translation>
+    </message>
+    <message>
+        <source>Edit sending address</source>
+        <translation type="unfinished">Chỉnh sửa địa chỉ gửi</translation>
+    </message>
+    </context>
+<context>
+    <name>Intro</name>
+    <message numerus="yes">
+        <source>%n GB of space available</source>
+        <translation type="unfinished">
+            <numerusform>%n GB dung lượng khả dụng</numerusform>
+        </translation>
+    </message>
+    <message numerus="yes">
+        <source>(of %n GB needed)</source>
+        <translation type="unfinished">
+            <numerusform>(of %n GB cần thiết)</numerusform>
+        </translation>
+    </message>
+    <message numerus="yes">
+        <source>(%n GB needed for full chain)</source>
+        <translation type="unfinished">
+            <numerusform>(%n GB cần cho toàn blockchain)</numerusform>
+        </translation>
+    </message>
+    <message>
+        <source>Choose data directory</source>
+        <translation type="unfinished">Chọn đường dẫn dữ liệu</translation>
+    </message>
+    <message numerus="yes">
+        <source>(sufficient to restore backups %n day(s) old)</source>
+        <extracomment>Explanatory text on the capability of the current prune target.</extracomment>
+        <translation type="unfinished">
+            <numerusform>(đủ để khôi phục các bản sao lưu trong %n ngày)</numerusform>
+        </translation>
+    </message>
+    <message>
+        <source>Error: Specified data directory "%1" cannot be created.</source>
+        <translation type="unfinished">Lỗi: Danh mục data xác định "%1" không thể được tạo.</translation>
+    </message>
+    <message>
+        <source>Welcome</source>
+        <translation type="unfinished">Chào mừng</translation>
+    </message>
+    <message>
+        <source>Welcome to %1.</source>
+        <translation type="unfinished">Chào mừng bạn đến %1.</translation>
+    </message>
+    <message>
+        <source>As this is the first time the program is launched, you can choose where %1 will store its data.</source>
+        <translation type="unfinished">Đây là lần đầu chương trình khởi chạy, bạn có thể chọn nơi %1 sẽ lưu trữ dữ liệu.</translation>
+    </message>
+    <message>
+        <source>Limit block chain storage to</source>
+        <translation type="unfinished">Giới hạn lưu trữ chuỗi khối thành</translation>
+    </message>
+    <message>
+        <source>Reverting this setting requires re-downloading the entire blockchain. It is faster to download the full chain first and prune it later. Disables some advanced features.</source>
+        <translation type="unfinished">Đảo ngược lại thiết lập này yêu cầu tại lại toàn bộ chuỗi khối. Tải về toàn bộ chuỗi khối trước và loại nó sau đó sẽ nhanh hơn. Vô hiệu hóa một số tính năng nâng cao.</translation>
+    </message>
+    <message>
+        <source>When you click OK, %1 will begin to download and process the full %4 block chain (%2 GB) starting with the earliest transactions in %3 when %4 initially launched.</source>
+        <translation type="unfinished">Khi bạn nhấn OK, %1 sẽ bắt đầu tải xuống và xử lý toàn bộ chuỗi chính %4 (%2 GB), bắt đầu từ các giao dịch sớm nhất trong %3 khi %4 được khởi chạy ban đầu.</translation>
+    </message>
+    </context>
+<context>
+    <name>HelpMessageDialog</name>
+    <message>
+        <source>About %1</source>
+        <translation type="unfinished">Về %1</translation>
+    </message>
+    <message>
+        <source>Command-line options</source>
+        <translation type="unfinished">Tùy chọn dòng lệnh</translation>
+    </message>
+</context>
+<context>
+    <name>ShutdownWindow</name>
+    <message>
+        <source>%1 is shutting down…</source>
+        <translation type="unfinished">%1 đang tắt…</translation>
+    </message>
+    </context>
+<context>
+    <name>ModalOverlay</name>
+    <message>
+        <source>Unknown…</source>
+        <translation type="unfinished">Không xác định…</translation>
+    </message>
+    <message>
+        <source>calculating…</source>
+        <translation type="unfinished">đang tính toán…</translation>
+    </message>
+    <message>
+        <source>Unknown. Syncing Headers (%1, %2%)…</source>
+        <translation type="unfinished">Không xác định. Đồng bộ hóa tiêu đề (%1, %2%)…</translation>
+    </message>
+    <message>
+        <source>Unknown. Pre-syncing Headers (%1, %2%)…</source>
+        <translation type="unfinished">Không xác định. Tiền đồng bộ hóa Headers (%1, %2%)...</translation>
+    </message>
+</context>
+<context>
+    <name>OpenURIDialog</name>
+    <message>
+        <source>Paste address from clipboard</source>
+        <extracomment>Tooltip text for button that allows you to paste an address that is in your clipboard.</extracomment>
+        <translation type="unfinished">Dán địa chỉ từ khay nhớ tạm</translation>
+    </message>
+</context>
+<context>
+    <name>OptionsDialog</name>
+    <message>
+        <source>Automatically start %1 after logging in to the system.</source>
+        <translation type="unfinished">Tự động bắt đầu %1 sau khi đăng nhập vào hệ thống.</translation>
+    </message>
+    <message>
+        <source>&amp;Start %1 on system login</source>
+        <translation type="unfinished">&amp;Bắt đầu %1 trên đăng nhập hệ thống</translation>
+    </message>
+    <message>
+        <source>Enabling pruning significantly reduces the disk space required to store transactions. All blocks are still fully validated. Reverting this setting requires re-downloading the entire blockchain.</source>
+        <translation type="unfinished">Cho phép cắt bớt làm giảm đáng kể không gian đĩa cần thiết để lưu trữ các giao dịch. Tất cả các khối vẫn được xác nhận đầy đủ. Hoàn nguyên cài đặt này yêu cầu tải xuống lại toàn bộ chuỗi khối.</translation>
+    </message>
+    <message>
+        <source>Size of &amp;database cache</source>
+        <translation type="unfinished">Kích thước bộ nhớ cache của &amp;cơ sở dữ liệu</translation>
+    </message>
+    <message>
+        <source>Number of script &amp;verification threads</source>
+        <translation type="unfinished">Số lượng tập lệnh và chuỗi &amp;xác minh</translation>
+    </message>
+    <message>
+        <source>Full path to a %1 compatible script (e.g. C:\Downloads\hwi.exe or /Users/you/Downloads/hwi.py). Beware: malware can steal your coins!</source>
+        <translation type="unfinished">Đường dẫn đầy đủ tới một tệp mã tương thích với %1 (ví dụ: C:\Downloads\hwi.exe hoặc /Users/you/Downloads/hwi.py). Cẩn trọng: các phần mềm độc hại có thể đánh cắp tiền của bạn!</translation>
+    </message>
+    <message>
+        <source>IP address of the proxy (e.g. IPv4: 127.0.0.1 / IPv6: ::1)</source>
+        <translation type="unfinished">Địa chỉ IP của proxy (e.g. IPv4: 127.0.0.1 / IPv6: ::1)</translation>
+    </message>
+    <message>
+        <source>Options set in this dialog are overridden by the command line:</source>
+        <translation type="unfinished">Các tùy chọn trong hộp thoại này bị ghi đè bởi dòng lệnh</translation>
+    </message>
+    <message>
+        <source>Reset all client options to default.</source>
+        <translation type="unfinished">Đặt lại tất cả các tùy chọn máy khách về mặc định.</translation>
+    </message>
+    <message>
+        <source>&amp;Network</source>
+        <translation type="unfinished">&amp;Mạng</translation>
+    </message>
+    <message>
+        <source>Maximum database cache size. A larger cache can contribute to faster sync, after which the benefit is less pronounced for most use cases. Lowering the cache size will reduce memory usage. Unused mempool memory is shared for this cache.</source>
+        <extracomment>Tooltip text for Options window setting that sets the size of the database cache. Explains the corresponding effects of increasing/decreasing this value.</extracomment>
+        <translation type="unfinished">Kích thước bộ đệm cơ sở dữ liệu tối đa. Bộ nhớ đệm lớn hơn có thể góp phần đồng bộ hóa nhanh hơn, sau đó lợi ích ít rõ rệt hơn đối với hầu hết các trường hợp sử dụng. Giảm kích thước bộ nhớ cache sẽ làm giảm mức sử dụng bộ nhớ. Bộ nhớ mempool không sử dụng được chia sẻ cho bộ nhớ cache này.</translation>
+    </message>
+    <message>
+        <source>Set the number of script verification threads. Negative values correspond to the number of cores you want to leave free to the system.</source>
+        <extracomment>Tooltip text for Options window setting that sets the number of script verification threads. Explains that negative values mean to leave these many cores free to the system.</extracomment>
+        <translation type="unfinished">Đặt số lượng chuỗi xác minh tập lệnh. Giá trị âm tương ứng với số lõi bạn muốn để lại miễn phí cho hệ thống.</translation>
+    </message>
+    <message>
+        <source>This allows you or a third party tool to communicate with the node through command-line and JSON-RPC commands.</source>
+        <extracomment>Tooltip text for Options window setting that enables the RPC server.</extracomment>
+        <translation type="unfinished">Điều này cho phép bạn hoặc công cụ của bên thứ ba giao tiếp với nút thông qua các lệnh dòng lệnh và JSON-RPC.</translation>
+    </message>
+    <message>
+        <source>Enable R&amp;PC server</source>
+        <extracomment>An Options window setting to enable the RPC server.</extracomment>
+        <translation type="unfinished">Bật máy chủ R&amp;PC</translation>
+    </message>
+    <message>
+        <source>Whether to set subtract fee from amount as default or not.</source>
+        <extracomment>Tooltip text for Options window setting that sets subtracting the fee from a sending amount as default.</extracomment>
+        <translation type="unfinished">Có đặt trừ phí khỏi số tiền làm mặc định hay không.</translation>
+    </message>
+    <message>
+        <source>Subtract &amp;fee from amount by default</source>
+        <extracomment>An Options window setting to set subtracting the fee from a sending amount as default.</extracomment>
+        <translation type="unfinished">Trừ &amp;phí khỏi số tiền theo mặc định</translation>
+    </message>
+    <message>
+        <source>Expert</source>
+        <translation type="unfinished">Chuyên gia</translation>
+    </message>
+    <message>
+        <source>Enable coin &amp;control features</source>
+        <translation type="unfinished">Bật tính năng &amp;kiểm soát và tiền xu</translation>
+    </message>
+    <message>
+        <source>If you disable the spending of unconfirmed change, the change from a transaction cannot be used until that transaction has at least one confirmation. This also affects how your balance is computed.</source>
+        <translation type="unfinished">Nếu bạn vô hiệu hóa chi tiêu của thay đổi chưa được xác nhận, thay đổi từ một giao dịch sẽ không thể được sử dụng cho đến khi giao dịch đó có ít nhất một xác nhận. Điều này cũng ảnh hưởng đến cách tính số dư của bạn.</translation>
+    </message>
+    <message>
+        <source>&amp;Spend unconfirmed change</source>
+        <translation type="unfinished">&amp;Chi tiêu thay đổi chưa được xác nhận</translation>
+    </message>
+    <message>
+        <source>Enable &amp;PSBT controls</source>
+        <extracomment>An options window setting to enable PSBT controls.</extracomment>
+        <translation type="unfinished">Bật điều khiển &amp;PSBT</translation>
+    </message>
+    <message>
+        <source>Whether to show PSBT controls.</source>
+        <extracomment>Tooltip text for options window setting that enables PSBT controls.</extracomment>
+        <translation type="unfinished">Có hiển thị các điều khiển PSBT hay không.</translation>
+    </message>
+    <message>
+        <source>Third-party URLs (e.g. a block explorer) that appear in the transactions tab as context menu items. %s in the URL is replaced by transaction hash. Multiple URLs are separated by vertical bar |.</source>
+        <translation type="unfinished">URL của bên thứ ba (ví dụ: trình khám phá khối) xuất hiện trong tab giao dịch dưới dạng các mục menu ngữ cảnh. %s trong URL được thay thế bằng mã băm giao dịch. Nhiều URL được phân tách bằng thanh dọc |. </translation>
+    </message>
+    <message>
+        <source>&amp;Third-party transaction URLs</source>
+        <translation type="unfinished">&amp;URL giao dịch của bên thứ ba</translation>
+    </message>
+    <message>
+        <source>Compiled without external signing support (required for external signing)</source>
+        <extracomment>"External signing" means using devices such as hardware wallets.</extracomment>
+        <translation type="unfinished">Được biên dịch mà không có hỗ trợ ký bên ngoài (bắt buộc đối với ký bên ngoài)</translation>
+    </message>
+    <message>
+        <source>Current settings will be backed up at "%1".</source>
+        <extracomment>Text explaining to the user that the client's current settings will be backed up at a specific location. %1 is a stand-in argument for the backup location's path.</extracomment>
+        <translation type="unfinished">Các thiết lập hiện tại sẽ được sao lưu tại"%1".</translation>
+    </message>
+    <message>
+        <source>Continue</source>
+        <translation type="unfinished">Tiếp tục</translation>
+    </message>
+    <message>
+        <source>Error</source>
+        <translation type="unfinished">Lỗi</translation>
+    </message>
+    </context>
+<context>
+    <name>OptionsModel</name>
+    <message>
+        <source>Could not read setting "%1", %2.</source>
+        <translation type="unfinished">Không thể đọc thiết lập "%1", %2.</translation>
+    </message>
+</context>
+<context>
+    <name>PSBTOperationsDialog</name>
+    <message>
+        <source>PSBT Operations</source>
+        <translation type="unfinished">Các thao tác PSBT</translation>
+    </message>
+    <message>
+        <source>Cannot sign inputs while wallet is locked.</source>
+        <translation type="unfinished">Không thể ký đầu vào khi ví bị khóa.</translation>
+    </message>
+    <message>
+        <source>Transaction has %1 unsigned inputs.</source>
+        <translation type="unfinished">Giao dịch có %1 đầu vào chưa được ký.</translation>
+    </message>
+    <message>
+        <source>Transaction still needs signature(s).</source>
+        <translation type="unfinished">Giao dịch vẫn cần (các) chữ ký.</translation>
+    </message>
+    <message>
+        <source>(But no wallet is loaded.)</source>
+        <translation type="unfinished">(Nhưng không có ví nào được tải.)</translation>
+    </message>
+    </context>
+<context>
+    <name>PeerTableModel</name>
+    <message>
+        <source>Age</source>
+        <extracomment>Title of Peers Table column which indicates the duration (length of time) since the peer connection started.</extracomment>
+        <translation type="unfinished">Tuổi</translation>
+    </message>
+    <message>
+        <source>Address</source>
+        <extracomment>Title of Peers Table column which contains the IP/Onion/I2P address of the connected peer.</extracomment>
+        <translation type="unfinished">Địa chỉ</translation>
+    </message>
+    </context>
+<context>
+    <name>RPCConsole</name>
+    <message>
+        <source>Whether we relay transactions to this peer.</source>
+        <translation type="unfinished">Có nên chuyển tiếp giao dịch đến đồng đẳng này.</translation>
+    </message>
+    <message>
+        <source>Transaction Relay</source>
+        <translation type="unfinished">Chuyển tiếp giao dịch</translation>
+    </message>
+    <message>
+        <source>Last Transaction</source>
+        <translation type="unfinished">Giao dịch cuối cùng</translation>
+    </message>
+    <message>
+        <source>Whether we relay addresses to this peer.</source>
+        <extracomment>Tooltip text for the Address Relay field in the peer details area, which displays whether we relay addresses to this peer (Yes/No).</extracomment>
+        <translation type="unfinished">Cho dù chúng tôi chuyển tiếp địa chỉ đến đồng đẳng này.</translation>
+    </message>
+    <message>
+        <source>Address Relay</source>
+        <extracomment>Text title for the Address Relay field in the peer details area, which displays whether we relay addresses to this peer (Yes/No).</extracomment>
+        <translation type="unfinished">Chuyển tiếp địa chỉ</translation>
+    </message>
+    <message>
+        <source>The total number of addresses received from this peer that were processed (excludes addresses that were dropped due to rate-limiting).</source>
+        <extracomment>Tooltip text for the Addresses Processed field in the peer details area, which displays the total number of addresses received from this peer that were processed (excludes addresses that were dropped due to rate-limiting).</extracomment>
+        <translation type="unfinished">Tổng số các địa chỉ đã được xử lý thành công nhận được từ người này (ngoại trừ các địa chỉ sụt giảm do giới hạn tốc độ) </translation>
+    </message>
+    <message>
+        <source>The total number of addresses received from this peer that were dropped (not processed) due to rate-limiting.</source>
+        <extracomment>Tooltip text for the Addresses Rate-Limited field in the peer details area, which displays the total number of addresses received from this peer that were dropped (not processed) due to rate-limiting.</extracomment>
+        <translation type="unfinished">Tổng số các địa chỉ nhận được từ người ngày đã bị sụt giảm (không được xử lý thành công) do giới hạn về tốc độ.</translation>
+    </message>
+    <message>
+        <source>Addresses Processed</source>
+        <extracomment>Text title for the Addresses Processed field in the peer details area, which displays the total number of addresses received from this peer that were processed (excludes addresses that were dropped due to rate-limiting).</extracomment>
+        <translation type="unfinished">Các địa chỉ đã được xử lý</translation>
+    </message>
+    <message>
+        <source>Addresses Rate-Limited</source>
+        <extracomment>Text title for the Addresses Rate-Limited field in the peer details area, which displays the total number of addresses received from this peer that were dropped (not processed) due to rate-limiting.</extracomment>
+        <translation type="unfinished">Tỷ lệ địa chỉ có giới hạn</translation>
+    </message>
+    <message>
+        <source>Node window</source>
+        <translation type="unfinished">Cửa sổ node</translation>
+    </message>
+    <message>
+        <source>&amp;Copy IP/Netmask</source>
+        <extracomment>Context menu action to copy the IP/Netmask of a banned peer. IP/Netmask is the combination of a peer's IP address and its Netmask. For IP address, see: https://en.wikipedia.org/wiki/IP_address.</extracomment>
+        <translation type="unfinished">&amp;Sao chép IP/Netmask</translation>
+    </message>
+    </context>
+<context>
+    <name>ReceiveCoinsDialog</name>
+    <message>
+        <source>Base58 (Legacy)</source>
+        <translation type="unfinished">Base58 (Di sản)</translation>
+    </message>
+    <message>
+        <source>Not recommended due to higher fees and less protection against typos.</source>
+        <translation type="unfinished">Không được khuyến khích vì tốn nhiều phí hơn và ít được bảo vệ trước lỗi chính tả hơn.</translation>
+    </message>
+    <message>
+        <source>Generates an address compatible with older wallets.</source>
+        <translation type="unfinished">Tạo một địa chỉ tương thích với các ví cũ hơn.</translation>
+    </message>
+    <message>
+        <source>Generates a native segwit address (BIP-173). Some old wallets don't support it.</source>
+        <translation type="unfinished">Tạo một địa chỉ segwit chuyên biệt (BIP-173). Một số ví cũ sẽ không hỗ trợ.</translation>
+    </message>
+    <message>
+        <source>Bech32m (BIP-350) is an upgrade to Bech32, wallet support is still limited.</source>
+        <translation type="unfinished">Bech32m (BIP-350) là bản nâng cấp của Bech32, hỗ trợ ví vẫn còn hạn chế.</translation>
+    </message>
+    </context>
+<context>
+    <name>ReceiveRequestDialog</name>
+    <message>
+        <source>Wallet:</source>
+        <translation type="unfinished">Ví tiền</translation>
+    </message>
+    </context>
+<context>
+    <name>RecentRequestsTableModel</name>
+    <message>
+        <source>Label</source>
+        <translation type="unfinished">Nhãn</translation>
+    </message>
+    <message>
+        <source>(no label)</source>
+        <translation type="unfinished">(không có nhãn)</translation>
+    </message>
+    </context>
+<context>
+    <name>SendCoinsDialog</name>
+    <message>
+        <source>Using the fallbackfee can result in sending a transaction that will take several hours or days (or never) to confirm. Consider choosing your fee manually or wait until you have validated the complete chain.</source>
+        <translation type="unfinished">Sử dụng fallbackfee có thể dẫn đến việc gửi giao dịch mất vài giờ hoặc vài ngày (hoặc không bao giờ) để xác nhận. Hãy cân nhắc khi tự chọn phí của bạn hoặc đợi cho tới khi bạn xác minh xong chuỗi hoàn chỉnh.</translation>
+    </message>
+    <message>
+        <source>Do you want to create this transaction?</source>
+        <extracomment>Message displayed when attempting to create a transaction. Cautionary text to prompt the user to verify that the displayed transaction details represent the transaction the user intends to create.</extracomment>
+        <translation type="unfinished">Bạn có muốn tạo giao dịch này không?</translation>
+    </message>
+    <message>
+        <source>Please, review your transaction. You can create and send this transaction or create a Partially Signed Qtum Transaction (PSBT), which you can save or copy and then sign with, e.g., an offline %1 wallet, or a PSBT-compatible hardware wallet.</source>
+        <extracomment>Text to inform a user attempting to create a transaction of their current options. At this stage, a user can send their transaction or create a PSBT. This string is displayed when both private keys and PSBT controls are enabled.</extracomment>
+        <translation type="unfinished">Vui lòng xem lại giao dịch của bạn. Bạn có thể tạo và gửi giao dịch này hoặc tạo Giao dịch Qtum được ký một phần (PSBT), bạn có thể lưu hoặc sao chép và sau đó ký bằng, ví dụ: ví %1 ngoại tuyến hoặc ví phần cứng tương thích với PSBT.</translation>
+    </message>
+    <message>
+        <source>Unsigned Transaction</source>
+        <comment>PSBT copied</comment>
+        <extracomment>Caption of "PSBT has been copied" messagebox</extracomment>
+        <translation type="unfinished">Giao dịch chưa được ký</translation>
+    </message>
+    <message>
+        <source>The PSBT has been copied to the clipboard. You can also save it.</source>
+        <translation type="unfinished">PSBT đã được sao chép vào bảng tạm. Bạn cũng có thế lưu nó lại.</translation>
+    </message>
+    <message>
+        <source>PSBT saved to disk</source>
+        <translation type="unfinished">PSBT đã được lưu vào ổ đĩa.</translation>
+    </message>
+    <message numerus="yes">
+        <source>Estimated to begin confirmation within %n block(s).</source>
+        <translation type="unfinished">
+            <numerusform>Ước tính sẽ bắt đầu xác nhận trong %n khối.</numerusform>
+        </translation>
+    </message>
+    <message>
+        <source>(no label)</source>
+        <translation type="unfinished">(không có nhãn)</translation>
+    </message>
+</context>
+<context>
+    <name>SendCoinsEntry</name>
+    <message>
+        <source>Paste address from clipboard</source>
+        <translation type="unfinished">Dán địa chỉ từ khay nhớ tạm</translation>
+    </message>
+    </context>
+<context>
+    <name>SendConfirmationDialog</name>
+    <message>
+        <source>Send</source>
+        <translation type="unfinished">Gửi</translation>
+    </message>
+    </context>
+<context>
+    <name>SignVerifyMessageDialog</name>
+    <message>
+        <source>Paste address from clipboard</source>
+        <translation type="unfinished">Dán địa chỉ từ khay nhớ tạm</translation>
+    </message>
+    </context>
+<context>
+    <name>SplashScreen</name>
+    <message>
+        <source>press q to shutdown</source>
+        <translation type="unfinished">nhấn q để tắt máy</translation>
+    </message>
+</context>
+<context>
+    <name>TransactionDesc</name>
+    <message>
+        <source>0/unconfirmed, in memory pool</source>
+        <extracomment>Text explaining the current status of a transaction, shown in the status field of the details window for this transaction. This status represents an unconfirmed transaction that is in the memory pool.</extracomment>
+        <translation type="unfinished">0/xác nhận, ở trong bể bộ nhớ - memory pool</translation>
+    </message>
+    <message>
+        <source>0/unconfirmed, not in memory pool</source>
+        <extracomment>Text explaining the current status of a transaction, shown in the status field of the details window for this transaction. This status represents an unconfirmed transaction that is not in the memory pool.</extracomment>
+        <translation type="unfinished">0/xác nhận, không ở trong bể bộ nhớ - memory pool</translation>
+    </message>
+    <message numerus="yes">
+        <source>matures in %n more block(s)</source>
+        <translation type="unfinished">
+            <numerusform>sẽ trưởng thành sau%n khối nữa </numerusform>
+        </translation>
+    </message>
+    </context>
+<context>
+    <name>TransactionTableModel</name>
+    <message>
+        <source>Label</source>
+        <translation type="unfinished">Nhãn</translation>
+    </message>
+    <message>
+        <source>(no label)</source>
+        <translation type="unfinished">(không có nhãn)</translation>
+    </message>
+    </context>
+<context>
+    <name>TransactionView</name>
+    <message>
+        <source>Other</source>
+        <translation type="unfinished">Khác</translation>
+    </message>
+    <message>
+        <source>Show in %1</source>
+        <extracomment>Transactions table context menu action to show the selected transaction in a third-party block explorer. %1 is a stand-in argument for the URL of the explorer.</extracomment>
+        <translation type="unfinished">Hiển thị trong %1</translation>
+    </message>
+    <message>
+        <source>Label</source>
+        <translation type="unfinished">Nhãn</translation>
+    </message>
+    <message>
+        <source>Address</source>
+        <translation type="unfinished">Địa chỉ</translation>
+    </message>
+    </context>
+<context>
+    <name>WalletFrame</name>
+    <message>
+        <source>Error</source>
+        <translation type="unfinished">Lỗi</translation>
+    </message>
+    </context>
+<context>
+    <name>WalletModel</name>
+    <message>
+        <source>Copied to clipboard</source>
+        <comment>Fee-bump PSBT saved</comment>
+        <translation type="unfinished">Đã sao chép vào bảng tạm.</translation>
+    </message>
+    </context>
+<context>
+    <name>WalletView</name>
+    <message>
+        <source>&amp;Export</source>
+        <translation type="unfinished">&amp;Xuất</translation>
+    </message>
+    </context>
+<context>
     <name>bitcoin-core</name>
-    <message>
-        <source>Settings file could not be read</source>
-        <translation type="unfinished">Không thể đọc tệp cài đặt</translation>
-    </message>
-    <message>
-        <source>Settings file could not be written</source>
-        <translation type="unfinished">Không thể ghi tệp cài đặt</translation>
-    </message>
     <message>
         <source>Error reading %s! Transaction data may be missing or incorrect. Rescanning wallet.</source>
         <translation type="unfinished">Lỗi khi đọc%s! Dữ liệu giao dịch có thể bị thiếu hoặc không chính xác. Đang quét lại ví.</translation>
@@ -362,10 +1220,6 @@
         <translation type="unfinished">Chỉ mục khối db chứa một 'txindex' kế thừa. Để xóa dung lượng ổ đĩa bị chiếm dụng, hãy chạy -reindex đầy đủ, nếu không, hãy bỏ qua lỗi này. Thông báo lỗi này sẽ không được hiển thị lại.</translation>
     </message>
     <message>
-        <source>This is the maximum transaction fee you pay (in addition to the normal fee) to prioritize partial spend avoidance over regular coin selection.</source>
-        <translation type="unfinished">Đây là phí giao dịch tối đa bạn phải trả (ngoài phí thông thường) để ưu tiên việc tránh chi xài một phần (partial spend) so với việc lựa chọn đồng coin thông thường.</translation>
-    </message>
-    <message>
         <source>Unsupported chainstate database format found. Please restart with -reindex-chainstate. This will rebuild the chainstate database.</source>
         <translation type="unfinished">Tìm thấy định dạng cơ sở dữ liệu trạng thái chuỗi không được hỗ trợ. Vui lòng khỏi động lại với -reindex-chainstate. Việc này sẽ tái thiết lập cơ sở dữ liệu trạng thái chuỗi.</translation>
     </message>
@@ -382,10 +1236,6 @@
         <translation type="unfinished">Không thể hoàn tất nâng cấp -txindex được bắt đầu bởi phiên bản trước. Khởi động lại với phiên bản trước đó hoặc chạy -reindex đầy đủ.</translation>
     </message>
     <message>
-        <source>%s request to listen on port %u. This port is considered "bad" and thus it is unlikely that any Qtum Core peers connect to it. See doc/p2p-bad-ports.md for details and a full list.</source>
-        <translation type="unfinished">%s yêu cầu lắng nghe trên cổng %u. Cổng này được coi là "xấu" và do đó không có khả năng bất kỳ ngang hàng Qtum Core nào kết nối với nó. Xem doc/p2p-bad-ports.md để biết chi tiết và danh sách đầy đủ.</translation>
-    </message>
-    <message>
         <source>-reindex-chainstate option is not compatible with -blockfilterindex. Please temporarily disable blockfilterindex while using -reindex-chainstate, or replace -reindex-chainstate with -reindex to fully rebuild all indexes.</source>
         <translation type="unfinished">reindex-chainstate tùy chọn không tương thích với -blockfilterindex. Vui lòng tạp thời vô hiệu hóa blockfilterindex trong khi sử dụng -reindex-chainstate, hoặc thay thế -reindex-chainstate bởi -reindex để tái thiết lập đẩy đủ tất cả các chỉ số.</translation>
     </message>
@@ -398,10 +1248,6 @@
         <translation type="unfinished">reindex-chainstate tùy chọn không tương thích với -txindex. Vui lòng tạp thời vô hiệu hóa txindex trong khi sử dụng -reindex-chainstate, hoặc thay thế -reindex-chainstate bởi -reindex để tái thiết lập đẩy đủ tất cả các chỉ số.</translation>
     </message>
     <message>
-        <source>Assumed-valid: last wallet synchronisation goes beyond available block data. You need to wait for the background validation chain to download more blocks.</source>
-        <translation type="unfinished">Giả sử hợp lệ: lần đồng bộ ví gần nhất vượt ra ngoài dữ liệu khả dụng của khối. Bạn cần phải chờ quá trình xác thực nền tảng của chuối để tải về nhiều khối hơn.</translation>
-    </message>
-    <message>
         <source>Cannot provide specific connections and have addrman find outgoing connections at the same time.</source>
         <translation type="unfinished">Không thể cung cấp các kết nối cụ thể và yêu cầu addrman tìm các kết nối gửi đi cùng một lúc.</translation>
     </message>
@@ -412,6 +1258,16 @@
     <message>
         <source>Failed to rename invalid peers.dat file. Please move or delete it and try again.</source>
         <translation type="unfinished">Không thể đổi tên tệp ngang hàng không hợp lệ. Vui lòng di chuyển hoặc xóa nó và thử lại.</translation>
+    </message>
+    <message>
+        <source>Unexpected legacy entry in descriptor wallet found. Loading wallet %s
+
+The wallet might have been tampered with or created with malicious intent.
+</source>
+        <translation type="unfinished">Phát hiện mục thừa kế bất thường trong ví mô tả. Đang tải ví %s
+
+Ví này có thể đã bị can thiệp hoặc tạo ra với ý đồ bất chính.
+</translation>
     </message>
     <message>
         <source>Unrecognized descriptor found. Loading wallet %s
@@ -442,6 +1298,18 @@
 Không thể khôi phục bản sao lưu của ví.</translation>
     </message>
     <message>
+        <source>Block verification was interrupted</source>
+        <translation type="unfinished">Việc xác minh khối đã bị gián đoạn</translation>
+    </message>
+    <message>
+        <source>Error reading configuration file: %s</source>
+        <translation type="unfinished">Lỗi khi đọc tệp cài đặt cấu hình: %s</translation>
+    </message>
+    <message>
+        <source>Error: Cannot extract destination from the generated scriptpubkey</source>
+        <translation type="unfinished">Lỗi: Không thể trích xuất điểm đến trong mã khóa công khai đã tạo</translation>
+    </message>
+    <message>
         <source>Error: Could not add watchonly tx to watchonly wallet</source>
         <translation type="unfinished">Lỗi: Không thể thêm giao dịch chỉ xem vào ví chỉ xem</translation>
     </message>
@@ -479,15 +1347,32 @@
     </message>
     <message>
         <source>Error: Unable to remove watchonly address book data</source>
-        <translation type="unfinished">Lỗi: Không thể gỡ sổ địa chỉ chỉ xem</translation>
+        <translation type="unfinished">Lỗi: Không thể xóa dữ liệu của sổ địa chỉ chỉ xem</translation>
     </message>
     <message>
         <source>Input not found or already spent</source>
         <translation type="unfinished">Đầu vào không được tìm thấy hoặc đã được sử dụng</translation>
     </message>
-=======
-    <name>BitcoinGUI</name>
->>>>>>> 4985b774
+    <message>
+        <source>Insufficient dbcache for block verification</source>
+        <translation type="unfinished">Không đủ bộ đệm (dbcache) để xác minh khối</translation>
+    </message>
+    <message>
+        <source>Invalid amount for %s=&lt;amount&gt;: '%s' (must be at least %s)</source>
+        <translation type="unfinished">Số lượng không hợp lệ cho %s=&lt;amount&gt;: '%s' (tối thiểu phải là %s)</translation>
+    </message>
+    <message>
+        <source>Invalid amount for %s=&lt;amount&gt;: '%s'</source>
+        <translation type="unfinished">Số lượng không hợp lệ cho %s=&lt;amount&gt;: '%s'</translation>
+    </message>
+    <message>
+        <source>Invalid port specified in %s: '%s'</source>
+        <translation type="unfinished">Cổng được chỉ định không hợp lệ trong %s: '%s'</translation>
+    </message>
+    <message>
+        <source>Invalid pre-selected input %s</source>
+        <translation type="unfinished">Đầu vào được chọn trước không hợp lệ %s</translation>
+    </message>
     <message>
         <source>Listening for incoming connections failed (listen returned error %s)</source>
         <translation type="unfinished">Lắng nghe những kết nối thất bại sắp xảy ra (lắng nghe lỗi được trả về %s)</translation>
@@ -505,6 +1390,18 @@
         <translation type="unfinished">Không có địa chỉ</translation>
     </message>
     <message>
+        <source>Not found pre-selected input %s</source>
+        <translation type="unfinished">Đầu vào được chọn trước không tìm thấy %s</translation>
+    </message>
+    <message>
+        <source>Not solvable pre-selected input %s</source>
+        <translation type="unfinished">Đầu vào được chọn trước không giải được %s</translation>
+    </message>
+    <message>
+        <source>Specified data directory "%s" does not exist.</source>
+        <translation type="unfinished">Đường dẫn dữ liệu được chỉ định "%s" không tồn tại.</translation>
+    </message>
+    <message>
         <source>Transaction change output index out of range</source>
         <translation type="unfinished">Chỉ số đầu ra thay đổi giao dịch nằm ngoài phạm vi</translation>
     </message>
@@ -518,7 +1415,7 @@
     </message>
     <message>
         <source>Unable to find UTXO for external input</source>
-        <translation type="unfinished">Không thể tìm UTXO cho nhập liệu từ bên ngoài</translation>
+        <translation type="unfinished">Không thể tìm UTXO cho đầu vào từ bên ngoài</translation>
     </message>
     <message>
         <source>Unable to parse -maxuploadtarget: '%s'</source>
@@ -532,1768 +1429,6 @@
         <source>Unsupported global logging level -loglevel=%s. Valid values: %s.</source>
         <translation type="unfinished">Mức độ ghi chú không được hỗ trợ -loglevel=%s. Các giá trị hợp lệ: %s.</translation>
     </message>
-    </context>
-<context>
-    <name>BitcoinGUI</name>
-    <message>
-        <source>&amp;Overview</source>
-        <translation type="unfinished">&amp;Tổng quan</translation>
-    </message>
-    <message>
-<<<<<<< HEAD
-        <source>Show general overview of wallet</source>
-        <translation type="unfinished">Hiển thị tổng quan chung về ví</translation>
-=======
-        <source>&amp;Minimize</source>
-        <translation type="unfinished">&amp;Thu nhỏ</translation>
-    </message>
-    <message>
-        <source>Wallet:</source>
-        <translation type="unfinished">Ví tiền</translation>
->>>>>>> 4985b774
-    </message>
-    <message>
-        <source>&amp;Minimize</source>
-        <translation type="unfinished">&amp;Thu nhỏ</translation>
-    </message>
-    <message>
-        <source>&amp;Encrypt Wallet…</source>
-        <translation type="unfinished">&amp;Mã hóa ví…</translation>
-    </message>
-    <message>
-<<<<<<< HEAD
-        <source>Encrypt the private keys that belong to your wallet</source>
-        <translation type="unfinished">Mã hóa private key thuộc về ví của bạn</translation>
-=======
-        <source>Send coins to a Qtum address</source>
-        <translation type="unfinished">Gửi coin đến một địa chỉ Qtum</translation>
->>>>>>> 4985b774
-    </message>
-    <message>
-        <source>&amp;Change Passphrase…</source>
-        <translation type="unfinished">&amp;Thay dổi Passphrase…</translation>
-    </message>
-    <message>
-        <source>Sign messages with your Qtum addresses to prove you own them</source>
-        <translation type="unfinished">Đăng ký lời nhắn với địa chỉ Qtum của bạn để chứng minh quyền sở hữu chúng</translation>
-    </message>
-    <message>
-        <source>&amp;Verify message…</source>
-        <translation type="unfinished">&amp;Xác minh tin nhắn…</translation>
-    </message>
-    <message>
-        <source>Verify messages to ensure they were signed with specified Qtum addresses</source>
-        <translation type="unfinished">Xác minh lời nhắn để chắc chắn đã được đăng ký với địa chỉ Qtum xác định</translation>
-    </message>
-    <message>
-<<<<<<< HEAD
-        <source>Close Wallet…</source>
-        <translation type="unfinished">Đóng ví…</translation>
-    </message>
-    <message>
-        <source>Create Wallet…</source>
-        <translation type="unfinished">Tạo ví…</translation>
-    </message>
-    <message>
-        <source>Close All Wallets…</source>
-        <translation type="unfinished">Đóng tất cả các ví…</translation>
-    </message>
-    <message>
-        <source>&amp;File</source>
-        <translation type="unfinished">&amp;Tệp</translation>
-    </message>
-    <message>
-        <source>&amp;Settings</source>
-        <translation type="unfinished">&amp;Cài đặt</translation>
-    </message>
-    <message>
-        <source>&amp;Help</source>
-        <translation type="unfinished">&amp;Giúp đỡ</translation>
-    </message>
-    <message>
-        <source>Syncing Headers (%1%)…</source>
-        <translation type="unfinished">Đồng bộ hóa tiêu đề (%1%)...</translation>
-    </message>
-    <message>
-        <source>Synchronizing with network…</source>
-        <translation type="unfinished">Đồng bộ hóa với network...</translation>
-    </message>
-    <message>
-        <source>Indexing blocks on disk…</source>
-        <translation type="unfinished">Lập chỉ mục các khối trên đĩa…</translation>
-    </message>
-    <message>
-        <source>Processing blocks on disk…</source>
-        <translation type="unfinished">Xử lý khối trên đĩa…</translation>
-    </message>
-    <message>
-        <source>Reindexing blocks on disk…</source>
-        <translation type="unfinished">Lập chỉ mục lại các khối trên đĩa…</translation>
-    </message>
-    <message>
-        <source>Connecting to peers…</source>
-        <translation type="unfinished">Kết nối với các peer…</translation>
-    </message>
-    <message numerus="yes">
-        <source>Processed %n block(s) of transaction history.</source>
-        <translation type="unfinished">
-            <numerusform>Đã xử lý %n khối của lịch sử giao dịch.</numerusform>
-        </translation>
-    </message>
-    <message>
-        <source>Catching up…</source>
-        <translation type="unfinished">Đang bắt kịp...</translation>
-    </message>
-    <message>
-        <source>Load Partially Signed Qtum Transaction</source>
-        <translation type="unfinished">Kết nối với mạng Qtum thông qua một proxy SOCKS5 riêng cho các dịch vụ Tor hành.</translation>
-=======
-        <source>&amp;Encrypt Wallet…</source>
-        <translation type="unfinished">&amp;Mã hóa ví…</translation>
-    </message>
-    <message>
-        <source>Encrypt the private keys that belong to your wallet</source>
-        <translation type="unfinished">Mã hóa private key thuộc về ví của bạn</translation>
-    </message>
-    <message>
-        <source>&amp;Change Passphrase…</source>
-        <translation type="unfinished">&amp;Thay dổi Passphrase…</translation>
-    </message>
-    <message>
-        <source>Sign messages with your Qtum addresses to prove you own them</source>
-        <translation type="unfinished">Đăng ký lời nhắn với địa chỉ Qtum của bạn để chứng minh quyền sở hữu chúng</translation>
-    </message>
-    <message>
-        <source>&amp;Verify message…</source>
-        <translation type="unfinished">&amp;Xác minh tin nhắn…</translation>
-    </message>
-    <message>
-        <source>Verify messages to ensure they were signed with specified Qtum addresses</source>
-        <translation type="unfinished">Xác minh lời nhắn để chắc chắn đã được đăng ký với địa chỉ Qtum xác định</translation>
-    </message>
-    <message>
-        <source>Close Wallet…</source>
-        <translation type="unfinished">Đóng ví…</translation>
-    </message>
-    <message>
-        <source>Create Wallet…</source>
-        <translation type="unfinished">Tạo ví…</translation>
-    </message>
-    <message>
-        <source>Close All Wallets…</source>
-        <translation type="unfinished">Đóng tất cả các ví…</translation>
-    </message>
-    <message>
-        <source>&amp;File</source>
-        <translation type="unfinished">&amp;Tệp</translation>
-    </message>
-    <message>
-        <source>&amp;Settings</source>
-        <translation type="unfinished">&amp;Cài đặt</translation>
-    </message>
-    <message>
-        <source>&amp;Help</source>
-        <translation type="unfinished">&amp;Giúp đỡ</translation>
-    </message>
-    <message>
-        <source>Tabs toolbar</source>
-        <translation type="unfinished">Các thanh công cụ</translation>
-    </message>
-    <message>
-        <source>Syncing Headers (%1%)…</source>
-        <translation type="unfinished">Đồng bộ hóa tiêu đề (%1%)...</translation>
-    </message>
-    <message>
-        <source>Synchronizing with network…</source>
-        <translation type="unfinished">Đồng bộ hóa với network...</translation>
-    </message>
-    <message>
-        <source>Indexing blocks on disk…</source>
-        <translation type="unfinished">Lập chỉ mục các khối trên đĩa…</translation>
-    </message>
-    <message>
-        <source>Processing blocks on disk…</source>
-        <translation type="unfinished">Xử lý khối trên đĩa…</translation>
-    </message>
-    <message numerus="yes">
-        <source>Processed %n block(s) of transaction history.</source>
-        <translation type="unfinished">
-            <numerusform>Đã xử lý %n khối của lịch sử giao dịch.</numerusform>
-        </translation>
-    </message>
-    <message>
-        <source>Load Partially Signed Qtum Transaction</source>
-        <translation type="unfinished">Tải một phần giao dịch Qtum đã ký</translation>
->>>>>>> 4985b774
-    </message>
-    <message>
-        <source>Load PSBT from &amp;clipboard…</source>
-        <translation type="unfinished">Tải PSBT từ &amp;khay nhớ tạm…</translation>
-    </message>
-    <message>
-        <source>Load Partially Signed Qtum Transaction from clipboard</source>
-        <translation type="unfinished">Tải một phần giao dịch Qtum đã ký từ khay nhớ tạm</translation>
-    </message>
-    <message>
-        <source>Node window</source>
-        <translation type="unfinished">Cửa sổ node</translation>
-    </message>
-    <message>
-        <source>Open node debugging and diagnostic console</source>
-        <translation type="unfinished">Mở dòng lệnh tìm và gỡ lỗi cho node</translation>
-    </message>
-    <message>
-        <source>&amp;Sending addresses</source>
-        <translation type="unfinished">Các địa chỉ đang &amp;gửi</translation>
-    </message>
-    <message>
-        <source>&amp;Receiving addresses</source>
-        <translation type="unfinished">Các địa chỉ đang &amp;nhận</translation>
-    </message>
-    <message>
-        <source>Open a Qtum: URI</source>
-        <translation type="unfinished">Mở một Qtum: URI</translation>
-    </message>
-    <message>
-        <source>Open Wallet</source>
-        <translation type="unfinished">Mớ ví</translation>
-    </message>
-    <message>
-        <source>Open a wallet</source>
-        <translation type="unfinished">Mở một ví</translation>
-    </message>
-    <message>
-        <source>Close wallet</source>
-        <translation type="unfinished">Đông ví</translation>
-    </message>
-    <message>
-        <source>Restore Wallet…</source>
-        <extracomment>Name of the menu item that restores wallet from a backup file.</extracomment>
-        <translation type="unfinished">Khôi phục ví...</translation>
-<<<<<<< HEAD
-=======
-    </message>
-    <message>
-        <source>Restore a wallet from a backup file</source>
-        <extracomment>Status tip for Restore Wallet menu item</extracomment>
-        <translation type="unfinished">Khôi phục ví từ tệp đã sao lưu</translation>
-    </message>
-    <message>
-        <source>Close all wallets</source>
-        <translation type="unfinished">Đóng tất cả ví</translation>
-    </message>
-    <message>
-        <source>Show the %1 help message to get a list with possible Qtum command-line options</source>
-        <translation type="unfinished">Hiển thị %1 tin nhắn hỗ trợ để nhận được danh sách Qtum command-line khả dụng</translation>
-    </message>
-    <message>
-        <source>default wallet</source>
-        <translation type="unfinished">ví mặc định</translation>
->>>>>>> 4985b774
-    </message>
-    <message>
-        <source>Restore a wallet from a backup file</source>
-        <extracomment>Status tip for Restore Wallet menu item</extracomment>
-        <translation type="unfinished">Khôi phục ví từ tệp đã sao lưu</translation>
-    </message>
-    <message>
-<<<<<<< HEAD
-        <source>&amp;Mask values</source>
-        <translation type="unfinished">&amp;Giá trị mặt nạ</translation>
-    </message>
-    <message>
-        <source>Mask the values in the Overview tab</source>
-        <translation type="unfinished">Che các giá trị trong tab Tổng quan</translation>
-    </message>
-    <message>
-        <source>Load Wallet Backup</source>
-        <extracomment>The title for Restore Wallet File Windows</extracomment>
-        <translation type="unfinished">Tải bản sao lưu ví</translation>
-    </message>
-    <message>
-        <source>Restore Wallet</source>
-        <extracomment>Title of pop-up window shown when the user is attempting to restore a wallet.</extracomment>
-        <translation type="unfinished">Khôi phục ví</translation>
-    </message>
-    <message>
-        <source>Ctrl+M</source>
-        <translation type="unfinished">Nhấn Ctrl + M</translation>
-    </message>
-    <message>
-        <source>&amp;Hide</source>
-        <translation type="unfinished">&amp;Ẩn</translation>
-    </message>
-    <message>
-        <source>S&amp;how</source>
-        <translation type="unfinished">Trìn&amp;h diễn</translation>
-    </message>
-    <message numerus="yes">
-        <source>%n active connection(s) to Qtum network.</source>
-        <extracomment>A substring of the tooltip.</extracomment>
-        <translation type="unfinished">
-            <numerusform>%nkết nối đang hoạt động với mạng lưới Qtum</numerusform>
-        </translation>
-    </message>
-    <message>
-        <source>Click for more actions.</source>
-        <extracomment>A substring of the tooltip. "More actions" are available via the context menu.</extracomment>
-        <translation type="unfinished">Nhấp để có thêm hành động.</translation>
-    </message>
-    <message>
-        <source>Show Peers tab</source>
-        <extracomment>A context menu item. The "Peers tab" is an element of the "Node window".</extracomment>
-        <translation type="unfinished">Hiển thị tab ngang hàng</translation>
-    </message>
-    <message>
-        <source>Disable network activity</source>
-        <extracomment>A context menu item.</extracomment>
-        <translation type="unfinished">Tắt hoạt động mạng</translation>
-    </message>
-    <message>
-        <source>Enable network activity</source>
-        <extracomment>A context menu item. The network activity was disabled previously.</extracomment>
-        <translation type="unfinished">Bật hoạt động mạng</translation>
-=======
-        <source>Load Wallet Backup</source>
-        <extracomment>The title for Restore Wallet File Windows</extracomment>
-        <translation type="unfinished">Tải bản sao lưu ví</translation>
-    </message>
-    <message>
-        <source>Restore Wallet</source>
-        <extracomment>Title of pop-up window shown when the user is attempting to restore a wallet.</extracomment>
-        <translation type="unfinished">Khôi phục ví</translation>
-    </message>
-    <message>
-        <source>Ctrl+M</source>
-        <translation type="unfinished">Nhấn Ctrl + M</translation>
-    </message>
-    <message>
-        <source>&amp;Hide</source>
-        <translation type="unfinished">&amp;Ẩn</translation>
-    </message>
-    <message>
-        <source>S&amp;how</source>
-        <translation type="unfinished">Trìn&amp;h diễn</translation>
-    </message>
-    <message numerus="yes">
-        <source>%n active connection(s) to Qtum network.</source>
-        <extracomment>A substring of the tooltip.</extracomment>
-        <translation type="unfinished">
-            <numerusform>%nkết nối đang hoạt động với mạng lưới Qtum</numerusform>
-        </translation>
-    </message>
-    <message>
-        <source>Click for more actions.</source>
-        <extracomment>A substring of the tooltip. "More actions" are available via the context menu.</extracomment>
-        <translation type="unfinished">Nhấp để có thêm hành động.</translation>
-    </message>
-    <message>
-        <source>Show Peers tab</source>
-        <extracomment>A context menu item. The "Peers tab" is an element of the "Node window".</extracomment>
-        <translation type="unfinished">Hiển thị tab ngang hàng</translation>
-    </message>
-    <message>
-        <source>Disable network activity</source>
-        <extracomment>A context menu item.</extracomment>
-        <translation type="unfinished">Tắt hoạt động mạng</translation>
-    </message>
-    <message>
-        <source>Enable network activity</source>
-        <extracomment>A context menu item. The network activity was disabled previously.</extracomment>
-        <translation type="unfinished">Bật hoạt động mạng</translation>
-    </message>
-    <message>
-        <source>Pre-syncing Headers (%1%)…</source>
-        <translation type="unfinished">Tiền đồng bộ hóa Headers (%1%)…</translation>
-    </message>
-    <message>
-        <source>Error: %1</source>
-        <translation type="unfinished">Lỗi: %1</translation>
-    </message>
-    <message>
-        <source>Private key &lt;b&gt;disabled&lt;/b&gt;</source>
-        <translation type="unfinished">Khóa riêng tư &lt;b&gt;đã tắt&lt;/b&gt;</translation>
-    </message>
-    <message>
-        <source>Wallet is &lt;b&gt;encrypted&lt;/b&gt; and currently &lt;b&gt;unlocked&lt;/b&gt;</source>
-        <translation type="unfinished">Ví thì &lt;b&gt;được mã hóa &lt;/b&gt; và hiện tại &lt;b&gt;đã khóa&lt;/b&gt;</translation>
-    </message>
-    <message>
-        <source>Wallet is &lt;b&gt;encrypted&lt;/b&gt; and currently &lt;b&gt;locked&lt;/b&gt;</source>
-        <translation type="unfinished">Ví thì &lt;b&gt;được mã hóa &lt;/b&gt; và hiện tại &lt;b&gt;đã khóa&lt;/b&gt;</translation>
->>>>>>> 4985b774
-    </message>
-    </context>
-<context>
-    <name>UnitDisplayStatusBarControl</name>
-    <message>
-<<<<<<< HEAD
-        <source>Pre-syncing Headers (%1%)…</source>
-        <translation type="unfinished">Tiền đồng bộ hóa Headers (%1%)…</translation>
-=======
-        <source>Unit to show amounts in. Click to select another unit.</source>
-        <translation type="unfinished">Đơn vị để hiển thị số tiền. Nhấp để chọn đơn vị khác.</translation>
->>>>>>> 4985b774
-    </message>
-</context>
-<context>
-    <name>CoinControlDialog</name>
-    <message>
-<<<<<<< HEAD
-        <source>Error: %1</source>
-        <translation type="unfinished">Lỗi: %1</translation>
-    </message>
-    <message>
-        <source>Private key &lt;b&gt;disabled&lt;/b&gt;</source>
-        <translation type="unfinished">Khóa riêng tư &lt;b&gt;đã tắt&lt;/b&gt;</translation>
-    </message>
-    <message>
-        <source>Wallet is &lt;b&gt;encrypted&lt;/b&gt; and currently &lt;b&gt;unlocked&lt;/b&gt;</source>
-        <translation type="unfinished">Ví thì &lt;b&gt;được mã hóa &lt;/b&gt; và hiện tại &lt;b&gt;đã khóa&lt;/b&gt;</translation>
-    </message>
-    <message>
-        <source>Wallet is &lt;b&gt;encrypted&lt;/b&gt; and currently &lt;b&gt;locked&lt;/b&gt;</source>
-        <translation type="unfinished">Ví thì &lt;b&gt;được mã hóa &lt;/b&gt; và hiện tại &lt;b&gt;đã khóa&lt;/b&gt;</translation>
-    </message>
-    </context>
-<context>
-    <name>UnitDisplayStatusBarControl</name>
-    <message>
-        <source>Unit to show amounts in. Click to select another unit.</source>
-        <translation type="unfinished">Đơn vị để hiển thị số tiền. Nhấp để chọn đơn vị khác.</translation>
-=======
-        <source>Tree mode</source>
-        <translation type="unfinished">Chế độ Tree</translation>
-    </message>
-    <message>
-        <source>List mode</source>
-        <translation type="unfinished">Chế độ List</translation>
-    </message>
-    <message>
-        <source>Copy transaction &amp;ID and output index</source>
-        <translation type="unfinished">Sao chép giao dịch &amp;ID và chỉ mục đầu ra</translation>
-    </message>
-    <message>
-        <source>(no label)</source>
-        <translation type="unfinished">(không có nhãn)</translation>
-    </message>
-    </context>
-<context>
-    <name>CreateWalletActivity</name>
-    <message>
-        <source>Too many external signers found</source>
-        <translation type="unfinished">Có quá nhiều người ký từ bên ngoài được tìm thấy</translation>
->>>>>>> 4985b774
-    </message>
-</context>
-<context>
-    <name>LoadWalletsActivity</name>
-    <message>
-<<<<<<< HEAD
-        <source>Tree mode</source>
-        <translation type="unfinished">Chế độ Tree</translation>
-    </message>
-    <message>
-        <source>List mode</source>
-        <translation type="unfinished">Chế độ List</translation>
-=======
-        <source>Load Wallets</source>
-        <extracomment>Title of progress window which is displayed when wallets are being loaded.</extracomment>
-        <translation type="unfinished">Tải ví</translation>
-    </message>
-    <message>
-        <source>Loading wallets…</source>
-        <extracomment>Descriptive text of the load wallets progress window which indicates to the user that wallets are currently being loaded.</extracomment>
-        <translation type="unfinished">Đang tải ví…</translation>
->>>>>>> 4985b774
-    </message>
-</context>
-<context>
-    <name>RestoreWalletActivity</name>
-    <message>
-<<<<<<< HEAD
-        <source>Copy transaction &amp;ID and output index</source>
-        <translation type="unfinished">Sao chép giao dịch &amp;ID và chỉ mục đầu ra</translation>
-    </message>
-    <message>
-        <source>(no label)</source>
-        <translation type="unfinished">(không có nhãn)</translation>
-=======
-        <source>Restore Wallet</source>
-        <extracomment>Title of progress window which is displayed when wallets are being restored.</extracomment>
-        <translation type="unfinished">Khôi phục ví</translation>
-    </message>
-    <message>
-        <source>Restoring Wallet &lt;b&gt;%1&lt;/b&gt;…</source>
-        <extracomment>Descriptive text of the restore wallets progress window which indicates to the user that wallets are currently being restored.</extracomment>
-        <translation type="unfinished">Đang khôi phục ví &lt;b&gt;%1&lt;/b&gt;…</translation>
->>>>>>> 4985b774
-    </message>
-    </context>
-<context>
-    <name>CreateWalletActivity</name>
-    <message>
-<<<<<<< HEAD
-        <source>Too many external signers found</source>
-        <translation type="unfinished">Có quá nhiều người ký từ bên ngoài được tìm thấy</translation>
-=======
-        <source>Restore wallet failed</source>
-        <extracomment>Title of message box which is displayed when the wallet could not be restored.</extracomment>
-        <translation type="unfinished">Khôi phục ví thất bại</translation>
->>>>>>> 4985b774
-    </message>
-</context>
-<context>
-    <name>LoadWalletsActivity</name>
-    <message>
-<<<<<<< HEAD
-        <source>Load Wallets</source>
-        <extracomment>Title of progress window which is displayed when wallets are being loaded.</extracomment>
-        <translation type="unfinished">Tải ví</translation>
-    </message>
-    <message>
-        <source>Loading wallets…</source>
-        <extracomment>Descriptive text of the load wallets progress window which indicates to the user that wallets are currently being loaded.</extracomment>
-        <translation type="unfinished">Đang tải ví…</translation>
-    </message>
-</context>
-<context>
-    <name>OpenWalletActivity</name>
-    <message>
-        <source>Open Wallet</source>
-        <extracomment>Title of window indicating the progress of opening of a wallet.</extracomment>
-        <translation type="unfinished">Mớ ví</translation>
-=======
-        <source>Restore wallet warning</source>
-        <extracomment>Title of message box which is displayed when the wallet is restored with some warning.</extracomment>
-        <translation type="unfinished">Cảnh báo khối phục ví</translation>
-    </message>
-    <message>
-        <source>Restore wallet message</source>
-        <extracomment>Title of message box which is displayed when the wallet is successfully restored.</extracomment>
-        <translation type="unfinished">Tin nhắn khôi phục ví</translation>
-    </message>
-</context>
-<context>
-    <name>WalletController</name>
-    <message>
-        <source>Close wallet</source>
-        <translation type="unfinished">Đông ví</translation>
->>>>>>> 4985b774
-    </message>
-    </context>
-<context>
-    <name>RestoreWalletActivity</name>
-    <message>
-<<<<<<< HEAD
-        <source>Restore Wallet</source>
-        <extracomment>Title of progress window which is displayed when wallets are being restored.</extracomment>
-        <translation type="unfinished">Khôi phục ví</translation>
-=======
-        <source>Are you sure you wish to close the wallet &lt;i&gt;%1&lt;/i&gt;?</source>
-        <translation type="unfinished">Bạn có chắc chắn muốn đóng ví không &lt;i&gt;%1&lt;/i&gt;?</translation>
->>>>>>> 4985b774
-    </message>
-    </context>
-<context>
-    <name>CreateWalletDialog</name>
-    <message>
-<<<<<<< HEAD
-        <source>Restoring Wallet &lt;b&gt;%1&lt;/b&gt;…</source>
-        <extracomment>Descriptive text of the restore wallets progress window which indicates to the user that wallets are currently being restored.</extracomment>
-        <translation type="unfinished">Đang khôi phục ví &lt;b&gt;%1&lt;/b&gt;…</translation>
-    </message>
-    <message>
-        <source>Restore wallet failed</source>
-        <extracomment>Title of message box which is displayed when the wallet could not be restored.</extracomment>
-        <translation type="unfinished">Khôi phục ví thất bại</translation>
-    </message>
-    <message>
-        <source>Restore wallet warning</source>
-        <extracomment>Title of message box which is displayed when the wallet is restored with some warning.</extracomment>
-        <translation type="unfinished">Cảnh báo khối phục ví</translation>
-    </message>
-    <message>
-        <source>Restore wallet message</source>
-        <extracomment>Title of message box which is displayed when the wallet is successfully restored.</extracomment>
-        <translation type="unfinished">Tin nhắn khôi phục ví</translation>
-    </message>
-</context>
-<context>
-    <name>WalletController</name>
-    <message>
-        <source>Close wallet</source>
-        <translation type="unfinished">Đông ví</translation>
-    </message>
-    <message>
-        <source>Are you sure you wish to close the wallet &lt;i&gt;%1&lt;/i&gt;?</source>
-        <translation type="unfinished">Bạn có chắc chắn muốn đóng ví không &lt;i&gt;%1&lt;/i&gt;?</translation>
-=======
-        <source>Use descriptors for scriptPubKey management</source>
-        <translation type="unfinished">Sử dụng bộ mô tả để quản lý scriptPubKey</translation>
-    </message>
-    <message>
-        <source>Use an external signing device such as a hardware wallet. Configure the external signer script in wallet preferences first.</source>
-        <translation type="unfinished">Sử dụng thiết bị ký bên ngoài chẳng hạn như ví phần cứng. Trước tiên, hãy định cấu hình tập lệnh người ký bên ngoài trong tùy chọn ví.</translation>
-    </message>
-    <message>
-        <source>External signer</source>
-        <translation type="unfinished">Người ký tên bên ngoài</translation>
-    </message>
-    <message>
-        <source>Compiled without external signing support (required for external signing)</source>
-        <extracomment>"External signing" means using devices such as hardware wallets.</extracomment>
-        <translation type="unfinished">Được biên dịch mà không có hỗ trợ ký bên ngoài (bắt buộc đối với ký bên ngoài)</translation>
-    </message>
-</context>
-<context>
-    <name>EditAddressDialog</name>
-    <message>
-        <source>Edit Address</source>
-        <translation type="unfinished">Sửa địa chỉ</translation>
-    </message>
-    <message>
-        <source>Edit receiving address</source>
-        <translation type="unfinished">Chỉnh sửa địa chỉ nhận</translation>
->>>>>>> 4985b774
-    </message>
-    </context>
-<context>
-    <name>CreateWalletDialog</name>
-    <message>
-<<<<<<< HEAD
-        <source>Use descriptors for scriptPubKey management</source>
-        <translation type="unfinished">Sử dụng bộ mô tả để quản lý scriptPubKey</translation>
-    </message>
-    <message>
-        <source>Use an external signing device such as a hardware wallet. Configure the external signer script in wallet preferences first.</source>
-        <translation type="unfinished">Sử dụng thiết bị ký bên ngoài chẳng hạn như ví phần cứng. Trước tiên, hãy định cấu hình tập lệnh người ký bên ngoài trong tùy chọn ví.</translation>
-    </message>
-    <message>
-        <source>External signer</source>
-        <translation type="unfinished">Người ký tên bên ngoài</translation>
-    </message>
-    <message>
-        <source>Compiled without external signing support (required for external signing)</source>
-        <extracomment>"External signing" means using devices such as hardware wallets.</extracomment>
-        <translation type="unfinished">Được biên dịch mà không có hỗ trợ ký bên ngoài (bắt buộc đối với ký bên ngoài)</translation>
-=======
-        <source>Edit sending address</source>
-        <translation type="unfinished">Chỉnh sửa địa chỉ gửi</translation>
-    </message>
-    </context>
-<context>
-    <name>Intro</name>
-    <message numerus="yes">
-        <source>%n GB of space available</source>
-        <translation type="unfinished">
-            <numerusform>%n GB dung lượng khả dụng</numerusform>
-        </translation>
-    </message>
-    <message numerus="yes">
-        <source>(of %n GB needed)</source>
-        <translation type="unfinished">
-            <numerusform>(of %n GB cần thiết)</numerusform>
-        </translation>
-    </message>
-    <message numerus="yes">
-        <source>(%n GB needed for full chain)</source>
-        <translation type="unfinished">
-            <numerusform>(%n GB cần cho toàn blockchain)</numerusform>
-        </translation>
->>>>>>> 4985b774
-    </message>
-</context>
-<context>
-    <name>EditAddressDialog</name>
-    <message>
-<<<<<<< HEAD
-        <source>Edit Address</source>
-        <translation type="unfinished">Sửa địa chỉ</translation>
-    </message>
-    <message>
-        <source>Edit receiving address</source>
-        <translation type="unfinished">Chỉnh sửa địa chỉ nhận</translation>
-    </message>
-    <message>
-        <source>Edit sending address</source>
-        <translation type="unfinished">Chỉnh sửa địa chỉ gửi</translation>
-    </message>
-    </context>
-<context>
-    <name>Intro</name>
-    <message numerus="yes">
-        <source>%n GB of space available</source>
-        <translation type="unfinished">
-            <numerusform>%n GB dung lượng khả dụng</numerusform>
-        </translation>
-    </message>
-    <message numerus="yes">
-        <source>(of %n GB needed)</source>
-        <translation type="unfinished">
-            <numerusform>(of %n GB cần thiết)</numerusform>
-        </translation>
-    </message>
-    <message numerus="yes">
-        <source>(%n GB needed for full chain)</source>
-        <translation type="unfinished">
-            <numerusform>(%n GB cần cho toàn blockchain)</numerusform>
-        </translation>
-    </message>
-    <message numerus="yes">
-        <source>(sufficient to restore backups %n day(s) old)</source>
-        <extracomment>Explanatory text on the capability of the current prune target.</extracomment>
-        <translation type="unfinished">
-            <numerusform>(đủ để khôi phục các bản sao lưu trong %n ngày)</numerusform>
-        </translation>
-    </message>
-    <message>
-        <source>Error: Specified data directory "%1" cannot be created.</source>
-        <translation type="unfinished">Lỗi: Danh mục data xác định "%1" không thể được tạo.</translation>
-    </message>
-    <message>
-        <source>Welcome</source>
-        <translation type="unfinished">Chào mừng</translation>
-    </message>
-    <message>
-        <source>Welcome to %1.</source>
-        <translation type="unfinished">Chào mừng bạn đến %1.</translation>
-    </message>
-    <message>
-        <source>As this is the first time the program is launched, you can choose where %1 will store its data.</source>
-        <translation type="unfinished">Đây là lần đầu chương trình khởi chạy, bạn có thể chọn nơi %1 sẽ lưu trữ dữ liệu.</translation>
-    </message>
-    <message>
-        <source>Limit block chain storage to</source>
-        <translation type="unfinished">Giới hạn lưu trữ chuỗi khối thành</translation>
-    </message>
-    <message>
-        <source>Reverting this setting requires re-downloading the entire blockchain. It is faster to download the full chain first and prune it later. Disables some advanced features.</source>
-        <translation type="unfinished">Đảo ngược lại thiết lập này yêu cầu tại lại toàn bộ chuỗi khối. Tải về toàn bộ chuỗi khối trước và loại nó sau đó sẽ nhanh hơn. Vô hiệu hóa một số tính năng nâng cao.</translation>
-=======
-        <source>Choose data directory</source>
-        <translation type="unfinished">Chọn đường dẫn dữ liệu</translation>
-    </message>
-    <message numerus="yes">
-        <source>(sufficient to restore backups %n day(s) old)</source>
-        <extracomment>Explanatory text on the capability of the current prune target.</extracomment>
-        <translation type="unfinished">
-            <numerusform>(đủ để khôi phục các bản sao lưu trong %n ngày)</numerusform>
-        </translation>
-    </message>
-    <message>
-        <source>Error: Specified data directory "%1" cannot be created.</source>
-        <translation type="unfinished">Lỗi: Danh mục data xác định "%1" không thể được tạo.</translation>
-    </message>
-    <message>
-        <source>Welcome</source>
-        <translation type="unfinished">Chào mừng</translation>
-    </message>
-    <message>
-        <source>Welcome to %1.</source>
-        <translation type="unfinished">Chào mừng bạn đến %1.</translation>
-    </message>
-    <message>
-        <source>As this is the first time the program is launched, you can choose where %1 will store its data.</source>
-        <translation type="unfinished">Đây là lần đầu chương trình khởi chạy, bạn có thể chọn nơi %1 sẽ lưu trữ dữ liệu.</translation>
-    </message>
-    <message>
-        <source>Limit block chain storage to</source>
-        <translation type="unfinished">Giới hạn lưu trữ chuỗi khối thành</translation>
-    </message>
-    <message>
-        <source>Reverting this setting requires re-downloading the entire blockchain. It is faster to download the full chain first and prune it later. Disables some advanced features.</source>
-        <translation type="unfinished">Đảo ngược lại thiết lập này yêu cầu tại lại toàn bộ chuỗi khối. Tải về toàn bộ chuỗi khối trước và loại nó sau đó sẽ nhanh hơn. Vô hiệu hóa một số tính năng nâng cao.</translation>
-    </message>
-    <message>
-        <source>When you click OK, %1 will begin to download and process the full %4 block chain (%2 GB) starting with the earliest transactions in %3 when %4 initially launched.</source>
-        <translation type="unfinished">Khi bạn nhấn OK, %1 sẽ bắt đầu tải xuống và xử lý toàn bộ chuỗi chính %4 (%2 GB), bắt đầu từ các giao dịch sớm nhất trong %3 khi %4 được khởi chạy ban đầu.</translation>
-    </message>
-    </context>
-<context>
-    <name>HelpMessageDialog</name>
-    <message>
-        <source>About %1</source>
-        <translation type="unfinished">Về %1</translation>
-    </message>
-    <message>
-        <source>Command-line options</source>
-        <translation type="unfinished">Tùy chọn dòng lệnh</translation>
->>>>>>> 4985b774
-    </message>
-</context>
-<context>
-    <name>ShutdownWindow</name>
-    <message>
-<<<<<<< HEAD
-        <source>When you click OK, %1 will begin to download and process the full %4 block chain (%2 GB) starting with the earliest transactions in %3 when %4 initially launched.</source>
-        <translation type="unfinished">Khi bạn nhấn OK, %1 sẽ bắt đầu tải xuống và xử lý toàn bộ chuỗi chính %4 (%2 GB), bắt đầu từ các giao dịch sớm nhất trong %3 khi %4 được khởi chạy ban đầu.</translation>
-    </message>
-    </context>
-<context>
-    <name>HelpMessageDialog</name>
-    <message>
-        <source>About %1</source>
-        <translation type="unfinished">Về %1</translation>
-    </message>
-    <message>
-        <source>Command-line options</source>
-        <translation type="unfinished">Tùy chọn dòng lệnh</translation>
-=======
-        <source>%1 is shutting down…</source>
-        <translation type="unfinished">%1 đang tắt…</translation>
-    </message>
-    </context>
-<context>
-    <name>ModalOverlay</name>
-    <message>
-        <source>Unknown…</source>
-        <translation type="unfinished">Không xác định…</translation>
-    </message>
-    <message>
-        <source>calculating…</source>
-        <translation type="unfinished">đang tính toán…</translation>
-    </message>
-    <message>
-        <source>Unknown. Syncing Headers (%1, %2%)…</source>
-        <translation type="unfinished">Không xác định. Đồng bộ hóa tiêu đề (%1, %2%)…</translation>
->>>>>>> 4985b774
-    </message>
-</context>
-<context>
-    <name>ShutdownWindow</name>
-    <message>
-<<<<<<< HEAD
-        <source>%1 is shutting down…</source>
-        <translation type="unfinished">%1 đang tắt…</translation>
-=======
-        <source>Unknown. Pre-syncing Headers (%1, %2%)…</source>
-        <translation type="unfinished">Không xác định. Tiền đồng bộ hóa Headers (%1, %2%)...</translation>
->>>>>>> 4985b774
-    </message>
-</context>
-<context>
-<<<<<<< HEAD
-    <name>ModalOverlay</name>
-    <message>
-        <source>Unknown…</source>
-        <translation type="unfinished">Không xác định…</translation>
-=======
-    <name>OpenURIDialog</name>
-    <message>
-        <source>Paste address from clipboard</source>
-        <extracomment>Tooltip text for button that allows you to paste an address that is in your clipboard.</extracomment>
-        <translation type="unfinished">Dán địa chỉ từ khay nhớ tạm</translation>
->>>>>>> 4985b774
-    </message>
-</context>
-<context>
-    <name>OptionsDialog</name>
-    <message>
-<<<<<<< HEAD
-        <source>calculating…</source>
-        <translation type="unfinished">đang tính toán…</translation>
-    </message>
-    <message>
-        <source>Unknown. Syncing Headers (%1, %2%)…</source>
-        <translation type="unfinished">Không xác định. Đồng bộ hóa tiêu đề (%1, %2%)…</translation>
-    </message>
-    <message>
-        <source>Unknown. Pre-syncing Headers (%1, %2%)…</source>
-        <translation type="unfinished">Không xác định. Tiền đồng bộ hóa Headers (%1, %2%)...</translation>
-=======
-        <source>Automatically start %1 after logging in to the system.</source>
-        <translation type="unfinished">Tự động bắt đầu %1 sau khi đăng nhập vào hệ thống.</translation>
-    </message>
-    <message>
-        <source>&amp;Start %1 on system login</source>
-        <translation type="unfinished">&amp;Bắt đầu %1 trên đăng nhập hệ thống</translation>
-    </message>
-    <message>
-        <source>Enabling pruning significantly reduces the disk space required to store transactions. All blocks are still fully validated. Reverting this setting requires re-downloading the entire blockchain.</source>
-        <translation type="unfinished">Cho phép cắt bớt làm giảm đáng kể không gian đĩa cần thiết để lưu trữ các giao dịch. Tất cả các khối vẫn được xác nhận đầy đủ. Hoàn nguyên cài đặt này yêu cầu tải xuống lại toàn bộ chuỗi khối.</translation>
->>>>>>> 4985b774
-    </message>
-</context>
-<context>
-    <name>OpenURIDialog</name>
-    <message>
-<<<<<<< HEAD
-        <source>Paste address from clipboard</source>
-        <extracomment>Tooltip text for button that allows you to paste an address that is in your clipboard.</extracomment>
-        <translation type="unfinished">Dán địa chỉ từ khay nhớ tạm</translation>
-    </message>
-</context>
-<context>
-    <name>OptionsDialog</name>
-    <message>
-        <source>Automatically start %1 after logging in to the system.</source>
-        <translation type="unfinished">Tự động bắt đầu %1 sau khi đăng nhập vào hệ thống.</translation>
-    </message>
-    <message>
-        <source>&amp;Start %1 on system login</source>
-        <translation type="unfinished">&amp;Bắt đầu %1 trên đăng nhập hệ thống</translation>
-    </message>
-    <message>
-        <source>Enabling pruning significantly reduces the disk space required to store transactions. All blocks are still fully validated. Reverting this setting requires re-downloading the entire blockchain.</source>
-        <translation type="unfinished">Cho phép cắt bớt làm giảm đáng kể không gian đĩa cần thiết để lưu trữ các giao dịch. Tất cả các khối vẫn được xác nhận đầy đủ. Hoàn nguyên cài đặt này yêu cầu tải xuống lại toàn bộ chuỗi khối.</translation>
-    </message>
-    <message>
-        <source>Size of &amp;database cache</source>
-        <translation type="unfinished">Kích thước bộ nhớ cache của &amp;cơ sở dữ liệu</translation>
-    </message>
-    <message>
-        <source>Number of script &amp;verification threads</source>
-        <translation type="unfinished">Số lượng tập lệnh và chuỗi &amp;xác minh</translation>
-    </message>
-    <message>
-        <source>IP address of the proxy (e.g. IPv4: 127.0.0.1 / IPv6: ::1)</source>
-        <translation type="unfinished">Địa chỉ IP của proxy (e.g. IPv4: 127.0.0.1 / IPv6: ::1)</translation>
-    </message>
-    <message>
-        <source>Options set in this dialog are overridden by the command line:</source>
-        <translation type="unfinished">Các tùy chọn trong hộp thoại này bị ghi đè bởi dòng lệnh</translation>
-    </message>
-    <message>
-        <source>Reset all client options to default.</source>
-        <translation type="unfinished">Đặt lại tất cả các tùy chọn máy khách về mặc định.</translation>
-    </message>
-    <message>
-        <source>&amp;Network</source>
-        <translation type="unfinished">&amp;Mạng</translation>
-    </message>
-    <message>
-        <source>Maximum database cache size. A larger cache can contribute to faster sync, after which the benefit is less pronounced for most use cases. Lowering the cache size will reduce memory usage. Unused mempool memory is shared for this cache.</source>
-        <extracomment>Tooltip text for Options window setting that sets the size of the database cache. Explains the corresponding effects of increasing/decreasing this value.</extracomment>
-        <translation type="unfinished">Kích thước bộ đệm cơ sở dữ liệu tối đa. Bộ nhớ đệm lớn hơn có thể góp phần đồng bộ hóa nhanh hơn, sau đó lợi ích ít rõ rệt hơn đối với hầu hết các trường hợp sử dụng. Giảm kích thước bộ nhớ cache sẽ làm giảm mức sử dụng bộ nhớ. Bộ nhớ mempool không sử dụng được chia sẻ cho bộ nhớ cache này.</translation>
-    </message>
-    <message>
-        <source>Set the number of script verification threads. Negative values correspond to the number of cores you want to leave free to the system.</source>
-        <extracomment>Tooltip text for Options window setting that sets the number of script verification threads. Explains that negative values mean to leave these many cores free to the system.</extracomment>
-        <translation type="unfinished">Đặt số lượng chuỗi xác minh tập lệnh. Giá trị âm tương ứng với số lõi bạn muốn để lại miễn phí cho hệ thống.</translation>
-    </message>
-    <message>
-        <source>This allows you or a third party tool to communicate with the node through command-line and JSON-RPC commands.</source>
-        <extracomment>Tooltip text for Options window setting that enables the RPC server.</extracomment>
-        <translation type="unfinished">Điều này cho phép bạn hoặc công cụ của bên thứ ba giao tiếp với nút thông qua các lệnh dòng lệnh và JSON-RPC.</translation>
-    </message>
-    <message>
-        <source>Enable R&amp;PC server</source>
-        <extracomment>An Options window setting to enable the RPC server.</extracomment>
-        <translation type="unfinished">Bật máy chủ R&amp;PC</translation>
-    </message>
-    <message>
-        <source>Whether to set subtract fee from amount as default or not.</source>
-        <extracomment>Tooltip text for Options window setting that sets subtracting the fee from a sending amount as default.</extracomment>
-        <translation type="unfinished">Có đặt trừ phí khỏi số tiền làm mặc định hay không.</translation>
-    </message>
-    <message>
-        <source>Subtract &amp;fee from amount by default</source>
-        <extracomment>An Options window setting to set subtracting the fee from a sending amount as default.</extracomment>
-        <translation type="unfinished">Trừ &amp;phí khỏi số tiền theo mặc định</translation>
-    </message>
-    <message>
-        <source>Expert</source>
-        <translation type="unfinished">Chuyên gia</translation>
-    </message>
-    <message>
-        <source>Enable coin &amp;control features</source>
-        <translation type="unfinished">Bật tính năng &amp;kiểm soát và tiền xu</translation>
-    </message>
-    <message>
-        <source>If you disable the spending of unconfirmed change, the change from a transaction cannot be used until that transaction has at least one confirmation. This also affects how your balance is computed.</source>
-        <translation type="unfinished">Nếu bạn vô hiệu hóa chi tiêu của thay đổi chưa được xác nhận, thay đổi từ một giao dịch sẽ không thể được sử dụng cho đến khi giao dịch đó có ít nhất một xác nhận. Điều này cũng ảnh hưởng đến cách tính số dư của bạn.</translation>
-    </message>
-    <message>
-        <source>&amp;Spend unconfirmed change</source>
-        <translation type="unfinished">&amp;Chi tiêu thay đổi chưa được xác nhận</translation>
-    </message>
-    <message>
-        <source>Enable &amp;PSBT controls</source>
-        <extracomment>An options window setting to enable PSBT controls.</extracomment>
-        <translation type="unfinished">Bật điều khiển &amp;PSBT</translation>
-    </message>
-    <message>
-        <source>Whether to show PSBT controls.</source>
-        <extracomment>Tooltip text for options window setting that enables PSBT controls.</extracomment>
-        <translation type="unfinished">Có hiển thị các điều khiển PSBT hay không.</translation>
-    </message>
-    <message>
-        <source>Third-party URLs (e.g. a block explorer) that appear in the transactions tab as context menu items. %s in the URL is replaced by transaction hash. Multiple URLs are separated by vertical bar |.</source>
-        <translation type="unfinished">URL của bên thứ ba (ví dụ: trình khám phá khối) xuất hiện trong tab giao dịch dưới dạng các mục menu ngữ cảnh. %s trong URL được thay thế bằng mã băm giao dịch. Nhiều URL được phân tách bằng thanh dọc |. </translation>
-    </message>
-    <message>
-        <source>&amp;Third-party transaction URLs</source>
-        <translation type="unfinished">&amp;URL giao dịch của bên thứ ba</translation>
-    </message>
-    <message>
-        <source>Compiled without external signing support (required for external signing)</source>
-        <extracomment>"External signing" means using devices such as hardware wallets.</extracomment>
-        <translation type="unfinished">Được biên dịch mà không có hỗ trợ ký bên ngoài (bắt buộc đối với ký bên ngoài)</translation>
-    </message>
-    <message>
-        <source>Current settings will be backed up at "%1".</source>
-        <extracomment>Text explaining to the user that the client's current settings will be backed up at a specific location. %1 is a stand-in argument for the backup location's path.</extracomment>
-        <translation type="unfinished">Các thiết lập hiện tại sẽ được sao lưu tại"%1".</translation>
-    </message>
-    <message>
-        <source>Continue</source>
-        <translation type="unfinished">Tiếp tục</translation>
-    </message>
-    </context>
-<context>
-    <name>OptionsModel</name>
-    <message>
-        <source>Could not read setting "%1", %2.</source>
-        <translation type="unfinished">Không thể đọc thiết lập "%1", %2.</translation>
-    </message>
-</context>
-<context>
-    <name>PSBTOperationsDialog</name>
-    <message>
-        <source>Cannot sign inputs while wallet is locked.</source>
-        <translation type="unfinished">Không thể ký đầu vào khi ví bị khóa.</translation>
-    </message>
-    <message>
-        <source>Transaction has %1 unsigned inputs.</source>
-        <translation type="unfinished">Giao dịch có %1 đầu vào chưa được ký.</translation>
-    </message>
-    <message>
-        <source>Transaction still needs signature(s).</source>
-        <translation type="unfinished">Giao dịch vẫn cần (các) chữ ký.</translation>
-    </message>
-    <message>
-        <source>(But no wallet is loaded.)</source>
-        <translation type="unfinished">(Nhưng không có ví nào được tải.)</translation>
-    </message>
-    </context>
-<context>
-    <name>PeerTableModel</name>
-    <message>
-        <source>Age</source>
-        <extracomment>Title of Peers Table column which indicates the duration (length of time) since the peer connection started.</extracomment>
-        <translation type="unfinished">Tuổi</translation>
-    </message>
-    <message>
-        <source>Address</source>
-        <extracomment>Title of Peers Table column which contains the IP/Onion/I2P address of the connected peer.</extracomment>
-        <translation type="unfinished">Địa chỉ</translation>
-    </message>
-    </context>
-<context>
-    <name>RPCConsole</name>
-    <message>
-        <source>Last Transaction</source>
-        <translation type="unfinished">Giao dịch cuối cùng</translation>
-    </message>
-    <message>
-        <source>Whether we relay addresses to this peer.</source>
-        <extracomment>Tooltip text for the Address Relay field in the peer details area, which displays whether we relay addresses to this peer (Yes/No).</extracomment>
-        <translation type="unfinished">Cho dù chúng tôi chuyển tiếp địa chỉ đến đồng đẳng này.</translation>
-=======
-        <source>Size of &amp;database cache</source>
-        <translation type="unfinished">Kích thước bộ nhớ cache của &amp;cơ sở dữ liệu</translation>
-    </message>
-    <message>
-        <source>Number of script &amp;verification threads</source>
-        <translation type="unfinished">Số lượng tập lệnh và chuỗi &amp;xác minh</translation>
-    </message>
-    <message>
-        <source>Full path to a %1 compatible script (e.g. C:\Downloads\hwi.exe or /Users/you/Downloads/hwi.py). Beware: malware can steal your coins!</source>
-        <translation type="unfinished">Đường dẫn đầy đủ tới một tệp mã tương thích với %1 (ví dụ: C:\Downloads\hwi.exe hoặc /Users/you/Downloads/hwi.py). Cẩn trọng: các phần mềm độc hại có thể đánh cắp tiền của bạn!</translation>
-    </message>
-    <message>
-        <source>IP address of the proxy (e.g. IPv4: 127.0.0.1 / IPv6: ::1)</source>
-        <translation type="unfinished">Địa chỉ IP của proxy (e.g. IPv4: 127.0.0.1 / IPv6: ::1)</translation>
-    </message>
-    <message>
-        <source>Options set in this dialog are overridden by the command line:</source>
-        <translation type="unfinished">Các tùy chọn trong hộp thoại này bị ghi đè bởi dòng lệnh</translation>
-    </message>
-    <message>
-        <source>Reset all client options to default.</source>
-        <translation type="unfinished">Đặt lại tất cả các tùy chọn máy khách về mặc định.</translation>
-    </message>
-    <message>
-        <source>&amp;Network</source>
-        <translation type="unfinished">&amp;Mạng</translation>
-    </message>
-    <message>
-        <source>Maximum database cache size. A larger cache can contribute to faster sync, after which the benefit is less pronounced for most use cases. Lowering the cache size will reduce memory usage. Unused mempool memory is shared for this cache.</source>
-        <extracomment>Tooltip text for Options window setting that sets the size of the database cache. Explains the corresponding effects of increasing/decreasing this value.</extracomment>
-        <translation type="unfinished">Kích thước bộ đệm cơ sở dữ liệu tối đa. Bộ nhớ đệm lớn hơn có thể góp phần đồng bộ hóa nhanh hơn, sau đó lợi ích ít rõ rệt hơn đối với hầu hết các trường hợp sử dụng. Giảm kích thước bộ nhớ cache sẽ làm giảm mức sử dụng bộ nhớ. Bộ nhớ mempool không sử dụng được chia sẻ cho bộ nhớ cache này.</translation>
-    </message>
-    <message>
-        <source>Set the number of script verification threads. Negative values correspond to the number of cores you want to leave free to the system.</source>
-        <extracomment>Tooltip text for Options window setting that sets the number of script verification threads. Explains that negative values mean to leave these many cores free to the system.</extracomment>
-        <translation type="unfinished">Đặt số lượng chuỗi xác minh tập lệnh. Giá trị âm tương ứng với số lõi bạn muốn để lại miễn phí cho hệ thống.</translation>
-    </message>
-    <message>
-        <source>This allows you or a third party tool to communicate with the node through command-line and JSON-RPC commands.</source>
-        <extracomment>Tooltip text for Options window setting that enables the RPC server.</extracomment>
-        <translation type="unfinished">Điều này cho phép bạn hoặc công cụ của bên thứ ba giao tiếp với nút thông qua các lệnh dòng lệnh và JSON-RPC.</translation>
-    </message>
-    <message>
-        <source>Enable R&amp;PC server</source>
-        <extracomment>An Options window setting to enable the RPC server.</extracomment>
-        <translation type="unfinished">Bật máy chủ R&amp;PC</translation>
-    </message>
-    <message>
-        <source>Whether to set subtract fee from amount as default or not.</source>
-        <extracomment>Tooltip text for Options window setting that sets subtracting the fee from a sending amount as default.</extracomment>
-        <translation type="unfinished">Có đặt trừ phí khỏi số tiền làm mặc định hay không.</translation>
-    </message>
-    <message>
-        <source>Subtract &amp;fee from amount by default</source>
-        <extracomment>An Options window setting to set subtracting the fee from a sending amount as default.</extracomment>
-        <translation type="unfinished">Trừ &amp;phí khỏi số tiền theo mặc định</translation>
-    </message>
-    <message>
-        <source>Expert</source>
-        <translation type="unfinished">Chuyên gia</translation>
-    </message>
-    <message>
-        <source>Enable coin &amp;control features</source>
-        <translation type="unfinished">Bật tính năng &amp;kiểm soát và tiền xu</translation>
-    </message>
-    <message>
-        <source>If you disable the spending of unconfirmed change, the change from a transaction cannot be used until that transaction has at least one confirmation. This also affects how your balance is computed.</source>
-        <translation type="unfinished">Nếu bạn vô hiệu hóa chi tiêu của thay đổi chưa được xác nhận, thay đổi từ một giao dịch sẽ không thể được sử dụng cho đến khi giao dịch đó có ít nhất một xác nhận. Điều này cũng ảnh hưởng đến cách tính số dư của bạn.</translation>
-    </message>
-    <message>
-        <source>&amp;Spend unconfirmed change</source>
-        <translation type="unfinished">&amp;Chi tiêu thay đổi chưa được xác nhận</translation>
-    </message>
-    <message>
-        <source>Enable &amp;PSBT controls</source>
-        <extracomment>An options window setting to enable PSBT controls.</extracomment>
-        <translation type="unfinished">Bật điều khiển &amp;PSBT</translation>
-    </message>
-    <message>
-        <source>Whether to show PSBT controls.</source>
-        <extracomment>Tooltip text for options window setting that enables PSBT controls.</extracomment>
-        <translation type="unfinished">Có hiển thị các điều khiển PSBT hay không.</translation>
-    </message>
-    <message>
-        <source>Third-party URLs (e.g. a block explorer) that appear in the transactions tab as context menu items. %s in the URL is replaced by transaction hash. Multiple URLs are separated by vertical bar |.</source>
-        <translation type="unfinished">URL của bên thứ ba (ví dụ: trình khám phá khối) xuất hiện trong tab giao dịch dưới dạng các mục menu ngữ cảnh. %s trong URL được thay thế bằng mã băm giao dịch. Nhiều URL được phân tách bằng thanh dọc |. </translation>
-    </message>
-    <message>
-        <source>&amp;Third-party transaction URLs</source>
-        <translation type="unfinished">&amp;URL giao dịch của bên thứ ba</translation>
-    </message>
-    <message>
-        <source>Compiled without external signing support (required for external signing)</source>
-        <extracomment>"External signing" means using devices such as hardware wallets.</extracomment>
-        <translation type="unfinished">Được biên dịch mà không có hỗ trợ ký bên ngoài (bắt buộc đối với ký bên ngoài)</translation>
-    </message>
-    <message>
-        <source>Current settings will be backed up at "%1".</source>
-        <extracomment>Text explaining to the user that the client's current settings will be backed up at a specific location. %1 is a stand-in argument for the backup location's path.</extracomment>
-        <translation type="unfinished">Các thiết lập hiện tại sẽ được sao lưu tại"%1".</translation>
-    </message>
-    <message>
-        <source>Continue</source>
-        <translation type="unfinished">Tiếp tục</translation>
->>>>>>> 4985b774
-    </message>
-    <message>
-        <source>Address Relay</source>
-        <extracomment>Text title for the Address Relay field in the peer details area, which displays whether we relay addresses to this peer (Yes/No).</extracomment>
-        <translation type="unfinished">Chuyển tiếp địa chỉ</translation>
-    </message>
-<<<<<<< HEAD
-    <message>
-        <source>The total number of addresses received from this peer that were processed (excludes addresses that were dropped due to rate-limiting).</source>
-        <extracomment>Tooltip text for the Addresses Processed field in the peer details area, which displays the total number of addresses received from this peer that were processed (excludes addresses that were dropped due to rate-limiting).</extracomment>
-        <translation type="unfinished">Tổng số các địa chỉ đã được xử lý thành công nhận được từ người này (ngoại trừ các địa chỉ sụt giảm do giới hạn tốc độ) </translation>
-    </message>
-    <message>
-        <source>The total number of addresses received from this peer that were dropped (not processed) due to rate-limiting.</source>
-        <extracomment>Tooltip text for the Addresses Rate-Limited field in the peer details area, which displays the total number of addresses received from this peer that were dropped (not processed) due to rate-limiting.</extracomment>
-        <translation type="unfinished">Tổng số các địa chỉ nhận được từ người ngày đã bị sụt giảm (không được xử lý thành công) do giới hạn về tốc độ.</translation>
-    </message>
-    <message>
-        <source>Addresses Processed</source>
-        <extracomment>Text title for the Addresses Processed field in the peer details area, which displays the total number of addresses received from this peer that were processed (excludes addresses that were dropped due to rate-limiting).</extracomment>
-        <translation type="unfinished">Các địa chỉ đã được xử lý</translation>
-    </message>
-    <message>
-        <source>Addresses Rate-Limited</source>
-        <extracomment>Text title for the Addresses Rate-Limited field in the peer details area, which displays the total number of addresses received from this peer that were dropped (not processed) due to rate-limiting.</extracomment>
-        <translation type="unfinished">Tỷ lệ địa chỉ có giới hạn</translation>
-    </message>
-    <message>
-        <source>Node window</source>
-        <translation type="unfinished">Cửa sổ node</translation>
-    </message>
-    <message>
-        <source>&amp;Copy IP/Netmask</source>
-        <extracomment>Context menu action to copy the IP/Netmask of a banned peer. IP/Netmask is the combination of a peer's IP address and its Netmask. For IP address, see: https://en.wikipedia.org/wiki/IP_address.</extracomment>
-        <translation type="unfinished">&amp;Sao chép IP/Netmask</translation>
-    </message>
-    </context>
-<context>
-    <name>RecentRequestsTableModel</name>
-    <message>
-        <source>Label</source>
-        <translation type="unfinished">Nhãn</translation>
-    </message>
-    <message>
-        <source>(no label)</source>
-        <translation type="unfinished">(không có nhãn)</translation>
-    </message>
-    </context>
-<context>
-=======
-    </context>
-<context>
-    <name>OptionsModel</name>
-    <message>
-        <source>Could not read setting "%1", %2.</source>
-        <translation type="unfinished">Không thể đọc thiết lập "%1", %2.</translation>
-    </message>
-</context>
-<context>
-    <name>PSBTOperationsDialog</name>
-    <message>
-        <source>PSBT Operations</source>
-        <translation type="unfinished">Các thao tác PSBT</translation>
-    </message>
-    <message>
-        <source>Cannot sign inputs while wallet is locked.</source>
-        <translation type="unfinished">Không thể ký đầu vào khi ví bị khóa.</translation>
-    </message>
-    <message>
-        <source>Transaction has %1 unsigned inputs.</source>
-        <translation type="unfinished">Giao dịch có %1 đầu vào chưa được ký.</translation>
-    </message>
-    <message>
-        <source>Transaction still needs signature(s).</source>
-        <translation type="unfinished">Giao dịch vẫn cần (các) chữ ký.</translation>
-    </message>
-    <message>
-        <source>(But no wallet is loaded.)</source>
-        <translation type="unfinished">(Nhưng không có ví nào được tải.)</translation>
-    </message>
-    </context>
-<context>
-    <name>PeerTableModel</name>
-    <message>
-        <source>Age</source>
-        <extracomment>Title of Peers Table column which indicates the duration (length of time) since the peer connection started.</extracomment>
-        <translation type="unfinished">Tuổi</translation>
-    </message>
-    <message>
-        <source>Address</source>
-        <extracomment>Title of Peers Table column which contains the IP/Onion/I2P address of the connected peer.</extracomment>
-        <translation type="unfinished">Địa chỉ</translation>
-    </message>
-    </context>
-<context>
-    <name>RPCConsole</name>
-    <message>
-        <source>Whether we relay transactions to this peer.</source>
-        <translation type="unfinished">Có nên chuyển tiếp giao dịch đến đồng đẳng này.</translation>
-    </message>
-    <message>
-        <source>Transaction Relay</source>
-        <translation type="unfinished">Chuyển tiếp giao dịch</translation>
-    </message>
-    <message>
-        <source>Last Transaction</source>
-        <translation type="unfinished">Giao dịch cuối cùng</translation>
-    </message>
-    <message>
-        <source>Whether we relay addresses to this peer.</source>
-        <extracomment>Tooltip text for the Address Relay field in the peer details area, which displays whether we relay addresses to this peer (Yes/No).</extracomment>
-        <translation type="unfinished">Cho dù chúng tôi chuyển tiếp địa chỉ đến đồng đẳng này.</translation>
-    </message>
-    <message>
-        <source>Address Relay</source>
-        <extracomment>Text title for the Address Relay field in the peer details area, which displays whether we relay addresses to this peer (Yes/No).</extracomment>
-        <translation type="unfinished">Chuyển tiếp địa chỉ</translation>
-    </message>
-    <message>
-        <source>The total number of addresses received from this peer that were processed (excludes addresses that were dropped due to rate-limiting).</source>
-        <extracomment>Tooltip text for the Addresses Processed field in the peer details area, which displays the total number of addresses received from this peer that were processed (excludes addresses that were dropped due to rate-limiting).</extracomment>
-        <translation type="unfinished">Tổng số các địa chỉ đã được xử lý thành công nhận được từ người này (ngoại trừ các địa chỉ sụt giảm do giới hạn tốc độ) </translation>
-    </message>
-    <message>
-        <source>The total number of addresses received from this peer that were dropped (not processed) due to rate-limiting.</source>
-        <extracomment>Tooltip text for the Addresses Rate-Limited field in the peer details area, which displays the total number of addresses received from this peer that were dropped (not processed) due to rate-limiting.</extracomment>
-        <translation type="unfinished">Tổng số các địa chỉ nhận được từ người ngày đã bị sụt giảm (không được xử lý thành công) do giới hạn về tốc độ.</translation>
-    </message>
-    <message>
-        <source>Addresses Processed</source>
-        <extracomment>Text title for the Addresses Processed field in the peer details area, which displays the total number of addresses received from this peer that were processed (excludes addresses that were dropped due to rate-limiting).</extracomment>
-        <translation type="unfinished">Các địa chỉ đã được xử lý</translation>
-    </message>
-    <message>
-        <source>Addresses Rate-Limited</source>
-        <extracomment>Text title for the Addresses Rate-Limited field in the peer details area, which displays the total number of addresses received from this peer that were dropped (not processed) due to rate-limiting.</extracomment>
-        <translation type="unfinished">Tỷ lệ địa chỉ có giới hạn</translation>
-    </message>
-    <message>
-        <source>Node window</source>
-        <translation type="unfinished">Cửa sổ node</translation>
-    </message>
-    <message>
-        <source>&amp;Copy IP/Netmask</source>
-        <extracomment>Context menu action to copy the IP/Netmask of a banned peer. IP/Netmask is the combination of a peer's IP address and its Netmask. For IP address, see: https://en.wikipedia.org/wiki/IP_address.</extracomment>
-        <translation type="unfinished">&amp;Sao chép IP/Netmask</translation>
-    </message>
-    </context>
-<context>
-    <name>ReceiveCoinsDialog</name>
-    <message>
-        <source>Base58 (Legacy)</source>
-        <translation type="unfinished">Base58 (Di sản)</translation>
-    </message>
-    <message>
-        <source>Not recommended due to higher fees and less protection against typos.</source>
-        <translation type="unfinished">Không được khuyến khích vì tốn nhiều phí hơn và ít được bảo vệ trước lỗi chính tả hơn.</translation>
-    </message>
-    <message>
-        <source>Generates an address compatible with older wallets.</source>
-        <translation type="unfinished">Tạo một địa chỉ tương thích với các ví cũ hơn.</translation>
-    </message>
-    <message>
-        <source>Generates a native segwit address (BIP-173). Some old wallets don't support it.</source>
-        <translation type="unfinished">Tạo một địa chỉ segwit chuyên biệt (BIP-173). Một số ví cũ sẽ không hỗ trợ.</translation>
-    </message>
-    <message>
-        <source>Bech32m (BIP-350) is an upgrade to Bech32, wallet support is still limited.</source>
-        <translation type="unfinished">Bech32m (BIP-350) là bản nâng cấp của Bech32, hỗ trợ ví vẫn còn hạn chế.</translation>
-    </message>
-    </context>
-<context>
-    <name>ReceiveRequestDialog</name>
-    <message>
-        <source>Wallet:</source>
-        <translation type="unfinished">Ví tiền</translation>
-    </message>
-    </context>
-<context>
-    <name>RecentRequestsTableModel</name>
-    <message>
-        <source>Label</source>
-        <translation type="unfinished">Nhãn</translation>
-    </message>
-    <message>
-        <source>(no label)</source>
-        <translation type="unfinished">(không có nhãn)</translation>
-    </message>
-    </context>
-<context>
->>>>>>> 4985b774
-    <name>SendCoinsDialog</name>
-    <message>
-        <source>Using the fallbackfee can result in sending a transaction that will take several hours or days (or never) to confirm. Consider choosing your fee manually or wait until you have validated the complete chain.</source>
-        <translation type="unfinished">Sử dụng fallbackfee có thể dẫn đến việc gửi giao dịch mất vài giờ hoặc vài ngày (hoặc không bao giờ) để xác nhận. Hãy cân nhắc khi tự chọn phí của bạn hoặc đợi cho tới khi bạn xác minh xong chuỗi hoàn chỉnh.</translation>
-    </message>
-    <message>
-        <source>Do you want to create this transaction?</source>
-        <extracomment>Message displayed when attempting to create a transaction. Cautionary text to prompt the user to verify that the displayed transaction details represent the transaction the user intends to create.</extracomment>
-        <translation type="unfinished">Bạn có muốn tạo giao dịch này không?</translation>
-    </message>
-    <message>
-        <source>Please, review your transaction. You can create and send this transaction or create a Partially Signed Qtum Transaction (PSBT), which you can save or copy and then sign with, e.g., an offline %1 wallet, or a PSBT-compatible hardware wallet.</source>
-        <extracomment>Text to inform a user attempting to create a transaction of their current options. At this stage, a user can send their transaction or create a PSBT. This string is displayed when both private keys and PSBT controls are enabled.</extracomment>
-        <translation type="unfinished">Vui lòng xem lại giao dịch của bạn. Bạn có thể tạo và gửi giao dịch này hoặc tạo Giao dịch Qtum được ký một phần (PSBT), bạn có thể lưu hoặc sao chép và sau đó ký bằng, ví dụ: ví %1 ngoại tuyến hoặc ví phần cứng tương thích với PSBT.</translation>
-    </message>
-<<<<<<< HEAD
-=======
-    <message>
-        <source>Unsigned Transaction</source>
-        <comment>PSBT copied</comment>
-        <extracomment>Caption of "PSBT has been copied" messagebox</extracomment>
-        <translation type="unfinished">Giao dịch chưa được ký</translation>
-    </message>
-    <message>
-        <source>The PSBT has been copied to the clipboard. You can also save it.</source>
-        <translation type="unfinished">PSBT đã được sao chép vào bảng tạm. Bạn cũng có thế lưu nó lại.</translation>
-    </message>
-    <message>
-        <source>PSBT saved to disk</source>
-        <translation type="unfinished">PSBT đã được lưu vào ổ đĩa.</translation>
-    </message>
->>>>>>> 4985b774
-    <message numerus="yes">
-        <source>Estimated to begin confirmation within %n block(s).</source>
-        <translation type="unfinished">
-            <numerusform>Ước tính sẽ bắt đầu xác nhận trong %n khối.</numerusform>
-        </translation>
-    </message>
-    <message>
-        <source>(no label)</source>
-        <translation type="unfinished">(không có nhãn)</translation>
-    </message>
-</context>
-<context>
-    <name>SendCoinsEntry</name>
-    <message>
-        <source>Paste address from clipboard</source>
-        <translation type="unfinished">Dán địa chỉ từ khay nhớ tạm</translation>
-    </message>
-    </context>
-<context>
-    <name>SendConfirmationDialog</name>
-    <message>
-        <source>Send</source>
-        <translation type="unfinished">Gửi</translation>
-    </message>
-    </context>
-<context>
-    <name>SignVerifyMessageDialog</name>
-    <message>
-        <source>Paste address from clipboard</source>
-        <translation type="unfinished">Dán địa chỉ từ khay nhớ tạm</translation>
-    </message>
-    </context>
-<context>
-    <name>SplashScreen</name>
-    <message>
-        <source>press q to shutdown</source>
-        <translation type="unfinished">nhấn q để tắt máy</translation>
-    </message>
-</context>
-<context>
-    <name>TransactionDesc</name>
-    <message>
-        <source>0/unconfirmed, in memory pool</source>
-        <extracomment>Text explaining the current status of a transaction, shown in the status field of the details window for this transaction. This status represents an unconfirmed transaction that is in the memory pool.</extracomment>
-        <translation type="unfinished">0/xác nhận, ở trong bể bộ nhớ - memory pool</translation>
-    </message>
-    <message>
-        <source>0/unconfirmed, not in memory pool</source>
-        <extracomment>Text explaining the current status of a transaction, shown in the status field of the details window for this transaction. This status represents an unconfirmed transaction that is not in the memory pool.</extracomment>
-        <translation type="unfinished">0/xác nhận, không ở trong bể bộ nhớ - memory pool</translation>
-    </message>
-    <message numerus="yes">
-        <source>matures in %n more block(s)</source>
-<<<<<<< HEAD
-        <translation type="unfinished">
-            <numerusform>sẽ trưởng thành sau%n khối nữa </numerusform>
-        </translation>
-    </message>
-    </context>
-<context>
-    <name>TransactionTableModel</name>
-    <message>
-        <source>Label</source>
-        <translation type="unfinished">Nhãn</translation>
-    </message>
-    <message>
-        <source>(no label)</source>
-        <translation type="unfinished">(không có nhãn)</translation>
-=======
-        <translation type="unfinished">
-            <numerusform>sẽ trưởng thành sau%n khối nữa </numerusform>
-        </translation>
-    </message>
-    </context>
-<context>
-    <name>TransactionTableModel</name>
-    <message>
-        <source>Label</source>
-        <translation type="unfinished">Nhãn</translation>
-    </message>
-    <message>
-        <source>(no label)</source>
-        <translation type="unfinished">(không có nhãn)</translation>
-    </message>
-    </context>
-<context>
-    <name>TransactionView</name>
-    <message>
-        <source>Other</source>
-        <translation type="unfinished">Khác</translation>
-    </message>
-    <message>
-        <source>Show in %1</source>
-        <extracomment>Transactions table context menu action to show the selected transaction in a third-party block explorer. %1 is a stand-in argument for the URL of the explorer.</extracomment>
-        <translation type="unfinished">Hiển thị trong %1</translation>
-    </message>
-    <message>
-        <source>Label</source>
-        <translation type="unfinished">Nhãn</translation>
-    </message>
-    <message>
-        <source>Address</source>
-        <translation type="unfinished">Địa chỉ</translation>
-    </message>
-    </context>
-<context>
-    <name>WalletFrame</name>
-    <message>
-        <source>Error</source>
-        <translation type="unfinished">Lỗi</translation>
-    </message>
-    </context>
-<context>
-    <name>WalletModel</name>
-    <message>
-        <source>Copied to clipboard</source>
-        <comment>Fee-bump PSBT saved</comment>
-        <translation type="unfinished">Đã sao chép vào bảng tạm.</translation>
-    </message>
-    </context>
-<context>
-    <name>WalletView</name>
-    <message>
-        <source>&amp;Export</source>
-        <translation type="unfinished">&amp;Xuất</translation>
-    </message>
-    </context>
-<context>
-    <name>bitcoin-core</name>
-    <message>
-        <source>Error reading %s! Transaction data may be missing or incorrect. Rescanning wallet.</source>
-        <translation type="unfinished">Lỗi khi đọc%s! Dữ liệu giao dịch có thể bị thiếu hoặc không chính xác. Đang quét lại ví.</translation>
-    </message>
-    <message>
-        <source>Invalid or corrupt peers.dat (%s). If you believe this is a bug, please report it to %s. As a workaround, you can move the file (%s) out of the way (rename, move, or delete) to have a new one created on the next start.</source>
-        <translation type="unfinished">peers.dat (%s) không hợp lệ hoặc bị hỏng. Nếu bạn cho rằng đây là lỗi, vui lòng báo cáo cho %s. Để giải quyết vấn đề này, bạn có thể di chuyển tệp (%s) ra khỏi (đổi tên, di chuyển hoặc xóa) để tạo tệp mới vào lần bắt đầu tiếp theo.</translation>
-    </message>
-    <message>
-        <source>Prune mode is incompatible with -reindex-chainstate. Use full -reindex instead.</source>
-        <translation type="unfinished">Chế độ rút gọn không tương thích với -reindex-chainstate. Sử dụng -reindex ở chế độ đầy đủ.</translation>
-    </message>
-    <message>
-        <source>The block index db contains a legacy 'txindex'. To clear the occupied disk space, run a full -reindex, otherwise ignore this error. This error message will not be displayed again.</source>
-        <translation type="unfinished">Chỉ mục khối db chứa một 'txindex' kế thừa. Để xóa dung lượng ổ đĩa bị chiếm dụng, hãy chạy -reindex đầy đủ, nếu không, hãy bỏ qua lỗi này. Thông báo lỗi này sẽ không được hiển thị lại.</translation>
-    </message>
-    <message>
-        <source>Unsupported chainstate database format found. Please restart with -reindex-chainstate. This will rebuild the chainstate database.</source>
-        <translation type="unfinished">Tìm thấy định dạng cơ sở dữ liệu trạng thái chuỗi không được hỗ trợ. Vui lòng khỏi động lại với -reindex-chainstate. Việc này sẽ tái thiết lập cơ sở dữ liệu trạng thái chuỗi.</translation>
-    </message>
-    <message>
-        <source>Wallet created successfully. The legacy wallet type is being deprecated and support for creating and opening legacy wallets will be removed in the future.</source>
-        <translation type="unfinished">Ví đã được tạo thành công. Loại ví Legacy đang bị phản đối và việc hỗ trợ mở các ví Legacy mới sẽ bị loại bỏ trong tương lai</translation>
-    </message>
-    <message>
-        <source>Cannot set -forcednsseed to true when setting -dnsseed to false.</source>
-        <translation type="unfinished">Không thể đặt -forcednsseed thành true khi đặt -dnsseed thành false.</translation>
-    </message>
-    <message>
-        <source>The -txindex upgrade started by a previous version cannot be completed. Restart with the previous version or run a full -reindex.</source>
-        <translation type="unfinished">Không thể hoàn tất nâng cấp -txindex được bắt đầu bởi phiên bản trước. Khởi động lại với phiên bản trước đó hoặc chạy -reindex đầy đủ.</translation>
-    </message>
-    <message>
-        <source>-reindex-chainstate option is not compatible with -blockfilterindex. Please temporarily disable blockfilterindex while using -reindex-chainstate, or replace -reindex-chainstate with -reindex to fully rebuild all indexes.</source>
-        <translation type="unfinished">reindex-chainstate tùy chọn không tương thích với -blockfilterindex. Vui lòng tạp thời vô hiệu hóa blockfilterindex trong khi sử dụng -reindex-chainstate, hoặc thay thế -reindex-chainstate bởi -reindex để tái thiết lập đẩy đủ tất cả các chỉ số.</translation>
-    </message>
-    <message>
-        <source>-reindex-chainstate option is not compatible with -coinstatsindex. Please temporarily disable coinstatsindex while using -reindex-chainstate, or replace -reindex-chainstate with -reindex to fully rebuild all indexes.</source>
-        <translation type="unfinished">reindex-chainstate tùy chọn không tương thích với -coinstatsindex. Vui lòng tạp thời vô hiệu hóa coinstatsindex trong khi sử dụng -reindex-chainstate, hoặc thay thế -reindex-chainstate bởi -reindex để tái thiết lập đẩy đủ tất cả các chỉ số.</translation>
-    </message>
-    <message>
-        <source>-reindex-chainstate option is not compatible with -txindex. Please temporarily disable txindex while using -reindex-chainstate, or replace -reindex-chainstate with -reindex to fully rebuild all indexes.</source>
-        <translation type="unfinished">reindex-chainstate tùy chọn không tương thích với -txindex. Vui lòng tạp thời vô hiệu hóa txindex trong khi sử dụng -reindex-chainstate, hoặc thay thế -reindex-chainstate bởi -reindex để tái thiết lập đẩy đủ tất cả các chỉ số.</translation>
-    </message>
-    <message>
-        <source>Cannot provide specific connections and have addrman find outgoing connections at the same time.</source>
-        <translation type="unfinished">Không thể cung cấp các kết nối cụ thể và yêu cầu addrman tìm các kết nối gửi đi cùng một lúc.</translation>
-    </message>
-    <message>
-        <source>Error loading %s: External signer wallet being loaded without external signer support compiled</source>
-        <translation type="unfinished">Lỗi khi tải %s: Ví người ký bên ngoài đang được tải mà không có hỗ trợ người ký bên ngoài được biên dịch</translation>
-    </message>
-    <message>
-        <source>Failed to rename invalid peers.dat file. Please move or delete it and try again.</source>
-        <translation type="unfinished">Không thể đổi tên tệp ngang hàng không hợp lệ. Vui lòng di chuyển hoặc xóa nó và thử lại.</translation>
-    </message>
-    <message>
-        <source>Unexpected legacy entry in descriptor wallet found. Loading wallet %s
-
-The wallet might have been tampered with or created with malicious intent.
-</source>
-        <translation type="unfinished">Phát hiện mục thừa kế bất thường trong ví mô tả. Đang tải ví %s
-
-Ví này có thể đã bị can thiệp hoặc tạo ra với ý đồ bất chính.
-</translation>
-    </message>
-    <message>
-        <source>Unrecognized descriptor found. Loading wallet %s
-
-The wallet might had been created on a newer version.
-Please try running the latest software version.
-</source>
-        <translation type="unfinished">Phát hiện mô tả không xác định. Đang tải ví %s
-
-Ví này có thể đã được tạo bởi một phiên bản mới hơn.
-Vui lòng thử chạy phiên bản phần mềm mới nhất.
-</translation>
-    </message>
-    <message>
-        <source>Unsupported category-specific logging level -loglevel=%s. Expected -loglevel=&lt;category&gt;:&lt;loglevel&gt;. Valid categories: %s. Valid loglevels: %s.</source>
-        <translation type="unfinished">Mức độ ghi chú theo danh mục không được hỗ trợ -loglevel=%s. Kỳ vọng -loglevel=&lt;category&gt;:&lt;loglevel&gt;. Các danh mục hợp lệ: %s. Các giá trị loglevels hợp lệ: %s.</translation>
-    </message>
-    <message>
-        <source>
-Unable to cleanup failed migration</source>
-        <translation type="unfinished">
-Không thể dọn dẹp quá trình chuyển đã thất bại</translation>
-    </message>
-    <message>
-        <source>
-Unable to restore backup of wallet.</source>
-        <translation type="unfinished">
-Không thể khôi phục bản sao lưu của ví.</translation>
-    </message>
-    <message>
-        <source>Block verification was interrupted</source>
-        <translation type="unfinished">Việc xác minh khối đã bị gián đoạn</translation>
-    </message>
-    <message>
-        <source>Error reading configuration file: %s</source>
-        <translation type="unfinished">Lỗi khi đọc tệp cài đặt cấu hình: %s</translation>
-    </message>
-    <message>
-        <source>Error: Cannot extract destination from the generated scriptpubkey</source>
-        <translation type="unfinished">Lỗi: Không thể trích xuất điểm đến trong mã khóa công khai đã tạo</translation>
-    </message>
-    <message>
-        <source>Error: Could not add watchonly tx to watchonly wallet</source>
-        <translation type="unfinished">Lỗi: Không thể thêm giao dịch chỉ xem vào ví chỉ xem</translation>
-    </message>
-    <message>
-        <source>Error: Could not delete watchonly transactions</source>
-        <translation type="unfinished">Lỗi: Không thể xóa các giao dịch chỉ xem</translation>
-    </message>
-    <message>
-        <source>Error: Failed to create new watchonly wallet</source>
-        <translation type="unfinished">Lỗi: Tạo ví chỉ xem mới thất bại</translation>
->>>>>>> 4985b774
-    </message>
-    <message>
-<<<<<<< HEAD
-        <source>Other</source>
-        <translation type="unfinished">Khác</translation>
-    </message>
-    <message>
-        <source>Show in %1</source>
-        <extracomment>Transactions table context menu action to show the selected transaction in a third-party block explorer. %1 is a stand-in argument for the URL of the explorer.</extracomment>
-        <translation type="unfinished">Hiển thị trong %1</translation>
-=======
-        <source>Error: Not all watchonly txs could be deleted</source>
-        <translation type="unfinished">Lỗi: Không phải giao dịch chỉ xem nào cũng xóa được</translation>
-    </message>
-    <message>
-        <source>Error: This wallet already uses SQLite</source>
-        <translation type="unfinished">Lỗi: Ví này đã dùng SQLite</translation>
-    </message>
-    <message>
-        <source>Error: This wallet is already a descriptor wallet</source>
-        <translation type="unfinished">Lỗi: Ví này đã là một ví mô tả</translation>
-    </message>
-    <message>
-        <source>Error: Unable to begin reading all records in the database</source>
-        <translation type="unfinished">Lỗi: Không thể bắt đầu việc đọc tất cả bản ghi trong cơ sở dữ liệu</translation>
-    </message>
-    <message>
-        <source>Error: Unable to make a backup of your wallet</source>
-        <translation type="unfinished">Lỗi: Không thể tạo bản sao lưu cho ví của bạn</translation>
-    </message>
-    <message>
-        <source>Error: Unable to read all records in the database</source>
-        <translation type="unfinished">Lỗi: Không thể đọc tất cả bản ghi trong cơ sở dữ liệu</translation>
-    </message>
-    <message>
-        <source>Error: Unable to remove watchonly address book data</source>
-        <translation type="unfinished">Lỗi: Không thể xóa dữ liệu của sổ địa chỉ chỉ xem</translation>
-    </message>
-    <message>
-        <source>Input not found or already spent</source>
-        <translation type="unfinished">Đầu vào không được tìm thấy hoặc đã được sử dụng</translation>
-    </message>
-    <message>
-        <source>Insufficient dbcache for block verification</source>
-        <translation type="unfinished">Không đủ bộ đệm (dbcache) để xác minh khối</translation>
-    </message>
-    <message>
-        <source>Invalid amount for %s=&lt;amount&gt;: '%s' (must be at least %s)</source>
-        <translation type="unfinished">Số lượng không hợp lệ cho %s=&lt;amount&gt;: '%s' (tối thiểu phải là %s)</translation>
-    </message>
-    <message>
-        <source>Invalid amount for %s=&lt;amount&gt;: '%s'</source>
-        <translation type="unfinished">Số lượng không hợp lệ cho %s=&lt;amount&gt;: '%s'</translation>
->>>>>>> 4985b774
-    </message>
-    <message>
-        <source>Invalid port specified in %s: '%s'</source>
-        <translation type="unfinished">Cổng được chỉ định không hợp lệ trong %s: '%s'</translation>
-    </message>
-    <message>
-        <source>Invalid pre-selected input %s</source>
-        <translation type="unfinished">Đầu vào được chọn trước không hợp lệ %s</translation>
-    </message>
-<<<<<<< HEAD
-    </context>
-<context>
-    <name>WalletView</name>
-=======
-    <message>
-        <source>Listening for incoming connections failed (listen returned error %s)</source>
-        <translation type="unfinished">Lắng nghe những kết nối thất bại sắp xảy ra (lắng nghe lỗi được trả về %s)</translation>
-    </message>
-    <message>
-        <source>Missing amount</source>
-        <translation type="unfinished">Số tiền còn thiếu</translation>
-    </message>
-    <message>
-        <source>Missing solving data for estimating transaction size</source>
-        <translation type="unfinished">Thiếu dữ liệu giải quyết để ước tính quy mô giao dịch</translation>
-    </message>
-    <message>
-        <source>No addresses available</source>
-        <translation type="unfinished">Không có địa chỉ</translation>
-    </message>
-    <message>
-        <source>Not found pre-selected input %s</source>
-        <translation type="unfinished">Đầu vào được chọn trước không tìm thấy %s</translation>
-    </message>
-    <message>
-        <source>Not solvable pre-selected input %s</source>
-        <translation type="unfinished">Đầu vào được chọn trước không giải được %s</translation>
-    </message>
-    <message>
-        <source>Specified data directory "%s" does not exist.</source>
-        <translation type="unfinished">Đường dẫn dữ liệu được chỉ định "%s" không tồn tại.</translation>
-    </message>
-    <message>
-        <source>Transaction change output index out of range</source>
-        <translation type="unfinished">Chỉ số đầu ra thay đổi giao dịch nằm ngoài phạm vi</translation>
-    </message>
-    <message>
-        <source>Transaction needs a change address, but we can't generate it.</source>
-        <translation type="unfinished">Giao dịch cần thay đổi địa chỉ, nhưng chúng tôi không thể tạo địa chỉ đó.</translation>
-    </message>
-    <message>
-        <source>Unable to allocate memory for -maxsigcachesize: '%s' MiB</source>
-        <translation type="unfinished">Không có khả năng để phân bổ bộ nhớ cho -maxsigcachesize: '%s' MiB</translation>
-    </message>
-    <message>
-        <source>Unable to find UTXO for external input</source>
-        <translation type="unfinished">Không thể tìm UTXO cho đầu vào từ bên ngoài</translation>
-    </message>
-    <message>
-        <source>Unable to parse -maxuploadtarget: '%s'</source>
-        <translation type="unfinished">Không thể parse -maxuploadtarget '%s</translation>
-    </message>
-    <message>
-        <source>Unable to unload the wallet before migrating</source>
-        <translation type="unfinished">Không thể gỡ ví trước khi chuyển</translation>
-    </message>
->>>>>>> 4985b774
-    <message>
-        <source>Unsupported global logging level -loglevel=%s. Valid values: %s.</source>
-        <translation type="unfinished">Mức độ ghi chú không được hỗ trợ -loglevel=%s. Các giá trị hợp lệ: %s.</translation>
-    </message>
-<<<<<<< HEAD
-    </context>
-=======
     <message>
         <source>Settings file could not be read</source>
         <translation type="unfinished">Không thể đọc tệp cài đặt</translation>
@@ -2303,5 +1438,4 @@
         <translation type="unfinished">Không thể ghi tệp cài đặt</translation>
     </message>
 </context>
->>>>>>> 4985b774
 </TS>