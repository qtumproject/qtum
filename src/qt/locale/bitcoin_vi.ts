<TS version="2.1" language="vi">
<context>
    <name>AddressBookPage</name>
    <message>
        <source>Right-click to edit address or label</source>
        <translation type="unfinished">Nhấn chuột phải để sửa địa chỉ hoặc nhãn</translation>
    </message>
    <message>
        <source>Create a new address</source>
        <translation type="unfinished">Tạo địa chỉ mới</translation>
    </message>
    <message>
        <source>&amp;New</source>
        <translation type="unfinished">&amp;Mới</translation>
    </message>
    <message>
        <source>Copy the currently selected address to the system clipboard</source>
        <translation type="unfinished">Sao chép địa chỉ được chọn vào bộ nhớ tạm</translation>
    </message>
    <message>
        <source>&amp;Copy</source>
        <translation type="unfinished">&amp;Sao chép</translation>
    </message>
    <message>
        <source>C&amp;lose</source>
        <translation type="unfinished">Đ&amp;óng</translation>
    </message>
    <message>
        <source>Delete the currently selected address from the list</source>
        <translation type="unfinished">Xoá địa chỉ được chọn khỏi danh sách</translation>
    </message>
    <message>
        <source>Enter address or label to search</source>
        <translation type="unfinished">Nhập địa chỉ hoặc nhãn để tìm kiếm</translation>
    </message>
    <message>
        <source>Export the data in the current tab to a file</source>
        <translation type="unfinished">Xuất dữ liệu ở thẻ hiện tại ra tập tin.</translation>
    </message>
    <message>
        <source>&amp;Export</source>
        <translation type="unfinished">&amp;Xuất</translation>
    </message>
    <message>
        <source>&amp;Delete</source>
        <translation type="unfinished">&amp;Xoá</translation>
    </message>
    <message>
        <source>Choose the address to send coins to</source>
        <translation type="unfinished">Chọn địa chỉ để gửi coin đến</translation>
    </message>
    <message>
        <source>These are your Qtum addresses for sending payments. Always check the amount and the receiving address before sending coins.</source>
        <translation type="unfinished">Các địa chỉ này là các địa chỉ Qtum dùng để thanh toán.Luôn luôn kiểm tra số dư và địa chỉ nhận trước khi gởi chuyển tiền ảo. </translation>
    </message>
    <message>
        <source>&amp;Copy Address</source>
        <translation type="unfinished">&amp;Sao chép địa chỉ</translation>
    </message>
    <message>
        <source>Copy &amp;Label</source>
        <translation type="unfinished">Sao chép &amp;Nhãn</translation>
    </message>
    <message>
        <source>&amp;Copy Address</source>
        <translation type="unfinished">&amp;Sao chép địa chỉ</translation>
    </message>
    <message>
        <source>Copy &amp;Label</source>
        <translation type="unfinished">Sao chép &amp;Nhãn</translation>
    </message>
    <message>
        <source>&amp;Edit</source>
        <translation type="unfinished">&amp;Chỉnh sửa</translation>
    </message>
    <message>
        <source>Export Address List</source>
        <translation type="unfinished">Xuất danh sách địa chỉ</translation>
    </message>
    </context>
<context>
    <name>AddressTableModel</name>
    <message>
        <source>Label</source>
        <translation type="unfinished">Nhãn</translation>
    </message>
    <message>
        <source>Address</source>
        <translation type="unfinished">Địa chỉ</translation>
    </message>
    <message>
        <source>(no label)</source>
        <translation type="unfinished">(không có nhãn)</translation>
    </message>
</context>
<context>
    <name>AskPassphraseDialog</name>
    <message>
        <source>Passphrase Dialog</source>
        <translation type="unfinished">Hộp thoại cụm mật khẩu</translation>
    </message>
    <message>
        <source>Enter passphrase</source>
        <translation type="unfinished">Nhập mật khẩu</translation>
    </message>
    <message>
        <source>New passphrase</source>
        <translation type="unfinished">Mật khẩu mới</translation>
    </message>
    <message>
        <source>Repeat new passphrase</source>
        <translation type="unfinished">Nhập lại mật khẩu</translation>
    </message>
    <message>
        <source>Show passphrase</source>
        <translation type="unfinished">Hiện mật khẩu</translation>
    </message>
    <message>
        <source>Encrypt wallet</source>
        <translation type="unfinished">Mã hoá ví</translation>
    </message>
    <message>
        <source>This operation needs your wallet passphrase to unlock the wallet.</source>
        <translation type="unfinished">Hoạt động này cần mật khẩu ví của bạn để mở khoá ví.</translation>
    </message>
    <message>
        <source>Unlock wallet</source>
        <translation type="unfinished">Mở khoá ví</translation>
    </message>
    <message>
        <source>Change passphrase</source>
        <translation type="unfinished">Đổi mật khẩu</translation>
    </message>
    <message>
        <source>Confirm wallet encryption</source>
        <translation type="unfinished">Xác nhận mã hóa ví</translation>
    </message>
    <message>
        <source>Warning: If you encrypt your wallet and lose your passphrase, you will &lt;b&gt;LOSE ALL OF YOUR QTUMS&lt;/b&gt;!</source>
        <translation type="unfinished">Cảnh báo: Nếu bạn mã hóa ví và mất cụm mật khẩu, bạn sẽ &lt;b&gt;MẤT TẤT CẢ CÁC QTUM&lt;/b&gt;!</translation>
    </message>
    <message>
        <source>Are you sure you wish to encrypt your wallet?</source>
        <translation type="unfinished">Bạn có chắc chắn muốn mã hoá ví không?</translation>
    </message>
    <message>
        <source>Wallet encrypted</source>
        <translation type="unfinished">Đã mã hoá ví</translation>
    </message>
    <message>
        <source>Enter the new passphrase for the wallet.&lt;br/&gt;Please use a passphrase of &lt;b&gt;ten or more random characters&lt;/b&gt;, or &lt;b&gt;eight or more words&lt;/b&gt;.</source>
        <translation type="unfinished">Nhập cụm mật khẩu mới cho ví.&lt;br/&gt;Vui lòng sử dụng cụm mật khẩu gồm &lt;b&gt;mười ký tự ngẫu nhiên trở lên&lt;/b&gt;, hoặc &lt;b&gt;tám từ trở lên&lt;/b&gt;.</translation>
    </message>
    <message>
        <source>Enter the old passphrase and new passphrase for the wallet.</source>
        <translation type="unfinished">Nhập mật khẩu cũ và mật khẩu mới cho ví.</translation>
    </message>
    <message>
        <source>Remember that encrypting your wallet cannot fully protect your qtums from being stolen by malware infecting your computer.</source>
        <translation type="unfinished">Xin lưu ý rằng mã hoá ví của bạn không thể bảo về hoàn toàn Qtum của bạn khỏi việc bị đánh cắp mới các phần mềm gián điệp nhiễm vào máy tính của bạn.</translation>
    </message>
    <message>
        <source>Wallet to be encrypted</source>
        <translation type="unfinished">Ví sẽ được mã hoá</translation>
    </message>
    <message>
        <source>Your wallet is about to be encrypted. </source>
        <translation type="unfinished">Ví của bạn sẽ được mã hoá.</translation>
    </message>
    <message>
        <source>Your wallet is now encrypted. </source>
        <translation type="unfinished">Ví của bạn đã được mã hoá.</translation>
    </message>
    <message>
        <source>Wallet encryption failed</source>
        <translation type="unfinished">Mã hoá ví thất bại</translation>
    </message>
    <message>
        <source>Wallet encryption failed due to an internal error. Your wallet was not encrypted.</source>
        <translation type="unfinished">Mã hoá ví thất bại do lỗi nội bộ. Ví của bạn vẫn chưa được mã hoá.</translation>
    </message>
    <message>
        <source>The supplied passphrases do not match.</source>
        <translation type="unfinished">Mật khẩu đã nhập không đúng.</translation>
    </message>
    <message>
        <source>Wallet unlock failed</source>
        <translation type="unfinished">Mở khóa ví thất bại</translation>
    </message>
    <message>
        <source>The passphrase entered for the wallet decryption was incorrect.</source>
        <translation type="unfinished">Cụm mật khẩu đã nhập để giải mã ví không đúng.</translation>
    </message>
    <message>
        <source>The passphrase entered for the wallet decryption is incorrect. It contains a null character (ie - a zero byte). If the passphrase was set with a version of this software prior to 25.0, please try again with only the characters up to — but not including — the first null character. If this is successful, please set a new passphrase to avoid this issue in the future.</source>
        <translation type="unfinished">Cụm mật khẩu đã nhập để giải mã ví không đúng. Nó chứa ký tự rỗng (có dung lượng 0 byte). Nếu nó đã được thiết đặt từ một phiên bản cũ hơn phiên bản 25.0 của phần mềm này, vui lòng thử lại với các ký tự đứng trước ký tự rỗng đầu tiên (không bao gồm chính nó). Nếu cách này thành công, vui lòng thiết đặt cụm mật khẩu mới để tránh xảy ra sự cố tương tự trong tương lai.</translation>
    </message>
    <message>
        <source>Wallet passphrase was successfully changed.</source>
        <translation type="unfinished">Cụm mật khẩu thay đổi thành công.</translation>
    </message>
    <message>
        <source>Passphrase change failed</source>
        <translation type="unfinished">Thay đổi cụm mật khẩu thất bại.</translation>
    </message>
    <message>
        <source>The old passphrase entered for the wallet decryption is incorrect. It contains a null character (ie - a zero byte). If the passphrase was set with a version of this software prior to 25.0, please try again with only the characters up to — but not including — the first null character.</source>
        <translation type="unfinished">Cụm mật khẩu cũ đã nhập để giải mã ví không đúng. Nó chứa ký tự rỗng (có dung lượng 0 byte). Nếu nó đã được thiết đặt từ một phiên bản cũ hơn phiên bản 25.0 của phần mềm này, vui lòng thử lại với các ký tự đứng trước ký tự rỗng đầu tiên (không bao gồm chính nó).</translation>
    </message>
    <message>
        <source>Warning: The Caps Lock key is on!</source>
        <translation type="unfinished">Cảnh báo: Phím Caps Lock đang được kích hoạt!</translation>
    </message>
</context>
<context>
    <name>BanTableModel</name>
    <message>
        <source>Banned Until</source>
        <translation type="unfinished">Bị cấm cho đến</translation>
    </message>
</context>
<context>
    <name>BitcoinApplication</name>
    <message>
        <source>Settings file %1 might be corrupt or invalid.</source>
        <translation type="unfinished">Tệp cài đặt %1 có thể bị hư hại hoặc không hợp lệ.</translation>
    </message>
    <message>
        <source>A fatal error occurred. %1 can no longer continue safely and will quit.</source>
        <translation type="unfinished">Lỗi nghiêm trong. %1 không thể tiếp tục và sẽ thoát ra</translation>
    </message>
    <message>
        <source>An internal error occurred. %1 will attempt to continue safely. This is an unexpected bug which can be reported as described below.</source>
        <translation type="unfinished">Đã xảy ra lỗi nội bộ. %1 sẽ cố gắng tiếp tục một cách an toàn. Đây là một lỗi không mong muốn có thể được báo cáo như mô tả bên dưới.</translation>
    </message>
</context>
<context>
    <name>QObject</name>
    <message>
        <source>Do you want to reset settings to default values, or to abort without making changes?</source>
        <extracomment>Explanatory text shown on startup when the settings file cannot be read. Prompts user to make a choice between resetting or aborting.</extracomment>
        <translation type="unfinished">Bạn muốn đặt lại cài đặt về giá trị mặc định hay hủy bỏ mà không thực hiện thay đổi?</translation>
    </message>
    <message>
        <source>A fatal error occurred. Check that settings file is writable, or try running with -nosettings.</source>
        <extracomment>Explanatory text shown on startup when the settings file could not be written. Prompts user to check that we have the ability to write to the file. Explains that the user has the option of running without a settings file.</extracomment>
        <translation type="unfinished">Đã xảy ra lỗi nghiêm trọng. Kiểm tra xem tệp cài đặt có thể ghi được không hoặc thử chạy với -nosettings.</translation>
    </message>
    <message>
        <source>Error: %1</source>
        <translation type="unfinished">Lỗi: %1</translation>
    </message>
    <message>
        <source>%1 didn't yet exit safely…</source>
        <translation type="unfinished">%1 vẫn chưa thoát ra một cách an toàn…</translation>
    </message>
    <message numerus="yes">
        <source>%n second(s)</source>
        <translation type="unfinished">
            <numerusform>%ngiây</numerusform>
        </translation>
    </message>
    <message numerus="yes">
        <source>%n minute(s)</source>
        <translation type="unfinished">
            <numerusform>%nphút</numerusform>
        </translation>
    </message>
    <message numerus="yes">
        <source>%n hour(s)</source>
        <translation type="unfinished">
            <numerusform>%ngiờ</numerusform>
        </translation>
    </message>
    <message numerus="yes">
        <source>%n day(s)</source>
        <translation type="unfinished">
            <numerusform>%nngày</numerusform>
        </translation>
    </message>
    <message numerus="yes">
        <source>%n week(s)</source>
        <translation type="unfinished">
            <numerusform>%ntuần</numerusform>
        </translation>
    </message>
    <message numerus="yes">
        <source>%n year(s)</source>
        <translation type="unfinished">
            <numerusform>%nnăm</numerusform>
        </translation>
    </message>
    </context>
<context>
    <name>BitcoinGUI</name>
    <message>
        <source>&amp;Overview</source>
        <translation type="unfinished">&amp;Tổng quan</translation>
    </message>
    <message>
        <source>Show general overview of wallet</source>
        <translation type="unfinished">Hiển thị tổng quan ví</translation>
    </message>
    <message>
        <source>&amp;Transactions</source>
        <translation type="unfinished">&amp;Các Giao Dịch</translation>
    </message>
    <message>
        <source>Browse transaction history</source>
        <translation type="unfinished">Trình duyệt lịch sử giao dịch</translation>
    </message>
    <message>
        <source>E&amp;xit</source>
        <translation type="unfinished">T&amp;hoát</translation>
    </message>
    <message>
        <source>Quit application</source>
        <translation type="unfinished">Đóng ứng dụng</translation>
    </message>
    <message>
        <source>&amp;About %1</source>
        <translation type="unfinished">&amp;Khoảng %1</translation>
    </message>
    <message>
        <source>Show information about %1</source>
        <translation type="unfinished">Hiện thông tin khoảng %1</translation>
    </message>
    <message>
        <source>About &amp;Qt</source>
        <translation type="unfinished">Về &amp;Qt</translation>
    </message>
    <message>
        <source>Show information about Qt</source>
        <translation type="unfinished">Hiện thông tin về Qt</translation>
    </message>
    <message>
        <source>Modify configuration options for %1</source>
        <translation type="unfinished">Sửa đổi tùy chỉnh cấu hình cho %1</translation>
    </message>
    <message>
        <source>Create a new wallet</source>
        <translation type="unfinished">Tạo một ví mới</translation>
    </message>
    <message>
        <source>&amp;Minimize</source>
        <translation type="unfinished">&amp;Thu nhỏ</translation>
    </message>
    <message>
        <source>Wallet:</source>
        <translation type="unfinished">Ví tiền</translation>
    </message>
    <message>
        <source>Network activity disabled.</source>
        <extracomment>A substring of the tooltip.</extracomment>
        <translation type="unfinished">Hoạt động mạng được vô hiệu.</translation>
    </message>
    <message>
        <source>Proxy is &lt;b&gt;enabled&lt;/b&gt;: %1</source>
        <translation type="unfinished">Proxy là &lt;b&gt; cho phép &lt;/b&gt;: %1</translation>
    </message>
    <message>
        <source>Send coins to a Qtum address</source>
        <translation type="unfinished">Gửi coin đến một địa chỉ Qtum</translation>
    </message>
    <message>
        <source>Backup wallet to another location</source>
        <translation type="unfinished">Backup ví đến một địa chỉ khác</translation>
    </message>
    <message>
        <source>Change the passphrase used for wallet encryption</source>
        <translation type="unfinished">Thay đổi cụm mật khẩu cho ví đã mã hóa</translation>
    </message>
    <message>
        <source>&amp;Send</source>
        <translation type="unfinished">&amp;Gửi</translation>
    </message>
    <message>
        <source>&amp;Receive</source>
        <translation type="unfinished">&amp;Nhận</translation>
    </message>
    <message>
        <source>&amp;Encrypt Wallet…</source>
        <translation type="unfinished">&amp;Mã hóa ví…</translation>
    </message>
    <message>
        <source>Encrypt the private keys that belong to your wallet</source>
        <translation type="unfinished">Mã hóa private key thuộc về ví của bạn</translation>
    </message>
    <message>
        <source>&amp;Change Passphrase…</source>
        <translation type="unfinished">&amp;Thay dổi Passphrase…</translation>
    </message>
    <message>
        <source>Sign messages with your Qtum addresses to prove you own them</source>
        <translation type="unfinished">Đăng ký lời nhắn với địa chỉ Qtum của bạn để chứng minh quyền sở hữu chúng</translation>
    </message>
    <message>
        <source>&amp;Verify message…</source>
        <translation type="unfinished">&amp;Xác minh tin nhắn…</translation>
    </message>
    <message>
        <source>Verify messages to ensure they were signed with specified Qtum addresses</source>
        <translation type="unfinished">Xác minh lời nhắn để chắc chắn đã được đăng ký với địa chỉ Qtum xác định</translation>
    </message>
    <message>
        <source>Close Wallet…</source>
        <translation type="unfinished">Đóng ví…</translation>
    </message>
    <message>
        <source>Create Wallet…</source>
        <translation type="unfinished">Tạo ví…</translation>
    </message>
    <message>
        <source>Close All Wallets…</source>
        <translation type="unfinished">Đóng tất cả các ví…</translation>
    </message>
    <message>
        <source>&amp;File</source>
        <translation type="unfinished">&amp;Tệp</translation>
    </message>
    <message>
        <source>&amp;Settings</source>
        <translation type="unfinished">&amp;Cài đặt</translation>
    </message>
    <message>
        <source>&amp;Help</source>
        <translation type="unfinished">&amp;Giúp đỡ</translation>
    </message>
    <message>
        <source>Tabs toolbar</source>
        <translation type="unfinished">Các thanh công cụ</translation>
    </message>
    <message>
        <source>Syncing Headers (%1%)…</source>
        <translation type="unfinished">Đồng bộ hóa tiêu đề (%1%)...</translation>
    </message>
    <message>
        <source>Synchronizing with network…</source>
        <translation type="unfinished">Đồng bộ hóa với network...</translation>
    </message>
    <message>
        <source>Indexing blocks on disk…</source>
        <translation type="unfinished">Lập chỉ mục các khối trên đĩa…</translation>
    </message>
    <message>
        <source>Processing blocks on disk…</source>
        <translation type="unfinished">Xử lý khối trên đĩa…</translation>
    </message>
    <message numerus="yes">
        <source>Processed %n block(s) of transaction history.</source>
        <translation type="unfinished">
            <numerusform>Đã xử lý %n khối của lịch sử giao dịch.</numerusform>
        </translation>
    </message>
    <message>
        <source>Load Partially Signed Qtum Transaction</source>
        <translation type="unfinished">Tải một phần giao dịch Qtum đã ký</translation>
    </message>
    <message>
        <source>Load PSBT from &amp;clipboard…</source>
        <translation type="unfinished">Tải PSBT từ &amp;khay nhớ tạm…</translation>
    </message>
    <message>
        <source>Load Partially Signed Qtum Transaction from clipboard</source>
        <translation type="unfinished">Tải một phần giao dịch Qtum đã ký từ khay nhớ tạm</translation>
    </message>
    <message>
        <source>Node window</source>
        <translation type="unfinished">Cửa sổ node</translation>
    </message>
    <message>
        <source>Open node debugging and diagnostic console</source>
        <translation type="unfinished">Mở dòng lệnh tìm và gỡ lỗi cho node</translation>
    </message>
    <message>
        <source>&amp;Sending addresses</source>
        <translation type="unfinished">Các địa chỉ đang &amp;gửi</translation>
    </message>
    <message>
        <source>&amp;Receiving addresses</source>
        <translation type="unfinished">Các địa chỉ đang &amp;nhận</translation>
    </message>
    <message>
<<<<<<< HEAD
        <source>Open a Qtum: URI</source>
        <translation type="unfinished">Mở một Qtum: URI</translation>
=======
        <source>Open a qtum: URI</source>
        <translation type="unfinished">Mở một qtum: URI</translation>
>>>>>>> 86d0551a
    </message>
    <message>
        <source>Open Wallet</source>
        <translation type="unfinished">Mớ ví</translation>
    </message>
    <message>
        <source>Open a wallet</source>
        <translation type="unfinished">Mở một ví</translation>
    </message>
    <message>
        <source>Close wallet</source>
        <translation type="unfinished">Đông ví</translation>
    </message>
    <message>
        <source>Restore Wallet…</source>
        <extracomment>Name of the menu item that restores wallet from a backup file.</extracomment>
        <translation type="unfinished">Khôi phục ví...</translation>
    </message>
    <message>
        <source>Restore a wallet from a backup file</source>
        <extracomment>Status tip for Restore Wallet menu item</extracomment>
        <translation type="unfinished">Khôi phục ví từ tệp đã sao lưu</translation>
    </message>
    <message>
        <source>Close all wallets</source>
        <translation type="unfinished">Đóng tất cả ví</translation>
<<<<<<< HEAD
=======
    </message>
    <message>
        <source>Show the %1 help message to get a list with possible Qtum command-line options</source>
        <translation type="unfinished">Hiển thị %1 tin nhắn hỗ trợ để nhận được danh sách Qtum command-line khả dụng</translation>
    </message>
    <message>
        <source>&amp;Mask values</source>
        <translation type="unfinished">&amp;Giá trị mặt nạ</translation>
>>>>>>> 86d0551a
    </message>
    <message>
        <source>Show the %1 help message to get a list with possible Qtum command-line options</source>
        <translation type="unfinished">Hiển thị %1 tin nhắn hỗ trợ để nhận được danh sách Qtum command-line khả dụng</translation>
    </message>
    <message>
        <source>default wallet</source>
        <translation type="unfinished">ví mặc định</translation>
    </message>
    <message>
        <source>No wallets available</source>
        <translation type="unfinished">Không có ví nào</translation>
    </message>
    <message>
        <source>default wallet</source>
        <translation type="unfinished">ví mặc định</translation>
    </message>
    <message>
        <source>No wallets available</source>
        <translation type="unfinished">Không có ví nào</translation>
    </message>
    <message>
        <source>Load Wallet Backup</source>
        <extracomment>The title for Restore Wallet File Windows</extracomment>
        <translation type="unfinished">Tải bản sao lưu ví</translation>
    </message>
    <message>
        <source>Restore Wallet</source>
        <extracomment>Title of pop-up window shown when the user is attempting to restore a wallet.</extracomment>
        <translation type="unfinished">Khôi phục ví</translation>
    </message>
    <message>
        <source>Ctrl+M</source>
        <translation type="unfinished">Nhấn Ctrl + M</translation>
    </message>
    <message>
        <source>&amp;Hide</source>
        <translation type="unfinished">&amp;Ẩn</translation>
    </message>
    <message>
        <source>S&amp;how</source>
        <translation type="unfinished">Trìn&amp;h diễn</translation>
    </message>
    <message numerus="yes">
        <source>%n active connection(s) to Qtum network.</source>
        <extracomment>A substring of the tooltip.</extracomment>
        <translation type="unfinished">
            <numerusform>%nkết nối đang hoạt động với mạng lưới Qtum</numerusform>
        </translation>
    </message>
    <message>
        <source>Click for more actions.</source>
        <extracomment>A substring of the tooltip. "More actions" are available via the context menu.</extracomment>
        <translation type="unfinished">Nhấp để có thêm hành động.</translation>
    </message>
    <message>
        <source>Show Peers tab</source>
        <extracomment>A context menu item. The "Peers tab" is an element of the "Node window".</extracomment>
        <translation type="unfinished">Hiển thị tab ngang hàng</translation>
    </message>
    <message>
        <source>Disable network activity</source>
        <extracomment>A context menu item.</extracomment>
        <translation type="unfinished">Tắt hoạt động mạng</translation>
    </message>
    <message>
        <source>Enable network activity</source>
        <extracomment>A context menu item. The network activity was disabled previously.</extracomment>
        <translation type="unfinished">Bật hoạt động mạng</translation>
    </message>
    <message>
        <source>Pre-syncing Headers (%1%)…</source>
        <translation type="unfinished">Tiền đồng bộ hóa Headers (%1%)…</translation>
    </message>
    <message>
        <source>Error: %1</source>
        <translation type="unfinished">Lỗi: %1</translation>
    </message>
    <message>
        <source>Private key &lt;b&gt;disabled&lt;/b&gt;</source>
        <translation type="unfinished">Khóa riêng tư &lt;b&gt;đã tắt&lt;/b&gt;</translation>
    </message>
    <message>
        <source>Wallet is &lt;b&gt;encrypted&lt;/b&gt; and currently &lt;b&gt;unlocked&lt;/b&gt;</source>
        <translation type="unfinished">Ví thì &lt;b&gt;được mã hóa &lt;/b&gt; và hiện tại &lt;b&gt;đã khóa&lt;/b&gt;</translation>
    </message>
    <message>
        <source>Wallet is &lt;b&gt;encrypted&lt;/b&gt; and currently &lt;b&gt;locked&lt;/b&gt;</source>
        <translation type="unfinished">Ví thì &lt;b&gt;được mã hóa &lt;/b&gt; và hiện tại &lt;b&gt;đã khóa&lt;/b&gt;</translation>
    </message>
    </context>
<context>
    <name>UnitDisplayStatusBarControl</name>
    <message>
        <source>Unit to show amounts in. Click to select another unit.</source>
        <translation type="unfinished">Đơn vị để hiển thị số tiền. Nhấp để chọn đơn vị khác.</translation>
    </message>
</context>
<context>
    <name>CoinControlDialog</name>
    <message>
        <source>Tree mode</source>
        <translation type="unfinished">Chế độ Tree</translation>
    </message>
    <message>
        <source>List mode</source>
        <translation type="unfinished">Chế độ List</translation>
    </message>
    <message>
        <source>Copy transaction &amp;ID and output index</source>
        <translation type="unfinished">Sao chép giao dịch &amp;ID và chỉ mục đầu ra</translation>
    </message>
    <message>
        <source>(no label)</source>
        <translation type="unfinished">(không có nhãn)</translation>
    </message>
    </context>
<context>
    <name>CreateWalletActivity</name>
    <message>
        <source>Too many external signers found</source>
        <translation type="unfinished">Có quá nhiều người ký từ bên ngoài được tìm thấy</translation>
    </message>
</context>
<context>
    <name>LoadWalletsActivity</name>
    <message>
        <source>Load Wallets</source>
        <extracomment>Title of progress window which is displayed when wallets are being loaded.</extracomment>
        <translation type="unfinished">Tải ví</translation>
    </message>
    <message>
        <source>Loading wallets…</source>
        <extracomment>Descriptive text of the load wallets progress window which indicates to the user that wallets are currently being loaded.</extracomment>
        <translation type="unfinished">Đang tải ví…</translation>
    </message>
</context>
<context>
<<<<<<< HEAD
=======
    <name>OpenWalletActivity</name>
    <message>
        <source>default wallet</source>
        <translation type="unfinished">ví mặc định</translation>
    </message>
    <message>
        <source>Open Wallet</source>
        <extracomment>Title of window indicating the progress of opening of a wallet.</extracomment>
        <translation type="unfinished">Mớ ví</translation>
    </message>
    </context>
<context>
>>>>>>> 86d0551a
    <name>RestoreWalletActivity</name>
    <message>
        <source>Restore Wallet</source>
        <extracomment>Title of progress window which is displayed when wallets are being restored.</extracomment>
        <translation type="unfinished">Khôi phục ví</translation>
    </message>
    <message>
        <source>Restoring Wallet &lt;b&gt;%1&lt;/b&gt;…</source>
        <extracomment>Descriptive text of the restore wallets progress window which indicates to the user that wallets are currently being restored.</extracomment>
        <translation type="unfinished">Đang khôi phục ví &lt;b&gt;%1&lt;/b&gt;…</translation>
    </message>
    <message>
        <source>Restore wallet failed</source>
        <extracomment>Title of message box which is displayed when the wallet could not be restored.</extracomment>
        <translation type="unfinished">Khôi phục ví thất bại</translation>
    </message>
    <message>
        <source>Restore wallet warning</source>
        <extracomment>Title of message box which is displayed when the wallet is restored with some warning.</extracomment>
        <translation type="unfinished">Cảnh báo khối phục ví</translation>
    </message>
    <message>
        <source>Restore wallet message</source>
        <extracomment>Title of message box which is displayed when the wallet is successfully restored.</extracomment>
        <translation type="unfinished">Tin nhắn khôi phục ví</translation>
    </message>
</context>
<context>
    <name>WalletController</name>
    <message>
        <source>Close wallet</source>
        <translation type="unfinished">Đông ví</translation>
    </message>
    <message>
        <source>Are you sure you wish to close the wallet &lt;i&gt;%1&lt;/i&gt;?</source>
        <translation type="unfinished">Bạn có chắc chắn muốn đóng ví không &lt;i&gt;%1&lt;/i&gt;?</translation>
    </message>
    <message>
        <source>Close all wallets</source>
        <translation type="unfinished">Đóng tất cả ví</translation>
    </message>
    </context>
<context>
    <name>CreateWalletDialog</name>
    <message>
        <source>Use an external signing device such as a hardware wallet. Configure the external signer script in wallet preferences first.</source>
        <translation type="unfinished">Sử dụng thiết bị ký bên ngoài chẳng hạn như ví phần cứng. Trước tiên, hãy định cấu hình tập lệnh người ký bên ngoài trong tùy chọn ví.</translation>
    </message>
    <message>
        <source>External signer</source>
        <translation type="unfinished">Người ký tên bên ngoài</translation>
    </message>
    <message>
        <source>Compiled without external signing support (required for external signing)</source>
        <extracomment>"External signing" means using devices such as hardware wallets.</extracomment>
        <translation type="unfinished">Được biên dịch mà không có hỗ trợ ký bên ngoài (bắt buộc đối với ký bên ngoài)</translation>
    </message>
</context>
<context>
    <name>EditAddressDialog</name>
    <message>
        <source>Edit Address</source>
        <translation type="unfinished">Sửa địa chỉ</translation>
    </message>
    <message>
        <source>Edit receiving address</source>
        <translation type="unfinished">Chỉnh sửa địa chỉ nhận</translation>
    </message>
    <message>
        <source>Edit sending address</source>
        <translation type="unfinished">Chỉnh sửa địa chỉ gửi</translation>
    </message>
    </context>
<context>
    <name>Intro</name>
    <message numerus="yes">
        <source>%n GB of space available</source>
        <translation type="unfinished">
            <numerusform>%n GB dung lượng khả dụng</numerusform>
        </translation>
    </message>
    <message numerus="yes">
        <source>(of %n GB needed)</source>
        <translation type="unfinished">
            <numerusform>(of %n GB cần thiết)</numerusform>
        </translation>
    </message>
    <message numerus="yes">
        <source>(%n GB needed for full chain)</source>
        <translation type="unfinished">
            <numerusform>(%n GB cần cho toàn blockchain)</numerusform>
        </translation>
    </message>
    <message>
        <source>Choose data directory</source>
        <translation type="unfinished">Chọn đường dẫn dữ liệu</translation>
    </message>
    <message numerus="yes">
        <source>(sufficient to restore backups %n day(s) old)</source>
        <extracomment>Explanatory text on the capability of the current prune target.</extracomment>
        <translation type="unfinished">
            <numerusform>(đủ để khôi phục các bản sao lưu trong %n ngày)</numerusform>
        </translation>
    </message>
    <message>
        <source>Error: Specified data directory "%1" cannot be created.</source>
        <translation type="unfinished">Lỗi: Danh mục data xác định "%1" không thể được tạo.</translation>
    </message>
    <message>
        <source>Welcome</source>
        <translation type="unfinished">Chào mừng</translation>
    </message>
    <message>
        <source>Welcome to %1.</source>
        <translation type="unfinished">Chào mừng bạn đến %1.</translation>
    </message>
    <message>
        <source>As this is the first time the program is launched, you can choose where %1 will store its data.</source>
        <translation type="unfinished">Đây là lần đầu chương trình khởi chạy, bạn có thể chọn nơi %1 sẽ lưu trữ dữ liệu.</translation>
    </message>
    <message>
        <source>Limit block chain storage to</source>
        <translation type="unfinished">Giới hạn lưu trữ chuỗi khối thành</translation>
    </message>
    <message>
        <source>Reverting this setting requires re-downloading the entire blockchain. It is faster to download the full chain first and prune it later. Disables some advanced features.</source>
        <translation type="unfinished">Đảo ngược lại thiết lập này yêu cầu tại lại toàn bộ chuỗi khối. Tải về toàn bộ chuỗi khối trước và loại nó sau đó sẽ nhanh hơn. Vô hiệu hóa một số tính năng nâng cao.</translation>
    </message>
    <message>
        <source>When you click OK, %1 will begin to download and process the full %4 block chain (%2 GB) starting with the earliest transactions in %3 when %4 initially launched.</source>
        <translation type="unfinished">Khi bạn nhấn OK, %1 sẽ bắt đầu tải xuống và xử lý toàn bộ chuỗi chính %4 (%2 GB), bắt đầu từ các giao dịch sớm nhất trong %3 khi %4 được khởi chạy ban đầu.</translation>
    </message>
    </context>
<context>
    <name>HelpMessageDialog</name>
    <message>
        <source>About %1</source>
        <translation type="unfinished">Về %1</translation>
    </message>
    <message>
        <source>Command-line options</source>
        <translation type="unfinished">Tùy chọn dòng lệnh</translation>
    </message>
</context>
<context>
    <name>ShutdownWindow</name>
    <message>
        <source>%1 is shutting down…</source>
        <translation type="unfinished">%1 đang tắt…</translation>
    </message>
    </context>
<context>
    <name>ModalOverlay</name>
    <message>
        <source>Unknown…</source>
        <translation type="unfinished">Không xác định…</translation>
    </message>
    <message>
        <source>calculating…</source>
        <translation type="unfinished">đang tính toán…</translation>
    </message>
    <message>
        <source>Unknown. Syncing Headers (%1, %2%)…</source>
        <translation type="unfinished">Không xác định. Đồng bộ hóa tiêu đề (%1, %2%)…</translation>
    </message>
    <message>
        <source>Unknown. Pre-syncing Headers (%1, %2%)…</source>
        <translation type="unfinished">Không xác định. Tiền đồng bộ hóa Headers (%1, %2%)...</translation>
    </message>
</context>
<context>
    <name>OpenURIDialog</name>
    <message>
        <source>Paste address from clipboard</source>
        <extracomment>Tooltip text for button that allows you to paste an address that is in your clipboard.</extracomment>
        <translation type="unfinished">Dán địa chỉ từ khay nhớ tạm</translation>
    </message>
</context>
<context>
    <name>OptionsDialog</name>
    <message>
        <source>Automatically start %1 after logging in to the system.</source>
        <translation type="unfinished">Tự động bắt đầu %1 sau khi đăng nhập vào hệ thống.</translation>
    </message>
    <message>
        <source>&amp;Start %1 on system login</source>
        <translation type="unfinished">&amp;Bắt đầu %1 trên đăng nhập hệ thống</translation>
    </message>
    <message>
        <source>Enabling pruning significantly reduces the disk space required to store transactions. All blocks are still fully validated. Reverting this setting requires re-downloading the entire blockchain.</source>
        <translation type="unfinished">Cho phép cắt bớt làm giảm đáng kể không gian đĩa cần thiết để lưu trữ các giao dịch. Tất cả các khối vẫn được xác nhận đầy đủ. Hoàn nguyên cài đặt này yêu cầu tải xuống lại toàn bộ chuỗi khối.</translation>
    </message>
    <message>
        <source>Size of &amp;database cache</source>
        <translation type="unfinished">Kích thước bộ nhớ cache của &amp;cơ sở dữ liệu</translation>
    </message>
    <message>
        <source>Number of script &amp;verification threads</source>
        <translation type="unfinished">Số lượng tập lệnh và chuỗi &amp;xác minh</translation>
    </message>
    <message>
        <source>Full path to a %1 compatible script (e.g. C:\Downloads\hwi.exe or /Users/you/Downloads/hwi.py). Beware: malware can steal your coins!</source>
        <translation type="unfinished">Đường dẫn đầy đủ tới một tệp mã tương thích với %1 (ví dụ: C:\Downloads\hwi.exe hoặc /Users/you/Downloads/hwi.py). Cẩn trọng: các phần mềm độc hại có thể đánh cắp tiền của bạn!</translation>
    </message>
    <message>
        <source>IP address of the proxy (e.g. IPv4: 127.0.0.1 / IPv6: ::1)</source>
        <translation type="unfinished">Địa chỉ IP của proxy (e.g. IPv4: 127.0.0.1 / IPv6: ::1)</translation>
    </message>
    <message>
        <source>Options set in this dialog are overridden by the command line:</source>
        <translation type="unfinished">Các tùy chọn trong hộp thoại này bị ghi đè bởi dòng lệnh</translation>
    </message>
    <message>
        <source>Reset all client options to default.</source>
        <translation type="unfinished">Đặt lại tất cả các tùy chọn máy khách về mặc định.</translation>
    </message>
    <message>
        <source>&amp;Network</source>
        <translation type="unfinished">&amp;Mạng</translation>
    </message>
    <message>
        <source>Maximum database cache size. A larger cache can contribute to faster sync, after which the benefit is less pronounced for most use cases. Lowering the cache size will reduce memory usage. Unused mempool memory is shared for this cache.</source>
        <extracomment>Tooltip text for Options window setting that sets the size of the database cache. Explains the corresponding effects of increasing/decreasing this value.</extracomment>
        <translation type="unfinished">Kích thước bộ đệm cơ sở dữ liệu tối đa. Bộ nhớ đệm lớn hơn có thể góp phần đồng bộ hóa nhanh hơn, sau đó lợi ích ít rõ rệt hơn đối với hầu hết các trường hợp sử dụng. Giảm kích thước bộ nhớ cache sẽ làm giảm mức sử dụng bộ nhớ. Bộ nhớ mempool không sử dụng được chia sẻ cho bộ nhớ cache này.</translation>
    </message>
    <message>
        <source>Set the number of script verification threads. Negative values correspond to the number of cores you want to leave free to the system.</source>
        <extracomment>Tooltip text for Options window setting that sets the number of script verification threads. Explains that negative values mean to leave these many cores free to the system.</extracomment>
        <translation type="unfinished">Đặt số lượng chuỗi xác minh tập lệnh. Giá trị âm tương ứng với số lõi bạn muốn để lại miễn phí cho hệ thống.</translation>
    </message>
    <message>
        <source>This allows you or a third party tool to communicate with the node through command-line and JSON-RPC commands.</source>
        <extracomment>Tooltip text for Options window setting that enables the RPC server.</extracomment>
        <translation type="unfinished">Điều này cho phép bạn hoặc công cụ của bên thứ ba giao tiếp với nút thông qua các lệnh dòng lệnh và JSON-RPC.</translation>
    </message>
    <message>
        <source>Enable R&amp;PC server</source>
        <extracomment>An Options window setting to enable the RPC server.</extracomment>
        <translation type="unfinished">Bật máy chủ R&amp;PC</translation>
    </message>
    <message>
        <source>Whether to set subtract fee from amount as default or not.</source>
        <extracomment>Tooltip text for Options window setting that sets subtracting the fee from a sending amount as default.</extracomment>
        <translation type="unfinished">Có đặt trừ phí khỏi số tiền làm mặc định hay không.</translation>
    </message>
    <message>
        <source>Subtract &amp;fee from amount by default</source>
        <extracomment>An Options window setting to set subtracting the fee from a sending amount as default.</extracomment>
        <translation type="unfinished">Trừ &amp;phí khỏi số tiền theo mặc định</translation>
    </message>
    <message>
        <source>Expert</source>
        <translation type="unfinished">Chuyên gia</translation>
    </message>
    <message>
        <source>Enable coin &amp;control features</source>
        <translation type="unfinished">Bật tính năng &amp;kiểm soát và tiền xu</translation>
    </message>
    <message>
        <source>If you disable the spending of unconfirmed change, the change from a transaction cannot be used until that transaction has at least one confirmation. This also affects how your balance is computed.</source>
        <translation type="unfinished">Nếu bạn vô hiệu hóa chi tiêu của thay đổi chưa được xác nhận, thay đổi từ một giao dịch sẽ không thể được sử dụng cho đến khi giao dịch đó có ít nhất một xác nhận. Điều này cũng ảnh hưởng đến cách tính số dư của bạn.</translation>
    </message>
    <message>
        <source>&amp;Spend unconfirmed change</source>
        <translation type="unfinished">&amp;Chi tiêu thay đổi chưa được xác nhận</translation>
    </message>
    <message>
        <source>Enable &amp;PSBT controls</source>
        <extracomment>An options window setting to enable PSBT controls.</extracomment>
        <translation type="unfinished">Bật điều khiển &amp;PSBT</translation>
    </message>
    <message>
        <source>Whether to show PSBT controls.</source>
        <extracomment>Tooltip text for options window setting that enables PSBT controls.</extracomment>
        <translation type="unfinished">Có hiển thị các điều khiển PSBT hay không.</translation>
    </message>
    <message>
        <source>Third-party URLs (e.g. a block explorer) that appear in the transactions tab as context menu items. %s in the URL is replaced by transaction hash. Multiple URLs are separated by vertical bar |.</source>
        <translation type="unfinished">URL của bên thứ ba (ví dụ: trình khám phá khối) xuất hiện trong tab giao dịch dưới dạng các mục menu ngữ cảnh. %s trong URL được thay thế bằng mã băm giao dịch. Nhiều URL được phân tách bằng thanh dọc |. </translation>
    </message>
    <message>
        <source>&amp;Third-party transaction URLs</source>
        <translation type="unfinished">&amp;URL giao dịch của bên thứ ba</translation>
    </message>
    <message>
        <source>Compiled without external signing support (required for external signing)</source>
        <extracomment>"External signing" means using devices such as hardware wallets.</extracomment>
        <translation type="unfinished">Được biên dịch mà không có hỗ trợ ký bên ngoài (bắt buộc đối với ký bên ngoài)</translation>
    </message>
    <message>
        <source>Current settings will be backed up at "%1".</source>
        <extracomment>Text explaining to the user that the client's current settings will be backed up at a specific location. %1 is a stand-in argument for the backup location's path.</extracomment>
        <translation type="unfinished">Các thiết lập hiện tại sẽ được sao lưu tại"%1".</translation>
    </message>
    <message>
        <source>Continue</source>
        <translation type="unfinished">Tiếp tục</translation>
    </message>
    <message>
        <source>Error</source>
        <translation type="unfinished">Lỗi</translation>
    </message>
    </context>
<context>
    <name>OptionsModel</name>
    <message>
        <source>Could not read setting "%1", %2.</source>
        <translation type="unfinished">Không thể đọc thiết lập "%1", %2.</translation>
    </message>
</context>
<context>
    <name>PSBTOperationsDialog</name>
    <message>
        <source>PSBT Operations</source>
        <translation type="unfinished">Các thao tác PSBT</translation>
    </message>
    <message>
        <source>Cannot sign inputs while wallet is locked.</source>
        <translation type="unfinished">Không thể ký đầu vào khi ví bị khóa.</translation>
    </message>
    <message>
        <source>Transaction has %1 unsigned inputs.</source>
        <translation type="unfinished">Giao dịch có %1 đầu vào chưa được ký.</translation>
    </message>
    <message>
        <source>Transaction still needs signature(s).</source>
        <translation type="unfinished">Giao dịch vẫn cần (các) chữ ký.</translation>
    </message>
    <message>
        <source>(But no wallet is loaded.)</source>
        <translation type="unfinished">(Nhưng không có ví nào được tải.)</translation>
    </message>
    </context>
<context>
    <name>PeerTableModel</name>
    <message>
        <source>Age</source>
        <extracomment>Title of Peers Table column which indicates the duration (length of time) since the peer connection started.</extracomment>
        <translation type="unfinished">Tuổi</translation>
    </message>
    <message>
        <source>Address</source>
        <extracomment>Title of Peers Table column which contains the IP/Onion/I2P address of the connected peer.</extracomment>
        <translation type="unfinished">Địa chỉ</translation>
    </message>
    </context>
<context>
    <name>RPCConsole</name>
    <message>
        <source>Whether we relay transactions to this peer.</source>
        <translation type="unfinished">Có nên chuyển tiếp giao dịch đến đồng đẳng này.</translation>
    </message>
    <message>
        <source>Transaction Relay</source>
        <translation type="unfinished">Chuyển tiếp giao dịch</translation>
    </message>
    <message>
        <source>Last Transaction</source>
        <translation type="unfinished">Giao dịch cuối cùng</translation>
    </message>
    <message>
        <source>Whether we relay addresses to this peer.</source>
        <extracomment>Tooltip text for the Address Relay field in the peer details area, which displays whether we relay addresses to this peer (Yes/No).</extracomment>
        <translation type="unfinished">Cho dù chúng tôi chuyển tiếp địa chỉ đến đồng đẳng này.</translation>
    </message>
    <message>
        <source>Address Relay</source>
        <extracomment>Text title for the Address Relay field in the peer details area, which displays whether we relay addresses to this peer (Yes/No).</extracomment>
        <translation type="unfinished">Chuyển tiếp địa chỉ</translation>
    </message>
    <message>
        <source>The total number of addresses received from this peer that were processed (excludes addresses that were dropped due to rate-limiting).</source>
        <extracomment>Tooltip text for the Addresses Processed field in the peer details area, which displays the total number of addresses received from this peer that were processed (excludes addresses that were dropped due to rate-limiting).</extracomment>
        <translation type="unfinished">Tổng số các địa chỉ đã được xử lý thành công nhận được từ người này (ngoại trừ các địa chỉ sụt giảm do giới hạn tốc độ) </translation>
    </message>
    <message>
        <source>The total number of addresses received from this peer that were dropped (not processed) due to rate-limiting.</source>
        <extracomment>Tooltip text for the Addresses Rate-Limited field in the peer details area, which displays the total number of addresses received from this peer that were dropped (not processed) due to rate-limiting.</extracomment>
        <translation type="unfinished">Tổng số các địa chỉ nhận được từ người ngày đã bị sụt giảm (không được xử lý thành công) do giới hạn về tốc độ.</translation>
    </message>
    <message>
        <source>Addresses Processed</source>
        <extracomment>Text title for the Addresses Processed field in the peer details area, which displays the total number of addresses received from this peer that were processed (excludes addresses that were dropped due to rate-limiting).</extracomment>
        <translation type="unfinished">Các địa chỉ đã được xử lý</translation>
    </message>
    <message>
        <source>Addresses Rate-Limited</source>
        <extracomment>Text title for the Addresses Rate-Limited field in the peer details area, which displays the total number of addresses received from this peer that were dropped (not processed) due to rate-limiting.</extracomment>
        <translation type="unfinished">Tỷ lệ địa chỉ có giới hạn</translation>
    </message>
    <message>
        <source>Node window</source>
        <translation type="unfinished">Cửa sổ node</translation>
    </message>
    <message>
        <source>&amp;Copy IP/Netmask</source>
        <extracomment>Context menu action to copy the IP/Netmask of a banned peer. IP/Netmask is the combination of a peer's IP address and its Netmask. For IP address, see: https://en.wikipedia.org/wiki/IP_address.</extracomment>
        <translation type="unfinished">&amp;Sao chép IP/Netmask</translation>
    </message>
    </context>
<context>
    <name>ReceiveCoinsDialog</name>
    <message>
        <source>Base58 (Legacy)</source>
        <translation type="unfinished">Base58 (Di sản)</translation>
    </message>
    <message>
        <source>Not recommended due to higher fees and less protection against typos.</source>
        <translation type="unfinished">Không được khuyến khích vì tốn nhiều phí hơn và ít được bảo vệ trước lỗi chính tả hơn.</translation>
    </message>
    <message>
        <source>Generates an address compatible with older wallets.</source>
        <translation type="unfinished">Tạo một địa chỉ tương thích với các ví cũ hơn.</translation>
    </message>
    <message>
        <source>Generates a native segwit address (BIP-173). Some old wallets don't support it.</source>
        <translation type="unfinished">Tạo một địa chỉ segwit chuyên biệt (BIP-173). Một số ví cũ sẽ không hỗ trợ.</translation>
    </message>
    <message>
        <source>Bech32m (BIP-350) is an upgrade to Bech32, wallet support is still limited.</source>
        <translation type="unfinished">Bech32m (BIP-350) là bản nâng cấp của Bech32, hỗ trợ ví vẫn còn hạn chế.</translation>
    </message>
    </context>
<context>
    <name>ReceiveRequestDialog</name>
    <message>
        <source>Wallet:</source>
        <translation type="unfinished">Ví tiền</translation>
    </message>
    </context>
<context>
    <name>RecentRequestsTableModel</name>
    <message>
        <source>Label</source>
        <translation type="unfinished">Nhãn</translation>
    </message>
    <message>
        <source>(no label)</source>
        <translation type="unfinished">(không có nhãn)</translation>
    </message>
    </context>
<context>
    <name>SendCoinsDialog</name>
    <message>
        <source>Using the fallbackfee can result in sending a transaction that will take several hours or days (or never) to confirm. Consider choosing your fee manually or wait until you have validated the complete chain.</source>
        <translation type="unfinished">Sử dụng fallbackfee có thể dẫn đến việc gửi giao dịch mất vài giờ hoặc vài ngày (hoặc không bao giờ) để xác nhận. Hãy cân nhắc khi tự chọn phí của bạn hoặc đợi cho tới khi bạn xác minh xong chuỗi hoàn chỉnh.</translation>
    </message>
    <message>
        <source>Do you want to create this transaction?</source>
        <extracomment>Message displayed when attempting to create a transaction. Cautionary text to prompt the user to verify that the displayed transaction details represent the transaction the user intends to create.</extracomment>
        <translation type="unfinished">Bạn có muốn tạo giao dịch này không?</translation>
    </message>
    <message>
        <source>Please, review your transaction. You can create and send this transaction or create a Partially Signed Qtum Transaction (PSBT), which you can save or copy and then sign with, e.g., an offline %1 wallet, or a PSBT-compatible hardware wallet.</source>
        <extracomment>Text to inform a user attempting to create a transaction of their current options. At this stage, a user can send their transaction or create a PSBT. This string is displayed when both private keys and PSBT controls are enabled.</extracomment>
        <translation type="unfinished">Vui lòng xem lại giao dịch của bạn. Bạn có thể tạo và gửi giao dịch này hoặc tạo Giao dịch Qtum được ký một phần (PSBT), bạn có thể lưu hoặc sao chép và sau đó ký bằng, ví dụ: ví %1 ngoại tuyến hoặc ví phần cứng tương thích với PSBT.</translation>
    </message>
    <message>
        <source>Unsigned Transaction</source>
        <comment>PSBT copied</comment>
        <extracomment>Caption of "PSBT has been copied" messagebox</extracomment>
        <translation type="unfinished">Giao dịch chưa được ký</translation>
    </message>
    <message>
        <source>The PSBT has been copied to the clipboard. You can also save it.</source>
        <translation type="unfinished">PSBT đã được sao chép vào bảng tạm. Bạn cũng có thế lưu nó lại.</translation>
    </message>
    <message>
        <source>PSBT saved to disk</source>
        <translation type="unfinished">PSBT đã được lưu vào ổ đĩa.</translation>
    </message>
    <message numerus="yes">
        <source>Estimated to begin confirmation within %n block(s).</source>
        <translation type="unfinished">
            <numerusform>Ước tính sẽ bắt đầu xác nhận trong %n khối.</numerusform>
        </translation>
    </message>
    <message>
        <source>(no label)</source>
        <translation type="unfinished">(không có nhãn)</translation>
    </message>
</context>
<context>
    <name>SendCoinsEntry</name>
    <message>
        <source>Paste address from clipboard</source>
        <translation type="unfinished">Dán địa chỉ từ khay nhớ tạm</translation>
    </message>
    </context>
<context>
    <name>SendConfirmationDialog</name>
    <message>
        <source>Send</source>
        <translation type="unfinished">Gửi</translation>
    </message>
    </context>
<context>
    <name>SignVerifyMessageDialog</name>
    <message>
        <source>Paste address from clipboard</source>
        <translation type="unfinished">Dán địa chỉ từ khay nhớ tạm</translation>
    </message>
    </context>
<context>
    <name>SplashScreen</name>
    <message>
        <source>press q to shutdown</source>
        <translation type="unfinished">nhấn q để tắt máy</translation>
    </message>
</context>
<context>
    <name>TransactionDesc</name>
    <message>
        <source>0/unconfirmed, in memory pool</source>
        <extracomment>Text explaining the current status of a transaction, shown in the status field of the details window for this transaction. This status represents an unconfirmed transaction that is in the memory pool.</extracomment>
        <translation type="unfinished">0/xác nhận, ở trong bể bộ nhớ - memory pool</translation>
    </message>
    <message>
        <source>0/unconfirmed, not in memory pool</source>
        <extracomment>Text explaining the current status of a transaction, shown in the status field of the details window for this transaction. This status represents an unconfirmed transaction that is not in the memory pool.</extracomment>
        <translation type="unfinished">0/xác nhận, không ở trong bể bộ nhớ - memory pool</translation>
    </message>
    <message numerus="yes">
        <source>matures in %n more block(s)</source>
        <translation type="unfinished">
            <numerusform>sẽ trưởng thành sau%n khối nữa </numerusform>
        </translation>
    </message>
    </context>
<context>
    <name>TransactionTableModel</name>
    <message>
        <source>Label</source>
        <translation type="unfinished">Nhãn</translation>
    </message>
    <message>
        <source>(no label)</source>
        <translation type="unfinished">(không có nhãn)</translation>
    </message>
    </context>
<context>
    <name>TransactionView</name>
    <message>
        <source>Other</source>
        <translation type="unfinished">Khác</translation>
    </message>
    <message>
        <source>Show in %1</source>
        <extracomment>Transactions table context menu action to show the selected transaction in a third-party block explorer. %1 is a stand-in argument for the URL of the explorer.</extracomment>
        <translation type="unfinished">Hiển thị trong %1</translation>
    </message>
    <message>
        <source>Label</source>
        <translation type="unfinished">Nhãn</translation>
    </message>
    <message>
        <source>Address</source>
        <translation type="unfinished">Địa chỉ</translation>
    </message>
    </context>
<context>
    <name>WalletFrame</name>
    <message>
<<<<<<< HEAD
        <source>Error</source>
        <translation type="unfinished">Lỗi</translation>
=======
        <source>Create a new wallet</source>
        <translation type="unfinished">Tạo một ví mới</translation>
>>>>>>> 86d0551a
    </message>
    </context>
<context>
    <name>WalletModel</name>
    <message>
        <source>Copied to clipboard</source>
        <comment>Fee-bump PSBT saved</comment>
        <translation type="unfinished">Đã sao chép vào bảng tạm.</translation>
    </message>
<<<<<<< HEAD
    </context>
=======
    <message>
        <source>default wallet</source>
        <translation type="unfinished">ví mặc định</translation>
    </message>
</context>
>>>>>>> 86d0551a
<context>
    <name>WalletView</name>
    <message>
        <source>&amp;Export</source>
        <translation type="unfinished">&amp;Xuất</translation>
    </message>
    <message>
        <source>Export the data in the current tab to a file</source>
        <translation type="unfinished">Xuất dữ liệu ở thẻ hiện tại ra tập tin.</translation>
    </message>
    </context>
<context>
    <name>bitcoin-core</name>
    <message>
        <source>Error reading %s! Transaction data may be missing or incorrect. Rescanning wallet.</source>
        <translation type="unfinished">Lỗi khi đọc%s! Dữ liệu giao dịch có thể bị thiếu hoặc không chính xác. Đang quét lại ví.</translation>
    </message>
    <message>
        <source>Invalid or corrupt peers.dat (%s). If you believe this is a bug, please report it to %s. As a workaround, you can move the file (%s) out of the way (rename, move, or delete) to have a new one created on the next start.</source>
        <translation type="unfinished">peers.dat (%s) không hợp lệ hoặc bị hỏng. Nếu bạn cho rằng đây là lỗi, vui lòng báo cáo cho %s. Để giải quyết vấn đề này, bạn có thể di chuyển tệp (%s) ra khỏi (đổi tên, di chuyển hoặc xóa) để tạo tệp mới vào lần bắt đầu tiếp theo.</translation>
    </message>
    <message>
        <source>Prune mode is incompatible with -reindex-chainstate. Use full -reindex instead.</source>
        <translation type="unfinished">Chế độ rút gọn không tương thích với -reindex-chainstate. Sử dụng -reindex ở chế độ đầy đủ.</translation>
    </message>
    <message>
<<<<<<< HEAD
        <source>The block index db contains a legacy 'txindex'. To clear the occupied disk space, run a full -reindex, otherwise ignore this error. This error message will not be displayed again.</source>
        <translation type="unfinished">Chỉ mục khối db chứa một 'txindex' kế thừa. Để xóa dung lượng ổ đĩa bị chiếm dụng, hãy chạy -reindex đầy đủ, nếu không, hãy bỏ qua lỗi này. Thông báo lỗi này sẽ không được hiển thị lại.</translation>
    </message>
    <message>
=======
>>>>>>> 86d0551a
        <source>Unsupported chainstate database format found. Please restart with -reindex-chainstate. This will rebuild the chainstate database.</source>
        <translation type="unfinished">Tìm thấy định dạng cơ sở dữ liệu trạng thái chuỗi không được hỗ trợ. Vui lòng khỏi động lại với -reindex-chainstate. Việc này sẽ tái thiết lập cơ sở dữ liệu trạng thái chuỗi.</translation>
    </message>
    <message>
        <source>Wallet created successfully. The legacy wallet type is being deprecated and support for creating and opening legacy wallets will be removed in the future.</source>
        <translation type="unfinished">Ví đã được tạo thành công. Loại ví Legacy đang bị phản đối và việc hỗ trợ mở các ví Legacy mới sẽ bị loại bỏ trong tương lai</translation>
    </message>
    <message>
        <source>Cannot set -forcednsseed to true when setting -dnsseed to false.</source>
        <translation type="unfinished">Không thể đặt -forcednsseed thành true khi đặt -dnsseed thành false.</translation>
    </message>
    <message>
<<<<<<< HEAD
        <source>The -txindex upgrade started by a previous version cannot be completed. Restart with the previous version or run a full -reindex.</source>
        <translation type="unfinished">Không thể hoàn tất nâng cấp -txindex được bắt đầu bởi phiên bản trước. Khởi động lại với phiên bản trước đó hoặc chạy -reindex đầy đủ.</translation>
    </message>
    <message>
        <source>-reindex-chainstate option is not compatible with -blockfilterindex. Please temporarily disable blockfilterindex while using -reindex-chainstate, or replace -reindex-chainstate with -reindex to fully rebuild all indexes.</source>
        <translation type="unfinished">reindex-chainstate tùy chọn không tương thích với -blockfilterindex. Vui lòng tạp thời vô hiệu hóa blockfilterindex trong khi sử dụng -reindex-chainstate, hoặc thay thế -reindex-chainstate bởi -reindex để tái thiết lập đẩy đủ tất cả các chỉ số.</translation>
    </message>
    <message>
        <source>-reindex-chainstate option is not compatible with -coinstatsindex. Please temporarily disable coinstatsindex while using -reindex-chainstate, or replace -reindex-chainstate with -reindex to fully rebuild all indexes.</source>
        <translation type="unfinished">reindex-chainstate tùy chọn không tương thích với -coinstatsindex. Vui lòng tạp thời vô hiệu hóa coinstatsindex trong khi sử dụng -reindex-chainstate, hoặc thay thế -reindex-chainstate bởi -reindex để tái thiết lập đẩy đủ tất cả các chỉ số.</translation>
    </message>
    <message>
        <source>-reindex-chainstate option is not compatible with -txindex. Please temporarily disable txindex while using -reindex-chainstate, or replace -reindex-chainstate with -reindex to fully rebuild all indexes.</source>
        <translation type="unfinished">reindex-chainstate tùy chọn không tương thích với -txindex. Vui lòng tạp thời vô hiệu hóa txindex trong khi sử dụng -reindex-chainstate, hoặc thay thế -reindex-chainstate bởi -reindex để tái thiết lập đẩy đủ tất cả các chỉ số.</translation>
    </message>
    <message>
=======
>>>>>>> 86d0551a
        <source>Cannot provide specific connections and have addrman find outgoing connections at the same time.</source>
        <translation type="unfinished">Không thể cung cấp các kết nối cụ thể và yêu cầu addrman tìm các kết nối gửi đi cùng một lúc.</translation>
    </message>
    <message>
        <source>Error loading %s: External signer wallet being loaded without external signer support compiled</source>
        <translation type="unfinished">Lỗi khi tải %s: Ví người ký bên ngoài đang được tải mà không có hỗ trợ người ký bên ngoài được biên dịch</translation>
    </message>
    <message>
        <source>Failed to rename invalid peers.dat file. Please move or delete it and try again.</source>
        <translation type="unfinished">Không thể đổi tên tệp ngang hàng không hợp lệ. Vui lòng di chuyển hoặc xóa nó và thử lại.</translation>
    </message>
    <message>
        <source>Unexpected legacy entry in descriptor wallet found. Loading wallet %s

The wallet might have been tampered with or created with malicious intent.
</source>
        <translation type="unfinished">Phát hiện mục thừa kế bất thường trong ví mô tả. Đang tải ví %s

Ví này có thể đã bị can thiệp hoặc tạo ra với ý đồ bất chính.
</translation>
    </message>
    <message>
        <source>Unrecognized descriptor found. Loading wallet %s

The wallet might had been created on a newer version.
Please try running the latest software version.
</source>
        <translation type="unfinished">Phát hiện mô tả không xác định. Đang tải ví %s

Ví này có thể đã được tạo bởi một phiên bản mới hơn.
Vui lòng thử chạy phiên bản phần mềm mới nhất.
</translation>
    </message>
    <message>
<<<<<<< HEAD
        <source>Unsupported category-specific logging level -loglevel=%s. Expected -loglevel=&lt;category&gt;:&lt;loglevel&gt;. Valid categories: %s. Valid loglevels: %s.</source>
        <translation type="unfinished">Mức độ ghi chú theo danh mục không được hỗ trợ -loglevel=%s. Kỳ vọng -loglevel=&lt;category&gt;:&lt;loglevel&gt;. Các danh mục hợp lệ: %s. Các giá trị loglevels hợp lệ: %s.</translation>
    </message>
    <message>
=======
>>>>>>> 86d0551a
        <source>
Unable to cleanup failed migration</source>
        <translation type="unfinished">
Không thể dọn dẹp quá trình chuyển đã thất bại</translation>
    </message>
    <message>
        <source>
Unable to restore backup of wallet.</source>
        <translation type="unfinished">
Không thể khôi phục bản sao lưu của ví.</translation>
    </message>
    <message>
        <source>Block verification was interrupted</source>
        <translation type="unfinished">Việc xác minh khối đã bị gián đoạn</translation>
    </message>
    <message>
        <source>Error reading configuration file: %s</source>
        <translation type="unfinished">Lỗi khi đọc tệp cài đặt cấu hình: %s</translation>
    </message>
    <message>
        <source>Error: Cannot extract destination from the generated scriptpubkey</source>
        <translation type="unfinished">Lỗi: Không thể trích xuất điểm đến trong mã khóa công khai đã tạo</translation>
    </message>
    <message>
        <source>Error: Could not add watchonly tx to watchonly wallet</source>
        <translation type="unfinished">Lỗi: Không thể thêm giao dịch chỉ xem vào ví chỉ xem</translation>
    </message>
    <message>
        <source>Error: Could not delete watchonly transactions</source>
        <translation type="unfinished">Lỗi: Không thể xóa các giao dịch chỉ xem</translation>
    </message>
    <message>
        <source>Error: Failed to create new watchonly wallet</source>
        <translation type="unfinished">Lỗi: Tạo ví chỉ xem mới thất bại</translation>
    </message>
    <message>
        <source>Error: Not all watchonly txs could be deleted</source>
        <translation type="unfinished">Lỗi: Không phải giao dịch chỉ xem nào cũng xóa được</translation>
    </message>
    <message>
        <source>Error: This wallet already uses SQLite</source>
        <translation type="unfinished">Lỗi: Ví này đã dùng SQLite</translation>
    </message>
    <message>
        <source>Error: This wallet is already a descriptor wallet</source>
        <translation type="unfinished">Lỗi: Ví này đã là một ví mô tả</translation>
    </message>
    <message>
        <source>Error: Unable to begin reading all records in the database</source>
        <translation type="unfinished">Lỗi: Không thể bắt đầu việc đọc tất cả bản ghi trong cơ sở dữ liệu</translation>
    </message>
    <message>
        <source>Error: Unable to make a backup of your wallet</source>
        <translation type="unfinished">Lỗi: Không thể tạo bản sao lưu cho ví của bạn</translation>
    </message>
    <message>
        <source>Error: Unable to read all records in the database</source>
        <translation type="unfinished">Lỗi: Không thể đọc tất cả bản ghi trong cơ sở dữ liệu</translation>
    </message>
    <message>
        <source>Error: Unable to remove watchonly address book data</source>
        <translation type="unfinished">Lỗi: Không thể xóa dữ liệu của sổ địa chỉ chỉ xem</translation>
    </message>
    <message>
        <source>Input not found or already spent</source>
        <translation type="unfinished">Đầu vào không được tìm thấy hoặc đã được sử dụng</translation>
    </message>
    <message>
        <source>Insufficient dbcache for block verification</source>
        <translation type="unfinished">Không đủ bộ đệm (dbcache) để xác minh khối</translation>
    </message>
    <message>
        <source>Invalid amount for %s=&lt;amount&gt;: '%s' (must be at least %s)</source>
        <translation type="unfinished">Số lượng không hợp lệ cho %s=&lt;amount&gt;: '%s' (tối thiểu phải là %s)</translation>
    </message>
    <message>
        <source>Invalid amount for %s=&lt;amount&gt;: '%s'</source>
        <translation type="unfinished">Số lượng không hợp lệ cho %s=&lt;amount&gt;: '%s'</translation>
    </message>
    <message>
        <source>Invalid port specified in %s: '%s'</source>
        <translation type="unfinished">Cổng được chỉ định không hợp lệ trong %s: '%s'</translation>
    </message>
    <message>
        <source>Invalid pre-selected input %s</source>
        <translation type="unfinished">Đầu vào được chọn trước không hợp lệ %s</translation>
    </message>
    <message>
        <source>Listening for incoming connections failed (listen returned error %s)</source>
        <translation type="unfinished">Lắng nghe những kết nối thất bại sắp xảy ra (lắng nghe lỗi được trả về %s)</translation>
    </message>
    <message>
        <source>Missing amount</source>
        <translation type="unfinished">Số tiền còn thiếu</translation>
    </message>
    <message>
        <source>Missing solving data for estimating transaction size</source>
        <translation type="unfinished">Thiếu dữ liệu giải quyết để ước tính quy mô giao dịch</translation>
    </message>
    <message>
        <source>No addresses available</source>
        <translation type="unfinished">Không có địa chỉ</translation>
    </message>
    <message>
        <source>Not found pre-selected input %s</source>
        <translation type="unfinished">Đầu vào được chọn trước không tìm thấy %s</translation>
    </message>
    <message>
        <source>Not solvable pre-selected input %s</source>
        <translation type="unfinished">Đầu vào được chọn trước không giải được %s</translation>
    </message>
    <message>
        <source>Specified data directory "%s" does not exist.</source>
        <translation type="unfinished">Đường dẫn dữ liệu được chỉ định "%s" không tồn tại.</translation>
    </message>
    <message>
        <source>Transaction change output index out of range</source>
        <translation type="unfinished">Chỉ số đầu ra thay đổi giao dịch nằm ngoài phạm vi</translation>
    </message>
    <message>
        <source>Transaction needs a change address, but we can't generate it.</source>
        <translation type="unfinished">Giao dịch cần thay đổi địa chỉ, nhưng chúng tôi không thể tạo địa chỉ đó.</translation>
    </message>
    <message>
        <source>Unable to allocate memory for -maxsigcachesize: '%s' MiB</source>
        <translation type="unfinished">Không có khả năng để phân bổ bộ nhớ cho -maxsigcachesize: '%s' MiB</translation>
    </message>
    <message>
        <source>Unable to find UTXO for external input</source>
        <translation type="unfinished">Không thể tìm UTXO cho đầu vào từ bên ngoài</translation>
    </message>
    <message>
        <source>Unable to parse -maxuploadtarget: '%s'</source>
        <translation type="unfinished">Không thể parse -maxuploadtarget '%s</translation>
    </message>
    <message>
        <source>Unable to unload the wallet before migrating</source>
        <translation type="unfinished">Không thể gỡ ví trước khi chuyển</translation>
    </message>
    <message>
<<<<<<< HEAD
        <source>Unsupported global logging level -loglevel=%s. Valid values: %s.</source>
        <translation type="unfinished">Mức độ ghi chú không được hỗ trợ -loglevel=%s. Các giá trị hợp lệ: %s.</translation>
    </message>
    <message>
=======
>>>>>>> 86d0551a
        <source>Settings file could not be read</source>
        <translation type="unfinished">Không thể đọc tệp cài đặt</translation>
    </message>
    <message>
        <source>Settings file could not be written</source>
        <translation type="unfinished">Không thể ghi tệp cài đặt</translation>
    </message>
</context>
</TS><|MERGE_RESOLUTION|>--- conflicted
+++ resolved
@@ -52,14 +52,6 @@
     <message>
         <source>These are your Qtum addresses for sending payments. Always check the amount and the receiving address before sending coins.</source>
         <translation type="unfinished">Các địa chỉ này là các địa chỉ Qtum dùng để thanh toán.Luôn luôn kiểm tra số dư và địa chỉ nhận trước khi gởi chuyển tiền ảo. </translation>
-    </message>
-    <message>
-        <source>&amp;Copy Address</source>
-        <translation type="unfinished">&amp;Sao chép địa chỉ</translation>
-    </message>
-    <message>
-        <source>Copy &amp;Label</source>
-        <translation type="unfinished">Sao chép &amp;Nhãn</translation>
     </message>
     <message>
         <source>&amp;Copy Address</source>
@@ -481,13 +473,8 @@
         <translation type="unfinished">Các địa chỉ đang &amp;nhận</translation>
     </message>
     <message>
-<<<<<<< HEAD
-        <source>Open a Qtum: URI</source>
-        <translation type="unfinished">Mở một Qtum: URI</translation>
-=======
         <source>Open a qtum: URI</source>
         <translation type="unfinished">Mở một qtum: URI</translation>
->>>>>>> 86d0551a
     </message>
     <message>
         <source>Open Wallet</source>
@@ -514,8 +501,6 @@
     <message>
         <source>Close all wallets</source>
         <translation type="unfinished">Đóng tất cả ví</translation>
-<<<<<<< HEAD
-=======
     </message>
     <message>
         <source>Show the %1 help message to get a list with possible Qtum command-line options</source>
@@ -524,19 +509,10 @@
     <message>
         <source>&amp;Mask values</source>
         <translation type="unfinished">&amp;Giá trị mặt nạ</translation>
->>>>>>> 86d0551a
-    </message>
-    <message>
-        <source>Show the %1 help message to get a list with possible Qtum command-line options</source>
-        <translation type="unfinished">Hiển thị %1 tin nhắn hỗ trợ để nhận được danh sách Qtum command-line khả dụng</translation>
-    </message>
-    <message>
-        <source>default wallet</source>
-        <translation type="unfinished">ví mặc định</translation>
-    </message>
-    <message>
-        <source>No wallets available</source>
-        <translation type="unfinished">Không có ví nào</translation>
+    </message>
+    <message>
+        <source>Mask the values in the Overview tab</source>
+        <translation type="unfinished">Che các giá trị trong tab Tổng quan</translation>
     </message>
     <message>
         <source>default wallet</source>
@@ -663,8 +639,6 @@
     </message>
 </context>
 <context>
-<<<<<<< HEAD
-=======
     <name>OpenWalletActivity</name>
     <message>
         <source>default wallet</source>
@@ -677,7 +651,6 @@
     </message>
     </context>
 <context>
->>>>>>> 86d0551a
     <name>RestoreWalletActivity</name>
     <message>
         <source>Restore Wallet</source>
@@ -975,10 +948,6 @@
     <message>
         <source>Continue</source>
         <translation type="unfinished">Tiếp tục</translation>
-    </message>
-    <message>
-        <source>Error</source>
-        <translation type="unfinished">Lỗi</translation>
     </message>
     </context>
 <context>
@@ -1241,13 +1210,8 @@
 <context>
     <name>WalletFrame</name>
     <message>
-<<<<<<< HEAD
-        <source>Error</source>
-        <translation type="unfinished">Lỗi</translation>
-=======
         <source>Create a new wallet</source>
         <translation type="unfinished">Tạo một ví mới</translation>
->>>>>>> 86d0551a
     </message>
     </context>
 <context>
@@ -1257,15 +1221,11 @@
         <comment>Fee-bump PSBT saved</comment>
         <translation type="unfinished">Đã sao chép vào bảng tạm.</translation>
     </message>
-<<<<<<< HEAD
-    </context>
-=======
     <message>
         <source>default wallet</source>
         <translation type="unfinished">ví mặc định</translation>
     </message>
 </context>
->>>>>>> 86d0551a
 <context>
     <name>WalletView</name>
     <message>
@@ -1292,13 +1252,6 @@
         <translation type="unfinished">Chế độ rút gọn không tương thích với -reindex-chainstate. Sử dụng -reindex ở chế độ đầy đủ.</translation>
     </message>
     <message>
-<<<<<<< HEAD
-        <source>The block index db contains a legacy 'txindex'. To clear the occupied disk space, run a full -reindex, otherwise ignore this error. This error message will not be displayed again.</source>
-        <translation type="unfinished">Chỉ mục khối db chứa một 'txindex' kế thừa. Để xóa dung lượng ổ đĩa bị chiếm dụng, hãy chạy -reindex đầy đủ, nếu không, hãy bỏ qua lỗi này. Thông báo lỗi này sẽ không được hiển thị lại.</translation>
-    </message>
-    <message>
-=======
->>>>>>> 86d0551a
         <source>Unsupported chainstate database format found. Please restart with -reindex-chainstate. This will rebuild the chainstate database.</source>
         <translation type="unfinished">Tìm thấy định dạng cơ sở dữ liệu trạng thái chuỗi không được hỗ trợ. Vui lòng khỏi động lại với -reindex-chainstate. Việc này sẽ tái thiết lập cơ sở dữ liệu trạng thái chuỗi.</translation>
     </message>
@@ -1311,25 +1264,6 @@
         <translation type="unfinished">Không thể đặt -forcednsseed thành true khi đặt -dnsseed thành false.</translation>
     </message>
     <message>
-<<<<<<< HEAD
-        <source>The -txindex upgrade started by a previous version cannot be completed. Restart with the previous version or run a full -reindex.</source>
-        <translation type="unfinished">Không thể hoàn tất nâng cấp -txindex được bắt đầu bởi phiên bản trước. Khởi động lại với phiên bản trước đó hoặc chạy -reindex đầy đủ.</translation>
-    </message>
-    <message>
-        <source>-reindex-chainstate option is not compatible with -blockfilterindex. Please temporarily disable blockfilterindex while using -reindex-chainstate, or replace -reindex-chainstate with -reindex to fully rebuild all indexes.</source>
-        <translation type="unfinished">reindex-chainstate tùy chọn không tương thích với -blockfilterindex. Vui lòng tạp thời vô hiệu hóa blockfilterindex trong khi sử dụng -reindex-chainstate, hoặc thay thế -reindex-chainstate bởi -reindex để tái thiết lập đẩy đủ tất cả các chỉ số.</translation>
-    </message>
-    <message>
-        <source>-reindex-chainstate option is not compatible with -coinstatsindex. Please temporarily disable coinstatsindex while using -reindex-chainstate, or replace -reindex-chainstate with -reindex to fully rebuild all indexes.</source>
-        <translation type="unfinished">reindex-chainstate tùy chọn không tương thích với -coinstatsindex. Vui lòng tạp thời vô hiệu hóa coinstatsindex trong khi sử dụng -reindex-chainstate, hoặc thay thế -reindex-chainstate bởi -reindex để tái thiết lập đẩy đủ tất cả các chỉ số.</translation>
-    </message>
-    <message>
-        <source>-reindex-chainstate option is not compatible with -txindex. Please temporarily disable txindex while using -reindex-chainstate, or replace -reindex-chainstate with -reindex to fully rebuild all indexes.</source>
-        <translation type="unfinished">reindex-chainstate tùy chọn không tương thích với -txindex. Vui lòng tạp thời vô hiệu hóa txindex trong khi sử dụng -reindex-chainstate, hoặc thay thế -reindex-chainstate bởi -reindex để tái thiết lập đẩy đủ tất cả các chỉ số.</translation>
-    </message>
-    <message>
-=======
->>>>>>> 86d0551a
         <source>Cannot provide specific connections and have addrman find outgoing connections at the same time.</source>
         <translation type="unfinished">Không thể cung cấp các kết nối cụ thể và yêu cầu addrman tìm các kết nối gửi đi cùng một lúc.</translation>
     </message>
@@ -1364,13 +1298,6 @@
 </translation>
     </message>
     <message>
-<<<<<<< HEAD
-        <source>Unsupported category-specific logging level -loglevel=%s. Expected -loglevel=&lt;category&gt;:&lt;loglevel&gt;. Valid categories: %s. Valid loglevels: %s.</source>
-        <translation type="unfinished">Mức độ ghi chú theo danh mục không được hỗ trợ -loglevel=%s. Kỳ vọng -loglevel=&lt;category&gt;:&lt;loglevel&gt;. Các danh mục hợp lệ: %s. Các giá trị loglevels hợp lệ: %s.</translation>
-    </message>
-    <message>
-=======
->>>>>>> 86d0551a
         <source>
 Unable to cleanup failed migration</source>
         <translation type="unfinished">
@@ -1511,13 +1438,6 @@
         <translation type="unfinished">Không thể gỡ ví trước khi chuyển</translation>
     </message>
     <message>
-<<<<<<< HEAD
-        <source>Unsupported global logging level -loglevel=%s. Valid values: %s.</source>
-        <translation type="unfinished">Mức độ ghi chú không được hỗ trợ -loglevel=%s. Các giá trị hợp lệ: %s.</translation>
-    </message>
-    <message>
-=======
->>>>>>> 86d0551a
         <source>Settings file could not be read</source>
         <translation type="unfinished">Không thể đọc tệp cài đặt</translation>
     </message>
