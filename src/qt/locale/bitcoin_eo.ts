<TS version="2.1" language="eo">
<context>
    <name>AddressBookPage</name>
    <message>
        <source>Right-click to edit address or label</source>
        <translation type="unfinished">Dekstre-klaku por redakti adreson aŭ etikedon</translation>
    </message>
    <message>
        <source>Create a new address</source>
        <translation type="unfinished">Krei novan adreson</translation>
    </message>
    <message>
        <source>&amp;New</source>
        <translation type="unfinished">&amp;Nova</translation>
    </message>
    <message>
        <source>Copy the currently selected address to the system clipboard</source>
        <translation type="unfinished">Kopii elektitan adreson al la tondejo</translation>
    </message>
    <message>
        <source>&amp;Copy</source>
        <translation type="unfinished">&amp;Kopii</translation>
    </message>
    <message>
        <source>C&amp;lose</source>
        <translation type="unfinished">&amp;Fermi</translation>
    </message>
    <message>
        <source>Delete the currently selected address from the list</source>
        <translation type="unfinished">Forigi la elektitan adreson el la listo</translation>
    </message>
    <message>
        <source>Enter address or label to search</source>
        <translation type="unfinished">Tajpu adreson aŭ etikedon por serĉi</translation>
    </message>
    <message>
        <source>Export the data in the current tab to a file</source>
        <translation type="unfinished">Eksporti la datumojn el la aktuala langeto al dosiero</translation>
    </message>
    <message>
        <source>&amp;Export</source>
        <translation type="unfinished">&amp;Eksporti</translation>
    </message>
    <message>
        <source>&amp;Delete</source>
        <translation type="unfinished">&amp;Forigi</translation>
    </message>
    <message>
        <source>Choose the address to send coins to</source>
        <translation type="unfinished">Elekti la adreson por sendi monerojn</translation>
    </message>
    <message>
        <source>Choose the address to receive coins with</source>
        <translation type="unfinished">Elekti la adreson ricevi monerojn kun</translation>
    </message>
    <message>
        <source>C&amp;hoose</source>
        <translation type="unfinished">&amp;Elekti</translation>
    </message>
    <message>
        <source>Sending addresses</source>
        <translation type="unfinished">Sendaj adresoj</translation>
    </message>
    <message>
        <source>Receiving addresses</source>
        <translation type="unfinished">Ricevaj adresoj</translation>
    </message>
    <message>
        <source>These are your Qtum addresses for sending payments. Always check the amount and the receiving address before sending coins.</source>
        <translation type="unfinished">Jen viaj Qtum-adresoj por sendi pagojn. Zorge kontrolu la sumon kaj la alsendan adreson antaŭ ol sendi.</translation>
    </message>
    <message>
        <source>These are your Qtum addresses for receiving payments. Use the 'Create new receiving address' button in the receive tab to create new addresses.
Signing is only possible with addresses of the type 'legacy'.</source>
        <translation type="unfinished">Jen viaj qtumaj adresoj por ricevi pagojn. Estas konsilinde uzi apartan ricevan adreson por ĉiu transakcio.</translation>
    </message>
    <message>
        <source>&amp;Copy Address</source>
        <translation type="unfinished">&amp;Kopii Adreson</translation>
    </message>
    <message>
        <source>Copy &amp;Label</source>
        <translation type="unfinished">Kopii &amp;Etikedon</translation>
    </message>
    <message>
        <source>&amp;Edit</source>
        <translation type="unfinished">&amp;Redakti</translation>
    </message>
    <message>
        <source>Export Address List</source>
        <translation type="unfinished">Eksporti Adresliston</translation>
    </message>
    <message>
<<<<<<< HEAD
        <source>There was an error trying to save the address list to %1. Please try again.</source>
        <extracomment>An error message. %1 is a stand-in argument for the name of the file we attempted to save to.</extracomment>
        <translation type="unfinished">Okazis eraron dum konservo de adreslisto al %1. Bonvolu provi denove.</translation>
    </message>
    <message>
=======
        <source>Comma separated file</source>
        <extracomment>Expanded name of the CSV file format. See: https://en.wikipedia.org/wiki/Comma-separated_values.</extracomment>
        <translation type="unfinished">Perkome disigita dosiero</translation>
    </message>
    <message>
        <source>There was an error trying to save the address list to %1. Please try again.</source>
        <extracomment>An error message. %1 is a stand-in argument for the name of the file we attempted to save to.</extracomment>
        <translation type="unfinished">Okazis eraron dum konservo de adreslisto al %1. Bonvolu provi denove.</translation>
    </message>
    <message>
>>>>>>> ec86f1e9
        <source>Exporting Failed</source>
        <translation type="unfinished">ekspotado malsukcesinta</translation>
    </message>
</context>
<context>
    <name>AddressTableModel</name>
    <message>
        <source>Label</source>
        <translation type="unfinished">Etikedo</translation>
    </message>
    <message>
        <source>Address</source>
        <translation type="unfinished">Adreso</translation>
    </message>
    <message>
        <source>(no label)</source>
        <translation type="unfinished">(neniu etikedo)</translation>
    </message>
</context>
<context>
    <name>AskPassphraseDialog</name>
    <message>
        <source>Passphrase Dialog</source>
        <translation type="unfinished">Dialogo pri pasfrazo</translation>
    </message>
    <message>
        <source>Enter passphrase</source>
        <translation type="unfinished">Enigu pasfrazon</translation>
    </message>
    <message>
        <source>New passphrase</source>
        <translation type="unfinished">Nova pasfrazo</translation>
    </message>
    <message>
        <source>Repeat new passphrase</source>
        <translation type="unfinished">Ripetu la novan pasfrazon</translation>
    </message>
    <message>
        <source>Show passphrase</source>
        <translation type="unfinished">Montri pasfrazon</translation>
    </message>
    <message>
        <source>Show passphrase</source>
        <translation type="unfinished">Montri pasfrazon</translation>
    </message>
    <message>
        <source>Encrypt wallet</source>
        <translation type="unfinished">Ĉifri la monujon</translation>
    </message>
    <message>
        <source>This operation needs your wallet passphrase to unlock the wallet.</source>
        <translation type="unfinished">Ĉi tiu operacio bezonas vian monujan pasfrazon, por malŝlosi la monujon.</translation>
    </message>
    <message>
        <source>Unlock wallet</source>
        <translation type="unfinished">Malŝlosi la monujon</translation>
    </message>
    <message>
        <source>Change passphrase</source>
        <translation type="unfinished">Ŝanĝi la pasfrazon</translation>
    </message>
    <message>
        <source>Confirm wallet encryption</source>
        <translation type="unfinished">Konfirmo de ĉifrado de la monujo</translation>
    </message>
    <message>
        <source>Warning: If you encrypt your wallet and lose your passphrase, you will &lt;b&gt;LOSE ALL OF YOUR QTUMS&lt;/b&gt;!</source>
        <translation type="unfinished">Atentu! Se vi ĉifras vian monujon kaj perdas la pasfrazon, vi &lt;b&gt;PERDOS LA TUTON DE VIA QTUMO&lt;b&gt;!</translation>
    </message>
    <message>
        <source>Are you sure you wish to encrypt your wallet?</source>
        <translation type="unfinished">Ĉu vi certas, ke vi volas ĉifri la monujon?</translation>
    </message>
    <message>
        <source>Wallet encrypted</source>
        <translation type="unfinished">La monujo estas ĉifrita</translation>
    </message>
    <message>
        <source>Enter the new passphrase for the wallet.&lt;br/&gt;Please use a passphrase of &lt;b&gt;ten or more random characters&lt;/b&gt;, or &lt;b&gt;eight or more words&lt;/b&gt;.</source>
        <translation type="unfinished">Enigi la novan pasfrazon por la monujo. &lt;br/&gt;Bonvolu uzi pasfrazon de &lt;b&gt;dek aŭ pli hazardaj signoj&lt;/b&gt;, aŭ &lt;b&gt;ok aŭ pli vortoj&lt;/b&gt;.</translation>
    </message>
    <message>
        <source>Enter the old passphrase and new passphrase for the wallet.</source>
        <translation type="unfinished">Enigi la malnovan pasfrazon kaj la novan pasfrazon por la monujo.</translation>
    </message>
    <message>
        <source>Wallet to be encrypted</source>
        <translation type="unfinished">Monujo ĉifriĝota</translation>
    </message>
    <message>
        <source>Your wallet is about to be encrypted. </source>
        <translation type="unfinished">Via monujo estas ĉifriĝota.</translation>
    </message>
    <message>
        <source>Your wallet is now encrypted. </source>
        <translation type="unfinished">Via monujo ĵus estas ĉifrata.</translation>
    </message>
    <message>
        <source>IMPORTANT: Any previous backups you have made of your wallet file should be replaced with the newly generated, encrypted wallet file. For security reasons, previous backups of the unencrypted wallet file will become useless as soon as you start using the new, encrypted wallet.</source>
        <translation type="unfinished">GRAVE: antaŭaj sekur-kopioj de via monujo-dosiero estas forigindaj kiam vi havas nove kreitan ĉifritan monujo-dosieron. Pro sekureco, antaŭaj kopioj de la neĉifrita dosiero ne plu funkcios tuj kiam vi ekuzos la novan ĉifritan dosieron.</translation>
    </message>
    <message>
        <source>Wallet encryption failed</source>
        <translation type="unfinished">Ĉifrado de la monujo fiaskis</translation>
    </message>
    <message>
        <source>Wallet encryption failed due to an internal error. Your wallet was not encrypted.</source>
        <translation type="unfinished">Ĉifrado de monujo fiaskis pro interna eraro. Via monujo ne estas ĉifrita.</translation>
    </message>
    <message>
        <source>The supplied passphrases do not match.</source>
        <translation type="unfinished">La pasfrazoj entajpitaj ne samas.</translation>
    </message>
    <message>
        <source>Wallet unlock failed</source>
        <translation type="unfinished">Malŝloso de la monujo fiaskis</translation>
    </message>
    <message>
        <source>The passphrase entered for the wallet decryption was incorrect.</source>
        <translation type="unfinished">La pasfrazo enigita por ĉifrado de monujo ne ĝustas.</translation>
    </message>
    <message>
        <source>Wallet passphrase was successfully changed.</source>
        <translation type="unfinished">Vi sukcese ŝanĝis la pasfrazon de la monujo.</translation>
    </message>
    <message>
        <source>Warning: The Caps Lock key is on!</source>
        <translation type="unfinished">Atentu: la majuskla baskulo estas ŝaltita!</translation>
    </message>
</context>
<context>
    <name>BanTableModel</name>
    <message>
        <source>Banned Until</source>
        <translation type="unfinished">Ekzilita Ĝis</translation>
    </message>
</context>
<context>
<<<<<<< HEAD
    <name>QtumApplication</name>
=======
    <name>BitcoinApplication</name>
>>>>>>> ec86f1e9
    <message>
        <source>A fatal error occurred. %1 can no longer continue safely and will quit.</source>
        <translation type="unfinished">Neriparebla eraro okazis. %1 ne plu sekure povas daŭri kaj ĝi ĉesiĝos.</translation>
    </message>
    </context>
<context>
    <name>QObject</name>
    <message>
        <source>Error: Specified data directory "%1" does not exist.</source>
        <translation type="unfinished">Eraro: la elektita dosierujo por datumoj "%1" ne ekzistas.</translation>
    </message>
    <message>
        <source>Error: %1</source>
        <translation type="unfinished">Eraro: %1</translation>
    </message>
<<<<<<< HEAD
    <message>
        <source>unknown</source>
        <translation type="unfinished">nekonata</translation>
    </message>
    <message>
        <source>Amount</source>
        <translation type="unfinished">Sumo</translation>
    </message>
    <message>
        <source>None</source>
        <translation type="unfinished">Neniu</translation>
    </message>
    <message>
        <source>N/A</source>
        <translation type="unfinished">neaplikebla</translation>
    </message>
    <message numerus="yes">
        <source>%n second(s)</source>
        <translation>
            <numerusform />
            <numerusform />
        </translation>
    </message>
    <message numerus="yes">
        <source>%n minute(s)</source>
        <translation>
            <numerusform />
            <numerusform />
        </translation>
    </message>
    <message numerus="yes">
        <source>%n hour(s)</source>
        <translation type="unfinished">
            <numerusform />
            <numerusform />
        </translation>
    </message>
    <message numerus="yes">
        <source>%n day(s)</source>
        <translation type="unfinished">
            <numerusform />
            <numerusform />
        </translation>
    </message>
    <message numerus="yes">
        <source>%n week(s)</source>
        <translation type="unfinished">
            <numerusform />
            <numerusform />
        </translation>
    </message>
    <message>
        <source>%1 and %2</source>
        <translation type="unfinished">%1 kaj %2</translation>
=======
    <message>
        <source>unknown</source>
        <translation type="unfinished">nekonata</translation>
    </message>
    <message>
        <source>Amount</source>
        <translation type="unfinished">Sumo</translation>
    </message>
    <message>
        <source>None</source>
        <translation type="unfinished">Neniu</translation>
    </message>
    <message>
        <source>N/A</source>
        <translation type="unfinished">neaplikebla</translation>
    </message>
    <message numerus="yes">
        <source>%n second(s)</source>
        <translation type="unfinished">
            <numerusform />
            <numerusform />
        </translation>
    </message>
    <message numerus="yes">
        <source>%n minute(s)</source>
        <translation type="unfinished">
            <numerusform />
            <numerusform />
        </translation>
    </message>
    <message numerus="yes">
        <source>%n hour(s)</source>
        <translation type="unfinished">
            <numerusform />
            <numerusform />
        </translation>
    </message>
    <message numerus="yes">
        <source>%n day(s)</source>
        <translation type="unfinished">
            <numerusform />
            <numerusform />
        </translation>
    </message>
    <message numerus="yes">
        <source>%n week(s)</source>
        <translation type="unfinished">
            <numerusform />
            <numerusform />
        </translation>
    </message>
    <message>
        <source>%1 and %2</source>
        <translation type="unfinished">%1 kaj %2</translation>
    </message>
    <message numerus="yes">
        <source>%n year(s)</source>
        <translation type="unfinished">
            <numerusform />
            <numerusform />
        </translation>
    </message>
    </context>
<context>
    <name>bitcoin-core</name>
    <message>
        <source>This is a pre-release test build - use at your own risk - do not use for mining or merchant applications</source>
        <translation type="unfinished">Tiu ĉi estas antaŭeldona testa versio - uzu laŭ via propra risko - ne uzu por minado aŭ por aplikaĵoj por vendistoj</translation>
    </message>
    <message>
        <source>Warning: We do not appear to fully agree with our peers! You may need to upgrade, or other nodes may need to upgrade.</source>
        <translation type="unfinished">Averto: ŝajne ni ne tute konsentas kun niaj samtavolanoj! Eble vi devas ĝisdatigi vian klienton, aŭ eble aliaj nodoj faru same.</translation>
    </message>
    <message>
        <source>Corrupted block database detected</source>
        <translation type="unfinished">Difektita blokdatumbazo trovita</translation>
    </message>
    <message>
        <source>Do you want to rebuild the block database now?</source>
        <translation type="unfinished">Ĉu vi volas rekonstrui la blokdatumbazon nun?</translation>
>>>>>>> ec86f1e9
    </message>
    <message numerus="yes">
        <source>%n year(s)</source>
        <translation type="unfinished">
            <numerusform />
            <numerusform />
        </translation>
    </message>
    </context>
<context>
    <name>QtumGUI</name>
    <message>
        <source>Done loading</source>
        <translation type="unfinished">Ŝargado finiĝis</translation>
    </message>
    <message>
        <source>Error initializing block database</source>
        <translation type="unfinished">Eraro dum pravalorizado de blokdatumbazo</translation>
    </message>
    <message>
        <source>Error initializing wallet database environment %s!</source>
        <translation type="unfinished">Eraro dum pravalorizado de monuj-datumbaza ĉirkaŭaĵo %s!</translation>
    </message>
    <message>
        <source>Error loading block database</source>
        <translation type="unfinished">Eraro dum ŝargado de blokdatumbazo</translation>
    </message>
    <message>
        <source>Error opening block database</source>
        <translation type="unfinished">Eraro dum malfermado de blokdatumbazo</translation>
    </message>
    <message>
        <source>Failed to listen on any port. Use -listen=0 if you want this.</source>
        <translation type="unfinished">Ne sukcesis aŭskulti ajnan pordon. Uzu -listen=0 se tion vi volas.</translation>
    </message>
    <message>
        <source>Incorrect or no genesis block found. Wrong datadir for network?</source>
        <translation type="unfinished">Geneza bloko aŭ netrovita aŭ neĝusta. Ĉu eble la datadir de la reto malĝustas?</translation>
    </message>
    <message>
        <source>Insufficient funds</source>
        <translation type="unfinished">Nesufiĉa mono</translation>
    </message>
    <message>
        <source>Not enough file descriptors available.</source>
        <translation type="unfinished">Nesufiĉa nombro de dosierpriskribiloj disponeblas.</translation>
    </message>
    <message>
        <source>Signing transaction failed</source>
        <translation type="unfinished">Subskriba transakcio fiaskis</translation>
    </message>
    <message>
        <source>This is experimental software.</source>
        <translation type="unfinished">ĝi estas eksperimenta programo</translation>
    </message>
    <message>
        <source>Transaction amount too small</source>
        <translation type="unfinished">Transakcia sumo tro malgranda</translation>
    </message>
    <message>
        <source>Transaction too large</source>
        <translation type="unfinished">Transakcio estas tro granda</translation>
    </message>
    <message>
        <source>Unknown network specified in -onlynet: '%s'</source>
        <translation type="unfinished">Nekonata reto specifita en -onlynet: '%s'</translation>
    </message>
    </context>
<context>
    <name>BitcoinGUI</name>
    <message>
        <source>&amp;Overview</source>
        <translation type="unfinished">&amp;Superrigardo</translation>
    </message>
    <message>
        <source>Show general overview of wallet</source>
        <translation type="unfinished">Vidigi ĝeneralan superrigardon de la monujo</translation>
    </message>
    <message>
        <source>&amp;Transactions</source>
        <translation type="unfinished">&amp;Transakcioj</translation>
    </message>
    <message>
        <source>Browse transaction history</source>
        <translation type="unfinished">Esplori historion de transakcioj</translation>
    </message>
    <message>
        <source>E&amp;xit</source>
        <translation type="unfinished">&amp;Eliri</translation>
    </message>
    <message>
        <source>Quit application</source>
        <translation type="unfinished">Eliri la aplikaĵon</translation>
    </message>
    <message>
        <source>&amp;About %1</source>
        <translation type="unfinished">&amp;Pri %1</translation>
<<<<<<< HEAD
    </message>
    <message>
        <source>Show information about %1</source>
        <translation type="unfinished">Montri informojn pri %1</translation>
    </message>
    <message>
        <source>About &amp;Qt</source>
        <translation>Pri &amp;Qt</translation>
=======
>>>>>>> ec86f1e9
    </message>
    <message>
        <source>Show information about %1</source>
        <translation type="unfinished">Montri informojn pri %1</translation>
    </message>
    <message>
<<<<<<< HEAD
=======
        <source>About &amp;Qt</source>
        <translation type="unfinished">Pri &amp;Qt</translation>
    </message>
    <message>
        <source>Show information about Qt</source>
        <translation type="unfinished">Vidigi informojn pri Qt</translation>
    </message>
    <message>
>>>>>>> ec86f1e9
        <source>Modify configuration options for %1</source>
        <translation type="unfinished">Ŝanĝi agordojn por %1</translation>
    </message>
    <message>
        <source>Create a new wallet</source>
        <translation type="unfinished">Krei novan monujon</translation>
    </message>
    <message>
        <source>Wallet:</source>
        <translation type="unfinished">Monujo:</translation>
    </message>
    <message>
        <source>Network activity disabled.</source>
        <extracomment>A substring of the tooltip.</extracomment>
        <translation type="unfinished">Retaj agadoj malebliĝas.</translation>
    </message>
    <message>
        <source>Send coins to a Qtum address</source>
<<<<<<< HEAD
        <translation>Sendi monon al Qtum-adreso</translation>
=======
        <translation type="unfinished">Sendi monon al Qtum-adreso</translation>
>>>>>>> ec86f1e9
    </message>
    <message>
        <source>Backup wallet to another location</source>
        <translation type="unfinished">Krei alilokan sekurkopion de monujo</translation>
    </message>
    <message>
        <source>Change the passphrase used for wallet encryption</source>
<<<<<<< HEAD
        <translation>Ŝanĝi la pasfrazon por ĉifri la monujon</translation>
=======
        <translation type="unfinished">Ŝanĝi la pasfrazon por ĉifri la monujon</translation>
>>>>>>> ec86f1e9
    </message>
    <message>
        <source>&amp;Send</source>
        <translation type="unfinished">&amp;Sendi</translation>
    </message>
    <message>
        <source>&amp;Receive</source>
        <translation type="unfinished">&amp;Ricevi</translation>
    </message>
    <message>
        <source>Encrypt the private keys that belong to your wallet</source>
        <translation type="unfinished">Ĉifri la privatajn ŝlosilojn de via monujo</translation>
    </message>
    <message>
        <source>Sign messages with your Qtum addresses to prove you own them</source>
<<<<<<< HEAD
        <translation>Subskribi mesaĝojn per via Qtum-adresoj por pravigi, ke vi estas la posedanto</translation>
    </message>
    <message>
        <source>Verify messages to ensure they were signed with specified Qtum addresses</source>
        <translation>Kontroli mesaĝojn por kontroli ĉu ili estas subskribitaj per specifaj Qtum-adresoj</translation>
=======
        <translation type="unfinished">Subskribi mesaĝojn per via Qtum-adresoj por pravigi, ke vi estas la posedanto</translation>
    </message>
    <message>
        <source>Verify messages to ensure they were signed with specified Qtum addresses</source>
        <translation type="unfinished">Kontroli mesaĝojn por kontroli ĉu ili estas subskribitaj per specifaj Qtum-adresoj</translation>
>>>>>>> ec86f1e9
    </message>
    <message>
        <source>&amp;File</source>
        <translation type="unfinished">&amp;Dosiero</translation>
    </message>
    <message>
        <source>&amp;Settings</source>
        <translation type="unfinished">&amp;Agordoj</translation>
    </message>
    <message>
        <source>&amp;Help</source>
        <translation type="unfinished">&amp;Helpo</translation>
    </message>
    <message>
        <source>Tabs toolbar</source>
        <translation type="unfinished">Langeto-breto</translation>
    </message>
    <message>
        <source>Request payments (generates QR codes and qtum: URIs)</source>
        <translation type="unfinished">Peti pagon (kreas QR-kodojn kaj URI-ojn kun prefikso qtum:)</translation>
    </message>
    <message>
        <source>Show the list of used sending addresses and labels</source>
        <translation type="unfinished">Vidigi la liston de uzitaj sendaj adresoj kaj etikedoj</translation>
    </message>
    <message>
        <source>Show the list of used receiving addresses and labels</source>
        <translation type="unfinished">Vidigi la liston de uzitaj ricevaj adresoj kaj etikedoj</translation>
    </message>
    <message>
        <source>&amp;Command-line options</source>
        <translation type="unfinished">&amp;Komandliniaj agordaĵoj</translation>
    </message>
    <message numerus="yes">
        <source>Processed %n block(s) of transaction history.</source>
<<<<<<< HEAD
        <translation>
=======
        <translation type="unfinished">
>>>>>>> ec86f1e9
            <numerusform />
            <numerusform />
        </translation>
    </message>
    <message>
        <source>%1 behind</source>
        <translation type="unfinished">mankas %1</translation>
    </message>
    <message>
        <source>Last received block was generated %1 ago.</source>
        <translation type="unfinished">Lasta ricevita bloko kreiĝis antaŭ %1.</translation>
    </message>
    <message>
        <source>Transactions after this will not yet be visible.</source>
        <translation type="unfinished">Transakcioj por tio ankoraŭ ne videblas.</translation>
    </message>
    <message>
        <source>Error</source>
        <translation type="unfinished">Eraro</translation>
    </message>
    <message>
        <source>Warning</source>
        <translation type="unfinished">Averto</translation>
    </message>
    <message>
        <source>Information</source>
        <translation type="unfinished">Informoj</translation>
    </message>
    <message>
        <source>Up to date</source>
        <translation type="unfinished">Ĝisdata</translation>
    </message>
    <message>
        <source>Open Wallet</source>
        <translation type="unfinished">Malfermi la Monujon</translation>
    </message>
    <message>
        <source>Open a wallet</source>
        <translation type="unfinished">Malfermi monujon</translation>
    </message>
    <message>
        <source>Close wallet</source>
        <translation type="unfinished">Fermi monujon</translation>
    </message>
    <message>
        <source>Close all wallets</source>
        <translation type="unfinished">Fermi ĉiujn monujojn</translation>
    </message>
    <message>
        <source>default wallet</source>
        <translation type="unfinished">defaŭlta monujo</translation>
    </message>
    <message>
        <source>Open Wallet</source>
        <translation type="unfinished">Malfermi la Monujon</translation>
    </message>
    <message>
        <source>Open a wallet</source>
        <translation type="unfinished">Malfermi monujon</translation>
    </message>
    <message>
        <source>Close wallet</source>
        <translation type="unfinished">Fermi monujon</translation>
    </message>
    <message>
        <source>Close all wallets</source>
        <translation type="unfinished">Fermi ĉiujn monujojn</translation>
    </message>
    <message>
        <source>default wallet</source>
        <translation type="unfinished">defaŭlta monujo</translation>
    </message>
    <message>
        <source>&amp;Window</source>
        <translation type="unfinished">&amp;Fenestro</translation>
<<<<<<< HEAD
    </message>
    <message>
        <source>Zoom</source>
        <translation type="unfinished">Zomi</translation>
    </message>
    <message>
=======
    </message>
    <message>
        <source>Zoom</source>
        <translation type="unfinished">Zomi</translation>
    </message>
    <message>
>>>>>>> ec86f1e9
        <source>Main Window</source>
        <translation type="unfinished">Ĉefa Fenestro</translation>
    </message>
    <message numerus="yes">
        <source>%n active connection(s) to Qtum network.</source>
        <extracomment>A substring of the tooltip.</extracomment>
        <translation type="unfinished">
            <numerusform />
            <numerusform />
        </translation>
    </message>
    <message>
        <source>Error: %1</source>
        <translation type="unfinished">Eraro: %1</translation>
    </message>
    <message>
        <source>Warning: %1</source>
        <translation type="unfinished">Averto: %1</translation>
    </message>
    <message>
        <source>Date: %1
</source>
        <translation type="unfinished">Dato: %1
</translation>
    </message>
    <message>
        <source>Amount: %1
</source>
        <translation type="unfinished">Sumo: %1
</translation>
    </message>
    <message>
        <source>Wallet: %1
</source>
        <translation type="unfinished">Monujo: %1
</translation>
    </message>
    <message>
        <source>Type: %1
</source>
        <translation type="unfinished">Tipo: %1
</translation>
    </message>
    <message>
        <source>Label: %1
</source>
        <translation type="unfinished">Etikedo: %1
</translation>
    </message>
    <message>
        <source>Address: %1
</source>
        <translation type="unfinished">Adreso: %1
</translation>
    </message>
    <message>
        <source>Sent transaction</source>
        <translation type="unfinished">Sendita transakcio</translation>
    </message>
    <message>
        <source>Incoming transaction</source>
        <translation type="unfinished">Envenanta transakcio</translation>
    </message>
    <message>
        <source>Wallet is &lt;b&gt;encrypted&lt;/b&gt; and currently &lt;b&gt;unlocked&lt;/b&gt;</source>
        <translation type="unfinished">Monujo estas &lt;b&gt;ĉifrita&lt;/b&gt; kaj aktuale &lt;b&gt;malŝlosita&lt;/b&gt;</translation>
    </message>
    <message>
        <source>Wallet is &lt;b&gt;encrypted&lt;/b&gt; and currently &lt;b&gt;locked&lt;/b&gt;</source>
        <translation type="unfinished">Monujo estas &lt;b&gt;ĉifrita&lt;/b&gt; kaj aktuale &lt;b&gt;ŝlosita&lt;/b&gt;</translation>
    </message>
    <message>
        <source>Original message:</source>
        <translation type="unfinished">Originala mesaĝo:</translation>
    </message>
</context>
<context>
    <name>CoinControlDialog</name>
    <message>
        <source>Coin Selection</source>
        <translation type="unfinished">Monero-Elektaĵo</translation>
    </message>
    <message>
        <source>Quantity:</source>
        <translation type="unfinished">Kvanto:</translation>
    </message>
    <message>
        <source>Bytes:</source>
        <translation type="unfinished">Bajtoj:</translation>
    </message>
    <message>
        <source>Amount:</source>
        <translation type="unfinished">Sumo:</translation>
    </message>
    <message>
        <source>Fee:</source>
        <translation type="unfinished">Krompago:</translation>
    </message>
    <message>
        <source>Dust:</source>
        <translation type="unfinished">Polvo:</translation>
    </message>
    <message>
        <source>After Fee:</source>
        <translation type="unfinished">Post krompago:</translation>
    </message>
    <message>
        <source>Change:</source>
        <translation type="unfinished">Restmono:</translation>
    </message>
    <message>
        <source>(un)select all</source>
        <translation type="unfinished">(mal)elekti ĉion</translation>
    </message>
    <message>
        <source>Tree mode</source>
        <translation type="unfinished">Arboreĝimo</translation>
    </message>
    <message>
        <source>List mode</source>
        <translation type="unfinished">Listreĝimo</translation>
    </message>
    <message>
        <source>Amount</source>
        <translation type="unfinished">Sumo</translation>
    </message>
    <message>
        <source>Received with label</source>
        <translation type="unfinished">Ricevita kun etikedo</translation>
    </message>
    <message>
        <source>Received with address</source>
        <translation type="unfinished">Ricevita kun adreso</translation>
    </message>
    <message>
        <source>Date</source>
        <translation type="unfinished">Dato</translation>
    </message>
    <message>
        <source>Confirmations</source>
        <translation type="unfinished">Konfirmoj</translation>
    </message>
    <message>
        <source>Confirmed</source>
        <translation type="unfinished">Konfirmita</translation>
    </message>
    <message>
        <source>Copy amount</source>
        <translation type="unfinished">Kopii sumon</translation>
    </message>
    <message>
        <source>Copy quantity</source>
        <translation type="unfinished">Kopii kvanton</translation>
    </message>
    <message>
        <source>Copy fee</source>
        <translation type="unfinished">Kopii krompagon</translation>
    </message>
    <message>
        <source>Copy after fee</source>
        <translation type="unfinished">Kopii post krompago</translation>
    </message>
    <message>
        <source>Copy bytes</source>
        <translation type="unfinished">Kopii bajtojn</translation>
    </message>
    <message>
        <source>Copy dust</source>
        <translation type="unfinished">Kopii polvon</translation>
    </message>
    <message>
        <source>Copy change</source>
        <translation type="unfinished">Kopii restmonon</translation>
    </message>
    <message>
        <source>(%1 locked)</source>
        <translation type="unfinished">(%1 ŝlosita)</translation>
    </message>
    <message>
        <source>yes</source>
        <translation type="unfinished">jes</translation>
    </message>
    <message>
        <source>no</source>
        <translation type="unfinished">ne</translation>
    </message>
    <message>
        <source>(no label)</source>
        <translation type="unfinished">(neniu etikedo)</translation>
    </message>
    <message>
        <source>change from %1 (%2)</source>
        <translation type="unfinished">restmono de %1 (%2)</translation>
    </message>
    <message>
        <source>(change)</source>
        <translation type="unfinished">(restmono)</translation>
    </message>
</context>
<context>
    <name>CreateWalletActivity</name>
    <message>
<<<<<<< HEAD
=======
        <source>Create Wallet</source>
        <extracomment>Title of window indicating the progress of creation of a new wallet.</extracomment>
        <translation type="unfinished">Krei Monujon</translation>
    </message>
    <message>
>>>>>>> ec86f1e9
        <source>Create wallet failed</source>
        <translation type="unfinished">Krei monujon malsukcesis</translation>
    </message>
    <message>
        <source>Create wallet warning</source>
        <translation type="unfinished">Averto pro krei monujon</translation>
    </message>
    </context>
<context>
    <name>OpenWalletActivity</name>
    <message>
        <source>Open wallet failed</source>
        <translation type="unfinished">Malfermi monujon malsukcesis</translation>
    </message>
    <message>
        <source>Open wallet warning</source>
        <translation type="unfinished">Malfermi monujon averto</translation>
    </message>
    <message>
        <source>default wallet</source>
        <translation type="unfinished">defaŭlta monujo</translation>
    </message>
<<<<<<< HEAD
=======
    <message>
        <source>Open Wallet</source>
        <extracomment>Title of window indicating the progress of opening of a wallet.</extracomment>
        <translation type="unfinished">Malfermi la Monujon</translation>
    </message>
>>>>>>> ec86f1e9
    </context>
<context>
    <name>WalletController</name>
    <message>
        <source>Close wallet</source>
        <translation type="unfinished">Fermi monujon</translation>
    </message>
    <message>
        <source>Close all wallets</source>
        <translation type="unfinished">Fermi ĉiujn monujojn</translation>
    </message>
    </context>
<context>
    <name>CreateWalletDialog</name>
    <message>
        <source>Create Wallet</source>
        <translation type="unfinished">Krei Monujon</translation>
    </message>
    <message>
        <source>Wallet Name</source>
        <translation type="unfinished">Monujo-Nomo</translation>
    </message>
    <message>
        <source>Wallet</source>
        <translation type="unfinished">Monujo</translation>
    </message>
    <message>
        <source>Encrypt Wallet</source>
        <translation type="unfinished">Ĉifri Monujon</translation>
    </message>
    <message>
        <source>Disable private keys for this wallet. Wallets with private keys disabled will have no private keys and cannot have an HD seed or imported private keys. This is ideal for watch-only wallets.</source>
        <translation type="unfinished">Malebligi privatajn ŝlosilojn por ĉi tiu monujo. Monujoj kun malebligitaj privataj ŝlosiloj ne havos privatajn ŝlosilojn, kaj povas havi nek HD-semon nek importatajn privatajn ŝlosilojn. Ĉi tio estas ideale por nurspektaj monujoj.</translation>
    </message>
    <message>
        <source>Disable Private Keys</source>
        <translation type="unfinished">Malebligi Privatajn Ŝlosilojn</translation>
    </message>
    <message>
        <source>Create</source>
        <translation type="unfinished">Krei</translation>
    </message>
    </context>
<context>
    <name>EditAddressDialog</name>
    <message>
        <source>Edit Address</source>
        <translation type="unfinished">Redakti Adreson</translation>
    </message>
    <message>
        <source>&amp;Label</source>
        <translation type="unfinished">&amp;Etikedo</translation>
    </message>
    <message>
        <source>The label associated with this address list entry</source>
        <translation type="unfinished">La etikedo ligita al tiu ĉi adreslistero</translation>
    </message>
    <message>
        <source>The address associated with this address list entry. This can only be modified for sending addresses.</source>
        <translation type="unfinished">La adreso ligita al tiu ĉi adreslistero. Eblas modifi tion nur por sendaj adresoj.</translation>
    </message>
    <message>
        <source>&amp;Address</source>
        <translation type="unfinished">&amp;Adreso</translation>
    </message>
    <message>
        <source>New sending address</source>
        <translation type="unfinished">Nova adreso por sendi</translation>
    </message>
    <message>
        <source>Edit receiving address</source>
        <translation type="unfinished">Redakti adreson por ricevi</translation>
    </message>
    <message>
        <source>Edit sending address</source>
        <translation type="unfinished">Redakti adreson por sendi</translation>
    </message>
    <message>
        <source>The entered address "%1" is not a valid Qtum address.</source>
        <translation type="unfinished">La adreso enigita "%1" ne estas valida Qtum-adreso.</translation>
    </message>
    <message>
        <source>Could not unlock wallet.</source>
        <translation type="unfinished">Ne eblis malŝlosi monujon.</translation>
    </message>
    <message>
        <source>New key generation failed.</source>
        <translation type="unfinished">Fiaskis kreo de nova ŝlosilo.</translation>
    </message>
</context>
<context>
    <name>FreespaceChecker</name>
    <message>
        <source>A new data directory will be created.</source>
        <translation type="unfinished">Kreiĝos nova dosierujo por la datumoj.</translation>
    </message>
    <message>
        <source>name</source>
        <translation type="unfinished">nomo</translation>
    </message>
    <message>
        <source>Directory already exists. Add %1 if you intend to create a new directory here.</source>
        <translation type="unfinished">Tiu dosierujo jam ekzistas. Aldonu %1 si vi volas krei novan dosierujon ĉi tie.</translation>
    </message>
    <message>
        <source>Path already exists, and is not a directory.</source>
        <translation type="unfinished">Vojo jam ekzistas, kaj ne estas dosierujo.</translation>
    </message>
    <message>
        <source>Cannot create data directory here.</source>
        <translation type="unfinished">Ne eblas krei dosierujon por datumoj ĉi tie.</translation>
    </message>
</context>
<context>
    <name>Intro</name>
    <message>
        <source>Qtum</source>
        <translation type="unfinished">Qtumo</translation>
    </message>
    <message numerus="yes">
        <source>(sufficient to restore backups %n day(s) old)</source>
        <extracomment>Explanatory text on the capability of the current prune target.</extracomment>
        <translation type="unfinished">
            <numerusform />
            <numerusform />
        </translation>
    </message>
    <message>
        <source>Error</source>
<<<<<<< HEAD
        <translation>Eraro</translation>
=======
        <translation type="unfinished">Eraro</translation>
>>>>>>> ec86f1e9
    </message>
    <message>
        <source>Welcome</source>
        <translation type="unfinished">Bonvenon</translation>
    </message>
    <message>
        <source>Welcome to %1.</source>
        <translation type="unfinished">Bonvenon al %1.</translation>
    </message>
    <message>
        <source>Welcome to %1.</source>
        <translation type="unfinished">Bonvenon al %1.</translation>
    </message>
    <message>
        <source>Use the default data directory</source>
        <translation type="unfinished">Uzi la defaŭltan dosierujon por datumoj</translation>
    </message>
    <message>
        <source>Use a custom data directory:</source>
        <translation type="unfinished">Uzi alian dosierujon por datumoj:</translation>
    </message>
</context>
<context>
    <name>HelpMessageDialog</name>
    <message>
        <source>version</source>
        <translation type="unfinished">versio</translation>
    </message>
    <message>
        <source>About %1</source>
        <translation type="unfinished">Pri %1</translation>
    </message>
    <message>
        <source>Command-line options</source>
        <translation type="unfinished">Komandliniaj agordaĵoj</translation>
    </message>
</context>
<context>
    <name>ShutdownWindow</name>
    <message>
        <source>Do not shut down the computer until this window disappears.</source>
        <translation type="unfinished">Ne sistemfermu ĝis ĉi tiu fenestro malaperas.</translation>
    </message>
</context>
<context>
    <name>ModalOverlay</name>
    <message>
        <source>Form</source>
        <translation type="unfinished">Formularo</translation>
    </message>
    <message>
        <source>Last block time</source>
        <translation type="unfinished">Horo de la lasta bloko</translation>
    </message>
    <message>
        <source>Progress</source>
        <translation type="unfinished">Progreso</translation>
    </message>
    <message>
        <source>Progress increase per hour</source>
        <translation type="unfinished">Hora pligrandigo da progreso</translation>
    </message>
    <message>
        <source>Hide</source>
        <translation type="unfinished">Kaŝi</translation>
    </message>
    <message>
        <source>Esc</source>
        <translation type="unfinished">Esk</translation>
    </message>
    <message>
        <source>%1 is currently syncing.  It will download headers and blocks from peers and validate them until reaching the tip of the block chain.</source>
        <translation type="unfinished">%1 sinkronigadas. Ĝi elŝutos kapaĵojn kaj blokojn de samtavolanoj, kaj validigos ilin, ĝis ĝi atingas la pinton de la blokĉeno.</translation>
    </message>
    </context>
<context>
    <name>OpenURIDialog</name>
    <message>
        <source>Open qtum URI</source>
        <translation type="unfinished">Malfermi na la URI de qtumo</translation>
<<<<<<< HEAD
    </message>
    </context>
=======
    </message>
    <message>
        <source>Paste address from clipboard</source>
        <extracomment>Tooltip text for button that allows you to paste an address that is in your clipboard.</extracomment>
        <translation type="unfinished">Alglui adreson de tondejo</translation>
    </message>
</context>
>>>>>>> ec86f1e9
<context>
    <name>OptionsDialog</name>
    <message>
        <source>Options</source>
        <translation type="unfinished">Agordaĵoj</translation>
    </message>
    <message>
        <source>&amp;Main</source>
        <translation type="unfinished">Ĉ&amp;efa</translation>
    </message>
    <message>
        <source>Automatically start %1 after logging in to the system.</source>
        <translation type="unfinished">Aŭtomate komenci na %1 post ensalutis en la sistemon.</translation>
    </message>
    <message>
        <source>&amp;Start %1 on system login</source>
        <translation type="unfinished">&amp;Komenci na %1 kiam ensaluti en la sistemon</translation>
    </message>
    <message>
        <source>Automatically start %1 after logging in to the system.</source>
        <translation type="unfinished">Aŭtomate komenci na %1 post ensalutis en la sistemon.</translation>
    </message>
    <message>
        <source>&amp;Start %1 on system login</source>
        <translation type="unfinished">&amp;Komenci na %1 kiam ensaluti en la sistemon</translation>
    </message>
    <message>
        <source>Size of &amp;database cache</source>
        <translation type="unfinished">Dosiergrando de &amp;datumbasa kaŝmemoro</translation>
    </message>
    <message>
        <source>Number of script &amp;verification threads</source>
        <translation type="unfinished">Kvanto da skriptaj kaj kontroleraraj fadenoj</translation>
    </message>
    <message>
        <source>IP address of the proxy (e.g. IPv4: 127.0.0.1 / IPv6: ::1)</source>
        <translation type="unfinished">IP-adreso de prokurilo (ekz. IPv4: 127.0.0.1 / IPv6: ::1)</translation>
    </message>
    <message>
        <source>Reset all client options to default.</source>
        <translation type="unfinished">Reagordi ĉion al defaŭlataj valoroj.</translation>
    </message>
    <message>
        <source>&amp;Reset Options</source>
        <translation type="unfinished">&amp;Rekomenci agordadon</translation>
    </message>
    <message>
        <source>&amp;Network</source>
        <translation type="unfinished">&amp;Reto</translation>
    </message>
    <message>
        <source>W&amp;allet</source>
        <translation type="unfinished">Monujo</translation>
    </message>
    <message>
        <source>Expert</source>
        <translation type="unfinished">Fakulo</translation>
    </message>
    <message>
        <source>Automatically open the Qtum client port on the router. This only works when your router supports UPnP and it is enabled.</source>
<<<<<<< HEAD
        <translation>Aŭtomate malfermi la kursilan pordon por Qtumo. Tio funkcias nur se via kursilo havas la UPnP-funkcion, kaj se tiu ĉi estas ŝaltita.</translation>
=======
        <translation type="unfinished">Aŭtomate malfermi la kursilan pordon por Qtumo. Tio funkcias nur se via kursilo havas la UPnP-funkcion, kaj se tiu ĉi estas ŝaltita.</translation>
>>>>>>> ec86f1e9
    </message>
    <message>
        <source>Map port using &amp;UPnP</source>
        <translation type="unfinished">Mapigi pordon per &amp;UPnP</translation>
    </message>
    <message>
        <source>Proxy &amp;IP:</source>
        <translation type="unfinished">Prokurila &amp;IP:</translation>
    </message>
    <message>
        <source>&amp;Port:</source>
        <translation type="unfinished">&amp;Pordo:</translation>
    </message>
    <message>
        <source>Port of the proxy (e.g. 9050)</source>
<<<<<<< HEAD
        <translation>la pordo de la prokurilo (ekz. 9050)</translation>
=======
        <translation type="unfinished">la pordo de la prokurilo (ekz. 9050)</translation>
>>>>>>> ec86f1e9
    </message>
    <message>
        <source>&amp;Window</source>
        <translation type="unfinished">&amp;Fenestro</translation>
    </message>
    <message>
        <source>Show only a tray icon after minimizing the window.</source>
        <translation type="unfinished">Montri nur sistempletan piktogramon post minimumigo de la fenestro.</translation>
    </message>
    <message>
        <source>&amp;Minimize to the tray instead of the taskbar</source>
        <translation type="unfinished">&amp;Minimumigi al la sistempleto anstataŭ al la taskopleto</translation>
    </message>
    <message>
        <source>M&amp;inimize on close</source>
        <translation type="unfinished">M&amp;inimumigi je fermo</translation>
    </message>
    <message>
        <source>&amp;Display</source>
        <translation type="unfinished">&amp;Aspekto</translation>
    </message>
    <message>
        <source>User Interface &amp;language:</source>
        <translation type="unfinished">&amp;Lingvo de la fasado:</translation>
    </message>
    <message>
        <source>&amp;Unit to show amounts in:</source>
        <translation type="unfinished">&amp;Unuo por vidigi sumojn:</translation>
    </message>
    <message>
        <source>Choose the default subdivision unit to show in the interface and when sending coins.</source>
<<<<<<< HEAD
        <translation>Elekti la defaŭltan manieron por montri qtumajn sumojn en la interfaco, kaj kiam vi sendos qtumon.</translation>
=======
        <translation type="unfinished">Elekti la defaŭltan manieron por montri qtumajn sumojn en la interfaco, kaj kiam vi sendos qtumon.</translation>
>>>>>>> ec86f1e9
    </message>
    <message>
        <source>Whether to show coin control features or not.</source>
        <translation type="unfinished">Ĉu montri detalan adres-regilon, aŭ ne.</translation>
    </message>
    <message>
        <source>&amp;OK</source>
        <translation type="unfinished">&amp;Bone</translation>
    </message>
    <message>
        <source>&amp;Cancel</source>
        <translation type="unfinished">&amp;Nuligi</translation>
    </message>
    <message>
        <source>default</source>
        <translation type="unfinished">defaŭlta</translation>
    </message>
    <message>
        <source>none</source>
        <translation type="unfinished">neniu</translation>
    </message>
    <message>
        <source>Confirm options reset</source>
        <translation type="unfinished">Konfirmi reŝargo de agordoj</translation>
    </message>
    <message>
        <source>Error</source>
        <translation type="unfinished">Eraro</translation>
    </message>
    <message>
        <source>The supplied proxy address is invalid.</source>
        <translation type="unfinished">La prokurila adreso estas malvalida.</translation>
    </message>
</context>
<context>
    <name>OverviewPage</name>
    <message>
        <source>Form</source>
        <translation type="unfinished">Formularo</translation>
    </message>
    <message>
        <source>The displayed information may be out of date. Your wallet automatically synchronizes with the Qtum network after a connection is established, but this process has not completed yet.</source>
        <translation type="unfinished">Eblas, ke la informoj videblaj ĉi tie estas eksdataj. Via monujo aŭtomate sinkoniĝas kun la qtuma reto kiam ili konektiĝas, sed tiu procezo ankoraŭ ne finfariĝis.</translation>
    </message>
    <message>
<<<<<<< HEAD
        <source>The displayed information may be out of date. Your wallet automatically synchronizes with the Qtum network after a connection is established, but this process has not completed yet.</source>
        <translation>Eblas, ke la informoj videblaj ĉi tie estas eksdataj. Via monujo aŭtomate sinkoniĝas kun la qtuma reto kiam ili konektiĝas, sed tiu procezo ankoraŭ ne finfariĝis.</translation>
    </message>
    <message>
=======
>>>>>>> ec86f1e9
        <source>Available:</source>
        <translation type="unfinished">Disponebla:</translation>
    </message>
    <message>
        <source>Your current spendable balance</source>
        <translation type="unfinished">via aktuala elspezebla saldo</translation>
    </message>
    <message>
        <source>Total of transactions that have yet to be confirmed, and do not yet count toward the spendable balance</source>
        <translation type="unfinished">la sumo de transakcioj ankoraŭ ne konfirmitaj, kiuj ankoraŭ ne elspezeblas</translation>
    </message>
    <message>
        <source>Immature:</source>
        <translation type="unfinished">Nematura:</translation>
    </message>
    <message>
        <source>Mined balance that has not yet matured</source>
        <translation type="unfinished">Minita saldo, kiu ankoraŭ ne maturiĝis</translation>
    </message>
    <message>
        <source>Balances</source>
        <translation type="unfinished">Saldoj</translation>
    </message>
    <message>
        <source>Total:</source>
        <translation type="unfinished">Totalo:</translation>
    </message>
    <message>
        <source>Your current total balance</source>
        <translation type="unfinished">via aktuala totala saldo</translation>
    </message>
    <message>
        <source>Spendable:</source>
        <translation type="unfinished">Elspezebla:</translation>
    </message>
    <message>
        <source>Recent transactions</source>
        <translation type="unfinished">Lastaj transakcioj</translation>
    </message>
    </context>
<context>
    <name>PSBTOperationsDialog</name>
    <message>
        <source>Close</source>
        <translation type="unfinished">Fermi</translation>
    </message>
    <message>
        <source>Total Amount</source>
        <translation type="unfinished">Totala Sumo</translation>
    </message>
    <message>
        <source>or</source>
        <translation type="unfinished">aŭ</translation>
    </message>
    </context>
<context>
    <name>PaymentServer</name>
    <message>
        <source>Payment request error</source>
        <translation type="unfinished">Eraro dum pagopeto</translation>
    </message>
    <message>
        <source>Cannot start qtum: click-to-pay handler</source>
        <translation type="unfinished">Ne eblas lanĉi la ilon 'klaki-por-pagi'</translation>
    </message>
    <message>
        <source>URI handling</source>
        <translation type="unfinished">Traktado de URI-oj</translation>
    </message>
    </context>
<context>
    <name>PeerTableModel</name>
    <message>
        <source>User Agent</source>
        <extracomment>Title of Peers Table column which contains the peer's User Agent string.</extracomment>
        <translation type="unfinished">Uzanto Agento</translation>
    </message>
    <message>
        <source>Sent</source>
        <extracomment>Title of Peers Table column which indicates the total amount of network information we have sent to the peer.</extracomment>
        <translation type="unfinished">Sendita</translation>
    </message>
    <message>
        <source>Received</source>
        <extracomment>Title of Peers Table column which indicates the total amount of network information we have received from the peer.</extracomment>
        <translation type="unfinished">Ricevita</translation>
    </message>
    <message>
        <source>Address</source>
        <extracomment>Title of Peers Table column which contains the IP/Onion/I2P address of the connected peer.</extracomment>
        <translation type="unfinished">Adreso</translation>
    </message>
    <message>
        <source>Type</source>
        <extracomment>Title of Peers Table column which describes the type of peer connection. The "type" describes why the connection exists.</extracomment>
        <translation type="unfinished">Tipo</translation>
    </message>
    <message>
        <source>Network</source>
        <extracomment>Title of Peers Table column which states the network the peer connected through.</extracomment>
        <translation type="unfinished">Reto</translation>
    </message>
    </context>
<context>
    <name>QRImageWidget</name>
    <message>
        <source>&amp;Copy Image</source>
        <translation type="unfinished">&amp;Kopii Bildon</translation>
    </message>
    <message>
        <source>Resulting URI too long, try to reduce the text for label / message.</source>
        <translation type="unfinished">La rezultanta URI estas tro longa. Provu malplilongigi la tekston de la etikedo / mesaĝo.</translation>
    </message>
    <message>
        <source>Error encoding URI into QR Code.</source>
        <translation type="unfinished">Eraro de kodigo de URI en la QR-kodon.</translation>
    </message>
    <message>
        <source>Save QR Code</source>
        <translation type="unfinished">Konservi QR-kodon</translation>
    </message>
    </context>
<context>
    <name>RPCConsole</name>
    <message>
        <source>N/A</source>
        <translation type="unfinished">neaplikebla</translation>
    </message>
    <message>
        <source>Client version</source>
        <translation type="unfinished">Versio de kliento</translation>
    </message>
    <message>
        <source>&amp;Information</source>
        <translation type="unfinished">&amp;Informoj</translation>
    </message>
    <message>
        <source>General</source>
        <translation type="unfinished">Ĝenerala</translation>
    </message>
    <message>
        <source>Startup time</source>
        <translation type="unfinished">Horo de lanĉo</translation>
    </message>
    <message>
        <source>Network</source>
        <translation type="unfinished">Reto</translation>
    </message>
    <message>
        <source>Name</source>
        <translation type="unfinished">Nomo</translation>
    </message>
    <message>
        <source>Number of connections</source>
        <translation type="unfinished">Nombro de konektoj</translation>
    </message>
    <message>
        <source>Block chain</source>
        <translation type="unfinished">Blokĉeno</translation>
    </message>
    <message>
        <source>Wallet: </source>
        <translation type="unfinished">Monujo:</translation>
    </message>
    <message>
        <source>Wallet: </source>
        <translation type="unfinished">Monujo:</translation>
    </message>
    <message>
        <source>Received</source>
        <translation type="unfinished">Ricevita</translation>
    </message>
    <message>
        <source>Sent</source>
        <translation type="unfinished">Sendita</translation>
    </message>
    <message>
        <source>&amp;Peers</source>
        <translation type="unfinished">&amp;Samuloj</translation>
    </message>
    <message>
        <source>Banned peers</source>
        <translation type="unfinished">Malpermesita samuloj.</translation>
    </message>
    <message>
        <source>Version</source>
        <translation type="unfinished">Versio</translation>
    </message>
    <message>
        <source>User Agent</source>
        <translation type="unfinished">Uzanto Agento</translation>
    </message>
    <message>
        <source>Services</source>
        <translation type="unfinished">Servoj</translation>
    </message>
    <message>
        <source>Last block time</source>
        <translation type="unfinished">Horo de la lasta bloko</translation>
    </message>
    <message>
        <source>&amp;Open</source>
        <translation type="unfinished">&amp;Malfermi</translation>
    </message>
    <message>
        <source>&amp;Console</source>
        <translation type="unfinished">&amp;Konzolo</translation>
    </message>
    <message>
        <source>&amp;Network Traffic</source>
        <translation type="unfinished">&amp;Reta Trafiko</translation>
    </message>
    <message>
        <source>Totals</source>
        <translation type="unfinished">Totaloj</translation>
    </message>
    <message>
        <source>Debug log file</source>
<<<<<<< HEAD
        <translation>Sencimiga protokoldosiero</translation>
    </message>
    <message>
        <source>Clear console</source>
        <translation>Malplenigi konzolon</translation>
=======
        <translation type="unfinished">Sencimiga protokoldosiero</translation>
    </message>
    <message>
        <source>Clear console</source>
        <translation type="unfinished">Malplenigi konzolon</translation>
>>>>>>> ec86f1e9
    </message>
    <message>
        <source>In:</source>
        <translation type="unfinished">En:</translation>
    </message>
    <message>
        <source>Out:</source>
        <translation type="unfinished">El:</translation>
    </message>
    <message>
        <source>1 &amp;hour</source>
        <translation type="unfinished">1 &amp;horo</translation>
    </message>
    <message>
        <source>1 &amp;week</source>
        <translation type="unfinished">1 &amp;semajno</translation>
    </message>
    <message>
        <source>1 &amp;year</source>
        <translation type="unfinished">1 &amp;jaro</translation>
    </message>
    <message>
        <source>&amp;Unban</source>
        <translation type="unfinished">&amp;Malekzili</translation>
    </message>
    <message>
        <source>To</source>
        <translation type="unfinished">Al</translation>
    </message>
    <message>
        <source>From</source>
        <translation type="unfinished">De</translation>
    </message>
    <message>
        <source>Unknown</source>
        <translation type="unfinished">Nekonata</translation>
    </message>
</context>
<context>
    <name>ReceiveCoinsDialog</name>
    <message>
        <source>&amp;Amount:</source>
        <translation type="unfinished">&amp;Kvanto:</translation>
    </message>
    <message>
        <source>&amp;Label:</source>
        <translation type="unfinished">&amp;Etikedo:</translation>
    </message>
    <message>
        <source>&amp;Message:</source>
        <translation type="unfinished">&amp;Mesaĝo:</translation>
    </message>
    <message>
        <source>Clear all fields of the form.</source>
        <translation type="unfinished">Malplenigi ĉiujn kampojn de la formularo.</translation>
    </message>
    <message>
        <source>Clear</source>
        <translation type="unfinished">Forigi</translation>
    </message>
    <message>
        <source>Show</source>
        <translation type="unfinished">Vidigi</translation>
    </message>
    <message>
        <source>Remove</source>
        <translation type="unfinished">Forigi</translation>
    </message>
    <message>
        <source>Copy &amp;URI</source>
        <translation type="unfinished">Kopii &amp;URI</translation>
    </message>
    <message>
        <source>Could not unlock wallet.</source>
        <translation type="unfinished">Ne eblis malŝlosi monujon.</translation>
    </message>
    </context>
<context>
    <name>ReceiveRequestDialog</name>
    <message>
        <source>Address:</source>
        <translation type="unfinished">Adreso:</translation>
    </message>
    <message>
        <source>Amount:</source>
        <translation type="unfinished">Sumo:</translation>
    </message>
    <message>
        <source>Label:</source>
        <translation type="unfinished">Etikedo:</translation>
    </message>
    <message>
        <source>Message:</source>
        <translation type="unfinished">Mesaĝo:</translation>
    </message>
    <message>
        <source>Wallet:</source>
        <translation type="unfinished">Monujo:</translation>
    </message>
    <message>
        <source>Copy &amp;URI</source>
        <translation type="unfinished">Kopii &amp;URI</translation>
    </message>
    <message>
        <source>Copy &amp;Address</source>
        <translation type="unfinished">Kopii &amp;Adreson</translation>
    </message>
    <message>
        <source>Payment information</source>
        <translation type="unfinished">Paginformoj</translation>
    </message>
    <message>
        <source>Request payment to %1</source>
        <translation type="unfinished">Peti pagon al %1</translation>
    </message>
</context>
<context>
    <name>RecentRequestsTableModel</name>
    <message>
        <source>Date</source>
        <translation type="unfinished">Dato</translation>
    </message>
    <message>
        <source>Label</source>
        <translation type="unfinished">Etikedo</translation>
    </message>
    <message>
        <source>Message</source>
        <translation type="unfinished">Mesaĝo</translation>
    </message>
    <message>
        <source>(no label)</source>
        <translation type="unfinished">(neniu etikedo)</translation>
    </message>
    <message>
        <source>(no message)</source>
        <translation type="unfinished">(neniu mesaĝo)</translation>
    </message>
    </context>
<context>
    <name>SendCoinsDialog</name>
    <message>
        <source>Send Coins</source>
<<<<<<< HEAD
        <translation>Sendi Qtumon</translation>
=======
        <translation type="unfinished">Sendi Qtumon</translation>
>>>>>>> ec86f1e9
    </message>
    <message>
        <source>Coin Control Features</source>
        <translation type="unfinished">Monregaj Opcioj</translation>
    </message>
    <message>
        <source>Insufficient funds!</source>
        <translation type="unfinished">Nesufiĉa mono!</translation>
    </message>
    <message>
        <source>Quantity:</source>
        <translation type="unfinished">Kvanto:</translation>
    </message>
    <message>
        <source>Bytes:</source>
        <translation type="unfinished">Bajtoj:</translation>
    </message>
    <message>
        <source>Amount:</source>
        <translation type="unfinished">Sumo:</translation>
    </message>
    <message>
        <source>Fee:</source>
        <translation type="unfinished">Krompago:</translation>
    </message>
    <message>
        <source>After Fee:</source>
        <translation type="unfinished">Post krompago:</translation>
    </message>
    <message>
        <source>Change:</source>
        <translation type="unfinished">Restmono:</translation>
    </message>
    <message>
        <source>Transaction Fee:</source>
        <translation type="unfinished">Krompago:</translation>
    </message>
    <message>
        <source>Hide</source>
        <translation type="unfinished">Kaŝi</translation>
    </message>
    <message>
        <source>Send to multiple recipients at once</source>
        <translation type="unfinished">Sendi samtempe al pluraj ricevantoj</translation>
    </message>
    <message>
        <source>Add &amp;Recipient</source>
        <translation type="unfinished">Aldoni &amp;Ricevonton</translation>
    </message>
    <message>
        <source>Clear all fields of the form.</source>
        <translation type="unfinished">Malplenigi ĉiujn kampojn de la formularo.</translation>
    </message>
    <message>
        <source>Dust:</source>
        <translation type="unfinished">Polvo:</translation>
    </message>
    <message>
        <source>Clear &amp;All</source>
        <translation type="unfinished">&amp;Forigi Ĉion</translation>
    </message>
    <message>
        <source>Balance:</source>
        <translation type="unfinished">Saldo:</translation>
    </message>
    <message>
        <source>Confirm the send action</source>
        <translation type="unfinished">Konfirmi la sendon</translation>
    </message>
    <message>
        <source>S&amp;end</source>
        <translation type="unfinished">Ŝendi</translation>
    </message>
    <message>
        <source>Copy quantity</source>
        <translation type="unfinished">Kopii kvanton</translation>
    </message>
    <message>
        <source>Copy amount</source>
        <translation type="unfinished">Kopii sumon</translation>
    </message>
    <message>
        <source>Copy fee</source>
        <translation type="unfinished">Kopii krompagon</translation>
    </message>
    <message>
        <source>Copy after fee</source>
        <translation type="unfinished">Kopii post krompago</translation>
    </message>
    <message>
        <source>Copy bytes</source>
        <translation type="unfinished">Kopii bajtojn</translation>
    </message>
    <message>
        <source>Copy dust</source>
        <translation type="unfinished">Kopii polvon</translation>
    </message>
    <message>
        <source>Copy change</source>
        <translation type="unfinished">Kopii restmonon</translation>
    </message>
    <message>
        <source>%1 to %2</source>
        <translation type="unfinished">%1 al %2</translation>
<<<<<<< HEAD
    </message>
    <message>
        <source>Are you sure you want to send?</source>
        <translation type="unfinished">Ĉu vi certas, ke vi volas sendi?</translation>
=======
>>>>>>> ec86f1e9
    </message>
    <message>
        <source>or</source>
        <translation type="unfinished">aŭ</translation>
    </message>
    <message>
        <source>Transaction fee</source>
        <translation type="unfinished">Krompago</translation>
    </message>
    <message>
        <source>Total Amount</source>
        <translation type="unfinished">Totala Sumo</translation>
    </message>
    <message>
        <source>Confirm send coins</source>
        <translation type="unfinished">Konfirmi sendon de qtumo</translation>
    </message>
    <message>
        <source>The amount to pay must be larger than 0.</source>
        <translation type="unfinished">La pagenda sumo devas esti pli ol 0.</translation>
    </message>
    <message>
        <source>The amount exceeds your balance.</source>
        <translation type="unfinished">La sumo estas pli granda ol via saldo.</translation>
    </message>
    <message>
        <source>The total exceeds your balance when the %1 transaction fee is included.</source>
        <translation type="unfinished">La sumo kun la %1 krompago estas pli granda ol via saldo.</translation>
    </message>
    <message>
        <source>Transaction creation failed!</source>
        <translation type="unfinished">Kreo de transakcio fiaskis!</translation>
    </message>
    <message numerus="yes">
        <source>Estimated to begin confirmation within %n block(s).</source>
<<<<<<< HEAD
        <translation>
=======
        <translation type="unfinished">
>>>>>>> ec86f1e9
            <numerusform />
            <numerusform />
        </translation>
    </message>
    <message>
        <source>Warning: Invalid Qtum address</source>
        <translation type="unfinished">Averto: Nevalida Qtum-adreso</translation>
    </message>
    <message>
        <source>(no label)</source>
        <translation type="unfinished">(neniu etikedo)</translation>
    </message>
</context>
<context>
    <name>SendCoinsEntry</name>
    <message>
        <source>A&amp;mount:</source>
        <translation type="unfinished">&amp;Sumo:</translation>
    </message>
    <message>
        <source>Pay &amp;To:</source>
        <translation type="unfinished">&amp;Ricevonto:</translation>
    </message>
    <message>
        <source>&amp;Label:</source>
        <translation type="unfinished">&amp;Etikedo:</translation>
    </message>
    <message>
        <source>Choose previously used address</source>
        <translation type="unfinished">Elektu la jam uzitan adreson</translation>
    </message>
    <message>
        <source>Paste address from clipboard</source>
<<<<<<< HEAD
        <translation>Alglui adreson de tondejo</translation>
=======
        <translation type="unfinished">Alglui adreson de tondejo</translation>
>>>>>>> ec86f1e9
    </message>
    <message>
        <source>Remove this entry</source>
        <translation type="unfinished">Forigu ĉi tiun enskribon</translation>
    </message>
    <message>
        <source>Message:</source>
        <translation type="unfinished">Mesaĝo:</translation>
    </message>
    <message>
        <source>Enter a label for this address to add it to the list of used addresses</source>
        <translation type="unfinished">Tajpu etikedon por tiu ĉi adreso por aldoni ĝin al la listo de uzitaj adresoj</translation>
    </message>
    <message>
        <source>Pay To:</source>
        <translation type="unfinished">Pagi Al:</translation>
    </message>
    <message>
        <source>Memo:</source>
        <translation type="unfinished">Memorando:</translation>
<<<<<<< HEAD
=======
    </message>
</context>
<context>
    <name>SendConfirmationDialog</name>
    <message>
        <source>Send</source>
        <translation type="unfinished">Sendi</translation>
>>>>>>> ec86f1e9
    </message>
    </context>
<context>
    <name>SignVerifyMessageDialog</name>
    <message>
        <source>Signatures - Sign / Verify a Message</source>
        <translation type="unfinished">Subskriboj - Subskribi / Kontroli mesaĝon</translation>
    </message>
    <message>
        <source>&amp;Sign Message</source>
        <translation type="unfinished">&amp;Subskribi Mesaĝon</translation>
    </message>
    <message>
        <source>Choose previously used address</source>
        <translation type="unfinished">Elektu la jam uzitan adreson</translation>
    </message>
    <message>
        <source>Paste address from clipboard</source>
<<<<<<< HEAD
        <translation>Alglui adreson de tondejo</translation>
=======
        <translation type="unfinished">Alglui adreson de tondejo</translation>
>>>>>>> ec86f1e9
    </message>
    <message>
        <source>Enter the message you want to sign here</source>
        <translation type="unfinished">Tajpu la mesaĝon, kiun vi volas sendi, cîi tie</translation>
    </message>
    <message>
        <source>Signature</source>
        <translation type="unfinished">Subskribo</translation>
    </message>
    <message>
        <source>Copy the current signature to the system clipboard</source>
        <translation type="unfinished">Kopii la aktualan subskribon al la tondejo</translation>
    </message>
    <message>
        <source>Sign the message to prove you own this Qtum address</source>
<<<<<<< HEAD
        <translation>Subskribi la mesaĝon por pravigi, ke vi estas la posedanto de tiu Qtum-adreso</translation>
=======
        <translation type="unfinished">Subskribi la mesaĝon por pravigi, ke vi estas la posedanto de tiu Qtum-adreso</translation>
>>>>>>> ec86f1e9
    </message>
    <message>
        <source>Sign &amp;Message</source>
        <translation type="unfinished">Subskribi &amp;Mesaĝon</translation>
    </message>
    <message>
        <source>Reset all sign message fields</source>
        <translation type="unfinished">Reagordigi ĉiujn prisubskribajn kampojn</translation>
    </message>
    <message>
        <source>Clear &amp;All</source>
        <translation type="unfinished">&amp;Forigi Ĉion</translation>
    </message>
    <message>
        <source>&amp;Verify Message</source>
        <translation type="unfinished">&amp;Kontroli Mesaĝon</translation>
    </message>
    <message>
        <source>Verify the message to ensure it was signed with the specified Qtum address</source>
<<<<<<< HEAD
        <translation>Kontroli la mesaĝon por pravigi, ke ĝi ja estas subskribita per la specifa Qtum-adreso</translation>
=======
        <translation type="unfinished">Kontroli la mesaĝon por pravigi, ke ĝi ja estas subskribita per la specifa Qtum-adreso</translation>
>>>>>>> ec86f1e9
    </message>
    <message>
        <source>Verify &amp;Message</source>
        <translation type="unfinished">Kontroli &amp;Mesaĝon</translation>
    </message>
    <message>
        <source>Reset all verify message fields</source>
        <translation type="unfinished">Reagordigi ĉiujn prikontrolajn kampojn</translation>
    </message>
    <message>
        <source>Click "Sign Message" to generate signature</source>
        <translation type="unfinished">Klaku "Subskribi Mesaĝon" por krei subskribon</translation>
    </message>
    <message>
        <source>The entered address is invalid.</source>
        <translation type="unfinished">La adreso, kiun vi enmetis, estas nevalida.</translation>
    </message>
    <message>
        <source>Please check the address and try again.</source>
        <translation type="unfinished">Bonvolu kontroli la adreson kaj reprovi.</translation>
    </message>
    <message>
        <source>The entered address does not refer to a key.</source>
        <translation type="unfinished">La adreso, kiun vi enmetis, referencas neniun ŝlosilon.</translation>
    </message>
    <message>
        <source>Wallet unlock was cancelled.</source>
        <translation type="unfinished">Malŝloso de monujo estas nuligita.</translation>
    </message>
    <message>
        <source>Private key for the entered address is not available.</source>
        <translation type="unfinished">La privata ŝlosilo por la enigita adreso ne disponeblas.</translation>
    </message>
    <message>
        <source>Message signing failed.</source>
        <translation type="unfinished">Subskribo de mesaĝo fiaskis.</translation>
    </message>
    <message>
        <source>Message signed.</source>
        <translation type="unfinished">Mesaĝo estas subskribita.</translation>
    </message>
    <message>
        <source>The signature could not be decoded.</source>
        <translation type="unfinished">Ne eblis malĉifri la subskribon.</translation>
    </message>
    <message>
        <source>Please check the signature and try again.</source>
        <translation type="unfinished">Bonvolu kontroli la subskribon kaj reprovu.</translation>
    </message>
    <message>
        <source>The signature did not match the message digest.</source>
        <translation type="unfinished">La subskribo ne kongruis kun la mesaĝ-kompilaĵo.</translation>
    </message>
    <message>
        <source>Message verification failed.</source>
        <translation type="unfinished">Kontrolo de mesaĝo malsukcesis.</translation>
    </message>
    <message>
        <source>Message verified.</source>
        <translation type="unfinished">Mesaĝo sukcese kontrolita.</translation>
    </message>
</context>
<context>
    <name>TransactionDesc</name>
    <message numerus="yes">
        <source>Open for %n more block(s)</source>
        <translation>
            <numerusform />
            <numerusform />
        </translation>
    </message>
    <message>
<<<<<<< HEAD
        <source>Open until %1</source>
        <translation type="unfinished">Malferma ĝis %1</translation>
    </message>
    <message>
=======
>>>>>>> ec86f1e9
        <source>%1/unconfirmed</source>
        <translation type="unfinished">%1/nekonfirmite</translation>
    </message>
    <message>
        <source>%1 confirmations</source>
        <translation type="unfinished">%1 konfirmoj</translation>
    </message>
    <message>
        <source>Status</source>
        <translation type="unfinished">Stato</translation>
    </message>
    <message>
        <source>Date</source>
        <translation type="unfinished">Dato</translation>
    </message>
    <message>
        <source>Source</source>
        <translation type="unfinished">Fonto</translation>
    </message>
    <message>
        <source>Generated</source>
        <translation type="unfinished">Kreita</translation>
    </message>
    <message>
        <source>From</source>
        <translation type="unfinished">De</translation>
    </message>
    <message>
        <source>unknown</source>
        <translation type="unfinished">nekonata</translation>
    </message>
    <message>
        <source>To</source>
        <translation type="unfinished">Al</translation>
    </message>
    <message>
        <source>own address</source>
        <translation type="unfinished">propra adreso</translation>
    </message>
    <message>
        <source>label</source>
        <translation type="unfinished">etikedo</translation>
    </message>
    <message>
        <source>Credit</source>
        <translation type="unfinished">Kredito</translation>
    </message>
    <message numerus="yes">
        <source>matures in %n more block(s)</source>
<<<<<<< HEAD
        <translation>
=======
        <translation type="unfinished">
>>>>>>> ec86f1e9
            <numerusform />
            <numerusform />
        </translation>
    </message>
    <message>
        <source>not accepted</source>
        <translation type="unfinished">ne akceptita</translation>
    </message>
    <message>
        <source>Debit</source>
        <translation type="unfinished">Debeto</translation>
    </message>
    <message>
        <source>Transaction fee</source>
        <translation type="unfinished">Krompago</translation>
    </message>
    <message>
        <source>Net amount</source>
        <translation type="unfinished">Neta sumo</translation>
    </message>
    <message>
        <source>Message</source>
        <translation type="unfinished">Mesaĝo</translation>
    </message>
    <message>
        <source>Comment</source>
        <translation type="unfinished">Komento</translation>
    </message>
    <message>
        <source>Transaction ID</source>
        <translation type="unfinished">Transakcia ID</translation>
    </message>
    <message>
        <source>Merchant</source>
        <translation type="unfinished">Vendisto</translation>
    </message>
    <message>
        <source>Generated coins must mature %1 blocks before they can be spent. When you generated this block, it was broadcast to the network to be added to the block chain. If it fails to get into the chain, its state will change to "not accepted" and it won't be spendable. This may occasionally happen if another node generates a block within a few seconds of yours.</source>
        <translation type="unfinished">Kreitaj moneroj devas esti maturaj je %1 blokoj antaŭ ol eblas elspezi ilin. Kiam vi generis tiun ĉi blokon, ĝi estis elsendita al la reto por aldono al la blokĉeno. Se tiu aldono malsukcesas, ĝia stato ŝanĝiĝos al "neakceptita" kaj ne eblos elspezi ĝin. Tio estas malofta, sed povas okazi se alia bloko estas kreita je preskaŭ la sama momento kiel la via.</translation>
    </message>
    <message>
        <source>Debug information</source>
        <translation type="unfinished">Sencimigaj informoj</translation>
    </message>
    <message>
        <source>Transaction</source>
        <translation type="unfinished">Transakcio</translation>
    </message>
    <message>
        <source>Inputs</source>
        <translation type="unfinished">Enigoj</translation>
    </message>
    <message>
        <source>Amount</source>
        <translation type="unfinished">Sumo</translation>
    </message>
    <message>
        <source>true</source>
        <translation type="unfinished">vera</translation>
    </message>
    <message>
        <source>false</source>
        <translation type="unfinished">malvera</translation>
    </message>
</context>
<context>
    <name>TransactionDescDialog</name>
    <message>
        <source>This pane shows a detailed description of the transaction</source>
        <translation type="unfinished">Tiu ĉi panelo montras detalan priskribon de la transakcio</translation>
    </message>
    </context>
<context>
    <name>TransactionTableModel</name>
    <message>
        <source>Date</source>
        <translation type="unfinished">Dato</translation>
    </message>
    <message>
        <source>Type</source>
        <translation type="unfinished">Tipo</translation>
    </message>
    <message>
        <source>Label</source>
        <translation type="unfinished">Etikedo</translation>
<<<<<<< HEAD
    </message>
    <message numerus="yes">
        <source>Open for %n more block(s)</source>
        <translation>
            <numerusform />
            <numerusform />
        </translation>
    </message>
    <message>
        <source>Open until %1</source>
        <translation type="unfinished">Malferma ĝis %1</translation>
=======
>>>>>>> ec86f1e9
    </message>
    <message>
        <source>Unconfirmed</source>
        <translation type="unfinished">Nekonfirmita</translation>
    </message>
    <message>
        <source>Confirmed (%1 confirmations)</source>
        <translation type="unfinished">Konfirmita (%1 konfirmoj)</translation>
    </message>
    <message>
        <source>Generated but not accepted</source>
        <translation type="unfinished">Kreita sed ne akceptita</translation>
    </message>
    <message>
        <source>Received with</source>
        <translation type="unfinished">Ricevita kun</translation>
    </message>
    <message>
        <source>Received from</source>
        <translation type="unfinished">Ricevita de</translation>
    </message>
    <message>
        <source>Sent to</source>
        <translation type="unfinished">Sendita al</translation>
    </message>
    <message>
        <source>Payment to yourself</source>
        <translation type="unfinished">Pago al vi mem</translation>
    </message>
    <message>
        <source>Mined</source>
        <translation type="unfinished">Minita</translation>
    </message>
    <message>
        <source>(n/a)</source>
        <translation type="unfinished">neaplikebla</translation>
    </message>
    <message>
        <source>(no label)</source>
        <translation type="unfinished">(neniu etikedo)</translation>
    </message>
    <message>
        <source>Transaction status. Hover over this field to show number of confirmations.</source>
        <translation type="unfinished">Transakcia stato. Ŝvebi super tiu ĉi kampo por montri la nombron de konfirmoj.</translation>
    </message>
    <message>
        <source>Date and time that the transaction was received.</source>
        <translation type="unfinished">Dato kaj horo kiam la transakcio alvenis.</translation>
    </message>
    <message>
        <source>Type of transaction.</source>
        <translation type="unfinished">Tipo de transakcio.</translation>
    </message>
    <message>
        <source>Amount removed from or added to balance.</source>
        <translation type="unfinished">Sumo elprenita de aŭ aldonita al la saldo.</translation>
    </message>
</context>
<context>
    <name>TransactionView</name>
    <message>
        <source>All</source>
        <translation type="unfinished">Ĉiuj</translation>
    </message>
    <message>
        <source>Today</source>
        <translation type="unfinished">Hodiaŭ</translation>
    </message>
    <message>
        <source>This week</source>
        <translation type="unfinished">Ĉi-semajne</translation>
    </message>
    <message>
        <source>This month</source>
        <translation type="unfinished">Ĉi-monate</translation>
    </message>
    <message>
        <source>Last month</source>
        <translation type="unfinished">Pasintmonate</translation>
    </message>
    <message>
        <source>This year</source>
        <translation type="unfinished">Ĉi-jare</translation>
    </message>
    <message>
        <source>Received with</source>
        <translation type="unfinished">Ricevita kun</translation>
    </message>
    <message>
        <source>Sent to</source>
        <translation type="unfinished">Sendita al</translation>
    </message>
    <message>
        <source>To yourself</source>
        <translation type="unfinished">Al vi mem</translation>
    </message>
    <message>
        <source>Mined</source>
        <translation type="unfinished">Minita</translation>
    </message>
    <message>
        <source>Other</source>
        <translation type="unfinished">Aliaj</translation>
    </message>
    <message>
        <source>Min amount</source>
        <translation type="unfinished">Minimuma sumo</translation>
<<<<<<< HEAD
=======
    </message>
    <message>
        <source>Comma separated file</source>
        <extracomment>Expanded name of the CSV file format. See: https://en.wikipedia.org/wiki/Comma-separated_values.</extracomment>
        <translation type="unfinished">Perkome disigita dosiero</translation>
>>>>>>> ec86f1e9
    </message>
    <message>
        <source>Confirmed</source>
        <translation type="unfinished">Konfirmita</translation>
    </message>
    <message>
        <source>Date</source>
        <translation type="unfinished">Dato</translation>
    </message>
    <message>
        <source>Type</source>
        <translation type="unfinished">Tipo</translation>
    </message>
    <message>
        <source>Label</source>
        <translation type="unfinished">Etikedo</translation>
    </message>
    <message>
        <source>Address</source>
        <translation type="unfinished">Adreso</translation>
    </message>
    <message>
        <source>Exporting Failed</source>
        <translation type="unfinished">ekspotado malsukcesinta</translation>
    </message>
    <message>
        <source>Range:</source>
        <translation type="unfinished">Intervalo:</translation>
    </message>
    <message>
        <source>to</source>
        <translation type="unfinished">al</translation>
    </message>
</context>
<context>
    <name>WalletFrame</name>
    <message>
        <source>Create a new wallet</source>
        <translation type="unfinished">Krei novan monujon</translation>
    </message>
<<<<<<< HEAD
</context>
=======
    <message>
        <source>Error</source>
        <translation type="unfinished">Eraro</translation>
    </message>
    </context>
>>>>>>> ec86f1e9
<context>
    <name>WalletModel</name>
    <message>
        <source>Send Coins</source>
        <translation type="unfinished">Sendi Qtumon</translation>
    </message>
    <message>
        <source>default wallet</source>
        <translation type="unfinished">defaŭlta monujo</translation>
    </message>
</context>
<context>
    <name>WalletView</name>
    <message>
        <source>&amp;Export</source>
        <translation type="unfinished">&amp;Eksporti</translation>
    </message>
    <message>
        <source>Export the data in the current tab to a file</source>
        <translation type="unfinished">Eksporti la datumojn el la aktuala langeto al dosiero</translation>
<<<<<<< HEAD
    </message>
    <message>
        <source>Error</source>
        <translation type="unfinished">Eraro</translation>
=======
>>>>>>> ec86f1e9
    </message>
    <message>
        <source>Backup Wallet</source>
        <translation type="unfinished">Krei sekurkopion de monujo</translation>
    </message>
    <message>
        <source>Backup Failed</source>
        <translation type="unfinished">Malsukcesis sekurkopio</translation>
    </message>
    <message>
        <source>Backup Successful</source>
        <translation type="unfinished">Sukcesis krei sekurkopion</translation>
    </message>
    </context>
<<<<<<< HEAD
<context>
    <name>qtum-core</name>
    <message>
        <source>This is a pre-release test build - use at your own risk - do not use for mining or merchant applications</source>
        <translation type="unfinished">Tiu ĉi estas antaŭeldona testa versio - uzu laŭ via propra risko - ne uzu por minado aŭ por aplikaĵoj por vendistoj</translation>
    </message>
    <message>
        <source>Warning: We do not appear to fully agree with our peers! You may need to upgrade, or other nodes may need to upgrade.</source>
        <translation type="unfinished">Averto: ŝajne ni ne tute konsentas kun niaj samtavolanoj! Eble vi devas ĝisdatigi vian klienton, aŭ eble aliaj nodoj faru same.</translation>
    </message>
    <message>
        <source>Corrupted block database detected</source>
        <translation type="unfinished">Difektita blokdatumbazo trovita</translation>
    </message>
    <message>
        <source>Do you want to rebuild the block database now?</source>
        <translation type="unfinished">Ĉu vi volas rekonstrui la blokdatumbazon nun?</translation>
    </message>
    <message>
        <source>Done loading</source>
        <translation type="unfinished">Ŝargado finiĝis</translation>
    </message>
    <message>
        <source>Error initializing block database</source>
        <translation type="unfinished">Eraro dum pravalorizado de blokdatumbazo</translation>
    </message>
    <message>
        <source>Error initializing wallet database environment %s!</source>
        <translation type="unfinished">Eraro dum pravalorizado de monuj-datumbaza ĉirkaŭaĵo %s!</translation>
    </message>
    <message>
        <source>Error loading block database</source>
        <translation type="unfinished">Eraro dum ŝargado de blokdatumbazo</translation>
    </message>
    <message>
        <source>Error opening block database</source>
        <translation type="unfinished">Eraro dum malfermado de blokdatumbazo</translation>
    </message>
    <message>
        <source>Failed to listen on any port. Use -listen=0 if you want this.</source>
        <translation type="unfinished">Ne sukcesis aŭskulti ajnan pordon. Uzu -listen=0 se tion vi volas.</translation>
    </message>
    <message>
        <source>Incorrect or no genesis block found. Wrong datadir for network?</source>
        <translation type="unfinished">Geneza bloko aŭ netrovita aŭ neĝusta. Ĉu eble la datadir de la reto malĝustas?</translation>
    </message>
    <message>
        <source>Insufficient funds</source>
        <translation type="unfinished">Nesufiĉa mono</translation>
    </message>
    <message>
        <source>Not enough file descriptors available.</source>
        <translation type="unfinished">Nesufiĉa nombro de dosierpriskribiloj disponeblas.</translation>
    </message>
    <message>
        <source>Signing transaction failed</source>
        <translation type="unfinished">Subskriba transakcio fiaskis</translation>
    </message>
    <message>
        <source>This is experimental software.</source>
        <translation type="unfinished">ĝi estas eksperimenta programo</translation>
    </message>
    <message>
        <source>Transaction amount too small</source>
        <translation type="unfinished">Transakcia sumo tro malgranda</translation>
    </message>
    <message>
        <source>Transaction too large</source>
        <translation type="unfinished">Transakcio estas tro granda</translation>
    </message>
    <message>
        <source>Unknown network specified in -onlynet: '%s'</source>
        <translation type="unfinished">Nekonata reto specifita en -onlynet: '%s'</translation>
    </message>
    </context>
=======
>>>>>>> ec86f1e9
</TS><|MERGE_RESOLUTION|>--- conflicted
+++ resolved
@@ -91,24 +91,16 @@
         <translation type="unfinished">Eksporti Adresliston</translation>
     </message>
     <message>
-<<<<<<< HEAD
+        <source>Comma separated file</source>
+        <extracomment>Expanded name of the CSV file format. See: https://en.wikipedia.org/wiki/Comma-separated_values.</extracomment>
+        <translation type="unfinished">Perkome disigita dosiero</translation>
+    </message>
+    <message>
         <source>There was an error trying to save the address list to %1. Please try again.</source>
         <extracomment>An error message. %1 is a stand-in argument for the name of the file we attempted to save to.</extracomment>
         <translation type="unfinished">Okazis eraron dum konservo de adreslisto al %1. Bonvolu provi denove.</translation>
     </message>
     <message>
-=======
-        <source>Comma separated file</source>
-        <extracomment>Expanded name of the CSV file format. See: https://en.wikipedia.org/wiki/Comma-separated_values.</extracomment>
-        <translation type="unfinished">Perkome disigita dosiero</translation>
-    </message>
-    <message>
-        <source>There was an error trying to save the address list to %1. Please try again.</source>
-        <extracomment>An error message. %1 is a stand-in argument for the name of the file we attempted to save to.</extracomment>
-        <translation type="unfinished">Okazis eraron dum konservo de adreslisto al %1. Bonvolu provi denove.</translation>
-    </message>
-    <message>
->>>>>>> ec86f1e9
         <source>Exporting Failed</source>
         <translation type="unfinished">ekspotado malsukcesinta</translation>
     </message>
@@ -151,10 +143,6 @@
         <translation type="unfinished">Montri pasfrazon</translation>
     </message>
     <message>
-        <source>Show passphrase</source>
-        <translation type="unfinished">Montri pasfrazon</translation>
-    </message>
-    <message>
         <source>Encrypt wallet</source>
         <translation type="unfinished">Ĉifri la monujon</translation>
     </message>
@@ -247,11 +235,7 @@
     </message>
 </context>
 <context>
-<<<<<<< HEAD
-    <name>QtumApplication</name>
-=======
     <name>BitcoinApplication</name>
->>>>>>> ec86f1e9
     <message>
         <source>A fatal error occurred. %1 can no longer continue safely and will quit.</source>
         <translation type="unfinished">Neriparebla eraro okazis. %1 ne plu sekure povas daŭri kaj ĝi ĉesiĝos.</translation>
@@ -267,7 +251,6 @@
         <source>Error: %1</source>
         <translation type="unfinished">Eraro: %1</translation>
     </message>
-<<<<<<< HEAD
     <message>
         <source>unknown</source>
         <translation type="unfinished">nekonata</translation>
@@ -286,14 +269,14 @@
     </message>
     <message numerus="yes">
         <source>%n second(s)</source>
-        <translation>
+        <translation type="unfinished">
             <numerusform />
             <numerusform />
         </translation>
     </message>
     <message numerus="yes">
         <source>%n minute(s)</source>
-        <translation>
+        <translation type="unfinished">
             <numerusform />
             <numerusform />
         </translation>
@@ -322,61 +305,6 @@
     <message>
         <source>%1 and %2</source>
         <translation type="unfinished">%1 kaj %2</translation>
-=======
-    <message>
-        <source>unknown</source>
-        <translation type="unfinished">nekonata</translation>
-    </message>
-    <message>
-        <source>Amount</source>
-        <translation type="unfinished">Sumo</translation>
-    </message>
-    <message>
-        <source>None</source>
-        <translation type="unfinished">Neniu</translation>
-    </message>
-    <message>
-        <source>N/A</source>
-        <translation type="unfinished">neaplikebla</translation>
-    </message>
-    <message numerus="yes">
-        <source>%n second(s)</source>
-        <translation type="unfinished">
-            <numerusform />
-            <numerusform />
-        </translation>
-    </message>
-    <message numerus="yes">
-        <source>%n minute(s)</source>
-        <translation type="unfinished">
-            <numerusform />
-            <numerusform />
-        </translation>
-    </message>
-    <message numerus="yes">
-        <source>%n hour(s)</source>
-        <translation type="unfinished">
-            <numerusform />
-            <numerusform />
-        </translation>
-    </message>
-    <message numerus="yes">
-        <source>%n day(s)</source>
-        <translation type="unfinished">
-            <numerusform />
-            <numerusform />
-        </translation>
-    </message>
-    <message numerus="yes">
-        <source>%n week(s)</source>
-        <translation type="unfinished">
-            <numerusform />
-            <numerusform />
-        </translation>
-    </message>
-    <message>
-        <source>%1 and %2</source>
-        <translation type="unfinished">%1 kaj %2</translation>
     </message>
     <message numerus="yes">
         <source>%n year(s)</source>
@@ -403,239 +331,194 @@
     <message>
         <source>Do you want to rebuild the block database now?</source>
         <translation type="unfinished">Ĉu vi volas rekonstrui la blokdatumbazon nun?</translation>
->>>>>>> ec86f1e9
+    </message>
+    <message>
+        <source>Done loading</source>
+        <translation type="unfinished">Ŝargado finiĝis</translation>
+    </message>
+    <message>
+        <source>Error initializing block database</source>
+        <translation type="unfinished">Eraro dum pravalorizado de blokdatumbazo</translation>
+    </message>
+    <message>
+        <source>Error initializing wallet database environment %s!</source>
+        <translation type="unfinished">Eraro dum pravalorizado de monuj-datumbaza ĉirkaŭaĵo %s!</translation>
+    </message>
+    <message>
+        <source>Error loading block database</source>
+        <translation type="unfinished">Eraro dum ŝargado de blokdatumbazo</translation>
+    </message>
+    <message>
+        <source>Error opening block database</source>
+        <translation type="unfinished">Eraro dum malfermado de blokdatumbazo</translation>
+    </message>
+    <message>
+        <source>Failed to listen on any port. Use -listen=0 if you want this.</source>
+        <translation type="unfinished">Ne sukcesis aŭskulti ajnan pordon. Uzu -listen=0 se tion vi volas.</translation>
+    </message>
+    <message>
+        <source>Incorrect or no genesis block found. Wrong datadir for network?</source>
+        <translation type="unfinished">Geneza bloko aŭ netrovita aŭ neĝusta. Ĉu eble la datadir de la reto malĝustas?</translation>
+    </message>
+    <message>
+        <source>Insufficient funds</source>
+        <translation type="unfinished">Nesufiĉa mono</translation>
+    </message>
+    <message>
+        <source>Not enough file descriptors available.</source>
+        <translation type="unfinished">Nesufiĉa nombro de dosierpriskribiloj disponeblas.</translation>
+    </message>
+    <message>
+        <source>Signing transaction failed</source>
+        <translation type="unfinished">Subskriba transakcio fiaskis</translation>
+    </message>
+    <message>
+        <source>This is experimental software.</source>
+        <translation type="unfinished">ĝi estas eksperimenta programo</translation>
+    </message>
+    <message>
+        <source>Transaction amount too small</source>
+        <translation type="unfinished">Transakcia sumo tro malgranda</translation>
+    </message>
+    <message>
+        <source>Transaction too large</source>
+        <translation type="unfinished">Transakcio estas tro granda</translation>
+    </message>
+    <message>
+        <source>Unknown network specified in -onlynet: '%s'</source>
+        <translation type="unfinished">Nekonata reto specifita en -onlynet: '%s'</translation>
+    </message>
+    </context>
+<context>
+    <name>BitcoinGUI</name>
+    <message>
+        <source>&amp;Overview</source>
+        <translation type="unfinished">&amp;Superrigardo</translation>
+    </message>
+    <message>
+        <source>Show general overview of wallet</source>
+        <translation type="unfinished">Vidigi ĝeneralan superrigardon de la monujo</translation>
+    </message>
+    <message>
+        <source>&amp;Transactions</source>
+        <translation type="unfinished">&amp;Transakcioj</translation>
+    </message>
+    <message>
+        <source>Browse transaction history</source>
+        <translation type="unfinished">Esplori historion de transakcioj</translation>
+    </message>
+    <message>
+        <source>E&amp;xit</source>
+        <translation type="unfinished">&amp;Eliri</translation>
+    </message>
+    <message>
+        <source>Quit application</source>
+        <translation type="unfinished">Eliri la aplikaĵon</translation>
+    </message>
+    <message>
+        <source>&amp;About %1</source>
+        <translation type="unfinished">&amp;Pri %1</translation>
+    </message>
+    <message>
+        <source>Show information about %1</source>
+        <translation type="unfinished">Montri informojn pri %1</translation>
+    </message>
+    <message>
+        <source>About &amp;Qt</source>
+        <translation type="unfinished">Pri &amp;Qt</translation>
+    </message>
+    <message>
+        <source>Show information about Qt</source>
+        <translation type="unfinished">Vidigi informojn pri Qt</translation>
+    </message>
+    <message>
+        <source>Modify configuration options for %1</source>
+        <translation type="unfinished">Ŝanĝi agordojn por %1</translation>
+    </message>
+    <message>
+        <source>Create a new wallet</source>
+        <translation type="unfinished">Krei novan monujon</translation>
+    </message>
+    <message>
+        <source>Wallet:</source>
+        <translation type="unfinished">Monujo:</translation>
+    </message>
+    <message>
+        <source>Network activity disabled.</source>
+        <extracomment>A substring of the tooltip.</extracomment>
+        <translation type="unfinished">Retaj agadoj malebliĝas.</translation>
+    </message>
+    <message>
+        <source>Send coins to a Qtum address</source>
+        <translation type="unfinished">Sendi monon al Qtum-adreso</translation>
+    </message>
+    <message>
+        <source>Backup wallet to another location</source>
+        <translation type="unfinished">Krei alilokan sekurkopion de monujo</translation>
+    </message>
+    <message>
+        <source>Change the passphrase used for wallet encryption</source>
+        <translation type="unfinished">Ŝanĝi la pasfrazon por ĉifri la monujon</translation>
+    </message>
+    <message>
+        <source>&amp;Send</source>
+        <translation type="unfinished">&amp;Sendi</translation>
+    </message>
+    <message>
+        <source>&amp;Receive</source>
+        <translation type="unfinished">&amp;Ricevi</translation>
+    </message>
+    <message>
+        <source>Encrypt the private keys that belong to your wallet</source>
+        <translation type="unfinished">Ĉifri la privatajn ŝlosilojn de via monujo</translation>
+    </message>
+    <message>
+        <source>Sign messages with your Qtum addresses to prove you own them</source>
+        <translation type="unfinished">Subskribi mesaĝojn per via Qtum-adresoj por pravigi, ke vi estas la posedanto</translation>
+    </message>
+    <message>
+        <source>Verify messages to ensure they were signed with specified Qtum addresses</source>
+        <translation type="unfinished">Kontroli mesaĝojn por kontroli ĉu ili estas subskribitaj per specifaj Qtum-adresoj</translation>
+    </message>
+    <message>
+        <source>&amp;File</source>
+        <translation type="unfinished">&amp;Dosiero</translation>
+    </message>
+    <message>
+        <source>&amp;Settings</source>
+        <translation type="unfinished">&amp;Agordoj</translation>
+    </message>
+    <message>
+        <source>&amp;Help</source>
+        <translation type="unfinished">&amp;Helpo</translation>
+    </message>
+    <message>
+        <source>Tabs toolbar</source>
+        <translation type="unfinished">Langeto-breto</translation>
+    </message>
+    <message>
+        <source>Request payments (generates QR codes and qtum: URIs)</source>
+        <translation type="unfinished">Peti pagon (kreas QR-kodojn kaj URI-ojn kun prefikso qtum:)</translation>
+    </message>
+    <message>
+        <source>Show the list of used sending addresses and labels</source>
+        <translation type="unfinished">Vidigi la liston de uzitaj sendaj adresoj kaj etikedoj</translation>
+    </message>
+    <message>
+        <source>Show the list of used receiving addresses and labels</source>
+        <translation type="unfinished">Vidigi la liston de uzitaj ricevaj adresoj kaj etikedoj</translation>
+    </message>
+    <message>
+        <source>&amp;Command-line options</source>
+        <translation type="unfinished">&amp;Komandliniaj agordaĵoj</translation>
     </message>
     <message numerus="yes">
-        <source>%n year(s)</source>
+        <source>Processed %n block(s) of transaction history.</source>
         <translation type="unfinished">
             <numerusform />
             <numerusform />
         </translation>
     </message>
-    </context>
-<context>
-    <name>QtumGUI</name>
-    <message>
-        <source>Done loading</source>
-        <translation type="unfinished">Ŝargado finiĝis</translation>
-    </message>
-    <message>
-        <source>Error initializing block database</source>
-        <translation type="unfinished">Eraro dum pravalorizado de blokdatumbazo</translation>
-    </message>
-    <message>
-        <source>Error initializing wallet database environment %s!</source>
-        <translation type="unfinished">Eraro dum pravalorizado de monuj-datumbaza ĉirkaŭaĵo %s!</translation>
-    </message>
-    <message>
-        <source>Error loading block database</source>
-        <translation type="unfinished">Eraro dum ŝargado de blokdatumbazo</translation>
-    </message>
-    <message>
-        <source>Error opening block database</source>
-        <translation type="unfinished">Eraro dum malfermado de blokdatumbazo</translation>
-    </message>
-    <message>
-        <source>Failed to listen on any port. Use -listen=0 if you want this.</source>
-        <translation type="unfinished">Ne sukcesis aŭskulti ajnan pordon. Uzu -listen=0 se tion vi volas.</translation>
-    </message>
-    <message>
-        <source>Incorrect or no genesis block found. Wrong datadir for network?</source>
-        <translation type="unfinished">Geneza bloko aŭ netrovita aŭ neĝusta. Ĉu eble la datadir de la reto malĝustas?</translation>
-    </message>
-    <message>
-        <source>Insufficient funds</source>
-        <translation type="unfinished">Nesufiĉa mono</translation>
-    </message>
-    <message>
-        <source>Not enough file descriptors available.</source>
-        <translation type="unfinished">Nesufiĉa nombro de dosierpriskribiloj disponeblas.</translation>
-    </message>
-    <message>
-        <source>Signing transaction failed</source>
-        <translation type="unfinished">Subskriba transakcio fiaskis</translation>
-    </message>
-    <message>
-        <source>This is experimental software.</source>
-        <translation type="unfinished">ĝi estas eksperimenta programo</translation>
-    </message>
-    <message>
-        <source>Transaction amount too small</source>
-        <translation type="unfinished">Transakcia sumo tro malgranda</translation>
-    </message>
-    <message>
-        <source>Transaction too large</source>
-        <translation type="unfinished">Transakcio estas tro granda</translation>
-    </message>
-    <message>
-        <source>Unknown network specified in -onlynet: '%s'</source>
-        <translation type="unfinished">Nekonata reto specifita en -onlynet: '%s'</translation>
-    </message>
-    </context>
-<context>
-    <name>BitcoinGUI</name>
-    <message>
-        <source>&amp;Overview</source>
-        <translation type="unfinished">&amp;Superrigardo</translation>
-    </message>
-    <message>
-        <source>Show general overview of wallet</source>
-        <translation type="unfinished">Vidigi ĝeneralan superrigardon de la monujo</translation>
-    </message>
-    <message>
-        <source>&amp;Transactions</source>
-        <translation type="unfinished">&amp;Transakcioj</translation>
-    </message>
-    <message>
-        <source>Browse transaction history</source>
-        <translation type="unfinished">Esplori historion de transakcioj</translation>
-    </message>
-    <message>
-        <source>E&amp;xit</source>
-        <translation type="unfinished">&amp;Eliri</translation>
-    </message>
-    <message>
-        <source>Quit application</source>
-        <translation type="unfinished">Eliri la aplikaĵon</translation>
-    </message>
-    <message>
-        <source>&amp;About %1</source>
-        <translation type="unfinished">&amp;Pri %1</translation>
-<<<<<<< HEAD
-    </message>
-    <message>
-        <source>Show information about %1</source>
-        <translation type="unfinished">Montri informojn pri %1</translation>
-    </message>
-    <message>
-        <source>About &amp;Qt</source>
-        <translation>Pri &amp;Qt</translation>
-=======
->>>>>>> ec86f1e9
-    </message>
-    <message>
-        <source>Show information about %1</source>
-        <translation type="unfinished">Montri informojn pri %1</translation>
-    </message>
-    <message>
-<<<<<<< HEAD
-=======
-        <source>About &amp;Qt</source>
-        <translation type="unfinished">Pri &amp;Qt</translation>
-    </message>
-    <message>
-        <source>Show information about Qt</source>
-        <translation type="unfinished">Vidigi informojn pri Qt</translation>
-    </message>
-    <message>
->>>>>>> ec86f1e9
-        <source>Modify configuration options for %1</source>
-        <translation type="unfinished">Ŝanĝi agordojn por %1</translation>
-    </message>
-    <message>
-        <source>Create a new wallet</source>
-        <translation type="unfinished">Krei novan monujon</translation>
-    </message>
-    <message>
-        <source>Wallet:</source>
-        <translation type="unfinished">Monujo:</translation>
-    </message>
-    <message>
-        <source>Network activity disabled.</source>
-        <extracomment>A substring of the tooltip.</extracomment>
-        <translation type="unfinished">Retaj agadoj malebliĝas.</translation>
-    </message>
-    <message>
-        <source>Send coins to a Qtum address</source>
-<<<<<<< HEAD
-        <translation>Sendi monon al Qtum-adreso</translation>
-=======
-        <translation type="unfinished">Sendi monon al Qtum-adreso</translation>
->>>>>>> ec86f1e9
-    </message>
-    <message>
-        <source>Backup wallet to another location</source>
-        <translation type="unfinished">Krei alilokan sekurkopion de monujo</translation>
-    </message>
-    <message>
-        <source>Change the passphrase used for wallet encryption</source>
-<<<<<<< HEAD
-        <translation>Ŝanĝi la pasfrazon por ĉifri la monujon</translation>
-=======
-        <translation type="unfinished">Ŝanĝi la pasfrazon por ĉifri la monujon</translation>
->>>>>>> ec86f1e9
-    </message>
-    <message>
-        <source>&amp;Send</source>
-        <translation type="unfinished">&amp;Sendi</translation>
-    </message>
-    <message>
-        <source>&amp;Receive</source>
-        <translation type="unfinished">&amp;Ricevi</translation>
-    </message>
-    <message>
-        <source>Encrypt the private keys that belong to your wallet</source>
-        <translation type="unfinished">Ĉifri la privatajn ŝlosilojn de via monujo</translation>
-    </message>
-    <message>
-        <source>Sign messages with your Qtum addresses to prove you own them</source>
-<<<<<<< HEAD
-        <translation>Subskribi mesaĝojn per via Qtum-adresoj por pravigi, ke vi estas la posedanto</translation>
-    </message>
-    <message>
-        <source>Verify messages to ensure they were signed with specified Qtum addresses</source>
-        <translation>Kontroli mesaĝojn por kontroli ĉu ili estas subskribitaj per specifaj Qtum-adresoj</translation>
-=======
-        <translation type="unfinished">Subskribi mesaĝojn per via Qtum-adresoj por pravigi, ke vi estas la posedanto</translation>
-    </message>
-    <message>
-        <source>Verify messages to ensure they were signed with specified Qtum addresses</source>
-        <translation type="unfinished">Kontroli mesaĝojn por kontroli ĉu ili estas subskribitaj per specifaj Qtum-adresoj</translation>
->>>>>>> ec86f1e9
-    </message>
-    <message>
-        <source>&amp;File</source>
-        <translation type="unfinished">&amp;Dosiero</translation>
-    </message>
-    <message>
-        <source>&amp;Settings</source>
-        <translation type="unfinished">&amp;Agordoj</translation>
-    </message>
-    <message>
-        <source>&amp;Help</source>
-        <translation type="unfinished">&amp;Helpo</translation>
-    </message>
-    <message>
-        <source>Tabs toolbar</source>
-        <translation type="unfinished">Langeto-breto</translation>
-    </message>
-    <message>
-        <source>Request payments (generates QR codes and qtum: URIs)</source>
-        <translation type="unfinished">Peti pagon (kreas QR-kodojn kaj URI-ojn kun prefikso qtum:)</translation>
-    </message>
-    <message>
-        <source>Show the list of used sending addresses and labels</source>
-        <translation type="unfinished">Vidigi la liston de uzitaj sendaj adresoj kaj etikedoj</translation>
-    </message>
-    <message>
-        <source>Show the list of used receiving addresses and labels</source>
-        <translation type="unfinished">Vidigi la liston de uzitaj ricevaj adresoj kaj etikedoj</translation>
-    </message>
-    <message>
-        <source>&amp;Command-line options</source>
-        <translation type="unfinished">&amp;Komandliniaj agordaĵoj</translation>
-    </message>
-    <message numerus="yes">
-        <source>Processed %n block(s) of transaction history.</source>
-<<<<<<< HEAD
-        <translation>
-=======
-        <translation type="unfinished">
->>>>>>> ec86f1e9
-            <numerusform />
-            <numerusform />
-        </translation>
-    </message>
     <message>
         <source>%1 behind</source>
         <translation type="unfinished">mankas %1</translation>
@@ -685,43 +568,14 @@
         <translation type="unfinished">defaŭlta monujo</translation>
     </message>
     <message>
-        <source>Open Wallet</source>
-        <translation type="unfinished">Malfermi la Monujon</translation>
-    </message>
-    <message>
-        <source>Open a wallet</source>
-        <translation type="unfinished">Malfermi monujon</translation>
-    </message>
-    <message>
-        <source>Close wallet</source>
-        <translation type="unfinished">Fermi monujon</translation>
-    </message>
-    <message>
-        <source>Close all wallets</source>
-        <translation type="unfinished">Fermi ĉiujn monujojn</translation>
-    </message>
-    <message>
-        <source>default wallet</source>
-        <translation type="unfinished">defaŭlta monujo</translation>
-    </message>
-    <message>
         <source>&amp;Window</source>
         <translation type="unfinished">&amp;Fenestro</translation>
-<<<<<<< HEAD
     </message>
     <message>
         <source>Zoom</source>
         <translation type="unfinished">Zomi</translation>
     </message>
     <message>
-=======
-    </message>
-    <message>
-        <source>Zoom</source>
-        <translation type="unfinished">Zomi</translation>
-    </message>
-    <message>
->>>>>>> ec86f1e9
         <source>Main Window</source>
         <translation type="unfinished">Ĉefa Fenestro</translation>
     </message>
@@ -924,14 +778,11 @@
 <context>
     <name>CreateWalletActivity</name>
     <message>
-<<<<<<< HEAD
-=======
         <source>Create Wallet</source>
         <extracomment>Title of window indicating the progress of creation of a new wallet.</extracomment>
         <translation type="unfinished">Krei Monujon</translation>
     </message>
     <message>
->>>>>>> ec86f1e9
         <source>Create wallet failed</source>
         <translation type="unfinished">Krei monujon malsukcesis</translation>
     </message>
@@ -954,14 +805,11 @@
         <source>default wallet</source>
         <translation type="unfinished">defaŭlta monujo</translation>
     </message>
-<<<<<<< HEAD
-=======
     <message>
         <source>Open Wallet</source>
         <extracomment>Title of window indicating the progress of opening of a wallet.</extracomment>
         <translation type="unfinished">Malfermi la Monujon</translation>
     </message>
->>>>>>> ec86f1e9
     </context>
 <context>
     <name>WalletController</name>
@@ -1091,11 +939,7 @@
     </message>
     <message>
         <source>Error</source>
-<<<<<<< HEAD
-        <translation>Eraro</translation>
-=======
         <translation type="unfinished">Eraro</translation>
->>>>>>> ec86f1e9
     </message>
     <message>
         <source>Welcome</source>
@@ -1106,10 +950,6 @@
         <translation type="unfinished">Bonvenon al %1.</translation>
     </message>
     <message>
-        <source>Welcome to %1.</source>
-        <translation type="unfinished">Bonvenon al %1.</translation>
-    </message>
-    <message>
         <source>Use the default data directory</source>
         <translation type="unfinished">Uzi la defaŭltan dosierujon por datumoj</translation>
     </message>
@@ -1176,10 +1016,6 @@
     <message>
         <source>Open qtum URI</source>
         <translation type="unfinished">Malfermi na la URI de qtumo</translation>
-<<<<<<< HEAD
-    </message>
-    </context>
-=======
     </message>
     <message>
         <source>Paste address from clipboard</source>
@@ -1187,7 +1023,6 @@
         <translation type="unfinished">Alglui adreson de tondejo</translation>
     </message>
 </context>
->>>>>>> ec86f1e9
 <context>
     <name>OptionsDialog</name>
     <message>
@@ -1207,14 +1042,6 @@
         <translation type="unfinished">&amp;Komenci na %1 kiam ensaluti en la sistemon</translation>
     </message>
     <message>
-        <source>Automatically start %1 after logging in to the system.</source>
-        <translation type="unfinished">Aŭtomate komenci na %1 post ensalutis en la sistemon.</translation>
-    </message>
-    <message>
-        <source>&amp;Start %1 on system login</source>
-        <translation type="unfinished">&amp;Komenci na %1 kiam ensaluti en la sistemon</translation>
-    </message>
-    <message>
         <source>Size of &amp;database cache</source>
         <translation type="unfinished">Dosiergrando de &amp;datumbasa kaŝmemoro</translation>
     </message>
@@ -1248,11 +1075,7 @@
     </message>
     <message>
         <source>Automatically open the Qtum client port on the router. This only works when your router supports UPnP and it is enabled.</source>
-<<<<<<< HEAD
-        <translation>Aŭtomate malfermi la kursilan pordon por Qtumo. Tio funkcias nur se via kursilo havas la UPnP-funkcion, kaj se tiu ĉi estas ŝaltita.</translation>
-=======
         <translation type="unfinished">Aŭtomate malfermi la kursilan pordon por Qtumo. Tio funkcias nur se via kursilo havas la UPnP-funkcion, kaj se tiu ĉi estas ŝaltita.</translation>
->>>>>>> ec86f1e9
     </message>
     <message>
         <source>Map port using &amp;UPnP</source>
@@ -1268,11 +1091,7 @@
     </message>
     <message>
         <source>Port of the proxy (e.g. 9050)</source>
-<<<<<<< HEAD
-        <translation>la pordo de la prokurilo (ekz. 9050)</translation>
-=======
         <translation type="unfinished">la pordo de la prokurilo (ekz. 9050)</translation>
->>>>>>> ec86f1e9
     </message>
     <message>
         <source>&amp;Window</source>
@@ -1304,11 +1123,7 @@
     </message>
     <message>
         <source>Choose the default subdivision unit to show in the interface and when sending coins.</source>
-<<<<<<< HEAD
-        <translation>Elekti la defaŭltan manieron por montri qtumajn sumojn en la interfaco, kaj kiam vi sendos qtumon.</translation>
-=======
         <translation type="unfinished">Elekti la defaŭltan manieron por montri qtumajn sumojn en la interfaco, kaj kiam vi sendos qtumon.</translation>
->>>>>>> ec86f1e9
     </message>
     <message>
         <source>Whether to show coin control features or not.</source>
@@ -1354,13 +1169,6 @@
         <translation type="unfinished">Eblas, ke la informoj videblaj ĉi tie estas eksdataj. Via monujo aŭtomate sinkoniĝas kun la qtuma reto kiam ili konektiĝas, sed tiu procezo ankoraŭ ne finfariĝis.</translation>
     </message>
     <message>
-<<<<<<< HEAD
-        <source>The displayed information may be out of date. Your wallet automatically synchronizes with the Qtum network after a connection is established, but this process has not completed yet.</source>
-        <translation>Eblas, ke la informoj videblaj ĉi tie estas eksdataj. Via monujo aŭtomate sinkoniĝas kun la qtuma reto kiam ili konektiĝas, sed tiu procezo ankoraŭ ne finfariĝis.</translation>
-    </message>
-    <message>
-=======
->>>>>>> ec86f1e9
         <source>Available:</source>
         <translation type="unfinished">Disponebla:</translation>
     </message>
@@ -1526,10 +1334,6 @@
         <translation type="unfinished">Monujo:</translation>
     </message>
     <message>
-        <source>Wallet: </source>
-        <translation type="unfinished">Monujo:</translation>
-    </message>
-    <message>
         <source>Received</source>
         <translation type="unfinished">Ricevita</translation>
     </message>
@@ -1579,19 +1383,11 @@
     </message>
     <message>
         <source>Debug log file</source>
-<<<<<<< HEAD
-        <translation>Sencimiga protokoldosiero</translation>
-    </message>
-    <message>
-        <source>Clear console</source>
-        <translation>Malplenigi konzolon</translation>
-=======
         <translation type="unfinished">Sencimiga protokoldosiero</translation>
     </message>
     <message>
         <source>Clear console</source>
         <translation type="unfinished">Malplenigi konzolon</translation>
->>>>>>> ec86f1e9
     </message>
     <message>
         <source>In:</source>
@@ -1735,11 +1531,7 @@
     <name>SendCoinsDialog</name>
     <message>
         <source>Send Coins</source>
-<<<<<<< HEAD
-        <translation>Sendi Qtumon</translation>
-=======
         <translation type="unfinished">Sendi Qtumon</translation>
->>>>>>> ec86f1e9
     </message>
     <message>
         <source>Coin Control Features</source>
@@ -1844,13 +1636,6 @@
     <message>
         <source>%1 to %2</source>
         <translation type="unfinished">%1 al %2</translation>
-<<<<<<< HEAD
-    </message>
-    <message>
-        <source>Are you sure you want to send?</source>
-        <translation type="unfinished">Ĉu vi certas, ke vi volas sendi?</translation>
-=======
->>>>>>> ec86f1e9
     </message>
     <message>
         <source>or</source>
@@ -1886,11 +1671,7 @@
     </message>
     <message numerus="yes">
         <source>Estimated to begin confirmation within %n block(s).</source>
-<<<<<<< HEAD
-        <translation>
-=======
         <translation type="unfinished">
->>>>>>> ec86f1e9
             <numerusform />
             <numerusform />
         </translation>
@@ -1924,11 +1705,7 @@
     </message>
     <message>
         <source>Paste address from clipboard</source>
-<<<<<<< HEAD
-        <translation>Alglui adreson de tondejo</translation>
-=======
         <translation type="unfinished">Alglui adreson de tondejo</translation>
->>>>>>> ec86f1e9
     </message>
     <message>
         <source>Remove this entry</source>
@@ -1949,8 +1726,6 @@
     <message>
         <source>Memo:</source>
         <translation type="unfinished">Memorando:</translation>
-<<<<<<< HEAD
-=======
     </message>
 </context>
 <context>
@@ -1958,7 +1733,6 @@
     <message>
         <source>Send</source>
         <translation type="unfinished">Sendi</translation>
->>>>>>> ec86f1e9
     </message>
     </context>
 <context>
@@ -1977,11 +1751,7 @@
     </message>
     <message>
         <source>Paste address from clipboard</source>
-<<<<<<< HEAD
-        <translation>Alglui adreson de tondejo</translation>
-=======
         <translation type="unfinished">Alglui adreson de tondejo</translation>
->>>>>>> ec86f1e9
     </message>
     <message>
         <source>Enter the message you want to sign here</source>
@@ -1997,11 +1767,7 @@
     </message>
     <message>
         <source>Sign the message to prove you own this Qtum address</source>
-<<<<<<< HEAD
-        <translation>Subskribi la mesaĝon por pravigi, ke vi estas la posedanto de tiu Qtum-adreso</translation>
-=======
         <translation type="unfinished">Subskribi la mesaĝon por pravigi, ke vi estas la posedanto de tiu Qtum-adreso</translation>
->>>>>>> ec86f1e9
     </message>
     <message>
         <source>Sign &amp;Message</source>
@@ -2021,11 +1787,7 @@
     </message>
     <message>
         <source>Verify the message to ensure it was signed with the specified Qtum address</source>
-<<<<<<< HEAD
-        <translation>Kontroli la mesaĝon por pravigi, ke ĝi ja estas subskribita per la specifa Qtum-adreso</translation>
-=======
         <translation type="unfinished">Kontroli la mesaĝon por pravigi, ke ĝi ja estas subskribita per la specifa Qtum-adreso</translation>
->>>>>>> ec86f1e9
     </message>
     <message>
         <source>Verify &amp;Message</source>
@@ -2090,174 +1852,142 @@
 </context>
 <context>
     <name>TransactionDesc</name>
+    <message>
+        <source>%1/unconfirmed</source>
+        <translation type="unfinished">%1/nekonfirmite</translation>
+    </message>
+    <message>
+        <source>%1 confirmations</source>
+        <translation type="unfinished">%1 konfirmoj</translation>
+    </message>
+    <message>
+        <source>Status</source>
+        <translation type="unfinished">Stato</translation>
+    </message>
+    <message>
+        <source>Date</source>
+        <translation type="unfinished">Dato</translation>
+    </message>
+    <message>
+        <source>Source</source>
+        <translation type="unfinished">Fonto</translation>
+    </message>
+    <message>
+        <source>Generated</source>
+        <translation type="unfinished">Kreita</translation>
+    </message>
+    <message>
+        <source>From</source>
+        <translation type="unfinished">De</translation>
+    </message>
+    <message>
+        <source>unknown</source>
+        <translation type="unfinished">nekonata</translation>
+    </message>
+    <message>
+        <source>To</source>
+        <translation type="unfinished">Al</translation>
+    </message>
+    <message>
+        <source>own address</source>
+        <translation type="unfinished">propra adreso</translation>
+    </message>
+    <message>
+        <source>label</source>
+        <translation type="unfinished">etikedo</translation>
+    </message>
+    <message>
+        <source>Credit</source>
+        <translation type="unfinished">Kredito</translation>
+    </message>
     <message numerus="yes">
-        <source>Open for %n more block(s)</source>
-        <translation>
+        <source>matures in %n more block(s)</source>
+        <translation type="unfinished">
             <numerusform />
             <numerusform />
         </translation>
     </message>
     <message>
-<<<<<<< HEAD
-        <source>Open until %1</source>
-        <translation type="unfinished">Malferma ĝis %1</translation>
-    </message>
-    <message>
-=======
->>>>>>> ec86f1e9
-        <source>%1/unconfirmed</source>
-        <translation type="unfinished">%1/nekonfirmite</translation>
-    </message>
-    <message>
-        <source>%1 confirmations</source>
-        <translation type="unfinished">%1 konfirmoj</translation>
-    </message>
-    <message>
-        <source>Status</source>
-        <translation type="unfinished">Stato</translation>
-    </message>
+        <source>not accepted</source>
+        <translation type="unfinished">ne akceptita</translation>
+    </message>
+    <message>
+        <source>Debit</source>
+        <translation type="unfinished">Debeto</translation>
+    </message>
+    <message>
+        <source>Transaction fee</source>
+        <translation type="unfinished">Krompago</translation>
+    </message>
+    <message>
+        <source>Net amount</source>
+        <translation type="unfinished">Neta sumo</translation>
+    </message>
+    <message>
+        <source>Message</source>
+        <translation type="unfinished">Mesaĝo</translation>
+    </message>
+    <message>
+        <source>Comment</source>
+        <translation type="unfinished">Komento</translation>
+    </message>
+    <message>
+        <source>Transaction ID</source>
+        <translation type="unfinished">Transakcia ID</translation>
+    </message>
+    <message>
+        <source>Merchant</source>
+        <translation type="unfinished">Vendisto</translation>
+    </message>
+    <message>
+        <source>Generated coins must mature %1 blocks before they can be spent. When you generated this block, it was broadcast to the network to be added to the block chain. If it fails to get into the chain, its state will change to "not accepted" and it won't be spendable. This may occasionally happen if another node generates a block within a few seconds of yours.</source>
+        <translation type="unfinished">Kreitaj moneroj devas esti maturaj je %1 blokoj antaŭ ol eblas elspezi ilin. Kiam vi generis tiun ĉi blokon, ĝi estis elsendita al la reto por aldono al la blokĉeno. Se tiu aldono malsukcesas, ĝia stato ŝanĝiĝos al "neakceptita" kaj ne eblos elspezi ĝin. Tio estas malofta, sed povas okazi se alia bloko estas kreita je preskaŭ la sama momento kiel la via.</translation>
+    </message>
+    <message>
+        <source>Debug information</source>
+        <translation type="unfinished">Sencimigaj informoj</translation>
+    </message>
+    <message>
+        <source>Transaction</source>
+        <translation type="unfinished">Transakcio</translation>
+    </message>
+    <message>
+        <source>Inputs</source>
+        <translation type="unfinished">Enigoj</translation>
+    </message>
+    <message>
+        <source>Amount</source>
+        <translation type="unfinished">Sumo</translation>
+    </message>
+    <message>
+        <source>true</source>
+        <translation type="unfinished">vera</translation>
+    </message>
+    <message>
+        <source>false</source>
+        <translation type="unfinished">malvera</translation>
+    </message>
+</context>
+<context>
+    <name>TransactionDescDialog</name>
+    <message>
+        <source>This pane shows a detailed description of the transaction</source>
+        <translation type="unfinished">Tiu ĉi panelo montras detalan priskribon de la transakcio</translation>
+    </message>
+    </context>
+<context>
+    <name>TransactionTableModel</name>
     <message>
         <source>Date</source>
         <translation type="unfinished">Dato</translation>
     </message>
     <message>
-        <source>Source</source>
-        <translation type="unfinished">Fonto</translation>
-    </message>
-    <message>
-        <source>Generated</source>
-        <translation type="unfinished">Kreita</translation>
-    </message>
-    <message>
-        <source>From</source>
-        <translation type="unfinished">De</translation>
-    </message>
-    <message>
-        <source>unknown</source>
-        <translation type="unfinished">nekonata</translation>
-    </message>
-    <message>
-        <source>To</source>
-        <translation type="unfinished">Al</translation>
-    </message>
-    <message>
-        <source>own address</source>
-        <translation type="unfinished">propra adreso</translation>
-    </message>
-    <message>
-        <source>label</source>
-        <translation type="unfinished">etikedo</translation>
-    </message>
-    <message>
-        <source>Credit</source>
-        <translation type="unfinished">Kredito</translation>
-    </message>
-    <message numerus="yes">
-        <source>matures in %n more block(s)</source>
-<<<<<<< HEAD
-        <translation>
-=======
-        <translation type="unfinished">
->>>>>>> ec86f1e9
-            <numerusform />
-            <numerusform />
-        </translation>
-    </message>
-    <message>
-        <source>not accepted</source>
-        <translation type="unfinished">ne akceptita</translation>
-    </message>
-    <message>
-        <source>Debit</source>
-        <translation type="unfinished">Debeto</translation>
-    </message>
-    <message>
-        <source>Transaction fee</source>
-        <translation type="unfinished">Krompago</translation>
-    </message>
-    <message>
-        <source>Net amount</source>
-        <translation type="unfinished">Neta sumo</translation>
-    </message>
-    <message>
-        <source>Message</source>
-        <translation type="unfinished">Mesaĝo</translation>
-    </message>
-    <message>
-        <source>Comment</source>
-        <translation type="unfinished">Komento</translation>
-    </message>
-    <message>
-        <source>Transaction ID</source>
-        <translation type="unfinished">Transakcia ID</translation>
-    </message>
-    <message>
-        <source>Merchant</source>
-        <translation type="unfinished">Vendisto</translation>
-    </message>
-    <message>
-        <source>Generated coins must mature %1 blocks before they can be spent. When you generated this block, it was broadcast to the network to be added to the block chain. If it fails to get into the chain, its state will change to "not accepted" and it won't be spendable. This may occasionally happen if another node generates a block within a few seconds of yours.</source>
-        <translation type="unfinished">Kreitaj moneroj devas esti maturaj je %1 blokoj antaŭ ol eblas elspezi ilin. Kiam vi generis tiun ĉi blokon, ĝi estis elsendita al la reto por aldono al la blokĉeno. Se tiu aldono malsukcesas, ĝia stato ŝanĝiĝos al "neakceptita" kaj ne eblos elspezi ĝin. Tio estas malofta, sed povas okazi se alia bloko estas kreita je preskaŭ la sama momento kiel la via.</translation>
-    </message>
-    <message>
-        <source>Debug information</source>
-        <translation type="unfinished">Sencimigaj informoj</translation>
-    </message>
-    <message>
-        <source>Transaction</source>
-        <translation type="unfinished">Transakcio</translation>
-    </message>
-    <message>
-        <source>Inputs</source>
-        <translation type="unfinished">Enigoj</translation>
-    </message>
-    <message>
-        <source>Amount</source>
-        <translation type="unfinished">Sumo</translation>
-    </message>
-    <message>
-        <source>true</source>
-        <translation type="unfinished">vera</translation>
-    </message>
-    <message>
-        <source>false</source>
-        <translation type="unfinished">malvera</translation>
-    </message>
-</context>
-<context>
-    <name>TransactionDescDialog</name>
-    <message>
-        <source>This pane shows a detailed description of the transaction</source>
-        <translation type="unfinished">Tiu ĉi panelo montras detalan priskribon de la transakcio</translation>
-    </message>
-    </context>
-<context>
-    <name>TransactionTableModel</name>
-    <message>
-        <source>Date</source>
-        <translation type="unfinished">Dato</translation>
-    </message>
-    <message>
         <source>Type</source>
         <translation type="unfinished">Tipo</translation>
     </message>
     <message>
         <source>Label</source>
         <translation type="unfinished">Etikedo</translation>
-<<<<<<< HEAD
-    </message>
-    <message numerus="yes">
-        <source>Open for %n more block(s)</source>
-        <translation>
-            <numerusform />
-            <numerusform />
-        </translation>
-    </message>
-    <message>
-        <source>Open until %1</source>
-        <translation type="unfinished">Malferma ĝis %1</translation>
-=======
->>>>>>> ec86f1e9
     </message>
     <message>
         <source>Unconfirmed</source>
@@ -2365,14 +2095,11 @@
     <message>
         <source>Min amount</source>
         <translation type="unfinished">Minimuma sumo</translation>
-<<<<<<< HEAD
-=======
     </message>
     <message>
         <source>Comma separated file</source>
         <extracomment>Expanded name of the CSV file format. See: https://en.wikipedia.org/wiki/Comma-separated_values.</extracomment>
         <translation type="unfinished">Perkome disigita dosiero</translation>
->>>>>>> ec86f1e9
     </message>
     <message>
         <source>Confirmed</source>
@@ -2413,15 +2140,11 @@
         <source>Create a new wallet</source>
         <translation type="unfinished">Krei novan monujon</translation>
     </message>
-<<<<<<< HEAD
-</context>
-=======
     <message>
         <source>Error</source>
         <translation type="unfinished">Eraro</translation>
     </message>
     </context>
->>>>>>> ec86f1e9
 <context>
     <name>WalletModel</name>
     <message>
@@ -2442,13 +2165,6 @@
     <message>
         <source>Export the data in the current tab to a file</source>
         <translation type="unfinished">Eksporti la datumojn el la aktuala langeto al dosiero</translation>
-<<<<<<< HEAD
-    </message>
-    <message>
-        <source>Error</source>
-        <translation type="unfinished">Eraro</translation>
-=======
->>>>>>> ec86f1e9
     </message>
     <message>
         <source>Backup Wallet</source>
@@ -2463,82 +2179,4 @@
         <translation type="unfinished">Sukcesis krei sekurkopion</translation>
     </message>
     </context>
-<<<<<<< HEAD
-<context>
-    <name>qtum-core</name>
-    <message>
-        <source>This is a pre-release test build - use at your own risk - do not use for mining or merchant applications</source>
-        <translation type="unfinished">Tiu ĉi estas antaŭeldona testa versio - uzu laŭ via propra risko - ne uzu por minado aŭ por aplikaĵoj por vendistoj</translation>
-    </message>
-    <message>
-        <source>Warning: We do not appear to fully agree with our peers! You may need to upgrade, or other nodes may need to upgrade.</source>
-        <translation type="unfinished">Averto: ŝajne ni ne tute konsentas kun niaj samtavolanoj! Eble vi devas ĝisdatigi vian klienton, aŭ eble aliaj nodoj faru same.</translation>
-    </message>
-    <message>
-        <source>Corrupted block database detected</source>
-        <translation type="unfinished">Difektita blokdatumbazo trovita</translation>
-    </message>
-    <message>
-        <source>Do you want to rebuild the block database now?</source>
-        <translation type="unfinished">Ĉu vi volas rekonstrui la blokdatumbazon nun?</translation>
-    </message>
-    <message>
-        <source>Done loading</source>
-        <translation type="unfinished">Ŝargado finiĝis</translation>
-    </message>
-    <message>
-        <source>Error initializing block database</source>
-        <translation type="unfinished">Eraro dum pravalorizado de blokdatumbazo</translation>
-    </message>
-    <message>
-        <source>Error initializing wallet database environment %s!</source>
-        <translation type="unfinished">Eraro dum pravalorizado de monuj-datumbaza ĉirkaŭaĵo %s!</translation>
-    </message>
-    <message>
-        <source>Error loading block database</source>
-        <translation type="unfinished">Eraro dum ŝargado de blokdatumbazo</translation>
-    </message>
-    <message>
-        <source>Error opening block database</source>
-        <translation type="unfinished">Eraro dum malfermado de blokdatumbazo</translation>
-    </message>
-    <message>
-        <source>Failed to listen on any port. Use -listen=0 if you want this.</source>
-        <translation type="unfinished">Ne sukcesis aŭskulti ajnan pordon. Uzu -listen=0 se tion vi volas.</translation>
-    </message>
-    <message>
-        <source>Incorrect or no genesis block found. Wrong datadir for network?</source>
-        <translation type="unfinished">Geneza bloko aŭ netrovita aŭ neĝusta. Ĉu eble la datadir de la reto malĝustas?</translation>
-    </message>
-    <message>
-        <source>Insufficient funds</source>
-        <translation type="unfinished">Nesufiĉa mono</translation>
-    </message>
-    <message>
-        <source>Not enough file descriptors available.</source>
-        <translation type="unfinished">Nesufiĉa nombro de dosierpriskribiloj disponeblas.</translation>
-    </message>
-    <message>
-        <source>Signing transaction failed</source>
-        <translation type="unfinished">Subskriba transakcio fiaskis</translation>
-    </message>
-    <message>
-        <source>This is experimental software.</source>
-        <translation type="unfinished">ĝi estas eksperimenta programo</translation>
-    </message>
-    <message>
-        <source>Transaction amount too small</source>
-        <translation type="unfinished">Transakcia sumo tro malgranda</translation>
-    </message>
-    <message>
-        <source>Transaction too large</source>
-        <translation type="unfinished">Transakcio estas tro granda</translation>
-    </message>
-    <message>
-        <source>Unknown network specified in -onlynet: '%s'</source>
-        <translation type="unfinished">Nekonata reto specifita en -onlynet: '%s'</translation>
-    </message>
-    </context>
-=======
->>>>>>> ec86f1e9
 </TS>