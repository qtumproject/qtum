--- conflicted
+++ resolved
@@ -855,10 +855,6 @@
         <translation>As this is the first time the program is launched, you can choose where %1 will store its data.</translation>
     </message>
     <message>
-<<<<<<< HEAD
-        <source>%1 will download and store a copy of the Qtum block chain. At least %2GB of data will be stored in this directory, and it will grow over time. The wallet will also be stored in this directory.</source>
-        <translation>%1 will download and store a copy of the Qtum block chain. At least %2GB of data will be stored in this directory, and it will grow over time. The wallet will also be stored in this directory.</translation>
-=======
         <source>When you click OK, %1 will begin to download and process the full %4 block chain (%2GB) starting with the earliest transactions in %3 when %4 initially launched.</source>
         <translation>When you click OK, %1 will begin to download and process the full %4 block chain (%2GB) starting with the earliest transactions in %3 when %4 initially launched.</translation>
     </message>
@@ -869,7 +865,6 @@
     <message>
         <source>If you have chosen to limit block chain storage (pruning), the historical data must still be downloaded and processed, but will be deleted afterward to keep your disk usage low.</source>
         <translation>If you have chosen to limit block chain storage (pruning), the historical data must still be downloaded and processed, but will be deleted afterward to keep your disk usage low.</translation>
->>>>>>> a68962c4
     </message>
     <message>
         <source>Use the default data directory</source>
@@ -1105,8 +1100,6 @@
         <translation>Map port using &amp;UPnP</translation>
     </message>
     <message>
-<<<<<<< HEAD
-=======
         <source>Accept connections from outside.</source>
         <translation>Accept connections from outside.</translation>
     </message>
@@ -1115,7 +1108,6 @@
         <translation>Allow incomin&amp;g connections</translation>
     </message>
     <message>
->>>>>>> a68962c4
         <source>Connect to the Qtum network through a SOCKS5 proxy.</source>
         <translation>Connect to the Qtum network through a SOCKS5 proxy.</translation>
     </message>
@@ -1154,13 +1146,6 @@
     <message>
         <source>Connect to the Qtum network through a separate SOCKS5 proxy for Tor hidden services.</source>
         <translation>Connect to the Qtum network through a separate SOCKS5 proxy for Tor hidden services.</translation>
-<<<<<<< HEAD
-    </message>
-    <message>
-        <source>Use separate SOCKS5 proxy to reach peers via Tor hidden services:</source>
-        <translation>Use separate SOCKS5 proxy to reach peers via Tor hidden services:</translation>
-=======
->>>>>>> a68962c4
     </message>
     <message>
         <source>&amp;Window</source>
@@ -1349,13 +1334,8 @@
         <translation>URI handling</translation>
     </message>
     <message>
-<<<<<<< HEAD
-        <source>Enter a Qtum address (e.g. %1)</source>
-        <translation>Enter a Qtum address (e.g. %1)</translation>
-=======
         <source>Payment request fetch URL is invalid: %1</source>
         <translation>Payment request fetch URL is invalid: %1</translation>
->>>>>>> a68962c4
     </message>
     <message>
         <source>Invalid payment address %1</source>
@@ -1888,17 +1868,6 @@
         <translation>&amp;Message:</translation>
     </message>
     <message>
-<<<<<<< HEAD
-        <source>Reuse one of the previously used receiving addresses. Reusing addresses has security and privacy issues. Do not use this unless re-generating a payment request made before.</source>
-        <translation>Reuse one of the previously used receiving addresses. Reusing addresses has security and privacy issues. Do not use this unless re-generating a payment request made before.</translation>
-    </message>
-    <message>
-        <source>R&amp;euse an existing receiving address (not recommended)</source>
-        <translation>R&amp;euse an existing receiving address (not recommended)</translation>
-    </message>
-    <message>
-=======
->>>>>>> a68962c4
         <source>An optional message to attach to the payment request, which will be displayed when the request is opened. Note: The message will not be sent with the payment over the Qtum network.</source>
         <translation>An optional message to attach to the payment request, which will be displayed when the request is opened. Note: The message will not be sent with the payment over the Qtum network.</translation>
     </message>
@@ -2144,13 +2113,6 @@
         <translation>Hide</translation>
     </message>
     <message>
-<<<<<<< HEAD
-        <source>total at least</source>
-        <translation>total at least</translation>
-    </message>
-    <message>
-=======
->>>>>>> a68962c4
         <source>Paying only the minimum fee is just fine as long as there is less transaction volume than space in the blocks. But be aware that this can end up in a never confirming transaction once there is more demand for qtum transactions than the network can process.</source>
         <translation>Paying only the minimum fee is just fine as long as there is less transaction volume than space in the blocks. But be aware that this can end up in a never confirming transaction once there is more demand for qtum transactions than the network can process.</translation>
     </message>
@@ -3025,21 +2987,12 @@
         <translation>Type</translation>
     </message>
     <message>
-<<<<<<< HEAD
-        <source>You can sign messages/agreements with your addresses to prove you can receive qtums sent to them. Be careful not to sign anything vague or random, as phishing attacks may try to trick you into signing your identity over to them. Only sign fully-detailed statements you agree to.</source>
-        <translation>You can sign messages/agreements with your addresses to prove you can receive qtums sent to them. Be careful not to sign anything vague or random, as phishing attacks may try to trick you into signing your identity over to them. Only sign fully-detailed statements you agree to.</translation>
-    </message>
-    <message>
-        <source>The Qtum address to sign the message with</source>
-        <translation>The Qtum address to sign the message with</translation>
-=======
         <source>Label</source>
         <translation>Label</translation>
     </message>
     <message>
         <source>Address</source>
         <translation>Address</translation>
->>>>>>> a68962c4
     </message>
     <message>
         <source>ID</source>
@@ -3073,13 +3026,8 @@
 <context>
     <name>UnitDisplayStatusBarControl</name>
     <message>
-<<<<<<< HEAD
-        <source>Sign the message to prove you own this Qtum address</source>
-        <translation>Sign the message to prove you own this Qtum address</translation>
-=======
         <source>Unit to show amounts in. Click to select another unit.</source>
         <translation>Unit to show amounts in. Click to select another unit.</translation>
->>>>>>> a68962c4
     </message>
 </context>
 <context>
@@ -3108,21 +3056,12 @@
         <translation>Do you want to increase the fee?</translation>
     </message>
     <message>
-<<<<<<< HEAD
-        <source>The Qtum address the message was signed with</source>
-        <translation>The Qtum address the message was signed with</translation>
-    </message>
-    <message>
-        <source>Verify the message to ensure it was signed with the specified Qtum address</source>
-        <translation>Verify the message to ensure it was signed with the specified Qtum address</translation>
-=======
         <source>Current fee:</source>
         <translation>Current fee:</translation>
     </message>
     <message>
         <source>Increase:</source>
         <translation>Increase:</translation>
->>>>>>> a68962c4
     </message>
     <message>
         <source>New fee:</source>
@@ -3177,18 +3116,6 @@
     </message>
 </context>
 <context>
-<<<<<<< HEAD
-    <name>WalletFrame</name>
-    </context>
-<context>
-    <name>WalletModel</name>
-    </context>
-<context>
-    <name>WalletView</name>
-    </context>
-<context>
-=======
->>>>>>> a68962c4
     <name>qtum-core</name>
     <message>
         <source>Options:</source>
