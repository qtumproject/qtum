<TS language="pt_BR" version="2.1">
<context>
    <name>AddressBookPage</name>
    <message>
        <source>Right-click to edit address or label</source>
        <translation>Clique com o botão direito para editar endereço ou rótulo</translation>
    </message>
    <message>
        <source>Create a new address</source>
        <translation>Criar um novo endereço</translation>
    </message>
    <message>
        <source>&amp;New</source>
        <translation>&amp;Novo</translation>
    </message>
    <message>
        <source>Copy the currently selected address to the system clipboard</source>
        <translation>Copie o endereço selecionado para a área de transferência do sistema</translation>
    </message>
    <message>
        <source>&amp;Copy</source>
        <translation>&amp;Copiar</translation>
    </message>
    <message>
        <source>C&amp;lose</source>
        <translation>&amp;Fechar</translation>
    </message>
    <message>
        <source>Delete the currently selected address from the list</source>
        <translation>Excluir os endereços selecionados da lista</translation>
    </message>
    <message>
        <source>Enter address or label to search</source>
        <translation>Procure um endereço ou rótulo</translation>
    </message>
    <message>
        <source>Export the data in the current tab to a file</source>
        <translation>Exportar os dados na aba atual para um arquivo</translation>
    </message>
    <message>
        <source>&amp;Export</source>
        <translation>&amp;Exportar</translation>
    </message>
    <message>
        <source>&amp;Delete</source>
        <translation>E&amp;xcluir</translation>
    </message>
    <message>
        <source>Choose the address to send coins to</source>
        <translation>Escolha o endereço para enviar moedas</translation>
    </message>
    <message>
        <source>Choose the address to receive coins with</source>
        <translation>Escolha o endereço para receber moedas</translation>
    </message>
    <message>
        <source>C&amp;hoose</source>
        <translation>E&amp;scolher</translation>
    </message>
    <message>
        <source>Sending addresses</source>
        <translation>Endereços de envio</translation>
    </message>
    <message>
        <source>Receiving addresses</source>
        <translation>Endereço de recebimento</translation>
    </message>
    <message>
        <source>These are your Qtum addresses for sending payments. Always check the amount and the receiving address before sending coins.</source>
        <translation>Estes são os seus endereços para enviar pagamentos. Sempre cheque a quantia e o endereço do destinatário antes de enviar moedas.</translation>
    </message>
    <message>
<<<<<<< HEAD
        <source>These are your Qtum addresses for receiving payments. Use the 'Create new receiving address' button in the receive tab to create new addresses.</source>
        <translation>Esses são seus endereços de Qtum para receber pagamentos. Utilize o botão Criar novo endereço de recebimento na aba receber para criar um novo endereço</translation>
=======
        <source>These are your Qtum addresses for receiving payments. Use the 'Create new receiving address' button in the receive tab to create new addresses.
Signing is only possible with addresses of the type 'legacy'.</source>
        <translation>Estes são seus endereços Qtum para receber pagamentos. Use o botão 'Criar novos endereços de recebimento' na barra receber para criar novos endereços.
Somente é possível assinar com endereços do tipo 'legado'.</translation>
>>>>>>> da23532c
    </message>
    <message>
        <source>&amp;Copy Address</source>
        <translation>&amp;Copiar endereço</translation>
    </message>
    <message>
        <source>Copy &amp;Label</source>
        <translation>Copiar &amp;rótulo</translation>
    </message>
    <message>
        <source>&amp;Edit</source>
        <translation>&amp;Editar</translation>
    </message>
    <message>
        <source>Export Address List</source>
        <translation>Exportar lista de endereços</translation>
    </message>
    <message>
        <source>Comma separated file (*.csv)</source>
        <translation>Arquivo separado por virgula (*.csv)</translation>
    </message>
    <message>
        <source>Exporting Failed</source>
        <translation>Falha na exportação</translation>
    </message>
    <message>
        <source>There was an error trying to save the address list to %1. Please try again.</source>
        <translation>Erro ao salvar a lista de endereço para %1. Tente novamente.</translation>
    </message>
</context>
<context>
    <name>AddressTableModel</name>
    <message>
        <source>Label</source>
        <translation>Rótulo</translation>
    </message>
    <message>
        <source>Address</source>
        <translation>Endereço</translation>
    </message>
    <message>
        <source>(no label)</source>
        <translation>(sem rótulo)</translation>
    </message>
</context>
<context>
    <name>AskPassphraseDialog</name>
    <message>
        <source>Passphrase Dialog</source>
        <translation>Janela da Frase de Segurança</translation>
    </message>
    <message>
        <source>Enter passphrase</source>
        <translation>Digite a frase de segurança</translation>
    </message>
    <message>
        <source>New passphrase</source>
        <translation>Nova frase de segurança</translation>
    </message>
    <message>
        <source>Repeat new passphrase</source>
        <translation>Repita a nova frase de segurança</translation>
    </message>
    <message>
        <source>Show passphrase</source>
        <translation>Exibir senha</translation>
    </message>
    <message>
        <source>Encrypt wallet</source>
        <translation>Criptografar carteira</translation>
    </message>
    <message>
        <source>This operation needs your wallet passphrase to unlock the wallet.</source>
        <translation>Esta operação precisa da sua frase de segurança para desbloquear a carteira.</translation>
    </message>
    <message>
        <source>Unlock wallet</source>
        <translation>Desbloquear carteira</translation>
    </message>
    <message>
        <source>This operation needs your wallet passphrase to decrypt the wallet.</source>
        <translation>Esta operação precisa da sua frase de segurança para descriptografar a carteira</translation>
    </message>
    <message>
        <source>Decrypt wallet</source>
        <translation>Descriptografar carteira</translation>
    </message>
    <message>
        <source>Change passphrase</source>
        <translation>Alterar frase de segurança</translation>
    </message>
    <message>
        <source>Confirm wallet encryption</source>
        <translation>Confirmar criptografia da carteira</translation>
    </message>
    <message>
        <source>Warning: If you encrypt your wallet and lose your passphrase, you will &lt;b&gt;LOSE ALL OF YOUR QTUMS&lt;/b&gt;!</source>
        <translation>Aviso: Se você criptografar sua carteira e perder sua frase de segurança, você vai &lt;b&gt;PERDER TODOS OS SEUS QTUMS&lt;/b&gt;!</translation>
    </message>
    <message>
        <source>Are you sure you wish to encrypt your wallet?</source>
        <translation>Tem certeza que deseja criptografar a carteira?</translation>
    </message>
    <message>
        <source>Wallet encrypted</source>
        <translation>Carteira criptografada</translation>
    </message>
    <message>
        <source>Enter the new passphrase for the wallet.&lt;br/&gt;Please use a passphrase of &lt;b&gt;ten or more random characters&lt;/b&gt;, or &lt;b&gt;eight or more words&lt;/b&gt;.</source>
        <translation>Digite a nova senha para a carteira.&lt;br/&gt;Use uma senha de &lt;b&gt;10 ou mais caracteres randômicos&lt;/b&gt;, ou &lt;b&gt;8 ou mais palavras&lt;/b&gt;.</translation>
    </message>
    <message>
        <source>Enter the old passphrase and new passphrase for the wallet.</source>
        <translation>Digite a senha antiga e a nova senha para a carteira</translation>
    </message>
    <message>
        <source>Remember that encrypting your wallet cannot fully protect your qtums from being stolen by malware infecting your computer.</source>
        <translation>Lembre-se que sua carteira criptografada não poderá proteger totalmente os seus qtums de serem roubados por softwares maldosos que infectem seu computador.</translation>
    </message>
    <message>
        <source>Wallet to be encrypted</source>
        <translation>Carteira para ser criptografada</translation>
    </message>
    <message>
        <source>Your wallet is about to be encrypted. </source>
        <translation>Sua carteira está prestes a ser encriptada.</translation>
    </message>
    <message>
        <source>Your wallet is now encrypted. </source>
        <translation>Sua carteira agora está criptografada.</translation>
    </message>
    <message>
        <source>IMPORTANT: Any previous backups you have made of your wallet file should be replaced with the newly generated, encrypted wallet file. For security reasons, previous backups of the unencrypted wallet file will become useless as soon as you start using the new, encrypted wallet.</source>
        <translation>IMPORTANTE: Qualquer backup prévio que você tenha feito da sua carteira deve ser substituído pelo novo e encriptado arquivo gerado. Por razões de segurança, qualquer backup do arquivo não criptografado se tornará inútil assim que você começar a usar uma nova carteira criptografada.</translation>
    </message>
    <message>
        <source>Wallet encryption failed</source>
        <translation>Falha ao criptografar carteira</translation>
    </message>
    <message>
        <source>Wallet encryption failed due to an internal error. Your wallet was not encrypted.</source>
        <translation>Falha na criptografia devido a um erro interno. Sua carteira não foi criptografada.</translation>
    </message>
    <message>
        <source>The supplied passphrases do not match.</source>
        <translation>As frases de segurança não conferem.</translation>
    </message>
    <message>
        <source>Wallet unlock failed</source>
        <translation>Falha ao desbloquear carteira</translation>
    </message>
    <message>
        <source>The passphrase entered for the wallet decryption was incorrect.</source>
        <translation>A frase de segurança inserida para descriptografar a carteira está incorreta.</translation>
    </message>
    <message>
        <source>Wallet decryption failed</source>
        <translation>Falha ao descriptografar a carteira</translation>
    </message>
    <message>
        <source>Wallet passphrase was successfully changed.</source>
        <translation>A frase de segurança da carteira foi alterada com êxito.</translation>
    </message>
    <message>
        <source>Warning: The Caps Lock key is on!</source>
        <translation>Aviso: Tecla Caps Lock ativa!</translation>
    </message>
</context>
<context>
    <name>BanTableModel</name>
    <message>
        <source>IP/Netmask</source>
        <translation>IP/Máscara</translation>
    </message>
    <message>
        <source>Banned Until</source>
        <translation>Banido até</translation>
    </message>
</context>
<context>
    <name>QtumGUI</name>
    <message>
        <source>Sign &amp;message...</source>
        <translation>Assinar &amp;mensagem...</translation>
    </message>
    <message>
        <source>Synchronizing with network...</source>
        <translation>Sincronizando com a rede...</translation>
    </message>
    <message>
        <source>&amp;Overview</source>
        <translation>&amp;Visão geral</translation>
    </message>
    <message>
        <source>Show general overview of wallet</source>
        <translation>Mostrar visão geral da carteira</translation>
    </message>
    <message>
        <source>&amp;Transactions</source>
        <translation>&amp;Transações</translation>
    </message>
    <message>
        <source>Browse transaction history</source>
        <translation>Navegar pelo histórico de transações</translation>
    </message>
    <message>
        <source>E&amp;xit</source>
        <translation>S&amp;air</translation>
    </message>
    <message>
        <source>Quit application</source>
        <translation>Sair da aplicação</translation>
    </message>
    <message>
        <source>&amp;About %1</source>
        <translation>&amp;Sobre %1</translation>
    </message>
    <message>
        <source>Show information about %1</source>
        <translation>Mostrar informações sobre %1</translation>
    </message>
    <message>
        <source>About &amp;Qt</source>
        <translation>Sobre &amp;Qt</translation>
    </message>
    <message>
        <source>Show information about Qt</source>
        <translation>Mostrar informações sobre o Qt</translation>
    </message>
    <message>
        <source>&amp;Options...</source>
        <translation>&amp;Opções...</translation>
    </message>
    <message>
        <source>Modify configuration options for %1</source>
        <translation>Modificar opções de configuração para o %1</translation>
    </message>
    <message>
        <source>&amp;Encrypt Wallet...</source>
        <translation>&amp;Criptografar Carteira...</translation>
    </message>
    <message>
        <source>&amp;Backup Wallet...</source>
        <translation>&amp;Backup da carteira...</translation>
    </message>
    <message>
        <source>&amp;Change Passphrase...</source>
        <translation>&amp;Mudar frase de segurança...</translation>
    </message>
    <message>
        <source>Open &amp;URI...</source>
        <translation>Abrir &amp;URI...</translation>
    </message>
    <message>
        <source>Create Wallet...</source>
        <translation>Criar Carteira...</translation>
    </message>
    <message>
        <source>Create a new wallet</source>
        <translation>Criar uma nova carteira</translation>
    </message>
    <message>
        <source>Wallet:</source>
        <translation>Carteira:</translation>
    </message>
    <message>
        <source>Click to disable network activity.</source>
        <translation>Clique para desativar a atividade de rede.</translation>
    </message>
    <message>
        <source>Network activity disabled.</source>
        <translation>Atividade de rede desativada.</translation>
    </message>
    <message>
        <source>Click to enable network activity again.</source>
        <translation>Clique para ativar a atividade de rede.</translation>
    </message>
    <message>
        <source>Syncing Headers (%1%)...</source>
        <translation>Sincronizando cabeçalhos (%1%)...</translation>
    </message>
    <message>
        <source>Reindexing blocks on disk...</source>
        <translation>Reindexando blocos no disco...</translation>
    </message>
    <message>
        <source>Proxy is &lt;b&gt;enabled&lt;/b&gt;: %1</source>
        <translation>Proxy &lt;b&gt;ativado&lt;/b&gt;: %1</translation>
    </message>
    <message>
        <source>Send coins to a Qtum address</source>
        <translation>Enviar moedas para um endereço qtum</translation>
    </message>
    <message>
        <source>Backup wallet to another location</source>
        <translation>Fazer cópia de segurança da carteira para uma outra localização</translation>
    </message>
    <message>
        <source>Change the passphrase used for wallet encryption</source>
        <translation>Mudar a frase de segurança utilizada na criptografia da carteira</translation>
    </message>
    <message>
        <source>&amp;Verify message...</source>
        <translation>&amp;Verificar mensagem...</translation>
    </message>
    <message>
        <source>&amp;Send</source>
        <translation>&amp;Enviar</translation>
    </message>
    <message>
        <source>&amp;Receive</source>
        <translation>&amp;Receber</translation>
    </message>
    <message>
        <source>&amp;Show / Hide</source>
        <translation>&amp;Exibir / Ocultar</translation>
    </message>
    <message>
        <source>Show or hide the main Window</source>
        <translation>Mostrar ou esconder a Janela Principal.</translation>
    </message>
    <message>
        <source>Encrypt the private keys that belong to your wallet</source>
        <translation>Criptografar as chaves privadas que pertencem à sua carteira</translation>
    </message>
    <message>
        <source>Sign messages with your Qtum addresses to prove you own them</source>
        <translation>Assine mensagens com seus endereços Qtum para provar que você é dono delas</translation>
    </message>
    <message>
        <source>Verify messages to ensure they were signed with specified Qtum addresses</source>
        <translation>Verificar mensagens para se assegurar que elas foram assinadas pelo dono de Endereços Qtum específicos</translation>
    </message>
    <message>
        <source>&amp;File</source>
        <translation>&amp;Arquivo</translation>
    </message>
    <message>
        <source>&amp;Settings</source>
        <translation>&amp;Definições</translation>
    </message>
    <message>
        <source>&amp;Help</source>
        <translation>A&amp;juda</translation>
    </message>
    <message>
        <source>Tabs toolbar</source>
        <translation>Barra de ferramentas</translation>
    </message>
    <message>
        <source>Request payments (generates QR codes and qtum: URIs)</source>
        <translation>Solicitações de pagamentos (gera códigos QR e qtum: URIs)</translation>
    </message>
    <message>
        <source>Show the list of used sending addresses and labels</source>
        <translation>Mostrar a lista de endereços de envio e rótulos usados</translation>
    </message>
    <message>
        <source>Show the list of used receiving addresses and labels</source>
        <translation>Mostrar a lista de endereços de recebimento usados ​​e rótulos</translation>
    </message>
    <message>
        <source>&amp;Command-line options</source>
        <translation>Opções de linha de &amp;comando</translation>
    </message>
    <message numerus="yes">
        <source>%n active connection(s) to Qtum network</source>
        <translation><numerusform>%n conexão ativa na rede Qtum</numerusform><numerusform>%n conexões ativas na rede Qtum</numerusform></translation>
    </message>
    <message>
        <source>Indexing blocks on disk...</source>
        <translation>Indexando blocos no disco...</translation>
    </message>
    <message>
        <source>Processing blocks on disk...</source>
        <translation>Processando blocos no disco...</translation>
    </message>
    <message numerus="yes">
        <source>Processed %n block(s) of transaction history.</source>
        <translation><numerusform>%n bloco processado do histórico de transações.</numerusform><numerusform>%n blocos processados do histórico de transações.</numerusform></translation>
    </message>
    <message>
        <source>%1 behind</source>
        <translation>%1 atrás</translation>
    </message>
    <message>
        <source>Last received block was generated %1 ago.</source>
        <translation>Último bloco recebido foi gerado %1 atrás.</translation>
    </message>
    <message>
        <source>Transactions after this will not yet be visible.</source>
        <translation>Transações após isso ainda não estão visíveis.</translation>
    </message>
    <message>
        <source>Error</source>
        <translation>Erro</translation>
    </message>
    <message>
        <source>Warning</source>
        <translation>Atenção</translation>
    </message>
    <message>
        <source>Information</source>
        <translation>Informação</translation>
    </message>
    <message>
        <source>Up to date</source>
        <translation>Atualizado</translation>
    </message>
    <message>
        <source>&amp;Load PSBT from file...</source>
        <translation>&amp;Carregar 'PSBT' do arquivo...</translation>
    </message>
    <message>
        <source>Load Partially Signed Qtum Transaction</source>
        <translation>Carregar Transação de Qtum Parcialmente Assinada</translation>
    </message>
    <message>
        <source>Load PSBT from clipboard...</source>
        <translation>Carregar PSBT da área de transferência...</translation>
    </message>
    <message>
        <source>Load Partially Signed Qtum Transaction from clipboard</source>
        <translation>Carregar Transação de Qtum Parcialmente Assinada da área de transferência</translation>
    </message>
    <message>
        <source>Node window</source>
        <translation>Janela do Nó</translation>
    </message>
    <message>
        <source>Open node debugging and diagnostic console</source>
        <translation>Abrir console de diagnóstico e depuração de Nó</translation>
    </message>
    <message>
        <source>&amp;Sending addresses</source>
        <translation>Endereços de &amp;envio</translation>
    </message>
    <message>
        <source>&amp;Receiving addresses</source>
        <translation>Endereço de &amp;recebimento</translation>
    </message>
    <message>
        <source>Open a qtum: URI</source>
        <translation>Abrir um qtum: URI</translation>
    </message>
    <message>
        <source>Open Wallet</source>
        <translation>Abrir carteira</translation>
    </message>
    <message>
        <source>Open a wallet</source>
        <translation>Abrir uma carteira</translation>
    </message>
    <message>
        <source>Close Wallet...</source>
        <translation>Fechar carteira...</translation>
    </message>
    <message>
        <source>Close wallet</source>
        <translation>Fechar carteira</translation>
    </message>
    <message>
<<<<<<< HEAD
        <source>Show the %1 help message to get a list with possible Qtum command-line options</source>
        <translation>Mostrar a mensagem de ajuda do %1 para obter uma lista com possíveis opções de linha de comando Qtum</translation>
=======
        <source>Close All Wallets...</source>
        <translation>Fechar Todas as Carteiras...</translation>
    </message>
    <message>
        <source>Close all wallets</source>
        <translation>Fechar todas as carteiras</translation>
    </message>
    <message>
        <source>Show the %1 help message to get a list with possible Qtum command-line options</source>
        <translation>Mostrar a mensagem de ajuda do %1 para obter uma lista com possíveis opções de linha de comando Qtum</translation>
    </message>
    <message>
        <source>&amp;Mask values</source>
        <translation>&amp;Mascarar valores</translation>
    </message>
    <message>
        <source>Mask the values in the Overview tab</source>
        <translation>Mascarar os valores na barra Resumo</translation>
>>>>>>> da23532c
    </message>
    <message>
        <source>default wallet</source>
        <translation>carteira padrão</translation>
    </message>
    <message>
        <source>No wallets available</source>
        <translation>Nenhuma carteira disponível</translation>
    </message>
    <message>
        <source>&amp;Window</source>
        <translation>&amp;Janelas</translation>
    </message>
    <message>
        <source>Minimize</source>
        <translation>Minimizar</translation>
    </message>
    <message>
        <source>Zoom</source>
        <translation>Ampliar</translation>
    </message>
    <message>
        <source>Main Window</source>
        <translation>Janela Principal</translation>
    </message>
    <message>
        <source>%1 client</source>
        <translation>Cliente %1</translation>
    </message>
    <message>
        <source>Connecting to peers...</source>
        <translation>Conectando...</translation>
    </message>
    <message>
        <source>Catching up...</source>
        <translation>Recuperando o atraso...</translation>
    </message>
    <message>
        <source>Error: %1</source>
        <translation>Erro: %1</translation>
    </message>
    <message>
        <source>Warning: %1</source>
        <translation>Alerta: %1</translation>
    </message>
    <message>
        <source>Date: %1
</source>
        <translation>Data: %1
</translation>
    </message>
    <message>
        <source>Amount: %1
</source>
        <translation>Quantidade: %1
</translation>
    </message>
    <message>
        <source>Wallet: %1
</source>
        <translation>Carteira: %1
</translation>
    </message>
    <message>
        <source>Type: %1
</source>
        <translation>Tipo: %1
</translation>
    </message>
    <message>
        <source>Label: %1
</source>
        <translation>Rótulo: %1
</translation>
    </message>
    <message>
        <source>Address: %1
</source>
        <translation>Endereço: %1
</translation>
    </message>
    <message>
        <source>Sent transaction</source>
        <translation>Transação enviada</translation>
    </message>
    <message>
        <source>Incoming transaction</source>
        <translation>Transação recebida</translation>
    </message>
    <message>
        <source>HD key generation is &lt;b&gt;enabled&lt;/b&gt;</source>
        <translation>Geração de chave HD está &lt;b&gt;ativada&lt;/b&gt;</translation>
    </message>
    <message>
        <source>HD key generation is &lt;b&gt;disabled&lt;/b&gt;</source>
        <translation>Geração de chave HD está &lt;b&gt;desativada&lt;/b&gt;</translation>
    </message>
    <message>
        <source>Private key &lt;b&gt;disabled&lt;/b&gt;</source>
        <translation>Chave privada &lt;b&gt;desabilitada&lt;/b&gt;</translation>
    </message>
    <message>
        <source>Wallet is &lt;b&gt;encrypted&lt;/b&gt; and currently &lt;b&gt;unlocked&lt;/b&gt;</source>
        <translation>Carteira está &lt;b&gt;criptografada&lt;/b&gt; e atualmente &lt;b&gt;desbloqueada&lt;/b&gt;</translation>
    </message>
    <message>
        <source>Wallet is &lt;b&gt;encrypted&lt;/b&gt; and currently &lt;b&gt;locked&lt;/b&gt;</source>
        <translation>Carteira está &lt;b&gt;criptografada&lt;/b&gt; e atualmente &lt;b&gt;bloqueada&lt;/b&gt;</translation>
    </message>
    <message>
<<<<<<< HEAD
        <source>A fatal error occurred. Qtum can no longer continue safely and will quit.</source>
        <translation>Um erro fatal ocorreu. Qtum não pode continuar em segurança e irá fechar.</translation>
=======
        <source>Original message:</source>
        <translation>Mensagem original:</translation>
    </message>
    <message>
        <source>A fatal error occurred. %1 can no longer continue safely and will quit.</source>
        <translation>Aconteceu um erro fatal. %1 não pode continuar com segurança e será fechado.</translation>
>>>>>>> da23532c
    </message>
</context>
<context>
    <name>CoinControlDialog</name>
    <message>
        <source>Coin Selection</source>
        <translation>Selecionar Moeda</translation>
    </message>
    <message>
        <source>Quantity:</source>
        <translation>Quantidade:</translation>
    </message>
    <message>
        <source>Bytes:</source>
        <translation>Bytes:</translation>
    </message>
    <message>
        <source>Amount:</source>
        <translation>Quantia:</translation>
    </message>
    <message>
        <source>Fee:</source>
        <translation>Taxa:</translation>
    </message>
    <message>
        <source>Dust:</source>
        <translation>Poeira:</translation>
    </message>
    <message>
        <source>After Fee:</source>
        <translation>Depois da taxa:</translation>
    </message>
    <message>
        <source>Change:</source>
        <translation>Troco:</translation>
    </message>
    <message>
        <source>(un)select all</source>
        <translation>(de)selecionar tudo</translation>
    </message>
    <message>
        <source>Tree mode</source>
        <translation>Modo árvore</translation>
    </message>
    <message>
        <source>List mode</source>
        <translation>Modo lista</translation>
    </message>
    <message>
        <source>Amount</source>
        <translation>Quantidade</translation>
    </message>
    <message>
        <source>Received with label</source>
        <translation>Rótulo</translation>
    </message>
    <message>
        <source>Received with address</source>
        <translation>Endereço</translation>
    </message>
    <message>
        <source>Date</source>
        <translation>Data</translation>
    </message>
    <message>
        <source>Confirmations</source>
        <translation>Confirmações</translation>
    </message>
    <message>
        <source>Confirmed</source>
        <translation>Confirmado</translation>
    </message>
    <message>
        <source>Copy address</source>
        <translation>Copiar endereço</translation>
    </message>
    <message>
        <source>Copy label</source>
        <translation>Copiar rótulo</translation>
    </message>
    <message>
        <source>Copy amount</source>
        <translation>Copiar quantia</translation>
    </message>
    <message>
        <source>Copy transaction ID</source>
        <translation>Copiar ID da transação</translation>
    </message>
    <message>
        <source>Lock unspent</source>
        <translation>Bloquear não-gasto</translation>
    </message>
    <message>
        <source>Unlock unspent</source>
        <translation>Desbloquear não-gasto</translation>
    </message>
    <message>
        <source>Copy quantity</source>
        <translation>Copiar quantia</translation>
    </message>
    <message>
        <source>Copy fee</source>
        <translation>Copiar taxa</translation>
    </message>
    <message>
        <source>Copy after fee</source>
        <translation>Copiar pós taxa</translation>
    </message>
    <message>
        <source>Copy bytes</source>
        <translation>Copiar bytes</translation>
    </message>
    <message>
        <source>Copy dust</source>
        <translation>Copiar poeira</translation>
    </message>
    <message>
        <source>Copy change</source>
        <translation>Copiar troco</translation>
    </message>
    <message>
        <source>(%1 locked)</source>
        <translation>(%1 bloqueada)</translation>
    </message>
    <message>
        <source>yes</source>
        <translation>sim</translation>
    </message>
    <message>
        <source>no</source>
        <translation>não</translation>
    </message>
    <message>
        <source>This label turns red if any recipient receives an amount smaller than the current dust threshold.</source>
        <translation>Este texto fica vermelho se qualquer destinatário receber uma quantidade menor que o limite atual para poeira.</translation>
    </message>
    <message>
        <source>Can vary +/- %1 satoshi(s) per input.</source>
        <translation>Pode variar +/- %1 satoshi(s) por entrada</translation>
    </message>
    <message>
        <source>(no label)</source>
        <translation>(sem rótulo)</translation>
    </message>
    <message>
        <source>change from %1 (%2)</source>
        <translation>troco de %1 (%2)</translation>
    </message>
    <message>
        <source>(change)</source>
        <translation>(troco)</translation>
    </message>
</context>
<context>
    <name>CreateWalletActivity</name>
    <message>
        <source>Creating Wallet &lt;b&gt;%1&lt;/b&gt;...</source>
        <translation>Criando Carteira &lt;b&gt;%1&lt;/b&gt;...</translation>
    </message>
    <message>
        <source>Create wallet failed</source>
        <translation>Criar carteira falhou</translation>
    </message>
    <message>
        <source>Create wallet warning</source>
        <translation>Criar carteira alerta</translation>
    </message>
</context>
<context>
    <name>CreateWalletDialog</name>
    <message>
        <source>Create Wallet</source>
        <translation>Criar Carteira</translation>
    </message>
    <message>
        <source>Wallet Name</source>
        <translation>Nome da Carteira</translation>
    </message>
    <message>
        <source>Encrypt the wallet. The wallet will be encrypted with a passphrase of your choice.</source>
        <translation>Criptografar a carteira. A carteira será criptografada com uma senha de sua escolha.</translation>
    </message>
    <message>
        <source>Encrypt Wallet</source>
        <translation>Criptografar Carteira</translation>
    </message>
    <message>
        <source>Disable private keys for this wallet. Wallets with private keys disabled will have no private keys and cannot have an HD seed or imported private keys. This is ideal for watch-only wallets.</source>
        <translation>Desabilitar chaves privadas para esta carteira. Carteiras com chaves privadas desabilitadas não terão chaves privadas e não podem receber importação de palavras "seed" HD ou importação de chaves privadas. Isso é ideal para carteiras apenas de consulta.</translation>
    </message>
    <message>
        <source>Disable Private Keys</source>
        <translation>Desabilitar Chaves Privadas</translation>
    </message>
    <message>
        <source>Make a blank wallet. Blank wallets do not initially have private keys or scripts. Private keys and addresses can be imported, or an HD seed can be set, at a later time.</source>
        <translation>Criar uma carteira vazia. Carteiras vazias não possuem inicialmente chaves privadas ou scripts. Chaves privadas ou endereços podem ser importados, ou um conjunto de palavras "seed HD" pode ser definidos, posteriormente.</translation>
    </message>
    <message>
        <source>Make Blank Wallet</source>
        <translation>Criar Carteira Vazia</translation>
    </message>
    <message>
        <source>Use descriptors for scriptPubKey management</source>
        <translation>Utilize os descritores para gerenciamento do scriptPubKey</translation>
    </message>
    <message>
        <source>Descriptor Wallet</source>
        <translation>Carteira descritora.</translation>
    </message>
    <message>
        <source>Create</source>
        <translation>Criar</translation>
    </message>
    <message>
        <source>Compiled without sqlite support (required for descriptor wallets)</source>
        <translation>Compilado sem suporte a sqlite (requerido para carteiras descritoras)</translation>
    </message>
</context>
<context>
    <name>EditAddressDialog</name>
    <message>
        <source>Edit Address</source>
        <translation>Editar Endereço</translation>
    </message>
    <message>
        <source>&amp;Label</source>
        <translation>&amp;Rótulo</translation>
    </message>
    <message>
        <source>The label associated with this address list entry</source>
        <translation>O rótulo associado a esta entrada na lista de endereços</translation>
    </message>
    <message>
        <source>The address associated with this address list entry. This can only be modified for sending addresses.</source>
        <translation>O endereço associado a esta entrada na lista de endereços. Isso só pode ser modificado para endereços de envio.</translation>
    </message>
    <message>
        <source>&amp;Address</source>
        <translation>&amp;Endereço</translation>
    </message>
    <message>
        <source>New sending address</source>
        <translation>Novo endereço de envio</translation>
    </message>
    <message>
        <source>Edit receiving address</source>
        <translation>Editar endereço de recebimento</translation>
    </message>
    <message>
        <source>Edit sending address</source>
        <translation>Editar endereço de envio</translation>
    </message>
    <message>
        <source>The entered address "%1" is not a valid Qtum address.</source>
        <translation>O endereço digitado "%1" não é um endereço válido.</translation>
    </message>
    <message>
        <source>Address "%1" already exists as a receiving address with label "%2" and so cannot be added as a sending address.</source>
        <translation>O endereço "%1" já existe como endereço de recebimento com o rótulo "%2" e não pode ser adicionado como endereço de envio.</translation>
    </message>
    <message>
        <source>The entered address "%1" is already in the address book with label "%2".</source>
        <translation>O endereço inserido "%1" já está no catálogo de endereços com o rótulo "%2".</translation>
    </message>
    <message>
        <source>Could not unlock wallet.</source>
        <translation>Não foi possível desbloquear a carteira.</translation>
    </message>
    <message>
        <source>New key generation failed.</source>
        <translation>Falha ao gerar nova chave.</translation>
    </message>
</context>
<context>
    <name>FreespaceChecker</name>
    <message>
        <source>A new data directory will be created.</source>
        <translation>Um novo diretório de dados será criado.</translation>
    </message>
    <message>
        <source>name</source>
        <translation>nome</translation>
    </message>
    <message>
        <source>Directory already exists. Add %1 if you intend to create a new directory here.</source>
        <translation>O diretório já existe. Adicione %1 se você pretende criar um novo diretório aqui.</translation>
    </message>
    <message>
        <source>Path already exists, and is not a directory.</source>
        <translation>Esta pasta já existe, e não é um diretório.</translation>
    </message>
    <message>
        <source>Cannot create data directory here.</source>
        <translation>Não é possível criar um diretório de dados aqui.</translation>
    </message>
</context>
<context>
    <name>HelpMessageDialog</name>
    <message>
        <source>version</source>
        <translation>versão</translation>
    </message>
    <message>
        <source>About %1</source>
        <translation>Sobre %1</translation>
    </message>
    <message>
        <source>Command-line options</source>
        <translation>Opções da linha de comando</translation>
    </message>
</context>
<context>
    <name>Intro</name>
    <message>
        <source>Welcome</source>
        <translation>Bem-vindo</translation>
    </message>
    <message>
        <source>Welcome to %1.</source>
        <translation>Bem vindo ao %1</translation>
    </message>
    <message>
        <source>As this is the first time the program is launched, you can choose where %1 will store its data.</source>
        <translation>Como essa é a primeira vez que o programa é executado, você pode escolher onde %1 armazenará seus dados.</translation>
    </message>
    <message>
        <source>When you click OK, %1 will begin to download and process the full %4 block chain (%2GB) starting with the earliest transactions in %3 when %4 initially launched.</source>
        <translation>Quando você clica OK, %1 vai começar a baixar e processar todos os %4 da block chain (%2GB) começando com a mais recente transação em %3 quando %4 inicialmente foi lançado.</translation>
    </message>
    <message>
        <source>Reverting this setting requires re-downloading the entire blockchain. It is faster to download the full chain first and prune it later. Disables some advanced features.</source>
        <translation>Reverter essa configuração requer o re-download de todo o blockchain. É mais rápido fazer o download de todo o blockchain primeiro e depois fazer prune. Essa opção desabilita algumas funcionalidades avançadas.</translation>
    </message>
    <message>
        <source>This initial synchronisation is very demanding, and may expose hardware problems with your computer that had previously gone unnoticed. Each time you run %1, it will continue downloading where it left off.</source>
        <translation>Esta sincronização inicial é muito exigente e pode expor problemas de hardware com o computador que passaram despercebidos anteriormente. Cada vez que você executar o %1, irá continuar baixando de onde parou.</translation>
    </message>
    <message>
        <source>If you have chosen to limit block chain storage (pruning), the historical data must still be downloaded and processed, but will be deleted afterward to keep your disk usage low.</source>
        <translation>Se você escolheu limitar o armazenamento da block chain (prunando), os dados históricos ainda devem ser baixados e processados, mas serão apagados no final para manter o uso de disco baixo.</translation>
    </message>
    <message>
        <source>Use the default data directory</source>
        <translation>Use o diretório de dados padrão</translation>
    </message>
    <message>
        <source>Use a custom data directory:</source>
        <translation>Use um diretório de dados personalizado:</translation>
    </message>
    <message>
        <source>Qtum</source>
        <translation>Qtum</translation>
    </message>
    <message>
        <source>Discard blocks after verification, except most recent %1 GB (prune)</source>
        <translation>Descartar os blocos após verificação, exceto os mais recentes %1 GB (prune)</translation>
    </message>
    <message>
        <source>At least %1 GB of data will be stored in this directory, and it will grow over time.</source>
        <translation>No mínimo %1 GB de dados serão armazenados neste diretório, e isso irá crescer com o tempo.</translation>
    </message>
    <message>
        <source>Approximately %1 GB of data will be stored in this directory.</source>
        <translation>Aproximadamente %1 GB de dados serão armazenados neste diretório.</translation>
    </message>
    <message>
        <source>%1 will download and store a copy of the Qtum block chain.</source>
        <translation>%1 irá baixar e armazenar uma cópia da block chain do Qtum.</translation>
    </message>
    <message>
        <source>The wallet will also be stored in this directory.</source>
        <translation>A carteira também será armazenada neste diretório.</translation>
    </message>
    <message>
        <source>Error: Specified data directory "%1" cannot be created.</source>
        <translation>Erro: Diretório de dados "%1" não pode ser criado.</translation>
    </message>
    <message>
        <source>Error</source>
        <translation>Erro</translation>
    </message>
    <message numerus="yes">
        <source>%n GB of free space available</source>
        <translation><numerusform>%n GB de espaço livre disponível</numerusform><numerusform>%n GB de espaço livre disponível</numerusform></translation>
    </message>
    <message numerus="yes">
        <source>(of %n GB needed)</source>
        <translation><numerusform>(de %n GB necessário)</numerusform><numerusform>(de %n GB necessário)</numerusform></translation>
    </message>
    <message numerus="yes">
        <source>(%n GB needed for full chain)</source>
        <translation><numerusform>(%n GB necessário para o blockchain completo)</numerusform><numerusform>(%n GB necessário para o blockchain completo)</numerusform></translation>
    </message>
</context>
<context>
    <name>ModalOverlay</name>
    <message>
        <source>Form</source>
        <translation>Formulário</translation>
    </message>
    <message>
        <source>Recent transactions may not yet be visible, and therefore your wallet's balance might be incorrect. This information will be correct once your wallet has finished synchronizing with the qtum network, as detailed below.</source>
        <translation>Transações recentes podem não estar visíveis ainda, portanto o seu saldo pode estar incorreto. Esta informação será corrigida assim que sua carteira for sincronizada com a rede, como detalhado abaixo.</translation>
    </message>
    <message>
        <source>Attempting to spend qtums that are affected by not-yet-displayed transactions will not be accepted by the network.</source>
        <translation>Tentar gastar qtums que estão em transações ainda não exibidas, não vão ser aceitos pela rede.</translation>
    </message>
    <message>
        <source>Number of blocks left</source>
        <translation>Número de blocos restantes</translation>
    </message>
    <message>
        <source>Unknown...</source>
        <translation>Desconhecido...</translation>
    </message>
    <message>
        <source>Last block time</source>
        <translation>Horário do último bloco</translation>
    </message>
    <message>
        <source>Progress</source>
        <translation>Progresso</translation>
    </message>
    <message>
        <source>Progress increase per hour</source>
        <translation>Aumento do progresso por hora</translation>
    </message>
    <message>
        <source>calculating...</source>
        <translation>calculando...</translation>
    </message>
    <message>
        <source>Estimated time left until synced</source>
        <translation>Tempo estimado para sincronizar</translation>
    </message>
    <message>
        <source>Hide</source>
        <translation>Ocultar</translation>
    </message>
    <message>
        <source>Esc</source>
        <translation>Esc</translation>
    </message>
    <message>
        <source>%1 is currently syncing.  It will download headers and blocks from peers and validate them until reaching the tip of the block chain.</source>
        <translation>%1 esta sincronizando. irá baixar e validar uma cópia dos Cabeçalhos e Blocos dos Pares até que alcance o final do block chain.</translation>
    </message>
    <message>
        <source>Unknown. Syncing Headers (%1, %2%)...</source>
        <translation>Desconhecido. Sincronizando cabeçalhos (%1, %2%)...</translation>
    </message>
</context>
<context>
    <name>OpenURIDialog</name>
    <message>
        <source>Open qtum URI</source>
        <translation>Abrir um qtum URI</translation>
    </message>
    <message>
        <source>URI:</source>
        <translation>URI:</translation>
    </message>
</context>
<context>
    <name>OpenWalletActivity</name>
    <message>
        <source>Open wallet failed</source>
        <translation>Abrir carteira falhou</translation>
    </message>
    <message>
        <source>Open wallet warning</source>
        <translation>Abrir carteira alerta</translation>
    </message>
    <message>
        <source>default wallet</source>
        <translation>carteira padrão</translation>
    </message>
    <message>
        <source>Opening Wallet &lt;b&gt;%1&lt;/b&gt;...</source>
        <translation>Abrindo carteira &lt;b&gt;%1&lt;/b&gt;...</translation>
    </message>
</context>
<context>
    <name>OptionsDialog</name>
    <message>
        <source>Options</source>
        <translation>Opções</translation>
    </message>
    <message>
        <source>&amp;Main</source>
        <translation>Principal</translation>
    </message>
    <message>
        <source>Automatically start %1 after logging in to the system.</source>
        <translation>Executar o %1 automaticamente ao iniciar o sistema.</translation>
    </message>
    <message>
        <source>&amp;Start %1 on system login</source>
        <translation>&amp;Iniciar %1 ao fazer login no sistema</translation>
    </message>
    <message>
        <source>Size of &amp;database cache</source>
        <translation>Tamanho do banco de &amp;dados do cache</translation>
    </message>
    <message>
        <source>Number of script &amp;verification threads</source>
        <translation>Número de threads do script de &amp;verificação</translation>
    </message>
    <message>
        <source>IP address of the proxy (e.g. IPv4: 127.0.0.1 / IPv6: ::1)</source>
        <translation>Endereço de IP do proxy (e.g. IPv4: 127.0.0.1 / IPv6: ::1)</translation>
    </message>
    <message>
        <source>Shows if the supplied default SOCKS5 proxy is used to reach peers via this network type.</source>
        <translation>Mostra se o proxy padrão fornecido SOCKS5 é utilizado para encontrar participantes por este tipo de rede.</translation>
    </message>
    <message>
        <source>Hide the icon from the system tray.</source>
        <translation>Esconder ícone da bandeja do sistema.</translation>
    </message>
    <message>
        <source>&amp;Hide tray icon</source>
        <translation>&amp;Oculte o ícone</translation>
    </message>
    <message>
        <source>Minimize instead of exit the application when the window is closed. When this option is enabled, the application will be closed only after selecting Exit in the menu.</source>
        <translation>Minimizar em vez de fechar o programa quando a janela for fechada. Quando essa opção estiver ativa, o programa só será fechado somente pela opção Sair no menu Arquivo.</translation>
    </message>
    <message>
        <source>Third party URLs (e.g. a block explorer) that appear in the transactions tab as context menu items. %s in the URL is replaced by transaction hash. Multiple URLs are separated by vertical bar |.</source>
        <translation>URLs de terceiros (exemplo: explorador de blocos) que aparecem na aba de transações como itens do menu de contexto. %s na URL é substituido pela hash da transação. Múltiplas URLs são separadas pela barra vertical |.</translation>
    </message>
    <message>
        <source>Open the %1 configuration file from the working directory.</source>
        <translation>Abrir o arquivo de configuração %1 apartir do diretório trabalho.</translation>
    </message>
    <message>
        <source>Open Configuration File</source>
        <translation>Abrir Arquivo de Configuração</translation>
    </message>
    <message>
        <source>Reset all client options to default.</source>
        <translation>Redefinir todas as opções do cliente para a opções padrão.</translation>
    </message>
    <message>
        <source>&amp;Reset Options</source>
        <translation>&amp;Redefinir opções</translation>
    </message>
    <message>
        <source>&amp;Network</source>
        <translation>Rede</translation>
    </message>
    <message>
        <source>Disables some advanced features but all blocks will still be fully validated. Reverting this setting requires re-downloading the entire blockchain. Actual disk usage may be somewhat higher.</source>
        <translation>Desativa alguns recursos avançados mas todos os blocos ainda serão totalmente validados. Reverter esta configuração requer baixar de novo a blockchain inteira. O uso de memória pode ser um pouco mais alto.</translation>
    </message>
    <message>
        <source>Prune &amp;block storage to</source>
        <translation>Fazer Prune &amp;da memória de blocos para</translation>
    </message>
    <message>
        <source>GB</source>
        <translation>GB</translation>
    </message>
    <message>
        <source>Reverting this setting requires re-downloading the entire blockchain.</source>
        <translation>Reverter esta configuração requer baixar de novo a blockchain inteira.</translation>
    </message>
    <message>
        <source>MiB</source>
        <translation>MiB</translation>
    </message>
    <message>
        <source>(0 = auto, &lt;0 = leave that many cores free)</source>
        <translation>(0 = automático, &lt;0 = número de núcleos deixados livres)</translation>
    </message>
    <message>
        <source>W&amp;allet</source>
        <translation>C&amp;arteira</translation>
    </message>
    <message>
        <source>Expert</source>
        <translation>Avançado</translation>
    </message>
    <message>
        <source>Enable coin &amp;control features</source>
        <translation>Habilitar opções de &amp;controle de moedas</translation>
    </message>
    <message>
        <source>If you disable the spending of unconfirmed change, the change from a transaction cannot be used until that transaction has at least one confirmation. This also affects how your balance is computed.</source>
        <translation>Se você desabilitar o gasto de um troco não confirmado, o troco da transação não poderá ser utilizado até a transação ter pelo menos uma confirmação. Isso também afeta seu saldo computado.</translation>
    </message>
    <message>
        <source>&amp;Spend unconfirmed change</source>
        <translation>Ga&amp;star troco não confirmado</translation>
    </message>
    <message>
        <source>Automatically open the Qtum client port on the router. This only works when your router supports UPnP and it is enabled.</source>
        <translation>Abrir automaticamente no roteador as portas do cliente Qtum. Isto só funcionará se seu roteador suportar UPnP e esta função estiver habilitada.</translation>
    </message>
    <message>
        <source>Map port using &amp;UPnP</source>
        <translation>Mapear porta usando &amp;UPnP</translation>
    </message>
    <message>
        <source>Accept connections from outside.</source>
        <translation>Aceitar conexões externas.</translation>
    </message>
    <message>
        <source>Allow incomin&amp;g connections</source>
        <translation>Permitir conexões de entrada</translation>
    </message>
    <message>
        <source>Connect to the Qtum network through a SOCKS5 proxy.</source>
        <translation>Conectar na rede Qtum através de um proxy SOCKS5.</translation>
    </message>
    <message>
        <source>&amp;Connect through SOCKS5 proxy (default proxy):</source>
        <translation>&amp;Conectar usando proxy SOCKS5 (proxy pradrão):</translation>
    </message>
    <message>
        <source>Proxy &amp;IP:</source>
        <translation>&amp;IP do proxy:</translation>
    </message>
    <message>
        <source>&amp;Port:</source>
        <translation>&amp;Porta:</translation>
    </message>
    <message>
        <source>Port of the proxy (e.g. 9050)</source>
        <translation>Porta do serviço de proxy (ex. 9050)</translation>
    </message>
    <message>
        <source>Used for reaching peers via:</source>
        <translation>Usado para alcançar pares via:</translation>
    </message>
    <message>
        <source>IPv4</source>
        <translation>IPv4</translation>
    </message>
    <message>
        <source>IPv6</source>
        <translation>IPv6</translation>
    </message>
    <message>
        <source>Tor</source>
        <translation>Tor</translation>
    </message>
    <message>
<<<<<<< HEAD
        <source>Connect to the Qtum network through a separate SOCKS5 proxy for Tor hidden services.</source>
        <translation>Conecte-se à rede Qtum através de um proxy SOCKS5 separado para utilizar serviços ocultos Tor.</translation>
    </message>
    <message>
=======
>>>>>>> da23532c
        <source>&amp;Window</source>
        <translation>&amp;Janela</translation>
    </message>
    <message>
        <source>Show only a tray icon after minimizing the window.</source>
        <translation>Mostrar apenas um ícone na bandeja ao minimizar a janela.</translation>
    </message>
    <message>
        <source>&amp;Minimize to the tray instead of the taskbar</source>
        <translation>&amp;Minimizar para a bandeja em vez da barra de tarefas.</translation>
    </message>
    <message>
        <source>M&amp;inimize on close</source>
        <translation>M&amp;inimizar ao sair</translation>
    </message>
    <message>
        <source>&amp;Display</source>
        <translation>&amp;Mostrar</translation>
    </message>
    <message>
        <source>User Interface &amp;language:</source>
        <translation>&amp;Idioma da interface:</translation>
    </message>
    <message>
        <source>The user interface language can be set here. This setting will take effect after restarting %1.</source>
        <translation>O idioma da interface pode ser definido aqui. Essa configuração terá efeito após reiniciar o %1.</translation>
    </message>
    <message>
        <source>&amp;Unit to show amounts in:</source>
        <translation>&amp;Unidade usada para mostrar quantidades:</translation>
    </message>
    <message>
        <source>Choose the default subdivision unit to show in the interface and when sending coins.</source>
        <translation>Escolha a unidade de subdivisão padrão para exibição na interface ou quando enviando moedas.</translation>
    </message>
    <message>
        <source>Whether to show coin control features or not.</source>
        <translation>Mostrar ou não opções de controle da moeda.</translation>
    </message>
    <message>
        <source>Connect to the Qtum network through a separate SOCKS5 proxy for Tor onion services.</source>
        <translation>Conectar à rede Qtum através de um proxy SOCKS5 separado para serviços Tor onion.</translation>
    </message>
    <message>
        <source>Use separate SOCKS&amp;5 proxy to reach peers via Tor onion services:</source>
        <translation>Use um proxy SOCKS&amp;5 separado para alcançar pares via serviços Tor onion:</translation>
    </message>
    <message>
        <source>&amp;Third party transaction URLs</source>
        <translation>&amp;URLs de transação de terceiros</translation>
    </message>
    <message>
        <source>Options set in this dialog are overridden by the command line or in the configuration file:</source>
        <translation>Opções nesta tela foram sobreescritas por comandos ou no arquivo de configuração:</translation>
    </message>
    <message>
        <source>&amp;OK</source>
        <translation>&amp;OK</translation>
    </message>
    <message>
        <source>&amp;Cancel</source>
        <translation>&amp;Cancelar</translation>
    </message>
    <message>
        <source>default</source>
        <translation>padrão</translation>
    </message>
    <message>
        <source>none</source>
        <translation>nenhum</translation>
    </message>
    <message>
        <source>Confirm options reset</source>
        <translation>Confirmar redefinição de opções</translation>
    </message>
    <message>
        <source>Client restart required to activate changes.</source>
        <translation>Reinicialização do aplicativo necessária para efetivar alterações.</translation>
    </message>
    <message>
        <source>Client will be shut down. Do you want to proceed?</source>
        <translation>O programa será encerrado. Deseja continuar?</translation>
    </message>
    <message>
        <source>Configuration options</source>
        <translation>Opções de configuração</translation>
    </message>
    <message>
        <source>The configuration file is used to specify advanced user options which override GUI settings. Additionally, any command-line options will override this configuration file.</source>
        <translation>O arquivo de configuração é usado para especificar opções de usuário avançadas que substituem as configurações de GUI. Além disso, quaisquer opções de linha de comando substituirão esse arquivo de configuração.</translation>
    </message>
    <message>
        <source>Error</source>
        <translation>Erro</translation>
    </message>
    <message>
        <source>The configuration file could not be opened.</source>
        <translation>O arquivo de configuração não pode ser aberto.</translation>
    </message>
    <message>
        <source>This change would require a client restart.</source>
        <translation>Essa mudança requer uma reinicialização do aplicativo.</translation>
    </message>
    <message>
        <source>The supplied proxy address is invalid.</source>
        <translation>O endereço proxy fornecido é inválido.</translation>
    </message>
</context>
<context>
    <name>OverviewPage</name>
    <message>
        <source>Form</source>
        <translation>Formulário</translation>
    </message>
    <message>
        <source>The displayed information may be out of date. Your wallet automatically synchronizes with the Qtum network after a connection is established, but this process has not completed yet.</source>
        <translation>A informação mostrada pode estar desatualizada. Sua carteira sincroniza automaticamente com a rede Qtum depois que a conexão é estabelecida, mas este processo ainda não está completo.</translation>
    </message>
    <message>
        <source>Watch-only:</source>
        <translation>Monitorados:</translation>
    </message>
    <message>
        <source>Available:</source>
        <translation>Disponível:</translation>
    </message>
    <message>
        <source>Your current spendable balance</source>
        <translation>Seu saldo atual disponível para gasto</translation>
    </message>
    <message>
        <source>Pending:</source>
        <translation>Pendente:</translation>
    </message>
    <message>
        <source>Total of transactions that have yet to be confirmed, and do not yet count toward the spendable balance</source>
        <translation>Total de transações que ainda têm de ser confirmados, e ainda não estão disponíveis para gasto</translation>
    </message>
    <message>
        <source>Immature:</source>
        <translation>Imaturo:</translation>
    </message>
    <message>
        <source>Mined balance that has not yet matured</source>
        <translation>Saldo minerado que ainda não está maduro</translation>
    </message>
    <message>
        <source>Balances</source>
        <translation>Saldos</translation>
    </message>
    <message>
        <source>Total:</source>
        <translation>Total:</translation>
    </message>
    <message>
        <source>Your current total balance</source>
        <translation>Seu saldo total atual</translation>
    </message>
    <message>
        <source>Your current balance in watch-only addresses</source>
        <translation>Seu saldo atual em endereços monitorados</translation>
    </message>
    <message>
        <source>Spendable:</source>
        <translation>Disponível:</translation>
    </message>
    <message>
        <source>Recent transactions</source>
        <translation>Transações recentes</translation>
    </message>
    <message>
        <source>Unconfirmed transactions to watch-only addresses</source>
        <translation>Transações não confirmadas de um endereço monitorado</translation>
    </message>
    <message>
        <source>Mined balance in watch-only addresses that has not yet matured</source>
        <translation>Saldo minerado de endereço monitorado que ainda não está maduro</translation>
    </message>
    <message>
        <source>Current total balance in watch-only addresses</source>
        <translation>Balanço total em endereços monitorados</translation>
    </message>
    <message>
        <source>Privacy mode activated for the Overview tab. To unmask the values, uncheck Settings-&gt;Mask values.</source>
        <translation>Modo de privacidade ativado para a barra Resumo. Para revelar os valores, desabilite Configurações-&gt;Mascarar valores</translation>
    </message>
</context>
<context>
    <name>PSBTOperationsDialog</name>
    <message>
        <source>Dialog</source>
        <translation>Diálogo</translation>
    </message>
    <message>
        <source>Sign Tx</source>
        <translation>Assinar Tx</translation>
    </message>
    <message>
        <source>Broadcast Tx</source>
        <translation>Transmitir Tx</translation>
    </message>
    <message>
        <source>Copy to Clipboard</source>
        <translation>Copiar para Área de Transferência</translation>
    </message>
    <message>
        <source>Save...</source>
        <translation>Salvar...</translation>
    </message>
    <message>
        <source>Close</source>
        <translation>Fechar</translation>
    </message>
    <message>
        <source>Failed to load transaction: %1</source>
        <translation>Falhou ao carregar transação: %1</translation>
    </message>
    <message>
        <source>Failed to sign transaction: %1</source>
        <translation>Falhou ao assinar transação: %1</translation>
    </message>
    <message>
        <source>Could not sign any more inputs.</source>
        <translation>Não foi possível assinar mais nenhuma entrada.</translation>
    </message>
    <message>
        <source>Signed %1 inputs, but more signatures are still required.</source>
        <translation>Assinou %1 entradas, mas ainda são necessárias mais assinaturas.</translation>
    </message>
    <message>
        <source>Signed transaction successfully. Transaction is ready to broadcast.</source>
        <translation>Transação assinada com sucesso. Transação está pronta para ser transmitida.</translation>
    </message>
    <message>
        <source>Unknown error processing transaction.</source>
        <translation>Erro desconhecido ao processar transação.</translation>
    </message>
    <message>
        <source>Transaction broadcast successfully! Transaction ID: %1</source>
        <translation>Transação transmitida com sucesso! ID da Transação: %1</translation>
    </message>
    <message>
        <source>Transaction broadcast failed: %1</source>
        <translation>Transmissão de transação falhou: %1</translation>
    </message>
    <message>
        <source>PSBT copied to clipboard.</source>
        <translation>PSBT copiada para área de transferência.</translation>
    </message>
    <message>
        <source>Save Transaction Data</source>
        <translation>Salvar Dados de Transação</translation>
    </message>
    <message>
        <source>Partially Signed Transaction (Binary) (*.psbt)</source>
        <translation>Transação Parcialmente Assinada (Binário) (*.psbt)</translation>
    </message>
    <message>
        <source>PSBT saved to disk.</source>
        <translation>PSBT salvo no disco.</translation>
    </message>
    <message>
        <source> * Sends %1 to %2</source>
        <translation>* Envia %1 para %2</translation>
    </message>
    <message>
        <source>Unable to calculate transaction fee or total transaction amount.</source>
        <translation>Não foi possível calcular a taxa de transação ou quantidade total da transação.</translation>
    </message>
    <message>
        <source>Pays transaction fee: </source>
        <translation>Paga taxa de transação:</translation>
    </message>
    <message>
        <source>Total Amount</source>
        <translation>Valor total</translation>
    </message>
    <message>
        <source>or</source>
        <translation>ou</translation>
    </message>
    <message>
        <source>Transaction has %1 unsigned inputs.</source>
        <translation>Transação possui %1 entradas não assinadas.</translation>
    </message>
    <message>
        <source>Transaction is missing some information about inputs.</source>
        <translation>Transação está faltando alguma informação sobre entradas.</translation>
    </message>
    <message>
        <source>Transaction still needs signature(s).</source>
        <translation>Transação ainda precisa de assinatura(s).</translation>
    </message>
    <message>
        <source>(But this wallet cannot sign transactions.)</source>
        <translation>(Mas esta carteira não pode assinar transações.)</translation>
    </message>
    <message>
        <source>(But this wallet does not have the right keys.)</source>
        <translation>(Mas esta carteira não possui as chaves certas.)</translation>
    </message>
    <message>
        <source>Transaction is fully signed and ready for broadcast.</source>
        <translation>Transação está assinada totalmente e pronta para transmitir.</translation>
    </message>
    <message>
        <source>Transaction status is unknown.</source>
        <translation>Situação da transação é desconhecida</translation>
    </message>
</context>
<context>
    <name>PaymentServer</name>
    <message>
        <source>Payment request error</source>
        <translation>Erro no pedido de pagamento</translation>
    </message>
    <message>
        <source>Cannot start qtum: click-to-pay handler</source>
        <translation>Não foi possível iniciar qtum: manipulador click-to-pay</translation>
    </message>
    <message>
        <source>URI handling</source>
        <translation>Manipulação de URI</translation>
    </message>
    <message>
        <source>'qtum://' is not a valid URI. Use 'qtum:' instead.</source>
        <translation>'qtum://' não é um URI válido. Use 'qtum:'.</translation>
    </message>
    <message>
        <source>Cannot process payment request because BIP70 is not supported.</source>
        <translation>O pagamento não pode ser processado porque a BIP70 não é suportada.</translation>
    </message>
    <message>
        <source>Due to widespread security flaws in BIP70 it's strongly recommended that any merchant instructions to switch wallets be ignored.</source>
        <translation>Devido a falha de segurança divulgada no BIP70 é fortemente recomendado que qualquer instrução para comerciantes para mudar de carteira seja ignorado</translation>
    </message>
    <message>
        <source>If you are receiving this error you should request the merchant provide a BIP21 compatible URI.</source>
        <translation>Se você está recebendo este erro você deve requisitar ao comerciante oferecer uma URI compatível com o BIP21.</translation>
    </message>
    <message>
        <source>Invalid payment address %1</source>
        <translation>Endereço de pagamento %1 inválido</translation>
    </message>
    <message>
        <source>URI cannot be parsed! This can be caused by an invalid Qtum address or malformed URI parameters.</source>
        <translation>A URI não pode ser analisada! Isto pode ser causado por um endereço inválido ou um parâmetro URI malformado.</translation>
    </message>
    <message>
        <source>Payment request file handling</source>
        <translation>Manipulação de arquivo de cobrança</translation>
    </message>
</context>
<context>
    <name>PeerTableModel</name>
    <message>
        <source>User Agent</source>
        <translation>User Agent</translation>
    </message>
    <message>
        <source>Node/Service</source>
        <translation>Nó/Serviço</translation>
    </message>
    <message>
        <source>NodeId</source>
        <translation>ID do nó</translation>
    </message>
    <message>
        <source>Ping</source>
        <translation>Ping</translation>
    </message>
    <message>
        <source>Sent</source>
        <translation>Enviado</translation>
    </message>
    <message>
        <source>Received</source>
        <translation>Recebido</translation>
    </message>
</context>
<context>
    <name>QObject</name>
    <message>
        <source>Amount</source>
        <translation>Quantidade</translation>
    </message>
    <message>
        <source>Enter a Qtum address (e.g. %1)</source>
        <translation>Informe um endereço Qtum (ex: %1)</translation>
    </message>
    <message>
        <source>%1 d</source>
        <translation>%1 d</translation>
    </message>
    <message>
        <source>%1 h</source>
        <translation>%1 h</translation>
    </message>
    <message>
        <source>%1 m</source>
        <translation>%1 m</translation>
    </message>
    <message>
        <source>%1 s</source>
        <translation>%1 s</translation>
    </message>
    <message>
        <source>None</source>
        <translation>Nenhum</translation>
    </message>
    <message>
        <source>N/A</source>
        <translation>N/A</translation>
    </message>
    <message>
        <source>%1 ms</source>
        <translation>%1 ms</translation>
    </message>
    <message numerus="yes">
        <source>%n second(s)</source>
        <translation><numerusform>%n segundo</numerusform><numerusform>%n segundos</numerusform></translation>
    </message>
    <message numerus="yes">
        <source>%n minute(s)</source>
        <translation><numerusform>%n minuto</numerusform><numerusform>%n minutos</numerusform></translation>
    </message>
    <message numerus="yes">
        <source>%n hour(s)</source>
        <translation><numerusform>%n hora</numerusform><numerusform>%n horas</numerusform></translation>
    </message>
    <message numerus="yes">
        <source>%n day(s)</source>
        <translation><numerusform>%n dia</numerusform><numerusform>%n dias</numerusform></translation>
    </message>
    <message numerus="yes">
        <source>%n week(s)</source>
        <translation><numerusform>%n semana</numerusform><numerusform>%n semanas</numerusform></translation>
    </message>
    <message>
        <source>%1 and %2</source>
        <translation>%1 e %2</translation>
    </message>
    <message numerus="yes">
        <source>%n year(s)</source>
        <translation><numerusform>%n ano</numerusform><numerusform>%n anos</numerusform></translation>
    </message>
    <message>
        <source>%1 B</source>
        <translation>%1 B</translation>
    </message>
    <message>
        <source>%1 KB</source>
        <translation>%1 KB</translation>
    </message>
    <message>
        <source>%1 MB</source>
        <translation>%1 MB</translation>
    </message>
    <message>
        <source>%1 GB</source>
        <translation>%1 GB</translation>
    </message>
    <message>
        <source>Error: Specified data directory "%1" does not exist.</source>
        <translation>Erro: Diretório de dados especificado "%1" não existe.</translation>
    </message>
    <message>
        <source>Error: Cannot parse configuration file: %1.</source>
        <translation>Erro: Não é possível analisar o arquivo de configuração: %1.</translation>
    </message>
    <message>
        <source>Error: %1</source>
        <translation>Erro: %1</translation>
    </message>
    <message>
        <source>Error initializing settings: %1</source>
        <translation>Erro ao iniciar configurações: %1</translation>
    </message>
    <message>
        <source>%1 didn't yet exit safely...</source>
        <translation>%1 ainda não terminou com segurança...</translation>
    </message>
    <message>
        <source>unknown</source>
        <translation>desconhecido</translation>
    </message>
</context>
<context>
    <name>QRImageWidget</name>
    <message>
        <source>&amp;Save Image...</source>
        <translation>&amp;Salvar imagem...</translation>
    </message>
    <message>
        <source>&amp;Copy Image</source>
        <translation>&amp;Copiar imagem</translation>
    </message>
    <message>
        <source>Resulting URI too long, try to reduce the text for label / message.</source>
        <translation>URI resultante muito longa. Tente reduzir o texto do rótulo ou da mensagem.</translation>
    </message>
    <message>
        <source>Error encoding URI into QR Code.</source>
        <translation>Erro ao codificar o URI em código QR</translation>
    </message>
    <message>
        <source>QR code support not available.</source>
        <translation>Suporte a QR code não disponível</translation>
    </message>
    <message>
        <source>Save QR Code</source>
        <translation>Salvar código QR</translation>
    </message>
    <message>
        <source>PNG Image (*.png)</source>
        <translation>Imagem PNG (*.png)</translation>
    </message>
</context>
<context>
    <name>RPCConsole</name>
    <message>
        <source>N/A</source>
        <translation>N/A</translation>
    </message>
    <message>
        <source>Client version</source>
        <translation>Versão do cliente</translation>
    </message>
    <message>
        <source>&amp;Information</source>
        <translation>&amp;Informação</translation>
    </message>
    <message>
        <source>General</source>
        <translation>Geral</translation>
    </message>
    <message>
        <source>Using BerkeleyDB version</source>
        <translation>Versão do BerkeleyDB</translation>
    </message>
    <message>
        <source>Datadir</source>
        <translation>Pasta de dados</translation>
    </message>
    <message>
        <source>To specify a non-default location of the data directory use the '%1' option.</source>
        <translation>Para especificar um local não padrão do diretório de dados, use a opção '%1'.</translation>
    </message>
    <message>
        <source>Blocksdir</source>
        <translation>Blocksdir</translation>
    </message>
    <message>
        <source>To specify a non-default location of the blocks directory use the '%1' option.</source>
        <translation>Para especificar um local não padrão do diretório dos blocos, use a opção '%1'.</translation>
    </message>
    <message>
        <source>Startup time</source>
        <translation>Horário de inicialização</translation>
    </message>
    <message>
        <source>Network</source>
        <translation>Rede</translation>
    </message>
    <message>
        <source>Name</source>
        <translation>Nome</translation>
    </message>
    <message>
        <source>Number of connections</source>
        <translation>Número de conexões</translation>
    </message>
    <message>
        <source>Block chain</source>
        <translation>Corrente de blocos</translation>
    </message>
    <message>
        <source>Memory Pool</source>
        <translation>Pool de Memória</translation>
    </message>
    <message>
        <source>Current number of transactions</source>
        <translation>Número atual de transações</translation>
    </message>
    <message>
        <source>Memory usage</source>
        <translation>Uso de memória</translation>
    </message>
    <message>
        <source>Wallet: </source>
        <translation>Carteira:</translation>
    </message>
    <message>
        <source>(none)</source>
        <translation>(nada)</translation>
    </message>
    <message>
        <source>&amp;Reset</source>
        <translation>&amp;Limpar</translation>
    </message>
    <message>
        <source>Received</source>
        <translation>Recebido</translation>
    </message>
    <message>
        <source>Sent</source>
        <translation>Enviado</translation>
    </message>
    <message>
        <source>&amp;Peers</source>
        <translation>&amp;Pares</translation>
    </message>
    <message>
        <source>Banned peers</source>
        <translation>Nós banidos</translation>
    </message>
    <message>
        <source>Select a peer to view detailed information.</source>
        <translation>Selecione um nó para ver informações detalhadas.</translation>
    </message>
    <message>
        <source>Direction</source>
        <translation>Direção</translation>
    </message>
    <message>
        <source>Version</source>
        <translation>Versão</translation>
    </message>
    <message>
        <source>Starting Block</source>
        <translation>Bloco Inicial</translation>
    </message>
    <message>
        <source>Synced Headers</source>
        <translation>Cabeçalhos Sincronizados</translation>
    </message>
    <message>
        <source>Synced Blocks</source>
        <translation>Blocos Sincronizados</translation>
    </message>
    <message>
        <source>The mapped Autonomous System used for diversifying peer selection.</source>
        <translation>O sistema autônomo delineado usado para a diversificação da seleção de pares.</translation>
    </message>
    <message>
        <source>Mapped AS</source>
        <translation>Mapeado como</translation>
    </message>
    <message>
        <source>User Agent</source>
        <translation>User Agent</translation>
    </message>
    <message>
        <source>Node window</source>
        <translation>Janela do Nó</translation>
    </message>
    <message>
        <source>Current block height</source>
        <translation>Altura de bloco atual</translation>
    </message>
    <message>
        <source>Open the %1 debug log file from the current data directory. This can take a few seconds for large log files.</source>
        <translation>Abrir o arquivo de log de depuração do %1 localizado no diretório atual de dados. Isso pode levar alguns segundos para arquivos de log grandes.</translation>
    </message>
    <message>
        <source>Decrease font size</source>
        <translation>Diminuir o tamanho da fonte</translation>
    </message>
    <message>
        <source>Increase font size</source>
        <translation>Aumentar o tamanho da fonte</translation>
    </message>
    <message>
        <source>Permissions</source>
        <translation>Permissões</translation>
    </message>
    <message>
        <source>Services</source>
        <translation>Serviços</translation>
    </message>
    <message>
        <source>Connection Time</source>
        <translation>Tempo de conexão</translation>
    </message>
    <message>
        <source>Last Send</source>
        <translation>Ultimo Envio</translation>
    </message>
    <message>
        <source>Last Receive</source>
        <translation>Ultimo Recebido</translation>
    </message>
    <message>
        <source>Ping Time</source>
        <translation>Ping</translation>
    </message>
    <message>
        <source>The duration of a currently outstanding ping.</source>
        <translation>A duração atual de um ping excepcional.</translation>
    </message>
    <message>
        <source>Ping Wait</source>
        <translation>Espera de ping</translation>
    </message>
    <message>
        <source>Min Ping</source>
        <translation>Ping minímo</translation>
    </message>
    <message>
        <source>Time Offset</source>
        <translation>Offset de tempo</translation>
    </message>
    <message>
        <source>Last block time</source>
        <translation>Horário do último bloco</translation>
    </message>
    <message>
        <source>&amp;Open</source>
        <translation>&amp;Abrir</translation>
    </message>
    <message>
        <source>&amp;Console</source>
        <translation>&amp;Console</translation>
    </message>
    <message>
        <source>&amp;Network Traffic</source>
        <translation>&amp;Tráfego da Rede</translation>
    </message>
    <message>
        <source>Totals</source>
        <translation>Totais</translation>
    </message>
    <message>
        <source>In:</source>
        <translation>Entrada:</translation>
    </message>
    <message>
        <source>Out:</source>
        <translation>Saída:</translation>
    </message>
    <message>
        <source>Debug log file</source>
        <translation>Arquivo de log de depuração</translation>
    </message>
    <message>
        <source>Clear console</source>
        <translation>Limpar console</translation>
    </message>
    <message>
        <source>1 &amp;hour</source>
        <translation>1 &amp;hora</translation>
    </message>
    <message>
        <source>1 &amp;day</source>
        <translation>1 &amp;dia</translation>
    </message>
    <message>
        <source>1 &amp;week</source>
        <translation>1 &amp;semana</translation>
    </message>
    <message>
        <source>1 &amp;year</source>
        <translation>1 &amp;ano</translation>
    </message>
    <message>
        <source>&amp;Disconnect</source>
        <translation>&amp;Desconectar</translation>
    </message>
    <message>
        <source>Ban for</source>
        <translation>Banir por</translation>
    </message>
    <message>
        <source>&amp;Unban</source>
        <translation>&amp;Desbanir</translation>
    </message>
    <message>
        <source>Welcome to the %1 RPC console.</source>
        <translation>Bem-vindo ao console RPC do %1.</translation>
    </message>
    <message>
        <source>Use up and down arrows to navigate history, and %1 to clear screen.</source>
        <translation>Use as setas para cima e para baixo para navegar pelo histórico, e %1 para limpar a tela.</translation>
    </message>
    <message>
        <source>Type %1 for an overview of available commands.</source>
        <translation>Digite %1 para obter uma visão geral dos comandos disponíveis.</translation>
    </message>
    <message>
        <source>For more information on using this console type %1.</source>
        <translation>Para maiores informações sobre como utilizar este console, digite %1.</translation>
    </message>
    <message>
        <source>WARNING: Scammers have been active, telling users to type commands here, stealing their wallet contents. Do not use this console without fully understanding the ramifications of a command.</source>
        <translation>ATENÇÃO: Fraudadores solicitam a usuários que digitem comandos aqui, e assim roubam o conteúdo de suas carteiras. Não utilize este console sem antes conhecer os comandos e seus efeitos.</translation>
    </message>
    <message>
        <source>Network activity disabled</source>
        <translation>Atividade da rede desativada</translation>
    </message>
    <message>
        <source>Executing command without any wallet</source>
        <translation>Executando comando sem nenhuma carteira</translation>
    </message>
    <message>
        <source>Executing command using "%1" wallet</source>
        <translation>Executando comando usando a carteira "%1"</translation>
    </message>
    <message>
        <source>(node id: %1)</source>
        <translation>(id do nó: %1)</translation>
    </message>
    <message>
        <source>via %1</source>
        <translation>por %1</translation>
    </message>
    <message>
        <source>never</source>
        <translation>nunca</translation>
    </message>
    <message>
        <source>Inbound</source>
        <translation>Entrada</translation>
    </message>
    <message>
        <source>Outbound</source>
        <translation>Saída</translation>
    </message>
    <message>
        <source>Unknown</source>
        <translation>Desconhecido</translation>
    </message>
</context>
<context>
    <name>ReceiveCoinsDialog</name>
    <message>
        <source>&amp;Amount:</source>
        <translation>Qu&amp;antia:</translation>
    </message>
    <message>
        <source>&amp;Label:</source>
        <translation>&amp;Rótulo:</translation>
    </message>
    <message>
        <source>&amp;Message:</source>
        <translation>&amp;Mensagem:</translation>
    </message>
    <message>
        <source>An optional message to attach to the payment request, which will be displayed when the request is opened. Note: The message will not be sent with the payment over the Qtum network.</source>
        <translation>Uma mensagem opcional que será anexada na cobrança e será mostrada quando ela for aberta. Nota: A mensagem não será enviada com o pagamento pela rede Qtum.</translation>
    </message>
    <message>
        <source>An optional label to associate with the new receiving address.</source>
        <translation>Um rótulo opcional para associar ao novo endereço de recebimento.</translation>
    </message>
    <message>
        <source>Use this form to request payments. All fields are &lt;b&gt;optional&lt;/b&gt;.</source>
        <translation>Use esse formulário para fazer cobranças. Todos os campos são &lt;b&gt;opcionais&lt;/b&gt;.</translation>
    </message>
    <message>
        <source>An optional amount to request. Leave this empty or zero to not request a specific amount.</source>
        <translation>Uma quantia opcional para cobrar. Deixe vazio ou zero para não cobrar uma quantia específica.</translation>
    </message>
    <message>
        <source>An optional label to associate with the new receiving address (used by you to identify an invoice).  It is also attached to the payment request.</source>
        <translation>Um rótulo opcional para associar ao novo endereço de recebimento (usado por você para identificar uma solicitação de pagamento). Que também será adicionado a solicitação de pagamento.</translation>
    </message>
    <message>
        <source>An optional message that is attached to the payment request and may be displayed to the sender.</source>
        <translation>Uma mensagem opcional que será anexada na cobrança e será mostrada ao remetente. </translation>
    </message>
    <message>
        <source>&amp;Create new receiving address</source>
        <translation>&amp;Criar novo endereço de recebimento</translation>
    </message>
    <message>
        <source>Clear all fields of the form.</source>
        <translation>Limpa todos os campos do formulário.</translation>
    </message>
    <message>
        <source>Clear</source>
        <translation>Limpar</translation>
    </message>
    <message>
        <source>Native segwit addresses (aka Bech32 or BIP-173) reduce your transaction fees later on and offer better protection against typos, but old wallets don't support them. When unchecked, an address compatible with older wallets will be created instead.</source>
        <translation>Endereços segwit nativos (também conhecidos como Bench32 ou BIP-173) reduzem suas taxas de transação mais adiante e oferecem melhor proteção contra erros de digitação, porém carteiras antigas não têm suporte a eles. Quando não estiver rubricado, um endereço compatível com cateiras antigas será criado como alternativa.</translation>
    </message>
    <message>
        <source>Generate native segwit (Bech32) address</source>
        <translation>Gere um endereço segwit (Bench32) nativo</translation>
    </message>
    <message>
        <source>Requested payments history</source>
        <translation>Histórico de cobranças</translation>
    </message>
    <message>
        <source>Show the selected request (does the same as double clicking an entry)</source>
        <translation>Mostra a cobrança selecionada (o mesmo que clicar duas vezes em um registro)</translation>
    </message>
    <message>
        <source>Show</source>
        <translation>Mostrar</translation>
    </message>
    <message>
        <source>Remove the selected entries from the list</source>
        <translation>Remove o registro selecionado da lista</translation>
    </message>
    <message>
        <source>Remove</source>
        <translation>Remover</translation>
    </message>
    <message>
        <source>Copy URI</source>
        <translation>Copiar URI</translation>
    </message>
    <message>
        <source>Copy label</source>
        <translation>Copiar rótulo</translation>
    </message>
    <message>
        <source>Copy message</source>
        <translation>Copiar mensagem</translation>
    </message>
    <message>
        <source>Copy amount</source>
        <translation>Copiar quantia</translation>
    </message>
    <message>
        <source>Could not unlock wallet.</source>
        <translation>Não foi possível desbloquear a carteira.</translation>
    </message>
    <message>
        <source>Could not generate new %1 address</source>
        <translation>Não foi possível gerar novo endereço %1 </translation>
    </message>
</context>
<context>
    <name>ReceiveRequestDialog</name>
    <message>
        <source>Request payment to ...</source>
        <translation>Solicitar pagamento para...</translation>
    </message>
    <message>
        <source>Address:</source>
        <translation>Endereço:</translation>
    </message>
    <message>
        <source>Amount:</source>
        <translation>Quantia:</translation>
    </message>
    <message>
        <source>Label:</source>
        <translation>Etiqueta:</translation>
    </message>
    <message>
        <source>Message:</source>
        <translation>Mensagem:</translation>
    </message>
    <message>
        <source>Wallet:</source>
        <translation>Carteira:</translation>
    </message>
    <message>
        <source>Copy &amp;URI</source>
        <translation>Copiar &amp;URI</translation>
    </message>
    <message>
        <source>Copy &amp;Address</source>
        <translation>&amp;Copiar Endereço</translation>
    </message>
    <message>
        <source>&amp;Save Image...</source>
        <translation>&amp;Salvar Imagem...</translation>
    </message>
    <message>
        <source>Request payment to %1</source>
        <translation>Pedido de pagamento para %1</translation>
    </message>
    <message>
        <source>Payment information</source>
        <translation>Informação do pagamento</translation>
    </message>
</context>
<context>
    <name>RecentRequestsTableModel</name>
    <message>
        <source>Date</source>
        <translation>Data</translation>
    </message>
    <message>
        <source>Label</source>
        <translation>Rótulo</translation>
    </message>
    <message>
        <source>Message</source>
        <translation>Mensagem</translation>
    </message>
    <message>
        <source>(no label)</source>
        <translation>(sem rótulo)</translation>
    </message>
    <message>
        <source>(no message)</source>
        <translation>(sem mensagem)</translation>
    </message>
    <message>
        <source>(no amount requested)</source>
        <translation>(nenhuma quantia solicitada)</translation>
    </message>
    <message>
        <source>Requested</source>
        <translation>Solicitado</translation>
    </message>
</context>
<context>
    <name>SendCoinsDialog</name>
    <message>
        <source>Send Coins</source>
        <translation>Enviar moedas</translation>
    </message>
    <message>
        <source>Coin Control Features</source>
        <translation>Opções de controle de moeda</translation>
    </message>
    <message>
        <source>Inputs...</source>
        <translation>Entradas...</translation>
    </message>
    <message>
        <source>automatically selected</source>
        <translation>automaticamente selecionado</translation>
    </message>
    <message>
        <source>Insufficient funds!</source>
        <translation>Saldo insuficiente!</translation>
    </message>
    <message>
        <source>Quantity:</source>
        <translation>Quantidade:</translation>
    </message>
    <message>
        <source>Bytes:</source>
        <translation>Bytes:</translation>
    </message>
    <message>
        <source>Amount:</source>
        <translation>Quantia:</translation>
    </message>
    <message>
        <source>Fee:</source>
        <translation>Taxa:</translation>
    </message>
    <message>
        <source>After Fee:</source>
        <translation>Depois da taxa:</translation>
    </message>
    <message>
        <source>Change:</source>
        <translation>Troco:</translation>
    </message>
    <message>
        <source>If this is activated, but the change address is empty or invalid, change will be sent to a newly generated address.</source>
        <translation>Se essa opção for ativada e o endereço de troco estiver vazio ou inválido, o troco será enviado a um novo endereço gerado na hora.</translation>
    </message>
    <message>
        <source>Custom change address</source>
        <translation>Endereço específico de troco</translation>
    </message>
    <message>
        <source>Transaction Fee:</source>
        <translation>Taxa de transação:</translation>
    </message>
    <message>
        <source>Choose...</source>
        <translation>Escolher...</translation>
    </message>
    <message>
        <source>Using the fallbackfee can result in sending a transaction that will take several hours or days (or never) to confirm. Consider choosing your fee manually or wait until you have validated the complete chain.</source>
        <translation>O uso da taxa de retorno pode resultar no envio de uma transação que levará várias horas ou dias (ou nunca) para confirmar. Considere escolher sua taxa manualmente ou aguarde até que você tenha validado a cadeia completa.</translation>
    </message>
    <message>
        <source>Warning: Fee estimation is currently not possible.</source>
        <translation>Atenção: Estimativa de taxa não disponível no momento</translation>
    </message>
    <message>
        <source>Specify a custom fee per kB (1,000 bytes) of the transaction's virtual size.

Note:  Since the fee is calculated on a per-byte basis, a fee of "100 satoshis per kB" for a transaction size of 500 bytes (half of 1 kB) would ultimately yield a fee of only 50 satoshis.</source>
        <translation>Especifique uma taxa personalizada por kB (1.000 bytes) do tamanho virtual da transação.

Nota:  Como a taxa é calculada por byte, uma taxa de "100 satoshis por kB" por uma transação de 500 bytes (metade de 1 kB) teria uma taxa final de apenas 50 satoshis.</translation>
    </message>
    <message>
        <source>per kilobyte</source>
        <translation>por kilobyte</translation>
    </message>
    <message>
        <source>Hide</source>
        <translation>Ocultar</translation>
    </message>
    <message>
        <source>Recommended:</source>
        <translation>Recomendado:</translation>
    </message>
    <message>
        <source>Custom:</source>
        <translation>Personalizado:</translation>
    </message>
    <message>
        <source>(Smart fee not initialized yet. This usually takes a few blocks...)</source>
        <translation>(SmartFee não iniciado. Isso requer alguns blocos...)</translation>
    </message>
    <message>
        <source>Send to multiple recipients at once</source>
        <translation>Enviar para vários destinatários de uma só vez</translation>
    </message>
    <message>
        <source>Add &amp;Recipient</source>
        <translation>Adicionar &amp;Destinatário</translation>
    </message>
    <message>
        <source>Clear all fields of the form.</source>
        <translation>Limpar todos os campos do formulário.</translation>
    </message>
    <message>
        <source>Dust:</source>
        <translation>Poeira:</translation>
    </message>
    <message>
        <source>Hide transaction fee settings</source>
        <translation>Ocultar preferências para Taxas de Transação</translation>
    </message>
    <message>
        <source>When there is less transaction volume than space in the blocks, miners as well as relaying nodes may enforce a minimum fee. Paying only this minimum fee is just fine, but be aware that this can result in a never confirming transaction once there is more demand for qtum transactions than the network can process.</source>
        <translation>Quando o volume de transações é maior que o espaço nos blocos, os mineradores, bem como os nós de retransmissão, podem impor uma taxa mínima. Pagando apenas esta taxa mínima é muito bom, mas esteja ciente de que isso pode resultar em uma transação nunca confirmada, uma vez que há mais demanda por transações do que a rede pode processar.</translation>
    </message>
    <message>
        <source>A too low fee might result in a never confirming transaction (read the tooltip)</source>
        <translation>Uma taxa muito pequena pode resultar em uma transação nunca confirmada (leia a dica)</translation>
    </message>
    <message>
        <source>Confirmation time target:</source>
        <translation>Tempo alvo de confirmação:</translation>
    </message>
    <message>
        <source>Enable Replace-By-Fee</source>
        <translation>Habilitar Replace-By-Fee</translation>
    </message>
    <message>
        <source>With Replace-By-Fee (BIP-125) you can increase a transaction's fee after it is sent. Without this, a higher fee may be recommended to compensate for increased transaction delay risk.</source>
        <translation>Com Replace-By-Fee (BIP-125) você pode aumentar a taxa da transação após ela ser enviada. Sem isso, uma taxa maior pode ser recomendada para compensar por risco de alto atraso na transação.</translation>
    </message>
    <message>
        <source>Clear &amp;All</source>
        <translation>Limpar &amp;Tudo</translation>
    </message>
    <message>
        <source>Balance:</source>
        <translation>Saldo:</translation>
    </message>
    <message>
        <source>Confirm the send action</source>
        <translation>Confirmar o envio</translation>
    </message>
    <message>
        <source>S&amp;end</source>
        <translation>&amp;Enviar</translation>
    </message>
    <message>
        <source>Copy quantity</source>
        <translation>Copiar quantia</translation>
    </message>
    <message>
        <source>Copy amount</source>
        <translation>Copiar quantia</translation>
    </message>
    <message>
        <source>Copy fee</source>
        <translation>Copiar taxa</translation>
    </message>
    <message>
        <source>Copy after fee</source>
        <translation>Copiar após taxa</translation>
    </message>
    <message>
        <source>Copy bytes</source>
        <translation>Copiar bytes</translation>
    </message>
    <message>
        <source>Copy dust</source>
        <translation>Copiar poeira</translation>
    </message>
    <message>
        <source>Copy change</source>
        <translation>Copiar troco</translation>
    </message>
    <message>
        <source>%1 (%2 blocks)</source>
        <translation>%1 (%2 blocos)</translation>
    </message>
    <message>
        <source>Cr&amp;eate Unsigned</source>
        <translation>Cr&amp;iar Não Assinado</translation>
    </message>
    <message>
        <source>Creates a Partially Signed Qtum Transaction (PSBT) for use with e.g. an offline %1 wallet, or a PSBT-compatible hardware wallet.</source>
        <translation>Cria uma Transação de Qtum Parcialmente Assinada (PSBT) para usar com ex: uma carteira %1 offline, ou uma PSBT-compatível hardware wallet.</translation>
    </message>
    <message>
        <source> from wallet '%1'</source>
        <translation>da carteira '%1'</translation>
    </message>
    <message>
        <source>%1 to '%2'</source>
        <translation>%1 para '%2'</translation>
    </message>
    <message>
        <source>%1 to %2</source>
        <translation>%1 a %2</translation>
    </message>
    <message>
        <source>Do you want to draft this transaction?</source>
        <translation>Você quer um rascunho dessa transação?</translation>
    </message>
    <message>
        <source>Are you sure you want to send?</source>
        <translation>Tem certeza que deseja enviar?</translation>
    </message>
    <message>
<<<<<<< HEAD
        <source>Please, review your transaction proposal. This will produce a Partially Signed Qtum Transaction (PSBT) which you can copy and then sign with e.g. an offline %1 wallet, or a PSBT-compatible hardware wallet.</source>
        <translation>Por favor, reveja sua proposta de transação. Será produzido uma Transação de Qtum Parcialmente Assinada (PSBT) que você pode copiar e assinar com ex: uma carteira %1 offline, ou uma PSBT-compatível hardware wallet.</translation>
=======
        <source>Create Unsigned</source>
        <translation>Criar Não Assinado</translation>
    </message>
    <message>
        <source>Save Transaction Data</source>
        <translation>Salvar Dados de Transação</translation>
    </message>
    <message>
        <source>Partially Signed Transaction (Binary) (*.psbt)</source>
        <translation>Transação Parcialmente Assinada (Binário) (*.psbt)</translation>
    </message>
    <message>
        <source>PSBT saved</source>
        <translation>PSBT salvo</translation>
>>>>>>> da23532c
    </message>
    <message>
        <source>or</source>
        <translation>ou</translation>
    </message>
    <message>
        <source>You can increase the fee later (signals Replace-By-Fee, BIP-125).</source>
        <translation>Você pode aumentar a taxa depois (sinaliza Replace-By-Fee, BIP-125).</translation>
    </message>
    <message>
        <source>Please, review your transaction proposal. This will produce a Partially Signed Qtum Transaction (PSBT) which you can save or copy and then sign with e.g. an offline %1 wallet, or a PSBT-compatible hardware wallet.</source>
        <translation>Por favor, reveja sua proposta de transação. Será produzido uma Transação de Qtum Parcialmente Assinada (PSBT) que você pode copiar e assinar com ex: uma carteira %1 offline, ou uma PSBT-compatível hardware wallet.</translation>
    </message>
    <message>
        <source>Please, review your transaction.</source>
        <translation>Revise a sua transação.</translation>
    </message>
    <message>
        <source>Transaction fee</source>
        <translation>Taxa da transação</translation>
    </message>
    <message>
        <source>Not signalling Replace-By-Fee, BIP-125.</source>
        <translation>Não sinalizar Replace-By-Fee, BIP-125.</translation>
    </message>
    <message>
        <source>Total Amount</source>
        <translation>Valor total</translation>
    </message>
    <message>
        <source>To review recipient list click "Show Details..."</source>
        <translation>Para revisar a lista de destinatários click "Exibir Detalhes..."</translation>
    </message>
    <message>
        <source>Confirm send coins</source>
        <translation>Confirme o envio de moedas</translation>
    </message>
    <message>
        <source>Confirm transaction proposal</source>
        <translation>Confirmar a proposta de transação</translation>
    </message>
    <message>
        <source>Send</source>
        <translation>Enviar</translation>
    </message>
    <message>
        <source>Watch-only balance:</source>
        <translation>Saldo monitorado:</translation>
    </message>
    <message>
        <source>The recipient address is not valid. Please recheck.</source>
        <translation>Endereço de envio inváido. Favor checar.</translation>
    </message>
    <message>
        <source>The amount to pay must be larger than 0.</source>
        <translation>A quantia à pagar deve ser maior que 0</translation>
    </message>
    <message>
        <source>The amount exceeds your balance.</source>
        <translation>A quantia excede o seu saldo.</translation>
    </message>
    <message>
        <source>The total exceeds your balance when the %1 transaction fee is included.</source>
        <translation>O total excede o seu saldo quando a taxa da transação %1 é incluída.</translation>
    </message>
    <message>
        <source>Duplicate address found: addresses should only be used once each.</source>
        <translation>Endereço duplicado encontrado: Endereços devem ser usados somente uma vez cada.</translation>
    </message>
    <message>
        <source>Transaction creation failed!</source>
        <translation>Falha na criação da transação!</translation>
    </message>
    <message>
        <source>A fee higher than %1 is considered an absurdly high fee.</source>
        <translation>Uma taxa maior que %1 é considerada uma taxa absurdamente alta.</translation>
    </message>
    <message>
        <source>Payment request expired.</source>
        <translation>Pedido de pagamento expirado.</translation>
    </message>
    <message numerus="yes">
        <source>Estimated to begin confirmation within %n block(s).</source>
        <translation><numerusform>Confirmação em %n bloco.</numerusform><numerusform>Início estimado para confirmação em %n blocos.</numerusform></translation>
    </message>
    <message>
        <source>Warning: Invalid Qtum address</source>
        <translation>Aviso: Endereço Qtum inválido</translation>
    </message>
    <message>
        <source>Warning: Unknown change address</source>
        <translation>Aviso: Endereço de troco desconhecido</translation>
    </message>
    <message>
        <source>Confirm custom change address</source>
        <translation>Confirmar endereço de troco personalizado</translation>
    </message>
    <message>
        <source>The address you selected for change is not part of this wallet. Any or all funds in your wallet may be sent to this address. Are you sure?</source>
        <translation>O endereço selecionado para o troco não pertence a esta carteira. Alguns ou todos os fundos da sua carteira modem ser mandados para esse endereço. Tem certeza?</translation>
    </message>
    <message>
        <source>(no label)</source>
        <translation>(sem rótulo)</translation>
    </message>
</context>
<context>
    <name>SendCoinsEntry</name>
    <message>
        <source>A&amp;mount:</source>
        <translation>Q&amp;uantidade:</translation>
    </message>
    <message>
        <source>Pay &amp;To:</source>
        <translation>Pagar &amp;Para:</translation>
    </message>
    <message>
        <source>&amp;Label:</source>
        <translation>&amp;Rótulo:</translation>
    </message>
    <message>
        <source>Choose previously used address</source>
        <translation>Escolher endereço usado anteriormente</translation>
    </message>
    <message>
        <source>The Qtum address to send the payment to</source>
        <translation>O endereço Qtum para enviar o pagamento</translation>
    </message>
    <message>
        <source>Alt+A</source>
        <translation>Alt+A</translation>
    </message>
    <message>
        <source>Paste address from clipboard</source>
        <translation>Colar o endereço da área de transferência</translation>
    </message>
    <message>
        <source>Alt+P</source>
        <translation>Alt+P</translation>
    </message>
    <message>
        <source>Remove this entry</source>
        <translation>Remover esta entrada</translation>
    </message>
    <message>
        <source>The amount to send in the selected unit</source>
        <translation>A quantia a ser enviada na unidade selecionada</translation>
    </message>
    <message>
        <source>The fee will be deducted from the amount being sent. The recipient will receive less qtums than you enter in the amount field. If multiple recipients are selected, the fee is split equally.</source>
        <translation>A taxa será deduzida da quantia que está sendo enviada. O destinatário receberá menos qtums do que você colocou no campo de quantidade. Se vários destinatários estão selecionados, a taxa é dividida igualmente.</translation>
    </message>
    <message>
        <source>S&amp;ubtract fee from amount</source>
        <translation>&amp;Retirar taxa da quantia</translation>
    </message>
    <message>
        <source>Use available balance</source>
        <translation>Use o saldo disponível</translation>
    </message>
    <message>
        <source>Message:</source>
        <translation>Mensagem:</translation>
    </message>
    <message>
        <source>This is an unauthenticated payment request.</source>
        <translation>Esta é uma cobrança não autenticada.</translation>
    </message>
    <message>
        <source>This is an authenticated payment request.</source>
        <translation>Esta é uma cobrança autenticada.</translation>
    </message>
    <message>
        <source>Enter a label for this address to add it to the list of used addresses</source>
        <translation>Digite um rótulo para este endereço para adicioná-lo no catálogo</translation>
    </message>
    <message>
        <source>A message that was attached to the qtum: URI which will be stored with the transaction for your reference. Note: This message will not be sent over the Qtum network.</source>
        <translation>A mensagem que foi anexada ao qtum: URI na qual será gravada na transação para sua referência. Nota: Essa mensagem não será gravada publicamente na rede Qtum.</translation>
    </message>
    <message>
        <source>Pay To:</source>
        <translation>Pague Para:</translation>
    </message>
    <message>
        <source>Memo:</source>
        <translation>Memorizar:</translation>
    </message>
</context>
<context>
    <name>ShutdownWindow</name>
    <message>
        <source>%1 is shutting down...</source>
        <translation>%1 está desligando...</translation>
    </message>
    <message>
        <source>Do not shut down the computer until this window disappears.</source>
        <translation>Não desligue o computador até que esta janela desapareça.</translation>
    </message>
</context>
<context>
    <name>SignVerifyMessageDialog</name>
    <message>
        <source>Signatures - Sign / Verify a Message</source>
        <translation>Assinaturas - Assinar / Verificar uma mensagem</translation>
    </message>
    <message>
        <source>&amp;Sign Message</source>
        <translation>&amp;Assinar mensagem</translation>
    </message>
    <message>
        <source>You can sign messages/agreements with your addresses to prove you can receive qtums sent to them. Be careful not to sign anything vague or random, as phishing attacks may try to trick you into signing your identity over to them. Only sign fully-detailed statements you agree to.</source>
        <translation>Você pode assinar mensagens com seus endereços para provar que você pode receber qtums enviados por alguém. Cuidado para não assinar nada vago ou aleatório, pois ataques phishing podem tentar te enganar para assinar coisas para eles como se fosse você. Somente assine termos bem detalhados que você concorde.</translation>
    </message>
    <message>
        <source>The Qtum address to sign the message with</source>
        <translation>O endereço Qtum que assinará a mensagem</translation>
    </message>
    <message>
        <source>Choose previously used address</source>
        <translation>Escolha um endereço usado anteriormente</translation>
    </message>
    <message>
        <source>Alt+A</source>
        <translation>Alt+A</translation>
    </message>
    <message>
        <source>Paste address from clipboard</source>
        <translation>Colar o endereço da área de transferência</translation>
    </message>
    <message>
        <source>Alt+P</source>
        <translation>Alt+P</translation>
    </message>
    <message>
        <source>Enter the message you want to sign here</source>
        <translation>Digite a mensagem que você quer assinar aqui</translation>
    </message>
    <message>
        <source>Signature</source>
        <translation>Assinatura</translation>
    </message>
    <message>
        <source>Copy the current signature to the system clipboard</source>
        <translation>Copiar a assinatura para a área de transferência do sistema</translation>
    </message>
    <message>
        <source>Sign the message to prove you own this Qtum address</source>
        <translation>Assinar mensagem para provar que você é dono deste endereço Qtum</translation>
    </message>
    <message>
        <source>Sign &amp;Message</source>
        <translation>Assinar &amp;Mensagem</translation>
    </message>
    <message>
        <source>Reset all sign message fields</source>
        <translation>Limpar todos os campos de assinatura da mensagem</translation>
    </message>
    <message>
        <source>Clear &amp;All</source>
        <translation>Limpar &amp;Tudo</translation>
    </message>
    <message>
        <source>&amp;Verify Message</source>
        <translation>&amp;Verificar Mensagem</translation>
    </message>
    <message>
        <source>Enter the receiver's address, message (ensure you copy line breaks, spaces, tabs, etc. exactly) and signature below to verify the message. Be careful not to read more into the signature than what is in the signed message itself, to avoid being tricked by a man-in-the-middle attack. Note that this only proves the signing party receives with the address, it cannot prove sendership of any transaction!</source>
        <translation>Coloque o endereço do autor, a mensagem (certifique-se de copiar toda a mensagem, incluindo quebras de linha, espaços, tabulações, etc.) e a assinatura abaixo para verificar a mensagem. Cuidado para não compreender mais da assinatura do que está na mensagem assinada de fato, para evitar ser enganado por um ataque man-in-the-middle. Note que isso somente prova que o signatário recebe com este endereço, não pode provar que é o remetente de nenhuma transação!</translation>
    </message>
    <message>
        <source>The Qtum address the message was signed with</source>
        <translation>O endereço Qtum que foi usado para assinar a mensagem</translation>
    </message>
    <message>
        <source>The signed message to verify</source>
        <translation>A mensagem assinada para verificação</translation>
    </message>
    <message>
        <source>The signature given when the message was signed</source>
        <translation>A assinatura fornecida quando a mensagem foi assinada</translation>
    </message>
    <message>
        <source>Verify the message to ensure it was signed with the specified Qtum address</source>
        <translation>Verificar mensagem para se assegurar que ela foi assinada pelo dono de um endereço Qtum específico</translation>
    </message>
    <message>
        <source>Verify &amp;Message</source>
        <translation>Verificar &amp;Mensagem</translation>
    </message>
    <message>
        <source>Reset all verify message fields</source>
        <translation>Limpar todos os campos da verificação de mensagem</translation>
    </message>
    <message>
        <source>Click "Sign Message" to generate signature</source>
        <translation>Clique em "Assinar mensagem" para gerar a assinatura</translation>
    </message>
    <message>
        <source>The entered address is invalid.</source>
        <translation>O endereço digitado é inválido.</translation>
    </message>
    <message>
        <source>Please check the address and try again.</source>
        <translation>Por gentileza, cheque o endereço e tente novamente.</translation>
    </message>
    <message>
        <source>The entered address does not refer to a key.</source>
        <translation>O endereço fornecido não se refere a uma chave.</translation>
    </message>
    <message>
        <source>Wallet unlock was cancelled.</source>
        <translation>O desbloqueio da carteira foi cancelado.</translation>
    </message>
    <message>
        <source>No error</source>
        <translation>Sem erro</translation>
    </message>
    <message>
        <source>Private key for the entered address is not available.</source>
        <translation>A chave privada do endereço inserido não está disponível.</translation>
    </message>
    <message>
        <source>Message signing failed.</source>
        <translation>A assinatura da mensagem falhou.</translation>
    </message>
    <message>
        <source>Message signed.</source>
        <translation>Mensagem assinada.</translation>
    </message>
    <message>
        <source>The signature could not be decoded.</source>
        <translation>A assinatura não pode ser decodificada.</translation>
    </message>
    <message>
        <source>Please check the signature and try again.</source>
        <translation>Por gentileza, cheque a assinatura e tente novamente.</translation>
    </message>
    <message>
        <source>The signature did not match the message digest.</source>
        <translation>A assinatura não corresponde a mensagem.</translation>
    </message>
    <message>
        <source>Message verification failed.</source>
        <translation>Falha na verificação da mensagem.</translation>
    </message>
    <message>
        <source>Message verified.</source>
        <translation>Mensagem verificada.</translation>
    </message>
</context>
<context>
    <name>TrafficGraphWidget</name>
    <message>
        <source>KB/s</source>
        <translation>KB/s</translation>
    </message>
</context>
<context>
    <name>TransactionDesc</name>
    <message numerus="yes">
        <source>Open for %n more block(s)</source>
        <translation><numerusform>Abrir para mais %n bloco</numerusform><numerusform>Abrir para mais %n blocos</numerusform></translation>
    </message>
    <message>
        <source>Open until %1</source>
        <translation>Aberto até %1</translation>
    </message>
    <message>
        <source>conflicted with a transaction with %1 confirmations</source>
        <translation>conflitado com uma transação com %1 confirmações</translation>
    </message>
    <message>
        <source>0/unconfirmed, %1</source>
        <translation>0/não confirmado, %1</translation>
    </message>
    <message>
        <source>in memory pool</source>
        <translation>no pool de memória</translation>
    </message>
    <message>
        <source>not in memory pool</source>
        <translation>não está no pool de memóra</translation>
    </message>
    <message>
        <source>abandoned</source>
        <translation>abandonado</translation>
    </message>
    <message>
        <source>%1/unconfirmed</source>
        <translation>%1/não confirmado</translation>
    </message>
    <message>
        <source>%1 confirmations</source>
        <translation>%1 confirmações</translation>
    </message>
    <message>
        <source>Status</source>
        <translation>Status</translation>
    </message>
    <message>
        <source>Date</source>
        <translation>Data</translation>
    </message>
    <message>
        <source>Source</source>
        <translation>Fonte</translation>
    </message>
    <message>
        <source>Generated</source>
        <translation>Gerado</translation>
    </message>
    <message>
        <source>From</source>
        <translation>De</translation>
    </message>
    <message>
        <source>unknown</source>
        <translation>desconhecido</translation>
    </message>
    <message>
        <source>To</source>
        <translation>Para</translation>
    </message>
    <message>
        <source>own address</source>
        <translation>endereço próprio</translation>
    </message>
    <message>
        <source>watch-only</source>
        <translation>monitorado</translation>
    </message>
    <message>
        <source>label</source>
        <translation>rótulo</translation>
    </message>
    <message>
        <source>Credit</source>
        <translation>Crédito</translation>
    </message>
    <message numerus="yes">
        <source>matures in %n more block(s)</source>
        <translation><numerusform>maduro em mais %n bloco</numerusform><numerusform>maduro em mais %n blocos</numerusform></translation>
    </message>
    <message>
        <source>not accepted</source>
        <translation>não aceito</translation>
    </message>
    <message>
        <source>Debit</source>
        <translation>Débito</translation>
    </message>
    <message>
        <source>Total debit</source>
        <translation>Débito total</translation>
    </message>
    <message>
        <source>Total credit</source>
        <translation>Crédito total</translation>
    </message>
    <message>
        <source>Transaction fee</source>
        <translation>Taxa da transação</translation>
    </message>
    <message>
        <source>Net amount</source>
        <translation>Valor líquido</translation>
    </message>
    <message>
        <source>Message</source>
        <translation>Mensagem</translation>
    </message>
    <message>
        <source>Comment</source>
        <translation>Comentário</translation>
    </message>
    <message>
        <source>Transaction ID</source>
        <translation>ID da transação</translation>
    </message>
    <message>
        <source>Transaction total size</source>
        <translation>Tamanho tota da transação</translation>
    </message>
    <message>
        <source>Transaction virtual size</source>
        <translation>Tamanho virtual da transação</translation>
    </message>
    <message>
        <source>Output index</source>
        <translation>Index da saída</translation>
    </message>
    <message>
        <source> (Certificate was not verified)</source>
        <translation>(O certificado não foi verificado)</translation>
    </message>
    <message>
        <source>Merchant</source>
        <translation>Mercador</translation>
    </message>
    <message>
        <source>Generated coins must mature %1 blocks before they can be spent. When you generated this block, it was broadcast to the network to be added to the block chain. If it fails to get into the chain, its state will change to "not accepted" and it won't be spendable. This may occasionally happen if another node generates a block within a few seconds of yours.</source>
        <translation>Moedas recém mineradas precisam aguardar %1 blocos antes de serem gastas. Quando você gerou este bloco, ele foi disseminado pela rede para ser adicionado à blockchain. Se ele falhar em ser inserido na blockchain, seu estado será modificado para "não aceito" e ele não poderá ser gasto. Isso pode acontecer eventualmente quando blocos são gerados quase que simultaneamente.</translation>
    </message>
    <message>
        <source>Debug information</source>
        <translation>Informações de depuração</translation>
    </message>
    <message>
        <source>Transaction</source>
        <translation>Transação</translation>
    </message>
    <message>
        <source>Inputs</source>
        <translation>Entradas</translation>
    </message>
    <message>
        <source>Amount</source>
        <translation>Quantia</translation>
    </message>
    <message>
        <source>true</source>
        <translation>verdadeiro</translation>
    </message>
    <message>
        <source>false</source>
        <translation>falso</translation>
    </message>
</context>
<context>
    <name>TransactionDescDialog</name>
    <message>
        <source>This pane shows a detailed description of the transaction</source>
        <translation>Este painel mostra uma descrição detalhada da transação</translation>
    </message>
    <message>
        <source>Details for %1</source>
        <translation>Detalhes para %1</translation>
    </message>
</context>
<context>
    <name>TransactionTableModel</name>
    <message>
        <source>Date</source>
        <translation>Data</translation>
    </message>
    <message>
        <source>Type</source>
        <translation>Tipo</translation>
    </message>
    <message>
        <source>Label</source>
        <translation>Rótulo</translation>
    </message>
    <message numerus="yes">
        <source>Open for %n more block(s)</source>
        <translation><numerusform>Aberto por mais %n bloco</numerusform><numerusform>Aberto por mais %n blocos</numerusform></translation>
    </message>
    <message>
        <source>Open until %1</source>
        <translation>Aberto até %1</translation>
    </message>
    <message>
        <source>Unconfirmed</source>
        <translation>Não confirmado</translation>
    </message>
    <message>
        <source>Abandoned</source>
        <translation>Abandonado</translation>
    </message>
    <message>
        <source>Confirming (%1 of %2 recommended confirmations)</source>
        <translation>Confirmando (%1 de %2 confirmações recomendadas)</translation>
    </message>
    <message>
        <source>Confirmed (%1 confirmations)</source>
        <translation>Confirmado (%1 confirmações)</translation>
    </message>
    <message>
        <source>Conflicted</source>
        <translation>Conflitado</translation>
    </message>
    <message>
        <source>Immature (%1 confirmations, will be available after %2)</source>
        <translation>Recém-criado (%1 confirmações, disponível somente após %2)</translation>
    </message>
    <message>
        <source>Generated but not accepted</source>
        <translation>Gerado mas não aceito</translation>
    </message>
    <message>
        <source>Received with</source>
        <translation>Recebido com</translation>
    </message>
    <message>
        <source>Received from</source>
        <translation>Recebido de</translation>
    </message>
    <message>
        <source>Sent to</source>
        <translation>Enviado para</translation>
    </message>
    <message>
        <source>Payment to yourself</source>
        <translation>Pagamento para você mesmo</translation>
    </message>
    <message>
        <source>Mined</source>
        <translation>Minerado</translation>
    </message>
    <message>
        <source>watch-only</source>
        <translation>monitorado</translation>
    </message>
    <message>
        <source>(n/a)</source>
        <translation>(n/a)</translation>
    </message>
    <message>
        <source>(no label)</source>
        <translation>(sem rótulo)</translation>
    </message>
    <message>
        <source>Transaction status. Hover over this field to show number of confirmations.</source>
        <translation>Status da transação. Passe o mouse sobre este campo para mostrar o número de confirmações.</translation>
    </message>
    <message>
        <source>Date and time that the transaction was received.</source>
        <translation>Data e hora em que a transação foi recebida.</translation>
    </message>
    <message>
        <source>Type of transaction.</source>
        <translation>Tipo de transação.</translation>
    </message>
    <message>
        <source>Whether or not a watch-only address is involved in this transaction.</source>
        <translation>Mostrar ou não endereços monitorados na lista de transações.</translation>
    </message>
    <message>
        <source>User-defined intent/purpose of the transaction.</source>
        <translation>Intenção/Propósito definido pelo usuário para a transação.</translation>
    </message>
    <message>
        <source>Amount removed from or added to balance.</source>
        <translation>Quantidade debitada ou creditada ao saldo.</translation>
    </message>
</context>
<context>
    <name>TransactionView</name>
    <message>
        <source>All</source>
        <translation>Todos</translation>
    </message>
    <message>
        <source>Today</source>
        <translation>Hoje</translation>
    </message>
    <message>
        <source>This week</source>
        <translation>Essa semana</translation>
    </message>
    <message>
        <source>This month</source>
        <translation>Esse mês</translation>
    </message>
    <message>
        <source>Last month</source>
        <translation>Mês passado</translation>
    </message>
    <message>
        <source>This year</source>
        <translation>Este ano</translation>
    </message>
    <message>
        <source>Range...</source>
        <translation>Intervalo...</translation>
    </message>
    <message>
        <source>Received with</source>
        <translation>Recebido com</translation>
    </message>
    <message>
        <source>Sent to</source>
        <translation>Enviado para</translation>
    </message>
    <message>
        <source>To yourself</source>
        <translation>Para você mesmo</translation>
    </message>
    <message>
        <source>Mined</source>
        <translation>Minerado</translation>
    </message>
    <message>
        <source>Other</source>
        <translation>Outro</translation>
    </message>
    <message>
        <source>Enter address, transaction id, or label to search</source>
        <translation>Digite o endereço, o ID da transação ou o rótulo para pesquisar</translation>
    </message>
    <message>
        <source>Min amount</source>
        <translation>Quantia mínima</translation>
    </message>
    <message>
        <source>Abandon transaction</source>
        <translation>Transação abandonada</translation>
    </message>
    <message>
        <source>Increase transaction fee</source>
        <translation>Aumentar taxa da transação</translation>
    </message>
    <message>
        <source>Copy address</source>
        <translation>Copiar endereço</translation>
    </message>
    <message>
        <source>Copy label</source>
        <translation>Copiar rótulo</translation>
    </message>
    <message>
        <source>Copy amount</source>
        <translation>Copiar quantia</translation>
    </message>
    <message>
        <source>Copy transaction ID</source>
        <translation>Copiar ID da transação</translation>
    </message>
    <message>
        <source>Copy raw transaction</source>
        <translation>Copiar o raw da transação</translation>
    </message>
    <message>
        <source>Copy full transaction details</source>
        <translation>Copiar dados completos da transação</translation>
    </message>
    <message>
        <source>Edit label</source>
        <translation>Editar rótulo</translation>
    </message>
    <message>
        <source>Show transaction details</source>
        <translation>Mostrar detalhes da transação</translation>
    </message>
    <message>
        <source>Export Transaction History</source>
        <translation>Exportar histórico de transações</translation>
    </message>
    <message>
        <source>Comma separated file (*.csv)</source>
        <translation>Comma separated file (*.csv)</translation>
    </message>
    <message>
        <source>Confirmed</source>
        <translation>Confirmado</translation>
    </message>
    <message>
        <source>Watch-only</source>
        <translation>Monitorado</translation>
    </message>
    <message>
        <source>Date</source>
        <translation>Data</translation>
    </message>
    <message>
        <source>Type</source>
        <translation>Tipo</translation>
    </message>
    <message>
        <source>Label</source>
        <translation>Rótulo</translation>
    </message>
    <message>
        <source>Address</source>
        <translation>Endereço</translation>
    </message>
    <message>
        <source>ID</source>
        <translation>ID</translation>
    </message>
    <message>
        <source>Exporting Failed</source>
        <translation>Falha na exportação</translation>
    </message>
    <message>
        <source>There was an error trying to save the transaction history to %1.</source>
        <translation>Ocorreu um erro ao tentar salvar o histórico de transações em %1.</translation>
    </message>
    <message>
        <source>Exporting Successful</source>
        <translation>Exportação feita com êxito</translation>
    </message>
    <message>
        <source>The transaction history was successfully saved to %1.</source>
        <translation>O histórico de transação foi gravado com êxito em %1.</translation>
    </message>
    <message>
        <source>Range:</source>
        <translation>Intervalo:</translation>
    </message>
    <message>
        <source>to</source>
        <translation>para</translation>
    </message>
</context>
<context>
    <name>UnitDisplayStatusBarControl</name>
    <message>
        <source>Unit to show amounts in. Click to select another unit.</source>
        <translation>Unidade para mostrar quantidades. Clique para selecionar outra unidade.</translation>
    </message>
</context>
<context>
    <name>WalletController</name>
    <message>
        <source>Close wallet</source>
        <translation>Fechar carteira</translation>
    </message>
    <message>
        <source>Are you sure you wish to close the wallet &lt;i&gt;%1&lt;/i&gt;?</source>
        <translation>Tem certeza que deseja fechar a carteira &lt;i&gt;%1&lt;/i&gt;?</translation>
    </message>
    <message>
        <source>Closing the wallet for too long can result in having to resync the entire chain if pruning is enabled.</source>
        <translation>Manter a carteira fechada por muito tempo pode resultar na necessidade de ressincronizar a block chain se prune está ativado.</translation>
    </message>
    <message>
        <source>Close all wallets</source>
        <translation>Fechar todas as carteiras</translation>
    </message>
    <message>
        <source>Are you sure you wish to close all wallets?</source>
        <translation>Tem certeza que quer fechar todas as carteiras?</translation>
    </message>
</context>
<context>
    <name>WalletFrame</name>
    <message>
        <source>No wallet has been loaded.
Go to File &gt; Open Wallet to load a wallet.
- OR -</source>
        <translation>Nenhuma carteira foi carregada. Vá para o menu Arquivo &gt; Abrir Carteira para carregar sua Carteira. -OU-</translation>
    </message>
    <message>
        <source>Create a new wallet</source>
        <translation>Criar uma nova carteira</translation>
    </message>
</context>
<context>
    <name>WalletModel</name>
    <message>
        <source>Send Coins</source>
        <translation>Enviar moedas</translation>
    </message>
    <message>
        <source>Fee bump error</source>
        <translation>Erro no aumento de taxa</translation>
    </message>
    <message>
        <source>Increasing transaction fee failed</source>
        <translation>Aumento na taxa de transação falhou</translation>
    </message>
    <message>
        <source>Do you want to increase the fee?</source>
        <translation>Deseja aumentar a taxa?</translation>
    </message>
    <message>
        <source>Do you want to draft a transaction with fee increase?</source>
        <translation>Você quer um rascunho da transação com o aumento das taxas?</translation>
    </message>
    <message>
        <source>Current fee:</source>
        <translation>Taxa atual:</translation>
    </message>
    <message>
        <source>Increase:</source>
        <translation>Aumento:</translation>
    </message>
    <message>
        <source>New fee:</source>
        <translation>Nova taxa:</translation>
    </message>
    <message>
        <source>Confirm fee bump</source>
        <translation>Confirmação no aumento de taxa</translation>
    </message>
    <message>
        <source>Can't draft transaction.</source>
        <translation>Não foi possível criar o rascunho da transação.</translation>
    </message>
    <message>
        <source>PSBT copied</source>
        <translation>PSBT copiado</translation>
    </message>
    <message>
        <source>Can't sign transaction.</source>
        <translation>Não é possível assinar a transação.</translation>
    </message>
    <message>
        <source>Could not commit transaction</source>
        <translation>Não foi possível mandar a transação</translation>
    </message>
    <message>
        <source>default wallet</source>
        <translation>carteira padrão</translation>
    </message>
</context>
<context>
    <name>WalletView</name>
    <message>
        <source>&amp;Export</source>
        <translation>&amp;Exportar</translation>
    </message>
    <message>
        <source>Export the data in the current tab to a file</source>
        <translation>Exportar os dados da guia atual para um arquivo</translation>
    </message>
    <message>
        <source>Error</source>
        <translation>Erro</translation>
    </message>
    <message>
        <source>Unable to decode PSBT from clipboard (invalid base64)</source>
        <translation>Não foi possível decodificar PSBT da área de transferência (base64 inválido)</translation>
    </message>
    <message>
        <source>Load Transaction Data</source>
        <translation>Carregar Dados de Transação</translation>
    </message>
    <message>
        <source>Partially Signed Transaction (*.psbt)</source>
        <translation>Transação Parcialmente Assinada (*.psbt)</translation>
    </message>
    <message>
        <source>PSBT file must be smaller than 100 MiB</source>
        <translation>Arquivo PSBT deve ser menor que 100 MiB</translation>
    </message>
    <message>
        <source>Unable to decode PSBT</source>
        <translation>Não foi possível decodificar PSDBT</translation>
    </message>
    <message>
        <source>Backup Wallet</source>
        <translation>Backup da carteira</translation>
    </message>
    <message>
        <source>Wallet Data (*.dat)</source>
        <translation>Carteira (*.dat)</translation>
    </message>
    <message>
        <source>Backup Failed</source>
        <translation>Falha no backup</translation>
    </message>
    <message>
        <source>There was an error trying to save the wallet data to %1.</source>
        <translation>Ocorreu um erro ao tentar salvar os dados da carteira em %1.</translation>
    </message>
    <message>
        <source>Backup Successful</source>
        <translation>Êxito no backup</translation>
    </message>
    <message>
        <source>The wallet data was successfully saved to %1.</source>
        <translation>Os dados da carteira foram salvos com êxito em %1.</translation>
    </message>
    <message>
        <source>Cancel</source>
        <translation>Cancelar</translation>
    </message>
</context>
<context>
    <name>qtum-core</name>
    <message>
        <source>Distributed under the MIT software license, see the accompanying file %s or %s</source>
        <translation>Distribuído sob a licença de software MIT, veja o arquivo %s ou %s</translation>
    </message>
    <message>
        <source>Prune configured below the minimum of %d MiB.  Please use a higher number.</source>
        <translation>Configuração de prune abaixo do mínimo de %d MiB.Por gentileza use um número mais alto.</translation>
    </message>
    <message>
        <source>Prune: last wallet synchronisation goes beyond pruned data. You need to -reindex (download the whole blockchain again in case of pruned node)</source>
        <translation>Prune: A ultima sincronização da carteira foi além dos dados podados. Você precisa usar -reindex (fazer o download de toda a blockchain novamente no caso de nós com prune)</translation>
    </message>
    <message>
        <source>Pruning blockstore...</source>
        <translation>Prunando os blocos existentes...</translation>
    </message>
    <message>
        <source>Unable to start HTTP server. See debug log for details.</source>
        <translation>Não foi possível iniciar o servidor HTTP. Veja o log de depuração para detaihes.</translation>
    </message>
    <message>
        <source>The %s developers</source>
        <translation>Desenvolvedores do %s</translation>
    </message>
    <message>
        <source>Cannot obtain a lock on data directory %s. %s is probably already running.</source>
        <translation>Não foi possível obter exclusividade de escrita no endereço %s. O %s provavelmente já está sendo executado.</translation>
    </message>
    <message>
        <source>Cannot provide specific connections and have addrman find outgoing connections at the same.</source>
        <translation>Não é possível fornecer conexões específicas e ter addrman procurando conexões ao mesmo tempo.</translation>
    </message>
    <message>
        <source>Error reading %s! All keys read correctly, but transaction data or address book entries might be missing or incorrect.</source>
        <translation>Erro ao ler arquivo %s! Todas as chaves privadas foram lidas corretamente, mas os dados de transação ou o livro de endereços podem estar faltando ou incorretos.</translation>
    </message>
    <message>
        <source>More than one onion bind address is provided. Using %s for the automatically created Tor onion service.</source>
        <translation>Mais de um endereço onion associado é fornecido. Usando %s para automaticamento criar serviço onion Tor.</translation>
    </message>
    <message>
        <source>Please check that your computer's date and time are correct! If your clock is wrong, %s will not work properly.</source>
        <translation>Por favor verifique se a data e o horário de seu computador estão corretos. Se o relógio de seu computador estiver incorreto, %s não funcionará corretamente.</translation>
    </message>
    <message>
        <source>Please contribute if you find %s useful. Visit %s for further information about the software.</source>
        <translation>Por favor contribua se você entender que %s é útil. Visite %s para mais informações sobre o software.</translation>
    </message>
    <message>
        <source>SQLiteDatabase: Failed to prepare the statement to fetch sqlite wallet schema version: %s</source>
        <translation>SQLiteDatabase: Falha ao preparar a confirmação para buscar a versão do programa da carteira sqlite: %s</translation>
    </message>
    <message>
        <source>SQLiteDatabase: Failed to prepare the statement to fetch the application id: %s</source>
        <translation>SQLiteDatabase: Falhou em preparar confirmação para buscar a id da aplicação: %s</translation>
    </message>
    <message>
        <source>SQLiteDatabase: Unknown sqlite wallet schema version %d. Only version %d is supported</source>
        <translation>SQLiteDatabase: Desconhecida a versão %d do programa da carteira sqlite. Apenas a versão %d é suportada</translation>
    </message>
    <message>
        <source>The block database contains a block which appears to be from the future. This may be due to your computer's date and time being set incorrectly. Only rebuild the block database if you are sure that your computer's date and time are correct</source>
        <translation>O banco de dados de blocos contém um bloco que parece ser do futuro. Isso pode ser devido à data e hora do seu computador estarem configuradas incorretamente. Apenas reconstrua o banco de dados de blocos se você estiver certo de que a data e hora de seu computador estão corretas.</translation>
    </message>
    <message>
        <source>This is a pre-release test build - use at your own risk - do not use for mining or merchant applications</source>
        <translation>Este é um build de teste pré-lançamento - use por sua conta e risco - não use para mineração ou comércio</translation>
    </message>
    <message>
        <source>This is the transaction fee you may discard if change is smaller than dust at this level</source>
        <translation>Essa é a taxa de transação que você pode descartar se o troco a esse ponto for menor que poeira</translation>
    </message>
    <message>
        <source>Unable to replay blocks. You will need to rebuild the database using -reindex-chainstate.</source>
        <translation>Não é possível reproduzir blocos. Você precisará reconstruir o banco de dados usando -reindex-chainstate.</translation>
    </message>
    <message>
        <source>Unable to rewind the database to a pre-fork state. You will need to redownload the blockchain</source>
        <translation>Não foi possível rebobinar o banco de dados para um estado pre-fork. Você precisa fazer o re-download da blockchain</translation>
    </message>
    <message>
        <source>Warning: The network does not appear to fully agree! Some miners appear to be experiencing issues.</source>
        <translation>Atenção: A rede não parecem concordar plenamente! Alguns mineiros parecem estar enfrentando problemas.</translation>
    </message>
    <message>
        <source>Warning: We do not appear to fully agree with our peers! You may need to upgrade, or other nodes may need to upgrade.</source>
        <translation>Atenção: Nós não parecemos concordar plenamente com nossos pares! Você pode precisar atualizar ou outros pares podem precisar atualizar.</translation>
    </message>
    <message>
        <source>-maxmempool must be at least %d MB</source>
        <translation>-maxmempool deve ser pelo menos %d MB</translation>
    </message>
    <message>
        <source>Cannot resolve -%s address: '%s'</source>
        <translation>Não foi possível encontrar o endereço de -%s: '%s'</translation>
    </message>
    <message>
        <source>Change index out of range</source>
        <translation>Índice de mudança fora do intervalo</translation>
    </message>
    <message>
        <source>Config setting for %s only applied on %s network when in [%s] section.</source>
        <translation>A configuração %s somente é aplicada na rede %s quando na sessão [%s].</translation>
    </message>
    <message>
        <source>Copyright (C) %i-%i</source>
        <translation>Copyright (C) %i-%i</translation>
    </message>
    <message>
        <source>Corrupted block database detected</source>
        <translation>Detectado Banco de dados de blocos corrompido</translation>
    </message>
    <message>
        <source>Could not find asmap file %s</source>
        <translation>O arquivo asmap %s não pode ser encontrado </translation>
    </message>
    <message>
        <source>Could not parse asmap file %s</source>
        <translation>O arquivo asmap %s não pode ser analisado</translation>
    </message>
    <message>
        <source>Do you want to rebuild the block database now?</source>
        <translation>Você quer reconstruir o banco de dados de blocos agora?</translation>
    </message>
    <message>
        <source>Error initializing block database</source>
        <translation>Erro ao inicializar banco de dados de blocos</translation>
    </message>
    <message>
        <source>Error initializing wallet database environment %s!</source>
        <translation>Erro ao inicializar ambiente de banco de dados de carteira %s!</translation>
    </message>
    <message>
        <source>Error loading %s</source>
        <translation>Erro ao carregar %s</translation>
    </message>
    <message>
        <source>Error loading %s: Private keys can only be disabled during creation</source>
        <translation>Erro ao carregar %s: Chaves privadas só podem ser desativadas durante a criação</translation>
    </message>
    <message>
        <source>Error loading %s: Wallet corrupted</source>
        <translation>Erro ao carregar %s Carteira corrompida</translation>
    </message>
    <message>
        <source>Error loading %s: Wallet requires newer version of %s</source>
        <translation>Erro ao carregar %s A carteira requer a versão mais nova do %s</translation>
    </message>
    <message>
        <source>Error loading block database</source>
        <translation>Erro ao carregar banco de dados de blocos</translation>
    </message>
    <message>
        <source>Error opening block database</source>
        <translation>Erro ao abrir banco de dados de blocos</translation>
    </message>
    <message>
        <source>Failed to listen on any port. Use -listen=0 if you want this.</source>
        <translation>Falha ao escutar em qualquer porta. Use -listen=0 se você quiser isso.</translation>
    </message>
    <message>
        <source>Failed to rescan the wallet during initialization</source>
        <translation>Falha ao escanear novamente a carteira durante a inicialização</translation>
    </message>
    <message>
        <source>Failed to verify database</source>
        <translation>Falha ao verificar a base de dados</translation>
    </message>
    <message>
        <source>Ignoring duplicate -wallet %s.</source>
        <translation>Ignorando -carteira %s duplicada.</translation>
    </message>
    <message>
        <source>Importing...</source>
        <translation>Importando...</translation>
    </message>
    <message>
        <source>Incorrect or no genesis block found. Wrong datadir for network?</source>
        <translation>Bloco gênese incorreto ou não encontrado. Pasta de dados errada para a rede?</translation>
    </message>
    <message>
        <source>Initialization sanity check failed. %s is shutting down.</source>
        <translation>O teste de integridade de inicialização falhou. O %s está sendo desligado.</translation>
    </message>
    <message>
        <source>Invalid P2P permission: '%s'</source>
        <translation>Permissão P2P inválida: '%s'</translation>
    </message>
    <message>
        <source>Invalid amount for -%s=&lt;amount&gt;: '%s'</source>
        <translation>Quantidade inválida para -%s=&lt;amount&gt;: '%s'</translation>
    </message>
    <message>
        <source>Invalid amount for -discardfee=&lt;amount&gt;: '%s'</source>
        <translation>Quantidade inválida para -discardfee=&lt;amount&gt;: '%s'</translation>
    </message>
    <message>
        <source>Invalid amount for -fallbackfee=&lt;amount&gt;: '%s'</source>
        <translation>Quantidade inválida para -fallbackfee=&lt;amount&gt;: '%s'</translation>
    </message>
    <message>
        <source>SQLiteDatabase: Failed to execute statement to verify database: %s</source>
        <translation>SQLiteDatabase: Falhou em executar a confirmação para verificar a base de dados: %s</translation>
    </message>
    <message>
        <source>SQLiteDatabase: Failed to fetch sqlite wallet schema version: %s</source>
        <translation>SQLiteDatabase: Falha ao burscar a versão do programa da carteira sqlite: %s</translation>
    </message>
    <message>
        <source>SQLiteDatabase: Failed to fetch the application id: %s</source>
        <translation>SQLiteDatabase: Falha ao procurar a id da aplicação: %s</translation>
    </message>
    <message>
        <source>SQLiteDatabase: Failed to prepare statement to verify database: %s</source>
        <translation>SQLiteDatabase: Falhou em preparar confirmação para verificar a base de dados: %s</translation>
    </message>
    <message>
        <source>SQLiteDatabase: Failed to read database verification error: %s</source>
        <translation>SQLiteDatabase: Falha ao ler o erro de verificação da base de dados: %s</translation>
    </message>
    <message>
        <source>SQLiteDatabase: Unexpected application id. Expected %u, got %u</source>
        <translation>SQLiteDatabase: Id da aplicação inesperada. Esperada %u, got %u</translation>
    </message>
    <message>
        <source>Specified blocks directory "%s" does not exist.</source>
        <translation>
Diretório de blocos especificados "%s" não existe.</translation>
    </message>
    <message>
        <source>Unknown address type '%s'</source>
        <translation>Tipo de endereço desconhecido '%s'</translation>
    </message>
    <message>
        <source>Unknown change type '%s'</source>
        <translation>Tipo de troco desconhecido '%s'</translation>
    </message>
    <message>
        <source>Upgrading txindex database</source>
        <translation>Atualizando banco de dados txindex</translation>
    </message>
    <message>
        <source>Loading P2P addresses...</source>
        <translation>Carregando endereços P2P...</translation>
    </message>
    <message>
        <source>Loading banlist...</source>
        <translation>Carregando lista de banidos...</translation>
    </message>
    <message>
        <source>Not enough file descriptors available.</source>
        <translation>Não há file descriptors suficientes disponíveis.</translation>
    </message>
    <message>
        <source>Prune cannot be configured with a negative value.</source>
        <translation>O modo prune não pode ser configurado com um valor negativo.</translation>
    </message>
    <message>
        <source>Prune mode is incompatible with -txindex.</source>
        <translation>O modo prune é incompatível com -txindex.</translation>
    </message>
    <message>
        <source>Replaying blocks...</source>
        <translation>Reverificando blocos...</translation>
    </message>
    <message>
        <source>Rewinding blocks...</source>
        <translation>Reanalizando blocos...</translation>
    </message>
    <message>
        <source>The source code is available from %s.</source>
        <translation>O código fonte está disponível pelo %s.</translation>
    </message>
    <message>
        <source>Transaction fee and change calculation failed</source>
        <translation>Taxa de transação e cálculo de troco falharam</translation>
    </message>
    <message>
        <source>Unable to bind to %s on this computer. %s is probably already running.</source>
        <translation>Impossível vincular a %s neste computador. O %s provavelmente já está rodando.</translation>
    </message>
    <message>
        <source>Unable to generate keys</source>
        <translation>Não foi possível gerar chaves</translation>
    </message>
    <message>
        <source>Unsupported logging category %s=%s.</source>
        <translation>Categoria de log desconhecida %s=%s.</translation>
    </message>
    <message>
        <source>Upgrading UTXO database</source>
        <translation>Atualizando banco de dados UTXO</translation>
    </message>
    <message>
        <source>User Agent comment (%s) contains unsafe characters.</source>
        <translation>Comentário do Agente de Usuário (%s) contém caracteres inseguros.</translation>
    </message>
    <message>
        <source>Verifying blocks...</source>
        <translation>Verificando blocos...</translation>
    </message>
    <message>
        <source>Wallet needed to be rewritten: restart %s to complete</source>
        <translation>A Carteira precisa ser reescrita: reinicie o %s para completar</translation>
    </message>
    <message>
        <source>Error: Listening for incoming connections failed (listen returned error %s)</source>
        <translation>Erro: Escutar conexões de entrada falhou (vincular retornou erro %s)</translation>
    </message>
    <message>
        <source>%s corrupt. Try using the wallet tool qtum-wallet to salvage or restoring a backup.</source>
        <translation>%s está corrompido. Tente usar a ferramenta de carteira qtum-wallet para salvamento ou restauração de backup.</translation>
    </message>
    <message>
        <source>Cannot upgrade a non HD split wallet without upgrading to support pre split keypool. Please use version 169900 or no version specified.</source>
        <translation>Não é possível fazer upgrade de uma carteira dividida não HD sem fazer upgrade para ser compatível com a keypool antes da divisão. Use -upgradewallet=169900 ou -upgradewallet sem especificar nenhuma versão.</translation>
    </message>
    <message>
        <source>Invalid amount for -maxtxfee=&lt;amount&gt;: '%s' (must be at least the minrelay fee of %s to prevent stuck transactions)</source>
        <translation>Valor inválido para -maxtxfee=&lt;valor&gt;: '%s' (precisa ser pelo menos a taxa de minrelay de %s para prevenir que a transação nunca seja confirmada)</translation>
    </message>
    <message>
        <source>The transaction amount is too small to send after the fee has been deducted</source>
        <translation>A quantia da transação é muito pequena para mandar depois de deduzida a taxa</translation>
    </message>
    <message>
        <source>This error could occur if this wallet was not shutdown cleanly and was last loaded using a build with a newer version of Berkeley DB. If so, please use the software that last loaded this wallet</source>
        <translation>Este erro pode ocorrer se a sua carteira não foi desligada de forma correta e foi recentementa carregada utilizando uma nova versão do Berkeley DB. Se isto ocorreu então por favor utilize a mesma versão na qual esta carteira foi utilizada pela última vez.</translation>
    </message>
    <message>
        <source>This is the maximum transaction fee you pay (in addition to the normal fee) to prioritize partial spend avoidance over regular coin selection.</source>
        <translation>Esta é a taxa máxima de transação que você pode pagar (além da taxa normal) para priorizar a evasão parcial de gastos em vez da seleção regular de moedas.</translation>
    </message>
    <message>
        <source>Transaction needs a change address, but we can't generate it. Please call keypoolrefill first.</source>
        <translation>Transações precisam de um endereço de troco, mas nós não podemos gerá-lo. Por favor, faça um keypoolrefill primeiro.</translation>
    </message>
    <message>
        <source>You need to rebuild the database using -reindex to go back to unpruned mode.  This will redownload the entire blockchain</source>
        <translation>Você precisa reconstruir o banco de dados usando -reindex para sair do modo prune. Isso irá causar o download de todo o blockchain novamente.</translation>
    </message>
    <message>
        <source>A fatal internal error occurred, see debug.log for details</source>
        <translation>Aconteceu um erro interno fatal, veja os detalhes em debug.log</translation>
    </message>
    <message>
        <source>Cannot set -peerblockfilters without -blockfilterindex.</source>
        <translation>Não pode definir -peerblockfilters sem -blockfilterindex.</translation>
    </message>
    <message>
        <source>Disk space is too low!</source>
        <translation>Espaço em disco muito baixo!</translation>
    </message>
    <message>
        <source>Error reading from database, shutting down.</source>
        <translation>Erro ao ler o banco de dados. Encerrando.</translation>
    </message>
    <message>
        <source>Error upgrading chainstate database</source>
        <translation>Erro ao atualizar banco de dados do chainstate</translation>
    </message>
    <message>
        <source>Error: Disk space is low for %s</source>
        <translation>Erro: Espaço em disco menor que %s</translation>
    </message>
    <message>
        <source>Error: Keypool ran out, please call keypoolrefill first</source>
        <translation>Keypool exaurida, por gentileza execute keypoolrefill primeiro</translation>
    </message>
    <message>
        <source>Fee rate (%s) is lower than the minimum fee rate setting (%s)</source>
        <translation>Taxa de taxa (%s) é menor que a configuração da taxa de taxa (%s)</translation>
    </message>
    <message>
        <source>Invalid -onion address or hostname: '%s'</source>
        <translation>Endereço -onion ou nome do servidor inválido: '%s'</translation>
    </message>
    <message>
        <source>Invalid -proxy address or hostname: '%s'</source>
        <translation>Endereço -proxy ou nome do servidor inválido: '%s'</translation>
    </message>
    <message>
        <source>Invalid amount for -paytxfee=&lt;amount&gt;: '%s' (must be at least %s)</source>
        <translation>Valor inválido para -paytxfee=&lt;amount&gt;: '%s' (precisa ser no mínimo %s)</translation>
    </message>
    <message>
        <source>Invalid netmask specified in -whitelist: '%s'</source>
        <translation>Máscara de rede especificada em -whitelist: '%s' é inválida</translation>
    </message>
    <message>
        <source>Need to specify a port with -whitebind: '%s'</source>
        <translation>Necessário informar uma porta com -whitebind: '%s'</translation>
    </message>
    <message>
        <source>No proxy server specified. Use -proxy=&lt;ip&gt; or -proxy=&lt;ip:port&gt;.</source>
        <translation>Nenhum servidor proxy especificado. Use -proxy=&lt;ip&gt; ou proxy=&lt;ip:port&gt;.</translation>
    </message>
    <message>
        <source>Prune mode is incompatible with -blockfilterindex.</source>
        <translation>Modo prune é incompatível com o parâmetro -blockfilterindex.</translation>
    </message>
    <message>
        <source>Reducing -maxconnections from %d to %d, because of system limitations.</source>
        <translation>Reduzindo -maxconnections de %d para %d, devido a limitações do sistema.</translation>
    </message>
    <message>
        <source>Section [%s] is not recognized.</source>
        <translation>Sessão [%s] não reconhecida.</translation>
    </message>
    <message>
        <source>Signing transaction failed</source>
        <translation>Assinatura de transação falhou</translation>
    </message>
    <message>
        <source>Specified -walletdir "%s" does not exist</source>
        <translation>O -walletdir "%s" especificado não existe</translation>
    </message>
    <message>
        <source>Specified -walletdir "%s" is a relative path</source>
        <translation>O -walletdir "%s" especificado é um caminho relativo</translation>
    </message>
    <message>
        <source>Specified -walletdir "%s" is not a directory</source>
        <translation>O -walletdir "%s" especificado não é um diretório</translation>
    </message>
    <message>
        <source>The specified config file %s does not exist
</source>
        <translation>O Arquivo de configuração especificado %s não existe
</translation>
    </message>
    <message>
        <source>The transaction amount is too small to pay the fee</source>
        <translation>A quantidade da transação é pequena demais para  pagar a taxa</translation>
    </message>
    <message>
        <source>This is experimental software.</source>
        <translation>Este é um software experimental.</translation>
    </message>
    <message>
        <source>Transaction amount too small</source>
        <translation>Quantidade da transação muito pequena</translation>
    </message>
    <message>
        <source>Transaction too large</source>
        <translation>Transação muito grande</translation>
    </message>
    <message>
        <source>Unable to bind to %s on this computer (bind returned error %s)</source>
        <translation>Erro ao vincular em %s neste computador (bind retornou erro %s)</translation>
    </message>
    <message>
        <source>Unable to create the PID file '%s': %s</source>
        <translation>Não foi possível criar arquivo de PID '%s': %s</translation>
    </message>
    <message>
        <source>Unable to generate initial keys</source>
        <translation>Não foi possível gerar as chaves iniciais</translation>
    </message>
    <message>
        <source>Unknown -blockfilterindex value %s.</source>
        <translation>Valor do parâmetro -blockfilterindex desconhecido %s.</translation>
    </message>
    <message>
        <source>Verifying wallet(s)...</source>
        <translation>Verificando carteira(s)...</translation>
    </message>
    <message>
        <source>Warning: unknown new rules activated (versionbit %i)</source>
        <translation>Aviso: Novas regras desconhecidas foram ativadas (versionbit %i)</translation>
    </message>
    <message>
        <source>-maxtxfee is set very high! Fees this large could be paid on a single transaction.</source>
        <translation>A valor especificado de -maxtxfee está muito alto! Taxas grandes assim podem ser atribuidas numa transação única.</translation>
    </message>
    <message>
        <source>This is the transaction fee you may pay when fee estimates are not available.</source>
        <translation>Esta é a taxa que você deve pagar quando a taxa estimada não está disponível.</translation>
    </message>
    <message>
        <source>Total length of network version string (%i) exceeds maximum length (%i). Reduce the number or size of uacomments.</source>
        <translation>O tamanho total da string de versão da rede (%i) excede o tamanho máximo (%i). Reduza o número ou tamanho de uacomments.</translation>
    </message>
    <message>
        <source>%s is set very high!</source>
        <translation>%s está muito alto!</translation>
    </message>
    <message>
        <source>Starting network threads...</source>
        <translation>Iniciando threads de rede...</translation>
    </message>
    <message>
        <source>The wallet will avoid paying less than the minimum relay fee.</source>
        <translation>A carteira irá evitar pagar menos que a taxa mínima de retransmissão.</translation>
    </message>
    <message>
        <source>This is the minimum transaction fee you pay on every transaction.</source>
        <translation>Esta é a taxa mínima que você paga em todas as transação.</translation>
    </message>
    <message>
        <source>This is the transaction fee you will pay if you send a transaction.</source>
        <translation>Esta é a taxa que você irá pagar se enviar uma transação.</translation>
    </message>
    <message>
        <source>Transaction amounts must not be negative</source>
        <translation>As quantidades nas transações não podem ser negativas.</translation>
    </message>
    <message>
        <source>Transaction has too long of a mempool chain</source>
        <translation>A transação demorou muito na memória</translation>
    </message>
    <message>
        <source>Transaction must have at least one recipient</source>
        <translation>A transação deve ter ao menos um destinatário</translation>
    </message>
    <message>
        <source>Unknown network specified in -onlynet: '%s'</source>
        <translation>Rede desconhecida especificada em -onlynet: '%s'</translation>
    </message>
    <message>
        <source>Insufficient funds</source>
        <translation>Saldo insuficiente</translation>
    </message>
    <message>
        <source>Fee estimation failed. Fallbackfee is disabled. Wait a few blocks or enable -fallbackfee.</source>
        <translation>Falha na estimativa de taxa. Fallbackfee desativada. Espere alguns blocos ou ative -fallbackfee.</translation>
    </message>
    <message>
        <source>Warning: Private keys detected in wallet {%s} with disabled private keys</source>
        <translation>Aviso: Chaves privadas detectadas na carteira {%s} com chaves privadas desativadas</translation>
    </message>
    <message>
        <source>Cannot write to data directory '%s'; check permissions.</source>
        <translation>Não foi possível escrever no diretório de dados '%s': verifique as permissões.</translation>
    </message>
    <message>
        <source>Loading block index...</source>
        <translation>Carregando índice de blocos...</translation>
    </message>
    <message>
        <source>Loading wallet...</source>
        <translation>Carregando carteira...</translation>
    </message>
    <message>
        <source>Cannot downgrade wallet</source>
        <translation>Não é possível fazer downgrade da carteira</translation>
    </message>
    <message>
        <source>Rescanning...</source>
        <translation>Re-escaneando...</translation>
    </message>
    <message>
        <source>Done loading</source>
        <translation>Carregamento terminado!</translation>
    </message>
</context>
</TS><|MERGE_RESOLUTION|>--- conflicted
+++ resolved
@@ -70,15 +70,10 @@
         <translation>Estes são os seus endereços para enviar pagamentos. Sempre cheque a quantia e o endereço do destinatário antes de enviar moedas.</translation>
     </message>
     <message>
-<<<<<<< HEAD
-        <source>These are your Qtum addresses for receiving payments. Use the 'Create new receiving address' button in the receive tab to create new addresses.</source>
-        <translation>Esses são seus endereços de Qtum para receber pagamentos. Utilize o botão Criar novo endereço de recebimento na aba receber para criar um novo endereço</translation>
-=======
         <source>These are your Qtum addresses for receiving payments. Use the 'Create new receiving address' button in the receive tab to create new addresses.
 Signing is only possible with addresses of the type 'legacy'.</source>
         <translation>Estes são seus endereços Qtum para receber pagamentos. Use o botão 'Criar novos endereços de recebimento' na barra receber para criar novos endereços.
 Somente é possível assinar com endereços do tipo 'legado'.</translation>
->>>>>>> da23532c
     </message>
     <message>
         <source>&amp;Copy Address</source>
@@ -541,20 +536,16 @@
         <translation>Fechar carteira</translation>
     </message>
     <message>
-<<<<<<< HEAD
+        <source>Close All Wallets...</source>
+        <translation>Fechar Todas as Carteiras...</translation>
+    </message>
+    <message>
+        <source>Close all wallets</source>
+        <translation>Fechar todas as carteiras</translation>
+    </message>
+    <message>
         <source>Show the %1 help message to get a list with possible Qtum command-line options</source>
         <translation>Mostrar a mensagem de ajuda do %1 para obter uma lista com possíveis opções de linha de comando Qtum</translation>
-=======
-        <source>Close All Wallets...</source>
-        <translation>Fechar Todas as Carteiras...</translation>
-    </message>
-    <message>
-        <source>Close all wallets</source>
-        <translation>Fechar todas as carteiras</translation>
-    </message>
-    <message>
-        <source>Show the %1 help message to get a list with possible Qtum command-line options</source>
-        <translation>Mostrar a mensagem de ajuda do %1 para obter uma lista com possíveis opções de linha de comando Qtum</translation>
     </message>
     <message>
         <source>&amp;Mask values</source>
@@ -563,7 +554,6 @@
     <message>
         <source>Mask the values in the Overview tab</source>
         <translation>Mascarar os valores na barra Resumo</translation>
->>>>>>> da23532c
     </message>
     <message>
         <source>default wallet</source>
@@ -674,17 +664,12 @@
         <translation>Carteira está &lt;b&gt;criptografada&lt;/b&gt; e atualmente &lt;b&gt;bloqueada&lt;/b&gt;</translation>
     </message>
     <message>
-<<<<<<< HEAD
-        <source>A fatal error occurred. Qtum can no longer continue safely and will quit.</source>
-        <translation>Um erro fatal ocorreu. Qtum não pode continuar em segurança e irá fechar.</translation>
-=======
         <source>Original message:</source>
         <translation>Mensagem original:</translation>
     </message>
     <message>
         <source>A fatal error occurred. %1 can no longer continue safely and will quit.</source>
         <translation>Aconteceu um erro fatal. %1 não pode continuar com segurança e será fechado.</translation>
->>>>>>> da23532c
     </message>
 </context>
 <context>
@@ -1336,13 +1321,6 @@
         <translation>Tor</translation>
     </message>
     <message>
-<<<<<<< HEAD
-        <source>Connect to the Qtum network through a separate SOCKS5 proxy for Tor hidden services.</source>
-        <translation>Conecte-se à rede Qtum através de um proxy SOCKS5 separado para utilizar serviços ocultos Tor.</translation>
-    </message>
-    <message>
-=======
->>>>>>> da23532c
         <source>&amp;Window</source>
         <translation>&amp;Janela</translation>
     </message>
@@ -2572,10 +2550,6 @@
         <translation>Tem certeza que deseja enviar?</translation>
     </message>
     <message>
-<<<<<<< HEAD
-        <source>Please, review your transaction proposal. This will produce a Partially Signed Qtum Transaction (PSBT) which you can copy and then sign with e.g. an offline %1 wallet, or a PSBT-compatible hardware wallet.</source>
-        <translation>Por favor, reveja sua proposta de transação. Será produzido uma Transação de Qtum Parcialmente Assinada (PSBT) que você pode copiar e assinar com ex: uma carteira %1 offline, ou uma PSBT-compatível hardware wallet.</translation>
-=======
         <source>Create Unsigned</source>
         <translation>Criar Não Assinado</translation>
     </message>
@@ -2590,7 +2564,6 @@
     <message>
         <source>PSBT saved</source>
         <translation>PSBT salvo</translation>
->>>>>>> da23532c
     </message>
     <message>
         <source>or</source>
