--- conflicted
+++ resolved
@@ -109,22 +109,14 @@
     <name>QObject</name>
     <message numerus="yes">
         <source>%n second(s)</source>
-<<<<<<< HEAD
-        <translation>
-=======
-        <translation type="unfinished">
->>>>>>> ec86f1e9
+        <translation type="unfinished">
             <numerusform />
             <numerusform />
         </translation>
     </message>
     <message numerus="yes">
         <source>%n minute(s)</source>
-<<<<<<< HEAD
-        <translation>
-=======
-        <translation type="unfinished">
->>>>>>> ec86f1e9
+        <translation type="unfinished">
             <numerusform />
             <numerusform />
         </translation>
@@ -159,17 +151,10 @@
     </message>
     </context>
 <context>
-<<<<<<< HEAD
-    <name>QtumGUI</name>
+    <name>BitcoinGUI</name>
     <message numerus="yes">
         <source>Processed %n block(s) of transaction history.</source>
-        <translation>
-=======
-    <name>BitcoinGUI</name>
-    <message numerus="yes">
-        <source>Processed %n block(s) of transaction history.</source>
-        <translation type="unfinished">
->>>>>>> ec86f1e9
+        <translation type="unfinished">
             <numerusform />
             <numerusform />
         </translation>
@@ -224,11 +209,7 @@
     <name>SendCoinsDialog</name>
     <message numerus="yes">
         <source>Estimated to begin confirmation within %n block(s).</source>
-<<<<<<< HEAD
-        <translation>
-=======
-        <translation type="unfinished">
->>>>>>> ec86f1e9
+        <translation type="unfinished">
             <numerusform />
             <numerusform />
         </translation>
@@ -241,20 +222,8 @@
 <context>
     <name>TransactionDesc</name>
     <message numerus="yes">
-<<<<<<< HEAD
-        <source>Open for %n more block(s)</source>
-        <translation>
-            <numerusform />
-            <numerusform />
-        </translation>
-    </message>
-    <message numerus="yes">
         <source>matures in %n more block(s)</source>
-        <translation>
-=======
-        <source>matures in %n more block(s)</source>
-        <translation type="unfinished">
->>>>>>> ec86f1e9
+        <translation type="unfinished">
             <numerusform />
             <numerusform />
         </translation>
@@ -265,16 +234,6 @@
     <message>
         <source>Label</source>
         <translation type="unfinished">लेबल</translation>
-<<<<<<< HEAD
-    </message>
-    <message numerus="yes">
-        <source>Open for %n more block(s)</source>
-        <translation>
-            <numerusform />
-            <numerusform />
-        </translation>
-=======
->>>>>>> ec86f1e9
     </message>
     <message>
         <source>(no label)</source>
