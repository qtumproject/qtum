<TS language="mr_IN" version="2.1">
<context>
    <name>AddressBookPage</name>
    <message>
        <source>Right-click to edit address or label</source>
        <translation>पत्ता किंवा लेबल संपादित करण्यासाठी उजवे बटण क्लिक करा.</translation>
    </message>
    <message>
        <source>Create a new address</source>
        <translation>एक नवीन पत्ता तयार करा</translation>
    </message>
    <message>
        <source>&amp;New</source>
        <translation>&amp;नवा</translation>
    </message>
    <message>
        <source>Copy the currently selected address to the system clipboard</source>
        <translation>सध्याचा निवडलेला पत्ता सिस्टीम क्लिपबोर्डावर कॉपी करा</translation>
    </message>
    <message>
        <source>&amp;Copy</source>
        <translation>&amp;कॉपी</translation>
    </message>
    <message>
        <source>C&amp;lose</source>
        <translation>&amp;बंद करा</translation>
    </message>
    <message>
        <source>Delete the currently selected address from the list</source>
        <translation>सध्याचा निवडलेला पत्ता यादीमधून काढून टाका</translation>
    </message>
    <message>
        <source>Export the data in the current tab to a file</source>
        <translation>सध्याच्या टॅबमधील डेटा एका फाईलमध्ये एक्स्पोर्ट करा</translation>
    </message>
    <message>
        <source>&amp;Export</source>
        <translation>&amp;एक्स्पोर्ट</translation>
    </message>
    <message>
        <source>&amp;Delete</source>
        <translation>&amp;काढून टाका</translation>
    </message>
    <message>
        <source>Choose the address to send coins to</source>
        <translation>ज्या पत्त्यावर नाणी पाठवायची आहेत तो निवडा</translation>
    </message>
    <message>
        <source>Choose the address to receive coins with</source>
        <translation>ज्या पत्त्यावर नाणी प्राप्त करायची आहेत तो</translation>
    </message>
    <message>
        <source>C&amp;hoose</source>
        <translation>&amp;निवडा</translation>
    </message>
    <message>
        <source>Sending addresses</source>
        <translation>प्रेषक पत्ते</translation>
    </message>
    <message>
        <source>Receiving addresses</source>
        <translation>स्वीकृती पत्ते</translation>
    </message>
    <message>
        <source>These are your Qtum addresses for sending payments. Always check the amount and the receiving address before sending coins.</source>
        <translation>पैसे पाठविण्यासाठीचे हे तुमचे बिटकॉईन पत्त्ते आहेत. नाणी पाठविण्यापूर्वी नेहमी रक्कम आणि प्राप्त होणारा पत्ता तपासून पहा.</translation>
    </message>
    <message>
        <source>&amp;Copy Address</source>
        <translation>&amp;पत्ता कॉपी करा</translation>
    </message>
    <message>
        <source>Copy &amp;Label</source>
        <translation>&amp;लेबल कॉपी करा</translation>
    </message>
    <message>
        <source>&amp;Edit</source>
        <translation>&amp;संपादित</translation>
    </message>
    </context>
<context>
    <name>AddressTableModel</name>
    </context>
<context>
    <name>AskPassphraseDialog</name>
    </context>
<context>
    <name>BanTableModel</name>
    </context>
<context>
    <name>QtumGUI</name>
    </context>
<context>
    <name>CoinControlDialog</name>
    </context>
<context>
    <name>CreateWalletActivity</name>
    </context>
<context>
    <name>CreateWalletDialog</name>
    </context>
<context>
    <name>EditAddressDialog</name>
    </context>
<context>
    <name>FreespaceChecker</name>
    </context>
<context>
    <name>HelpMessageDialog</name>
    </context>
<context>
    <name>Intro</name>
    </context>
<context>
    <name>ModalOverlay</name>
    </context>
<context>
    <name>OpenURIDialog</name>
    </context>
<context>
    <name>OpenWalletActivity</name>
    </context>
<context>
    <name>OptionsDialog</name>
    </context>
<context>
    <name>OverviewPage</name>
    </context>
<context>
    <name>PaymentServer</name>
    </context>
<context>
    <name>PeerTableModel</name>
    </context>
<context>
    <name>QObject</name>
    </context>
<context>
    <name>QRImageWidget</name>
    </context>
<context>
    <name>RPCConsole</name>
    </context>
<context>
    <name>ReceiveCoinsDialog</name>
    </context>
<context>
    <name>ReceiveRequestDialog</name>
    </context>
<context>
    <name>RecentRequestsTableModel</name>
    </context>
<context>
    <name>SendCoinsDialog</name>
    </context>
<context>
    <name>SendCoinsEntry</name>
    </context>
<context>
    <name>ShutdownWindow</name>
    </context>
<context>
    <name>SignVerifyMessageDialog</name>
    </context>
<context>
    <name>TrafficGraphWidget</name>
    </context>
<context>
    <name>TransactionDesc</name>
    </context>
<context>
    <name>TransactionDescDialog</name>
    </context>
<context>
    <name>TransactionTableModel</name>
    </context>
<context>
    <name>TransactionView</name>
    </context>
<context>
    <name>UnitDisplayStatusBarControl</name>
    </context>
<context>
    <name>WalletController</name>
    </context>
<context>
    <name>WalletFrame</name>
    </context>
<context>
    <name>WalletModel</name>
    </context>
<context>
    <name>WalletView</name>
    <message>
<<<<<<< HEAD
=======
        <source>&amp;Export</source>
        <translation>&amp;एक्स्पोर्ट</translation>
    </message>
    <message>
>>>>>>> ee8ca219
        <source>Export the data in the current tab to a file</source>
        <translation>सध्याच्या टॅबमधील डेटा एका फाईलमध्ये एक्स्पोर्ट करा</translation>
    </message>
    </context>
<context>
    <name>qtum-core</name>
    </context>
</TS><|MERGE_RESOLUTION|>--- conflicted
+++ resolved
@@ -192,13 +192,10 @@
 <context>
     <name>WalletView</name>
     <message>
-<<<<<<< HEAD
-=======
         <source>&amp;Export</source>
         <translation>&amp;एक्स्पोर्ट</translation>
     </message>
     <message>
->>>>>>> ee8ca219
         <source>Export the data in the current tab to a file</source>
         <translation>सध्याच्या टॅबमधील डेटा एका फाईलमध्ये एक्स्पोर्ट करा</translation>
     </message>
