--- conflicted
+++ resolved
@@ -164,10 +164,6 @@
         <translation type="unfinished">Pulqabı şifrələməsini təsdiqlə</translation>
     </message>
     <message>
-<<<<<<< HEAD
-        <source>Remember that encrypting your wallet cannot fully protect your qtums from being stolen by malware infecting your computer.</source>
-        <translation type="unfinished">Unutmayın ki, cüzdanınızın şifrələməsi qtumlərinizi kompüterinizə zərərli proqram tərəfindən oğurlanmaqdan tamamilə qoruya bilməz.</translation>
-=======
         <source>Warning: If you encrypt your wallet and lose your passphrase, you will &lt;b&gt;LOSE ALL OF YOUR QTUMS&lt;/b&gt;!</source>
         <translation type="unfinished">Xəbərdarlıq: Əgər siz pulqabınızı şifrədən çıxarsanız və şifrəli sözü itirmiş olsanız &lt;b&gt;BÜTÜN BİTCOİNLƏRİNİZİ İTİRƏCƏKSİNİZ&lt;/b&gt;!</translation>
     </message>
@@ -190,7 +186,6 @@
     <message>
         <source>Remember that encrypting your wallet cannot fully protect your qtums from being stolen by malware infecting your computer.</source>
         <translation type="unfinished">Unutmayın ki, pulqabınızın şifrələməsi qtumlərinizi kompüterinizə zərərli proqram tərəfindən oğurlanmaqdan tamamilə qoruya bilməz.</translation>
->>>>>>> d82fec21
     </message>
     <message>
         <source>Wallet to be encrypted</source>
@@ -403,10 +398,6 @@
         <source>Quit application</source>
         <translation type="unfinished">Tətbiqdən çıxış</translation>
     </message>
-<<<<<<< HEAD
-    <message numerus="yes">
-        <source>%n active connection(s) to Qtum network.</source>
-=======
     <message>
         <source>&amp;About %1</source>
         <translation type="unfinished">%1 h&amp;aqqında</translation>
@@ -441,7 +432,6 @@
     </message>
     <message>
         <source>Network activity disabled.</source>
->>>>>>> d82fec21
         <extracomment>A substring of the tooltip.</extracomment>
         <translation type="unfinished">İnternet bağlantısı söndürülüb.</translation>
     </message>
