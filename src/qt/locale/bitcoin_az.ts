<TS version="2.1" language="az">
<context>
    <name>AddressBookPage</name>
    <message>
<<<<<<< HEAD
        <source>Right-click to edit address or label</source>
        <translation type="unfinished">Ünvana və ya etiketə düzəliş etmək üçün sağ düyməni klikləyin</translation>
    </message>
    <message>
=======
>>>>>>> 258457a4
        <source>Create a new address</source>
        <translation type="unfinished">Yeni ünvan yaradın</translation>
    </message>
    <message>
        <source>&amp;New</source>
        <translation type="unfinished">&amp;Yeni</translation>
    </message>
    <message>
        <source>Copy the currently selected address to the system clipboard</source>
        <translation type="unfinished">Hazırki seçilmiş ünvanı sistem lövhəsinə kopyalayın</translation>
    </message>
    <message>
        <source>&amp;Copy</source>
        <translation type="unfinished">&amp;Kopyala</translation>
    </message>
    <message>
        <source>C&amp;lose</source>
        <translation type="unfinished">Bağla</translation>
    </message>
    <message>
        <source>Delete the currently selected address from the list</source>
        <translation type="unfinished">Hazırki seçilmiş ünvanı siyahıdan sil</translation>
    </message>
    <message>
        <source>Enter address or label to search</source>
        <translation type="unfinished">Axtarmaq üçün ünvan və ya etiket daxil edin</translation>
    </message>
    <message>
        <source>Export the data in the current tab to a file</source>
        <translation type="unfinished">Hazırki vərəqdəki verilənləri fayla ixrac edin</translation>
    </message>
    <message>
        <source>&amp;Export</source>
        <translation type="unfinished">&amp;İxrac</translation>
    </message>
    <message>
        <source>&amp;Delete</source>
        <translation type="unfinished">&amp;Sil</translation>
    </message>
    <message>
        <source>Choose the address to send coins to</source>
        <translation type="unfinished">Pul göndəriləcək ünvanı seçin</translation>
    </message>
    <message>
        <source>Choose the address to receive coins with</source>
        <translation type="unfinished">Pul alınacaq ünvanı seçin</translation>
    </message>
    <message>
        <source>C&amp;hoose</source>
        <translation type="unfinished">Seç</translation>
    </message>
    <message>
        <source>These are your Qtum addresses for sending payments. Always check the amount and the receiving address before sending coins.</source>
        <translation type="unfinished">Bunlar ödənişləri göndərmək üçün Qtum ünvanlarınızdır. pul göndərməzdən əvvəl həmişə miqdarı və göndəriləcək ünvanı yoxlayın.</translation>
    </message>
    <message>
        <source>These are your Qtum addresses for receiving payments. Use the 'Create new receiving address' button in the receive tab to create new addresses.
Signing is only possible with addresses of the type 'legacy'.</source>
        <translation type="unfinished">Bunlar ödəniş almaq üçün Qtum ünvanlarınızdır. Yeni ünvan yaratmaq üçün alacaqlar vərəqində 'Yeni alacaq ünvan yarat' düyməsini istifadə edin.
Daxil olma, yalnız 'qanuni' tipli ünvanlar ilə mümkündür.</translation>
    </message>
    <message>
        <source>&amp;Copy Address</source>
        <translation type="unfinished">&amp;Ünvanı kopyala</translation>
    </message>
    <message>
        <source>Copy &amp;Label</source>
        <translation type="unfinished">Etiketi kopyala</translation>
    </message>
    <message>
        <source>&amp;Edit</source>
        <translation type="unfinished">&amp;Düzəliş et</translation>
    </message>
    <message>
        <source>Export Address List</source>
        <translation type="unfinished">Ünvan siyahısını ixrac et</translation>
    </message>
    <message>
        <source>Comma separated file</source>
        <extracomment>Expanded name of the CSV file format. See: https://en.wikipedia.org/wiki/Comma-separated_values.</extracomment>
        <translation type="unfinished">Vergüllə ayrılmış fayl</translation>
    </message>
    <message>
        <source>There was an error trying to save the address list to %1. Please try again.</source>
        <extracomment>An error message. %1 is a stand-in argument for the name of the file we attempted to save to.</extracomment>
        <translation type="unfinished">Ünvan siyahısını %1 daxilində saxlamağı sınayarkən xəta baş verdi. Zəhmət olmasa yenidən sınayın.</translation>
    </message>
    <message>
        <source>Exporting Failed</source>
        <translation type="unfinished">İxrac edilmədi</translation>
    </message>
</context>
<context>
    <name>AddressTableModel</name>
    <message>
        <source>Label</source>
        <translation type="unfinished">Etiket</translation>
    </message>
    <message>
        <source>Address</source>
        <translation type="unfinished">Ünvan</translation>
    </message>
    <message>
        <source>(no label)</source>
        <translation type="unfinished">(etiket yoxdur)</translation>
    </message>
</context>
<context>
    <name>AskPassphraseDialog</name>
    <message>
        <source>Passphrase Dialog</source>
        <translation type="unfinished">Şifrə İfadə Dialoqu</translation>
    </message>
    <message>
        <source>Enter passphrase</source>
        <translation type="unfinished">Şifrə ifadəsini daxil edin</translation>
    </message>
    <message>
        <source>New passphrase</source>
        <translation type="unfinished">Yeni şifrə ifadəsi</translation>
    </message>
    <message>
        <source>Repeat new passphrase</source>
        <translation type="unfinished">Şifrə ifadəsini təkrarlayın</translation>
    </message>
    <message>
        <source>Show passphrase</source>
        <translation type="unfinished">Şifrə ifadəsini göstər</translation>
    </message>
    <message>
        <source>Encrypt wallet</source>
        <translation type="unfinished">Şifrəli pulqabı</translation>
    </message>
    <message>
        <source>This operation needs your wallet passphrase to unlock the wallet.</source>
        <translation type="unfinished">Bu əməliyyatın pulqabı kilidini açılması üçün pul qabınızın şifrə ifadəsinə ehtiyacı var.</translation>
    </message>
    <message>
        <source>Unlock wallet</source>
        <translation type="unfinished">Pulqabı kilidini aç</translation>
    </message>
    <message>
        <source>Change passphrase</source>
        <translation type="unfinished">Şifrə ifadəsini dəyişdir</translation>
    </message>
    <message>
        <source>Confirm wallet encryption</source>
        <translation type="unfinished">Pulqabı şifrələməsini təsdiqlə</translation>
    </message>
    <message>
        <source>Warning: If you encrypt your wallet and lose your passphrase, you will &lt;b&gt;LOSE ALL OF YOUR QTUMS&lt;/b&gt;!</source>
        <translation type="unfinished">Xəbərdarlıq: Əgər siz pulqabınızı şifrədən çıxarsanız və şifrəli sözü itirmiş olsanız &lt;b&gt;BÜTÜN BİTCOİNLƏRİNİZİ İTİRƏCƏKSİNİZ&lt;/b&gt;!</translation>
    </message>
    <message>
        <source>Are you sure you wish to encrypt your wallet?</source>
        <translation type="unfinished">Pulqabınızı şifrədən çıxarmaq istədiyinizə əminsiniz?</translation>
    </message>
    <message>
        <source>Wallet encrypted</source>
        <translation type="unfinished">Pulqabı şifrələndi.</translation>
    </message>
    <message>
        <source>Enter the new passphrase for the wallet.&lt;br/&gt;Please use a passphrase of &lt;b&gt;ten or more random characters&lt;/b&gt;, or &lt;b&gt;eight or more words&lt;/b&gt;.</source>
        <translation type="unfinished">Pulqabı üçün yeni şifrəli sözü daxil edin.&lt;br/&gt;Lütfən &lt;b&gt;on və daha çox qarışıq simvollardan&lt;/b&gt; və ya &lt;b&gt;səkkiz və daha çox sayda sözdən&lt;/b&gt; ibarət şifrəli söz istifadə edin.</translation>
    </message>
    <message>
        <source>Enter the old passphrase and new passphrase for the wallet.</source>
        <translation type="unfinished">Pulqabı üçün köhnə şifrəli sözü və yeni şifrəli sözü daxil edin</translation>
    </message>
    <message>
        <source>Remember that encrypting your wallet cannot fully protect your qtums from being stolen by malware infecting your computer.</source>
        <translation type="unfinished">Unutmayın ki, pulqabınızın şifrələməsi qtumlərinizi kompüterinizə zərərli proqram tərəfindən oğurlanmaqdan tamamilə qoruya bilməz.</translation>
    </message>
    <message>
        <source>Wallet to be encrypted</source>
        <translation type="unfinished">Pulqabı şifrələnəcək</translation>
    </message>
    <message>
        <source>Your wallet is about to be encrypted. </source>
        <translation type="unfinished">Pulqabınız şifrələnmək üzrədir.</translation>
    </message>
    <message>
        <source>Your wallet is now encrypted. </source>
        <translation type="unfinished">Pulqabınız artıq şifrələnib.</translation>
    </message>
    <message>
        <source>IMPORTANT: Any previous backups you have made of your wallet file should be replaced with the newly generated, encrypted wallet file. For security reasons, previous backups of the unencrypted wallet file will become useless as soon as you start using the new, encrypted wallet.</source>
        <translation type="unfinished">VACİBDİR: Pulqabınızın əvvəlki ehtiyyat nüsxələri yenicə yaradılan şifrələnmiş cüzdan ilə əvəz olunmalıdır. Təhlükəsizlik baxımından yeni şifrələnmiş pulqabını işə salan kimi əvvəlki şifrəsi açılmış pulqabının ehtiyyat nüsxələri qeyri-işlək olacaqdır.</translation>
    </message>
    <message>
        <source>Wallet encryption failed</source>
        <translation type="unfinished">Cüzdanın şifrələnməsi baş tutmadı</translation>
    </message>
    <message>
        <source>Wallet encryption failed due to an internal error. Your wallet was not encrypted.</source>
        <translation type="unfinished">Daxili xəta səbəbindən cüzdanın şifrələnməsi baş tutmadı. Cüzdanınız şifrələnmədi.</translation>
    </message>
    <message>
        <source>The supplied passphrases do not match.</source>
        <translation type="unfinished">Təqdim etdiyiniz şifrəli söz uyğun deyil.</translation>
    </message>
    <message>
        <source>Wallet unlock failed</source>
        <translation type="unfinished">Cüzdanın şifrədən çıxarılması baş tutmadı</translation>
    </message>
    <message>
        <source>The passphrase entered for the wallet decryption was incorrect.</source>
        <translation type="unfinished">Cüzdanı şifrədən çıxarmaq üçün daxil etdiyiniz şifrəli söz səhvdir.</translation>
    </message>
    <message>
        <source>Wallet passphrase was successfully changed.</source>
        <translation type="unfinished">Cüzdanın şifrəli sözü uğurla dəyişdirildi.</translation>
    </message>
    <message>
        <source>Warning: The Caps Lock key is on!</source>
        <translation type="unfinished">Xəbərdarlıq: Caps Lock düyməsi yanılıdır!</translation>
    </message>
</context>
<context>
    <name>BanTableModel</name>
    <message>
        <source>Banned Until</source>
        <translation type="unfinished">Qadağan edildi</translation>
    </message>
</context>
<context>
    <name>BitcoinApplication</name>
    <message>
        <source>Settings file %1 might be corrupt or invalid.</source>
        <translation type="unfinished">Ola bilsin ki, %1 faylı zədələnib və ya yararsızdır.</translation>
    </message>
    <message>
        <source>Runaway exception</source>
        <translation type="unfinished">İdarə edilə bilməyən istisna</translation>
    </message>
    <message>
        <source>A fatal error occurred. %1 can no longer continue safely and will quit.</source>
        <translation type="unfinished">Ciddi xəta baş verdi. %1 təhlükəsiz davam etdirilə bilməz və bağlanacaqdır.</translation>
    </message>
    <message>
        <source>Internal error</source>
        <translation type="unfinished">Daxili xəta</translation>
    </message>
    <message>
        <source>An internal error occurred. %1 will attempt to continue safely. This is an unexpected bug which can be reported as described below.</source>
        <translation type="unfinished">Daxili xəta baş verdi. %1 təhlükəsiz davam etməyə cəhd edəcək. Bu gözlənilməz bir xətadır və onun haqqında aşağıdakı şəkildə bildirmək olar.</translation>
    </message>
</context>
<context>
    <name>QObject</name>
    <message>
        <source>Do you want to reset settings to default values, or to abort without making changes?</source>
        <extracomment>Explanatory text shown on startup when the settings file cannot be read. Prompts user to make a choice between resetting or aborting.</extracomment>
        <translation type="unfinished">Siz ayarları dəyərləri ilkin dəyərlərinə sıfırlamaq istəyirsiniz, yoxsa dəyişiklik etmədən bu əməliyyatı ləğv etmək istəyirsiniz?</translation>
    </message>
    <message>
        <source>A fatal error occurred. Check that settings file is writable, or try running with -nosettings.</source>
        <extracomment>Explanatory text shown on startup when the settings file could not be written. Prompts user to check that we have the ability to write to the file. Explains that the user has the option of running without a settings file.</extracomment>
        <translation type="unfinished">Ciddi xəta baş verdi. Ayarlar faylının yazılabilən olduğunu yoxlayın və ya -nonsettings (ayarlarsız) parametri ilə işə salın.</translation>
    </message>
    <message>
        <source>Error: %1</source>
        <translation type="unfinished">XƏta: %1</translation>
    </message>
    <message>
        <source>%1 didn't yet exit safely…</source>
        <translation type="unfinished">%1 hələ də təhlükəsiz bağlanmayıb...</translation>
    </message>
    <message>
        <source>unknown</source>
        <translation type="unfinished">naməlum</translation>
    </message>
    <message>
        <source>Amount</source>
        <translation type="unfinished">Məbləğ</translation>
    </message>
    <message numerus="yes">
        <source>%n second(s)</source>
        <translation type="unfinished">
            <numerusform />
            <numerusform />
        </translation>
    </message>
    <message numerus="yes">
        <source>%n minute(s)</source>
        <translation type="unfinished">
            <numerusform />
            <numerusform />
        </translation>
    </message>
    <message numerus="yes">
        <source>%n hour(s)</source>
        <translation type="unfinished">
            <numerusform />
            <numerusform />
        </translation>
    </message>
    <message numerus="yes">
        <source>%n day(s)</source>
        <translation type="unfinished">
            <numerusform />
            <numerusform />
        </translation>
    </message>
    <message numerus="yes">
        <source>%n week(s)</source>
        <translation type="unfinished">
            <numerusform />
            <numerusform />
        </translation>
    </message>
    <message numerus="yes">
        <source>%n year(s)</source>
        <translation type="unfinished">
            <numerusform />
            <numerusform />
        </translation>
    </message>
    </context>
<context>
    <name>BitcoinGUI</name>
    <message>
        <source>&amp;Overview</source>
        <translation type="unfinished">&amp;İcmal</translation>
    </message>
    <message>
        <source>Show general overview of wallet</source>
        <translation type="unfinished">Cüzdanın əsas icmalı göstərilsin</translation>
    </message>
    <message>
        <source>&amp;Transactions</source>
        <translation type="unfinished">&amp;Köçürmələr</translation>
    </message>
    <message>
        <source>Browse transaction history</source>
        <translation type="unfinished">Köçürmə tarixçəsinə baxış</translation>
    </message>
    <message>
        <source>E&amp;xit</source>
        <translation type="unfinished">Çı&amp;xış</translation>
    </message>
    <message>
        <source>Quit application</source>
        <translation type="unfinished">Tətbiqdən çıxış</translation>
    </message>
    <message>
        <source>&amp;About %1</source>
        <translation type="unfinished">%1 h&amp;aqqında</translation>
    </message>
    <message>
        <source>Show information about %1</source>
        <translation type="unfinished">%1 haqqında məlumatlar göstərilsin</translation>
    </message>
    <message>
        <source>About &amp;Qt</source>
        <translation type="unfinished">&amp;Qt haqqında</translation>
    </message>
    <message>
        <source>Show information about Qt</source>
        <translation type="unfinished">Qt haqqında məlumatlar göstərilsin</translation>
    </message>
    <message>
        <source>Modify configuration options for %1</source>
        <translation type="unfinished">%1 üçün tənzimləmə seçimlərini dəyişin</translation>
    </message>
    <message>
        <source>Create a new wallet</source>
        <translation type="unfinished">Yeni cüzdan yaradın</translation>
    </message>
    <message>
        <source>&amp;Minimize</source>
        <translation type="unfinished">&amp;Yığın</translation>
    </message>
    <message>
        <source>Wallet:</source>
        <translation type="unfinished">Cüzdan:</translation>
    </message>
    <message>
        <source>Network activity disabled.</source>
        <extracomment>A substring of the tooltip.</extracomment>
        <translation type="unfinished">İnternet bağlantısı söndürülüb.</translation>
    </message>
    <message>
        <source>Proxy is &lt;b&gt;enabled&lt;/b&gt;: %1</source>
        <translation type="unfinished">Proksi &lt;b&gt;işə salınıb&lt;/b&gt;: %1</translation>
    </message>
    <message>
        <source>Send coins to a Qtum address</source>
        <translation type="unfinished">Pulları Qtum ünvanına göndərin</translation>
    </message>
    <message>
        <source>Backup wallet to another location</source>
        <translation type="unfinished">Cüzdanın ehtiyyat nüsxəsini başqa yerdə saxlayın</translation>
    </message>
    <message>
        <source>Change the passphrase used for wallet encryption</source>
        <translation type="unfinished">Cüzdanın şifrələnməsi üçün istifadə olunan şifrəli sözü dəyişin</translation>
    </message>
    <message>
        <source>&amp;Send</source>
        <translation type="unfinished">&amp;Göndərin</translation>
    </message>
    <message>
        <source>&amp;Receive</source>
        <translation type="unfinished">&amp;Qəbul edin</translation>
    </message>
    <message>
        <source>&amp;Options…</source>
        <translation type="unfinished">&amp;Parametrlər</translation>
    </message>
    <message>
        <source>&amp;Encrypt Wallet…</source>
        <translation type="unfinished">&amp;Cüzdanı şifrələyin...</translation>
    </message>
    <message>
        <source>Encrypt the private keys that belong to your wallet</source>
        <translation type="unfinished">Cüzdanınıza aid məxfi açarları şifrələyin</translation>
    </message>
    <message>
        <source>&amp;Backup Wallet…</source>
        <translation type="unfinished">&amp;Cüzdanın ehtiyyat nüsxəsini saxlayın...</translation>
    </message>
    <message>
        <source>&amp;Change Passphrase…</source>
        <translation type="unfinished">&amp;Şifrəli sözü dəyişin...</translation>
    </message>
    <message>
        <source>Sign &amp;message…</source>
        <translation type="unfinished">İs&amp;marıcı imzalayın...</translation>
    </message>
    <message>
        <source>Sign messages with your Qtum addresses to prove you own them</source>
        <translation type="unfinished">Qtum ünvanlarınızın sahibi olduğunuzu sübut etmək üçün ismarıcları imzalayın</translation>
    </message>
    <message>
        <source>&amp;Verify message…</source>
        <translation type="unfinished">&amp;İsmarıcı doğrulayın...</translation>
    </message>
    <message>
        <source>Verify messages to ensure they were signed with specified Qtum addresses</source>
        <translation type="unfinished">Göstərilmiş Qtum ünvanları ilə imzalandıqlarına əmin olmaq üçün ismarıcları doğrulayın</translation>
    </message>
    <message>
        <source>&amp;Load PSBT from file…</source>
        <translation type="unfinished">PSBT-i fayldan yük&amp;ləyin...</translation>
    </message>
    <message>
        <source>Open &amp;URI…</source>
        <translation type="unfinished">&amp;URI-ni açın...</translation>
    </message>
    <message>
        <source>Close Wallet…</source>
        <translation type="unfinished">Cüzdanı bağlayın...</translation>
    </message>
    <message>
        <source>Create Wallet…</source>
        <translation type="unfinished">Cüzdan yaradın...</translation>
    </message>
    <message>
        <source>Close All Wallets…</source>
        <translation type="unfinished">Bütün cüzdanları bağlayın...</translation>
    </message>
    <message>
        <source>&amp;File</source>
        <translation type="unfinished">&amp;Fayl</translation>
    </message>
    <message>
        <source>&amp;Settings</source>
        <translation type="unfinished">&amp;Tənzimləmələr</translation>
    </message>
    <message>
        <source>&amp;Help</source>
        <translation type="unfinished">&amp;Kömək</translation>
    </message>
    <message>
        <source>Tabs toolbar</source>
        <translation type="unfinished">Vərəq alətlər zolağı</translation>
    </message>
    <message>
        <source>Syncing Headers (%1%)…</source>
        <translation type="unfinished">Başlıqlar eyniləşdirilir (%1%)...</translation>
    </message>
    <message>
        <source>Synchronizing with network…</source>
        <translation type="unfinished">İnternet şəbəkəsi ilə eyniləşdirmə...</translation>
    </message>
    <message>
        <source>Indexing blocks on disk…</source>
        <translation type="unfinished">Bloklar diskdə indekslənir...</translation>
    </message>
    <message>
        <source>Processing blocks on disk…</source>
        <translation type="unfinished">Bloklar diskdə icra olunur...</translation>
    </message>
    <message>
        <source>Connecting to peers…</source>
        <translation type="unfinished">İştirakçılara qoşulur...</translation>
    </message>
    <message>
        <source>Request payments (generates QR codes and qtum: URIs)</source>
        <translation type="unfinished">Ödəmə tələbi (QR-kodlar və Qtum URI-ləri yaradılır)^</translation>
    </message>
    <message>
        <source>Show the list of used sending addresses and labels</source>
        <translation type="unfinished">İstifadə olunmuş göndərmə ünvanlarının və etiketlərin siyahısını göstərmək </translation>
    </message>
    <message>
        <source>Show the list of used receiving addresses and labels</source>
        <translation type="unfinished">İstifadə edilmiş </translation>
    </message>
    <message>
        <source>&amp;Command-line options</source>
        <translation type="unfinished">Əmr &amp;sətri parametrləri</translation>
    </message>
    <message numerus="yes">
        <source>Processed %n block(s) of transaction history.</source>
        <translation type="unfinished">
            <numerusform>Köçürmə tarixçəsinin %n bloku işləndi.</numerusform>
            <numerusform>Köçürmə tarixçəsinin %n bloku işləndi.</numerusform>
        </translation>
    </message>
    <message>
        <source>%1 behind</source>
        <translation type="unfinished">%1 geridə qaldı</translation>
    </message>
    <message>
        <source>Catching up…</source>
        <translation type="unfinished">Eyniləşir...</translation>
    </message>
    <message>
        <source>Last received block was generated %1 ago.</source>
        <translation type="unfinished">Sonuncu qəbul edilmiş blok %1 əvvəl yaradılıb.</translation>
    </message>
    <message>
        <source>Transactions after this will not yet be visible.</source>
        <translation type="unfinished">Bundan sonrakı köçürmələr hələlik görünməyəcək.</translation>
    </message>
    <message>
        <source>Error</source>
        <translation type="unfinished">Xəta</translation>
    </message>
    <message>
        <source>Warning</source>
        <translation type="unfinished">Xəbərdarlıq</translation>
    </message>
    <message>
        <source>Information</source>
        <translation type="unfinished">Məlumat</translation>
    </message>
    <message>
        <source>Up to date</source>
        <translation type="unfinished">Eyniləşdirildi</translation>
    </message>
    <message>
        <source>Load Partially Signed Qtum Transaction</source>
        <translation type="unfinished">Qismən imzalanmış Qtum köçürmələrini yükləyin</translation>
    </message>
    <message>
        <source>Load PSBT from &amp;clipboard…</source>
        <translation type="unfinished">PSBT-i &amp;mübadilə yaddaşından yükləyin...</translation>
    </message>
    <message>
        <source>Load Partially Signed Qtum Transaction from clipboard</source>
        <translation type="unfinished">Qismən İmzalanmış Qtum Köçürməsini (PSBT) mübadilə yaddaşından yükləmək</translation>
    </message>
    <message>
        <source>Node window</source>
        <translation type="unfinished">Qovşaq pəncərəsi</translation>
    </message>
    <message>
        <source>Open node debugging and diagnostic console</source>
        <translation type="unfinished">Qovşaq sazlaması və diaqnostika konsolunu açın</translation>
    </message>
    <message>
        <source>&amp;Sending addresses</source>
        <translation type="unfinished">&amp;Göndərmək üçün ünvanlar</translation>
    </message>
    <message>
        <source>&amp;Receiving addresses</source>
        <translation type="unfinished">&amp;Qəbul etmək üçün ünvanlar</translation>
    </message>
    <message>
        <source>Open a qtum: URI</source>
        <translation type="unfinished">Qtum açın: URI</translation>
    </message>
    <message>
        <source>Open Wallet</source>
        <translation type="unfinished">Cüzdanı açın</translation>
    </message>
    <message>
        <source>Open a wallet</source>
        <translation type="unfinished">Bir pulqabı aç</translation>
    </message>
    <message>
        <source>Close wallet</source>
        <translation type="unfinished">Cüzdanı bağlayın</translation>
    </message>
    <message>
        <source>Restore Wallet…</source>
        <extracomment>Name of the menu item that restores wallet from a backup file.</extracomment>
        <translation type="unfinished">Cüzdanı bərpa edin...</translation>
    </message>
    <message>
        <source>Restore a wallet from a backup file</source>
        <extracomment>Status tip for Restore Wallet menu item</extracomment>
        <translation type="unfinished">Cüzdanı ehtiyyat nüsxə faylından bərpa edin</translation>
    </message>
    <message>
        <source>Close all wallets</source>
        <translation type="unfinished">Bütün cüzdanları bağlayın</translation>
    </message>
    <message>
        <source>Show the %1 help message to get a list with possible Qtum command-line options</source>
        <translation type="unfinished">Mümkün Qtum əmr sətri əməliyyatları siyahısını almaq üçün %1 kömək ismarıcı göstərilsin</translation>
    </message>
    <message>
        <source>&amp;Mask values</source>
        <translation type="unfinished">&amp;Dəyərləri gizlədin</translation>
    </message>
    <message>
        <source>Mask the values in the Overview tab</source>
        <translation type="unfinished">İcmal vərəqində dəyərləri gizlədin</translation>
    </message>
    <message>
        <source>default wallet</source>
        <translation type="unfinished">standart cüzdan</translation>
    </message>
    <message>
        <source>No wallets available</source>
        <translation type="unfinished">Heç bir cüzdan yoxdur</translation>
    </message>
    <message>
        <source>Wallet Data</source>
        <extracomment>Name of the wallet data file format.</extracomment>
        <translation type="unfinished">Cüzdanı verilənləri</translation>
    </message>
    <message>
        <source>Load Wallet Backup</source>
        <extracomment>The title for Restore Wallet File Windows</extracomment>
        <translation type="unfinished">Cüzdan ehtiyyat nesxəsini yüklə</translation>
    </message>
    <message>
        <source>Restore Wallet</source>
        <extracomment>Title of pop-up window shown when the user is attempting to restore a wallet.</extracomment>
        <translation type="unfinished">Cüzdanı bərpa et</translation>
    </message>
    <message>
        <source>Wallet Name</source>
        <extracomment>Label of the input field where the name of the wallet is entered.</extracomment>
        <translation type="unfinished">Pulqabının adı</translation>
    </message>
    <message>
        <source>&amp;Window</source>
        <translation type="unfinished">&amp;Pəncərə</translation>
    </message>
    <message>
        <source>Zoom</source>
        <translation type="unfinished">Miqyas</translation>
    </message>
    <message>
        <source>Main Window</source>
        <translation type="unfinished">Əsas pəncərə</translation>
    </message>
    <message>
        <source>%1 client</source>
        <translation type="unfinished">%1 müştəri</translation>
    </message>
    <message>
        <source>&amp;Hide</source>
        <translation type="unfinished">&amp;Gizlədin</translation>
    </message>
    <message>
        <source>S&amp;how</source>
        <translation type="unfinished">&amp;Göstərin</translation>
    </message>
    <message numerus="yes">
        <source>%n active connection(s) to Qtum network.</source>
        <extracomment>A substring of the tooltip.</extracomment>
        <translation type="unfinished">
            <numerusform>Qtum şəbəkəsinə %n aktiv bağlantı.</numerusform>
            <numerusform>Qtum şəbəkəsinə %n aktiv bağlantı.</numerusform>
        </translation>
    </message>
    <message>
        <source>Click for more actions.</source>
        <extracomment>A substring of the tooltip. "More actions" are available via the context menu.</extracomment>
        <translation type="unfinished">Daha çıx əməllər üçün vurun.</translation>
    </message>
    <message>
        <source>Show Peers tab</source>
        <extracomment>A context menu item. The "Peers tab" is an element of the "Node window".</extracomment>
        <translation type="unfinished">İştirakşılar vərəqini göstərmək</translation>
    </message>
    <message>
        <source>Disable network activity</source>
        <extracomment>A context menu item.</extracomment>
        <translation type="unfinished">Şəbəkə bağlantısını söndürün</translation>
    </message>
    <message>
        <source>Enable network activity</source>
        <extracomment>A context menu item. The network activity was disabled previously.</extracomment>
        <translation type="unfinished">Şəbəkə bağlantısını açın</translation>
    </message>
    <message>
        <source>Error: %1</source>
        <translation type="unfinished">XƏta: %1</translation>
    </message>
    <message>
        <source>Warning: %1</source>
        <translation type="unfinished">Xəbərdarlıq: %1</translation>
    </message>
    <message>
        <source>Date: %1
</source>
        <translation type="unfinished">Tarix: %1
</translation>
    </message>
    <message>
        <source>Amount: %1
</source>
        <translation type="unfinished">Məbləğ: %1
</translation>
    </message>
    <message>
        <source>Wallet: %1
</source>
        <translation type="unfinished">Cüzdan: %1
</translation>
    </message>
    <message>
        <source>Type: %1
</source>
        <translation type="unfinished">Növ: %1
</translation>
    </message>
    <message>
        <source>Label: %1
</source>
        <translation type="unfinished">Etiket: %1
</translation>
    </message>
    <message>
        <source>Address: %1
</source>
        <translation type="unfinished">Ünvan: %1
</translation>
    </message>
    <message>
        <source>Sent transaction</source>
        <translation type="unfinished">Göndərilmiş köçürmə</translation>
    </message>
    <message>
        <source>Incoming transaction</source>
        <translation type="unfinished">Daxil olan köçürmə</translation>
    </message>
    <message>
        <source>HD key generation is &lt;b&gt;enabled&lt;/b&gt;</source>
        <translation type="unfinished">HD açar yaradılması &lt;b&gt;aktivdir&lt;/b&gt;</translation>
    </message>
    <message>
        <source>HD key generation is &lt;b&gt;disabled&lt;/b&gt;</source>
        <translation type="unfinished">HD açar yaradılması &lt;b&gt;söndürülüb&lt;/b&gt;</translation>
    </message>
    <message>
        <source>Private key &lt;b&gt;disabled&lt;/b&gt;</source>
        <translation type="unfinished">Məxfi açar &lt;b&gt;söndürülüb&lt;/b&gt;</translation>
    </message>
    <message>
        <source>Wallet is &lt;b&gt;encrypted&lt;/b&gt; and currently &lt;b&gt;unlocked&lt;/b&gt;</source>
        <translation type="unfinished">Cüzdan &lt;b&gt;şifrələnib&lt;/b&gt; və hal-hazırda &lt;b&gt;kiliddən çıxarılıb&lt;/b&gt;</translation>
    </message>
    <message>
        <source>Wallet is &lt;b&gt;encrypted&lt;/b&gt; and currently &lt;b&gt;locked&lt;/b&gt;</source>
        <translation type="unfinished">Cüzdan &lt;b&gt;şifrələnib&lt;/b&gt; və hal-hazırda &lt;b&gt;kiliddlənib&lt;/b&gt;</translation>
    </message>
    <message>
        <source>Original message:</source>
        <translation type="unfinished">Orijinal ismarıc:</translation>
    </message>
</context>
<context>
    <name>UnitDisplayStatusBarControl</name>
    <message>
        <source>Unit to show amounts in. Click to select another unit.</source>
        <translation type="unfinished">Məbləğin vahidi. Başqa vahidi seçmək üçün vurun.</translation>
    </message>
</context>
<context>
    <name>CoinControlDialog</name>
    <message>
        <source>Coin Selection</source>
        <translation type="unfinished">Pul seçimi</translation>
    </message>
    <message>
        <source>Quantity:</source>
        <translation type="unfinished">Miqdar:</translation>
    </message>
    <message>
        <source>Bytes:</source>
        <translation type="unfinished">Baytlar:</translation>
    </message>
    <message>
        <source>Amount:</source>
        <translation type="unfinished">Məbləğ:</translation>
    </message>
    <message>
        <source>Fee:</source>
        <translation type="unfinished">Komissiya:</translation>
    </message>
    <message>
        <source>After Fee:</source>
        <translation type="unfinished">Komissiydan sonra:</translation>
    </message>
    <message>
        <source>Change:</source>
        <translation type="unfinished">Qalıq:</translation>
    </message>
    <message>
        <source>(un)select all</source>
        <translation type="unfinished">seçim</translation>
    </message>
    <message>
        <source>Tree mode</source>
        <translation type="unfinished">Ağac rejimi</translation>
    </message>
    <message>
        <source>List mode</source>
        <translation type="unfinished">Siyahı rejim</translation>
    </message>
    <message>
        <source>Amount</source>
        <translation type="unfinished">Məbləğ</translation>
    </message>
    <message>
        <source>Received with label</source>
        <translation type="unfinished">Etiket ilə alındı</translation>
    </message>
    <message>
        <source>Received with address</source>
        <translation type="unfinished">Ünvan ilə alındı</translation>
    </message>
    <message>
        <source>Date</source>
        <translation type="unfinished">Tarix</translation>
    </message>
    <message>
        <source>Confirmations</source>
        <translation type="unfinished">Təsdiqləmələr</translation>
    </message>
    <message>
        <source>Confirmed</source>
        <translation type="unfinished">Təsdiqləndi</translation>
    </message>
    <message>
        <source>Copy amount</source>
        <translation type="unfinished">Məbləği kopyalayın</translation>
    </message>
    <message>
        <source>&amp;Copy address</source>
        <translation type="unfinished">&amp;Ünvanı kopyalayın</translation>
    </message>
    <message>
        <source>Copy &amp;label</source>
        <translation type="unfinished">&amp;Etiketi kopyalayın</translation>
    </message>
    <message>
        <source>Copy &amp;amount</source>
        <translation type="unfinished">&amp;Məbləği kopyalayın</translation>
    </message>
    <message>
        <source>Copy transaction &amp;ID and output index</source>
        <translation type="unfinished">Köçürmə &amp;İD-sini və çıxış indeksini kopyalayın</translation>
    </message>
    <message>
        <source>L&amp;ock unspent</source>
        <translation type="unfinished">Xərclənməmiş qalığı &amp;kilidləyin</translation>
    </message>
    <message>
        <source>&amp;Unlock unspent</source>
        <translation type="unfinished">Xərclənməmiş qalığı kilidd'n &amp;çıxarın</translation>
    </message>
    <message>
        <source>Copy quantity</source>
        <translation type="unfinished">Miqdarı kopyalayın</translation>
    </message>
    <message>
        <source>Copy fee</source>
        <translation type="unfinished">Komissiyanı kopyalayın</translation>
    </message>
    <message>
        <source>Copy after fee</source>
        <translation type="unfinished">Komissyadan sonra kopyalayın</translation>
    </message>
    <message>
        <source>Copy bytes</source>
        <translation type="unfinished">Baytları koyalayın</translation>
    </message>
    <message>
        <source>Copy change</source>
        <translation type="unfinished">Dəyişikliyi kopyalayın</translation>
    </message>
    <message>
        <source>(%1 locked)</source>
        <translation type="unfinished">(%1 kilidləndi)</translation>
    </message>
    <message>
        <source>Can vary +/- %1 satoshi(s) per input.</source>
        <translation type="unfinished">Hər daxilolmada +/- %1 satoşi dəyişə bilər.</translation>
    </message>
    <message>
        <source>(no label)</source>
        <translation type="unfinished">(etiket yoxdur)</translation>
    </message>
    <message>
        <source>change from %1 (%2)</source>
        <translation type="unfinished">bunlardan qalıq: %1 (%2)</translation>
    </message>
    <message>
        <source>(change)</source>
        <translation type="unfinished">(qalıq)</translation>
    </message>
</context>
<context>
    <name>CreateWalletActivity</name>
    <message>
        <source>Create Wallet</source>
        <extracomment>Title of window indicating the progress of creation of a new wallet.</extracomment>
        <translation type="unfinished">Cüzdan yaradın</translation>
    </message>
    <message>
        <source>Creating Wallet &lt;b&gt;%1&lt;/b&gt;…</source>
        <extracomment>Descriptive text of the create wallet progress window which indicates to the user which wallet is currently being created.</extracomment>
        <translation type="unfinished">&lt;b&gt;%1&lt;/b&gt; cüzdanı yaradılır...</translation>
    </message>
    <message>
        <source>Create wallet failed</source>
        <translation type="unfinished">Cüzdan yaradıla bilmədi</translation>
    </message>
    <message>
        <source>Create wallet warning</source>
        <translation type="unfinished">Cüzdan yaradılma xəbərdarlığı</translation>
    </message>
    <message>
        <source>Can't list signers</source>
        <translation type="unfinished">İmzalaynları göstərmək mümkün deyil</translation>
    </message>
    </context>
<context>
    <name>LoadWalletsActivity</name>
    <message>
        <source>Load Wallets</source>
        <extracomment>Title of progress window which is displayed when wallets are being loaded.</extracomment>
        <translation type="unfinished">Cüzdanları yükləyin</translation>
    </message>
    <message>
        <source>Loading wallets…</source>
        <extracomment>Descriptive text of the load wallets progress window which indicates to the user that wallets are currently being loaded.</extracomment>
        <translation type="unfinished">Pulqabılar yüklənir...</translation>
    </message>
</context>
<context>
    <name>OpenWalletActivity</name>
    <message>
        <source>Open wallet failed</source>
        <translation type="unfinished">Pulqabı açıla bilmədi</translation>
    </message>
    <message>
        <source>Open wallet warning</source>
        <translation type="unfinished">Pulqabının açılması xəbərdarlığı</translation>
    </message>
    <message>
        <source>default wallet</source>
        <translation type="unfinished">standart cüzdan</translation>
    </message>
    <message>
        <source>Open Wallet</source>
        <extracomment>Title of window indicating the progress of opening of a wallet.</extracomment>
        <translation type="unfinished">Cüzdanı açın</translation>
    </message>
    <message>
        <source>Opening Wallet &lt;b&gt;%1&lt;/b&gt;…</source>
        <extracomment>Descriptive text of the open wallet progress window which indicates to the user which wallet is currently being opened.</extracomment>
        <translation type="unfinished">&lt;b&gt;%1&lt;/b&gt; pulqabı açılır...</translation>
    </message>
</context>
<context>
    <name>RestoreWalletActivity</name>
    <message>
        <source>Restore Wallet</source>
        <extracomment>Title of progress window which is displayed when wallets are being restored.</extracomment>
        <translation type="unfinished">Cüzdanı bərpa et</translation>
    </message>
    <message>
        <source>Restoring Wallet &lt;b&gt;%1&lt;/b&gt;…</source>
        <extracomment>Descriptive text of the restore wallets progress window which indicates to the user that wallets are currently being restored.</extracomment>
        <translation type="unfinished">&lt;b&gt;%1&lt;/b&gt; cüzdanı bərpa olunur...</translation>
    </message>
    <message>
        <source>Restore wallet failed</source>
        <extracomment>Title of message box which is displayed when the wallet could not be restored.</extracomment>
        <translation type="unfinished">Cüzdan bərpa oluna bilmədi</translation>
    </message>
    <message>
        <source>Restore wallet warning</source>
        <extracomment>Title of message box which is displayed when the wallet is restored with some warning.</extracomment>
        <translation type="unfinished">Cüzdanın bərpa olunması xəbərdarlığı</translation>
    </message>
    <message>
        <source>Restore wallet message</source>
        <extracomment>Title of message box which is displayed when the wallet is successfully restored.</extracomment>
        <translation type="unfinished">Cüzdanın bərpası ismarıcı</translation>
    </message>
</context>
<context>
    <name>WalletController</name>
    <message>
        <source>Close wallet</source>
        <translation type="unfinished">Cüzdanı bağlayın</translation>
    </message>
    <message>
        <source>Are you sure you wish to close the wallet &lt;i&gt;%1&lt;/i&gt;?</source>
        <translation type="unfinished">&lt;i&gt;%1&lt;/i&gt; pulqabını bağlamaq istədiyinizə əminsiniz?</translation>
    </message>
    <message>
        <source>Closing the wallet for too long can result in having to resync the entire chain if pruning is enabled.</source>
        <translation type="unfinished">Pulqabının uzun müddət bağlı qaldıqda əgər budama (azalma) aktiv olarsa bu, bütün zəncirin təkrar eyniləşditrilməsi ilə nəticələnə bilər.</translation>
    </message>
    <message>
        <source>Close all wallets</source>
        <translation type="unfinished">Bütün cüzdanları bağlayın</translation>
    </message>
    <message>
        <source>Are you sure you wish to close all wallets?</source>
        <translation type="unfinished">Bütün pulqabılarını bağlamaq istədiyinizə əminsiniz?</translation>
    </message>
</context>
<context>
    <name>CreateWalletDialog</name>
    <message>
        <source>Create Wallet</source>
        <translation type="unfinished">Cüzdan yaradın</translation>
    </message>
    <message>
        <source>Wallet Name</source>
        <translation type="unfinished">Pulqabının adı</translation>
    </message>
    <message>
        <source>Wallet</source>
        <translation type="unfinished">Pulqabı</translation>
    </message>
    <message>
        <source>Encrypt the wallet. The wallet will be encrypted with a passphrase of your choice.</source>
        <translation type="unfinished">Pulqabının şifrələnməsi. Pulqabı sizin seçdiyiniz şifrəli söz ilə şifrələnəcək.</translation>
    </message>
    <message>
        <source>Encrypt Wallet</source>
        <translation type="unfinished">Pulqabını şifrələyin</translation>
    </message>
    <message>
        <source>Advanced Options</source>
        <translation type="unfinished">Əlavə parametrlər</translation>
    </message>
    <message>
        <source>Disable private keys for this wallet. Wallets with private keys disabled will have no private keys and cannot have an HD seed or imported private keys. This is ideal for watch-only wallets.</source>
        <translation type="unfinished">Bu pulqabının məxfi açarını söndürün. Məxfi açarı söndürülmüş pulqabılarında məxfi açarlar saxlanılmır, onlarda HD məxfi açarlar yaradıla bilıməz və məxfi açarlar idxal edilə bilməz. Bu sadəcə müşahidə edən pulqabıları üçün ideal variantdır.</translation>
    </message>
    <message>
        <source>Disable Private Keys</source>
        <translation type="unfinished">Məxfi açarları söndürün</translation>
    </message>
    <message>
        <source>Make a blank wallet. Blank wallets do not initially have private keys or scripts. Private keys and addresses can be imported, or an HD seed can be set, at a later time.</source>
        <translation type="unfinished">Boş pulqabı yaradın. Boş pulqabında ilkin olaraq açarlar və skriptlər yoxdur. Sonra məxfi açarlar və ünvanlar idxal edilə bilər və ya HD məxfi açarlar təyin edilə bilər.</translation>
    </message>
    <message>
        <source>Make Blank Wallet</source>
        <translation type="unfinished">Boş pulqabı yaradın</translation>
    </message>
    <message>
        <source>Use an external signing device such as a hardware wallet. Configure the external signer script in wallet preferences first.</source>
        <translation type="unfinished">Aparat cüzdanı kimi xarici imzalama cihazından istifadə edin. Əvvəlcə cüzdan seçimlərində xarici imzalayan skriptini konfiqurasiya edin.</translation>
    </message>
    <message>
        <source>External signer</source>
        <translation type="unfinished">Xarici imzalayıcı</translation>
    </message>
    <message>
        <source>Create</source>
        <translation type="unfinished">Yarat</translation>
    </message>
    </context>
<context>
    <name>EditAddressDialog</name>
    <message>
        <source>Edit Address</source>
        <translation type="unfinished">Ünvanda düzəliş et</translation>
    </message>
    <message>
        <source>&amp;Label</source>
        <translation type="unfinished">&amp;Etiket</translation>
    </message>
    <message>
        <source>&amp;Address</source>
        <translation type="unfinished">&amp;Ünvan</translation>
    </message>
    <message>
        <source>New sending address</source>
        <translation type="unfinished">Yeni göndərilmə ünvanı</translation>
    </message>
    <message>
        <source>Edit receiving address</source>
        <translation type="unfinished">Qəbul ünvanını düzəliş et</translation>
    </message>
    <message>
        <source>Edit sending address</source>
        <translation type="unfinished">Göndərilmə ünvanını düzəliş et</translation>
    </message>
    <message>
        <source>New key generation failed.</source>
        <translation type="unfinished">Yeni açar yaradılma uğursuz oldu.</translation>
    </message>
</context>
<context>
    <name>FreespaceChecker</name>
    <message>
        <source>name</source>
        <translation type="unfinished">ad</translation>
    </message>
    </context>
<context>
    <name>Intro</name>
    <message numerus="yes">
        <source>%n GB of space available</source>
        <translation type="unfinished">
            <numerusform />
            <numerusform />
        </translation>
    </message>
    <message numerus="yes">
        <source>(of %n GB needed)</source>
        <translation type="unfinished">
            <numerusform />
            <numerusform />
        </translation>
    </message>
    <message numerus="yes">
        <source>(%n GB needed for full chain)</source>
        <translation type="unfinished">
            <numerusform />
            <numerusform />
        </translation>
    </message>
    <message numerus="yes">
        <source>(sufficient to restore backups %n day(s) old)</source>
        <extracomment>Explanatory text on the capability of the current prune target.</extracomment>
        <translation type="unfinished">
            <numerusform />
            <numerusform />
        </translation>
    </message>
    <message>
        <source>Error</source>
        <translation type="unfinished">Xəta</translation>
    </message>
    <message>
        <source>Welcome</source>
        <translation type="unfinished">Xoş gəlmisiniz</translation>
    </message>
    <message>
        <source>Reverting this setting requires re-downloading the entire blockchain. It is faster to download the full chain first and prune it later. Disables some advanced features.</source>
        <translation type="unfinished">Bu tənzimləməni geri almaq bütün blok zəncirinin yenidən endirilməsini tələb edəcək. Əvvəlcə tam zənciri endirmək və sonra budamaq daha sürətlidir. Bəzi qabaqcıl özəllikləri sıradan çıxarar.</translation>
    </message>
    <message>
        <source> GB</source>
        <translation type="unfinished">QB</translation>
    </message>
    </context>
<context>
    <name>HelpMessageDialog</name>
    <message>
        <source>version</source>
        <translation type="unfinished">versiya</translation>
    </message>
    <message>
        <source>About %1</source>
        <translation type="unfinished">Haqqında %1</translation>
    </message>
    </context>
<context>
    <name>ModalOverlay</name>
    <message>
        <source>Number of blocks left</source>
        <translation type="unfinished">Qalan blokların sayı</translation>
    </message>
    <message>
        <source>Unknown…</source>
        <translation type="unfinished">Bilinməyən...</translation>
    </message>
    <message>
        <source>calculating…</source>
        <translation type="unfinished">hesablanır...</translation>
    </message>
    <message>
        <source>Hide</source>
        <translation type="unfinished">Gizlə</translation>
    </message>
    </context>
<context>
    <name>OptionsDialog</name>
    <message>
        <source>Options</source>
        <translation type="unfinished">Seçimlər</translation>
    </message>
    <message>
        <source>&amp;Main</source>
        <translation type="unfinished">&amp;Əsas</translation>
    </message>
    <message>
        <source>Open Configuration File</source>
        <translation type="unfinished">Konfiqurasiya Faylını Aç</translation>
    </message>
    <message>
        <source>&amp;Reset Options</source>
        <translation type="unfinished">&amp;Seçimləri Sıfırla</translation>
    </message>
    <message>
        <source>&amp;Network</source>
        <translation type="unfinished">&amp;Şəbəkə</translation>
    </message>
    <message>
        <source>GB</source>
        <translation type="unfinished">QB</translation>
    </message>
    <message>
        <source>Reverting this setting requires re-downloading the entire blockchain.</source>
        <translation type="unfinished">Bu tənzimləməni geri almaq bütün blok zəncirinin yenidən endirilməsini tələb edəcək. </translation>
    </message>
    <message>
        <source>Map port using &amp;UPnP</source>
        <translation type="unfinished">&amp;UPnP istifadə edən xəritə portu</translation>
    </message>
    <message>
        <source>&amp;Window</source>
        <translation type="unfinished">&amp;Pəncərə</translation>
    </message>
    <message>
        <source>The user interface language can be set here. This setting will take effect after restarting %1.</source>
        <translation type="unfinished">İstifadəçi interfeys dili burada tənzimlənə bilər. Bu tənzimləmə %1 yenidən başladıldıqdan sonra təsirli olacaq.</translation>
    </message>
    <message>
        <source>&amp;Cancel</source>
        <translation type="unfinished">&amp;Ləğv et</translation>
    </message>
    <message>
        <source>Configuration options</source>
        <extracomment>Window title text of pop-up box that allows opening up of configuration file.</extracomment>
        <translation type="unfinished">Konfiqurasiya seçimləri</translation>
    </message>
    <message>
        <source>Continue</source>
        <translation type="unfinished">Davam et</translation>
    </message>
    <message>
        <source>Cancel</source>
        <translation type="unfinished">Ləğv et</translation>
    </message>
    <message>
        <source>Error</source>
        <translation type="unfinished">Xəta</translation>
    </message>
    </context>
<context>
    <name>OverviewPage</name>
    <message>
        <source>Total:</source>
        <translation type="unfinished">Ümumi:</translation>
    </message>
    <message>
        <source>Recent transactions</source>
        <translation type="unfinished">Son əməliyyatlar</translation>
    </message>
    </context>
<context>
    <name>PSBTOperationsDialog</name>
    <message>
        <source>Copy to Clipboard</source>
        <translation type="unfinished">Buferə kopyala</translation>
    </message>
    <message>
        <source>Save…</source>
        <translation type="unfinished">Yadda saxla...</translation>
    </message>
    <message>
        <source>Close</source>
        <translation type="unfinished">Bağla</translation>
    </message>
    <message>
        <source>Failed to load transaction: %1</source>
        <translation type="unfinished">Əməliyyatı yükləmək alınmadı:%1</translation>
    </message>
    <message>
        <source>Total Amount</source>
        <translation type="unfinished">Ümumi Miqdar</translation>
    </message>
    <message>
        <source>or</source>
        <translation type="unfinished">və ya</translation>
    </message>
    </context>
<context>
    <name>PaymentServer</name>
    <message>
        <source>Payment request error</source>
        <translation type="unfinished">Ödəmə tələbinin xətası</translation>
    </message>
    </context>
<context>
    <name>PeerTableModel</name>
    <message>
        <source>Address</source>
        <extracomment>Title of Peers Table column which contains the IP/Onion/I2P address of the connected peer.</extracomment>
        <translation type="unfinished">Ünvan</translation>
    </message>
    <message>
        <source>Network</source>
        <extracomment>Title of Peers Table column which states the network the peer connected through.</extracomment>
        <translation type="unfinished">Şəbəkə</translation>
    </message>
    </context>
<context>
    <name>RPCConsole</name>
    <message>
        <source>Network</source>
        <translation type="unfinished">Şəbəkə</translation>
    </message>
    <message>
        <source>&amp;Reset</source>
        <translation type="unfinished">&amp;Sıfırla</translation>
    </message>
    <message>
        <source>Node window</source>
        <translation type="unfinished">Qovşaq pəncərəsi</translation>
    </message>
    <message>
        <source>&amp;Copy address</source>
        <extracomment>Context menu action to copy the address of a peer.</extracomment>
        <translation type="unfinished">&amp;Ünvanı kopyalayın</translation>
    </message>
    </context>
<context>
    <name>ReceiveCoinsDialog</name>
    <message>
        <source>&amp;Copy address</source>
        <translation type="unfinished">&amp;Ünvanı kopyalayın</translation>
    </message>
    <message>
        <source>Copy &amp;label</source>
        <translation type="unfinished">&amp;Etiketi kopyalayın</translation>
    </message>
    <message>
        <source>Copy &amp;amount</source>
        <translation type="unfinished">&amp;Məbləği kopyalayın</translation>
    </message>
    </context>
<context>
    <name>ReceiveRequestDialog</name>
    <message>
        <source>Amount:</source>
        <translation type="unfinished">Məbləğ:</translation>
    </message>
    <message>
        <source>Wallet:</source>
        <translation type="unfinished">Cüzdan:</translation>
    </message>
    </context>
<context>
    <name>RecentRequestsTableModel</name>
    <message>
        <source>Date</source>
        <translation type="unfinished">Tarix</translation>
    </message>
    <message>
        <source>Label</source>
        <translation type="unfinished">Etiket</translation>
    </message>
    <message>
        <source>(no label)</source>
        <translation type="unfinished">(etiket yoxdur)</translation>
    </message>
    </context>
<context>
    <name>SendCoinsDialog</name>
    <message>
        <source>Quantity:</source>
        <translation type="unfinished">Miqdar:</translation>
    </message>
    <message>
        <source>Bytes:</source>
        <translation type="unfinished">Baytlar:</translation>
    </message>
    <message>
        <source>Amount:</source>
        <translation type="unfinished">Məbləğ:</translation>
    </message>
    <message>
        <source>Fee:</source>
        <translation type="unfinished">Komissiya:</translation>
    </message>
    <message>
        <source>After Fee:</source>
        <translation type="unfinished">Komissiydan sonra:</translation>
    </message>
    <message>
        <source>Change:</source>
        <translation type="unfinished">Qalıq:</translation>
    </message>
    <message>
        <source>Hide</source>
        <translation type="unfinished">Gizlə</translation>
    </message>
    <message>
        <source>Copy quantity</source>
        <translation type="unfinished">Miqdarı kopyalayın</translation>
    </message>
    <message>
        <source>Copy amount</source>
        <translation type="unfinished">Məbləği kopyalayın</translation>
    </message>
    <message>
        <source>Copy fee</source>
        <translation type="unfinished">Komissiyanı kopyalayın</translation>
    </message>
    <message>
        <source>Copy after fee</source>
        <translation type="unfinished">Komissyadan sonra kopyalayın</translation>
    </message>
    <message>
        <source>Copy bytes</source>
        <translation type="unfinished">Baytları koyalayın</translation>
    </message>
    <message>
        <source>Copy change</source>
        <translation type="unfinished">Dəyişikliyi kopyalayın</translation>
    </message>
    <message>
        <source>or</source>
        <translation type="unfinished">və ya</translation>
    </message>
    <message>
        <source>Total Amount</source>
        <translation type="unfinished">Ümumi Miqdar</translation>
    </message>
    <message numerus="yes">
        <source>Estimated to begin confirmation within %n block(s).</source>
        <translation type="unfinished">
            <numerusform />
            <numerusform />
        </translation>
    </message>
    <message>
        <source>(no label)</source>
        <translation type="unfinished">(etiket yoxdur)</translation>
    </message>
</context>
<context>
    <name>TransactionDesc</name>
    <message>
        <source>Date</source>
        <translation type="unfinished">Tarix</translation>
    </message>
    <message>
        <source>unknown</source>
        <translation type="unfinished">naməlum</translation>
    </message>
    <message numerus="yes">
        <source>matures in %n more block(s)</source>
        <translation type="unfinished">
            <numerusform />
            <numerusform />
        </translation>
    </message>
    <message>
        <source>Amount</source>
        <translation type="unfinished">Məbləğ</translation>
    </message>
    </context>
<context>
    <name>TransactionTableModel</name>
    <message>
        <source>Date</source>
        <translation type="unfinished">Tarix</translation>
    </message>
    <message>
        <source>Label</source>
        <translation type="unfinished">Etiket</translation>
    </message>
    <message>
        <source>(no label)</source>
        <translation type="unfinished">(etiket yoxdur)</translation>
    </message>
    </context>
<context>
    <name>TransactionView</name>
    <message>
        <source>Other</source>
        <translation type="unfinished">Başqa</translation>
    </message>
    <message>
        <source>&amp;Copy address</source>
        <translation type="unfinished">&amp;Ünvanı kopyalayın</translation>
    </message>
    <message>
        <source>Copy &amp;label</source>
        <translation type="unfinished">&amp;Etiketi kopyalayın</translation>
    </message>
    <message>
        <source>Copy &amp;amount</source>
        <translation type="unfinished">&amp;Məbləği kopyalayın</translation>
    </message>
    <message>
        <source>Comma separated file</source>
        <extracomment>Expanded name of the CSV file format. See: https://en.wikipedia.org/wiki/Comma-separated_values.</extracomment>
        <translation type="unfinished">Vergüllə ayrılmış fayl</translation>
    </message>
    <message>
        <source>Confirmed</source>
        <translation type="unfinished">Təsdiqləndi</translation>
    </message>
    <message>
        <source>Date</source>
        <translation type="unfinished">Tarix</translation>
    </message>
    <message>
        <source>Label</source>
        <translation type="unfinished">Etiket</translation>
    </message>
    <message>
        <source>Address</source>
        <translation type="unfinished">Ünvan</translation>
    </message>
    <message>
        <source>Exporting Failed</source>
        <translation type="unfinished">İxrac edilmədi</translation>
    </message>
    </context>
<context>
    <name>WalletFrame</name>
    <message>
        <source>Create a new wallet</source>
        <translation type="unfinished">Yeni cüzdan yaradın</translation>
    </message>
    <message>
        <source>Error</source>
        <translation type="unfinished">Xəta</translation>
    </message>
    </context>
<context>
    <name>WalletModel</name>
    <message>
        <source>default wallet</source>
        <translation type="unfinished">standart cüzdan</translation>
    </message>
</context>
<context>
    <name>WalletView</name>
    <message>
        <source>&amp;Export</source>
        <translation type="unfinished">&amp;İxrac</translation>
    </message>
    <message>
        <source>Export the data in the current tab to a file</source>
        <translation type="unfinished">Hazırki vərəqdəki verilənləri fayla ixrac edin</translation>
    </message>
    <message>
        <source>Wallet Data</source>
        <extracomment>Name of the wallet data file format.</extracomment>
        <translation type="unfinished">Cüzdanı verilənləri</translation>
    </message>
    <message>
        <source>Cancel</source>
        <translation type="unfinished">Ləğv et</translation>
    </message>
</context>
<context>
    <name>bitcoin-core</name>
    <message>
        <source>Warning: Private keys detected in wallet {%s} with disabled private keys</source>
        <translation type="unfinished">Xəbərdarlıq: Gizli açarlar, sıradan çıxarılmış gizli açarlar ilə {%s} pulqabısında aşkarlandı.</translation>
    </message>
    <message>
        <source>Cannot write to data directory '%s'; check permissions.</source>
        <translation type="unfinished">'%s' verilənlər kateqoriyasına yazıla bilmir; icazələri yoxlayın.</translation>
    </message>
    <message>
        <source>Done loading</source>
        <translation type="unfinished">Yükləmə tamamlandı</translation>
    </message>
    <message>
        <source>Insufficient funds</source>
        <translation type="unfinished">Yetərsiz balans</translation>
    </message>
    <message>
        <source>The source code is available from %s.</source>
        <translation type="unfinished">Mənbə kodu %s-dən əldə edilə bilər.</translation>
    </message>
    <message>
        <source>Settings file could not be read</source>
        <translation type="unfinished">Ayarlar faylı oxuna bilmədi</translation>
    </message>
    <message>
        <source>Settings file could not be written</source>
        <translation type="unfinished">Ayarlar faylı yazıla bilmədi</translation>
    </message>
</context>
</TS><|MERGE_RESOLUTION|>--- conflicted
+++ resolved
@@ -2,13 +2,6 @@
 <context>
     <name>AddressBookPage</name>
     <message>
-<<<<<<< HEAD
-        <source>Right-click to edit address or label</source>
-        <translation type="unfinished">Ünvana və ya etiketə düzəliş etmək üçün sağ düyməni klikləyin</translation>
-    </message>
-    <message>
-=======
->>>>>>> 258457a4
         <source>Create a new address</source>
         <translation type="unfinished">Yeni ünvan yaradın</translation>
     </message>
