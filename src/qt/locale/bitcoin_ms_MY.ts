--- conflicted
+++ resolved
@@ -352,11 +352,7 @@
     </message>
     <message>
         <source>&amp;Debug window</source>
-<<<<<<< HEAD
-        <translation>Tetingkap Debug</translation>
-=======
         <translation>Tetingkap windows</translation>
->>>>>>> a68962c4
     </message>
     <message>
         <source>Open debugging and diagnostic console</source>
@@ -396,11 +392,7 @@
     </message>
     <message>
         <source>Sign messages with your Qtum addresses to prove you own them</source>
-<<<<<<< HEAD
-        <translation>Log mesej dengan alamat Qtum anda untuk membuktikan anda memilikinya</translation>
-=======
         <translation>sahkan mesej bersama alamat qtum anda untuk menunjukkan alamat ini anda punya</translation>
->>>>>>> a68962c4
     </message>
     <message>
         <source>Verify messages to ensure they were signed with specified Qtum addresses</source>
