--- conflicted
+++ resolved
@@ -188,13 +188,6 @@
         <translation>Billetera codificada</translation>
     </message>
     <message>
-<<<<<<< HEAD
-        <source>%1 will close now to finish the encryption process. Remember that encrypting your wallet cannot fully protect your qtums from being stolen by malware infecting your computer.</source>
-        <translation>%1 se cerrará para finalizar el proceso de encriptación. Recuerda que encriptar tu billetera no protege completamente a tus qtums de ser robados por virus y malwares en tu computadora.</translation>
-    </message>
-    <message>
-=======
->>>>>>> 9e306671
         <source>IMPORTANT: Any previous backups you have made of your wallet file should be replaced with the newly generated, encrypted wallet file. For security reasons, previous backups of the unencrypted wallet file will become useless as soon as you start using the new, encrypted wallet.</source>
         <translation>IMPORTANTE: Cualquier respaldo anterior que hayas hecho del archivo de tu billetera debe ser reemplazado por el nuevo archivo encriptado que has generado. Por razones de seguridad, todos los respaldos realizados anteriormente serán inutilizables al momento de que utilices tu nueva billetera encriptada.</translation>
     </message>
@@ -363,13 +356,6 @@
     <message>
         <source>Qtum</source>
         <translation>Qtum</translation>
-<<<<<<< HEAD
-    </message>
-    <message>
-        <source>Wallet</source>
-        <translation>Cartera</translation>
-=======
->>>>>>> 9e306671
     </message>
     <message>
         <source>&amp;Send</source>
@@ -482,14 +468,11 @@
     <message>
         <source>Show the %1 help message to get a list with possible Qtum command-line options</source>
         <translation>Mostrar el mensaje de ayuda %1 para obtener una lista de los posibles comandos de Qtum</translation>
-<<<<<<< HEAD
-=======
     </message>
     <message>
         <source>&amp;Window</source>
         <translation>y windows
 </translation>
->>>>>>> 9e306671
     </message>
     <message>
         <source>%1 client</source>
@@ -2047,13 +2030,6 @@
         <translation>Solicitud de pago expirada</translation>
     </message>
     <message>
-<<<<<<< HEAD
-        <source>Pay only the required fee of %1</source>
-        <translation>Pagar únicamente la comisión requerida de %1</translation>
-    </message>
-    <message>
-=======
->>>>>>> 9e306671
         <source>Warning: Invalid Qtum address</source>
         <translation>Peligro: Dirección de Qtum inválida</translation>
     </message>
