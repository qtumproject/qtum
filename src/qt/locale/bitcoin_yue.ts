<TS version="2.1" language="yue">
<context>
    <name>AddressBookPage</name>
    <message>
        <source>Right-click to edit address or label</source>
        <translation type="unfinished">按右擊修改位址或標記</translation>
    </message>
    <message>
        <source>Create a new address</source>
        <translation type="unfinished">新增一個位址</translation>
    </message>
    <message>
        <source>&amp;New</source>
        <translation type="unfinished">新增 &amp;N</translation>
    </message>
    <message>
        <source>Copy the currently selected address to the system clipboard</source>
        <translation type="unfinished">把目前选择的地址复制到系统粘贴板中</translation>
    </message>
    <message>
        <source>&amp;Copy</source>
        <translation type="unfinished">复制(&amp;C)</translation>
    </message>
    <message>
        <source>C&amp;lose</source>
        <translation type="unfinished">关闭(&amp;L)</translation>
    </message>
    <message>
        <source>Delete the currently selected address from the list</source>
        <translation type="unfinished">从列表中删除当前选中的地址</translation>
    </message>
    <message>
        <source>Enter address or label to search</source>
        <translation type="unfinished">输入要搜索的地址或标签</translation>
    </message>
    <message>
        <source>Export the data in the current tab to a file</source>
        <translation type="unfinished">将当前标签页数据导出到文件</translation>
    </message>
    <message>
        <source>&amp;Export</source>
        <translation type="unfinished">导出(E)</translation>
    </message>
    <message>
        <source>&amp;Delete</source>
        <translation type="unfinished">刪除 &amp;D</translation>
    </message>
    <message>
        <source>Choose the address to send coins to</source>
        <translation type="unfinished">选择收款人地址</translation>
    </message>
    <message>
        <source>Choose the address to receive coins with</source>
        <translation type="unfinished">选择接收QTUM地址</translation>
    </message>
    <message>
        <source>C&amp;hoose</source>
        <translation type="unfinished">选择(&amp;H)</translation>
    </message>
    <message>
        <source>These are your Qtum addresses for sending payments. Always check the amount and the receiving address before sending coins.</source>
        <translation type="unfinished">这些是你的QTUM支付地址。在发送之前，一定要核对金额和接收地址。</translation>
    </message>
    <message>
        <source>These are your Qtum addresses for receiving payments. Use the 'Create new receiving address' button in the receive tab to create new addresses.
Signing is only possible with addresses of the type 'legacy'.</source>
        <translation type="unfinished">這些是您的QTUM接收地址。使用“接收”標籤中的“產生新的接收地址”按鈕產生新的地址。只能使用“傳統”類型的地址進行簽名。</translation>
    </message>
    <message>
        <source>&amp;Copy Address</source>
        <translation type="unfinished">复制地址(&amp;C)</translation>
    </message>
    <message>
        <source>Copy &amp;Label</source>
        <translation type="unfinished">复制标签(&amp;L)</translation>
    </message>
    <message>
        <source>&amp;Edit</source>
        <translation type="unfinished">&amp;編輯</translation>
    </message>
    <message>
        <source>Export Address List</source>
        <translation type="unfinished">匯出地址清單</translation>
    </message>
    <message>
        <source>Comma separated file</source>
        <extracomment>Expanded name of the CSV file format. See: https://en.wikipedia.org/wiki/Comma-separated_values.</extracomment>
        <translation type="unfinished">逗號分隔文件</translation>
    </message>
    <message>
        <source>There was an error trying to save the address list to %1. Please try again.</source>
        <extracomment>An error message. %1 is a stand-in argument for the name of the file we attempted to save to.</extracomment>
        <translation type="unfinished">儲存地址列表到 %1 時發生錯誤。請再試一次。</translation>
    </message>
    <message>
        <source>Sending addresses - %1</source>
        <translation type="unfinished">付款地址 - %1</translation>
    </message>
    <message>
        <source>Receiving addresses - %1</source>
        <translation type="unfinished">收款地址 - %1</translation>
    </message>
    <message>
        <source>Exporting Failed</source>
        <translation type="unfinished">导出失败</translation>
    </message>
</context>
<context>
    <name>AddressTableModel</name>
    <message>
        <source>Label</source>
        <translation type="unfinished">标签</translation>
    </message>
    <message>
        <source>Address</source>
        <translation type="unfinished">地址</translation>
    </message>
    <message>
        <source>(no label)</source>
        <translation type="unfinished">(无标签)</translation>
    </message>
</context>
<context>
    <name>AskPassphraseDialog</name>
    <message>
        <source>Passphrase Dialog</source>
        <translation type="unfinished">複雜密碼對話方塊</translation>
    </message>
    <message>
        <source>Enter passphrase</source>
        <translation type="unfinished">請輸入密碼</translation>
    </message>
    <message>
        <source>New passphrase</source>
        <translation type="unfinished">新密碼</translation>
    </message>
    <message>
        <source>Repeat new passphrase</source>
        <translation type="unfinished">重複新密碼</translation>
    </message>
    <message>
        <source>Show passphrase</source>
        <translation type="unfinished">顯示密碼</translation>
    </message>
    <message>
        <source>Encrypt wallet</source>
        <translation type="unfinished">加密钱包</translation>
    </message>
    <message>
        <source>This operation needs your wallet passphrase to unlock the wallet.</source>
        <translation type="unfinished">這個動作需要你的錢包密碼來解鎖錢包。</translation>
    </message>
    <message>
        <source>Change passphrase</source>
        <translation type="unfinished">修改密码</translation>
    </message>
    <message>
        <source>Confirm wallet encryption</source>
        <translation type="unfinished">确认钱包加密</translation>
    </message>
    <message>
        <source>Warning: If you encrypt your wallet and lose your passphrase, you will &lt;b&gt;LOSE ALL OF YOUR QTUMS&lt;/b&gt;!</source>
        <translation type="unfinished">警告: 如果把钱包加密后又忘记密码，你就会从此&lt;b&gt;失去其中所有的QTUM了&lt;/b&gt;！</translation>
    </message>
    <message>
        <source>Are you sure you wish to encrypt your wallet?</source>
        <translation type="unfinished">你确定要把钱包加密吗？</translation>
    </message>
    <message>
        <source>Wallet encrypted</source>
        <translation type="unfinished">钱包加密</translation>
    </message>
    <message>
        <source>Enter the new passphrase for the wallet.&lt;br/&gt;Please use a passphrase of &lt;b&gt;ten or more random characters&lt;/b&gt;, or &lt;b&gt;eight or more words&lt;/b&gt;.</source>
        <translation type="unfinished">输入钱包的新密码，&lt;br/&gt;请使用&lt;b&gt;10个或以上随机字符的密码&lt;/b&gt;，&lt;b&gt;或者8个以上的复杂单词&lt;/b&gt;。</translation>
    </message>
    <message>
        <source>Enter the old passphrase and new passphrase for the wallet.</source>
        <translation type="unfinished">输入钱包的旧密码和新密码。</translation>
    </message>
    <message>
        <source>Remember that encrypting your wallet cannot fully protect your qtums from being stolen by malware infecting your computer.</source>
        <translation type="unfinished">請記得, 即使將錢包加密, 也不能完全防止因惡意軟體入侵, 而導致位元幣被偷.</translation>
    </message>
    <message>
        <source>Wallet to be encrypted</source>
        <translation type="unfinished">加密钱包</translation>
    </message>
    <message>
        <source>Your wallet is about to be encrypted. </source>
        <translation type="unfinished">您的钱包将要被加密。</translation>
    </message>
    <message>
        <source>Your wallet is now encrypted. </source>
        <translation type="unfinished">你的钱包现在被加密了。</translation>
    </message>
    <message>
        <source>IMPORTANT: Any previous backups you have made of your wallet file should be replaced with the newly generated, encrypted wallet file. For security reasons, previous backups of the unencrypted wallet file will become useless as soon as you start using the new, encrypted wallet.</source>
        <translation type="unfinished">重要提示:您之前对钱包文件所做的任何备份都应该替换为新生成的加密钱包文件。出于安全原因，一旦开始使用新的加密钱包，以前未加密钱包文件的备份就会失效。</translation>
    </message>
    <message>
        <source>Wallet encryption failed</source>
        <translation type="unfinished">钱包加密失败</translation>
    </message>
    <message>
        <source>Wallet encryption failed due to an internal error. Your wallet was not encrypted.</source>
        <translation type="unfinished">因為內部錯誤導致錢包加密失敗。你的錢包還是沒加密。</translation>
    </message>
    <message>
        <source>The supplied passphrases do not match.</source>
        <translation type="unfinished">提供的密碼不一樣。</translation>
    </message>
    <message>
        <source>Wallet unlock failed</source>
        <translation type="unfinished">钱包解锁失败</translation>
    </message>
    <message>
        <source>The passphrase entered for the wallet decryption was incorrect.</source>
        <translation type="unfinished">钱包解密输入的密码不正确。</translation>
    </message>
    <message>
        <source>The passphrase entered for the wallet decryption is incorrect. It contains a null character (ie - a zero byte). If the passphrase was set with a version of this software prior to 25.0, please try again with only the characters up to — but not including — the first null character. If this is successful, please set a new passphrase to avoid this issue in the future.</source>
        <translation type="unfinished">输入的密码有误，无法解密钱包。输入的密码中包含空字符（例如，一个值为零的字节）。如果密码是在此软件早于25.0的版本上设置的，请只输入密码中首个空字符（不包括空字符本身）之前的部分来再尝试一次。如果这样可以成功解密，为避免未来出现问题，请设置一个新的密码。</translation>
    </message>
    <message>
        <source>Wallet passphrase was successfully changed.</source>
        <translation type="unfinished">钱包密码更改成功。</translation>
    </message>
    <message>
        <source>Passphrase change failed</source>
        <translation type="unfinished">修改密码失败</translation>
    </message>
    <message>
        <source>The old passphrase entered for the wallet decryption is incorrect. It contains a null character (ie - a zero byte). If the passphrase was set with a version of this software prior to 25.0, please try again with only the characters up to — but not including — the first null character.</source>
        <translation type="unfinished">输入的旧密码有误，无法解密钱包。输入的密码中包含空字符（例如，一个值为零的字节）。如果密码是在此软件早于25.0的版本上设置的，请只输入密码中首个空字符（不包括空字符本身）之前的部分来再尝试一次。</translation>
    </message>
    <message>
        <source>Warning: The Caps Lock key is on!</source>
        <translation type="unfinished">警告: Caps Lock 已啟用！</translation>
    </message>
</context>
<context>
    <name>BanTableModel</name>
    <message>
        <source>IP/Netmask</source>
        <translation type="unfinished">IP/子网掩码</translation>
    </message>
    <message>
        <source>Banned Until</source>
        <translation type="unfinished">封鎖至</translation>
    </message>
</context>
<context>
    <name>BitcoinApplication</name>
    <message>
        <source>Settings file %1 might be corrupt or invalid.</source>
        <translation type="unfinished">设置文件%1可能已损坏或无效。</translation>
    </message>
    <message>
        <source>Runaway exception</source>
        <translation type="unfinished">未捕获的异常</translation>
    </message>
    <message>
        <source>Internal error</source>
        <translation type="unfinished">內部錯誤</translation>
    </message>
    <message>
        <source>An internal error occurred. %1 will attempt to continue safely. This is an unexpected bug which can be reported as described below.</source>
        <translation type="unfinished">發生了內部錯誤%1 將嘗試安全地繼續。 這是一個意外錯誤，可以按如下所述進行報告。</translation>
    </message>
</context>
<context>
    <name>QObject</name>
    <message>
        <source>Do you want to reset settings to default values, or to abort without making changes?</source>
        <extracomment>Explanatory text shown on startup when the settings file cannot be read. Prompts user to make a choice between resetting or aborting.</extracomment>
        <translation type="unfinished">要将设置重置为默认值，还是不做任何更改就中止?</translation>
    </message>
    <message>
        <source>A fatal error occurred. Check that settings file is writable, or try running with -nosettings.</source>
        <extracomment>Explanatory text shown on startup when the settings file could not be written. Prompts user to check that we have the ability to write to the file. Explains that the user has the option of running without a settings file.</extracomment>
        <translation type="unfinished">出现致命错误。请检查设置文件是否可写，或者尝试带 -nosettings 参数运行。</translation>
    </message>
    <message>
        <source>Error: %1</source>
        <translation type="unfinished">錯誤: %1</translation>
    </message>
    <message>
        <source>%1 didn't yet exit safely…</source>
        <translation type="unfinished">%1尚未安全退出…</translation>
    </message>
    <message>
        <source>unknown</source>
        <translation type="unfinished">未知</translation>
    </message>
    <message>
        <source>Amount</source>
        <translation type="unfinished">金额</translation>
    </message>
    <message>
        <source>Inbound</source>
        <extracomment>An inbound connection from a peer. An inbound connection is a connection initiated by a peer.</extracomment>
        <translation type="unfinished">進來</translation>
    </message>
    <message>
        <source>Block Relay</source>
        <extracomment>Peer connection type that relays network information about blocks and not transactions or addresses.</extracomment>
        <translation type="unfinished">区块转发</translation>
    </message>
    <message>
        <source>Manual</source>
        <extracomment>Peer connection type established manually through one of several methods.</extracomment>
        <translation type="unfinished">手册</translation>
    </message>
    <message>
        <source>%1 h</source>
        <translation type="unfinished">%1 小时</translation>
    </message>
    <message>
        <source>%1 m</source>
        <translation type="unfinished">%1 分</translation>
    </message>
    <message>
        <source>N/A</source>
        <translation type="unfinished">未知</translation>
    </message>
    <message>
        <source>%1 ms</source>
        <translation type="unfinished">%1 毫秒</translation>
    </message>
    <message numerus="yes">
        <source>%n second(s)</source>
        <translation type="unfinished">
            <numerusform>%n秒</numerusform>
        </translation>
    </message>
    <message numerus="yes">
        <source>%n minute(s)</source>
        <translation type="unfinished">
            <numerusform>%n分钟</numerusform>
        </translation>
    </message>
    <message numerus="yes">
        <source>%n hour(s)</source>
        <translation type="unfinished">
            <numerusform>%n 小时</numerusform>
        </translation>
    </message>
    <message numerus="yes">
        <source>%n day(s)</source>
        <translation type="unfinished">
            <numerusform>%n 天</numerusform>
        </translation>
    </message>
    <message numerus="yes">
        <source>%n week(s)</source>
        <translation type="unfinished">
            <numerusform>%n 周</numerusform>
        </translation>
    </message>
    <message>
        <source>%1 and %2</source>
        <translation type="unfinished">%1又 %2</translation>
    </message>
    <message numerus="yes">
        <source>%n year(s)</source>
        <translation type="unfinished">
            <numerusform>%n年</numerusform>
        </translation>
    </message>
    <message>
        <source>%1 B</source>
        <translation type="unfinished">%1 B (位元組)</translation>
    </message>
    <message>
        <source>%1 MB</source>
        <translation type="unfinished">%1 MB (百萬位元組)</translation>
    </message>
    <message>
        <source>%1 GB</source>
        <translation type="unfinished">%1 GB (十億位元組)</translation>
    </message>
</context>
<context>
    <name>BitcoinGUI</name>
    <message>
        <source>&amp;Overview</source>
        <translation type="unfinished">概况(&amp;O)</translation>
    </message>
    <message>
        <source>Show general overview of wallet</source>
        <translation type="unfinished">显示钱包概况</translation>
    </message>
    <message>
        <source>&amp;Transactions</source>
        <translation type="unfinished">交易记录(&amp;T)</translation>
    </message>
    <message>
        <source>Browse transaction history</source>
        <translation type="unfinished">浏览交易历史</translation>
    </message>
    <message>
        <source>E&amp;xit</source>
        <translation type="unfinished">退出(&amp;X)</translation>
    </message>
    <message>
        <source>Quit application</source>
        <translation type="unfinished">退出程序</translation>
    </message>
    <message>
        <source>&amp;About %1</source>
        <translation type="unfinished">关于 %1 (&amp;A)</translation>
    </message>
    <message>
        <source>Show information about %1</source>
        <translation type="unfinished">显示 %1 的相关信息</translation>
    </message>
    <message>
        <source>About &amp;Qt</source>
        <translation type="unfinished">关于 &amp;Qt</translation>
    </message>
    <message>
        <source>Show information about Qt</source>
        <translation type="unfinished">显示 Qt 相关信息</translation>
    </message>
    <message>
        <source>Modify configuration options for %1</source>
        <translation type="unfinished">修改%1的配置选项</translation>
    </message>
    <message>
        <source>Create a new wallet</source>
        <translation type="unfinished">创建一个新的钱包</translation>
    </message>
    <message>
        <source>&amp;Minimize</source>
        <translation type="unfinished">最小化</translation>
    </message>
    <message>
        <source>Wallet:</source>
        <translation type="unfinished">钱包:</translation>
    </message>
    <message>
        <source>Network activity disabled.</source>
        <extracomment>A substring of the tooltip.</extracomment>
        <translation type="unfinished">网络活动已禁用。</translation>
    </message>
    <message>
        <source>Proxy is &lt;b&gt;enabled&lt;/b&gt;: %1</source>
        <translation type="unfinished">代理服务器已&lt;b&gt;启用&lt;/b&gt;: %1</translation>
    </message>
    <message>
        <source>Send coins to a Qtum address</source>
        <translation type="unfinished">向一个QTUM地址发币</translation>
    </message>
    <message>
        <source>Backup wallet to another location</source>
        <translation type="unfinished">备份钱包到其他位置</translation>
    </message>
    <message>
        <source>Change the passphrase used for wallet encryption</source>
        <translation type="unfinished">修改钱包加密密码</translation>
    </message>
    <message>
        <source>&amp;Send</source>
        <translation type="unfinished">发送(&amp;S)</translation>
    </message>
    <message>
        <source>&amp;Receive</source>
        <translation type="unfinished">接收(&amp;R)</translation>
    </message>
    <message>
        <source>&amp;Options…</source>
        <translation type="unfinished">选项(&amp;O)</translation>
    </message>
    <message>
        <source>&amp;Encrypt Wallet…</source>
        <translation type="unfinished">加密钱包(&amp;E)</translation>
    </message>
    <message>
        <source>Encrypt the private keys that belong to your wallet</source>
        <translation type="unfinished">把你钱包中的私钥加密</translation>
    </message>
    <message>
        <source>&amp;Backup Wallet…</source>
        <translation type="unfinished">备份钱包(&amp;B)</translation>
    </message>
    <message>
        <source>&amp;Change Passphrase…</source>
        <translation type="unfinished">修改密码(&amp;C)</translation>
    </message>
    <message>
        <source>Sign &amp;message…</source>
        <translation type="unfinished">签名消息(&amp;M)</translation>
    </message>
    <message>
        <source>Sign messages with your Qtum addresses to prove you own them</source>
        <translation type="unfinished">用QTUM地址关联的私钥为消息签名，以证明您拥有这个QTUM地址</translation>
    </message>
    <message>
        <source>&amp;Verify message…</source>
        <translation type="unfinished">验证消息(&amp;V)</translation>
    </message>
    <message>
        <source>Verify messages to ensure they were signed with specified Qtum addresses</source>
        <translation type="unfinished">校验消息，确保该消息是由指定的QTUM地址所有者签名的</translation>
    </message>
    <message>
        <source>&amp;Load PSBT from file…</source>
        <translation type="unfinished">从文件加载PSBT(&amp;L)...</translation>
    </message>
    <message>
        <source>Open &amp;URI…</source>
        <translation type="unfinished">打开&amp;URI...</translation>
    </message>
    <message>
        <source>Close Wallet…</source>
        <translation type="unfinished">关闭钱包...</translation>
    </message>
    <message>
        <source>Create Wallet…</source>
        <translation type="unfinished">创建钱包...</translation>
    </message>
    <message>
        <source>Close All Wallets…</source>
        <translation type="unfinished">关闭所有钱包...</translation>
    </message>
    <message>
        <source>&amp;File</source>
        <translation type="unfinished">文件(&amp;F)</translation>
    </message>
    <message>
        <source>&amp;Settings</source>
        <translation type="unfinished">设置(&amp;S)</translation>
    </message>
    <message>
        <source>&amp;Help</source>
        <translation type="unfinished">帮助(&amp;H)</translation>
    </message>
    <message>
        <source>Tabs toolbar</source>
        <translation type="unfinished">标签页工具栏</translation>
    </message>
    <message>
        <source>Syncing Headers (%1%)…</source>
        <translation type="unfinished">同步区块头 (%1%)…</translation>
    </message>
    <message>
        <source>Synchronizing with network…</source>
        <translation type="unfinished">与网络同步...</translation>
    </message>
    <message>
        <source>Indexing blocks on disk…</source>
        <translation type="unfinished">对磁盘上的区块进行索引...</translation>
    </message>
    <message>
        <source>Processing blocks on disk…</source>
        <translation type="unfinished">处理磁盘上的区块...</translation>
    </message>
    <message>
        <source>Connecting to peers…</source>
        <translation type="unfinished">连到同行...</translation>
    </message>
    <message numerus="yes">
        <source>Processed %n block(s) of transaction history.</source>
        <translation type="unfinished">
            <numerusform>已處裡%n個區塊的交易紀錄</numerusform>
        </translation>
    </message>
    <message>
        <source>Catching up…</source>
        <translation type="unfinished">赶上...</translation>
    </message>
    <message>
        <source>Load Partially Signed Qtum Transaction</source>
        <translation type="unfinished">加载部分签名QTUM交易（PSBT）</translation>
    </message>
    <message>
        <source>Load PSBT from &amp;clipboard…</source>
        <translation type="unfinished">從剪貼簿載入PSBT</translation>
    </message>
    <message>
        <source>Load Partially Signed Qtum Transaction from clipboard</source>
        <translation type="unfinished">从剪贴板中加载部分签名QTUM交易（PSBT）</translation>
    </message>
    <message>
        <source>Node window</source>
        <translation type="unfinished">节点窗口</translation>
    </message>
    <message>
        <source>Open node debugging and diagnostic console</source>
        <translation type="unfinished">打开节点调试与诊断控制台</translation>
    </message>
    <message>
        <source>&amp;Sending addresses</source>
        <translation type="unfinished">付款地址(&amp;S)</translation>
    </message>
    <message>
        <source>&amp;Receiving addresses</source>
        <translation type="unfinished">收款地址(&amp;R)</translation>
    </message>
    <message>
        <source>Open a qtum: URI</source>
        <translation type="unfinished">打开qtum:开头的URI</translation>
    </message>
    <message>
        <source>Open Wallet</source>
        <translation type="unfinished">打开钱包</translation>
    </message>
    <message>
        <source>Open a wallet</source>
        <translation type="unfinished">打开一个钱包</translation>
    </message>
    <message>
        <source>Close wallet</source>
        <translation type="unfinished">卸载钱包</translation>
    </message>
    <message>
        <source>Restore Wallet…</source>
        <extracomment>Name of the menu item that restores wallet from a backup file.</extracomment>
        <translation type="unfinished">恢復錢包...</translation>
    </message>
    <message>
        <source>Restore a wallet from a backup file</source>
        <extracomment>Status tip for Restore Wallet menu item</extracomment>
        <translation type="unfinished">從備份檔案中恢復錢包</translation>
    </message>
    <message>
        <source>Close all wallets</source>
        <translation type="unfinished">关闭所有钱包</translation>
    </message>
    <message>
        <source>Migrate Wallet</source>
        <translation type="unfinished">迁移钱包</translation>
    </message>
    <message>
        <source>Migrate a wallet</source>
        <translation type="unfinished">迁移一个钱包</translation>
    </message>
    <message>
        <source>Show the %1 help message to get a list with possible Qtum command-line options</source>
        <translation type="unfinished">显示 %1 帮助信息，获取可用命令行选项列表</translation>
    </message>
    <message>
        <source>&amp;Mask values</source>
        <translation type="unfinished">遮住数值(&amp;M)</translation>
    </message>
    <message>
        <source>Mask the values in the Overview tab</source>
        <translation type="unfinished">在“概况”标签页中不明文显示数值、只显示掩码</translation>
    </message>
    <message>
        <source>default wallet</source>
        <translation type="unfinished">默认钱包</translation>
    </message>
    <message>
        <source>No wallets available</source>
        <translation type="unfinished">没有可用的钱包</translation>
    </message>
    <message>
        <source>Wallet Data</source>
        <extracomment>Name of the wallet data file format.</extracomment>
        <translation type="unfinished">錢包資料</translation>
    </message>
    <message>
        <source>Load Wallet Backup</source>
        <extracomment>The title for Restore Wallet File Windows</extracomment>
        <translation type="unfinished">載入錢包備份</translation>
    </message>
    <message>
        <source>Restore Wallet</source>
        <extracomment>Title of pop-up window shown when the user is attempting to restore a wallet.</extracomment>
        <translation type="unfinished">恢復錢包</translation>
    </message>
    <message>
        <source>Wallet Name</source>
        <extracomment>Label of the input field where the name of the wallet is entered.</extracomment>
        <translation type="unfinished">钱包名称</translation>
    </message>
    <message>
        <source>&amp;Window</source>
        <translation type="unfinished">窗口(&amp;W)</translation>
    </message>
    <message>
        <source>Zoom</source>
        <translation type="unfinished">缩放</translation>
    </message>
    <message>
        <source>Main Window</source>
        <translation type="unfinished">主窗口</translation>
    </message>
    <message>
        <source>%1 client</source>
        <translation type="unfinished">%1 客户端</translation>
    </message>
    <message>
        <source>&amp;Hide</source>
        <translation type="unfinished">隐藏(&amp;H)</translation>
    </message>
    <message>
        <source>S&amp;how</source>
        <translation type="unfinished">&amp;顯示</translation>
    </message>
    <message numerus="yes">
        <source>%n active connection(s) to Qtum network.</source>
        <extracomment>A substring of the tooltip.</extracomment>
        <translation type="unfinished">
<<<<<<< HEAD
            <numerusform>%n active connection(s) to Qtum network.</numerusform>
=======
            <numerusform />
>>>>>>> 0b4aa31c
        </translation>
    </message>
    <message>
        <source>Click for more actions.</source>
        <extracomment>A substring of the tooltip. "More actions" are available via the context menu.</extracomment>
        <translation type="unfinished">点击查看更多操作。</translation>
    </message>
    <message>
        <source>Show Peers tab</source>
        <extracomment>A context menu item. The "Peers tab" is an element of the "Node window".</extracomment>
        <translation type="unfinished">显示节点标签</translation>
    </message>
    <message>
        <source>Disable network activity</source>
        <extracomment>A context menu item.</extracomment>
        <translation type="unfinished">禁用网络活动</translation>
    </message>
    <message>
        <source>Enable network activity</source>
        <extracomment>A context menu item. The network activity was disabled previously.</extracomment>
        <translation type="unfinished">启用网络活动</translation>
    </message>
    <message>
        <source>Pre-syncing Headers (%1%)…</source>
        <translation type="unfinished">預先同步標頭(%1%)</translation>
    </message>
    <message>
        <source>Error creating wallet</source>
        <translation type="unfinished">创建钱包时出错</translation>
    </message>
    <message>
        <source>Cannot create new wallet, the software was compiled without sqlite support (required for descriptor wallets)</source>
        <translation type="unfinished">无法创建新钱包，软件编译时未启用SQLite支持（输出描述符钱包需要它）</translation>
    </message>
    <message>
        <source>Error: %1</source>
        <translation type="unfinished">錯誤: %1</translation>
    </message>
    <message>
        <source>Warning: %1</source>
        <translation type="unfinished">警告: %1</translation>
    </message>
    <message>
        <source>Amount: %1
</source>
        <translation type="unfinished">金額: %1
</translation>
    </message>
    <message>
        <source>Type: %1
</source>
        <translation type="unfinished">種類: %1
</translation>
    </message>
    <message>
        <source>Label: %1
</source>
        <translation type="unfinished">標記: %1
</translation>
    </message>
    <message>
        <source>Address: %1
</source>
        <translation type="unfinished">地址: %1
</translation>
    </message>
    <message>
        <source>Sent transaction</source>
        <translation type="unfinished">送出交易</translation>
    </message>
    <message>
        <source>Incoming transaction</source>
        <translation type="unfinished">收款交易</translation>
    </message>
    <message>
        <source>HD key generation is &lt;b&gt;enabled&lt;/b&gt;</source>
        <translation type="unfinished">產生 HD 金鑰&lt;b&gt;已經啟用&lt;/b&gt;</translation>
    </message>
    <message>
        <source>HD key generation is &lt;b&gt;disabled&lt;/b&gt;</source>
        <translation type="unfinished">HD密钥生成&lt;b&gt;禁用&lt;/b&gt;</translation>
    </message>
    <message>
        <source>Private key &lt;b&gt;disabled&lt;/b&gt;</source>
        <translation type="unfinished">私钥&lt;b&gt;禁用&lt;/b&gt;</translation>
    </message>
    <message>
        <source>Wallet is &lt;b&gt;encrypted&lt;/b&gt; and currently &lt;b&gt;unlocked&lt;/b&gt;</source>
        <translation type="unfinished">錢包&lt;b&gt;已加密&lt;/b&gt;並且&lt;b&gt;解鎖中&lt;/b&gt;</translation>
    </message>
    <message>
        <source>Wallet is &lt;b&gt;encrypted&lt;/b&gt; and currently &lt;b&gt;locked&lt;/b&gt;</source>
        <translation type="unfinished">錢包已加密並且上鎖中</translation>
    </message>
    <message>
        <source>Original message:</source>
        <translation type="unfinished">原消息:</translation>
    </message>
</context>
<context>
    <name>UnitDisplayStatusBarControl</name>
    <message>
        <source>Unit to show amounts in. Click to select another unit.</source>
        <translation type="unfinished">金额单位。单击选择别的单位。</translation>
    </message>
</context>
<context>
    <name>CoinControlDialog</name>
    <message>
        <source>Coin Selection</source>
        <translation type="unfinished">手动选币</translation>
    </message>
    <message>
        <source>Quantity:</source>
        <translation type="unfinished">數量：</translation>
    </message>
    <message>
        <source>Bytes:</source>
        <translation type="unfinished">位元組:</translation>
    </message>
    <message>
        <source>Amount:</source>
        <translation type="unfinished">金额:</translation>
    </message>
    <message>
        <source>Fee:</source>
        <translation type="unfinished">费用:</translation>
    </message>
    <message>
        <source>After Fee:</source>
        <translation type="unfinished">計費後金額:</translation>
    </message>
    <message>
        <source>(un)select all</source>
        <translation type="unfinished">(取消)全部選擇</translation>
    </message>
    <message>
        <source>Tree mode</source>
        <translation type="unfinished">树状模式</translation>
    </message>
    <message>
        <source>List mode</source>
        <translation type="unfinished">列表模式</translation>
    </message>
    <message>
        <source>Amount</source>
        <translation type="unfinished">金额</translation>
    </message>
    <message>
        <source>Received with label</source>
        <translation type="unfinished">已收款，有標籤</translation>
    </message>
    <message>
        <source>Received with address</source>
        <translation type="unfinished">收款地址</translation>
    </message>
    <message>
        <source>Date</source>
        <translation type="unfinished">日期</translation>
    </message>
    <message>
        <source>Copy amount</source>
        <translation type="unfinished">复制金额</translation>
    </message>
    <message>
        <source>&amp;Copy address</source>
        <translation type="unfinished">复制地址(&amp;C)</translation>
    </message>
    <message>
        <source>Copy &amp;label</source>
        <translation type="unfinished">复制标签(&amp;L)</translation>
    </message>
    <message>
        <source>Copy &amp;amount</source>
        <translation type="unfinished">复制和数量</translation>
    </message>
    <message>
        <source>Copy transaction &amp;ID and output index</source>
        <translation type="unfinished">複製交易&amp;ID與輸出序號</translation>
    </message>
    <message>
        <source>L&amp;ock unspent</source>
        <translation type="unfinished">锁定未花费(&amp;O)</translation>
    </message>
    <message>
        <source>&amp;Unlock unspent</source>
        <translation type="unfinished">解鎖未花費的</translation>
    </message>
    <message>
        <source>Copy quantity</source>
        <translation type="unfinished">复制数目</translation>
    </message>
    <message>
        <source>Copy fee</source>
        <translation type="unfinished">複製手續費</translation>
    </message>
    <message>
        <source>Copy after fee</source>
        <translation type="unfinished">複製計費後金額</translation>
    </message>
    <message>
        <source>Copy bytes</source>
        <translation type="unfinished">复制字节数</translation>
    </message>
    <message>
        <source>Copy change</source>
        <translation type="unfinished">複製找零金額</translation>
    </message>
    <message>
        <source>(%1 locked)</source>
        <translation type="unfinished">(%1已锁定)</translation>
    </message>
    <message>
        <source>Can vary +/- %1 satoshi(s) per input.</source>
        <translation type="unfinished">每个输入可能有 +/- %1 聪 (satoshi) 的误差。</translation>
    </message>
    <message>
        <source>(no label)</source>
        <translation type="unfinished">(无标签)</translation>
    </message>
    <message>
        <source>change from %1 (%2)</source>
        <translation type="unfinished">找零來自於 %1 (%2)</translation>
    </message>
    </context>
<context>
    <name>CreateWalletActivity</name>
    <message>
        <source>Create Wallet</source>
        <extracomment>Title of window indicating the progress of creation of a new wallet.</extracomment>
        <translation type="unfinished">新增錢包</translation>
    </message>
    <message>
        <source>Creating Wallet &lt;b&gt;%1&lt;/b&gt;…</source>
        <extracomment>Descriptive text of the create wallet progress window which indicates to the user which wallet is currently being created.</extracomment>
        <translation type="unfinished">正在創建錢包&lt;b&gt;%1&lt;/b&gt;...</translation>
    </message>
    <message>
        <source>Create wallet failed</source>
        <translation type="unfinished">創建錢包失敗&lt;br&gt;</translation>
    </message>
    <message>
        <source>Create wallet warning</source>
        <translation type="unfinished">產生錢包警告:</translation>
    </message>
    <message>
        <source>Can't list signers</source>
        <translation type="unfinished">無法列出簽名器</translation>
    </message>
    <message>
        <source>Too many external signers found</source>
        <translation type="unfinished">偵測到的外接簽名器過多</translation>
    </message>
</context>
<context>
    <name>MigrateWalletActivity</name>
    <message>
        <source>Migrate wallet</source>
        <translation type="unfinished">迁移钱包</translation>
    </message>
    <message>
        <source>Are you sure you wish to migrate the wallet &lt;i&gt;%1&lt;/i&gt;?</source>
        <translation type="unfinished">您确定想要迁移钱包&lt;i&gt;%1&lt;/i&gt;吗？</translation>
    </message>
    <message>
        <source>Migrating the wallet will convert this wallet to one or more descriptor wallets. A new wallet backup will need to be made.
If this wallet contains any watchonly scripts, a new wallet will be created which contains those watchonly scripts.
If this wallet contains any solvable but not watched scripts, a different and new wallet will be created which contains those scripts.

The migration process will create a backup of the wallet before migrating. This backup file will be named &lt;wallet name&gt;-&lt;timestamp&gt;.legacy.bak and can be found in the directory for this wallet. In the event of an incorrect migration, the backup can be restored with the "Restore Wallet" functionality.</source>
        <translation type="unfinished">迁移钱包将会把这个钱包转换成一个或多个输出描述符钱包。将会需要创建一个新的钱包备份。
如果这个钱包包含仅观察脚本，将会创建包含那些仅观察脚本的新钱包。
如果这个钱包包含可解但又未被监视的脚本，将会创建一个不同的钱包以包含那些脚本。

迁移过程开始前将会创建一个钱包备份。备份文件将会被命名为 &lt;wallet name&gt;-&lt;timestamp&gt;.legacy.bak 然后被保存在该钱包所在目录下。如果迁移过程出错，可以使用“恢复钱包”功能恢复备份。</translation>
    </message>
    <message>
        <source>Migrate Wallet</source>
        <translation type="unfinished">迁移钱包</translation>
    </message>
    <message>
        <source>Migrating Wallet &lt;b&gt;%1&lt;/b&gt;…</source>
        <translation type="unfinished">迁移钱包 &lt;b&gt;%1&lt;/b&gt;...</translation>
    </message>
    <message>
        <source>The wallet '%1' was migrated successfully.</source>
        <translation type="unfinished">已成功迁移钱包 '%1' 。</translation>
    </message>
    <message>
        <source> Watchonly scripts have been migrated to a new wallet named '%1'.</source>
        <translation type="unfinished">仅观察脚本已被迁移至名为 '%1' 的新钱包中。</translation>
    </message>
    <message>
        <source> Solvable but not watched scripts have been migrated to a new wallet named '%1'.</source>
        <translation type="unfinished"> 可解但又未被监视的脚本已被迁移至名为 '%1' 的新钱包中。</translation>
    </message>
    <message>
        <source>Migration failed</source>
        <translation type="unfinished">迁移失败</translation>
    </message>
    <message>
        <source>Migration Successful</source>
        <translation type="unfinished">迁移成功</translation>
    </message>
</context>
<context>
    <name>OpenWalletActivity</name>
    <message>
        <source>Open wallet failed</source>
        <translation type="unfinished">打開錢包失敗</translation>
    </message>
    <message>
        <source>Open wallet warning</source>
        <translation type="unfinished">打開錢包警告</translation>
    </message>
    <message>
        <source>default wallet</source>
        <translation type="unfinished">默认钱包</translation>
    </message>
    <message>
        <source>Open Wallet</source>
        <extracomment>Title of window indicating the progress of opening of a wallet.</extracomment>
        <translation type="unfinished">打开钱包</translation>
    </message>
    </context>
<context>
    <name>RestoreWalletActivity</name>
    <message>
        <source>Restore Wallet</source>
        <extracomment>Title of progress window which is displayed when wallets are being restored.</extracomment>
        <translation type="unfinished">恢復錢包</translation>
    </message>
    <message>
        <source>Restoring Wallet &lt;b&gt;%1&lt;/b&gt;…</source>
        <extracomment>Descriptive text of the restore wallets progress window which indicates to the user that wallets are currently being restored.</extracomment>
        <translation type="unfinished">正在恢復錢包&lt;b&gt;%1&lt;/b&gt;...</translation>
    </message>
    <message>
        <source>Restore wallet failed</source>
        <extracomment>Title of message box which is displayed when the wallet could not be restored.</extracomment>
        <translation type="unfinished">恢復錢包失敗</translation>
    </message>
    <message>
        <source>Restore wallet warning</source>
        <extracomment>Title of message box which is displayed when the wallet is restored with some warning.</extracomment>
        <translation type="unfinished">恢復錢包警告</translation>
    </message>
    <message>
        <source>Restore wallet message</source>
        <extracomment>Title of message box which is displayed when the wallet is successfully restored.</extracomment>
        <translation type="unfinished">恢復錢包訊息</translation>
    </message>
</context>
<context>
    <name>WalletController</name>
    <message>
        <source>Close wallet</source>
        <translation type="unfinished">卸载钱包</translation>
    </message>
    <message>
        <source>Close all wallets</source>
        <translation type="unfinished">关闭所有钱包</translation>
    </message>
    </context>
<context>
    <name>CreateWalletDialog</name>
    <message>
        <source>Create Wallet</source>
        <translation type="unfinished">新增錢包</translation>
    </message>
    <message>
        <source>You are one step away from creating your new wallet!</source>
        <translation type="unfinished">距离创建您的新钱包只有一步之遥了！</translation>
    </message>
    <message>
        <source>Please provide a name and, if desired, enable any advanced options</source>
        <translation type="unfinished">请指定一个名字，如果需要的话还可以启用高级选项</translation>
    </message>
    <message>
        <source>Wallet Name</source>
        <translation type="unfinished">钱包名称</translation>
    </message>
    <message>
        <source>Wallet</source>
        <translation type="unfinished">錢包</translation>
    </message>
    <message>
        <source>Encrypt the wallet. The wallet will be encrypted with a passphrase of your choice.</source>
        <translation type="unfinished">加密錢包。 錢包將使用您選擇的密碼進行加密。</translation>
    </message>
    <message>
        <source>Disable private keys for this wallet. Wallets with private keys disabled will have no private keys and cannot have an HD seed or imported private keys. This is ideal for watch-only wallets.</source>
        <translation type="unfinished">禁用此錢包的私鑰。取消了私鑰的錢包將沒有私鑰，並且不能有HD種子或匯入的私鑰。這是只能看的錢包的理想選擇。</translation>
    </message>
    <message>
        <source>Make a blank wallet. Blank wallets do not initially have private keys or scripts. Private keys and addresses can be imported, or an HD seed can be set, at a later time.</source>
        <translation type="unfinished">製作一個空白的錢包。空白錢包最初沒有私鑰或腳本。以後可以匯入私鑰和地址，或者可以設定HD種子。</translation>
    </message>
    <message>
        <source>Make Blank Wallet</source>
        <translation type="unfinished">製作空白錢包</translation>
    </message>
    </context>
<context>
    <name>EditAddressDialog</name>
    <message>
        <source>The address associated with this address list entry. This can only be modified for sending addresses.</source>
        <translation type="unfinished">跟這個地址清單關聯的地址。只有發送地址能被修改。</translation>
    </message>
    <message>
        <source>Edit receiving address</source>
        <translation type="unfinished">編輯接收地址</translation>
    </message>
    <message>
        <source>Edit sending address</source>
        <translation type="unfinished">编辑付款地址</translation>
    </message>
    <message>
        <source>New key generation failed.</source>
        <translation type="unfinished">產生新的密鑰失敗了。</translation>
    </message>
</context>
<context>
    <name>FreespaceChecker</name>
    <message>
        <source>A new data directory will be created.</source>
        <translation type="unfinished">就要產生新的資料目錄。</translation>
    </message>
    <message>
        <source>Directory already exists. Add %1 if you intend to create a new directory here.</source>
        <translation type="unfinished">已經有這個目錄了。如果你要在裡面造出新的目錄的話，請加上 %1.</translation>
    </message>
    </context>
<context>
    <name>Intro</name>
    <message numerus="yes">
        <source>%n GB of space available</source>
        <translation type="unfinished">
            <numerusform>%nGB可用</numerusform>
        </translation>
    </message>
    <message numerus="yes">
        <source>(of %n GB needed)</source>
        <translation type="unfinished">
            <numerusform>(需要 %n GB)</numerusform>
        </translation>
    </message>
    <message numerus="yes">
        <source>(%n GB needed for full chain)</source>
        <translation type="unfinished">
            <numerusform>（完整區塊鏈需要％n GB）</numerusform>
        </translation>
    </message>
    <message>
        <source>Choose data directory</source>
        <translation type="unfinished">选择数据目录</translation>
    </message>
    <message>
        <source>At least %1 GB of data will be stored in this directory, and it will grow over time.</source>
        <translation type="unfinished">此目录中至少会保存 %1 GB 的数据，并且大小还会随着时间增长。</translation>
    </message>
    <message>
        <source>Approximately %1 GB of data will be stored in this directory.</source>
        <translation type="unfinished">会在此目录中存储约 %1 GB 的数据。</translation>
    </message>
    <message numerus="yes">
        <source>(sufficient to restore backups %n day(s) old)</source>
        <extracomment>Explanatory text on the capability of the current prune target.</extracomment>
        <translation type="unfinished">
            <numerusform>(足以恢復%n天內的備份)</numerusform>
        </translation>
    </message>
    <message>
        <source>%1 will download and store a copy of the Qtum block chain.</source>
        <translation type="unfinished">%1 将会下载并存储QTUM区块链。</translation>
    </message>
    <message>
        <source>The wallet will also be stored in this directory.</source>
        <translation type="unfinished">钱包也会被保存在这个目录中。</translation>
    </message>
    <message>
        <source>Error: Specified data directory "%1" cannot be created.</source>
        <translation type="unfinished">错误:无法创建指定的数据目录 "%1"</translation>
    </message>
    <message>
        <source>Welcome</source>
        <translation type="unfinished">欢迎</translation>
    </message>
    <message>
        <source>Welcome to %1.</source>
        <translation type="unfinished">欢迎使用 %1</translation>
    </message>
    <message>
        <source>As this is the first time the program is launched, you can choose where %1 will store its data.</source>
        <translation type="unfinished">由于这是第一次启动此程序，您可以选择%1存储数据的位置</translation>
    </message>
    <message>
        <source>When you click OK, %1 will begin to download and process the full %4 block chain (%2 GB) starting with the earliest transactions in %3 when %4 initially launched.</source>
        <translation type="unfinished">當你點擊「確認」，%1會開始下載，並從%3年最早的交易，處裡整個%4區塊鏈(大小:%2GB)</translation>
    </message>
    <message>
        <source>If you have chosen to limit block chain storage (pruning), the historical data must still be downloaded and processed, but will be deleted afterward to keep your disk usage low.</source>
        <translation type="unfinished">如果你选择限制区块链存储大小（区块链裁剪模式），程序依然会下载并处理全部历史数据，只是不必须的部分会在使用后被删除，以占用最少的存储空间。</translation>
    </message>
    <message>
        <source>Use the default data directory</source>
        <translation type="unfinished">使用默认的数据目录</translation>
    </message>
    <message>
        <source>Use a custom data directory:</source>
        <translation type="unfinished">使用自定义的数据目录:</translation>
    </message>
</context>
<context>
    <name>HelpMessageDialog</name>
    <message>
        <source>version</source>
        <translation type="unfinished">版本</translation>
    </message>
    <message>
        <source>About %1</source>
        <translation type="unfinished">关于 %1</translation>
    </message>
    <message>
        <source>Command-line options</source>
        <translation type="unfinished">命令行选项</translation>
    </message>
</context>
<context>
    <name>ShutdownWindow</name>
    <message>
        <source>%1 is shutting down…</source>
        <translation type="unfinished">%1正在关闭...</translation>
    </message>
    <message>
        <source>Do not shut down the computer until this window disappears.</source>
        <translation type="unfinished">在此窗口消失前不要关闭计算机。</translation>
    </message>
</context>
<context>
    <name>ModalOverlay</name>
    <message>
        <source>Form</source>
        <translation type="unfinished">窗体</translation>
    </message>
    <message>
        <source>Recent transactions may not yet be visible, and therefore your wallet's balance might be incorrect. This information will be correct once your wallet has finished synchronizing with the qtum network, as detailed below.</source>
        <translation type="unfinished">近期交易可能尚未显示，因此当前余额可能不准确。以上信息将在与QTUM网络完全同步后更正。详情如下</translation>
    </message>
    <message>
        <source>Attempting to spend qtums that are affected by not-yet-displayed transactions will not be accepted by the network.</source>
        <translation type="unfinished">尝试使用受未可见交易影响的余额将不被网络接受。</translation>
    </message>
    <message>
        <source>Number of blocks left</source>
        <translation type="unfinished">剩余区块数量</translation>
    </message>
    <message>
        <source>Unknown…</source>
        <translation type="unfinished">未知...</translation>
    </message>
    <message>
        <source>calculating…</source>
        <translation type="unfinished">计算中...</translation>
    </message>
    <message>
        <source>Last block time</source>
        <translation type="unfinished">上一区块时间</translation>
    </message>
    <message>
        <source>Progress</source>
        <translation type="unfinished">进度</translation>
    </message>
    <message>
        <source>Progress increase per hour</source>
        <translation type="unfinished">每小时进度增加</translation>
    </message>
    <message>
        <source>Estimated time left until synced</source>
        <translation type="unfinished">预计剩余同步时间</translation>
    </message>
    <message>
        <source>Hide</source>
        <translation type="unfinished">隐藏</translation>
    </message>
    <message>
        <source>%1 is currently syncing.  It will download headers and blocks from peers and validate them until reaching the tip of the block chain.</source>
        <translation type="unfinished">%1目前正在同步中。它会从其他节点下载区块头和区块数据并进行验证，直到抵达区块链尖端。</translation>
    </message>
    <message>
        <source>Unknown. Syncing Headers (%1, %2%)…</source>
        <translation type="unfinished">未知。同步区块头(%1, %2%)...</translation>
    </message>
    <message>
        <source>Unknown. Pre-syncing Headers (%1, %2%)…</source>
        <translation type="unfinished">不明。正在預先同步標頭(%1, %2%)...</translation>
    </message>
</context>
<context>
    <name>OpenURIDialog</name>
    <message>
        <source>Open qtum URI</source>
        <translation type="unfinished">打开QTUMURI</translation>
    </message>
    </context>
<context>
    <name>OptionsDialog</name>
    <message>
        <source>Options</source>
        <translation type="unfinished">選項</translation>
    </message>
    <message>
        <source>&amp;Start %1 on system login</source>
        <translation type="unfinished">系统登入时启动 %1 (&amp;S)</translation>
    </message>
    <message>
        <source>Enabling pruning significantly reduces the disk space required to store transactions. All blocks are still fully validated. Reverting this setting requires re-downloading the entire blockchain.</source>
        <translation type="unfinished">启用区块修剪会显著减小存储交易对磁盘空间的需求。所有的区块仍然会被完整校验。取消这个设置需要重新下载整条区块链。</translation>
    </message>
    <message>
        <source>Full path to a %1 compatible script (e.g. C:\Downloads\hwi.exe or /Users/you/Downloads/hwi.py). Beware: malware can steal your coins!</source>
        <translation type="unfinished">与%1兼容的脚本文件路径（例如 C:\Downloads\hwi.exe 或者 /Users/you/Downloads/hwi.py ）。注意：恶意软件可以偷币！</translation>
    </message>
    <message>
        <source>IP address of the proxy (e.g. IPv4: 127.0.0.1 / IPv6: ::1)</source>
        <translation type="unfinished">代理服务器 IP 地址 (例如 IPv4: 127.0.0.1 / IPv6: ::1)</translation>
    </message>
    <message>
        <source>Shows if the supplied default SOCKS5 proxy is used to reach peers via this network type.</source>
        <translation type="unfinished">显示默认的SOCKS5代理是否被用于在该类型的网络下连接同伴。</translation>
    </message>
    <message>
        <source>Minimize instead of exit the application when the window is closed. When this option is enabled, the application will be closed only after selecting Exit in the menu.</source>
        <translation type="unfinished">窗口被关闭时最小化程序而不是退出。当此选项启用时，只有在菜单中选择“退出”时才会让程序退出。</translation>
    </message>
    <message>
        <source>Options set in this dialog are overridden by the command line:</source>
        <translation type="unfinished">这个对话框中的设置已被如下命令行选项覆盖:</translation>
    </message>
    <message>
        <source>Open the %1 configuration file from the working directory.</source>
        <translation type="unfinished">從工作目錄開啟設定檔 %1。</translation>
    </message>
    <message>
        <source>Open Configuration File</source>
        <translation type="unfinished">開啟設定檔</translation>
    </message>
    <message>
        <source>Reset all client options to default.</source>
        <translation type="unfinished">重設所有客戶端軟體選項成預設值。</translation>
    </message>
    <message>
        <source>&amp;Reset Options</source>
        <translation type="unfinished">重設選項(&amp;R)</translation>
    </message>
    <message>
        <source>&amp;Network</source>
        <translation type="unfinished">网络(&amp;N)</translation>
    </message>
    <message>
        <source>Reverting this setting requires re-downloading the entire blockchain.</source>
        <translation type="unfinished">警告:还原此设置需要重新下载整个区块链。</translation>
    </message>
    <message>
        <source>Maximum database cache size. A larger cache can contribute to faster sync, after which the benefit is less pronounced for most use cases. Lowering the cache size will reduce memory usage. Unused mempool memory is shared for this cache.</source>
        <extracomment>Tooltip text for Options window setting that sets the size of the database cache. Explains the corresponding effects of increasing/decreasing this value.</extracomment>
        <translation type="unfinished">数据库缓存的最大大小。加大缓存有助于加快同步，但对于大多数使用场景来说，继续加大后收效会越来越不明显。降低缓存大小将会减小内存使用量。内存池中尚未被使用的那部分内存也会被共享用于这里的数据库缓存。</translation>
    </message>
    <message>
        <source>Set the number of script verification threads. Negative values correspond to the number of cores you want to leave free to the system.</source>
        <extracomment>Tooltip text for Options window setting that sets the number of script verification threads. Explains that negative values mean to leave these many cores free to the system.</extracomment>
        <translation type="unfinished">设置脚本验证线程的数量。负值则表示你想要保留给系统的核心数量。</translation>
    </message>
    <message>
        <source>(0 = auto, &lt;0 = leave that many cores free)</source>
        <translation type="unfinished">(0 表示程式自動決定，小於 0 表示保留處理器核心不用的數目)</translation>
    </message>
    <message>
        <source>This allows you or a third party tool to communicate with the node through command-line and JSON-RPC commands.</source>
        <extracomment>Tooltip text for Options window setting that enables the RPC server.</extracomment>
        <translation type="unfinished">这允许作为用户的你或第三方工具通过命令行和JSON-RPC命令行与节点通信。</translation>
    </message>
    <message>
        <source>Enable R&amp;PC server</source>
        <extracomment>An Options window setting to enable the RPC server.</extracomment>
        <translation type="unfinished">启用R&amp;PC服务器</translation>
    </message>
    <message>
        <source>Whether to set subtract fee from amount as default or not.</source>
        <extracomment>Tooltip text for Options window setting that sets subtracting the fee from a sending amount as default.</extracomment>
        <translation type="unfinished">是否要默认从金额中减去手续费。</translation>
    </message>
    <message>
        <source>Subtract &amp;fee from amount by default</source>
        <extracomment>An Options window setting to set subtracting the fee from a sending amount as default.</extracomment>
        <translation type="unfinished">默认从金额中减去交易手续费(&amp;F)</translation>
    </message>
    <message>
        <source>If you disable the spending of unconfirmed change, the change from a transaction cannot be used until that transaction has at least one confirmation. This also affects how your balance is computed.</source>
        <translation type="unfinished">如果您禁止动用尚未确认的找零资金，则一笔交易的找零资金至少需要有1个确认后才能动用。这同时也会影响账户余额的计算。</translation>
    </message>
    <message>
        <source>Enable &amp;PSBT controls</source>
        <extracomment>An options window setting to enable PSBT controls.</extracomment>
        <translation type="unfinished">启用&amp;PSBT控件</translation>
    </message>
    <message>
        <source>Whether to show PSBT controls.</source>
        <extracomment>Tooltip text for options window setting that enables PSBT controls.</extracomment>
        <translation type="unfinished">是否要显示PSBT控件</translation>
    </message>
    <message>
        <source>&amp;External signer script path</source>
        <translation type="unfinished">外部签名器脚本路径(&amp;E)</translation>
    </message>
    <message>
        <source>Accept connections from outside.</source>
        <translation type="unfinished">接受外來連線</translation>
    </message>
    <message>
        <source>Allow incomin&amp;g connections</source>
        <translation type="unfinished">允许传入连接(&amp;G)</translation>
    </message>
    <message>
        <source>Connect to the Qtum network through a SOCKS5 proxy.</source>
        <translation type="unfinished">透過 SOCKS5 代理伺服器來連線到 Qtum 網路。</translation>
    </message>
    <message>
        <source>&amp;Connect through SOCKS5 proxy (default proxy):</source>
        <translation type="unfinished">通过 SO&amp;CKS5 代理连接(默认代理):</translation>
    </message>
    <message>
        <source>Port of the proxy (e.g. 9050)</source>
        <translation type="unfinished">代理伺服器的通訊埠(像是 9050)</translation>
    </message>
    <message>
        <source>Used for reaching peers via:</source>
        <translation type="unfinished">在走这些途径连接到节点的时候启用:</translation>
    </message>
    <message>
        <source>&amp;Window</source>
        <translation type="unfinished">窗口(&amp;W)</translation>
    </message>
    <message>
        <source>Show only a tray icon after minimizing the window.</source>
        <translation type="unfinished">視窗縮到最小後只在通知區顯示圖示。</translation>
    </message>
    <message>
        <source>&amp;Minimize to the tray instead of the taskbar</source>
        <translation type="unfinished">最小化到托盘(&amp;M)</translation>
    </message>
    <message>
        <source>M&amp;inimize on close</source>
        <translation type="unfinished">单击关闭按钮时最小化(&amp;I)</translation>
    </message>
    <message>
        <source>User Interface &amp;language:</source>
        <translation type="unfinished">使用界面語言(&amp;L):</translation>
    </message>
    <message>
        <source>The user interface language can be set here. This setting will take effect after restarting %1.</source>
        <translation type="unfinished">可以在這裡設定使用者介面的語言。這個設定在重啓 %1 後才會生效。</translation>
    </message>
    <message>
        <source>&amp;Unit to show amounts in:</source>
        <translation type="unfinished">金額顯示單位(&amp;U):</translation>
    </message>
    <message>
        <source>Choose the default subdivision unit to show in the interface and when sending coins.</source>
        <translation type="unfinished">选择显示及发送QTUM时使用的最小单位。</translation>
    </message>
    <message>
        <source>Third-party URLs (e.g. a block explorer) that appear in the transactions tab as context menu items. %s in the URL is replaced by transaction hash. Multiple URLs are separated by vertical bar |.</source>
        <translation type="unfinished">这个第三方网址（比如区块浏览器）会出现在交易选项卡的右键菜单中。 网址中的%s代表交易哈希。多个网址需要用竖线 | 相互分隔。</translation>
    </message>
    <message>
        <source>&amp;Third-party transaction URLs</source>
        <translation type="unfinished">第三方交易网址(&amp;T)</translation>
    </message>
    <message>
        <source>Connect to the Qtum network through a separate SOCKS5 proxy for Tor onion services.</source>
        <translation type="unfinished">连接QTUM网络时专门为Tor onion服务使用另一个 SOCKS5 代理。</translation>
    </message>
    <message>
        <source>Monospaced font in the Overview tab:</source>
        <translation type="unfinished">在概览标签页的等宽字体:</translation>
    </message>
    <message>
        <source>embedded "%1"</source>
        <translation type="unfinished">嵌入的 "%1"</translation>
    </message>
    <message>
        <source>default</source>
        <translation type="unfinished">預設值</translation>
    </message>
    <message>
        <source>Client restart required to activate changes.</source>
        <extracomment>Text explaining that the settings changed will not come into effect until the client is restarted.</extracomment>
        <translation type="unfinished">需要重新開始客戶端軟體來讓改變生效。</translation>
    </message>
    <message>
        <source>Current settings will be backed up at "%1".</source>
        <extracomment>Text explaining to the user that the client's current settings will be backed up at a specific location. %1 is a stand-in argument for the backup location's path.</extracomment>
        <translation type="unfinished">当前设置将会被备份到 "%1"。</translation>
    </message>
    <message>
        <source>Client will be shut down. Do you want to proceed?</source>
        <extracomment>Text asking the user to confirm if they would like to proceed with a client shutdown.</extracomment>
        <translation type="unfinished">客戶端軟體就要關掉了。繼續做下去嗎？</translation>
    </message>
    <message>
        <source>Configuration options</source>
        <extracomment>Window title text of pop-up box that allows opening up of configuration file.</extracomment>
        <translation type="unfinished">設定選項</translation>
    </message>
    <message>
        <source>The configuration file is used to specify advanced user options which override GUI settings. Additionally, any command-line options will override this configuration file.</source>
        <extracomment>Explanatory text about the priority order of instructions considered by client. The order from high to low being: command-line, configuration file, GUI settings.</extracomment>
        <translation type="unfinished">配置文件可以用来设置高级选项。配置文件会覆盖设置界面窗口中的选项。此外，命令行会覆盖配置文件指定的选项。</translation>
    </message>
    <message>
        <source>Continue</source>
        <translation type="unfinished">继续</translation>
    </message>
    <message>
        <source>Cancel</source>
        <translation type="unfinished">取消</translation>
    </message>
    <message>
        <source>The configuration file could not be opened.</source>
        <translation type="unfinished">无法打开配置文件。</translation>
    </message>
    </context>
<context>
    <name>OptionsModel</name>
    <message>
        <source>Could not read setting "%1", %2.</source>
        <translation type="unfinished">无法读取设置 "%1"，%2。</translation>
    </message>
</context>
<context>
    <name>OverviewPage</name>
    <message>
        <source>Form</source>
        <translation type="unfinished">窗体</translation>
    </message>
    <message>
        <source>The displayed information may be out of date. Your wallet automatically synchronizes with the Qtum network after a connection is established, but this process has not completed yet.</source>
        <translation type="unfinished">顯示的資訊可能是過期的。跟 Qtum 網路的連線建立後，你的錢包會自動和網路同步，但是這個步驟還沒完成。</translation>
    </message>
    <message>
        <source>Available:</source>
        <translation type="unfinished">可用金額:</translation>
    </message>
    <message>
        <source>Your current spendable balance</source>
        <translation type="unfinished">目前可用餘額</translation>
    </message>
    <message>
        <source>Pending:</source>
        <translation type="unfinished">等待中的余额:</translation>
    </message>
    <message>
        <source>Total of transactions that have yet to be confirmed, and do not yet count toward the spendable balance</source>
        <translation type="unfinished">尚未确认的交易总额，未计入当前余额</translation>
    </message>
    <message>
        <source>Immature:</source>
        <translation type="unfinished">未成熟金額:</translation>
    </message>
    <message>
        <source>Mined balance that has not yet matured</source>
        <translation type="unfinished">還沒成熟的開採金額</translation>
    </message>
    <message>
        <source>Balances</source>
        <translation type="unfinished">餘額</translation>
    </message>
    <message>
        <source>Your current total balance</source>
        <translation type="unfinished">您当前的总余额</translation>
    </message>
    <message>
        <source>Recent transactions</source>
        <translation type="unfinished">最近的交易</translation>
    </message>
    <message>
        <source>Unconfirmed transactions to watch-only addresses</source>
        <translation type="unfinished">仅观察地址的未确认交易</translation>
    </message>
    <message>
        <source>Current total balance in watch-only addresses</source>
        <translation type="unfinished">仅观察地址中的当前总余额</translation>
    </message>
    <message>
        <source>Privacy mode activated for the Overview tab. To unmask the values, uncheck Settings-&gt;Mask values.</source>
        <translation type="unfinished">“概况”标签页已启用隐私模式。要明文显示数值，请在设置中取消勾选“不明文显示数值”。</translation>
    </message>
</context>
<context>
    <name>PSBTOperationsDialog</name>
    <message>
        <source>PSBT Operations</source>
        <translation type="unfinished">PSBT操作</translation>
    </message>
    <message>
        <source>Sign Tx</source>
        <translation type="unfinished">簽名交易</translation>
    </message>
    <message>
        <source>Broadcast Tx</source>
        <translation type="unfinished">广播交易</translation>
    </message>
    <message>
        <source>Copy to Clipboard</source>
        <translation type="unfinished">複製到剪貼簿</translation>
    </message>
    <message>
        <source>Save…</source>
        <translation type="unfinished">拯救...</translation>
    </message>
    <message>
        <source>Close</source>
        <translation type="unfinished">關閉</translation>
    </message>
    <message>
        <source>Cannot sign inputs while wallet is locked.</source>
        <translation type="unfinished">钱包已锁定，无法签名交易输入项。</translation>
    </message>
    <message>
        <source>Could not sign any more inputs.</source>
        <translation type="unfinished">没有交易输入项可供签名了。</translation>
    </message>
    <message>
        <source>Signed %1 inputs, but more signatures are still required.</source>
        <translation type="unfinished">已签名 %1 个交易输入项，但是仍然还有余下的项目需要签名。</translation>
    </message>
    <message>
        <source>Partially Signed Transaction (Binary)</source>
        <extracomment>Expanded name of the binary PSBT file format. See: BIP 174.</extracomment>
        <translation type="unfinished">部分签名交易(二进制)</translation>
    </message>
    <message>
        <source>PSBT saved to disk.</source>
        <translation type="unfinished">PSBT已保存到硬盘</translation>
    </message>
    <message>
        <source>Pays transaction fee: </source>
        <translation type="unfinished">支付交易费用:</translation>
    </message>
    <message>
        <source>Total Amount</source>
        <translation type="unfinished">總金額</translation>
    </message>
    <message>
        <source>or</source>
        <translation type="unfinished">或</translation>
    </message>
    <message>
        <source>Transaction is missing some information about inputs.</source>
        <translation type="unfinished">交易中有输入项缺失某些信息。</translation>
    </message>
    <message>
        <source>Transaction still needs signature(s).</source>
        <translation type="unfinished">交易仍然需要签名。</translation>
    </message>
    <message>
        <source>(But no wallet is loaded.)</source>
        <translation type="unfinished">(但没有加载钱包。)</translation>
    </message>
    <message>
        <source>(But this wallet cannot sign transactions.)</source>
        <translation type="unfinished">(但这个钱包不能签名交易)</translation>
    </message>
    <message>
        <source>Transaction status is unknown.</source>
        <translation type="unfinished">交易状态未知。</translation>
    </message>
</context>
<context>
    <name>PaymentServer</name>
    <message>
        <source>Payment request error</source>
        <translation type="unfinished">支付请求出错</translation>
    </message>
    <message>
        <source>URI handling</source>
        <translation type="unfinished">URI 處理</translation>
    </message>
    <message>
        <source>'qtum://' is not a valid URI. Use 'qtum:' instead.</source>
        <translation type="unfinished">字首為 qtum:// 不是有效的 URI，請改用 qtum: 開頭。</translation>
    </message>
    <message>
        <source>Cannot process payment request because BIP70 is not supported.
Due to widespread security flaws in BIP70 it's strongly recommended that any merchant instructions to switch wallets be ignored.
If you are receiving this error you should request the merchant provide a BIP21 compatible URI.</source>
        <translation type="unfinished">因为不支持BIP70，无法处理付款请求。
由于BIP70具有广泛的安全缺陷，无论哪个商家指引要求您更换钱包，我们都强烈建议您不要听信。
如果您看到了这个错误，您应该要求商家提供兼容BIP21的URI。</translation>
    </message>
    <message>
        <source>URI cannot be parsed! This can be caused by an invalid Qtum address or malformed URI parameters.</source>
        <translation type="unfinished">无法解析 URI 地址！可能是因为QTUM地址无效，或是 URI 参数格式错误。</translation>
    </message>
    <message>
        <source>Payment request file handling</source>
        <translation type="unfinished">支付请求文件处理</translation>
    </message>
</context>
<context>
    <name>PeerTableModel</name>
    <message>
        <source>User Agent</source>
        <extracomment>Title of Peers Table column which contains the peer's User Agent string.</extracomment>
        <translation type="unfinished">使用者代理</translation>
    </message>
    <message>
        <source>Peer</source>
        <extracomment>Title of Peers Table column which contains a unique number used to identify a connection.</extracomment>
        <translation type="unfinished">节点</translation>
    </message>
    <message>
        <source>Age</source>
        <extracomment>Title of Peers Table column which indicates the duration (length of time) since the peer connection started.</extracomment>
        <translation type="unfinished">连接时间</translation>
    </message>
    <message>
        <source>Direction</source>
        <extracomment>Title of Peers Table column which indicates the direction the peer connection was initiated from.</extracomment>
        <translation type="unfinished">方向</translation>
    </message>
    <message>
        <source>Sent</source>
        <extracomment>Title of Peers Table column which indicates the total amount of network information we have sent to the peer.</extracomment>
        <translation type="unfinished">送出</translation>
    </message>
    <message>
        <source>Received</source>
        <extracomment>Title of Peers Table column which indicates the total amount of network information we have received from the peer.</extracomment>
        <translation type="unfinished">收到</translation>
    </message>
    <message>
        <source>Address</source>
        <extracomment>Title of Peers Table column which contains the IP/Onion/I2P address of the connected peer.</extracomment>
        <translation type="unfinished">地址</translation>
    </message>
    <message>
        <source>Type</source>
        <extracomment>Title of Peers Table column which describes the type of peer connection. The "type" describes why the connection exists.</extracomment>
        <translation type="unfinished">类型</translation>
    </message>
    <message>
        <source>Network</source>
        <extracomment>Title of Peers Table column which states the network the peer connected through.</extracomment>
        <translation type="unfinished">网络</translation>
    </message>
    <message>
        <source>Inbound</source>
        <extracomment>An Inbound Connection from a Peer.</extracomment>
        <translation type="unfinished">進來</translation>
    </message>
    </context>
<context>
    <name>QRImageWidget</name>
    <message>
        <source>&amp;Save Image…</source>
        <translation type="unfinished">保存图像(&amp;S)...</translation>
    </message>
    <message>
        <source>Error encoding URI into QR Code.</source>
        <translation type="unfinished">把 URI 编码成二维码时发生错误。</translation>
    </message>
    <message>
        <source>Save QR Code</source>
        <translation type="unfinished">儲存 QR 碼</translation>
    </message>
    <message>
        <source>PNG Image</source>
        <extracomment>Expanded name of the PNG file format. See: https://en.wikipedia.org/wiki/Portable_Network_Graphics.</extracomment>
        <translation type="unfinished">PNG图像</translation>
    </message>
</context>
<context>
    <name>RPCConsole</name>
    <message>
        <source>N/A</source>
        <translation type="unfinished">未知</translation>
    </message>
    <message>
        <source>Client version</source>
        <translation type="unfinished">客户端版本</translation>
    </message>
    <message>
        <source>&amp;Information</source>
        <translation type="unfinished">資訊(&amp;I)</translation>
    </message>
    <message>
        <source>Datadir</source>
        <translation type="unfinished">数据目录</translation>
    </message>
    <message>
        <source>To specify a non-default location of the data directory use the '%1' option.</source>
        <translation type="unfinished">如果不想用默认的数据目录位置，请用 '%1' 这个选项来指定新的位置。</translation>
    </message>
    <message>
        <source>Blocksdir</source>
        <translation type="unfinished">区块存储目录</translation>
    </message>
    <message>
        <source>Startup time</source>
        <translation type="unfinished">啓動時間</translation>
    </message>
    <message>
        <source>Network</source>
        <translation type="unfinished">网络</translation>
    </message>
    <message>
        <source>Number of connections</source>
        <translation type="unfinished">連線數</translation>
    </message>
    <message>
        <source>Block chain</source>
        <translation type="unfinished">區塊鏈</translation>
    </message>
    <message>
        <source>Memory usage</source>
        <translation type="unfinished">内存使用</translation>
    </message>
    <message>
        <source>(none)</source>
        <translation type="unfinished">(无)</translation>
    </message>
    <message>
        <source>&amp;Reset</source>
        <translation type="unfinished">重置(&amp;R)</translation>
    </message>
    <message>
        <source>Received</source>
        <translation type="unfinished">收到</translation>
    </message>
    <message>
        <source>Sent</source>
        <translation type="unfinished">送出</translation>
    </message>
    <message>
        <source>&amp;Peers</source>
        <translation type="unfinished">节点(&amp;P)</translation>
    </message>
    <message>
        <source>Banned peers</source>
        <translation type="unfinished">被禁節點</translation>
    </message>
    <message>
        <source>Select a peer to view detailed information.</source>
        <translation type="unfinished">选择节点查看详细信息。</translation>
    </message>
    <message>
        <source>The transport layer version: %1</source>
        <translation type="unfinished">传输层版本: %1</translation>
    </message>
    <message>
        <source>Transport</source>
        <translation type="unfinished">传输</translation>
    </message>
    <message>
        <source>The BIP324 session ID string in hex, if any.</source>
        <translation type="unfinished">十六进制格式的BIP324会话ID，如果有的话。</translation>
    </message>
    <message>
        <source>Session ID</source>
        <translation type="unfinished">会话ID</translation>
    </message>
    <message>
        <source>Whether we relay transactions to this peer.</source>
        <translation type="unfinished">是否要将交易转发给这个节点。</translation>
    </message>
    <message>
        <source>Transaction Relay</source>
        <translation type="unfinished">交易转发</translation>
    </message>
    <message>
        <source>Synced Headers</source>
        <translation type="unfinished">已同步前導資料</translation>
    </message>
    <message>
        <source>Last Transaction</source>
        <translation type="unfinished">最近交易</translation>
    </message>
    <message>
        <source>The mapped Autonomous System used for diversifying peer selection.</source>
        <translation type="unfinished">映射的自治系統，用於使peer選取多樣化。</translation>
    </message>
    <message>
        <source>Mapped AS</source>
        <translation type="unfinished">映射到的AS</translation>
    </message>
    <message>
        <source>Whether we relay addresses to this peer.</source>
        <extracomment>Tooltip text for the Address Relay field in the peer details area, which displays whether we relay addresses to this peer (Yes/No).</extracomment>
        <translation type="unfinished">是否把地址转发给这个节点。</translation>
    </message>
    <message>
        <source>Address Relay</source>
        <extracomment>Text title for the Address Relay field in the peer details area, which displays whether we relay addresses to this peer (Yes/No).</extracomment>
        <translation type="unfinished">地址转发</translation>
    </message>
    <message>
        <source>The total number of addresses received from this peer that were processed (excludes addresses that were dropped due to rate-limiting).</source>
        <extracomment>Tooltip text for the Addresses Processed field in the peer details area, which displays the total number of addresses received from this peer that were processed (excludes addresses that were dropped due to rate-limiting).</extracomment>
        <translation type="unfinished">从这个节点接收并处理过的地址总数（除去因频次限制而丢弃的那些地址）。</translation>
    </message>
    <message>
        <source>The total number of addresses received from this peer that were dropped (not processed) due to rate-limiting.</source>
        <extracomment>Tooltip text for the Addresses Rate-Limited field in the peer details area, which displays the total number of addresses received from this peer that were dropped (not processed) due to rate-limiting.</extracomment>
        <translation type="unfinished">从这个节点接收后又因频次限制而丢弃（未被处理）的地址总数。</translation>
    </message>
    <message>
        <source>Addresses Processed</source>
        <extracomment>Text title for the Addresses Processed field in the peer details area, which displays the total number of addresses received from this peer that were processed (excludes addresses that were dropped due to rate-limiting).</extracomment>
        <translation type="unfinished">已处理地址</translation>
    </message>
    <message>
        <source>Addresses Rate-Limited</source>
        <extracomment>Text title for the Addresses Rate-Limited field in the peer details area, which displays the total number of addresses received from this peer that were dropped (not processed) due to rate-limiting.</extracomment>
        <translation type="unfinished">被频率限制丢弃的地址</translation>
    </message>
    <message>
        <source>User Agent</source>
        <translation type="unfinished">使用者代理</translation>
    </message>
    <message>
        <source>Node window</source>
        <translation type="unfinished">节点窗口</translation>
    </message>
    <message>
        <source>Current block height</source>
        <translation type="unfinished">当前区块高度</translation>
    </message>
    <message>
        <source>Decrease font size</source>
        <translation type="unfinished">缩小字体大小</translation>
    </message>
    <message>
        <source>Increase font size</source>
        <translation type="unfinished">放大字体大小</translation>
    </message>
    <message>
        <source>Permissions</source>
        <translation type="unfinished">允許</translation>
    </message>
    <message>
        <source>The direction and type of peer connection: %1</source>
        <translation type="unfinished">节点连接的方向和类型: %1</translation>
    </message>
    <message>
        <source>Direction/Type</source>
        <translation type="unfinished">方向/类型</translation>
    </message>
    <message>
        <source>The network protocol this peer is connected through: IPv4, IPv6, Onion, I2P, or CJDNS.</source>
        <translation type="unfinished">这个节点是通过这种网络协议连接到的: IPv4, IPv6, Onion, I2P, 或 CJDNS.</translation>
    </message>
    <message>
        <source>Services</source>
        <translation type="unfinished">服務</translation>
    </message>
    <message>
        <source>High bandwidth BIP152 compact block relay: %1</source>
        <translation type="unfinished">高带宽BIP152密实区块转发: %1</translation>
    </message>
    <message>
        <source>High Bandwidth</source>
        <translation type="unfinished">高带宽</translation>
    </message>
    <message>
        <source>Last Block</source>
        <translation type="unfinished">上一个区块</translation>
    </message>
    <message>
        <source>Last Send</source>
        <translation type="unfinished">最近送出</translation>
    </message>
    <message>
        <source>Last Receive</source>
        <translation type="unfinished">上次接收</translation>
    </message>
    <message>
        <source>The duration of a currently outstanding ping.</source>
        <translation type="unfinished">目前这一次 ping 已经过去的时间。</translation>
    </message>
    <message>
        <source>Ping Wait</source>
        <translation type="unfinished">Ping 等待</translation>
    </message>
    <message>
        <source>Last block time</source>
        <translation type="unfinished">上一区块时间</translation>
    </message>
    <message>
        <source>&amp;Open</source>
        <translation type="unfinished">打开(&amp;O)</translation>
    </message>
    <message>
        <source>&amp;Console</source>
        <translation type="unfinished">控制台(&amp;C)</translation>
    </message>
    <message>
        <source>&amp;Network Traffic</source>
        <translation type="unfinished">網路流量(&amp;N)</translation>
    </message>
    <message>
        <source>Totals</source>
        <translation type="unfinished">總計</translation>
    </message>
    <message>
        <source>Clear console</source>
        <translation type="unfinished">清主控台</translation>
    </message>
    <message>
        <source>In:</source>
        <translation type="unfinished">來:</translation>
    </message>
    <message>
        <source>Out:</source>
        <translation type="unfinished">去:</translation>
    </message>
    <message>
        <source>Inbound: initiated by peer</source>
        <extracomment>Explanatory text for an inbound peer connection.</extracomment>
        <translation type="unfinished">入站: 由对端发起</translation>
    </message>
    <message>
        <source>Outbound Full Relay: default</source>
        <extracomment>Explanatory text for an outbound peer connection that relays all network information. This is the default behavior for outbound connections.</extracomment>
        <translation type="unfinished">出站完整转发: 默认</translation>
    </message>
    <message>
        <source>Outbound Block Relay: does not relay transactions or addresses</source>
        <extracomment>Explanatory text for an outbound peer connection that relays network information about blocks and not transactions or addresses.</extracomment>
        <translation type="unfinished">出站区块转发: 不转发交易和地址</translation>
    </message>
    <message>
        <source>Outbound Manual: added using RPC %1 or %2/%3 configuration options</source>
        <extracomment>Explanatory text for an outbound peer connection that was established manually through one of several methods. The numbered arguments are stand-ins for the methods available to establish manual connections.</extracomment>
        <translation type="unfinished">出站手动: 加入使用RPC %1 或 %2/%3 配置选项</translation>
    </message>
    <message>
        <source>Outbound Feeler: short-lived, for testing addresses</source>
        <extracomment>Explanatory text for a short-lived outbound peer connection that is used to test the aliveness of known addresses.</extracomment>
        <translation type="unfinished">出站触须: 短暂，用于测试地址</translation>
    </message>
    <message>
        <source>detecting: peer could be v1 or v2</source>
        <extracomment>Explanatory text for "detecting" transport type.</extracomment>
        <translation type="unfinished">检测中: 节点可能是v1或是v2</translation>
    </message>
    <message>
        <source>v1: unencrypted, plaintext transport protocol</source>
        <extracomment>Explanatory text for v1 transport type.</extracomment>
        <translation type="unfinished">v1: 未加密，明文传输协议</translation>
    </message>
    <message>
        <source>v2: BIP324 encrypted transport protocol</source>
        <extracomment>Explanatory text for v2 transport type.</extracomment>
        <translation type="unfinished">v2: BIP324加密传输协议</translation>
    </message>
    <message>
        <source>we selected the peer for high bandwidth relay</source>
        <translation type="unfinished">我们选择了用于高带宽转发的节点</translation>
    </message>
    <message>
        <source>the peer selected us for high bandwidth relay</source>
        <translation type="unfinished">对端选择了我们用于高带宽转发</translation>
    </message>
    <message>
        <source>&amp;Copy address</source>
        <extracomment>Context menu action to copy the address of a peer.</extracomment>
        <translation type="unfinished">复制地址(&amp;C)</translation>
    </message>
    <message>
        <source>1 &amp;hour</source>
        <translation type="unfinished">1 小时(&amp;H)</translation>
    </message>
    <message>
        <source>&amp;Copy IP/Netmask</source>
        <extracomment>Context menu action to copy the IP/Netmask of a banned peer. IP/Netmask is the combination of a peer's IP address and its Netmask. For IP address, see: https://en.wikipedia.org/wiki/IP_address.</extracomment>
        <translation type="unfinished">复制IP/网络掩码(&amp;C)</translation>
    </message>
    <message>
        <source>&amp;Unban</source>
        <translation type="unfinished">解封(&amp;U)</translation>
    </message>
    <message>
        <source>Welcome to the %1 RPC console.
Use up and down arrows to navigate history, and %2 to clear screen.
Use %3 and %4 to increase or decrease the font size.
Type %5 for an overview of available commands.
For more information on using this console, type %6.

%7WARNING: Scammers have been active, telling users to type commands here, stealing their wallet contents. Do not use this console without fully understanding the ramifications of a command.%8</source>
        <extracomment>RPC console welcome message. Placeholders %7 and %8 are style tags for the warning content, and they are not space separated from the rest of the text intentionally.</extracomment>
        <translation type="unfinished">欢迎来到 %1 RPC 控制台。
使用上与下箭头以进行历史导航，%2 以清除屏幕。
使用%3 和 %4 以增加或减小字体大小。
输入 %5 以显示可用命令的概览。
查看更多关于此控制台的信息，输入 %6。

%7 警告：骗子们很活跃，告诉用户在这里输入命令，偷走他们钱包中的内容。不要在不完全了解一个命令的后果的情况下使用此控制台。%8</translation>
    </message>
    <message>
        <source>Executing…</source>
        <extracomment>A console message indicating an entered command is currently being executed.</extracomment>
        <translation type="unfinished">执行中……</translation>
    </message>
    <message>
        <source>via %1</source>
        <translation type="unfinished">經由 %1</translation>
    </message>
    <message>
        <source>Yes</source>
        <translation type="unfinished">是</translation>
    </message>
    <message>
        <source>To</source>
        <translation type="unfinished">到</translation>
    </message>
    <message>
        <source>From</source>
        <translation type="unfinished">來源</translation>
    </message>
    <message>
        <source>Ban for</source>
        <translation type="unfinished">禁止連線</translation>
    </message>
    <message>
        <source>Never</source>
        <translation type="unfinished">永不</translation>
    </message>
    <message>
        <source>Unknown</source>
        <translation type="unfinished">未知</translation>
    </message>
</context>
<context>
    <name>ReceiveCoinsDialog</name>
    <message>
        <source>&amp;Amount:</source>
        <translation type="unfinished">金额(&amp;A):</translation>
    </message>
    <message>
        <source>&amp;Message:</source>
        <translation type="unfinished">訊息(&amp;M):</translation>
    </message>
    <message>
        <source>An optional message to attach to the payment request, which will be displayed when the request is opened. Note: The message will not be sent with the payment over the Qtum network.</source>
        <translation type="unfinished">可在支付请求上备注一条信息，在打开支付请求时可以看到。注意:该消息不是通过QTUM网络传送。</translation>
    </message>
    <message>
        <source>Use this form to request payments. All fields are &lt;b&gt;optional&lt;/b&gt;.</source>
        <translation type="unfinished">使用此表单请求付款。所有字段都是&lt;b&gt;可选&lt;/b&gt;的。</translation>
    </message>
    <message>
        <source>An optional amount to request. Leave this empty or zero to not request a specific amount.</source>
        <translation type="unfinished">要求付款的金額，可以不填。不確定金額時可以留白或是填零。</translation>
    </message>
    <message>
        <source>An optional label to associate with the new receiving address (used by you to identify an invoice).  It is also attached to the payment request.</source>
        <translation type="unfinished">一个关联到新收款地址（被您用来识别发票）的可选标签。它也会被附加到付款请求中。</translation>
    </message>
    <message>
        <source>&amp;Create new receiving address</source>
        <translation type="unfinished">&amp;產生新的接收地址</translation>
    </message>
    <message>
        <source>Clear</source>
        <translation type="unfinished">清空</translation>
    </message>
    <message>
        <source>Requested payments history</source>
        <translation type="unfinished">先前要求付款的記錄</translation>
    </message>
    <message>
        <source>Show the selected request (does the same as double clicking an entry)</source>
        <translation type="unfinished">顯示選擇的要求內容(效果跟按它兩下一樣)</translation>
    </message>
    <message>
        <source>Show</source>
        <translation type="unfinished">顯示</translation>
    </message>
    <message>
        <source>Remove the selected entries from the list</source>
        <translation type="unfinished">从列表中移除选中的条目</translation>
    </message>
    <message>
        <source>Copy &amp;URI</source>
        <translation type="unfinished">複製 &amp;URI</translation>
    </message>
    <message>
        <source>&amp;Copy address</source>
        <translation type="unfinished">复制地址(&amp;C)</translation>
    </message>
    <message>
        <source>Copy &amp;label</source>
        <translation type="unfinished">复制标签(&amp;L)</translation>
    </message>
    <message>
        <source>Copy &amp;message</source>
        <translation type="unfinished">复制消息(&amp;M)</translation>
    </message>
    <message>
        <source>Copy &amp;amount</source>
        <translation type="unfinished">复制和数量</translation>
    </message>
    <message>
        <source>Base58 (Legacy)</source>
        <translation type="unfinished">Base58 (旧式)</translation>
    </message>
    <message>
        <source>Not recommended due to higher fees and less protection against typos.</source>
        <translation type="unfinished">因手续费较高，而且打字错误防护较弱，故不推荐。</translation>
    </message>
    <message>
        <source>Generates an address compatible with older wallets.</source>
        <translation type="unfinished">生成一个与旧版钱包兼容的地址。</translation>
    </message>
    <message>
        <source>Generates a native segwit address (BIP-173). Some old wallets don't support it.</source>
        <translation type="unfinished">生成一个原生隔离见证地址 (BIP-173) 。不被部分旧版本钱包所支持。</translation>
    </message>
    <message>
        <source>Bech32m (BIP-350) is an upgrade to Bech32, wallet support is still limited.</source>
        <translation type="unfinished">Bech32m (BIP-350) 是对 Bech32 的更新升级，支持它的钱包仍然比较有限。</translation>
    </message>
    <message>
        <source>Could not generate new %1 address</source>
        <translation type="unfinished">无法生成新的%1地址</translation>
    </message>
</context>
<context>
    <name>ReceiveRequestDialog</name>
    <message>
        <source>Request payment to …</source>
        <translation type="unfinished">请求支付至...</translation>
    </message>
    <message>
        <source>Amount:</source>
        <translation type="unfinished">金额:</translation>
    </message>
    <message>
        <source>Label:</source>
        <translation type="unfinished">标签：</translation>
    </message>
    <message>
        <source>Message:</source>
        <translation type="unfinished">訊息:</translation>
    </message>
    <message>
        <source>Wallet:</source>
        <translation type="unfinished">钱包:</translation>
    </message>
    <message>
        <source>Copy &amp;URI</source>
        <translation type="unfinished">複製 &amp;URI</translation>
    </message>
    <message>
        <source>Copy &amp;Address</source>
        <translation type="unfinished">複製 &amp;地址</translation>
    </message>
    <message>
        <source>&amp;Save Image…</source>
        <translation type="unfinished">保存图像(&amp;S)...</translation>
    </message>
    <message>
        <source>Request payment to %1</source>
        <translation type="unfinished">付款給 %1 的要求</translation>
    </message>
</context>
<context>
    <name>RecentRequestsTableModel</name>
    <message>
        <source>Date</source>
        <translation type="unfinished">日期</translation>
    </message>
    <message>
        <source>Label</source>
        <translation type="unfinished">标签</translation>
    </message>
    <message>
        <source>(no label)</source>
        <translation type="unfinished">(无标签)</translation>
    </message>
    <message>
        <source>(no amount requested)</source>
        <translation type="unfinished">(無要求金額)</translation>
    </message>
    <message>
        <source>Requested</source>
        <translation type="unfinished">请求金额</translation>
    </message>
</context>
<context>
    <name>SendCoinsDialog</name>
    <message>
        <source>Send Coins</source>
        <translation type="unfinished">付款</translation>
    </message>
    <message>
        <source>Coin Control Features</source>
        <translation type="unfinished">手动选币功能</translation>
    </message>
    <message>
        <source>automatically selected</source>
        <translation type="unfinished">自动选择</translation>
    </message>
    <message>
        <source>Insufficient funds!</source>
        <translation type="unfinished">金额不足！</translation>
    </message>
    <message>
        <source>Quantity:</source>
        <translation type="unfinished">數量：</translation>
    </message>
    <message>
        <source>Bytes:</source>
        <translation type="unfinished">位元組:</translation>
    </message>
    <message>
        <source>Amount:</source>
        <translation type="unfinished">金额:</translation>
    </message>
    <message>
        <source>Fee:</source>
        <translation type="unfinished">费用:</translation>
    </message>
    <message>
        <source>After Fee:</source>
        <translation type="unfinished">計費後金額:</translation>
    </message>
    <message>
        <source>If this is activated, but the change address is empty or invalid, change will be sent to a newly generated address.</source>
        <translation type="unfinished">如果這項有打開，但是找零地址是空的或無效，那麼找零會送到一個產生出來的地址去。</translation>
    </message>
    <message>
        <source>Transaction Fee:</source>
        <translation type="unfinished">交易手续费:</translation>
    </message>
    <message>
        <source>Using the fallbackfee can result in sending a transaction that will take several hours or days (or never) to confirm. Consider choosing your fee manually or wait until you have validated the complete chain.</source>
        <translation type="unfinished">以備用手續費金額(fallbackfee)來付手續費可能會造成交易確認時間長達數小時、數天、或是永遠不會確認。請考慮自行指定金額，或是等到完全驗證區塊鏈後，再進行交易。</translation>
    </message>
    <message>
        <source>Warning: Fee estimation is currently not possible.</source>
        <translation type="unfinished">警告: 目前无法进行手续费估计。</translation>
    </message>
    <message>
        <source>Hide</source>
        <translation type="unfinished">隐藏</translation>
    </message>
    <message>
        <source>Recommended:</source>
        <translation type="unfinished">推荐:</translation>
    </message>
    <message>
        <source>Custom:</source>
        <translation type="unfinished">自訂:</translation>
    </message>
    <message>
        <source>Add &amp;Recipient</source>
        <translation type="unfinished">增加收款人(&amp;R)</translation>
    </message>
    <message>
        <source>Choose…</source>
        <translation type="unfinished">选择...</translation>
    </message>
    <message>
        <source>Hide transaction fee settings</source>
        <translation type="unfinished">隱藏交易手續費設定</translation>
    </message>
    <message>
        <source>A too low fee might result in a never confirming transaction (read the tooltip)</source>
        <translation type="unfinished">手續費太低的話可能會造成永遠無法確認的交易(請參考提示)</translation>
    </message>
    <message>
        <source>With Replace-By-Fee (BIP-125) you can increase a transaction's fee after it is sent. Without this, a higher fee may be recommended to compensate for increased transaction delay risk.</source>
        <translation type="unfinished">手续费追加（Replace-By-Fee，BIP-125）可以让你在送出交易后继续追加手续费。不用这个功能的话，建议付比较高的手续费来降低交易延迟的风险。</translation>
    </message>
    <message>
        <source>Balance:</source>
        <translation type="unfinished">餘額:</translation>
    </message>
    <message>
        <source>Copy quantity</source>
        <translation type="unfinished">复制数目</translation>
    </message>
    <message>
        <source>Copy amount</source>
        <translation type="unfinished">复制金额</translation>
    </message>
    <message>
        <source>Copy fee</source>
        <translation type="unfinished">複製手續費</translation>
    </message>
    <message>
        <source>Copy after fee</source>
        <translation type="unfinished">複製計費後金額</translation>
    </message>
    <message>
        <source>Copy bytes</source>
        <translation type="unfinished">复制字节数</translation>
    </message>
    <message>
        <source>Copy change</source>
        <translation type="unfinished">複製找零金額</translation>
    </message>
    <message>
        <source>%1 (%2 blocks)</source>
        <translation type="unfinished">%1 (%2个块)</translation>
    </message>
    <message>
        <source>Creates a Partially Signed Qtum Transaction (PSBT) for use with e.g. an offline %1 wallet, or a PSBT-compatible hardware wallet.</source>
        <translation type="unfinished">创建一个“部分签名QTUM交易”（PSBT），以用于诸如离线%1钱包，或是兼容PSBT的硬件钱包这类用途。</translation>
    </message>
    <message>
        <source> from wallet '%1'</source>
        <translation type="unfinished">從錢包 %1</translation>
    </message>
    <message>
        <source>%1 to %2</source>
        <translation type="unfinished">%1 到 %2</translation>
    </message>
    <message>
        <source>Sign failed</source>
        <translation type="unfinished">簽署失敗</translation>
    </message>
    <message>
        <source>External signer failure</source>
        <extracomment>"External signer" means using devices such as hardware wallets.</extracomment>
        <translation type="unfinished">外部签名器失败</translation>
    </message>
    <message>
        <source>Partially Signed Transaction (Binary)</source>
        <extracomment>Expanded name of the binary PSBT file format. See: BIP 174.</extracomment>
        <translation type="unfinished">部分签名交易(二进制)</translation>
    </message>
    <message>
        <source>or</source>
        <translation type="unfinished">或</translation>
    </message>
    <message>
        <source>You can increase the fee later (signals Replace-By-Fee, BIP-125).</source>
        <translation type="unfinished">你可以之後再提高手續費(有 BIP-125 手續費追加的標記)</translation>
    </message>
    <message>
        <source>Do you want to create this transaction?</source>
        <extracomment>Message displayed when attempting to create a transaction. Cautionary text to prompt the user to verify that the displayed transaction details represent the transaction the user intends to create.</extracomment>
        <translation type="unfinished">要创建这笔交易吗？</translation>
    </message>
    <message>
        <source>Please, review your transaction. You can create and send this transaction or create a Partially Signed Qtum Transaction (PSBT), which you can save or copy and then sign with, e.g., an offline %1 wallet, or a PSBT-compatible hardware wallet.</source>
        <extracomment>Text to inform a user attempting to create a transaction of their current options. At this stage, a user can send their transaction or create a PSBT. This string is displayed when both private keys and PSBT controls are enabled.</extracomment>
        <translation type="unfinished">请务必仔细检查您的交易。你可以创建并发送这笔交易；也可以创建一个“部分签名QTUM交易(PSBT)”，它可以被保存下来或被复制出去，然后就可以对它进行签名，比如用离线%1钱包，或是用兼容PSBT的硬件钱包。</translation>
    </message>
    <message>
        <source>Please, review your transaction.</source>
        <extracomment>Text to prompt a user to review the details of the transaction they are attempting to send.</extracomment>
        <translation type="unfinished">请检查您的交易。</translation>
    </message>
    <message>
        <source>Total Amount</source>
        <translation type="unfinished">總金額</translation>
    </message>
    <message>
        <source>Unsigned Transaction</source>
        <comment>PSBT copied</comment>
        <extracomment>Caption of "PSBT has been copied" messagebox</extracomment>
        <translation type="unfinished">未签名交易</translation>
    </message>
    <message>
        <source>The PSBT has been copied to the clipboard. You can also save it.</source>
        <translation type="unfinished">PSBT已被复制到剪贴板。您也可以保存它。</translation>
    </message>
    <message>
        <source>PSBT saved to disk</source>
        <translation type="unfinished">已保存PSBT到磁盘</translation>
    </message>
    <message>
        <source>Confirm send coins</source>
        <translation type="unfinished">确认发币</translation>
    </message>
    <message>
        <source>Watch-only balance:</source>
        <translation type="unfinished">只能看餘額:</translation>
    </message>
    <message>
        <source>The recipient address is not valid. Please recheck.</source>
        <translation type="unfinished">接收人地址无效。请重新检查。</translation>
    </message>
    <message>
        <source>The amount to pay must be larger than 0.</source>
        <translation type="unfinished">支付金额必须大于0。</translation>
    </message>
    <message>
        <source>A fee higher than %1 is considered an absurdly high fee.</source>
        <translation type="unfinished">超过 %1 的手续费被视为高得离谱。</translation>
    </message>
    <message numerus="yes">
        <source>Estimated to begin confirmation within %n block(s).</source>
        <translation type="unfinished">
            <numerusform>预计%n个区块内确认。</numerusform>
        </translation>
    </message>
    <message>
        <source>Warning: Invalid Qtum address</source>
        <translation type="unfinished">警告: QTUM地址无效</translation>
    </message>
    <message>
        <source>Confirm custom change address</source>
        <translation type="unfinished">确认自定义找零地址</translation>
    </message>
    <message>
        <source>(no label)</source>
        <translation type="unfinished">(无标签)</translation>
    </message>
</context>
<context>
    <name>SendCoinsEntry</name>
    <message>
        <source>A&amp;mount:</source>
        <translation type="unfinished">金额(&amp;M)</translation>
    </message>
    <message>
        <source>Pay &amp;To:</source>
        <translation type="unfinished">付給(&amp;T):</translation>
    </message>
    <message>
        <source>The Qtum address to send the payment to</source>
        <translation type="unfinished">將支付發送到的QTUM地址給</translation>
    </message>
    <message>
        <source>The amount to send in the selected unit</source>
        <translation type="unfinished">用被选单位表示的待发送金额</translation>
    </message>
    <message>
        <source>S&amp;ubtract fee from amount</source>
        <translation type="unfinished">從付款金額減去手續費(&amp;U)</translation>
    </message>
    <message>
        <source>Use available balance</source>
        <translation type="unfinished">使用全部可用余额</translation>
    </message>
    <message>
        <source>Message:</source>
        <translation type="unfinished">訊息:</translation>
    </message>
    <message>
        <source>Enter a label for this address to add it to the list of used addresses</source>
        <translation type="unfinished">請輸入這個地址的標籤，來把它加進去已使用過地址清單。</translation>
    </message>
    <message>
        <source>A message that was attached to the qtum: URI which will be stored with the transaction for your reference. Note: This message will not be sent over the Qtum network.</source>
        <translation type="unfinished">附加在 Qtum 付款協議的資源識別碼(URI)中的訊息，會和交易內容一起存起來，給你自己做參考。注意: 這個訊息不會送到 Qtum 網路上。</translation>
    </message>
</context>
<context>
    <name>SendConfirmationDialog</name>
    <message>
        <source>Send</source>
        <translation type="unfinished">发送</translation>
    </message>
    <message>
        <source>Create Unsigned</source>
        <translation type="unfinished">產生未簽名</translation>
    </message>
</context>
<context>
    <name>SignVerifyMessageDialog</name>
    <message>
        <source>Signatures - Sign / Verify a Message</source>
        <translation type="unfinished">签名 - 为消息签名/验证签名消息</translation>
    </message>
    <message>
        <source>&amp;Sign Message</source>
        <translation type="unfinished">簽署訊息(&amp;S)</translation>
    </message>
    <message>
        <source>You can sign messages/agreements with your addresses to prove you can receive qtums sent to them. Be careful not to sign anything vague or random, as phishing attacks may try to trick you into signing your identity over to them. Only sign fully-detailed statements you agree to.</source>
        <translation type="unfinished">您可以使用您的地址簽名訊息/協議，以證明您可以接收發送給他們的QTUM。但是請小心，不要簽名語意含糊不清，或隨機產生的內容，因為釣魚式詐騙可能會用騙你簽名的手法來冒充是你。只有簽名您同意的詳細內容。</translation>
    </message>
    <message>
        <source>Signature</source>
        <translation type="unfinished">簽章</translation>
    </message>
    <message>
        <source>Copy the current signature to the system clipboard</source>
        <translation type="unfinished">複製目前的簽章到系統剪貼簿</translation>
    </message>
    <message>
        <source>Sign the message to prove you own this Qtum address</source>
        <translation type="unfinished">签名消息，以证明这个地址属于您</translation>
    </message>
    <message>
        <source>Sign &amp;Message</source>
        <translation type="unfinished">簽署訊息(&amp;M)</translation>
    </message>
    <message>
        <source>Reset all sign message fields</source>
        <translation type="unfinished">清空所有签名消息栏</translation>
    </message>
    <message>
        <source>&amp;Verify Message</source>
        <translation type="unfinished">消息验证(&amp;V)</translation>
    </message>
    <message>
        <source>The Qtum address the message was signed with</source>
        <translation type="unfinished">用来签名消息的地址</translation>
    </message>
    <message>
        <source>The signed message to verify</source>
        <translation type="unfinished">待验证的已签名消息</translation>
    </message>
    <message>
        <source>The signature given when the message was signed</source>
        <translation type="unfinished">对消息进行签署得到的签名数据</translation>
    </message>
    <message>
        <source>Verify the message to ensure it was signed with the specified Qtum address</source>
        <translation type="unfinished">驗證這個訊息來確定是用指定的QTUM地址簽名的</translation>
    </message>
    <message>
        <source>Click "Sign Message" to generate signature</source>
        <translation type="unfinished">請按一下「簽署訊息」來產生簽章</translation>
    </message>
    <message>
        <source>The entered address is invalid.</source>
        <translation type="unfinished">输入的地址无效。</translation>
    </message>
    <message>
        <source>Please check the address and try again.</source>
        <translation type="unfinished">请检查地址后重试。</translation>
    </message>
    <message>
        <source>The entered address does not refer to a key.</source>
        <translation type="unfinished">找不到与输入地址相关的密钥。</translation>
    </message>
    <message>
        <source>No error</source>
        <translation type="unfinished">沒有錯誤</translation>
    </message>
    <message>
        <source>Private key for the entered address is not available.</source>
        <translation type="unfinished">沒有對應輸入地址的私鑰。</translation>
    </message>
    <message>
        <source>Message signing failed.</source>
        <translation type="unfinished">消息签名失败。</translation>
    </message>
    <message>
        <source>Please check the signature and try again.</source>
        <translation type="unfinished">请检查签名后重试。</translation>
    </message>
    <message>
        <source>The signature did not match the message digest.</source>
        <translation type="unfinished">這個簽章跟訊息的數位摘要不符。</translation>
    </message>
    <message>
        <source>Message verified.</source>
        <translation type="unfinished">消息验证成功。</translation>
    </message>
</context>
<context>
    <name>SplashScreen</name>
    <message>
        <source>(press q to shutdown and continue later)</source>
        <translation type="unfinished">(按q退出并在以后继续)</translation>
    </message>
    <message>
        <source>press q to shutdown</source>
        <translation type="unfinished">按q键关闭并退出</translation>
    </message>
</context>
<context>
    <name>TransactionDesc</name>
    <message>
        <source>conflicted with a transaction with %1 confirmations</source>
        <extracomment>Text explaining the current status of a transaction, shown in the status field of the details window for this transaction. This status represents an unconfirmed transaction that conflicts with a confirmed transaction.</extracomment>
        <translation type="unfinished">跟一個目前確認 %1 次的交易互相衝突</translation>
    </message>
    <message>
        <source>0/unconfirmed, in memory pool</source>
        <extracomment>Text explaining the current status of a transaction, shown in the status field of the details window for this transaction. This status represents an unconfirmed transaction that is in the memory pool.</extracomment>
        <translation type="unfinished">0/未确认，在内存池中</translation>
    </message>
    <message>
        <source>0/unconfirmed, not in memory pool</source>
        <extracomment>Text explaining the current status of a transaction, shown in the status field of the details window for this transaction. This status represents an unconfirmed transaction that is not in the memory pool.</extracomment>
        <translation type="unfinished">0/未确认，不在内存池中</translation>
    </message>
    <message>
        <source>%1/unconfirmed</source>
        <extracomment>Text explaining the current status of a transaction, shown in the status field of the details window for this transaction. This status represents a transaction confirmed in at least one block, but less than 6 blocks.</extracomment>
        <translation type="unfinished">%1 次/未確認</translation>
    </message>
    <message>
        <source>%1 confirmations</source>
        <extracomment>Text explaining the current status of a transaction, shown in the status field of the details window for this transaction. This status represents a transaction confirmed in 6 or more blocks.</extracomment>
        <translation type="unfinished">%1 个确认</translation>
    </message>
    <message>
        <source>Status</source>
        <translation type="unfinished">状态</translation>
    </message>
    <message>
        <source>Date</source>
        <translation type="unfinished">日期</translation>
    </message>
    <message>
        <source>Source</source>
        <translation type="unfinished">來源</translation>
    </message>
    <message>
        <source>From</source>
        <translation type="unfinished">來源</translation>
    </message>
    <message>
        <source>unknown</source>
        <translation type="unfinished">未知</translation>
    </message>
    <message>
        <source>To</source>
        <translation type="unfinished">到</translation>
    </message>
    <message>
        <source>watch-only</source>
        <translation type="unfinished">只能看</translation>
    </message>
    <message>
        <source>label</source>
        <translation type="unfinished">标签</translation>
    </message>
    <message numerus="yes">
        <source>matures in %n more block(s)</source>
        <translation type="unfinished">
            <numerusform>在%n个区块内成熟</numerusform>
        </translation>
    </message>
    <message>
        <source>Total debit</source>
        <translation type="unfinished">总支出</translation>
    </message>
    <message>
        <source>Net amount</source>
        <translation type="unfinished">淨額</translation>
    </message>
    <message>
        <source>Transaction ID</source>
        <translation type="unfinished">交易 ID</translation>
    </message>
    <message>
        <source>Transaction virtual size</source>
        <translation type="unfinished">交易擬真大小</translation>
    </message>
    <message>
        <source>Output index</source>
        <translation type="unfinished">输出索引</translation>
    </message>
    <message>
        <source> (Certificate was not verified)</source>
        <translation type="unfinished">（證書未驗證）</translation>
    </message>
    <message>
        <source>Merchant</source>
        <translation type="unfinished">商家</translation>
    </message>
    <message>
        <source>Inputs</source>
        <translation type="unfinished">輸入</translation>
    </message>
    <message>
        <source>Amount</source>
        <translation type="unfinished">金额</translation>
    </message>
    <message>
        <source>true</source>
        <translation type="unfinished">是</translation>
    </message>
    </context>
<context>
    <name>TransactionDescDialog</name>
    <message>
        <source>This pane shows a detailed description of the transaction</source>
        <translation type="unfinished">当前面板显示了交易的详细信息</translation>
    </message>
    <message>
        <source>Details for %1</source>
        <translation type="unfinished">%1 详情</translation>
    </message>
</context>
<context>
    <name>TransactionTableModel</name>
    <message>
        <source>Date</source>
        <translation type="unfinished">日期</translation>
    </message>
    <message>
        <source>Type</source>
        <translation type="unfinished">类型</translation>
    </message>
    <message>
        <source>Label</source>
        <translation type="unfinished">标签</translation>
    </message>
    <message>
        <source>Confirming (%1 of %2 recommended confirmations)</source>
        <translation type="unfinished">确认中 (推荐 %2个确认，已经有 %1个确认)</translation>
    </message>
    <message>
        <source>Confirmed (%1 confirmations)</source>
        <translation type="unfinished">已確認(%1 次)</translation>
    </message>
    <message>
        <source>Received with</source>
        <translation type="unfinished">收款</translation>
    </message>
    <message>
        <source>Received from</source>
        <translation type="unfinished">收款自</translation>
    </message>
    <message>
        <source>Sent to</source>
        <translation type="unfinished">发送到</translation>
    </message>
    <message>
        <source>Mined</source>
        <translation type="unfinished">開採所得</translation>
    </message>
    <message>
        <source>watch-only</source>
        <translation type="unfinished">只能看</translation>
    </message>
    <message>
        <source>(n/a)</source>
        <translation type="unfinished">(不可用)</translation>
    </message>
    <message>
        <source>(no label)</source>
        <translation type="unfinished">(无标签)</translation>
    </message>
    <message>
        <source>Transaction status. Hover over this field to show number of confirmations.</source>
        <translation type="unfinished">交易狀態。把游標停在欄位上會顯示確認次數。</translation>
    </message>
    <message>
        <source>Date and time that the transaction was received.</source>
        <translation type="unfinished">收到交易的日期和時間。</translation>
    </message>
    <message>
        <source>Whether or not a watch-only address is involved in this transaction.</source>
        <translation type="unfinished">该交易中是否涉及仅观察地址。</translation>
    </message>
    <message>
        <source>User-defined intent/purpose of the transaction.</source>
        <translation type="unfinished">使用者定義的交易動機或理由。</translation>
    </message>
    </context>
<context>
    <name>TransactionView</name>
    <message>
        <source>All</source>
        <translation type="unfinished">全部</translation>
    </message>
    <message>
        <source>This week</source>
        <translation type="unfinished">這星期</translation>
    </message>
    <message>
        <source>This month</source>
        <translation type="unfinished">這個月</translation>
    </message>
    <message>
        <source>Received with</source>
        <translation type="unfinished">收款</translation>
    </message>
    <message>
        <source>Sent to</source>
        <translation type="unfinished">发送到</translation>
    </message>
    <message>
        <source>Mined</source>
        <translation type="unfinished">開採所得</translation>
    </message>
    <message>
        <source>Other</source>
        <translation type="unfinished">其它</translation>
    </message>
    <message>
        <source>Enter address, transaction id, or label to search</source>
        <translation type="unfinished">输入地址、交易ID或标签进行搜索</translation>
    </message>
    <message>
        <source>Range…</source>
        <translation type="unfinished">范围...</translation>
    </message>
    <message>
        <source>&amp;Copy address</source>
        <translation type="unfinished">复制地址(&amp;C)</translation>
    </message>
    <message>
        <source>Copy &amp;label</source>
        <translation type="unfinished">复制标签(&amp;L)</translation>
    </message>
    <message>
        <source>Copy &amp;amount</source>
        <translation type="unfinished">复制和数量</translation>
    </message>
    <message>
        <source>Copy transaction &amp;ID</source>
        <translation type="unfinished">複製交易 &amp;ID</translation>
    </message>
    <message>
        <source>Copy &amp;raw transaction</source>
        <translation type="unfinished">复制原始交易(&amp;R)</translation>
    </message>
    <message>
        <source>Increase transaction &amp;fee</source>
        <translation type="unfinished">增加矿工费(&amp;F)</translation>
    </message>
    <message>
        <source>&amp;Edit address label</source>
        <translation type="unfinished">编辑地址标签(&amp;E)</translation>
    </message>
    <message>
        <source>Show in %1</source>
        <extracomment>Transactions table context menu action to show the selected transaction in a third-party block explorer. %1 is a stand-in argument for the URL of the explorer.</extracomment>
        <translation type="unfinished">在 %1中显示</translation>
    </message>
    <message>
        <source>Comma separated file</source>
        <extracomment>Expanded name of the CSV file format. See: https://en.wikipedia.org/wiki/Comma-separated_values.</extracomment>
        <translation type="unfinished">逗號分隔文件</translation>
    </message>
    <message>
        <source>Watch-only</source>
        <translation type="unfinished">只能觀看的</translation>
    </message>
    <message>
        <source>Date</source>
        <translation type="unfinished">日期</translation>
    </message>
    <message>
        <source>Type</source>
        <translation type="unfinished">类型</translation>
    </message>
    <message>
        <source>Label</source>
        <translation type="unfinished">标签</translation>
    </message>
    <message>
        <source>Address</source>
        <translation type="unfinished">地址</translation>
    </message>
    <message>
        <source>ID</source>
        <translation type="unfinished">識別碼</translation>
    </message>
    <message>
        <source>Exporting Failed</source>
        <translation type="unfinished">导出失败</translation>
    </message>
    <message>
        <source>There was an error trying to save the transaction history to %1.</source>
        <translation type="unfinished">儲存交易記錄到 %1 時發生錯誤。</translation>
    </message>
    <message>
        <source>Exporting Successful</source>
        <translation type="unfinished">导出成功</translation>
    </message>
    <message>
        <source>The transaction history was successfully saved to %1.</source>
        <translation type="unfinished">交易記錄已經成功儲存到 %1 了。</translation>
    </message>
    <message>
        <source>Range:</source>
        <translation type="unfinished">範圍:</translation>
    </message>
    </context>
<context>
    <name>WalletFrame</name>
    <message>
        <source>No wallet has been loaded.
Go to File &gt; Open Wallet to load a wallet.
- OR -</source>
        <translation type="unfinished">未加载钱包。
请转到“文件”菜单 &gt; “打开钱包”来加载一个钱包。
- 或者 -</translation>
    </message>
    <message>
        <source>Create a new wallet</source>
        <translation type="unfinished">创建一个新的钱包</translation>
    </message>
    <message>
        <source>Unable to decode PSBT from clipboard (invalid base64)</source>
        <translation type="unfinished">无法从剪贴板解码PSBT(Base64值无效)</translation>
    </message>
    <message>
        <source>Load Transaction Data</source>
        <translation type="unfinished">載入交易資料</translation>
    </message>
    <message>
        <source>Partially Signed Transaction (*.psbt)</source>
        <translation type="unfinished">部分签名交易 (*.psbt)</translation>
    </message>
    </context>
<context>
    <name>WalletModel</name>
    <message>
        <source>Send Coins</source>
        <translation type="unfinished">付款</translation>
    </message>
    <message>
        <source>Do you want to increase the fee?</source>
        <extracomment>Asks a user if they would like to manually increase the fee of a transaction that has already been created.</extracomment>
        <translation type="unfinished">想要提高手續費嗎？</translation>
    </message>
    <message>
        <source>Current fee:</source>
        <translation type="unfinished">当前手续费:</translation>
    </message>
    <message>
        <source>New fee:</source>
        <translation type="unfinished">新的費用：</translation>
    </message>
    <message>
        <source>Warning: This may pay the additional fee by reducing change outputs or adding inputs, when necessary. It may add a new change output if one does not already exist. These changes may potentially leak privacy.</source>
        <translation type="unfinished">警告: 因为在必要的时候会减少找零输出个数或增加输入个数，这可能要付出额外的费用。在没有找零输出的情况下可能会新增一个。这些变更可能会导致潜在的隐私泄露。</translation>
    </message>
    <message>
        <source>Confirm fee bump</source>
        <translation type="unfinished">确认手续费追加</translation>
    </message>
    <message>
        <source>Can't draft transaction.</source>
        <translation type="unfinished">無法草擬交易。</translation>
    </message>
    <message>
        <source>Copied to clipboard</source>
        <comment>Fee-bump PSBT saved</comment>
        <translation type="unfinished">复制到剪贴板</translation>
    </message>
    <message>
        <source>Can't sign transaction.</source>
        <translation type="unfinished">沒辦法簽署交易。</translation>
    </message>
    <message>
        <source>Could not commit transaction</source>
        <translation type="unfinished">沒辦法提交交易</translation>
    </message>
    <message>
        <source>default wallet</source>
        <translation type="unfinished">默认钱包</translation>
    </message>
</context>
<context>
    <name>WalletView</name>
    <message>
        <source>&amp;Export</source>
        <translation type="unfinished">导出(E)</translation>
    </message>
    <message>
        <source>Export the data in the current tab to a file</source>
        <translation type="unfinished">将当前标签页数据导出到文件</translation>
    </message>
    <message>
        <source>Backup Wallet</source>
        <translation type="unfinished">備份錢包</translation>
    </message>
    <message>
        <source>Wallet Data</source>
        <extracomment>Name of the wallet data file format.</extracomment>
        <translation type="unfinished">錢包資料</translation>
    </message>
    <message>
        <source>Backup Failed</source>
        <translation type="unfinished">备份失败</translation>
    </message>
    <message>
        <source>There was an error trying to save the wallet data to %1.</source>
        <translation type="unfinished">儲存錢包資料到 %1 時發生錯誤。</translation>
    </message>
    <message>
        <source>Backup Successful</source>
        <translation type="unfinished">備份成功</translation>
    </message>
    <message>
        <source>The wallet data was successfully saved to %1.</source>
        <translation type="unfinished">錢包的資料已經成功儲存到 %1 了。</translation>
    </message>
    <message>
        <source>Cancel</source>
        <translation type="unfinished">取消</translation>
    </message>
</context>
<context>
    <name>bitcoin-core</name>
    <message>
        <source>The %s developers</source>
        <translation type="unfinished">%s 開發人員</translation>
    </message>
    <message>
        <source>%s failed to validate the -assumeutxo snapshot state. This indicates a hardware problem, or a bug in the software, or a bad software modification that allowed an invalid snapshot to be loaded. As a result of this, the node will shut down and stop using any state that was built on the snapshot, resetting the chain height from %d to %d. On the next restart, the node will resume syncing from %d without using any snapshot data. Please report this incident to %s, including how you obtained the snapshot. The invalid snapshot chainstate will be left on disk in case it is helpful in diagnosing the issue that caused this error.</source>
        <translation type="unfinished">%s 验证 -assumeutxo 快照状态失败。这表明硬件可能有问题，也可能是软件bug，或者还可能是软件被不当修改、从而让非法快照也能够被加载。因此，将关闭节点并停止使用从这个快照构建出的任何状态，并将链高度从 %d 重置到 %d 。下次启动时，节点将会不使用快照数据从 %d 继续同步。请将这个事件报告给 %s 并在报告中包括您是如何获得这份快照的。无效的链状态快照仍被保存至磁盘上，以供诊断问题的原因。</translation>
    </message>
    <message>
        <source>%s request to listen on port %u. This port is considered "bad" and thus it is unlikely that any peer will connect to it. See doc/p2p-bad-ports.md for details and a full list.</source>
        <translation type="unfinished">%s请求监听端口%u。此端口被认为是“坏的”，所以不太可能有其他节点会连接过来。详情以及完整的端口列表请参见 doc/p2p-bad-ports.md 。</translation>
    </message>
    <message>
        <source>Cannot downgrade wallet from version %i to version %i. Wallet version unchanged.</source>
        <translation type="unfinished">无法把钱包版本从%i降级到%i。钱包版本未改变。</translation>
    </message>
    <message>
        <source>Cannot upgrade a non HD split wallet from version %i to version %i without upgrading to support pre-split keypool. Please use version %i or no version specified.</source>
        <translation type="unfinished">无法在不支持“拆分前的密钥池”（pre split keypool）的情况下把“非拆分HD钱包”（non HD split wallet）从版本%i升级到%i。请使用版本号%i，或者压根不要指定版本号。</translation>
    </message>
    <message>
        <source>Disk space for %s may not accommodate the block files. Approximately %u GB of data will be stored in this directory.</source>
        <translation type="unfinished">%s的磁盘空间可能无法容纳区块文件。大约要在这个目录中储存 %uGB 的数据。</translation>
    </message>
    <message>
        <source>Distributed under the MIT software license, see the accompanying file %s or %s</source>
        <translation type="unfinished">依據 MIT 軟體授權條款散布，詳情請見附帶的 %s 檔案或是 %s</translation>
    </message>
    <message>
        <source>Error loading wallet. Wallet requires blocks to be downloaded, and software does not currently support loading wallets while blocks are being downloaded out of order when using assumeutxo snapshots. Wallet should be able to load successfully after node sync reaches height %s</source>
        <translation type="unfinished">加载钱包时出错。需要下载区块才能加载钱包，而且在使用assumeutxo快照时，下载区块是不按顺序的，这个时候软件不支持加载钱包。在节点同步至高度%s之后就应该可以加载钱包了。</translation>
    </message>
    <message>
        <source>Error reading %s! Transaction data may be missing or incorrect. Rescanning wallet.</source>
        <translation type="unfinished">读取%s出错！交易数据可能丢失或有误。重新扫描钱包中。</translation>
    </message>
    <message>
        <source>Error: Dumpfile format record is incorrect. Got "%s", expected "format".</source>
        <translation type="unfinished">错误: 转储文件格式不正确。得到是"%s"，而预期本应得到的是 "format"。</translation>
    </message>
    <message>
        <source>Error: Dumpfile version is not supported. This version of qtum-wallet only supports version 1 dumpfiles. Got dumpfile with version %s</source>
        <translation type="unfinished">错误: 转储文件版本不被支持。这个版本的 qtum-wallet 只支持版本为 1 的转储文件。得到的转储文件版本却是%s</translation>
    </message>
    <message>
        <source>Error: Unable to produce descriptors for this legacy wallet. Make sure to provide the wallet's passphrase if it is encrypted.</source>
        <translation type="unfinished">错误: 无法为该旧式钱包生成描述符。如果钱包已被加密，请确保提供的钱包加密密码正确。</translation>
    </message>
    <message>
        <source>Invalid or corrupt peers.dat (%s). If you believe this is a bug, please report it to %s. As a workaround, you can move the file (%s) out of the way (rename, move, or delete) to have a new one created on the next start.</source>
        <translation type="unfinished">无效或损坏的peers.dat (%s)。如果你确信这是一个bug，请反馈到%s。作为变通办法，你可以把现有文件 (%s) 移开(重命名、移动或删除)，这样就可以在下次启动时创建一个新文件了。</translation>
    </message>
    <message>
        <source>No dump file provided. To use createfromdump, -dumpfile=&lt;filename&gt; must be provided.</source>
        <translation type="unfinished">没有提供转储文件。要使用 createfromdump ，必须提供 -dumpfile=&lt;filename&gt;。</translation>
    </message>
    <message>
        <source>No wallet file format provided. To use createfromdump, -format=&lt;format&gt; must be provided.</source>
        <translation type="unfinished">没有提供钱包格式。要使用 createfromdump ，必须提供 -format=&lt;format&gt;</translation>
    </message>
    <message>
        <source>Prune mode is incompatible with -reindex-chainstate. Use full -reindex instead.</source>
        <translation type="unfinished">修剪模式与 -reindex-chainstate 不兼容。请进行一次完整的 -reindex 。</translation>
    </message>
    <message>
        <source>Prune: last wallet synchronisation goes beyond pruned data. You need to -reindex (download the whole blockchain again in case of pruned node)</source>
        <translation type="unfinished">修剪:上次同步钱包的位置已经超出（落后于）现有修剪后数据的范围。你需要进行-reindex（对于已经启用修剪节点，就需要重新下载整个区块链）</translation>
    </message>
    <message>
        <source>Rename of '%s' -&gt; '%s' failed. You should resolve this by manually moving or deleting the invalid snapshot directory %s, otherwise you will encounter the same error again on the next startup.</source>
        <translation type="unfinished">重命名 '%s' -&gt; '%s' 失败。您需要手动移走或删除无效的快照目录 %s来解决这个问题，不然的话您就会在下一次启动时遇到相同的错误。</translation>
    </message>
    <message>
        <source>SQLiteDatabase: Unknown sqlite wallet schema version %d. Only version %d is supported</source>
        <translation type="unfinished">SQLiteDatabase: SQLite钱包schema版本%d未知。只支持%d版本</translation>
    </message>
    <message>
        <source>The block database contains a block which appears to be from the future. This may be due to your computer's date and time being set incorrectly. Only rebuild the block database if you are sure that your computer's date and time are correct</source>
        <translation type="unfinished">區塊資料庫中有來自未來的區塊。可能是你電腦的日期時間不對。如果確定電腦日期時間沒錯的話，就重建區塊資料庫看看。</translation>
    </message>
    <message>
        <source>The transaction amount is too small to send after the fee has been deducted</source>
        <translation type="unfinished">扣除手續費後的交易金額太少而不能傳送</translation>
    </message>
    <message>
        <source>This is a pre-release test build - use at your own risk - do not use for mining or merchant applications</source>
        <translation type="unfinished">這是個還沒發表的測試版本 - 使用請自負風險 - 請不要用來開採或做商業應用</translation>
    </message>
    <message>
        <source>This is the maximum transaction fee you pay (in addition to the normal fee) to prioritize partial spend avoidance over regular coin selection.</source>
        <translation type="unfinished">這是您支付的最高交易手續費（除了正常手續費外），優先於避免部分花費而不是定期選取幣。</translation>
    </message>
    <message>
        <source>This is the transaction fee you may discard if change is smaller than dust at this level</source>
        <translation type="unfinished">找零低于当前粉尘阈值时会被舍弃，并计入手续费，这些交易手续费就是在这种情况下产生的。</translation>
    </message>
    <message>
        <source>This is the transaction fee you may pay when fee estimates are not available.</source>
        <translation type="unfinished">這是當預估手續費還沒計算出來時，付款交易預設會付的手續費。</translation>
    </message>
    <message>
        <source>Total length of network version string (%i) exceeds maximum length (%i). Reduce the number or size of uacomments.</source>
        <translation type="unfinished">网络版本字符串的总长度 (%i) 超过最大长度 (%i) 了。请减少 uacomment 参数的数目或长度。</translation>
    </message>
    <message>
        <source>Unable to replay blocks. You will need to rebuild the database using -reindex-chainstate.</source>
        <translation type="unfinished">无法重放区块。你需要先用-reindex-chainstate参数来重建数据库。</translation>
    </message>
    <message>
        <source>Unknown wallet file format "%s" provided. Please provide one of "bdb" or "sqlite".</source>
        <translation type="unfinished">提供了未知的钱包格式 "%s" 。请使用 "bdb" 或 "sqlite" 中的一种。</translation>
    </message>
    <message>
        <source>Unsupported category-specific logging level %1$s=%2$s. Expected %1$s=&lt;category&gt;:&lt;loglevel&gt;. Valid categories: %3$s. Valid loglevels: %4$s.</source>
        <translation type="unfinished">不支持的类别限定日志等级 %1$s=%2$s 。 预期参数 %1$s=&lt;category&gt;:&lt;loglevel&gt;。 有效的类别: %3$s 。有效的日志等级: %4$s 。</translation>
    </message>
    <message>
        <source>Unsupported chainstate database format found. Please restart with -reindex-chainstate. This will rebuild the chainstate database.</source>
        <translation type="unfinished">找到了不受支持的 chainstate 数据库格式。请使用 -reindex-chainstate 参数重启。这将会重建 chainstate 数据库。</translation>
    </message>
    <message>
        <source>Wallet created successfully. The legacy wallet type is being deprecated and support for creating and opening legacy wallets will be removed in the future.</source>
        <translation type="unfinished">钱包创建成功。旧式钱包已被弃用，未来将不再支持创建或打开旧式钱包。</translation>
    </message>
    <message>
        <source>Wallet loaded successfully. The legacy wallet type is being deprecated and support for creating and opening legacy wallets will be removed in the future. Legacy wallets can be migrated to a descriptor wallet with migratewallet.</source>
        <translation type="unfinished">钱包加载成功。旧式钱包已被弃用，未来将不再支持创建或打开旧式钱包。可以使用 migratewallet 命令将旧式钱包迁移至输出描述符钱包。</translation>
    </message>
    <message>
        <source>Warning: Dumpfile wallet format "%s" does not match command line specified format "%s".</source>
        <translation type="unfinished">警告: 转储文件的钱包格式 "%s" 与命令行指定的格式 "%s" 不符。</translation>
    </message>
    <message>
        <source>Warning: Private keys detected in wallet {%s} with disabled private keys</source>
        <translation type="unfinished">警告：在已经禁用私钥的钱包 {%s} 中仍然检测到私钥</translation>
    </message>
    <message>
        <source>Witness data for blocks after height %d requires validation. Please restart with -reindex.</source>
        <translation type="unfinished">需要验证高度在%d之后的区块见证数据。请使用 -reindex 重新启动。</translation>
    </message>
    <message>
        <source>You need to rebuild the database using -reindex to go back to unpruned mode.  This will redownload the entire blockchain</source>
        <translation type="unfinished">回到非修剪的模式需要用 -reindex 參數來重建資料庫。這會導致重新下載整個區塊鏈。</translation>
    </message>
    <message>
        <source>%s is set very high!</source>
        <translation type="unfinished">%s非常高！</translation>
    </message>
    <message>
        <source>-maxmempool must be at least %d MB</source>
        <translation type="unfinished">參數 -maxmempool 至少要給 %d 百萬位元組(MB)</translation>
    </message>
    <message>
        <source>Cannot resolve -%s address: '%s'</source>
        <translation type="unfinished">沒辦法解析 -%s 參數指定的地址: '%s'</translation>
    </message>
    <message>
        <source>Cannot set -forcednsseed to true when setting -dnsseed to false.</source>
        <translation type="unfinished">在 -dnsseed 被设为 false 时无法将 -forcednsseed 设为 true 。</translation>
    </message>
    <message>
        <source>Cannot set -peerblockfilters without -blockfilterindex.</source>
        <translation type="unfinished">在沒有設定-blockfilterindex 則無法使用 -peerblockfilters</translation>
    </message>
    <message>
        <source>Cannot write to data directory '%s'; check permissions.</source>
        <translation type="unfinished">不能写入到数据目录'%s'；请检查文件权限。</translation>
    </message>
    <message>
        <source>%s is set very high! Fees this large could be paid on a single transaction.</source>
        <translation type="unfinished">%s被设置得很高! 这可是一次交易就有可能付出的手续费。</translation>
    </message>
    <message>
        <source>Cannot provide specific connections and have addrman find outgoing connections at the same time.</source>
        <translation type="unfinished">在使用地址管理器(addrman)寻找出站连接时，无法同时提供特定的连接。</translation>
    </message>
    <message>
        <source>Error loading %s: External signer wallet being loaded without external signer support compiled</source>
        <translation type="unfinished">加载%s时出错: 编译时未启用外部签名器支持，却仍然试图加载外部签名器钱包</translation>
    </message>
    <message>
        <source>Error reading %s! All keys read correctly, but transaction data or address metadata may be missing or incorrect.</source>
        <translation type="unfinished">读取 %s 时出错! 所有密钥都被正确读取，但交易数据或地址元数据可能缺失或有误。</translation>
    </message>
    <message>
        <source>Error: Address book data in wallet cannot be identified to belong to migrated wallets</source>
        <translation type="unfinished">错误：钱包中的地址簿数据无法被识别为属于迁移后的钱包</translation>
    </message>
    <message>
        <source>Error: Duplicate descriptors created during migration. Your wallet may be corrupted.</source>
        <translation type="unfinished">错误：迁移过程中创建了重复的输出描述符。你的钱包可能已损坏。</translation>
    </message>
    <message>
        <source>Error: Transaction %s in wallet cannot be identified to belong to migrated wallets</source>
        <translation type="unfinished">错误：钱包中的交易%s无法被识别为属于迁移后的钱包</translation>
    </message>
    <message>
        <source>Failed to calculate bump fees, because unconfirmed UTXOs depend on enormous cluster of unconfirmed transactions.</source>
        <translation type="unfinished">计算追加手续费失败，因为未确认UTXO依赖了大量未确认交易的簇集。</translation>
    </message>
    <message>
        <source>Failed to rename invalid peers.dat file. Please move or delete it and try again.</source>
        <translation type="unfinished">无法重命名无效的 peers.dat 文件。 请移动或删除它，然后重试。</translation>
    </message>
    <message>
        <source>Fee estimation failed. Fallbackfee is disabled. Wait a few blocks or enable %s.</source>
        <translation type="unfinished">手续费估计失败。而且备用手续费估计（fallbackfee）已被禁用。请再等一些区块，或者启用%s。</translation>
    </message>
    <message>
        <source>Incompatible options: -dnsseed=1 was explicitly specified, but -onlynet forbids connections to IPv4/IPv6</source>
        <translation type="unfinished">互不兼容的选项：-dnsseed=1 已被显式指定，但 -onlynet 禁止了IPv4/IPv6 连接</translation>
    </message>
    <message>
        <source>Invalid amount for %s=&lt;amount&gt;: '%s' (must be at least the minrelay fee of %s to prevent stuck transactions)</source>
        <translation type="unfinished">%s=&lt;amount&gt;: '%s' 中指定了非法的金额 (手续费必须至少达到最小转发费率(minrelay fee) %s 以避免交易卡着发不出去)</translation>
    </message>
    <message>
        <source>Outbound connections restricted to CJDNS (-onlynet=cjdns) but -cjdnsreachable is not provided</source>
        <translation type="unfinished">传出连接被限制为仅使用CJDNS (-onlynet=cjdns) ，但却未提供 -cjdnsreachable 参数。</translation>
    </message>
    <message>
        <source>Outbound connections restricted to Tor (-onlynet=onion) but the proxy for reaching the Tor network is explicitly forbidden: -onion=0</source>
        <translation type="unfinished">出站连接被限制为仅使用 Tor (-onlynet=onion)，但是到达 Tor 网络的代理被显式禁止： -onion=0</translation>
    </message>
    <message>
        <source>Outbound connections restricted to Tor (-onlynet=onion) but the proxy for reaching the Tor network is not provided: none of -proxy, -onion or -listenonion is given</source>
        <translation type="unfinished">出站连接被限制为仅使用 Tor (-onlynet=onion)，但是未提供到达 Tor 网络的代理：没有提供 -proxy=, -onion= 或 -listenonion 参数</translation>
    </message>
    <message>
        <source>Outbound connections restricted to i2p (-onlynet=i2p) but -i2psam is not provided</source>
        <translation type="unfinished">传出连接被限制为仅使用I2P (-onlynet=i2p) ，但却未提供 -i2psam 参数。</translation>
    </message>
    <message>
        <source>The inputs size exceeds the maximum weight. Please try sending a smaller amount or manually consolidating your wallet's UTXOs</source>
        <translation type="unfinished">输入大小超出了最大重量。请尝试减少发出的金额，或者手动整合一下钱包UTXO</translation>
    </message>
    <message>
        <source>The preselected coins total amount does not cover the transaction target. Please allow other inputs to be automatically selected or include more coins manually</source>
        <translation type="unfinished">预先选择的币总金额不能覆盖交易目标。请允许自动选择其他输入，或者手动加入更多的币</translation>
    </message>
    <message>
        <source>Transaction requires one destination of non-0 value, a non-0 feerate, or a pre-selected input</source>
        <translation type="unfinished">交易要求一个非零值目标，或是非零值手续费率，或是预选中的输入。</translation>
    </message>
    <message>
        <source>UTXO snapshot failed to validate. Restart to resume normal initial block download, or try loading a different snapshot.</source>
        <translation type="unfinished">验证UTXO快照失败。重启后，可以普通方式继续初始区块下载，或者也可以加载一个不同的快照。</translation>
    </message>
    <message>
        <source>Unconfirmed UTXOs are available, but spending them creates a chain of transactions that will be rejected by the mempool</source>
        <translation type="unfinished">未确认UTXO可用，但花掉它们将会创建一条会被内存池拒绝的交易链</translation>
    </message>
    <message>
        <source>Unexpected legacy entry in descriptor wallet found. Loading wallet %s

The wallet might have been tampered with or created with malicious intent.
</source>
        <translation type="unfinished">在描述符钱包中意料之外地找到了旧式条目。加载钱包%s

钱包可能被篡改过，或者是出于恶意而被构建的。
</translation>
    </message>
    <message>
        <source>Unrecognized descriptor found. Loading wallet %s

The wallet might had been created on a newer version.
Please try running the latest software version.
</source>
        <translation type="unfinished">找到无法识别的输出描述符。加载钱包%s

钱包可能由新版软件创建，
请尝试运行最新的软件版本。
</translation>
    </message>
    <message>
        <source>
Unable to cleanup failed migration</source>
        <translation type="unfinished">
无法清理失败的迁移</translation>
    </message>
    <message>
        <source>
Unable to restore backup of wallet.</source>
        <translation type="unfinished">
无法还原钱包备份</translation>
    </message>
    <message>
        <source>Block verification was interrupted</source>
        <translation type="unfinished">区块验证已中断</translation>
    </message>
    <message>
        <source>Config setting for %s only applied on %s network when in [%s] section.</source>
        <translation type="unfinished">对 %s 的配置设置只对 %s 网络生效，如果它位于配置的 [%s] 章节的话</translation>
    </message>
    <message>
        <source>Do you want to rebuild the block database now?</source>
        <translation type="unfinished">你想现在就重建区块数据库吗？</translation>
    </message>
    <message>
        <source>Done loading</source>
        <translation type="unfinished">載入完成</translation>
    </message>
    <message>
        <source>Dump file %s does not exist.</source>
        <translation type="unfinished">转储文件 %s 不存在</translation>
    </message>
    <message>
        <source>Error creating %s</source>
        <translation type="unfinished">创建%s时出错</translation>
    </message>
    <message>
        <source>Error initializing block database</source>
        <translation type="unfinished">初始化区块数据库时出错</translation>
    </message>
    <message>
        <source>Error loading %s</source>
        <translation type="unfinished">載入檔案 %s 時發生錯誤</translation>
    </message>
    <message>
        <source>Error loading %s: Private keys can only be disabled during creation</source>
        <translation type="unfinished">載入 %s 時發生錯誤: 只有在造新錢包時能夠指定不允許私鑰</translation>
    </message>
    <message>
        <source>Error loading %s: Wallet corrupted</source>
        <translation type="unfinished">載入檔案 %s 時發生錯誤: 錢包損毀了</translation>
    </message>
    <message>
        <source>Error loading %s: Wallet requires newer version of %s</source>
        <translation type="unfinished">載入檔案 %s 時發生錯誤: 這個錢包需要新版的 %s</translation>
    </message>
    <message>
        <source>Error reading configuration file: %s</source>
        <translation type="unfinished">读取配置文件失败: %s</translation>
    </message>
    <message>
        <source>Error reading from database, shutting down.</source>
        <translation type="unfinished">读取数据库出错，关闭中。</translation>
    </message>
    <message>
        <source>Error: Cannot extract destination from the generated scriptpubkey</source>
        <translation type="unfinished">错误: 无法从生成的scriptpubkey提取目标</translation>
    </message>
    <message>
        <source>Error: Could not add watchonly tx to watchonly wallet</source>
        <translation type="unfinished">错误：无法添加仅观察交易至仅观察钱包</translation>
    </message>
    <message>
        <source>Error: Could not delete watchonly transactions</source>
        <translation type="unfinished">错误：无法删除仅观察交易</translation>
    </message>
    <message>
        <source>Error: Couldn't create cursor into database</source>
        <translation type="unfinished">错误: 无法在数据库中创建指针</translation>
    </message>
    <message>
        <source>Error: Disk space is low for %s</source>
        <translation type="unfinished">错误： %s 所在的磁盘空间低。</translation>
    </message>
    <message>
        <source>Error: Failed to create new watchonly wallet</source>
        <translation type="unfinished">错误：创建新仅观察钱包失败</translation>
    </message>
    <message>
        <source>Error: Keypool ran out, please call keypoolrefill first</source>
        <translation type="unfinished">錯誤：keypool已用完，請先重新呼叫keypoolrefill</translation>
    </message>
    <message>
        <source>Error: Not all watchonly txs could be deleted</source>
        <translation type="unfinished">错误：有些仅观察交易无法被删除</translation>
    </message>
    <message>
        <source>Error: This wallet already uses SQLite</source>
        <translation type="unfinished">错误：此钱包已经在使用SQLite</translation>
    </message>
    <message>
        <source>Error: This wallet is already a descriptor wallet</source>
        <translation type="unfinished">错误：这个钱包已经是输出描述符钱包</translation>
    </message>
    <message>
        <source>Error: Unable to begin reading all records in the database</source>
        <translation type="unfinished">错误：无法开始读取这个数据库中的所有记录</translation>
    </message>
    <message>
        <source>Error: Unable to make a backup of your wallet</source>
        <translation type="unfinished">错误：无法为你的钱包创建备份</translation>
    </message>
    <message>
        <source>Error: Unable to parse version %u as a uint32_t</source>
        <translation type="unfinished">错误：无法把版本号%u作为unit32_t解析</translation>
    </message>
    <message>
        <source>Error: Unable to read all records in the database</source>
        <translation type="unfinished">错误：无法读取这个数据库中的所有记录</translation>
    </message>
    <message>
        <source>Error: Unable to remove watchonly address book data</source>
        <translation type="unfinished">错误：无法移除仅观察地址簿数据</translation>
    </message>
    <message>
        <source>Error: Unable to write record to new wallet</source>
        <translation type="unfinished">错误: 无法写入记录到新钱包</translation>
    </message>
    <message>
        <source>Failed to start indexes, shutting down..</source>
        <translation type="unfinished">无法启动索引，关闭中...</translation>
    </message>
    <message>
        <source>Failed to verify database</source>
        <translation type="unfinished">校验数据库失败</translation>
    </message>
    <message>
        <source>Fee rate (%s) is lower than the minimum fee rate setting (%s)</source>
        <translation type="unfinished">手续费率 (%s) 低于最大手续费率设置 (%s)</translation>
    </message>
    <message>
        <source>Ignoring duplicate -wallet %s.</source>
        <translation type="unfinished">忽略重复的 -wallet %s。</translation>
    </message>
    <message>
        <source>Importing…</source>
        <translation type="unfinished">匯入中...</translation>
    </message>
    <message>
        <source>Input not found or already spent</source>
        <translation type="unfinished">找不到交易項，或可能已經花掉了</translation>
    </message>
    <message>
        <source>Insufficient dbcache for block verification</source>
        <translation type="unfinished">dbcache不足以用于区块验证</translation>
    </message>
    <message>
        <source>Invalid -i2psam address or hostname: '%s'</source>
        <translation type="unfinished">无效的 -i2psam 地址或主机名: '%s'</translation>
    </message>
    <message>
        <source>Invalid -onion address or hostname: '%s'</source>
        <translation type="unfinished">无效的 -onion 地址: '%s'</translation>
    </message>
    <message>
        <source>Invalid -proxy address or hostname: '%s'</source>
        <translation type="unfinished">無效的 -proxy 地址或主機名稱: '%s'</translation>
    </message>
    <message>
        <source>Invalid P2P permission: '%s'</source>
        <translation type="unfinished">无效的 P2P 权限：'%s'</translation>
    </message>
    <message>
        <source>Invalid amount for %s=&lt;amount&gt;: '%s' (must be at least %s)</source>
        <translation type="unfinished">%s=&lt;amount&gt;: '%s' 中指定了非法的金额 (必须至少达到 %s)</translation>
    </message>
    <message>
        <source>Invalid amount for %s=&lt;amount&gt;: '%s'</source>
        <translation type="unfinished">%s=&lt;amount&gt;: '%s' 中指定了非法的金额</translation>
    </message>
    <message>
        <source>Invalid amount for -%s=&lt;amount&gt;: '%s'</source>
        <translation type="unfinished">参数 -%s=&lt;amount&gt;: '%s' 指定了无效的金额</translation>
    </message>
    <message>
        <source>Invalid port specified in %s: '%s'</source>
        <translation type="unfinished">%s指定了无效的端口号: '%s'</translation>
    </message>
    <message>
        <source>Invalid pre-selected input %s</source>
        <translation type="unfinished">无效的预先选择输入%s</translation>
    </message>
    <message>
        <source>Listening for incoming connections failed (listen returned error %s)</source>
        <translation type="unfinished">监听外部连接失败 (listen函数返回了错误 %s)</translation>
    </message>
    <message>
        <source>Loading banlist…</source>
        <translation type="unfinished">正在載入黑名單中...</translation>
    </message>
    <message>
        <source>Loading block index…</source>
        <translation type="unfinished">載入區塊索引中...</translation>
    </message>
    <message>
        <source>Loading wallet…</source>
        <translation type="unfinished">載入錢包中...</translation>
    </message>
    <message>
        <source>Missing amount</source>
        <translation type="unfinished">缺少金額</translation>
    </message>
    <message>
        <source>Missing solving data for estimating transaction size</source>
        <translation type="unfinished">缺少用於估計交易規模的求解數據</translation>
    </message>
    <message>
        <source>No addresses available</source>
        <translation type="unfinished">沒有可用的地址</translation>
    </message>
    <message>
        <source>Not found pre-selected input %s</source>
        <translation type="unfinished">找不到预先选择输入%s</translation>
    </message>
    <message>
        <source>Not solvable pre-selected input %s</source>
        <translation type="unfinished">无法求解的预先选择输入%s</translation>
    </message>
    <message>
        <source>Prune cannot be configured with a negative value.</source>
        <translation type="unfinished">不能把修剪配置成一个负数。</translation>
    </message>
    <message>
        <source>Prune mode is incompatible with -txindex.</source>
        <translation type="unfinished">修剪模式和 -txindex 參數不相容。</translation>
    </message>
    <message>
        <source>Pruning blockstore…</source>
        <translation type="unfinished">修剪区块存储...</translation>
    </message>
    <message>
        <source>Reducing -maxconnections from %d to %d, because of system limitations.</source>
        <translation type="unfinished">因為系統的限制，將 -maxconnections 參數從 %d 降到了 %d</translation>
    </message>
    <message>
        <source>Replaying blocks…</source>
        <translation type="unfinished">重放区块...</translation>
    </message>
    <message>
        <source>SQLiteDatabase: Failed to execute statement to verify database: %s</source>
        <translation type="unfinished">SQLiteDatabase: 执行校验数据库语句时失败: %s</translation>
    </message>
    <message>
        <source>SQLiteDatabase: Failed to prepare statement to verify database: %s</source>
        <translation type="unfinished">SQLiteDatabase: 预处理用于校验数据库的语句时失败: %s</translation>
    </message>
    <message>
        <source>SQLiteDatabase: Failed to read database verification error: %s</source>
        <translation type="unfinished">SQLiteDatabase: 读取数据库失败，校验错误: %s</translation>
    </message>
    <message>
        <source>Signing transaction failed</source>
        <translation type="unfinished">簽署交易失敗</translation>
    </message>
    <message>
        <source>Specified -walletdir "%s" does not exist</source>
        <translation type="unfinished">参数 -walletdir "%s" 指定了不存在的路径</translation>
    </message>
    <message>
        <source>Specified -walletdir "%s" is a relative path</source>
        <translation type="unfinished">以 -walletdir 指定的路徑 "%s" 是相對路徑</translation>
    </message>
    <message>
        <source>Specified blocks directory "%s" does not exist.</source>
        <translation type="unfinished">指定的區塊目錄 "%s" 不存在。</translation>
    </message>
    <message>
        <source>Specified data directory "%s" does not exist.</source>
        <translation type="unfinished">指定的数据目录 "%s" 不存在。</translation>
    </message>
    <message>
        <source>Starting network threads…</source>
        <translation type="unfinished">正在開始網路線程...</translation>
    </message>
    <message>
        <source>The source code is available from %s.</source>
        <translation type="unfinished">可以从 %s 获取源代码。</translation>
    </message>
    <message>
        <source>The specified config file %s does not exist</source>
        <translation type="unfinished">這個指定的配置檔案%s不存在</translation>
    </message>
    <message>
        <source>The transaction amount is too small to pay the fee</source>
        <translation type="unfinished">交易金額太少而付不起手續費</translation>
    </message>
    <message>
        <source>This is experimental software.</source>
        <translation type="unfinished">这是实验性的软件。</translation>
    </message>
    <message>
        <source>This is the minimum transaction fee you pay on every transaction.</source>
        <translation type="unfinished">这是你每次交易付款时最少要付的手续费。</translation>
    </message>
    <message>
        <source>Transaction amounts must not be negative</source>
        <translation type="unfinished">交易金额不不可为负数</translation>
    </message>
    <message>
        <source>Transaction change output index out of range</source>
        <translation type="unfinished">交易尋找零輸出項超出範圍</translation>
    </message>
    <message>
        <source>Transaction must have at least one recipient</source>
        <translation type="unfinished">交易必須至少有一個收款人</translation>
    </message>
    <message>
        <source>Transaction needs a change address, but we can't generate it.</source>
        <translation type="unfinished">交易需要一个找零地址，但是我们无法生成它。</translation>
    </message>
    <message>
        <source>Transaction too large</source>
        <translation type="unfinished">交易位元量太大</translation>
    </message>
    <message>
        <source>Unable to allocate memory for -maxsigcachesize: '%s' MiB</source>
        <translation type="unfinished">无法为 -maxsigcachesize: '%s' MiB 分配内存</translation>
    </message>
    <message>
        <source>Unable to bind to %s on this computer. %s is probably already running.</source>
        <translation type="unfinished">沒辦法繫結在這台電腦上的 %s 。%s 可能已經在執行了。</translation>
    </message>
    <message>
        <source>Unable to create the PID file '%s': %s</source>
        <translation type="unfinished">無法創建PID文件'%s': %s</translation>
    </message>
    <message>
        <source>Unable to find UTXO for external input</source>
        <translation type="unfinished">无法为外部输入找到UTXO</translation>
    </message>
    <message>
        <source>Unable to generate initial keys</source>
        <translation type="unfinished">无法生成初始密钥</translation>
    </message>
    <message>
        <source>Unable to generate keys</source>
        <translation type="unfinished">无法生成密钥</translation>
    </message>
    <message>
        <source>Unable to open %s for writing</source>
        <translation type="unfinished">無法開啟%s來寫入</translation>
    </message>
    <message>
        <source>Unable to parse -maxuploadtarget: '%s'</source>
        <translation type="unfinished">無法解析-最大上傳目標:'%s'</translation>
    </message>
    <message>
        <source>Unable to unload the wallet before migrating</source>
        <translation type="unfinished">在迁移前无法卸载钱包</translation>
    </message>
    <message>
        <source>Unknown -blockfilterindex value %s.</source>
        <translation type="unfinished">未知的 -blockfilterindex 数值 %s。</translation>
    </message>
    <message>
        <source>Unknown address type '%s'</source>
        <translation type="unfinished">未知的地址类型 '%s'</translation>
    </message>
    <message>
        <source>Unknown network specified in -onlynet: '%s'</source>
        <translation type="unfinished">在 -onlynet 指定了不明的網路別: '%s'</translation>
    </message>
    <message>
        <source>Unsupported global logging level %s=%s. Valid values: %s.</source>
        <translation type="unfinished">不支持的全局日志等级 %s=%s。有效数值: %s.</translation>
    </message>
    <message>
        <source>acceptstalefeeestimates is not supported on %s chain.</source>
        <translation type="unfinished">%s链上acceptstalefeeestimates 不受支持。</translation>
    </message>
    <message>
        <source>Unsupported logging category %s=%s.</source>
        <translation type="unfinished">不支持的日志分类 %s=%s。</translation>
    </message>
    <message>
        <source>User Agent comment (%s) contains unsafe characters.</source>
        <translation type="unfinished">用户代理备注(%s)包含不安全的字符。</translation>
    </message>
    <message>
        <source>Verifying blocks…</source>
        <translation type="unfinished">正在驗證區塊數據...</translation>
    </message>
    <message>
        <source>Verifying wallet(s)…</source>
        <translation type="unfinished">正在驗證錢包...</translation>
    </message>
    <message>
        <source>Wallet needed to be rewritten: restart %s to complete</source>
        <translation type="unfinished">錢包需要重寫: 請重新啓動 %s 來完成</translation>
    </message>
    <message>
        <source>Settings file could not be read</source>
        <translation type="unfinished">无法读取设置文件</translation>
    </message>
    <message>
        <source>Settings file could not be written</source>
        <translation type="unfinished">无法写入设置文件</translation>
    </message>
</context>
</TS><|MERGE_RESOLUTION|>--- conflicted
+++ resolved
@@ -704,11 +704,7 @@
         <source>%n active connection(s) to Qtum network.</source>
         <extracomment>A substring of the tooltip.</extracomment>
         <translation type="unfinished">
-<<<<<<< HEAD
-            <numerusform>%n active connection(s) to Qtum network.</numerusform>
-=======
             <numerusform />
->>>>>>> 0b4aa31c
         </translation>
     </message>
     <message>
