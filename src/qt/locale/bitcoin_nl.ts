--- conflicted
+++ resolved
@@ -701,21 +701,16 @@
         <translation type="unfinished">Sluit alle portemonnees</translation>
     </message>
     <message>
-<<<<<<< HEAD
+        <source>Migrate Wallet</source>
+        <translation type="unfinished">Wallet migreren</translation>
+    </message>
+    <message>
+        <source>Migrate a wallet</source>
+        <translation type="unfinished">Een wallet migreren</translation>
+    </message>
+    <message>
         <source>Show the %1 help message to get a list with possible Qtum command-line options</source>
         <translation type="unfinished">Toon het %1 hulpbericht om een lijst te krijgen met mogelijke Qtum commandoregelopties</translation>
-=======
-        <source>Migrate Wallet</source>
-        <translation type="unfinished">Wallet migreren</translation>
-    </message>
-    <message>
-        <source>Migrate a wallet</source>
-        <translation type="unfinished">Een wallet migreren</translation>
-    </message>
-    <message>
-        <source>Show the %1 help message to get a list with possible Bitcoin command-line options</source>
-        <translation type="unfinished">Toon het %1 hulpbericht om een lijst te krijgen met mogelijke Bitcoin commandoregelopties</translation>
->>>>>>> 0b4aa31c
     </message>
     <message>
         <source>&amp;Mask values</source>
