<TS language="nl" version="2.1">
<context>
    <name>AddressBookPage</name>
    <message>
        <source>Right-click to edit address or label</source>
        <translation>Rechtermuisklik om het adres of label te wijzigen</translation>
    </message>
    <message>
        <source>Create a new address</source>
        <translation>Maak een nieuw adres aan</translation>
    </message>
    <message>
        <source>&amp;New</source>
        <translation>&amp;Nieuw</translation>
    </message>
    <message>
        <source>Copy the currently selected address to the system clipboard</source>
        <translation>Kopieer het geselecteerde adres naar het klembord</translation>
    </message>
    <message>
        <source>&amp;Copy</source>
        <translation>&amp;Kopieer</translation>
    </message>
    <message>
        <source>C&amp;lose</source>
        <translation>S&amp;luiten</translation>
    </message>
    <message>
        <source>Delete the currently selected address from the list</source>
        <translation>Verwijder het geselecteerde adres van de lijst</translation>
    </message>
    <message>
        <source>Enter address or label to search</source>
        <translation>Vul adres of label in om te zoeken</translation>
    </message>
    <message>
        <source>Export the data in the current tab to a file</source>
        <translation>Exporteer de data in de huidige tab naar een bestand</translation>
    </message>
    <message>
        <source>&amp;Export</source>
        <translation>&amp;Exporteer</translation>
    </message>
    <message>
        <source>&amp;Delete</source>
        <translation>&amp;Verwijder</translation>
    </message>
    <message>
        <source>Choose the address to send coins to</source>
        <translation>Kies het adres om munten naar te versturen</translation>
    </message>
    <message>
        <source>Choose the address to receive coins with</source>
        <translation>Kies het adres om munten op te ontvangen</translation>
    </message>
    <message>
        <source>C&amp;hoose</source>
        <translation>K&amp;iezen</translation>
    </message>
    <message>
        <source>Sending addresses</source>
        <translation>Verzendadressen</translation>
    </message>
    <message>
        <source>Receiving addresses</source>
        <translation>Ontvangstadressen</translation>
    </message>
    <message>
        <source>These are your Qtum addresses for sending payments. Always check the amount and the receiving address before sending coins.</source>
        <translation>Dit zijn uw Qtumadressen om betalingen mee te verzenden. Controleer altijd het bedrag en het ontvangstadres voordat u uw qtums verzendt.</translation>
    </message>
    <message>
        <source>These are your Qtum addresses for receiving payments. Use the 'Create new receiving address' button in the receive tab to create new addresses.</source>
        <translation>Dit zijn jouw Qtum adressen voor het ontvangen van betalingen. Gebruik de 'Nieuwe ontvangst adres maken' knop in de ontvangst tab om een nieuwe adres te maken.</translation>
    </message>
    <message>
        <source>&amp;Copy Address</source>
        <translation>&amp;Kopiëer adres</translation>
    </message>
    <message>
        <source>Copy &amp;Label</source>
        <translation>Kopieer &amp;label</translation>
    </message>
    <message>
        <source>&amp;Edit</source>
        <translation>&amp;Bewerk</translation>
    </message>
    <message>
        <source>Export Address List</source>
        <translation>Exporteer adreslijst</translation>
    </message>
    <message>
        <source>Comma separated file (*.csv)</source>
        <translation>Kommagescheiden bestand (*.csv)</translation>
    </message>
    <message>
        <source>Exporting Failed</source>
        <translation>Exporteren mislukt</translation>
    </message>
    <message>
        <source>There was an error trying to save the address list to %1. Please try again.</source>
        <translation>Een fout is opgetreden tijdens het opslaan van deze adreslijst naar %1. Probeer het nogmaals.</translation>
    </message>
</context>
<context>
    <name>AddressTableModel</name>
    <message>
        <source>Label</source>
        <translation>Label</translation>
    </message>
    <message>
        <source>Address</source>
        <translation>Adres</translation>
    </message>
    <message>
        <source>(no label)</source>
        <translation>(geen label)</translation>
    </message>
</context>
<context>
    <name>AskPassphraseDialog</name>
    <message>
        <source>Passphrase Dialog</source>
        <translation>Wachtwoordzindialoog</translation>
    </message>
    <message>
        <source>Enter passphrase</source>
        <translation>Voer wachtwoordzin in</translation>
    </message>
    <message>
        <source>New passphrase</source>
        <translation>Nieuwe wachtwoordzin</translation>
    </message>
    <message>
        <source>Repeat new passphrase</source>
        <translation>Herhaal nieuwe wachtwoordzin</translation>
    </message>
    <message>
        <source>Show passphrase</source>
        <translation>Laat wachtwoord zien</translation>
    </message>
    <message>
        <source>Encrypt wallet</source>
        <translation>Versleutel portemonnee</translation>
    </message>
    <message>
        <source>This operation needs your wallet passphrase to unlock the wallet.</source>
        <translation>Deze operatie vereist uw portemonneewachtwoord om de portemonnee te openen.</translation>
    </message>
    <message>
        <source>Unlock wallet</source>
        <translation>Open portemonnee</translation>
    </message>
    <message>
        <source>This operation needs your wallet passphrase to decrypt the wallet.</source>
        <translation>Deze operatie vereist uw portemonneewachtwoord om de portemonnee te ontsleutelen</translation>
    </message>
    <message>
        <source>Decrypt wallet</source>
        <translation>Ontsleutel portemonnee</translation>
    </message>
    <message>
        <source>Change passphrase</source>
        <translation>Wijzig wachtwoord</translation>
    </message>
    <message>
        <source>Confirm wallet encryption</source>
        <translation>Bevestig versleuteling van de portemonnee</translation>
    </message>
    <message>
        <source>Warning: If you encrypt your wallet and lose your passphrase, you will &lt;b&gt;LOSE ALL OF YOUR QTUMS&lt;/b&gt;!</source>
        <translation>Waarschuwing: Als u uw portemonnee versleutelt en uw wachtwoord vergeet, zult u &lt;b&gt;AL UW QTUMS VERLIEZEN&lt;/b&gt;!</translation>
    </message>
    <message>
        <source>Are you sure you wish to encrypt your wallet?</source>
        <translation>Weet u zeker dat u uw portemonnee wilt versleutelen?</translation>
    </message>
    <message>
        <source>Wallet encrypted</source>
        <translation>Portemonnee versleuteld</translation>
    </message>
    <message>
        <source>Enter the new passphrase for the wallet.&lt;br/&gt;Please use a passphrase of &lt;b&gt;ten or more random characters&lt;/b&gt;, or &lt;b&gt;eight or more words&lt;/b&gt;.</source>
        <translation>Voer de neuwe wachtwoordzin in voor de portemonnee.&lt;br/&gt;Gebruik a.u.b. een wachtwoordzin van &lt;b&gt;tien of meer willekeurige karakters&lt;/b&gt;, of &lt;b&gt;acht of meer woorden&lt;/b&gt;.</translation>
    </message>
    <message>
        <source>Enter the old passphrase and new passphrase for the wallet.</source>
        <translation>Voer de oude wachtwoordzin en de nieuwe wachtwoordzin in voor de portemonnee.</translation>
    </message>
    <message>
        <source>Remember that encrypting your wallet cannot fully protect your qtums from being stolen by malware infecting your computer.</source>
        <translation>Onthoud dat het versleutelen van uw portemonnee uw qtums niet volledig kan beschermen tegen diefstal, bijvoorbeeld door malware die uw computer infecteert.</translation>
    </message>
    <message>
        <source>Wallet to be encrypted</source>
        <translation>Portemonnee om te versleutelen</translation>
    </message>
    <message>
        <source>Your wallet is about to be encrypted. </source>
        <translation>Je portemonnee gaat versleuteld worden.</translation>
    </message>
    <message>
        <source>Your wallet is now encrypted. </source>
        <translation>Je portemonnee is nu versleuteld.</translation>
    </message>
    <message>
        <source>IMPORTANT: Any previous backups you have made of your wallet file should be replaced with the newly generated, encrypted wallet file. For security reasons, previous backups of the unencrypted wallet file will become useless as soon as you start using the new, encrypted wallet.</source>
        <translation>BELANGRIJK: Elke eerder gemaakte backup van uw portemonneebestand dient u te vervangen door het nieuw gegenereerde, versleutelde portemonneebestand. Om veiligheidsredenen zullen eerdere backups van het niet-versleutelde portemonneebestand onbruikbaar worden zodra u uw nieuwe, versleutelde, portemonnee begint te gebruiken.</translation>
    </message>
    <message>
        <source>Wallet encryption failed</source>
        <translation>Portemonneeversleuteling mislukt</translation>
    </message>
    <message>
        <source>Wallet encryption failed due to an internal error. Your wallet was not encrypted.</source>
        <translation>Portemonneeversleuteling mislukt door een interne fout. Uw portemonnee is niet versleuteld.</translation>
    </message>
    <message>
        <source>The supplied passphrases do not match.</source>
        <translation>De opgegeven wachtwoorden komen niet overeen</translation>
    </message>
    <message>
        <source>Wallet unlock failed</source>
        <translation>Portemonnee openen mislukt</translation>
    </message>
    <message>
        <source>The passphrase entered for the wallet decryption was incorrect.</source>
        <translation>Het opgegeven wachtwoord voor de portemonnee-ontsleuteling is niet correct.</translation>
    </message>
    <message>
        <source>Wallet decryption failed</source>
        <translation>Portemonnee-ontsleuteling mislukt</translation>
    </message>
    <message>
        <source>Wallet passphrase was successfully changed.</source>
        <translation>Portemonneewachtwoord is met succes gewijzigd.</translation>
    </message>
    <message>
        <source>Warning: The Caps Lock key is on!</source>
        <translation>Waarschuwing: De Caps-Lock-toets staat aan!</translation>
    </message>
</context>
<context>
    <name>BanTableModel</name>
    <message>
        <source>IP/Netmask</source>
        <translation>IP/Netmasker</translation>
    </message>
    <message>
        <source>Banned Until</source>
        <translation>Geband tot</translation>
    </message>
</context>
<context>
    <name>QtumGUI</name>
    <message>
        <source>Sign &amp;message...</source>
        <translation>&amp;Onderteken bericht...</translation>
    </message>
    <message>
        <source>Synchronizing with network...</source>
        <translation>Synchroniseren met netwerk...</translation>
    </message>
    <message>
        <source>&amp;Overview</source>
        <translation>&amp;Overzicht</translation>
    </message>
    <message>
        <source>Show general overview of wallet</source>
        <translation>Toon algemeen overzicht van uw portemonnee</translation>
    </message>
    <message>
        <source>&amp;Transactions</source>
        <translation>&amp;Transacties</translation>
    </message>
    <message>
        <source>Browse transaction history</source>
        <translation>Blader door transactiegescheidenis</translation>
    </message>
    <message>
        <source>E&amp;xit</source>
        <translation>A&amp;fsluiten</translation>
    </message>
    <message>
        <source>Quit application</source>
        <translation>Programma afsluiten</translation>
    </message>
    <message>
        <source>&amp;About %1</source>
        <translation>&amp;Over %1</translation>
    </message>
    <message>
        <source>Show information about %1</source>
        <translation>Toon informatie over %1</translation>
    </message>
    <message>
        <source>About &amp;Qt</source>
        <translation>Over &amp;Qt</translation>
    </message>
    <message>
        <source>Show information about Qt</source>
        <translation>Toon informatie over Qt</translation>
    </message>
    <message>
        <source>&amp;Options...</source>
        <translation>&amp;Opties...</translation>
    </message>
    <message>
        <source>Modify configuration options for %1</source>
        <translation>Wijzig configuratieopties voor %1</translation>
    </message>
    <message>
        <source>&amp;Encrypt Wallet...</source>
        <translation>&amp;Versleutel portemonnee...</translation>
    </message>
    <message>
        <source>&amp;Backup Wallet...</source>
        <translation>&amp;Backup portemonnee...</translation>
    </message>
    <message>
        <source>&amp;Change Passphrase...</source>
        <translation>&amp;Wijzig Wachtwoord</translation>
    </message>
    <message>
        <source>Open &amp;URI...</source>
        <translation>Open &amp;URI...</translation>
    </message>
    <message>
        <source>Create Wallet...</source>
        <translation>Wallet creëren</translation>
    </message>
    <message>
        <source>Create a new wallet</source>
        <translation>Nieuwe wallet creëren</translation>
    </message>
    <message>
        <source>Wallet:</source>
        <translation>Portemonnee:</translation>
    </message>
    <message>
        <source>Click to disable network activity.</source>
        <translation>Klik om de netwerkactiviteit te stoppen.</translation>
    </message>
    <message>
        <source>Network activity disabled.</source>
        <translation>Netwerkactiviteit gestopt.</translation>
    </message>
    <message>
        <source>Click to enable network activity again.</source>
        <translation>Klik om de netwerkactiviteit opnieuw te starten.</translation>
    </message>
    <message>
        <source>Syncing Headers (%1%)...</source>
        <translation>Blokhoofden synchroniseren (%1%)...</translation>
    </message>
    <message>
        <source>Reindexing blocks on disk...</source>
        <translation>Bezig met herindexeren van blokken op harde schijf...</translation>
    </message>
    <message>
        <source>Proxy is &lt;b&gt;enabled&lt;/b&gt;: %1</source>
        <translation>Proxy is &lt;b&gt;ingeschakeld&lt;/b&gt;: %1</translation>
    </message>
    <message>
        <source>Send coins to a Qtum address</source>
        <translation>Verstuur munten naar een Qtumadres</translation>
    </message>
    <message>
        <source>Backup wallet to another location</source>
        <translation>Backup portemonnee naar een andere locatie</translation>
    </message>
    <message>
        <source>Change the passphrase used for wallet encryption</source>
        <translation>Wijzig het wachtwoord voor uw portemonneversleuteling</translation>
    </message>
    <message>
        <source>&amp;Verify message...</source>
        <translation>&amp;Verifiëer bericht...</translation>
    </message>
    <message>
        <source>&amp;Send</source>
        <translation>&amp;Verstuur</translation>
    </message>
    <message>
        <source>&amp;Receive</source>
        <translation>&amp;Ontvangen</translation>
    </message>
    <message>
        <source>&amp;Show / Hide</source>
        <translation>&amp;Toon / verberg</translation>
    </message>
    <message>
        <source>Show or hide the main Window</source>
        <translation>Toon of verberg het hoofdvenster</translation>
    </message>
    <message>
        <source>Encrypt the private keys that belong to your wallet</source>
        <translation>Versleutel de geheime sleutels die bij uw portemonnee horen</translation>
    </message>
    <message>
        <source>Sign messages with your Qtum addresses to prove you own them</source>
        <translation>Onderteken berichten met uw Qtumadressen om te bewijzen dat u deze adressen bezit</translation>
    </message>
    <message>
        <source>Verify messages to ensure they were signed with specified Qtum addresses</source>
        <translation>Verifiëer handtekeningen om zeker te zijn dat de berichten zijn ondertekend met de gespecificeerde Qtumadressen</translation>
    </message>
    <message>
        <source>&amp;File</source>
        <translation>&amp;Bestand</translation>
    </message>
    <message>
        <source>&amp;Settings</source>
        <translation>&amp;Instellingen</translation>
    </message>
    <message>
        <source>&amp;Help</source>
        <translation>&amp;Hulp</translation>
    </message>
    <message>
        <source>Tabs toolbar</source>
        <translation>Tab-werkbalk</translation>
    </message>
    <message>
        <source>Request payments (generates QR codes and qtum: URIs)</source>
        <translation>Vraag betaling aan (genereert QR-codes en qtum: URI's)</translation>
    </message>
    <message>
        <source>Show the list of used sending addresses and labels</source>
        <translation>Toon de lijst met gebruikte verstuuradressen en -labels</translation>
    </message>
    <message>
        <source>Show the list of used receiving addresses and labels</source>
        <translation>Toon de lijst met gebruikte ontvangstadressen en labels</translation>
    </message>
    <message>
<<<<<<< HEAD
        <source>Open a qtum: URI or payment request</source>
        <translation>Open een qtum: URI of betalingsverzoek</translation>
    </message>
    <message>
=======
>>>>>>> ee8ca219
        <source>&amp;Command-line options</source>
        <translation>&amp;Opdrachtregelopties</translation>
    </message>
    <message numerus="yes">
        <source>%n active connection(s) to Qtum network</source>
        <translation><numerusform>%n actieve verbinding met Qtumnetwerk</numerusform><numerusform>%n actieve verbindingen met Qtumnetwerk</numerusform></translation>
    </message>
    <message>
        <source>Indexing blocks on disk...</source>
        <translation>Bezig met indexeren van blokken op harde schijf...</translation>
    </message>
    <message>
        <source>Processing blocks on disk...</source>
        <translation>Bezig met verwerken van blokken op harde schijf...</translation>
    </message>
    <message numerus="yes">
        <source>Processed %n block(s) of transaction history.</source>
        <translation><numerusform>%n blok aan transactiegeschiedenis verwerkt.</numerusform><numerusform>%n blokken aan transactiegeschiedenis verwerkt.</numerusform></translation>
    </message>
    <message>
        <source>%1 behind</source>
        <translation>%1 achter</translation>
    </message>
    <message>
        <source>Last received block was generated %1 ago.</source>
        <translation>Laatst ontvangen blok was %1 geleden gegenereerd.</translation>
    </message>
    <message>
        <source>Transactions after this will not yet be visible.</source>
        <translation>Transacties na dit moment zullen nu nog niet zichtbaar zijn.</translation>
    </message>
    <message>
        <source>Error</source>
        <translation>Fout</translation>
    </message>
    <message>
        <source>Warning</source>
        <translation>Waarschuwing</translation>
    </message>
    <message>
        <source>Information</source>
        <translation>Informatie</translation>
    </message>
    <message>
        <source>Up to date</source>
        <translation>Bijgewerkt</translation>
    </message>
    <message>
        <source>Node window</source>
        <translation>Nodevenster</translation>
    </message>
    <message>
        <source>Open node debugging and diagnostic console</source>
        <translation>Open node debugging en diagnostische console</translation>
    </message>
    <message>
        <source>&amp;Sending addresses</source>
        <translation>Verzendadressen</translation>
    </message>
    <message>
        <source>&amp;Receiving addresses</source>
        <translation>Ontvangstadressen</translation>
    </message>
    <message>
        <source>Open a qtum: URI</source>
        <translation>Open een qtum: URI</translation>
    </message>
    <message>
        <source>Open Wallet</source>
        <translation>Portemonnee Openen</translation>
    </message>
    <message>
        <source>Open a wallet</source>
        <translation>Open een portemonnee</translation>
    </message>
    <message>
        <source>Close Wallet...</source>
        <translation>Portemonnee Sluiten...</translation>
    </message>
    <message>
        <source>Close wallet</source>
        <translation>Portemonnee Sluiten</translation>
    </message>
    <message>
        <source>Show the %1 help message to get a list with possible Qtum command-line options</source>
        <translation>Toon het %1 hulpbericht om een lijst te krijgen met mogelijke Qtum commandoregelopties</translation>
    </message>
    <message>
        <source>default wallet</source>
        <translation>standaard portemonnee</translation>
    </message>
    <message>
        <source>No wallets available</source>
        <translation>Geen portefeuilles beschikbaar</translation>
    </message>
    <message>
        <source>&amp;Window</source>
        <translation>&amp;Scherm</translation>
    </message>
    <message>
        <source>Minimize</source>
        <translation>Minimaliseer</translation>
    </message>
    <message>
        <source>Zoom</source>
        <translation>Zoom</translation>
    </message>
    <message>
        <source>Main Window</source>
        <translation>Hoofdscherm</translation>
    </message>
    <message>
        <source>%1 client</source>
        <translation>%1 client</translation>
    </message>
    <message>
        <source>Connecting to peers...</source>
        <translation>Verbinden met peers...</translation>
    </message>
    <message>
        <source>Catching up...</source>
        <translation>Aan het bijwerken...</translation>
    </message>
    <message>
        <source>Error: %1</source>
        <translation>Fout: %1</translation>
    </message>
    <message>
        <source>Warning: %1</source>
        <translation>Waarschuwing: %1</translation>
    </message>
    <message>
        <source>Date: %1
</source>
        <translation>Datum: %1
</translation>
    </message>
    <message>
        <source>Amount: %1
</source>
        <translation>Aantal: %1
</translation>
    </message>
    <message>
        <source>Wallet: %1
</source>
        <translation>Portemonnee: %1
</translation>
    </message>
    <message>
        <source>Type: %1
</source>
        <translation>Type: %1
</translation>
    </message>
    <message>
        <source>Label: %1
</source>
        <translation>Label: %1
</translation>
    </message>
    <message>
        <source>Address: %1
</source>
        <translation>Adres: %1
</translation>
    </message>
    <message>
        <source>Sent transaction</source>
        <translation>Verstuurde transactie</translation>
    </message>
    <message>
        <source>Incoming transaction</source>
        <translation>Binnenkomende transactie</translation>
    </message>
    <message>
        <source>HD key generation is &lt;b&gt;enabled&lt;/b&gt;</source>
        <translation>HD-sleutel voortbrenging is &lt;b&gt;ingeschakeld&lt;/b&gt;</translation>
    </message>
    <message>
        <source>HD key generation is &lt;b&gt;disabled&lt;/b&gt;</source>
        <translation>HD-sleutel voortbrenging is &lt;b&gt;uitgeschakeld&lt;/b&gt;</translation>
    </message>
    <message>
        <source>Private key &lt;b&gt;disabled&lt;/b&gt;</source>
        <translation>Prive sleutel &lt;b&gt;uitgeschakeld&lt;/b&gt;</translation>
    </message>
    <message>
        <source>Wallet is &lt;b&gt;encrypted&lt;/b&gt; and currently &lt;b&gt;unlocked&lt;/b&gt;</source>
        <translation>Portemonnee is &lt;b&gt;versleuteld&lt;/b&gt; en momenteel &lt;b&gt;geopend&lt;/b&gt;</translation>
    </message>
    <message>
        <source>Wallet is &lt;b&gt;encrypted&lt;/b&gt; and currently &lt;b&gt;locked&lt;/b&gt;</source>
        <translation>Portemonnee is &lt;b&gt;versleuteld&lt;/b&gt; en momenteel &lt;b&gt;gesloten&lt;/b&gt;</translation>
    </message>
    <message>
        <source>A fatal error occurred. Qtum can no longer continue safely and will quit.</source>
        <translation>Een fatale fout heeft zich voorgedaan. Qtum kan niet veilig worden verdergezet en wordt afgesloten.</translation>
    </message>
</context>
<context>
    <name>CoinControlDialog</name>
    <message>
        <source>Coin Selection</source>
        <translation>Munt Selectie</translation>
    </message>
    <message>
        <source>Quantity:</source>
        <translation>Kwantiteit</translation>
    </message>
    <message>
        <source>Bytes:</source>
        <translation>Bytes:</translation>
    </message>
    <message>
        <source>Amount:</source>
        <translation>Bedrag:</translation>
    </message>
    <message>
        <source>Fee:</source>
        <translation>Vergoeding:</translation>
    </message>
    <message>
        <source>Dust:</source>
        <translation>Stof:</translation>
    </message>
    <message>
        <source>After Fee:</source>
        <translation>Naheffing:</translation>
    </message>
    <message>
        <source>Change:</source>
        <translation>Wisselgeld:</translation>
    </message>
    <message>
        <source>(un)select all</source>
        <translation>(de)selecteer alles</translation>
    </message>
    <message>
        <source>Tree mode</source>
        <translation>Boom modus</translation>
    </message>
    <message>
        <source>List mode</source>
        <translation>Lijst modus</translation>
    </message>
    <message>
        <source>Amount</source>
        <translation>Bedrag</translation>
    </message>
    <message>
        <source>Received with label</source>
        <translation>Ontvangen met label</translation>
    </message>
    <message>
        <source>Received with address</source>
        <translation>Ontvangen met adres</translation>
    </message>
    <message>
        <source>Date</source>
        <translation>Datum</translation>
    </message>
    <message>
        <source>Confirmations</source>
        <translation>Bevestigingen</translation>
    </message>
    <message>
        <source>Confirmed</source>
        <translation>Bevestigd</translation>
    </message>
    <message>
        <source>Copy address</source>
        <translation>Kopieer adres</translation>
    </message>
    <message>
        <source>Copy label</source>
        <translation>Kopieer label</translation>
    </message>
    <message>
        <source>Copy amount</source>
        <translation>Kopieer bedrag</translation>
    </message>
    <message>
        <source>Copy transaction ID</source>
        <translation>Kopieer transactie-ID</translation>
    </message>
    <message>
        <source>Lock unspent</source>
        <translation>Blokeer ongebruikte</translation>
    </message>
    <message>
        <source>Unlock unspent</source>
        <translation>Deblokkeer ongebruikte</translation>
    </message>
    <message>
        <source>Copy quantity</source>
        <translation>Kopieer aantal</translation>
    </message>
    <message>
        <source>Copy fee</source>
        <translation>Kopieer vergoeding</translation>
    </message>
    <message>
        <source>Copy after fee</source>
        <translation>Kopieer na vergoeding</translation>
    </message>
    <message>
        <source>Copy bytes</source>
        <translation>Kopieer bytes</translation>
    </message>
    <message>
        <source>Copy dust</source>
        <translation>Kopieër stof</translation>
    </message>
    <message>
        <source>Copy change</source>
        <translation>Kopieer wijziging</translation>
    </message>
    <message>
        <source>(%1 locked)</source>
        <translation>(%1 geblokkeerd)</translation>
    </message>
    <message>
        <source>yes</source>
        <translation>ja</translation>
    </message>
    <message>
        <source>no</source>
        <translation>nee</translation>
    </message>
    <message>
        <source>This label turns red if any recipient receives an amount smaller than the current dust threshold.</source>
        <translation>Dit label wordt rood, als een ontvanger een bedrag van minder dan de huidige dust-drempel gekregen heeft.</translation>
    </message>
    <message>
        <source>Can vary +/- %1 satoshi(s) per input.</source>
        <translation>Kan per input +/- %1 satoshi(s)  variëren.</translation>
    </message>
    <message>
        <source>(no label)</source>
        <translation>(geen label)</translation>
    </message>
    <message>
        <source>change from %1 (%2)</source>
        <translation>wijzig van %1 (%2)</translation>
    </message>
    <message>
        <source>(change)</source>
        <translation>(wijzig)</translation>
    </message>
</context>
<context>
    <name>CreateWalletActivity</name>
    <message>
        <source>Creating Wallet &lt;b&gt;%1&lt;/b&gt;...</source>
        <translation>Aanmaken wallet&lt;b&gt;%1&lt;/b&gt;...</translation>
    </message>
    <message>
        <source>Create wallet failed</source>
        <translation>Aanmaken wallet mislukt</translation>
    </message>
    <message>
        <source>Create wallet warning</source>
        <translation>Aanmaken wallet waarschuwing</translation>
    </message>
</context>
<context>
    <name>CreateWalletDialog</name>
    <message>
        <source>Create Wallet</source>
        <translation>Creëer wallet</translation>
    </message>
    <message>
        <source>Wallet Name</source>
        <translation>Wallet Naam</translation>
    </message>
    <message>
        <source>Encrypt the wallet. The wallet will be encrypted with a passphrase of your choice.</source>
        <translation>Versleutel je portemonnee. Je portemonnee zal versleuteld zijn met een wachtwoordzin naar eigen keuze.</translation>
    </message>
    <message>
        <source>Encrypt Wallet</source>
        <translation>Versleutel portemonnee</translation>
    </message>
    <message>
        <source>Disable private keys for this wallet. Wallets with private keys disabled will have no private keys and cannot have an HD seed or imported private keys. This is ideal for watch-only wallets.</source>
        <translation>Schakel privésleutels uit voor deze portemonnee. Portommonees met privésleutels uitgeschakeld hebben deze niet en kunnen geen HD seed of geimporteerde privésleutels bevatten.
Dit is ideaal voor alleen-lezen portommonees.</translation>
    </message>
    <message>
        <source>Disable Private Keys</source>
        <translation>Schakel privésleutels uit</translation>
    </message>
    <message>
        <source>Make a blank wallet. Blank wallets do not initially have private keys or scripts. Private keys and addresses can be imported, or an HD seed can be set, at a later time.</source>
        <translation>Maak een blanco portemonnee. Blanco portemonnees hebben initieel geen privésleutel of scripts. Privésleutels en adressen kunnen later worden geimporteerd of een HD seed kan later ingesteld worden.</translation>
    </message>
    <message>
        <source>Make Blank Wallet</source>
        <translation>Maak een lege portemonnee</translation>
    </message>
    <message>
        <source>Create</source>
        <translation>Creëer</translation>
    </message>
</context>
<context>
    <name>EditAddressDialog</name>
    <message>
        <source>Edit Address</source>
        <translation>Bewerk adres</translation>
    </message>
    <message>
        <source>&amp;Label</source>
        <translation>&amp;Label</translation>
    </message>
    <message>
        <source>The label associated with this address list entry</source>
        <translation>Het label dat bij dit adres item hoort</translation>
    </message>
    <message>
        <source>The address associated with this address list entry. This can only be modified for sending addresses.</source>
        <translation>Het adres dat bij dit adresitem hoort. Dit kan alleen bewerkt worden voor verstuuradressen.</translation>
    </message>
    <message>
        <source>&amp;Address</source>
        <translation>&amp;Adres</translation>
    </message>
    <message>
        <source>New sending address</source>
        <translation>Nieuw verzendadres</translation>
    </message>
    <message>
        <source>Edit receiving address</source>
        <translation>Bewerk ontvangstadres</translation>
    </message>
    <message>
        <source>Edit sending address</source>
        <translation>Bewerk verzendadres</translation>
    </message>
    <message>
        <source>The entered address "%1" is not a valid Qtum address.</source>
        <translation>Het opgegeven adres "%1" is een ongeldig Qtumadres.</translation>
    </message>
    <message>
        <source>Address "%1" already exists as a receiving address with label "%2" and so cannot be added as a sending address.</source>
        <translation>Adres "%1" bestaat al als ontvang adres met label "%2" en kan dus niet toegevoegd worden als verzend adres.</translation>
    </message>
    <message>
        <source>The entered address "%1" is already in the address book with label "%2".</source>
        <translation>Het opgegeven adres "%1" bestaat al in uw adresboek onder label "%2".</translation>
    </message>
    <message>
        <source>Could not unlock wallet.</source>
        <translation>Kon de portemonnee niet openen.</translation>
    </message>
    <message>
        <source>New key generation failed.</source>
        <translation>Genereren nieuwe sleutel mislukt.</translation>
    </message>
</context>
<context>
    <name>FreespaceChecker</name>
    <message>
        <source>A new data directory will be created.</source>
        <translation>Een nieuwe gegevensmap wordt aangemaakt.</translation>
    </message>
    <message>
        <source>name</source>
        <translation>naam</translation>
    </message>
    <message>
        <source>Directory already exists. Add %1 if you intend to create a new directory here.</source>
        <translation>Map bestaat al. Voeg %1 toe als u van plan bent hier een nieuwe map aan te maken.</translation>
    </message>
    <message>
        <source>Path already exists, and is not a directory.</source>
        <translation>Pad bestaat al en is geen map.</translation>
    </message>
    <message>
        <source>Cannot create data directory here.</source>
        <translation>Kan hier geen gegevensmap aanmaken.</translation>
    </message>
</context>
<context>
    <name>HelpMessageDialog</name>
    <message>
        <source>version</source>
        <translation>versie</translation>
    </message>
    <message>
        <source>About %1</source>
        <translation>Over %1</translation>
    </message>
    <message>
        <source>Command-line options</source>
        <translation>Opdrachtregelopties</translation>
    </message>
</context>
<context>
    <name>Intro</name>
    <message>
        <source>Welcome</source>
        <translation>Welkom</translation>
    </message>
    <message>
        <source>Welcome to %1.</source>
        <translation>Welkom bij %1.</translation>
    </message>
    <message>
        <source>As this is the first time the program is launched, you can choose where %1 will store its data.</source>
        <translation>Omdat dit de eerste keer is dat het programma gestart is, kunt u nu kiezen waar %1 de data moet opslaan.</translation>
    </message>
    <message>
        <source>When you click OK, %1 will begin to download and process the full %4 block chain (%2GB) starting with the earliest transactions in %3 when %4 initially launched.</source>
        <translation>Als u op OK klikt, dan zal %1 beginnen met downloaden en verwerken van de volledige %4 blokketen (%2GB) startend met de eerste transacties in %3 toen %4 initeel werd gestart.</translation>
    </message>
    <message>
        <source>Reverting this setting requires re-downloading the entire blockchain. It is faster to download the full chain first and prune it later. Disables some advanced features.</source>
        <translation>Om deze instelling weer ongedaan te maken moet de volledige blockchain opnieuw gedownload worden. Het is sneller om eerst de volledige blockchain te downloaden en deze later te prunen. Schakelt een aantal geavanceerde functies uit.</translation>
    </message>
    <message>
        <source>This initial synchronisation is very demanding, and may expose hardware problems with your computer that had previously gone unnoticed. Each time you run %1, it will continue downloading where it left off.</source>
        <translation>Deze initiële synchronisatie is heel veeleisend, en kan hardware problemen met uw computer blootleggen die voorheen onopgemerkt bleven. Elke keer dat %1 gebruikt word, zal verdergegaan worden waar gebleven is.</translation>
    </message>
    <message>
        <source>If you have chosen to limit block chain storage (pruning), the historical data must still be downloaded and processed, but will be deleted afterward to keep your disk usage low.</source>
        <translation>Als u gekozen heeft om de blokketenopslag te beperken (pruning), dan moet de historische data nog steeds gedownload en verwerkt worden, maar zal verwijderd worden naderhand om schijf gebruik zo laag mogelijk te houden.</translation>
    </message>
    <message>
        <source>Use the default data directory</source>
        <translation>Gebruik de standaard gegevensmap</translation>
    </message>
    <message>
        <source>Use a custom data directory:</source>
        <translation>Gebruik een aangepaste gegevensmap:</translation>
    </message>
    <message>
        <source>Qtum</source>
        <translation>Qtum</translation>
    </message>
    <message>
        <source>Discard blocks after verification, except most recent %1 GB (prune)</source>
        <translation>Verwijder blokken na verificatie, uitgezonderd de meest recente %1 GB (prune)</translation>
    </message>
    <message>
        <source>At least %1 GB of data will be stored in this directory, and it will grow over time.</source>
        <translation>Tenminste %1 GB aan data zal worden opgeslagen in deze map, en dit zal naarmate de tijd voortschrijdt groeien.</translation>
    </message>
    <message>
        <source>Approximately %1 GB of data will be stored in this directory.</source>
        <translation>Gemiddeld %1 GB aan data zal worden opgeslagen in deze map.</translation>
    </message>
    <message>
        <source>%1 will download and store a copy of the Qtum block chain.</source>
        <translation>%1 zal een kopie van de blokketen van Qtum downloaden en opslaan.</translation>
    </message>
    <message>
        <source>The wallet will also be stored in this directory.</source>
        <translation>De portemonnee wordt ook in deze map opgeslagen.</translation>
    </message>
    <message>
        <source>Error: Specified data directory "%1" cannot be created.</source>
        <translation>Fout: De gespecificeerde map "%1" kan niet worden gecreëerd.</translation>
    </message>
    <message>
        <source>Error</source>
        <translation>Fout</translation>
    </message>
    <message numerus="yes">
        <source>%n GB of free space available</source>
        <translation><numerusform>%n GB aan vrije opslagruimte beschikbaar</numerusform><numerusform>%n GB aan vrije opslagruimte beschikbaar</numerusform></translation>
    </message>
    <message numerus="yes">
        <source>(of %n GB needed)</source>
        <translation><numerusform>(van %n GB nodig)</numerusform><numerusform>(van %n GB nodig)</numerusform></translation>
    </message>
    <message numerus="yes">
        <source>(%n GB needed for full chain)</source>
        <translation><numerusform>(%n GB nodig voor volledige keten)</numerusform><numerusform>(%n GB nodig voor volledige keten)</numerusform></translation>
    </message>
</context>
<context>
    <name>ModalOverlay</name>
    <message>
        <source>Form</source>
        <translation>Vorm</translation>
    </message>
    <message>
        <source>Recent transactions may not yet be visible, and therefore your wallet's balance might be incorrect. This information will be correct once your wallet has finished synchronizing with the qtum network, as detailed below.</source>
        <translation>Recente transacties zijn mogelijk nog niet zichtbaar. De balans van de portemonnee is daarom mogelijk niet correct. Deze informatie is correct zodra de synchronisatie met het Qtum-netwerk is voltooid, zoals onderaan beschreven.</translation>
    </message>
    <message>
        <source>Attempting to spend qtums that are affected by not-yet-displayed transactions will not be accepted by the network.</source>
        <translation>Poging om qtums te besteden die door "nog niet weergegeven" transacties worden beïnvloed, worden niet door het netwerk geaccepteerd.</translation>
    </message>
    <message>
        <source>Number of blocks left</source>
        <translation>Aantal blokken resterend.</translation>
    </message>
    <message>
        <source>Unknown...</source>
        <translation>Onbekend...</translation>
    </message>
    <message>
        <source>Last block time</source>
        <translation>Tijd laatste blok</translation>
    </message>
    <message>
        <source>Progress</source>
        <translation>Vooruitgang</translation>
    </message>
    <message>
        <source>Progress increase per hour</source>
        <translation>Vooruitgang per uur</translation>
    </message>
    <message>
        <source>calculating...</source>
        <translation>Berekenen...</translation>
    </message>
    <message>
        <source>Estimated time left until synced</source>
        <translation>Geschatte tijd tot synchronisatie voltooid</translation>
    </message>
    <message>
        <source>Hide</source>
        <translation>Verbergen</translation>
    </message>
    <message>
        <source>Esc</source>
        <translation>Esc</translation>
    </message>
    <message>
        <source>%1 is currently syncing.  It will download headers and blocks from peers and validate them until reaching the tip of the block chain.</source>
        <translation>%1 is momenteel aan het synchroniseren. Het zal headers en blocks downloaden van peers en deze valideren tot de top van de block chain bereikt is. </translation>
    </message>
    <message>
        <source>Unknown. Syncing Headers (%1, %2%)...</source>
        <translation>Onbekend. Blockheaders synchroniseren (%1, %2%)...</translation>
    </message>
</context>
<context>
    <name>OpenURIDialog</name>
    <message>
        <source>Open qtum URI</source>
        <translation>Open qtum-URI</translation>
    </message>
    <message>
        <source>URI:</source>
        <translation>URI:</translation>
    </message>
</context>
<context>
    <name>OpenWalletActivity</name>
    <message>
        <source>Open wallet failed</source>
        <translation>Openen van portemonnee is mislukt</translation>
    </message>
    <message>
        <source>Open wallet warning</source>
        <translation>Openen van portemonnee heeft een waarschuwing</translation>
    </message>
    <message>
        <source>default wallet</source>
        <translation>standaard portemonnee</translation>
    </message>
    <message>
        <source>Opening Wallet &lt;b&gt;%1&lt;/b&gt;...</source>
        <translation>Open Portemonnee&lt;b&gt;%1&lt;/b&gt;...</translation>
    </message>
</context>
<context>
    <name>OptionsDialog</name>
    <message>
        <source>Options</source>
        <translation>Opties</translation>
    </message>
    <message>
        <source>&amp;Main</source>
        <translation>&amp;Algemeen</translation>
    </message>
    <message>
        <source>Automatically start %1 after logging in to the system.</source>
        <translation>Start %1 automatisch na inloggen in het systeem.</translation>
    </message>
    <message>
        <source>&amp;Start %1 on system login</source>
        <translation>&amp;Start %1 bij het inloggen op het systeem</translation>
    </message>
    <message>
        <source>Size of &amp;database cache</source>
        <translation>Grootte van de &amp;databasecache</translation>
    </message>
    <message>
        <source>Number of script &amp;verification threads</source>
        <translation>Aantal threads voor &amp;scriptverificatie</translation>
    </message>
    <message>
        <source>IP address of the proxy (e.g. IPv4: 127.0.0.1 / IPv6: ::1)</source>
        <translation>IP-adres van de proxy (bijv. IPv4: 127.0.0.1 / IPv6: ::1)</translation>
    </message>
    <message>
        <source>Shows if the supplied default SOCKS5 proxy is used to reach peers via this network type.</source>
        <translation>Toont aan of de aangeleverde standaard SOCKS5 proxy gebruikt wordt om peers te bereiken via dit netwerktype.</translation>
    </message>
    <message>
        <source>Use separate SOCKS&amp;5 proxy to reach peers via Tor hidden services:</source>
        <translation>Gebruik aparte SOCKS&amp;5-proxy om peers te bereiken via verborgen Tor-diensten:</translation>
    </message>
    <message>
        <source>Hide the icon from the system tray.</source>
        <translation>Verberg het icoon van de systeembalk.</translation>
    </message>
    <message>
        <source>&amp;Hide tray icon</source>
        <translation>&amp;Verberg systeembalkicoon</translation>
    </message>
    <message>
        <source>Minimize instead of exit the application when the window is closed. When this option is enabled, the application will be closed only after selecting Exit in the menu.</source>
        <translation>Minimaliseren in plaats van de applicatie af te sluiten wanneer het venster is afgesloten. Als deze optie is ingeschakeld, zal de toepassing pas worden afgesloten na het selecteren van Exit in het menu.</translation>
    </message>
    <message>
        <source>Third party URLs (e.g. a block explorer) that appear in the transactions tab as context menu items. %s in the URL is replaced by transaction hash. Multiple URLs are separated by vertical bar |.</source>
        <translation>URL's van derden (bijvoorbeeld blokexplorer) die in de transacties tab verschijnen als contextmenuelementen. %s in de URL is vervangen door transactiehash. Verscheidene URL's zijn gescheiden door een verticale streep |.</translation>
    </message>
    <message>
        <source>Open the %1 configuration file from the working directory.</source>
        <translation>Open het %1 configuratiebestand van de werkmap.</translation>
    </message>
    <message>
        <source>Open Configuration File</source>
        <translation>Open configuratiebestand</translation>
    </message>
    <message>
        <source>Reset all client options to default.</source>
        <translation>Reset alle clientopties naar de standaardinstellingen.</translation>
    </message>
    <message>
        <source>&amp;Reset Options</source>
        <translation>&amp;Reset opties</translation>
    </message>
    <message>
        <source>&amp;Network</source>
        <translation>&amp;Netwerk</translation>
    </message>
    <message>
        <source>Disables some advanced features but all blocks will still be fully validated. Reverting this setting requires re-downloading the entire blockchain. Actual disk usage may be somewhat higher.</source>
        <translation>Geavanceerde functionaliteit wordt uitgeschakeld maar alle blokken worden nog steed volledig gevalideerd. Om deze instelling weer ongedaan te maken, moet de volledige blockchain opnieuw gedownload worden. Schijfgebruik kan iets toenemen.</translation>
    </message>
    <message>
        <source>Prune &amp;block storage to</source>
        <translation>Prune &amp; block opslag op</translation>
    </message>
    <message>
        <source>GB</source>
        <translation>GB</translation>
    </message>
    <message>
        <source>Reverting this setting requires re-downloading the entire blockchain.</source>
        <translation>Deze instelling terugzetten vereist het opnieuw downloaden van de gehele blockchain.</translation>
    </message>
    <message>
        <source>MiB</source>
        <translation>MiB</translation>
    </message>
    <message>
        <source>(0 = auto, &lt;0 = leave that many cores free)</source>
        <translation>(0 = auto, &lt;0 = laat dit aantal kernen vrij)</translation>
    </message>
    <message>
        <source>W&amp;allet</source>
        <translation>W&amp;allet</translation>
    </message>
    <message>
        <source>Expert</source>
        <translation>Expert</translation>
    </message>
    <message>
        <source>Enable coin &amp;control features</source>
        <translation>Coin &amp;control activeren</translation>
    </message>
    <message>
        <source>If you disable the spending of unconfirmed change, the change from a transaction cannot be used until that transaction has at least one confirmation. This also affects how your balance is computed.</source>
        <translation>Indien het uitgeven van onbevestigd wisselgeld uitgeschakeld wordt dan kan het wisselgeld van een transactie niet worden gebruikt totdat de transactie ten minste een bevestiging heeft. Dit heeft ook invloed op de manier waarop uw saldo wordt berekend.</translation>
    </message>
    <message>
        <source>&amp;Spend unconfirmed change</source>
        <translation>&amp;Spendeer onbevestigd wisselgeld</translation>
    </message>
    <message>
        <source>Automatically open the Qtum client port on the router. This only works when your router supports UPnP and it is enabled.</source>
        <translation>Open de Qtumpoort automatisch op de router. Dit werkt alleen als de router UPnP ondersteunt en het aanstaat.</translation>
    </message>
    <message>
        <source>Map port using &amp;UPnP</source>
        <translation>Portmapping via &amp;UPnP</translation>
    </message>
    <message>
        <source>Accept connections from outside.</source>
        <translation>Accepteer verbindingen van buiten.</translation>
    </message>
    <message>
        <source>Allow incomin&amp;g connections</source>
        <translation>Sta inkomende verbindingen toe</translation>
    </message>
    <message>
        <source>Connect to the Qtum network through a SOCKS5 proxy.</source>
        <translation>Verbind met het Qtumnetwerk via een SOCKS5 proxy.</translation>
    </message>
    <message>
        <source>&amp;Connect through SOCKS5 proxy (default proxy):</source>
        <translation>&amp;Verbind via een SOCKS5-proxy (standaardproxy):</translation>
    </message>
    <message>
        <source>Proxy &amp;IP:</source>
        <translation>Proxy &amp;IP:</translation>
    </message>
    <message>
        <source>&amp;Port:</source>
        <translation>&amp;Poort:</translation>
    </message>
    <message>
        <source>Port of the proxy (e.g. 9050)</source>
        <translation>Poort van de proxy (bijv. 9050)</translation>
    </message>
    <message>
        <source>Used for reaching peers via:</source>
        <translation>Gebruikt om peers te bereiken via:</translation>
    </message>
    <message>
        <source>IPv4</source>
        <translation>IPv4</translation>
    </message>
    <message>
        <source>IPv6</source>
        <translation>IPv6</translation>
    </message>
    <message>
        <source>Tor</source>
        <translation>Tor</translation>
    </message>
    <message>
        <source>Connect to the Qtum network through a separate SOCKS5 proxy for Tor hidden services.</source>
        <translation>Maak verbinding met Qtumnetwerk door een aparte SOCKS5-proxy voor verborgen diensten van Tor.</translation>
    </message>
    <message>
        <source>&amp;Window</source>
        <translation>&amp;Scherm</translation>
    </message>
    <message>
        <source>Show only a tray icon after minimizing the window.</source>
        <translation>Laat alleen een systeemvakicoon zien wanneer het venster geminimaliseerd is</translation>
    </message>
    <message>
        <source>&amp;Minimize to the tray instead of the taskbar</source>
        <translation>&amp;Minimaliseer naar het systeemvak in plaats van de taakbalk</translation>
    </message>
    <message>
        <source>M&amp;inimize on close</source>
        <translation>M&amp;inimaliseer bij sluiten van het venster</translation>
    </message>
    <message>
        <source>&amp;Display</source>
        <translation>&amp;Interface</translation>
    </message>
    <message>
        <source>User Interface &amp;language:</source>
        <translation>Taal &amp;gebruikersinterface:</translation>
    </message>
    <message>
        <source>The user interface language can be set here. This setting will take effect after restarting %1.</source>
        <translation>De taal van de gebruikersinterface kan hier ingesteld worden. Deze instelling zal pas van kracht worden nadat %1 herstart wordt.</translation>
    </message>
    <message>
        <source>&amp;Unit to show amounts in:</source>
        <translation>&amp;Eenheid om bedrag in te tonen:</translation>
    </message>
    <message>
        <source>Choose the default subdivision unit to show in the interface and when sending coins.</source>
        <translation>Kies de standaardonderverdelingseenheid om weer te geven in uw programma, en voor het versturen van munten</translation>
    </message>
    <message>
        <source>Whether to show coin control features or not.</source>
        <translation>Munt controle functies weergeven of niet.</translation>
    </message>
    <message>
        <source>&amp;Third party transaction URLs</source>
        <translation>Transactie-URL's van &amp;derden</translation>
    </message>
    <message>
        <source>Options set in this dialog are overridden by the command line or in the configuration file:</source>
        <translation>Gekozen opties in dit dialoogvenster worden overschreven door de command line of in het configuratiebestand:</translation>
    </message>
    <message>
        <source>&amp;OK</source>
        <translation>&amp;Oké</translation>
    </message>
    <message>
        <source>&amp;Cancel</source>
        <translation>&amp;Annuleren</translation>
    </message>
    <message>
        <source>default</source>
        <translation>standaard</translation>
    </message>
    <message>
        <source>none</source>
        <translation>geen</translation>
    </message>
    <message>
        <source>Confirm options reset</source>
        <translation>Bevestig reset opties</translation>
    </message>
    <message>
        <source>Client restart required to activate changes.</source>
        <translation>Herstart van de client is vereist om veranderingen door te voeren.</translation>
    </message>
    <message>
        <source>Client will be shut down. Do you want to proceed?</source>
        <translation>Applicatie zal worden afgesloten. Wilt u doorgaan?</translation>
    </message>
    <message>
        <source>Configuration options</source>
        <translation>Configuratieopties</translation>
    </message>
    <message>
        <source>The configuration file is used to specify advanced user options which override GUI settings. Additionally, any command-line options will override this configuration file.</source>
        <translation>Het configuratiebestand wordt gebruikt om geavanceerde gebruikersopties te specificeren welke de GUI instellingen overschrijd. Daarnaast, zullen alle command-line opties dit configuratiebestand overschrijven.</translation>
    </message>
    <message>
        <source>Error</source>
        <translation>Fout</translation>
    </message>
    <message>
        <source>The configuration file could not be opened.</source>
        <translation>Het configuratiebestand kon niet worden geopend.</translation>
    </message>
    <message>
        <source>This change would require a client restart.</source>
        <translation>Om dit aan te passen moet de client opnieuw gestart worden.</translation>
    </message>
    <message>
        <source>The supplied proxy address is invalid.</source>
        <translation>Het opgegeven proxyadres is ongeldig.</translation>
    </message>
</context>
<context>
    <name>OverviewPage</name>
    <message>
        <source>Form</source>
        <translation>Vorm</translation>
    </message>
    <message>
        <source>The displayed information may be out of date. Your wallet automatically synchronizes with the Qtum network after a connection is established, but this process has not completed yet.</source>
        <translation>De weergegeven informatie kan verouderd zijn. Uw portemonnee synchroniseert automatisch met het Qtumnetwerk nadat een verbinding is gelegd, maar dit proces is nog niet voltooid.</translation>
    </message>
    <message>
        <source>Watch-only:</source>
        <translation>Alleen-bekijkbaar:</translation>
    </message>
    <message>
        <source>Available:</source>
        <translation>Beschikbaar:</translation>
    </message>
    <message>
        <source>Your current spendable balance</source>
        <translation>Uw beschikbare saldo</translation>
    </message>
    <message>
        <source>Pending:</source>
        <translation>Afwachtend:</translation>
    </message>
    <message>
        <source>Total of transactions that have yet to be confirmed, and do not yet count toward the spendable balance</source>
        <translation>De som van de transacties die nog bevestigd moeten worden, en nog niet meetellen in uw beschikbare saldo</translation>
    </message>
    <message>
        <source>Immature:</source>
        <translation>Immatuur:</translation>
    </message>
    <message>
        <source>Mined balance that has not yet matured</source>
        <translation>Gedolven saldo dat nog niet tot wasdom is gekomen</translation>
    </message>
    <message>
        <source>Balances</source>
        <translation>Saldi</translation>
    </message>
    <message>
        <source>Total:</source>
        <translation>Totaal:</translation>
    </message>
    <message>
        <source>Your current total balance</source>
        <translation>Uw totale saldo</translation>
    </message>
    <message>
        <source>Your current balance in watch-only addresses</source>
        <translation>Uw huidige balans in alleen-bekijkbare adressen</translation>
    </message>
    <message>
        <source>Spendable:</source>
        <translation>Besteedbaar:</translation>
    </message>
    <message>
        <source>Recent transactions</source>
        <translation>Recente transacties</translation>
    </message>
    <message>
        <source>Unconfirmed transactions to watch-only addresses</source>
        <translation>Onbevestigde transacties naar alleen-bekijkbare adressen</translation>
    </message>
    <message>
        <source>Mined balance in watch-only addresses that has not yet matured</source>
        <translation>Ontgonnen saldo dat nog niet tot wasdom is gekomen</translation>
    </message>
    <message>
        <source>Current total balance in watch-only addresses</source>
        <translation>Huidige balans in alleen-bekijkbare adressen.</translation>
    </message>
</context>
<context>
    <name>PaymentServer</name>
    <message>
        <source>Payment request error</source>
        <translation>Fout bij betalingsverzoek</translation>
    </message>
    <message>
        <source>Cannot start qtum: click-to-pay handler</source>
        <translation>Kan qtum niet starten: click-to-pay handler</translation>
    </message>
    <message>
        <source>URI handling</source>
        <translation>URI-behandeling</translation>
    </message>
    <message>
        <source>'qtum://' is not a valid URI. Use 'qtum:' instead.</source>
        <translation>'qtum://' is niet een geldige URI. Gebruik 'qtum:' in plaats daarvan.</translation>
    </message>
    <message>
        <source>Cannot process payment request because BIP70 is not supported.</source>
        <translation>Kan het betalingsverzoek niet verwerken omdat BIP70 niet ondersteund is.</translation>
    </message>
    <message>
        <source>Due to widespread security flaws in BIP70 it's strongly recommended that any merchant instructions to switch wallets be ignored.</source>
        <translation>Gezien de wijdverspreide beveiligingsproblemen in BIP70 is het sterk aanbevolen dat iedere instructie om van portemonnee te wisselen wordt genegeerd.</translation>
    </message>
    <message>
        <source>If you are receiving this error you should request the merchant provide a BIP21 compatible URI.</source>
        <translation>Als je deze fout krijgt, verzoek dan de verkoper om een BIP21 compatible URI.</translation>
    </message>
    <message>
        <source>Due to widespread security flaws in BIP70 it's strongly recommended that any merchant instructions to switch wallets be ignored.</source>
        <translation>Gezien de wijdverspreide beveiligingsproblemen in BIP70 is het sterk aanbevolen dat iedere instructie om van portemonnee te wisselen wordt genegeerd.</translation>
    </message>
    <message>
        <source>If you are receiving this error you should request the merchant provide a BIP21 compatible URI.</source>
        <translation>Als je deze fout krijgt, verzoek dan de verkoper om een BIP21 compatible URI.</translation>
    </message>
    <message>
        <source>Invalid payment address %1</source>
        <translation>Ongeldig betalingsadres %1</translation>
    </message>
    <message>
        <source>URI cannot be parsed! This can be caused by an invalid Qtum address or malformed URI parameters.</source>
        <translation>URI kan niet verwerkt worden! Dit kan het gevolg zijn van een ongeldig Qtum adres of misvormde URI parameters.</translation>
    </message>
    <message>
        <source>Payment request file handling</source>
        <translation>Betalingsverzoek bestandsafhandeling</translation>
    </message>
</context>
<context>
    <name>PeerTableModel</name>
    <message>
        <source>User Agent</source>
        <translation>User Agent</translation>
    </message>
    <message>
        <source>Node/Service</source>
        <translation>Node/Dienst</translation>
    </message>
    <message>
        <source>NodeId</source>
        <translation>Node ID</translation>
    </message>
    <message>
        <source>Ping</source>
        <translation>Ping</translation>
    </message>
    <message>
        <source>Sent</source>
        <translation>Verstuurd</translation>
    </message>
    <message>
        <source>Received</source>
        <translation>Ontvangen</translation>
    </message>
</context>
<context>
    <name>QObject</name>
    <message>
        <source>Amount</source>
        <translation>Bedrag</translation>
    </message>
    <message>
        <source>Enter a Qtum address (e.g. %1)</source>
        <translation>Voer een Qtumadres in (bijv. %1)</translation>
    </message>
    <message>
        <source>%1 d</source>
        <translation>%1 d</translation>
    </message>
    <message>
        <source>%1 h</source>
        <translation>%1 uur</translation>
    </message>
    <message>
        <source>%1 m</source>
        <translation>%1 m</translation>
    </message>
    <message>
        <source>%1 s</source>
        <translation>%1 s</translation>
    </message>
    <message>
        <source>None</source>
        <translation>Geen</translation>
    </message>
    <message>
        <source>N/A</source>
        <translation>N.v.t.</translation>
    </message>
    <message>
        <source>%1 ms</source>
        <translation>%1 ms</translation>
    </message>
    <message numerus="yes">
        <source>%n second(s)</source>
        <translation><numerusform>%n seconde</numerusform><numerusform>%n seconden</numerusform></translation>
    </message>
    <message numerus="yes">
        <source>%n minute(s)</source>
        <translation><numerusform>%n minuut</numerusform><numerusform>%n minuten</numerusform></translation>
    </message>
    <message numerus="yes">
        <source>%n hour(s)</source>
        <translation><numerusform>%n uur</numerusform><numerusform>%n uren</numerusform></translation>
    </message>
    <message numerus="yes">
        <source>%n day(s)</source>
        <translation><numerusform>%n dag</numerusform><numerusform>%n dagen</numerusform></translation>
    </message>
    <message numerus="yes">
        <source>%n week(s)</source>
        <translation><numerusform>%n week</numerusform><numerusform>%n weken</numerusform></translation>
    </message>
    <message>
        <source>%1 and %2</source>
        <translation>%1 en %2</translation>
    </message>
    <message numerus="yes">
        <source>%n year(s)</source>
        <translation><numerusform>%n jaar</numerusform><numerusform>%n jaren</numerusform></translation>
    </message>
    <message>
        <source>%1 B</source>
        <translation>%1 B</translation>
    </message>
    <message>
        <source>%1 KB</source>
        <translation>%1 Kb</translation>
    </message>
    <message>
        <source>%1 MB</source>
        <translation>%1 MB</translation>
    </message>
    <message>
        <source>%1 GB</source>
        <translation>%1 Gb</translation>
    </message>
    <message>
        <source>Error: Specified data directory "%1" does not exist.</source>
        <translation>Fout: Opgegeven gegevensmap "%1" bestaat niet.</translation>
    </message>
    <message>
        <source>Error: Cannot parse configuration file: %1.</source>
        <translation>Fout: Kan niet het configuratie bestand parsen: %1.</translation>
    </message>
    <message>
        <source>Error: %1</source>
        <translation>Fout: %1</translation>
    </message>
    <message>
        <source>%1 didn't yet exit safely...</source>
        <translation>%1 sloot nog niet veilig af...</translation>
    </message>
    <message>
        <source>unknown</source>
        <translation>onbekend</translation>
    </message>
</context>
<context>
    <name>QRImageWidget</name>
    <message>
        <source>&amp;Save Image...</source>
        <translation>&amp;Sla afbeelding op...</translation>
    </message>
    <message>
        <source>&amp;Copy Image</source>
        <translation>&amp;Afbeelding kopiëren</translation>
    </message>
    <message>
        <source>Resulting URI too long, try to reduce the text for label / message.</source>
        <translation>Resulterende URI te lang, probeer de tekst korter te maken voor het label/bericht.</translation>
    </message>
    <message>
        <source>Error encoding URI into QR Code.</source>
        <translation>Fout tijdens encoderen URI in QR-code</translation>
    </message>
    <message>
        <source>QR code support not available.</source>
        <translation>QR code hulp niet beschikbaar</translation>
    </message>
    <message>
        <source>Save QR Code</source>
        <translation>Sla QR-code op</translation>
    </message>
    <message>
        <source>PNG Image (*.png)</source>
        <translation>PNG afbeelding (*.png)</translation>
    </message>
</context>
<context>
    <name>RPCConsole</name>
    <message>
        <source>N/A</source>
        <translation>N.v.t.</translation>
    </message>
    <message>
        <source>Client version</source>
        <translation>Clientversie</translation>
    </message>
    <message>
        <source>&amp;Information</source>
        <translation>&amp;Informatie</translation>
    </message>
    <message>
        <source>General</source>
        <translation>Algemeen</translation>
    </message>
    <message>
        <source>Using BerkeleyDB version</source>
        <translation>Gebruikt BerkeleyDB versie</translation>
    </message>
    <message>
        <source>Datadir</source>
        <translation>Gegevensmap</translation>
    </message>
    <message>
        <source>To specify a non-default location of the data directory use the '%1' option.</source>
        <translation>Om een niet-standaard locatie in te stellen voor de gegevensmap, gebruik de '%1' optie.</translation>
    </message>
    <message>
        <source>Blocksdir</source>
        <translation>Blocksdir</translation>
    </message>
    <message>
        <source>To specify a non-default location of the blocks directory use the '%1' option.</source>
        <translation>Om een niet-standaard locatie in te stellen voor de blocks directory, gebruik de '%1' optie.</translation>
    </message>
    <message>
        <source>Startup time</source>
        <translation>Opstarttijd</translation>
    </message>
    <message>
        <source>Network</source>
        <translation>Netwerk</translation>
    </message>
    <message>
        <source>Name</source>
        <translation>Naam</translation>
    </message>
    <message>
        <source>Number of connections</source>
        <translation>Aantal connecties</translation>
    </message>
    <message>
        <source>Block chain</source>
        <translation>Blokketen</translation>
    </message>
    <message>
        <source>Current number of blocks</source>
        <translation>Huidig aantal blokken</translation>
    </message>
    <message>
        <source>Memory Pool</source>
        <translation>Geheugenpoel</translation>
    </message>
    <message>
        <source>Current number of transactions</source>
        <translation>Huidig aantal transacties</translation>
    </message>
    <message>
        <source>Memory usage</source>
        <translation>Geheugengebruik</translation>
    </message>
    <message>
        <source>Wallet: </source>
        <translation>Portemonnee:</translation>
    </message>
    <message>
        <source>(none)</source>
        <translation>(geen)</translation>
    </message>
    <message>
        <source>&amp;Reset</source>
        <translation>&amp;Reset</translation>
    </message>
    <message>
        <source>Received</source>
        <translation>Ontvangen</translation>
    </message>
    <message>
        <source>Sent</source>
        <translation>Verstuurd</translation>
    </message>
    <message>
        <source>&amp;Peers</source>
        <translation>&amp;Peers</translation>
    </message>
    <message>
        <source>Banned peers</source>
        <translation>Gebande peers</translation>
    </message>
    <message>
        <source>Select a peer to view detailed information.</source>
        <translation>Selecteer een peer om gedetailleerde informatie te bekijken.</translation>
    </message>
    <message>
        <source>Whitelisted</source>
        <translation>Toegestaan</translation>
    </message>
    <message>
        <source>Direction</source>
        <translation>Directie</translation>
    </message>
    <message>
        <source>Version</source>
        <translation>Versie</translation>
    </message>
    <message>
        <source>Starting Block</source>
        <translation>Start Blok</translation>
    </message>
    <message>
        <source>Synced Headers</source>
        <translation>Gesynchroniseerde headers</translation>
    </message>
    <message>
        <source>Synced Blocks</source>
        <translation>Gesynchroniseerde blokken</translation>
    </message>
    <message>
        <source>User Agent</source>
        <translation>User Agent</translation>
    </message>
    <message>
        <source>Node window</source>
        <translation>Nodevenster</translation>
    </message>
    <message>
        <source>Open the %1 debug log file from the current data directory. This can take a few seconds for large log files.</source>
        <translation>Open het %1 debug-logbestand van de huidige gegevensmap. Dit kan een aantal seconden duren voor grote logbestanden.</translation>
    </message>
    <message>
        <source>Decrease font size</source>
        <translation>Verklein lettergrootte</translation>
    </message>
    <message>
        <source>Increase font size</source>
        <translation>Vergroot lettergrootte</translation>
    </message>
    <message>
        <source>Services</source>
        <translation>Diensten</translation>
    </message>
    <message>
        <source>Ban Score</source>
        <translation>Ban score</translation>
    </message>
    <message>
        <source>Connection Time</source>
        <translation>Connectie tijd</translation>
    </message>
    <message>
        <source>Last Send</source>
        <translation>Laatst verstuurd</translation>
    </message>
    <message>
        <source>Last Receive</source>
        <translation>Laatst ontvangen</translation>
    </message>
    <message>
        <source>Ping Time</source>
        <translation>Ping Tijd</translation>
    </message>
    <message>
        <source>The duration of a currently outstanding ping.</source>
        <translation>De tijdsduur van een op het moment openstaande ping.</translation>
    </message>
    <message>
        <source>Ping Wait</source>
        <translation>Pingwachttijd</translation>
    </message>
    <message>
        <source>Min Ping</source>
        <translation>Min Ping</translation>
    </message>
    <message>
        <source>Time Offset</source>
        <translation>Tijdcompensatie</translation>
    </message>
    <message>
        <source>Last block time</source>
        <translation>Tijd laatste blok</translation>
    </message>
    <message>
        <source>&amp;Open</source>
        <translation>&amp;Open</translation>
    </message>
    <message>
        <source>&amp;Console</source>
        <translation>&amp;Console</translation>
    </message>
    <message>
        <source>&amp;Network Traffic</source>
        <translation>&amp;Netwerkverkeer</translation>
    </message>
    <message>
        <source>Totals</source>
        <translation>Totalen</translation>
    </message>
    <message>
        <source>In:</source>
        <translation>In:</translation>
    </message>
    <message>
        <source>Out:</source>
        <translation>Uit:</translation>
    </message>
    <message>
        <source>Debug log file</source>
        <translation>Debuglogbestand</translation>
    </message>
    <message>
        <source>Clear console</source>
        <translation>Maak console leeg</translation>
    </message>
    <message>
        <source>1 &amp;hour</source>
        <translation>1 &amp;uur</translation>
    </message>
    <message>
        <source>1 &amp;day</source>
        <translation>1 &amp;dag</translation>
    </message>
    <message>
        <source>1 &amp;week</source>
        <translation>1 &amp;week</translation>
    </message>
    <message>
        <source>1 &amp;year</source>
        <translation>1 &amp;jaar</translation>
    </message>
    <message>
        <source>&amp;Disconnect</source>
        <translation>&amp;Verbreek verbinding</translation>
    </message>
    <message>
        <source>Ban for</source>
        <translation>Ban Node voor</translation>
    </message>
    <message>
        <source>&amp;Unban</source>
        <translation>&amp;Maak ban voor node ongedaan</translation>
    </message>
    <message>
        <source>Welcome to the %1 RPC console.</source>
        <translation>Welkom bij de %1 RPC-console.</translation>
    </message>
    <message>
        <source>Use up and down arrows to navigate history, and %1 to clear screen.</source>
        <translation>Gebruik pijltjes omhoog en omlaag om door de geschiedenis te navigeren en %1 om het scherm te wissen.</translation>
    </message>
    <message>
        <source>Type %1 for an overview of available commands.</source>
        <translation>Typ %1  voor een overzicht van de beschikbare commando's.</translation>
    </message>
    <message>
        <source>For more information on using this console type %1.</source>
        <translation>Typ %1 voor meer informatie over het gebruik van deze console.</translation>
    </message>
    <message>
        <source>WARNING: Scammers have been active, telling users to type commands here, stealing their wallet contents. Do not use this console without fully understanding the ramifications of a command.</source>
        <translation>WAARSCHUWING: Er zijn Scammers actief geweest, die gebruikers vragen om hier commando's te typen, waardoor de inhoud van hun portemonnee werd gestolen. Gebruik deze console niet zonder de gevolgen van een commando volledig te begrijpen.</translation>
    </message>
    <message>
        <source>Network activity disabled</source>
        <translation>Netwerkactiviteit uitgeschakeld</translation>
    </message>
    <message>
        <source>Executing command without any wallet</source>
        <translation>Uitvoeren van commando zonder gebruik van een portemonnee</translation>
    </message>
    <message>
        <source>Executing command using "%1" wallet</source>
        <translation>Uitvoeren van commando met portemonnee "%1"</translation>
    </message>
    <message>
        <source>(node id: %1)</source>
        <translation>(node id: %1)</translation>
    </message>
    <message>
        <source>via %1</source>
        <translation>via %1</translation>
    </message>
    <message>
        <source>never</source>
        <translation>nooit</translation>
    </message>
    <message>
        <source>Inbound</source>
        <translation>Inkomend</translation>
    </message>
    <message>
        <source>Outbound</source>
        <translation>Uitgaand</translation>
    </message>
    <message>
        <source>Yes</source>
        <translation>Ja</translation>
    </message>
    <message>
        <source>No</source>
        <translation>Nee</translation>
    </message>
    <message>
        <source>Unknown</source>
        <translation>Onbekend</translation>
    </message>
</context>
<context>
    <name>ReceiveCoinsDialog</name>
    <message>
        <source>&amp;Amount:</source>
        <translation>&amp;Bedrag</translation>
    </message>
    <message>
        <source>&amp;Label:</source>
        <translation>&amp;Label:</translation>
    </message>
    <message>
        <source>&amp;Message:</source>
        <translation>&amp;Bericht</translation>
    </message>
    <message>
        <source>An optional message to attach to the payment request, which will be displayed when the request is opened. Note: The message will not be sent with the payment over the Qtum network.</source>
        <translation>Een optioneel bericht om bij te voegen aan het betalingsverzoek, welke zal getoond worden wanneer het verzoek is geopend. Opmerking: Het bericht zal niet worden verzonden met de betaling over het Qtumnetwerk.</translation>
    </message>
    <message>
        <source>An optional label to associate with the new receiving address.</source>
        <translation>Een optioneel label om te associëren met het nieuwe ontvangstadres</translation>
    </message>
    <message>
        <source>Use this form to request payments. All fields are &lt;b&gt;optional&lt;/b&gt;.</source>
        <translation>Gebruik dit formulier om te verzoeken tot betaling. Alle velden zijn &lt;b&gt;optioneel&lt;/b&gt;.</translation>
    </message>
    <message>
        <source>An optional amount to request. Leave this empty or zero to not request a specific amount.</source>
        <translation>Een optioneel te verzoeken bedrag. Laat dit leeg, of nul, om geen specifiek bedrag aan te vragen.</translation>
    </message>
    <message>
<<<<<<< HEAD
=======
        <source>An optional label to associate with the new receiving address (used by you to identify an invoice).  It is also attached to the payment request.</source>
        <translation>Een optioneel label om te associëren met het nieuwe ontvangstadres (door u gebruikt om een betalingsverzoek te identificeren). Dit wordt ook toegevoegd aan het betalingsverzoek.</translation>
    </message>
    <message>
        <source>An optional message that is attached to the payment request and may be displayed to the sender.</source>
        <translation>Een optioneel bericht dat wordt toegevoegd aan het betalingsverzoek en dat aan de verzender getoond kan worden.</translation>
    </message>
    <message>
>>>>>>> ee8ca219
        <source>&amp;Create new receiving address</source>
        <translation>&amp;Creëer een nieuw ontvangstadres</translation>
    </message>
    <message>
        <source>Clear all fields of the form.</source>
        <translation>Wis alle velden op het formulier.</translation>
    </message>
    <message>
        <source>Clear</source>
        <translation>Wissen</translation>
    </message>
    <message>
        <source>Native segwit addresses (aka Bech32 or BIP-173) reduce your transaction fees later on and offer better protection against typos, but old wallets don't support them. When unchecked, an address compatible with older wallets will be created instead.</source>
        <translation>Native segwit-adressen (Bech32 of BIP-173) reduceren later je transactiekosten en bieden een betere bescherming tegen typefouten, maar oude portemonnees ondersteunen deze niet. Een adres dat is compatibel met oudere portemonnees zal worden gecreëerd indien dit niet is aangevinkt.</translation>
    </message>
    <message>
        <source>Generate native segwit (Bech32) address</source>
        <translation>Genereer native segwit-adres (Bech32)</translation>
    </message>
    <message>
        <source>Requested payments history</source>
        <translation>Geschiedenis van de betalingsverzoeken</translation>
    </message>
    <message>
        <source>Show the selected request (does the same as double clicking an entry)</source>
        <translation>Toon het geselecteerde verzoek (doet hetzelfde als dubbelklikken)</translation>
    </message>
    <message>
        <source>Show</source>
        <translation>Toon</translation>
    </message>
    <message>
        <source>Remove the selected entries from the list</source>
        <translation>Verwijder de geselecteerde items van de lijst</translation>
    </message>
    <message>
        <source>Remove</source>
        <translation>Verwijder</translation>
    </message>
    <message>
        <source>Copy URI</source>
        <translation>Kopieer URI</translation>
    </message>
    <message>
        <source>Copy label</source>
        <translation>Kopieer label</translation>
    </message>
    <message>
        <source>Copy message</source>
        <translation>Kopieer bericht</translation>
    </message>
    <message>
        <source>Copy amount</source>
        <translation>Kopieer bedrag</translation>
    </message>
</context>
<context>
    <name>ReceiveRequestDialog</name>
    <message>
        <source>QR Code</source>
        <translation>QR-code</translation>
    </message>
    <message>
        <source>Copy &amp;URI</source>
        <translation>Kopieer &amp;URI</translation>
    </message>
    <message>
        <source>Copy &amp;Address</source>
        <translation>Kopieer &amp;adres</translation>
    </message>
    <message>
        <source>&amp;Save Image...</source>
        <translation>&amp;Sla afbeelding op...</translation>
    </message>
    <message>
        <source>Request payment to %1</source>
        <translation>Betalingsverzoek tot %1</translation>
    </message>
    <message>
        <source>Payment information</source>
        <translation>Betalingsinformatie</translation>
    </message>
    <message>
        <source>URI</source>
        <translation>URI</translation>
    </message>
    <message>
        <source>Address</source>
        <translation>Adres</translation>
    </message>
    <message>
        <source>Amount</source>
        <translation>Bedrag</translation>
    </message>
    <message>
        <source>Label</source>
        <translation>Label</translation>
    </message>
    <message>
        <source>Message</source>
        <translation>Bericht</translation>
    </message>
    <message>
        <source>Wallet</source>
        <translation>Portemonnee</translation>
    </message>
</context>
<context>
    <name>RecentRequestsTableModel</name>
    <message>
        <source>Date</source>
        <translation>Datum</translation>
    </message>
    <message>
        <source>Label</source>
        <translation>Label</translation>
    </message>
    <message>
        <source>Message</source>
        <translation>Bericht</translation>
    </message>
    <message>
        <source>(no label)</source>
        <translation>(geen label)</translation>
    </message>
    <message>
        <source>(no message)</source>
        <translation>(geen bericht)</translation>
    </message>
    <message>
        <source>(no amount requested)</source>
        <translation>(geen bedrag aangevraagd)</translation>
    </message>
    <message>
        <source>Requested</source>
        <translation>Verzoek ingediend</translation>
    </message>
</context>
<context>
    <name>SendCoinsDialog</name>
    <message>
        <source>Send Coins</source>
        <translation>Verstuurde munten</translation>
    </message>
    <message>
        <source>Coin Control Features</source>
        <translation>Coin controle opties</translation>
    </message>
    <message>
        <source>Inputs...</source>
        <translation>Invoer...</translation>
    </message>
    <message>
        <source>automatically selected</source>
        <translation>automatisch geselecteerd</translation>
    </message>
    <message>
        <source>Insufficient funds!</source>
        <translation>Onvoldoende fonds!</translation>
    </message>
    <message>
        <source>Quantity:</source>
        <translation>Kwantiteit</translation>
    </message>
    <message>
        <source>Bytes:</source>
        <translation>Bytes:</translation>
    </message>
    <message>
        <source>Amount:</source>
        <translation>Bedrag:</translation>
    </message>
    <message>
        <source>Fee:</source>
        <translation>Vergoeding:</translation>
    </message>
    <message>
        <source>After Fee:</source>
        <translation>Naheffing:</translation>
    </message>
    <message>
        <source>Change:</source>
        <translation>Wisselgeld:</translation>
    </message>
    <message>
        <source>If this is activated, but the change address is empty or invalid, change will be sent to a newly generated address.</source>
        <translation>Als dit is geactiveerd, maar het wisselgeldadres is leeg of ongeldig, dan wordt het wisselgeld verstuurd naar een nieuw gegenereerd adres.</translation>
    </message>
    <message>
        <source>Custom change address</source>
        <translation>Aangepast wisselgeldadres</translation>
    </message>
    <message>
        <source>Transaction Fee:</source>
        <translation>Transactievergoeding:</translation>
    </message>
    <message>
        <source>Choose...</source>
        <translation>Kies...</translation>
    </message>
    <message>
        <source>Using the fallbackfee can result in sending a transaction that will take several hours or days (or never) to confirm. Consider choosing your fee manually or wait until you have validated the complete chain.</source>
        <translation>Gebruik van de terugvalkosten kan resulteren in het verzenden van een transactie die meerdere uren of dagen (of nooit) zal duren om bevestigd te worden. Overweeg om handmatig de vergoeding in te geven of wacht totdat je de volledige keten hebt gevalideerd.</translation>
    </message>
    <message>
        <source>Warning: Fee estimation is currently not possible.</source>
        <translation>Waarschuwing: Schatting van de vergoeding is momenteel niet mogelijk.</translation>
    </message>
    <message>
        <source>Specify a custom fee per kB (1,000 bytes) of the transaction's virtual size.

Note:  Since the fee is calculated on a per-byte basis, a fee of "100 satoshis per kB" for a transaction size of 500 bytes (half of 1 kB) would ultimately yield a fee of only 50 satoshis.</source>
        <translation>Specificeer handmatig een vergoeding per kB (1,000 bytes) voor de virtuele grootte van de transactie.

Notitie: Omdat de vergoeding per byte wordt gerekend, zal een vergoeding van "100 satoshis per kB" voor een transactie ten grootte van 500 bytes (de helft van 1 kB) uiteindelijk een vergoeding van maar liefst 50 satoshis betekenen.</translation>
    </message>
    <message>
        <source>per kilobyte</source>
        <translation>per kilobyte</translation>
    </message>
    <message>
        <source>Hide</source>
        <translation>Verbergen</translation>
    </message>
    <message>
        <source>Recommended:</source>
        <translation>Aanbevolen:</translation>
    </message>
    <message>
        <source>Custom:</source>
        <translation>Aangepast:</translation>
    </message>
    <message>
        <source>(Smart fee not initialized yet. This usually takes a few blocks...)</source>
        <translation>(Slimme transactiekosten is nog niet geïnitialiseerd. Dit duurt meestal een paar blokken...)</translation>
    </message>
    <message>
        <source>Send to multiple recipients at once</source>
        <translation>Verstuur in een keer aan verschillende ontvangers</translation>
    </message>
    <message>
        <source>Add &amp;Recipient</source>
        <translation>Voeg &amp;ontvanger toe</translation>
    </message>
    <message>
        <source>Clear all fields of the form.</source>
        <translation>Wis alle velden van het formulier.</translation>
    </message>
    <message>
        <source>Dust:</source>
        <translation>Stof:</translation>
    </message>
    <message>
<<<<<<< HEAD
=======
        <source>Hide transaction fee settings</source>
        <translation>Verberg transactiekosteninstellingen</translation>
    </message>
    <message>
>>>>>>> ee8ca219
        <source>When there is less transaction volume than space in the blocks, miners as well as relaying nodes may enforce a minimum fee. Paying only this minimum fee is just fine, but be aware that this can result in a never confirming transaction once there is more demand for qtum transactions than the network can process.</source>
        <translation>De minimale toeslag betalen is prima mits het transactievolume kleiner is dan de ruimte in de blokken. Let wel op dat dit tot gevolg kan hebben dat een transactie nooit wordt bevestigd als er meer vraag is naar qtumtransacties dan het netwerk kan verwerken.</translation>
    </message>
    <message>
        <source>A too low fee might result in a never confirming transaction (read the tooltip)</source>
        <translation>Een te lage toeslag kan tot gevolg hebben dat de transactie nooit bevestigd wordt (lees de tooltip)</translation>
    </message>
    <message>
        <source>Confirmation time target:</source>
        <translation>Bevestigingstijddoel:</translation>
    </message>
    <message>
        <source>Enable Replace-By-Fee</source>
        <translation>Activeer Replace-By-Fee</translation>
    </message>
    <message>
        <source>With Replace-By-Fee (BIP-125) you can increase a transaction's fee after it is sent. Without this, a higher fee may be recommended to compensate for increased transaction delay risk.</source>
        <translation>Met Replace-By-Fee (BIP-125) kun je de vergoeding voor een transactie verhogen na dat deze verstuurd is. Zonder dit kan een hogere vergoeding aangeraden worden om te compenseren voor de hogere kans op transactie vertragingen.</translation>
    </message>
    <message>
        <source>Clear &amp;All</source>
        <translation>Verwijder &amp;alles</translation>
    </message>
    <message>
        <source>Balance:</source>
        <translation>Saldo:</translation>
    </message>
    <message>
        <source>Confirm the send action</source>
        <translation>Bevestig de verstuuractie</translation>
    </message>
    <message>
        <source>S&amp;end</source>
        <translation>V&amp;erstuur</translation>
    </message>
    <message>
        <source>Copy quantity</source>
        <translation>Kopieer aantal</translation>
    </message>
    <message>
        <source>Copy amount</source>
        <translation>Kopieer bedrag</translation>
    </message>
    <message>
        <source>Copy fee</source>
        <translation>Kopieer vergoeding</translation>
    </message>
    <message>
        <source>Copy after fee</source>
        <translation>Kopieer na vergoeding</translation>
    </message>
    <message>
        <source>Copy bytes</source>
        <translation>Kopieer bytes</translation>
    </message>
    <message>
        <source>Copy dust</source>
        <translation>Kopieër stof</translation>
    </message>
    <message>
        <source>Copy change</source>
        <translation>Kopieer wijziging</translation>
    </message>
    <message>
        <source>%1 (%2 blocks)</source>
        <translation>%1 (%2 blokken)</translation>
    </message>
    <message>
        <source>Cr&amp;eate Unsigned</source>
        <translation>Cr&amp;eëer Ongetekend</translation>
    </message>
    <message>
        <source>Creates a Partially Signed Qtum Transaction (PSBT) for use with e.g. an offline %1 wallet, or a PSBT-compatible hardware wallet.</source>
        <translation>Creëert een Partially Signed Qtum Transaction (PSBT) om te gebruiken met b.v. een offline %1 wallet, of een PSBT-compatibele hardware wallet.</translation>
    </message>
    <message>
        <source> from wallet '%1'</source>
        <translation>van portemonnee '%1'</translation>
    </message>
    <message>
        <source>%1 to '%2'</source>
        <translation>%1 naar %2</translation>
    </message>
    <message>
        <source>%1 to %2</source>
        <translation>%1 tot %2</translation>
    </message>
    <message>
        <source>Do you want to draft this transaction?</source>
        <translation>Wil je een transactievoorstel maken? </translation>
    </message>
    <message>
        <source>Are you sure you want to send?</source>
        <translation>Weet u zeker dat u wilt verzenden?</translation>
    </message>
    <message>
        <source>Please, review your transaction proposal. This will produce a Partially Signed Qtum Transaction (PSBT) which you can copy and then sign with e.g. an offline %1 wallet, or a PSBT-compatible hardware wallet.</source>
        <translation>Gelieve je transactie-voorstel te controleren. Dit zal een Partially Signed Qtum Transaction (PSBT) maken die je kan kopiëren en dan tekenen met b.v. een offline %1 wallet, of een PSBT-compatibele hardware wallet.</translation>
    </message>
    <message>
        <source>or</source>
        <translation>of</translation>
    </message>
    <message>
        <source>You can increase the fee later (signals Replace-By-Fee, BIP-125).</source>
        <translation>Je kunt de vergoeding later verhogen (signaleert Replace-By-Fee, BIP-125).</translation>
    </message>
    <message>
        <source>Please, review your transaction.</source>
        <translation>Controleer uw transactie aub.</translation>
    </message>
    <message>
        <source>Transaction fee</source>
        <translation>Transactiekosten</translation>
    </message>
    <message>
        <source>Not signalling Replace-By-Fee, BIP-125.</source>
        <translation>Signaleert geen Replace-By-Fee, BIP-125.</translation>
    </message>
    <message>
        <source>Total Amount</source>
        <translation>Totaalbedrag</translation>
    </message>
    <message>
        <source>To review recipient list click "Show Details..."</source>
        <translation>Om de lijst van ontvangers te vernieuwe klik "Bekijk details..."</translation>
    </message>
    <message>
        <source>Confirm send coins</source>
        <translation>Bevestig versturen munten</translation>
    </message>
    <message>
        <source>Confirm transaction proposal</source>
        <translation>Bevestig transactievoorstel</translation>
    </message>
    <message>
        <source>Copy PSBT to clipboard</source>
        <translation>Kopieer PSBT naar klembord</translation>
    </message>
    <message>
        <source>Send</source>
        <translation>Verstuur</translation>
    </message>
    <message>
        <source>PSBT copied</source>
        <translation>PSBT is gekopieerd</translation>
    </message>
    <message>
        <source>Watch-only balance:</source>
        <translation>Alleen-lezen balans:</translation>
    </message>
    <message>
        <source>The recipient address is not valid. Please recheck.</source>
        <translation>Het adres van de ontvanger is niet geldig. Gelieve opnieuw te controleren.</translation>
    </message>
    <message>
        <source>The amount to pay must be larger than 0.</source>
        <translation>Het ingevoerde bedrag moet groter zijn dan 0.</translation>
    </message>
    <message>
        <source>The amount exceeds your balance.</source>
        <translation>Het bedrag is hoger dan uw huidige saldo.</translation>
    </message>
    <message>
        <source>The total exceeds your balance when the %1 transaction fee is included.</source>
        <translation>Het totaal overschrijdt uw huidige saldo wanneer de %1 transactie vergoeding wordt meegerekend.</translation>
    </message>
    <message>
        <source>Duplicate address found: addresses should only be used once each.</source>
        <translation>Dubbel adres gevonden: adressen mogen maar één keer worden gebruikt worden.</translation>
    </message>
    <message>
        <source>Transaction creation failed!</source>
        <translation>Transactiecreatie mislukt</translation>
    </message>
    <message>
        <source>A fee higher than %1 is considered an absurdly high fee.</source>
        <translation>Een vergoeding van meer dan %1 wordt beschouwd als een absurd hoge vergoeding.</translation>
    </message>
    <message>
        <source>Payment request expired.</source>
        <translation>Betalingsverzoek verlopen.</translation>
    </message>
    <message numerus="yes">
        <source>Estimated to begin confirmation within %n block(s).</source>
        <translation><numerusform>Schatting is dat bevestiging begint over %n blok.</numerusform><numerusform>Schatting is dat bevestiging begint over %n blokken.</numerusform></translation>
    </message>
    <message>
        <source>Warning: Invalid Qtum address</source>
        <translation>Waarschuwing: Ongeldig Qtumadres</translation>
    </message>
    <message>
        <source>Warning: Unknown change address</source>
        <translation>Waarschuwing: Onbekend wisselgeldadres</translation>
    </message>
    <message>
        <source>Confirm custom change address</source>
        <translation>Bevestig aangepast wisselgeldadres</translation>
    </message>
    <message>
        <source>The address you selected for change is not part of this wallet. Any or all funds in your wallet may be sent to this address. Are you sure?</source>
        <translation>Het wisselgeldadres dat u heeft geselecteerd maakt geen deel uit van deze portemonnee. Een deel of zelfs alle geld in uw portemonnee kan mogelijk naar dit adres worden verzonden. Weet je het zeker?</translation>
    </message>
    <message>
        <source>(no label)</source>
        <translation>(geen label)</translation>
    </message>
</context>
<context>
    <name>SendCoinsEntry</name>
    <message>
        <source>A&amp;mount:</source>
        <translation>B&amp;edrag:</translation>
    </message>
    <message>
        <source>Pay &amp;To:</source>
        <translation>Betaal &amp;aan:</translation>
    </message>
    <message>
        <source>&amp;Label:</source>
        <translation>&amp;Label:</translation>
    </message>
    <message>
        <source>Choose previously used address</source>
        <translation>Kies een eerder gebruikt adres</translation>
    </message>
    <message>
<<<<<<< HEAD
        <source>This is a normal payment.</source>
        <translation>Dit is een normale betaling.</translation>
    </message>
    <message>
=======
>>>>>>> ee8ca219
        <source>The Qtum address to send the payment to</source>
        <translation>Het Qtumadres om betaling aan te versturen</translation>
    </message>
    <message>
        <source>Alt+A</source>
        <translation>Alt+A</translation>
    </message>
    <message>
        <source>Paste address from clipboard</source>
        <translation>Plak adres vanuit klembord</translation>
    </message>
    <message>
        <source>Alt+P</source>
        <translation>Alt+P</translation>
    </message>
    <message>
        <source>Remove this entry</source>
        <translation>Verwijder deze toevoeging</translation>
    </message>
    <message>
<<<<<<< HEAD
=======
        <source>The amount to send in the selected unit</source>
        <translation>Het te sturen bedrag in de geselecteerde eenheid</translation>
    </message>
    <message>
>>>>>>> ee8ca219
        <source>The fee will be deducted from the amount being sent. The recipient will receive less qtums than you enter in the amount field. If multiple recipients are selected, the fee is split equally.</source>
        <translation>De transactiekosten zal worden afgetrokken van het bedrag dat verstuurd wordt. De ontvangers zullen minder qtums ontvangen dan ingevoerd is in het hoeveelheidsveld. Als er meerdere ontvangers geselecteerd zijn, dan worden de transactiekosten gelijk verdeeld.</translation>
    </message>
    <message>
        <source>S&amp;ubtract fee from amount</source>
        <translation>Trek de transactiekosten a&amp;f van het bedrag.</translation>
    </message>
    <message>
        <source>Use available balance</source>
        <translation>Gebruik beschikbaar saldo</translation>
    </message>
    <message>
        <source>Message:</source>
        <translation>Bericht:</translation>
    </message>
    <message>
        <source>This is an unauthenticated payment request.</source>
        <translation>Dit is een niet-geverifieerd betalingsverzoek.</translation>
    </message>
    <message>
        <source>This is an authenticated payment request.</source>
        <translation>Dit is een geverifieerd betalingsverzoek.</translation>
    </message>
    <message>
        <source>Enter a label for this address to add it to the list of used addresses</source>
        <translation>Vul een label voor dit adres in om het aan de lijst met gebruikte adressen toe te voegen</translation>
    </message>
    <message>
        <source>A message that was attached to the qtum: URI which will be stored with the transaction for your reference. Note: This message will not be sent over the Qtum network.</source>
        <translation>Een bericht dat werd toegevoegd aan de qtum: URI welke wordt opgeslagen met de transactie ter referentie. Opmerking: Dit bericht zal niet worden verzonden over het Qtumnetwerk.</translation>
    </message>
    <message>
        <source>Pay To:</source>
        <translation>Betaal Aan:</translation>
    </message>
    <message>
        <source>Memo:</source>
        <translation>Memo:</translation>
    </message>
</context>
<context>
    <name>ShutdownWindow</name>
    <message>
        <source>%1 is shutting down...</source>
        <translation>%1 is aan het afsluiten...</translation>
    </message>
    <message>
        <source>Do not shut down the computer until this window disappears.</source>
        <translation>Sluit de computer niet af totdat dit venster verdwenen is.</translation>
    </message>
</context>
<context>
    <name>SignVerifyMessageDialog</name>
    <message>
        <source>Signatures - Sign / Verify a Message</source>
        <translation>Handtekeningen – Onderteken een bericht / Verifiëer een handtekening</translation>
    </message>
    <message>
        <source>&amp;Sign Message</source>
        <translation>&amp;Onderteken bericht</translation>
    </message>
    <message>
        <source>You can sign messages/agreements with your addresses to prove you can receive qtums sent to them. Be careful not to sign anything vague or random, as phishing attacks may try to trick you into signing your identity over to them. Only sign fully-detailed statements you agree to.</source>
        <translation>U kunt berichten/overeenkomsten ondertekenen met uw adres om te bewijzen dat u Qtums kunt versturen. Wees voorzichtig met het ondertekenen van iets vaags of willekeurigs, omdat phishingaanvallen u kunnen proberen te misleiden tot het ondertekenen van overeenkomsten om uw identiteit aan hen toe te vertrouwen. Onderteken alleen volledig gedetailleerde verklaringen voordat u akkoord gaat.</translation>
    </message>
    <message>
        <source>The Qtum address to sign the message with</source>
        <translation>Het Qtumadres om bericht mee te ondertekenen</translation>
    </message>
    <message>
        <source>Choose previously used address</source>
        <translation>Kies een eerder gebruikt adres</translation>
    </message>
    <message>
        <source>Alt+A</source>
        <translation>Alt+A</translation>
    </message>
    <message>
        <source>Paste address from clipboard</source>
        <translation>Plak adres vanuit klembord</translation>
    </message>
    <message>
        <source>Alt+P</source>
        <translation>Alt+P</translation>
    </message>
    <message>
        <source>Enter the message you want to sign here</source>
        <translation>Typ hier het bericht dat u wilt ondertekenen</translation>
    </message>
    <message>
        <source>Signature</source>
        <translation>Handtekening</translation>
    </message>
    <message>
        <source>Copy the current signature to the system clipboard</source>
        <translation>Kopieer de huidige handtekening naar het systeemklembord</translation>
    </message>
    <message>
        <source>Sign the message to prove you own this Qtum address</source>
        <translation>Onderteken een bericht om te bewijzen dat u een bepaald Qtumadres bezit</translation>
    </message>
    <message>
        <source>Sign &amp;Message</source>
        <translation>Onderteken &amp;bericht</translation>
    </message>
    <message>
        <source>Reset all sign message fields</source>
        <translation>Verwijder alles in de invulvelden</translation>
    </message>
    <message>
        <source>Clear &amp;All</source>
        <translation>Verwijder &amp;alles</translation>
    </message>
    <message>
        <source>&amp;Verify Message</source>
        <translation>&amp;Verifiëer bericht</translation>
    </message>
    <message>
        <source>Enter the receiver's address, message (ensure you copy line breaks, spaces, tabs, etc. exactly) and signature below to verify the message. Be careful not to read more into the signature than what is in the signed message itself, to avoid being tricked by a man-in-the-middle attack. Note that this only proves the signing party receives with the address, it cannot prove sendership of any transaction!</source>
        <translation>Voer het adres van de ontvanger in, bericht (zorg ervoor dat de regeleinden, spaties, tabs etc. precies kloppen) en onderteken onderaan om het bericht te verifiëren. Wees voorzicht om niet meer in de ondertekening te lezen dan in het getekende bericht zelf, om te voorkomen dat je wordt aangevallen met een man-in-the-middle attack. Houd er mee rekening dat dit alleen de ondertekende partij bewijst met het ontvangen adres, er kan niet bewezen worden dat er een transactie heeft plaatsgevonden!</translation>
    </message>
    <message>
        <source>The Qtum address the message was signed with</source>
        <translation>Het Qtumadres waarmee het bericht ondertekend is</translation>
    </message>
    <message>
<<<<<<< HEAD
=======
        <source>The signed message to verify</source>
        <translation>Het te controleren ondertekend bericht</translation>
    </message>
    <message>
        <source>The signature given when the message was signed</source>
        <translation>De handtekening waarmee het bericht ondertekend werd</translation>
    </message>
    <message>
>>>>>>> ee8ca219
        <source>Verify the message to ensure it was signed with the specified Qtum address</source>
        <translation>Controleer een bericht om te verifiëren dat het gespecificeerde Qtumadres het bericht heeft ondertekend.</translation>
    </message>
    <message>
        <source>Verify &amp;Message</source>
        <translation>Verifiëer &amp;bericht</translation>
    </message>
    <message>
        <source>Reset all verify message fields</source>
        <translation>Verwijder alles in de invulvelden</translation>
    </message>
    <message>
        <source>Click "Sign Message" to generate signature</source>
        <translation>Klik op "Onderteken Bericht" om de handtekening te genereren</translation>
    </message>
    <message>
        <source>The entered address is invalid.</source>
        <translation>Het opgegeven adres is ongeldig.</translation>
    </message>
    <message>
        <source>Please check the address and try again.</source>
        <translation>Controleer het adres en probeer het opnieuw.</translation>
    </message>
    <message>
        <source>The entered address does not refer to a key.</source>
        <translation>Het opgegeven adres verwijst niet naar een sleutel.</translation>
    </message>
    <message>
        <source>Wallet unlock was cancelled.</source>
        <translation>Portemonnee-ontsleuteling is geannuleerd.</translation>
    </message>
    <message>
        <source>No error</source>
        <translation>Geen fout</translation>
    </message>
    <message>
        <source>Private key for the entered address is not available.</source>
        <translation>Geheime sleutel voor het ingevoerde adres is niet beschikbaar.</translation>
    </message>
    <message>
        <source>Message signing failed.</source>
        <translation>Ondertekenen van het bericht is mislukt.</translation>
    </message>
    <message>
        <source>Message signed.</source>
        <translation>Bericht ondertekend.</translation>
    </message>
    <message>
        <source>The signature could not be decoded.</source>
        <translation>De handtekening kon niet worden gedecodeerd.</translation>
    </message>
    <message>
        <source>Please check the signature and try again.</source>
        <translation>Controleer de handtekening en probeer het opnieuw.</translation>
    </message>
    <message>
        <source>The signature did not match the message digest.</source>
        <translation>De handtekening hoort niet bij het bericht.</translation>
    </message>
    <message>
        <source>Message verification failed.</source>
        <translation>Berichtverificatie mislukt.</translation>
    </message>
    <message>
        <source>Message verified.</source>
        <translation>Bericht geverifiëerd.</translation>
    </message>
</context>
<context>
    <name>TrafficGraphWidget</name>
    <message>
        <source>KB/s</source>
        <translation>KB/s</translation>
    </message>
</context>
<context>
    <name>TransactionDesc</name>
    <message numerus="yes">
        <source>Open for %n more block(s)</source>
        <translation><numerusform>Open voor nog %n blok</numerusform><numerusform>Open voor nog %n blokken</numerusform></translation>
    </message>
    <message>
        <source>Open until %1</source>
        <translation>Open tot %1</translation>
    </message>
    <message>
        <source>conflicted with a transaction with %1 confirmations</source>
        <translation>geconflicteerd met een transactie met %1 confirmaties</translation>
    </message>
    <message>
        <source>0/unconfirmed, %1</source>
        <translation>0/onbevestigd, %1</translation>
    </message>
    <message>
        <source>in memory pool</source>
        <translation>in geheugenpoel</translation>
    </message>
    <message>
        <source>not in memory pool</source>
        <translation>niet in geheugenpoel</translation>
    </message>
    <message>
        <source>abandoned</source>
        <translation>opgegeven</translation>
    </message>
    <message>
        <source>%1/unconfirmed</source>
        <translation>%1/onbevestigd</translation>
    </message>
    <message>
        <source>%1 confirmations</source>
        <translation>%1 bevestigingen</translation>
    </message>
    <message>
        <source>Status</source>
        <translation>Status</translation>
    </message>
    <message>
        <source>Date</source>
        <translation>Datum</translation>
    </message>
    <message>
        <source>Source</source>
        <translation>Bron</translation>
    </message>
    <message>
        <source>Generated</source>
        <translation>Gegenereerd</translation>
    </message>
    <message>
        <source>From</source>
        <translation>Van</translation>
    </message>
    <message>
        <source>unknown</source>
        <translation>onbekend</translation>
    </message>
    <message>
        <source>To</source>
        <translation>Aan</translation>
    </message>
    <message>
        <source>own address</source>
        <translation>eigen adres</translation>
    </message>
    <message>
        <source>watch-only</source>
        <translation>alleen-bekijkbaar</translation>
    </message>
    <message>
        <source>label</source>
        <translation>label</translation>
    </message>
    <message>
        <source>Credit</source>
        <translation>Credit</translation>
    </message>
    <message numerus="yes">
        <source>matures in %n more block(s)</source>
        <translation><numerusform>komt beschikbaar na %n nieuwe blok</numerusform><numerusform>komt beschikbaar na %n nieuwe blokken</numerusform></translation>
    </message>
    <message>
        <source>not accepted</source>
        <translation>niet geaccepteerd</translation>
    </message>
    <message>
        <source>Debit</source>
        <translation>Debet</translation>
    </message>
    <message>
        <source>Total debit</source>
        <translation>Totaal debit</translation>
    </message>
    <message>
        <source>Total credit</source>
        <translation>Totaal credit</translation>
    </message>
    <message>
        <source>Transaction fee</source>
        <translation>Transactiekosten</translation>
    </message>
    <message>
        <source>Net amount</source>
        <translation>Netto bedrag</translation>
    </message>
    <message>
        <source>Message</source>
        <translation>Bericht</translation>
    </message>
    <message>
        <source>Comment</source>
        <translation>Opmerking</translation>
    </message>
    <message>
        <source>Transaction ID</source>
        <translation>Transactie-ID</translation>
    </message>
    <message>
        <source>Transaction total size</source>
        <translation>Transactie totale grootte</translation>
    </message>
    <message>
        <source>Transaction virtual size</source>
        <translation>Transactie virtuele grootte</translation>
    </message>
    <message>
        <source>Output index</source>
        <translation>Output index</translation>
    </message>
    <message>
        <source> (Certificate was not verified)</source>
        <translation>(Certificaat kon niet worden geverifieerd)</translation>
    </message>
    <message>
        <source>Merchant</source>
        <translation>Handelaar</translation>
    </message>
    <message>
        <source>Generated coins must mature %1 blocks before they can be spent. When you generated this block, it was broadcast to the network to be added to the block chain. If it fails to get into the chain, its state will change to "not accepted" and it won't be spendable. This may occasionally happen if another node generates a block within a few seconds of yours.</source>
        <translation>Gegenereerde munten moeten %1 blokken rijpen voordat ze kunnen worden besteed. Toen dit blok gegenereerd werd, werd het uitgezonden naar het netwerk om aan de blokketen toegevoegd te worden. Als het niet lukt om in de keten toegevoegd te worden, zal de status te veranderen naar "niet geaccepteerd" en zal het niet besteedbaar zijn. Dit kan soms gebeuren als een ander node een blok genereert binnen een paar seconden na die van u.</translation>
    </message>
    <message>
        <source>Debug information</source>
        <translation>Debug-informatie</translation>
    </message>
    <message>
        <source>Transaction</source>
        <translation>Transactie</translation>
    </message>
    <message>
        <source>Inputs</source>
        <translation>Inputs</translation>
    </message>
    <message>
        <source>Amount</source>
        <translation>Bedrag</translation>
    </message>
    <message>
        <source>true</source>
        <translation>waar</translation>
    </message>
    <message>
        <source>false</source>
        <translation>onwaar</translation>
    </message>
</context>
<context>
    <name>TransactionDescDialog</name>
    <message>
        <source>This pane shows a detailed description of the transaction</source>
        <translation>Dit venster laat een uitgebreide beschrijving van de transactie zien</translation>
    </message>
    <message>
        <source>Details for %1</source>
        <translation>Details voor %1</translation>
    </message>
</context>
<context>
    <name>TransactionTableModel</name>
    <message>
        <source>Date</source>
        <translation>Datum</translation>
    </message>
    <message>
        <source>Type</source>
        <translation>Type</translation>
    </message>
    <message>
        <source>Label</source>
        <translation>Label</translation>
    </message>
    <message numerus="yes">
        <source>Open for %n more block(s)</source>
        <translation><numerusform>Open voor nog %n blok</numerusform><numerusform>Open voor nog %n blokken</numerusform></translation>
    </message>
    <message>
        <source>Open until %1</source>
        <translation>Open tot %1</translation>
    </message>
    <message>
        <source>Unconfirmed</source>
        <translation>Onbevestigd</translation>
    </message>
    <message>
        <source>Abandoned</source>
        <translation>Opgegeven</translation>
    </message>
    <message>
        <source>Confirming (%1 of %2 recommended confirmations)</source>
        <translation>Bevestigen (%1 van %2 aanbevolen bevestigingen)</translation>
    </message>
    <message>
        <source>Confirmed (%1 confirmations)</source>
        <translation>Bevestigd (%1 bevestigingen)</translation>
    </message>
    <message>
        <source>Conflicted</source>
        <translation>Conflicterend</translation>
    </message>
    <message>
        <source>Immature (%1 confirmations, will be available after %2)</source>
        <translation>Niet beschikbaar (%1 bevestigingen, zal beschikbaar zijn na %2)</translation>
    </message>
    <message>
        <source>Generated but not accepted</source>
        <translation>Gegenereerd maar niet geaccepteerd</translation>
    </message>
    <message>
        <source>Received with</source>
        <translation>Ontvangen met</translation>
    </message>
    <message>
        <source>Received from</source>
        <translation>Ontvangen van</translation>
    </message>
    <message>
        <source>Sent to</source>
        <translation>Verzonden aan</translation>
    </message>
    <message>
        <source>Payment to yourself</source>
        <translation>Betaling aan uzelf</translation>
    </message>
    <message>
        <source>Mined</source>
        <translation>Gedolven</translation>
    </message>
    <message>
        <source>watch-only</source>
        <translation>alleen-bekijkbaar</translation>
    </message>
    <message>
        <source>(n/a)</source>
        <translation>(nvt)</translation>
    </message>
    <message>
        <source>(no label)</source>
        <translation>(geen label)</translation>
    </message>
    <message>
        <source>Transaction status. Hover over this field to show number of confirmations.</source>
        <translation>Transactiestatus. Houd de cursor boven dit veld om het aantal bevestigingen te laten zien.</translation>
    </message>
    <message>
        <source>Date and time that the transaction was received.</source>
        <translation>Datum en tijd waarop deze transactie is ontvangen.</translation>
    </message>
    <message>
        <source>Type of transaction.</source>
        <translation>Type transactie.</translation>
    </message>
    <message>
        <source>Whether or not a watch-only address is involved in this transaction.</source>
        <translation>Of er een alleen-bekijken-adres is betrokken bij deze transactie.</translation>
    </message>
    <message>
        <source>User-defined intent/purpose of the transaction.</source>
        <translation>Door gebruiker gedefinieerde intentie/doel van de transactie.</translation>
    </message>
    <message>
        <source>Amount removed from or added to balance.</source>
        <translation>Bedrag verwijderd van of toegevoegd aan saldo.</translation>
    </message>
</context>
<context>
    <name>TransactionView</name>
    <message>
        <source>All</source>
        <translation>Alles</translation>
    </message>
    <message>
        <source>Today</source>
        <translation>Vandaag</translation>
    </message>
    <message>
        <source>This week</source>
        <translation>Deze week</translation>
    </message>
    <message>
        <source>This month</source>
        <translation>Deze maand</translation>
    </message>
    <message>
        <source>Last month</source>
        <translation>Vorige maand</translation>
    </message>
    <message>
        <source>This year</source>
        <translation>Dit jaar</translation>
    </message>
    <message>
        <source>Range...</source>
        <translation>Bereik...</translation>
    </message>
    <message>
        <source>Received with</source>
        <translation>Ontvangen met</translation>
    </message>
    <message>
        <source>Sent to</source>
        <translation>Verzonden aan</translation>
    </message>
    <message>
        <source>To yourself</source>
        <translation>Aan uzelf</translation>
    </message>
    <message>
        <source>Mined</source>
        <translation>Gedolven</translation>
    </message>
    <message>
        <source>Other</source>
        <translation>Anders</translation>
    </message>
    <message>
        <source>Enter address, transaction id, or label to search</source>
        <translation>Voer adres, transactie-ID of etiket in om te zoeken</translation>
    </message>
    <message>
        <source>Min amount</source>
        <translation>Min. bedrag</translation>
    </message>
    <message>
        <source>Abandon transaction</source>
        <translation>Doe afstand van transactie</translation>
    </message>
    <message>
        <source>Increase transaction fee</source>
        <translation>Toename transactiekosten</translation>
    </message>
    <message>
        <source>Copy address</source>
        <translation>Kopieer adres</translation>
    </message>
    <message>
        <source>Copy label</source>
        <translation>Kopieer label</translation>
    </message>
    <message>
        <source>Copy amount</source>
        <translation>Kopieer bedrag</translation>
    </message>
    <message>
        <source>Copy transaction ID</source>
        <translation>Kopieer transactie-ID</translation>
    </message>
    <message>
        <source>Copy raw transaction</source>
        <translation>Kopieer ruwe transactie</translation>
    </message>
    <message>
        <source>Copy full transaction details</source>
        <translation>Kopieer volledige transactiedetials</translation>
    </message>
    <message>
        <source>Edit label</source>
        <translation>Bewerk label</translation>
    </message>
    <message>
        <source>Show transaction details</source>
        <translation>Toon transactiedetails</translation>
    </message>
    <message>
        <source>Export Transaction History</source>
        <translation>Exporteer transactiegeschiedenis</translation>
    </message>
    <message>
        <source>Comma separated file (*.csv)</source>
        <translation>Kommagescheiden bestand (*.csv)</translation>
    </message>
    <message>
        <source>Confirmed</source>
        <translation>Bevestigd</translation>
    </message>
    <message>
        <source>Watch-only</source>
        <translation>Alleen-bekijkbaar</translation>
    </message>
    <message>
        <source>Date</source>
        <translation>Datum</translation>
    </message>
    <message>
        <source>Type</source>
        <translation>Type</translation>
    </message>
    <message>
        <source>Label</source>
        <translation>Label</translation>
    </message>
    <message>
        <source>Address</source>
        <translation>Adres</translation>
    </message>
    <message>
        <source>ID</source>
        <translation>ID</translation>
    </message>
    <message>
        <source>Exporting Failed</source>
        <translation>Export mislukt</translation>
    </message>
    <message>
        <source>There was an error trying to save the transaction history to %1.</source>
        <translation>Er is een fout opgetreden bij het opslaan van de transactiegeschiedenis naar %1.</translation>
    </message>
    <message>
        <source>Exporting Successful</source>
        <translation>Export succesvol</translation>
    </message>
    <message>
        <source>The transaction history was successfully saved to %1.</source>
        <translation>De transactiegeschiedenis was succesvol bewaard in %1.</translation>
    </message>
    <message>
        <source>Range:</source>
        <translation>Bereik:</translation>
    </message>
    <message>
        <source>to</source>
        <translation>naar</translation>
    </message>
</context>
<context>
    <name>UnitDisplayStatusBarControl</name>
    <message>
        <source>Unit to show amounts in. Click to select another unit.</source>
        <translation>Eenheid om bedragen uit te drukken. Klik om een andere eenheid te selecteren.</translation>
    </message>
</context>
<context>
    <name>WalletController</name>
    <message>
        <source>Close wallet</source>
        <translation>Portemonnee Sluiten</translation>
    </message>
    <message>
        <source>Are you sure you wish to close the wallet &lt;i&gt;%1&lt;/i&gt;?</source>
        <translation>Weet je zeker dat je portemonnee &lt;i&gt;%1&lt;/i&gt; wil sluiten?</translation>
    </message>
    <message>
        <source>Closing the wallet for too long can result in having to resync the entire chain if pruning is enabled.</source>
        <translation>De portemonee te lang gesloten houden kan leiden tot het moeten hersynchroniseren van de hele keten als snoeien aktief is.</translation>
    </message>
</context>
<context>
    <name>WalletFrame</name>
    <message>
        <source>No wallet has been loaded.</source>
        <translation>Er is geen portemonnee geladen.</translation>
    </message>
</context>
<context>
    <name>WalletModel</name>
    <message>
        <source>Send Coins</source>
        <translation>Verstuur munten</translation>
    </message>
    <message>
        <source>Fee bump error</source>
        <translation>Vergoedingsverhoging fout</translation>
    </message>
    <message>
        <source>Increasing transaction fee failed</source>
        <translation>Verhogen transactie vergoeding is mislukt</translation>
    </message>
    <message>
        <source>Do you want to increase the fee?</source>
        <translation>Wil je de vergoeding verhogen?</translation>
    </message>
    <message>
        <source>Do you want to draft a transaction with fee increase?</source>
        <translation>Wil je een transactievoorstel met een hogere vergoeding maken?</translation>
    </message>
    <message>
        <source>Current fee:</source>
        <translation>Huidige vergoeding:</translation>
    </message>
    <message>
        <source>Increase:</source>
        <translation>Toename:</translation>
    </message>
    <message>
        <source>New fee:</source>
        <translation>Nieuwe vergoeding:</translation>
    </message>
    <message>
        <source>Confirm fee bump</source>
        <translation>Bevestig vergoedingsaanpassing</translation>
    </message>
    <message>
        <source>Can't draft transaction.</source>
        <translation>Kan geen transactievoorstel aanmaken.</translation>
    </message>
    <message>
        <source>PSBT copied</source>
        <translation>PSBT is gekopieerd</translation>
    </message>
    <message>
        <source>Can't sign transaction.</source>
        <translation>Kan transactie niet ondertekenen.</translation>
    </message>
    <message>
        <source>Could not commit transaction</source>
        <translation>Kon de transactie niet voltooien</translation>
    </message>
    <message>
        <source>default wallet</source>
        <translation>standaard portemonnee</translation>
    </message>
</context>
<context>
    <name>WalletView</name>
    <message>
        <source>&amp;Export</source>
        <translation>&amp;Exporteer</translation>
    </message>
    <message>
        <source>Export the data in the current tab to a file</source>
        <translation>Exporteer de data in de huidige tab naar een bestand</translation>
    </message>
    <message>
        <source>Backup Wallet</source>
        <translation>Portemonnee backuppen</translation>
    </message>
    <message>
        <source>Wallet Data (*.dat)</source>
        <translation>Portemonneedata (*.dat)</translation>
    </message>
    <message>
        <source>Backup Failed</source>
        <translation>Backup mislukt</translation>
    </message>
    <message>
        <source>There was an error trying to save the wallet data to %1.</source>
        <translation>Er is een fout opgetreden bij het wegschrijven van de portemonneedata naar %1.</translation>
    </message>
    <message>
        <source>Backup Successful</source>
        <translation>Backup succesvol</translation>
    </message>
    <message>
        <source>The wallet data was successfully saved to %1.</source>
        <translation>De portemonneedata is succesvol opgeslagen in %1.</translation>
    </message>
    <message>
        <source>Cancel</source>
        <translation>Annuleren</translation>
    </message>
</context>
<context>
    <name>qtum-core</name>
    <message>
        <source>Distributed under the MIT software license, see the accompanying file %s or %s</source>
        <translation>Uitgegeven onder de MIT software licentie, zie het bijgevoegde bestand %s of %s</translation>
    </message>
    <message>
        <source>Prune configured below the minimum of %d MiB.  Please use a higher number.</source>
        <translation>Prune is ingesteld op minder dan het minimum van %d MiB. Gebruik a.u.b. een hoger aantal.</translation>
    </message>
    <message>
        <source>Prune: last wallet synchronisation goes beyond pruned data. You need to -reindex (download the whole blockchain again in case of pruned node)</source>
        <translation>Prune: laatste wallet synchronisatie gaat verder terug dan de middels -prune beperkte data. U moet -reindex gebruiken (downloadt opnieuw de gehele blokketen voor een pruned node)</translation>
    </message>
    <message>
        <source>Error: A fatal internal error occurred, see debug.log for details</source>
        <translation>Fout: er is een fout opgetreden,  zie debug.log voor details</translation>
    </message>
    <message>
        <source>Pruning blockstore...</source>
        <translation>Blokopslag prunen...</translation>
    </message>
    <message>
        <source>Unable to start HTTP server. See debug log for details.</source>
        <translation>Niet mogelijk ok HTTP-server te starten. Zie debuglogboek voor details.</translation>
    </message>
    <message>
        <source>The %s developers</source>
        <translation>De %s ontwikkelaars</translation>
    </message>
    <message>
        <source>Can't generate a change-address key. No keys in the internal keypool and can't generate any keys.</source>
        <translation>Kan geen rest-adres sleutel genereren. Er zijn geen sleutels in de interne sleutelverzameling en ik kan geen sleutels genereren.</translation>
    </message>
    <message>
        <source>Cannot obtain a lock on data directory %s. %s is probably already running.</source>
        <translation>Kan geen lock verkrijgen op gegevensmap %s. %s draait waarschijnlijk al.</translation>
    </message>
    <message>
        <source>Cannot provide specific connections and have addrman find outgoing connections at the same.</source>
        <translation>Kan niet specifieke verbindingen voorzien en tegelijk addrman uitgaande verbindingen laten vinden.</translation>
    </message>
    <message>
        <source>Error reading %s! All keys read correctly, but transaction data or address book entries might be missing or incorrect.</source>
        <translation>Waarschuwing: Fout bij het lezen van %s! Alle sleutels zijn in goede orde uitgelezen, maar transactiedata of adresboeklemma's zouden kunnen ontbreken of fouten bevatten.</translation>
    </message>
    <message>
        <source>Please check that your computer's date and time are correct! If your clock is wrong, %s will not work properly.</source>
        <translation>Waarschuwing: Controleer dat de datum en tijd van uw computer correct zijn ingesteld! Bij een onjuist ingestelde klok zal %s niet goed werken.</translation>
    </message>
    <message>
        <source>Please contribute if you find %s useful. Visit %s for further information about the software.</source>
        <translation>Gelieve bij te dragen als je %s nuttig vindt. Bezoek %s voor meer informatie over de software.</translation>
    </message>
    <message>
        <source>The block database contains a block which appears to be from the future. This may be due to your computer's date and time being set incorrectly. Only rebuild the block database if you are sure that your computer's date and time are correct</source>
        <translation>De blokdatabase bevat een blok dat lijkt uit de toekomst te komen. Dit kan gebeuren omdat de datum en tijd van uw computer niet goed staat. Herbouw de blokdatabase pas nadat u de datum en tijd van uw computer correct heeft ingesteld.</translation>
    </message>
    <message>
        <source>This is a pre-release test build - use at your own risk - do not use for mining or merchant applications</source>
        <translation>Dit is een pre-release testversie - gebruik op eigen risico! Gebruik deze niet voor het delven van munten of handelsdoeleinden</translation>
    </message>
    <message>
        <source>This is the transaction fee you may discard if change is smaller than dust at this level</source>
        <translation>Dit is de transactievergoeding die u mag afleggen als het wisselgeld kleiner is dan stof op dit niveau</translation>
    </message>
    <message>
        <source>Unable to replay blocks. You will need to rebuild the database using -reindex-chainstate.</source>
        <translation>Onmogelijk om blokken opnieuw af te spelen. U dient de database opnieuw op te bouwen met behulp van -reindex-chainstate.</translation>
    </message>
    <message>
        <source>Unable to rewind the database to a pre-fork state. You will need to redownload the blockchain</source>
        <translation>Niet mogelijk om de databank terug te draaien naar een staat voor de vork. Je zal je blokketen opnieuw moeten downloaden</translation>
    </message>
    <message>
        <source>Warning: The network does not appear to fully agree! Some miners appear to be experiencing issues.</source>
        <translation>Waarschuwing: Het lijkt erop dat het netwerk geen consensus kan vinden! Sommige delvers lijken problemen te ondervinden.</translation>
    </message>
    <message>
        <source>Warning: We do not appear to fully agree with our peers! You may need to upgrade, or other nodes may need to upgrade.</source>
        <translation>Waarschuwing: Het lijkt erop dat we geen consensus kunnen vinden met onze peers! Mogelijk dient u te upgraden, of andere nodes moeten wellicht upgraden.</translation>
    </message>
    <message>
        <source>%d of last 100 blocks have unexpected version</source>
        <translation>%d van de laatste 100 blokken hebben een onverwachte versie</translation>
    </message>
    <message>
        <source>%s corrupt, salvage failed</source>
        <translation>%s corrupt, veiligstellen mislukt</translation>
    </message>
    <message>
        <source>-maxmempool must be at least %d MB</source>
        <translation>-maxmempool moet minstens %d MB zijn</translation>
    </message>
    <message>
        <source>Cannot resolve -%s address: '%s'</source>
        <translation>Kan -%s adres niet herleiden: '%s'</translation>
    </message>
    <message>
        <source>Change index out of range</source>
        <translation>Wijzigingsindex buiten bereik</translation>
    </message>
    <message>
        <source>Config setting for %s only applied on %s network when in [%s] section.</source>
        <translation>Configuratie-instellingen voor %s alleen toegepast op %s network wanneer in [%s] sectie.</translation>
    </message>
    <message>
        <source>Copyright (C) %i-%i</source>
        <translation>Auteursrecht (C) %i-%i</translation>
    </message>
    <message>
        <source>Corrupted block database detected</source>
        <translation>Corrupte blokkendatabase gedetecteerd</translation>
    </message>
    <message>
        <source>Could not find asmap file %s</source>
        <translation>Kan asmapbestand %s niet vinden</translation>
    </message>
    <message>
        <source>Could not parse asmap file %s</source>
        <translation>Kan asmapbestand %s niet lezen</translation>
    </message>
    <message>
        <source>Do you want to rebuild the block database now?</source>
        <translation>Wilt u de blokkendatabase nu herbouwen?</translation>
    </message>
    <message>
        <source>Error initializing block database</source>
        <translation>Fout bij intialisatie blokkendatabase</translation>
    </message>
    <message>
        <source>Error initializing wallet database environment %s!</source>
        <translation>Probleem met initializeren van de database-omgeving %s!</translation>
    </message>
    <message>
        <source>Error loading %s</source>
        <translation>Fout bij het laden van %s</translation>
    </message>
    <message>
        <source>Error loading %s: Private keys can only be disabled during creation</source>
        <translation>Fout bij het laden van %s: Geheime sleutels kunnen alleen worden uitgeschakeld tijdens het aanmaken</translation>
    </message>
    <message>
        <source>Error loading %s: Wallet corrupted</source>
        <translation>Fout bij het laden van %s: Portomonnee corrupt</translation>
    </message>
    <message>
        <source>Error loading %s: Wallet requires newer version of %s</source>
        <translation>Fout bij laden %s: Portemonnee vereist een nieuwere versie van %s</translation>
    </message>
    <message>
        <source>Error loading block database</source>
        <translation>Fout bij het laden van blokkendatabase</translation>
    </message>
    <message>
        <source>Error opening block database</source>
        <translation>Fout bij openen blokkendatabase</translation>
    </message>
    <message>
        <source>Failed to listen on any port. Use -listen=0 if you want this.</source>
        <translation>Mislukt om op welke poort dan ook te luisteren. Gebruik -listen=0 as u dit wilt.</translation>
    </message>
    <message>
        <source>Failed to rescan the wallet during initialization</source>
        <translation>Portemonnee herscannen tijdens initialisatie mislukt</translation>
    </message>
    <message>
        <source>Importing...</source>
        <translation>Importeren...</translation>
    </message>
    <message>
        <source>Incorrect or no genesis block found. Wrong datadir for network?</source>
        <translation>Incorrect of geen genesisblok gevonden. Verkeerde gegevensmap voor het netwerk?</translation>
    </message>
    <message>
        <source>Initialization sanity check failed. %s is shutting down.</source>
        <translation>Initialisatie sanity check mislukt. %s is aan het afsluiten.</translation>
    </message>
    <message>
        <source>Invalid P2P permission: '%s'</source>
        <translation>Ongeldige P2P-rechten: '%s'</translation>
    </message>
    <message>
        <source>Invalid amount for -%s=&lt;amount&gt;: '%s'</source>
        <translation>Ongeldig bedrag voor -%s=&lt;bedrag&gt;: '%s'</translation>
    </message>
    <message>
        <source>Invalid amount for -discardfee=&lt;amount&gt;: '%s'</source>
        <translation>Ongeldig bedrag for -discardfee=&lt;amount&gt;: '%s'</translation>
    </message>
    <message>
        <source>Invalid amount for -fallbackfee=&lt;amount&gt;: '%s'</source>
        <translation>Ongeldig bedrag voor -fallbackfee=&lt;bedrag&gt;: '%s'</translation>
    </message>
    <message>
        <source>Specified blocks directory "%s" does not exist.</source>
        <translation>Opgegeven blocks map "%s" bestaat niet.</translation>
    </message>
    <message>
        <source>Unknown address type '%s'</source>
        <translation>Onbekend adrestype '%s'</translation>
    </message>
    <message>
        <source>Unknown change type '%s'</source>
        <translation>Onbekend wijzigingstype '%s'</translation>
    </message>
    <message>
        <source>Upgrading txindex database</source>
        <translation>Upgraden txindex database</translation>
    </message>
    <message>
        <source>Loading P2P addresses...</source>
        <translation>P2P-adressen aan het laden...</translation>
    </message>
    <message>
        <source>Error: Disk space is too low!</source>
        <translation>Error: Opslagruimte te weinig!</translation>
    </message>
    <message>
        <source>Loading banlist...</source>
        <translation>Verbanningslijst aan het laden...</translation>
    </message>
    <message>
        <source>Not enough file descriptors available.</source>
        <translation>Niet genoeg file descriptors beschikbaar.</translation>
    </message>
    <message>
        <source>Prune cannot be configured with a negative value.</source>
        <translation>Prune kan niet worden geconfigureerd met een negatieve waarde.</translation>
    </message>
    <message>
        <source>Prune mode is incompatible with -txindex.</source>
        <translation>Prune-modus is niet compatible met -txindex</translation>
    </message>
    <message>
        <source>Replaying blocks...</source>
        <translation>Blokken opnieuw aan het afspelen...</translation>
    </message>
    <message>
        <source>Rewinding blocks...</source>
        <translation>Blokken aan het terugdraaien...</translation>
    </message>
    <message>
        <source>The source code is available from %s.</source>
        <translation>De broncode is beschikbaar van %s.</translation>
    </message>
    <message>
        <source>Transaction fee and change calculation failed</source>
        <translation>Transactievergoeding en wisselgeldberekening mislukt</translation>
    </message>
    <message>
        <source>Unable to bind to %s on this computer. %s is probably already running.</source>
        <translation>Niet in staat om %s te verbinden op deze computer. %s draait waarschijnlijk al.</translation>
    </message>
    <message>
        <source>Unable to generate keys</source>
        <translation>Niet mogelijk sleutels te genereren</translation>
    </message>
    <message>
        <source>Unsupported logging category %s=%s.</source>
        <translation>Niet-ondersteunde logcategorie %s=%s.</translation>
    </message>
    <message>
        <source>Upgrading UTXO database</source>
        <translation>Upgraden UTXO-database</translation>
    </message>
    <message>
        <source>User Agent comment (%s) contains unsafe characters.</source>
        <translation>User Agentcommentaar (%s) bevat onveilige karakters.</translation>
    </message>
    <message>
        <source>Verifying blocks...</source>
        <translation>Blokken aan het controleren...</translation>
    </message>
    <message>
        <source>Wallet needed to be rewritten: restart %s to complete</source>
        <translation>Portemonnee moest herschreven worden: Herstart %s om te voltooien</translation>
    </message>
    <message>
        <source>Error: Listening for incoming connections failed (listen returned error %s)</source>
        <translation>Fout: luisteren naar binnenkomende verbindingen mislukt (luisteren gaf foutmelding %s)</translation>
    </message>
    <message>
        <source>Invalid amount for -maxtxfee=&lt;amount&gt;: '%s' (must be at least the minrelay fee of %s to prevent stuck transactions)</source>
        <translation>ongeldig bedrag voor -maxtxfee=&lt;bedrag&gt;: '%s' (moet ten minste de minimale doorgeefvergoeding van %s zijn om vastgelopen transacties te voorkomen)</translation>
    </message>
    <message>
        <source>The transaction amount is too small to send after the fee has been deducted</source>
        <translation>Het transactiebedrag is te klein om te versturen nadat de transactievergoeding in mindering is gebracht</translation>
    </message>
    <message>
        <source>You need to rebuild the database using -reindex to go back to unpruned mode.  This will redownload the entire blockchain</source>
        <translation>U moet de database herbouwen met -reindex om terug te gaan naar de niet-prune modus. Dit zal de gehele blokketen opnieuw downloaden.</translation>
    </message>
    <message>
        <source>Error reading from database, shutting down.</source>
        <translation>Fout bij het lezen van de database, afsluiten.</translation>
    </message>
    <message>
        <source>Error upgrading chainstate database</source>
        <translation>Fout bij het upgraden van de ketenstaat database</translation>
    </message>
    <message>
        <source>Error: Disk space is low for %s</source>
        <translation>Fout: Weinig schijfruimte voor %s</translation>
    </message>
    <message>
        <source>Invalid -onion address or hostname: '%s'</source>
        <translation>Ongeldig -onion adress of hostnaam: '%s'</translation>
    </message>
    <message>
        <source>Invalid -proxy address or hostname: '%s'</source>
        <translation>Ongeldig -proxy adress of hostnaam: '%s'</translation>
    </message>
    <message>
        <source>Invalid amount for -paytxfee=&lt;amount&gt;: '%s' (must be at least %s)</source>
        <translation>Ongeldig bedrag voor -paytxfee=&lt;bedrag&gt;: '%s' (Minimum %s)</translation>
    </message>
    <message>
        <source>Invalid netmask specified in -whitelist: '%s'</source>
        <translation>Ongeldig netmask gespecificeerd in -whitelist: '%s'</translation>
    </message>
    <message>
        <source>Need to specify a port with -whitebind: '%s'</source>
        <translation>Verplicht een poort met -whitebind op te geven: '%s'</translation>
    </message>
    <message>
        <source>Prune mode is incompatible with -blockfilterindex.</source>
        <translation>Prune-modus is niet compatible met -blockfilterindex.</translation>
    </message>
    <message>
        <source>Reducing -maxconnections from %d to %d, because of system limitations.</source>
        <translation>Verminder -maxconnections van %d naar %d, vanwege systeembeperkingen.</translation>
    </message>
    <message>
        <source>Section [%s] is not recognized.</source>
        <translation>Sectie [%s] is niet herkend.</translation>
    </message>
    <message>
        <source>Signing transaction failed</source>
        <translation>Ondertekenen van transactie mislukt</translation>
    </message>
    <message>
        <source>Specified -walletdir "%s" does not exist</source>
        <translation>Opgegeven -walletdir "%s" bestaat niet</translation>
    </message>
    <message>
        <source>Specified -walletdir "%s" is a relative path</source>
        <translation>Opgegeven -walletdir "%s" is een relatief pad</translation>
    </message>
    <message>
        <source>Specified -walletdir "%s" is not a directory</source>
        <translation>Opgegeven -walletdir "%s" is geen map</translation>
    </message>
    <message>
        <source>The specified config file %s does not exist
</source>
        <translation>Het opgegeven configuratiebestand %s bestaat niet
</translation>
    </message>
    <message>
        <source>The transaction amount is too small to pay the fee</source>
        <translation>Het transactiebedrag is te klein om transactiekosten in rekening te brengen</translation>
    </message>
    <message>
        <source>This is experimental software.</source>
        <translation>Dit is experimentele software.</translation>
    </message>
    <message>
        <source>Transaction amount too small</source>
        <translation>Transactiebedrag te klein</translation>
    </message>
    <message>
        <source>Transaction too large</source>
        <translation>Transactie te groot</translation>
    </message>
    <message>
        <source>Unable to bind to %s on this computer (bind returned error %s)</source>
        <translation>Niet in staat om aan %s te binden op deze computer (bind gaf error %s)</translation>
    </message>
    <message>
        <source>Unable to create the PID file '%s': %s</source>
        <translation>Kan de PID file niet creëren. '%s': %s</translation>
    </message>
    <message>
        <source>Unable to generate initial keys</source>
        <translation>Niet mogelijk initiële sleutels te genereren</translation>
    </message>
    <message>
        <source>Unknown -blockfilterindex value %s.</source>
        <translation>Onbekende -blokfilterindexwaarde %s.</translation>
    </message>
    <message>
        <source>Verifying wallet(s)...</source>
        <translation>Portomenee(n) aan het verifiëren...</translation>
    </message>
    <message>
        <source>Warning: unknown new rules activated (versionbit %i)</source>
        <translation>Waarschuwing: onbekende nieuwe regels geactiveerd (versionbit %i)</translation>
    </message>
    <message>
        <source>Zapping all transactions from wallet...</source>
        <translation>Bezig met het zappen van alle transacties van de portemonnee...</translation>
    </message>
    <message>
        <source>-maxtxfee is set very high! Fees this large could be paid on a single transaction.</source>
        <translation>-maxtxfee staat zeer hoog! Transactiekosten van deze grootte kunnen worden gebruikt in een enkele transactie.</translation>
    </message>
    <message>
        <source>This is the transaction fee you may pay when fee estimates are not available.</source>
        <translation>Dit is de transactievergoeding die je mogelijk betaalt indien geschatte tarief niet beschikbaar is</translation>
    </message>
    <message>
        <source>Total length of network version string (%i) exceeds maximum length (%i). Reduce the number or size of uacomments.</source>
        <translation>Totale lengte van netwerkversiestring (%i) overschrijdt maximale lengte (%i). Verminder het aantal of grootte van uacomments.</translation>
    </message>
    <message>
        <source>Warning: Wallet file corrupt, data salvaged! Original %s saved as %s in %s; if your balance or transactions are incorrect you should restore from a backup.</source>
        <translation>Waarschuwing: portemonnee bestand is corrupt, data is veiliggesteld! Originele %s is opgeslagen als %s in %s; als uw balans of transacties incorrect zijn dient u een backup terug te zetten.</translation>
    </message>
    <message>
        <source>%s is set very high!</source>
        <translation>%s is zeer hoog ingesteld!</translation>
    </message>
    <message>
        <source>Error loading wallet %s. Duplicate -wallet filename specified.</source>
        <translation>Fout bij laden van portemonnee %s. Duplicaat -wallet bestandsnaam opgegeven.</translation>
    </message>
    <message>
        <source>Starting network threads...</source>
        <translation>Netwerkthread starten...</translation>
    </message>
    <message>
        <source>The wallet will avoid paying less than the minimum relay fee.</source>
        <translation>De portemonnee vermijdt minder te betalen dan de minimale doorgeef vergoeding.</translation>
    </message>
    <message>
        <source>This is the minimum transaction fee you pay on every transaction.</source>
        <translation>Dit is de minimum transactievergoeding dat je betaalt op elke transactie.</translation>
    </message>
    <message>
        <source>This is the transaction fee you will pay if you send a transaction.</source>
        <translation>Dit is de transactievergoeding dat je betaalt wanneer je een transactie verstuurt.</translation>
    </message>
    <message>
        <source>Transaction amounts must not be negative</source>
        <translation>Transactiebedragen moeten positief zijn</translation>
    </message>
    <message>
        <source>Transaction has too long of a mempool chain</source>
        <translation>Transactie heeft een te lange mempoolketen</translation>
    </message>
    <message>
        <source>Transaction must have at least one recipient</source>
        <translation>Transactie moet ten minste één ontvanger hebben</translation>
    </message>
    <message>
        <source>Unknown network specified in -onlynet: '%s'</source>
        <translation>Onbekend netwerk gespecificeerd in -onlynet: '%s'</translation>
    </message>
    <message>
        <source>Insufficient funds</source>
        <translation>Ontoereikend saldo</translation>
    </message>
    <message>
        <source>Cannot upgrade a non HD split wallet without upgrading to support pre split keypool. Please use -upgradewallet=169900 or -upgradewallet with no version specified.</source>
        <translation>Het is niet mogelijk een non HD split portemonnee te upgraden zonder pre split keypool te ondersteunen. Gebruik -upgradewallet=169900 of -upgradewallet zonder een specifiek versie nummer.</translation>
    </message>
    <message>
        <source>Fee estimation failed. Fallbackfee is disabled. Wait a few blocks or enable -fallbackfee.</source>
        <translation>Het inschatten van de vergoeding is gefaald. Fallbackfee is uitgeschakeld. Wacht een aantal blocks of schakel -fallbackfee in.</translation>
    </message>
    <message>
        <source>Warning: Private keys detected in wallet {%s} with disabled private keys</source>
        <translation>Waarschuwing: Geheime sleutels gedetecteerd in portemonnee {%s} met uitgeschakelde geheime sleutels</translation>
    </message>
    <message>
        <source>Cannot write to data directory '%s'; check permissions.</source>
        <translation>Mag niet schrijven naar gegevensmap '%s'; controleer bestandsrechten.</translation>
    </message>
    <message>
        <source>Loading block index...</source>
        <translation>Blokindex aan het laden...</translation>
    </message>
    <message>
        <source>Loading wallet...</source>
        <translation>Portemonnee aan het laden...</translation>
    </message>
    <message>
        <source>Cannot downgrade wallet</source>
        <translation>Kan portemonnee niet downgraden</translation>
    </message>
    <message>
        <source>Rescanning...</source>
        <translation>Blokketen aan het herscannen...</translation>
    </message>
    <message>
        <source>Done loading</source>
        <translation>Klaar met laden</translation>
    </message>
</context>
</TS><|MERGE_RESOLUTION|>--- conflicted
+++ resolved
@@ -434,13 +434,6 @@
         <translation>Toon de lijst met gebruikte ontvangstadressen en labels</translation>
     </message>
     <message>
-<<<<<<< HEAD
-        <source>Open a qtum: URI or payment request</source>
-        <translation>Open een qtum: URI of betalingsverzoek</translation>
-    </message>
-    <message>
-=======
->>>>>>> ee8ca219
         <source>&amp;Command-line options</source>
         <translation>&amp;Opdrachtregelopties</translation>
     </message>
@@ -1493,14 +1486,6 @@
         <translation>Als je deze fout krijgt, verzoek dan de verkoper om een BIP21 compatible URI.</translation>
     </message>
     <message>
-        <source>Due to widespread security flaws in BIP70 it's strongly recommended that any merchant instructions to switch wallets be ignored.</source>
-        <translation>Gezien de wijdverspreide beveiligingsproblemen in BIP70 is het sterk aanbevolen dat iedere instructie om van portemonnee te wisselen wordt genegeerd.</translation>
-    </message>
-    <message>
-        <source>If you are receiving this error you should request the merchant provide a BIP21 compatible URI.</source>
-        <translation>Als je deze fout krijgt, verzoek dan de verkoper om een BIP21 compatible URI.</translation>
-    </message>
-    <message>
         <source>Invalid payment address %1</source>
         <translation>Ongeldig betalingsadres %1</translation>
     </message>
@@ -2024,8 +2009,6 @@
         <translation>Een optioneel te verzoeken bedrag. Laat dit leeg, of nul, om geen specifiek bedrag aan te vragen.</translation>
     </message>
     <message>
-<<<<<<< HEAD
-=======
         <source>An optional label to associate with the new receiving address (used by you to identify an invoice).  It is also attached to the payment request.</source>
         <translation>Een optioneel label om te associëren met het nieuwe ontvangstadres (door u gebruikt om een betalingsverzoek te identificeren). Dit wordt ook toegevoegd aan het betalingsverzoek.</translation>
     </message>
@@ -2034,7 +2017,6 @@
         <translation>Een optioneel bericht dat wordt toegevoegd aan het betalingsverzoek en dat aan de verzender getoond kan worden.</translation>
     </message>
     <message>
->>>>>>> ee8ca219
         <source>&amp;Create new receiving address</source>
         <translation>&amp;Creëer een nieuw ontvangstadres</translation>
     </message>
@@ -2288,13 +2270,10 @@
         <translation>Stof:</translation>
     </message>
     <message>
-<<<<<<< HEAD
-=======
         <source>Hide transaction fee settings</source>
         <translation>Verberg transactiekosteninstellingen</translation>
     </message>
     <message>
->>>>>>> ee8ca219
         <source>When there is less transaction volume than space in the blocks, miners as well as relaying nodes may enforce a minimum fee. Paying only this minimum fee is just fine, but be aware that this can result in a never confirming transaction once there is more demand for qtum transactions than the network can process.</source>
         <translation>De minimale toeslag betalen is prima mits het transactievolume kleiner is dan de ruimte in de blokken. Let wel op dat dit tot gevolg kan hebben dat een transactie nooit wordt bevestigd als er meer vraag is naar qtumtransacties dan het netwerk kan verwerken.</translation>
     </message>
@@ -2522,13 +2501,6 @@
         <translation>Kies een eerder gebruikt adres</translation>
     </message>
     <message>
-<<<<<<< HEAD
-        <source>This is a normal payment.</source>
-        <translation>Dit is een normale betaling.</translation>
-    </message>
-    <message>
-=======
->>>>>>> ee8ca219
         <source>The Qtum address to send the payment to</source>
         <translation>Het Qtumadres om betaling aan te versturen</translation>
     </message>
@@ -2549,13 +2521,10 @@
         <translation>Verwijder deze toevoeging</translation>
     </message>
     <message>
-<<<<<<< HEAD
-=======
         <source>The amount to send in the selected unit</source>
         <translation>Het te sturen bedrag in de geselecteerde eenheid</translation>
     </message>
     <message>
->>>>>>> ee8ca219
         <source>The fee will be deducted from the amount being sent. The recipient will receive less qtums than you enter in the amount field. If multiple recipients are selected, the fee is split equally.</source>
         <translation>De transactiekosten zal worden afgetrokken van het bedrag dat verstuurd wordt. De ontvangers zullen minder qtums ontvangen dan ingevoerd is in het hoeveelheidsveld. Als er meerdere ontvangers geselecteerd zijn, dan worden de transactiekosten gelijk verdeeld.</translation>
     </message>
@@ -2682,8 +2651,6 @@
         <translation>Het Qtumadres waarmee het bericht ondertekend is</translation>
     </message>
     <message>
-<<<<<<< HEAD
-=======
         <source>The signed message to verify</source>
         <translation>Het te controleren ondertekend bericht</translation>
     </message>
@@ -2692,7 +2659,6 @@
         <translation>De handtekening waarmee het bericht ondertekend werd</translation>
     </message>
     <message>
->>>>>>> ee8ca219
         <source>Verify the message to ensure it was signed with the specified Qtum address</source>
         <translation>Controleer een bericht om te verifiëren dat het gespecificeerde Qtumadres het bericht heeft ondertekend.</translation>
     </message>
