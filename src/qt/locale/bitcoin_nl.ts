<TS language="nl" version="2.1">
<context>
    <name>AddressBookPage</name>
    <message>
        <source>Right-click to edit address or label</source>
        <translation>Rechtermuisklik om het adres of label te wijzigen</translation>
    </message>
    <message>
        <source>Create a new address</source>
        <translation>Maak een nieuw adres aan</translation>
    </message>
    <message>
        <source>&amp;New</source>
        <translation>&amp;Nieuw</translation>
    </message>
    <message>
        <source>Copy the currently selected address to the system clipboard</source>
        <translation>Kopieer het geselecteerde adres naar het klembord</translation>
    </message>
    <message>
        <source>&amp;Copy</source>
        <translation>&amp;Kopieer</translation>
    </message>
    <message>
        <source>C&amp;lose</source>
        <translation>S&amp;luiten</translation>
    </message>
    <message>
        <source>Delete the currently selected address from the list</source>
        <translation>Verwijder het geselecteerde adres van de lijst</translation>
    </message>
    <message>
        <source>Enter address or label to search</source>
        <translation>Vul adres of label in om te zoeken</translation>
    </message>
    <message>
        <source>Export the data in the current tab to a file</source>
        <translation>Exporteer de data in de huidige tab naar een bestand</translation>
    </message>
    <message>
        <source>&amp;Export</source>
        <translation>&amp;Exporteer</translation>
    </message>
    <message>
        <source>&amp;Delete</source>
        <translation>&amp;Verwijder</translation>
    </message>
    <message>
        <source>Choose the address to send coins to</source>
        <translation>Kies het adres om munten naar te versturen</translation>
    </message>
    <message>
        <source>Choose the address to receive coins with</source>
        <translation>Kies het adres om munten op te ontvangen</translation>
    </message>
    <message>
        <source>C&amp;hoose</source>
        <translation>K&amp;iezen</translation>
    </message>
    <message>
        <source>Sending addresses</source>
        <translation>Verzendadressen</translation>
    </message>
    <message>
        <source>Receiving addresses</source>
        <translation>Ontvangstadressen</translation>
    </message>
    <message>
        <source>These are your Qtum addresses for sending payments. Always check the amount and the receiving address before sending coins.</source>
        <translation>Dit zijn uw Qtumadressen om betalingen mee te verzenden. Controleer altijd het bedrag en het ontvangstadres voordat u uw qtums verzendt.</translation>
    </message>
    <message>
        <source>These are your Qtum addresses for receiving payments. Use the 'Create new receiving address' button in the receive tab to create new addresses.</source>
        <translation>Dit zijn jouw Qtum adressen voor het ontvangen van betalingen. Gebruik de 'Nieuwe ontvangst adres maken' knop in de ontvangst tab om een nieuwe adres te maken.</translation>
    </message>
    <message>
        <source>&amp;Copy Address</source>
        <translation>&amp;Kopiëer adres</translation>
    </message>
    <message>
        <source>Copy &amp;Label</source>
        <translation>Kopieer &amp;label</translation>
    </message>
    <message>
        <source>&amp;Edit</source>
        <translation>&amp;Bewerk</translation>
    </message>
    <message>
        <source>Export Address List</source>
        <translation>Exporteer adreslijst</translation>
    </message>
    <message>
        <source>Comma separated file (*.csv)</source>
        <translation>Kommagescheiden bestand (*.csv)</translation>
    </message>
    <message>
        <source>Exporting Failed</source>
        <translation>Exporteren mislukt</translation>
    </message>
    <message>
        <source>There was an error trying to save the address list to %1. Please try again.</source>
        <translation>Een fout is opgetreden tijdens het opslaan van deze adreslijst naar %1. Probeer het nogmaals.</translation>
    </message>
</context>
<context>
    <name>AddressTableModel</name>
    <message>
        <source>Label</source>
        <translation>Label</translation>
    </message>
    <message>
        <source>Address</source>
        <translation>Adres</translation>
    </message>
    <message>
        <source>(no label)</source>
        <translation>(geen label)</translation>
    </message>
</context>
<context>
    <name>AskPassphraseDialog</name>
    <message>
        <source>Passphrase Dialog</source>
        <translation>Wachtwoordzindialoog</translation>
    </message>
    <message>
        <source>Enter passphrase</source>
        <translation>Voer wachtwoordzin in</translation>
    </message>
    <message>
        <source>New passphrase</source>
        <translation>Nieuwe wachtwoordzin</translation>
    </message>
    <message>
        <source>Repeat new passphrase</source>
        <translation>Herhaal nieuwe wachtwoordzin</translation>
    </message>
    <message>
        <source>Show passphrase</source>
        <translation>Laat wachtwoord zien</translation>
    </message>
    <message>
        <source>Encrypt wallet</source>
        <translation>Versleutel portemonnee</translation>
    </message>
    <message>
        <source>This operation needs your wallet passphrase to unlock the wallet.</source>
        <translation>Deze operatie vereist uw portemonneewachtwoord om de portemonnee te openen.</translation>
    </message>
    <message>
        <source>Unlock wallet</source>
        <translation>Open portemonnee</translation>
    </message>
    <message>
        <source>This operation needs your wallet passphrase to decrypt the wallet.</source>
        <translation>Deze operatie vereist uw portemonneewachtwoord om de portemonnee te ontsleutelen</translation>
    </message>
    <message>
        <source>Decrypt wallet</source>
        <translation>Ontsleutel portemonnee</translation>
    </message>
    <message>
        <source>Change passphrase</source>
        <translation>Wijzig wachtwoord</translation>
    </message>
    <message>
        <source>Confirm wallet encryption</source>
        <translation>Bevestig versleuteling van de portemonnee</translation>
    </message>
    <message>
        <source>Warning: If you encrypt your wallet and lose your passphrase, you will &lt;b&gt;LOSE ALL OF YOUR QTUMS&lt;/b&gt;!</source>
        <translation>Waarschuwing: Als u uw portemonnee versleutelt en uw wachtwoord vergeet, zult u &lt;b&gt;AL UW QTUMS VERLIEZEN&lt;/b&gt;!</translation>
    </message>
    <message>
        <source>Are you sure you wish to encrypt your wallet?</source>
        <translation>Weet u zeker dat u uw portemonnee wilt versleutelen?</translation>
    </message>
    <message>
        <source>Wallet encrypted</source>
        <translation>Portemonnee versleuteld</translation>
    </message>
    <message>
        <source>Enter the new passphrase for the wallet.&lt;br/&gt;Please use a passphrase of &lt;b&gt;ten or more random characters&lt;/b&gt;, or &lt;b&gt;eight or more words&lt;/b&gt;.</source>
        <translation>Voer de neuwe wachtwoordzin in voor de portemonnee.&lt;br/&gt;Gebruik a.u.b. een wachtwoordzin van &lt;b&gt;tien of meer willekeurige karakters&lt;/b&gt;, of &lt;b&gt;acht of meer woorden&lt;/b&gt;.</translation>
    </message>
    <message>
        <source>Enter the old passphrase and new passphrase for the wallet.</source>
        <translation>Voer de oude wachtwoordzin en de nieuwe wachtwoordzin in voor de portemonnee.</translation>
    </message>
    <message>
        <source>Remember that encrypting your wallet cannot fully protect your qtums from being stolen by malware infecting your computer.</source>
        <translation>Onthoud dat het versleutelen van uw portemonnee uw qtums niet volledig kan beschermen tegen diefstal, bijvoorbeeld door malware die uw computer infecteert.</translation>
    </message>
    <message>
        <source>Wallet to be encrypted</source>
        <translation>Portemonnee om te versleutelen</translation>
    </message>
    <message>
        <source>Your wallet is about to be encrypted. </source>
        <translation>Je portemonnee gaat versleuteld worden.</translation>
    </message>
    <message>
        <source>Your wallet is now encrypted. </source>
        <translation>Je portemonnee is nu versleuteld.</translation>
    </message>
    <message>
        <source>IMPORTANT: Any previous backups you have made of your wallet file should be replaced with the newly generated, encrypted wallet file. For security reasons, previous backups of the unencrypted wallet file will become useless as soon as you start using the new, encrypted wallet.</source>
        <translation>BELANGRIJK: Elke eerder gemaakte backup van uw portemonneebestand dient u te vervangen door het nieuw gegenereerde, versleutelde portemonneebestand. Om veiligheidsredenen zullen eerdere backups van het niet-versleutelde portemonneebestand onbruikbaar worden zodra u uw nieuwe, versleutelde, portemonnee begint te gebruiken.</translation>
    </message>
    <message>
        <source>Wallet encryption failed</source>
        <translation>Portemonneeversleuteling mislukt</translation>
    </message>
    <message>
        <source>Wallet encryption failed due to an internal error. Your wallet was not encrypted.</source>
        <translation>Portemonneeversleuteling mislukt door een interne fout. Uw portemonnee is niet versleuteld.</translation>
    </message>
    <message>
        <source>The supplied passphrases do not match.</source>
        <translation>De opgegeven wachtwoorden komen niet overeen</translation>
    </message>
    <message>
        <source>Wallet unlock failed</source>
        <translation>Portemonnee openen mislukt</translation>
    </message>
    <message>
        <source>The passphrase entered for the wallet decryption was incorrect.</source>
        <translation>Het opgegeven wachtwoord voor de portemonnee-ontsleuteling is niet correct.</translation>
    </message>
    <message>
        <source>Wallet decryption failed</source>
        <translation>Portemonnee-ontsleuteling mislukt</translation>
    </message>
    <message>
        <source>Wallet passphrase was successfully changed.</source>
        <translation>Portemonneewachtwoord is met succes gewijzigd.</translation>
    </message>
    <message>
        <source>Warning: The Caps Lock key is on!</source>
        <translation>Waarschuwing: De Caps-Lock-toets staat aan!</translation>
    </message>
</context>
<context>
    <name>BanTableModel</name>
    <message>
        <source>IP/Netmask</source>
        <translation>IP/Netmasker</translation>
    </message>
    <message>
        <source>Banned Until</source>
        <translation>Geband tot</translation>
    </message>
</context>
<context>
    <name>QtumGUI</name>
    <message>
        <source>Sign &amp;message...</source>
        <translation>&amp;Onderteken bericht...</translation>
    </message>
    <message>
        <source>Synchronizing with network...</source>
        <translation>Synchroniseren met netwerk...</translation>
    </message>
    <message>
        <source>&amp;Overview</source>
        <translation>&amp;Overzicht</translation>
    </message>
    <message>
        <source>Show general overview of wallet</source>
        <translation>Toon algemeen overzicht van uw portemonnee</translation>
    </message>
    <message>
        <source>&amp;Transactions</source>
        <translation>&amp;Transacties</translation>
    </message>
    <message>
        <source>Browse transaction history</source>
        <translation>Blader door transactiegescheidenis</translation>
    </message>
    <message>
        <source>E&amp;xit</source>
        <translation>A&amp;fsluiten</translation>
    </message>
    <message>
        <source>Quit application</source>
        <translation>Programma afsluiten</translation>
    </message>
    <message>
        <source>&amp;About %1</source>
        <translation>&amp;Over %1</translation>
    </message>
    <message>
        <source>Show information about %1</source>
        <translation>Toon informatie over %1</translation>
    </message>
    <message>
        <source>About &amp;Qt</source>
        <translation>Over &amp;Qt</translation>
    </message>
    <message>
        <source>Show information about Qt</source>
        <translation>Toon informatie over Qt</translation>
    </message>
    <message>
        <source>&amp;Options...</source>
        <translation>&amp;Opties...</translation>
    </message>
    <message>
        <source>Modify configuration options for %1</source>
        <translation>Wijzig configuratieopties voor %1</translation>
    </message>
    <message>
        <source>&amp;Encrypt Wallet...</source>
        <translation>&amp;Versleutel portemonnee...</translation>
    </message>
    <message>
        <source>&amp;Backup Wallet...</source>
        <translation>&amp;Backup portemonnee...</translation>
    </message>
    <message>
        <source>&amp;Change Passphrase...</source>
        <translation>&amp;Wijzig Wachtwoord</translation>
    </message>
    <message>
        <source>Open &amp;URI...</source>
        <translation>Open &amp;URI...</translation>
    </message>
    <message>
        <source>Create Wallet...</source>
        <translation>Wallet creëren</translation>
    </message>
    <message>
        <source>Create a new wallet</source>
        <translation>Nieuwe wallet creëren</translation>
    </message>
    <message>
        <source>Wallet:</source>
        <translation>Portemonnee:</translation>
    </message>
    <message>
        <source>Click to disable network activity.</source>
        <translation>Klik om de netwerkactiviteit te stoppen.</translation>
    </message>
    <message>
        <source>Network activity disabled.</source>
        <translation>Netwerkactiviteit gestopt.</translation>
    </message>
    <message>
        <source>Click to enable network activity again.</source>
        <translation>Klik om de netwerkactiviteit opnieuw te starten.</translation>
    </message>
    <message>
        <source>Syncing Headers (%1%)...</source>
        <translation>Blokhoofden synchroniseren (%1%)...</translation>
    </message>
    <message>
        <source>Reindexing blocks on disk...</source>
        <translation>Bezig met herindexeren van blokken op harde schijf...</translation>
    </message>
    <message>
        <source>Proxy is &lt;b&gt;enabled&lt;/b&gt;: %1</source>
        <translation>Proxy is &lt;b&gt;ingeschakeld&lt;/b&gt;: %1</translation>
    </message>
    <message>
        <source>Send coins to a Qtum address</source>
        <translation>Verstuur munten naar een Qtumadres</translation>
    </message>
    <message>
        <source>Backup wallet to another location</source>
        <translation>Backup portemonnee naar een andere locatie</translation>
    </message>
    <message>
        <source>Change the passphrase used for wallet encryption</source>
        <translation>Wijzig het wachtwoord voor uw portemonneversleuteling</translation>
    </message>
    <message>
        <source>&amp;Debug window</source>
        <translation>&amp;Debugscherm</translation>
    </message>
    <message>
        <source>Open debugging and diagnostic console</source>
        <translation>Open debugging en diagnostische console</translation>
    </message>
    <message>
        <source>&amp;Verify message...</source>
        <translation>&amp;Verifiëer bericht...</translation>
    </message>
    <message>
        <source>&amp;Send</source>
        <translation>&amp;Verstuur</translation>
    </message>
    <message>
        <source>&amp;Receive</source>
        <translation>&amp;Ontvangen</translation>
    </message>
    <message>
        <source>&amp;Show / Hide</source>
        <translation>&amp;Toon / verberg</translation>
    </message>
    <message>
        <source>Show or hide the main Window</source>
        <translation>Toon of verberg het hoofdvenster</translation>
    </message>
    <message>
        <source>Encrypt the private keys that belong to your wallet</source>
        <translation>Versleutel de geheime sleutels die bij uw portemonnee horen</translation>
    </message>
    <message>
        <source>Sign messages with your Qtum addresses to prove you own them</source>
        <translation>Onderteken berichten met uw Qtumadressen om te bewijzen dat u deze adressen bezit</translation>
    </message>
    <message>
        <source>Verify messages to ensure they were signed with specified Qtum addresses</source>
        <translation>Verifiëer handtekeningen om zeker te zijn dat de berichten zijn ondertekend met de gespecificeerde Qtumadressen</translation>
    </message>
    <message>
        <source>&amp;File</source>
        <translation>&amp;Bestand</translation>
    </message>
    <message>
        <source>&amp;Settings</source>
        <translation>&amp;Instellingen</translation>
    </message>
    <message>
        <source>&amp;Help</source>
        <translation>&amp;Hulp</translation>
    </message>
    <message>
        <source>Tabs toolbar</source>
        <translation>Tab-werkbalk</translation>
    </message>
    <message>
        <source>Request payments (generates QR codes and qtum: URIs)</source>
        <translation>Vraag betaling aan (genereert QR-codes en qtum: URI's)</translation>
    </message>
    <message>
        <source>Show the list of used sending addresses and labels</source>
        <translation>Toon de lijst met gebruikte verstuuradressen en -labels</translation>
    </message>
    <message>
        <source>Show the list of used receiving addresses and labels</source>
        <translation>Toon de lijst met gebruikte ontvangstadressen en labels</translation>
    </message>
    <message>
        <source>Open a qtum: URI or payment request</source>
        <translation>Open een qtum: URI of betalingsverzoek</translation>
    </message>
    <message>
        <source>&amp;Command-line options</source>
        <translation>&amp;Opdrachtregelopties</translation>
    </message>
    <message numerus="yes">
        <source>%n active connection(s) to Qtum network</source>
        <translation><numerusform>%n actieve verbinding met Qtumnetwerk</numerusform><numerusform>%n actieve verbindingen met Qtumnetwerk</numerusform></translation>
    </message>
    <message>
        <source>Indexing blocks on disk...</source>
        <translation>Bezig met indexeren van blokken op harde schijf...</translation>
    </message>
    <message>
        <source>Processing blocks on disk...</source>
        <translation>Bezig met verwerken van blokken op harde schijf...</translation>
    </message>
    <message numerus="yes">
        <source>Processed %n block(s) of transaction history.</source>
        <translation><numerusform>%n blok aan transactiegeschiedenis verwerkt.</numerusform><numerusform>%n blokken aan transactiegeschiedenis verwerkt.</numerusform></translation>
    </message>
    <message>
        <source>%1 behind</source>
        <translation>%1 achter</translation>
    </message>
    <message>
        <source>Last received block was generated %1 ago.</source>
        <translation>Laatst ontvangen blok was %1 geleden gegenereerd.</translation>
    </message>
    <message>
        <source>Transactions after this will not yet be visible.</source>
        <translation>Transacties na dit moment zullen nu nog niet zichtbaar zijn.</translation>
    </message>
    <message>
        <source>Error</source>
        <translation>Fout</translation>
    </message>
    <message>
        <source>Warning</source>
        <translation>Waarschuwing</translation>
    </message>
    <message>
        <source>Information</source>
        <translation>Informatie</translation>
    </message>
    <message>
        <source>Up to date</source>
        <translation>Bijgewerkt</translation>
    </message>
    <message>
        <source>&amp;Sending addresses</source>
        <translation>Verzendadressen</translation>
    </message>
    <message>
        <source>&amp;Receiving addresses</source>
        <translation>Ontvangstadressen</translation>
    </message>
    <message>
        <source>Open Wallet</source>
        <translation>Portemonnee Openen</translation>
    </message>
    <message>
        <source>Open a wallet</source>
        <translation>Open een portemonnee</translation>
    </message>
    <message>
        <source>Close Wallet...</source>
        <translation>Portemonnee Sluiten...</translation>
    </message>
    <message>
        <source>Close wallet</source>
        <translation>Portemonnee Sluiten</translation>
    </message>
    <message>
        <source>Show the %1 help message to get a list with possible Qtum command-line options</source>
        <translation>Toon het %1 hulpbericht om een lijst te krijgen met mogelijke Qtum commandoregelopties</translation>
    </message>
    <message>
        <source>default wallet</source>
        <translation>standaard portemonnee</translation>
    </message>
    <message>
        <source>No wallets available</source>
        <translation>Geen portefeuilles beschikbaar</translation>
    </message>
    <message>
        <source>&amp;Window</source>
        <translation>&amp;Scherm</translation>
    </message>
    <message>
        <source>Minimize</source>
        <translation>Minimaliseer</translation>
    </message>
    <message>
        <source>Zoom</source>
        <translation>Zoom</translation>
    </message>
    <message>
        <source>Main Window</source>
        <translation>Hoofdscherm</translation>
    </message>
    <message>
        <source>%1 client</source>
        <translation>%1 client</translation>
    </message>
    <message>
        <source>Connecting to peers...</source>
        <translation>Verbinden met peers...</translation>
    </message>
    <message>
        <source>Catching up...</source>
        <translation>Aan het bijwerken...</translation>
    </message>
    <message>
        <source>Error: %1</source>
        <translation>Fout: %1</translation>
    </message>
    <message>
        <source>Warning: %1</source>
        <translation>Waarschuwing: %1</translation>
    </message>
    <message>
        <source>Date: %1
</source>
        <translation>Datum: %1
</translation>
    </message>
    <message>
        <source>Amount: %1
</source>
        <translation>Aantal: %1
</translation>
    </message>
    <message>
        <source>Wallet: %1
</source>
        <translation>Portemonnee: %1
</translation>
    </message>
    <message>
        <source>Type: %1
</source>
        <translation>Type: %1
</translation>
    </message>
    <message>
        <source>Label: %1
</source>
        <translation>Label: %1
</translation>
    </message>
    <message>
        <source>Address: %1
</source>
        <translation>Adres: %1
</translation>
    </message>
    <message>
        <source>Sent transaction</source>
        <translation>Verstuurde transactie</translation>
    </message>
    <message>
        <source>Incoming transaction</source>
        <translation>Binnenkomende transactie</translation>
    </message>
    <message>
        <source>HD key generation is &lt;b&gt;enabled&lt;/b&gt;</source>
        <translation>HD-sleutel voortbrenging is &lt;b&gt;ingeschakeld&lt;/b&gt;</translation>
    </message>
    <message>
        <source>HD key generation is &lt;b&gt;disabled&lt;/b&gt;</source>
        <translation>HD-sleutel voortbrenging is &lt;b&gt;uitgeschakeld&lt;/b&gt;</translation>
    </message>
    <message>
        <source>Private key &lt;b&gt;disabled&lt;/b&gt;</source>
        <translation>Prive sleutel &lt;b&gt;uitgeschakeld&lt;/b&gt;</translation>
    </message>
    <message>
        <source>Wallet is &lt;b&gt;encrypted&lt;/b&gt; and currently &lt;b&gt;unlocked&lt;/b&gt;</source>
        <translation>Portemonnee is &lt;b&gt;versleuteld&lt;/b&gt; en momenteel &lt;b&gt;geopend&lt;/b&gt;</translation>
    </message>
    <message>
        <source>Wallet is &lt;b&gt;encrypted&lt;/b&gt; and currently &lt;b&gt;locked&lt;/b&gt;</source>
        <translation>Portemonnee is &lt;b&gt;versleuteld&lt;/b&gt; en momenteel &lt;b&gt;gesloten&lt;/b&gt;</translation>
    </message>
    <message>
        <source>A fatal error occurred. Qtum can no longer continue safely and will quit.</source>
        <translation>Een fatale fout heeft zich voorgedaan. Qtum kan niet veilig worden verdergezet en wordt afgesloten.</translation>
    </message>
</context>
<context>
    <name>CoinControlDialog</name>
    <message>
        <source>Coin Selection</source>
        <translation>Munt Selectie</translation>
    </message>
    <message>
        <source>Quantity:</source>
        <translation>Kwantiteit</translation>
    </message>
    <message>
        <source>Bytes:</source>
        <translation>Bytes:</translation>
    </message>
    <message>
        <source>Amount:</source>
        <translation>Bedrag:</translation>
    </message>
    <message>
        <source>Fee:</source>
        <translation>Vergoeding:</translation>
    </message>
    <message>
        <source>Dust:</source>
        <translation>Stof:</translation>
    </message>
    <message>
        <source>After Fee:</source>
        <translation>Naheffing:</translation>
    </message>
    <message>
        <source>Change:</source>
        <translation>Wisselgeld:</translation>
    </message>
    <message>
        <source>(un)select all</source>
        <translation>(de)selecteer alles</translation>
    </message>
    <message>
        <source>Tree mode</source>
        <translation>Boom modus</translation>
    </message>
    <message>
        <source>List mode</source>
        <translation>Lijst modus</translation>
    </message>
    <message>
        <source>Amount</source>
        <translation>Bedrag</translation>
    </message>
    <message>
        <source>Received with label</source>
        <translation>Ontvangen met label</translation>
    </message>
    <message>
        <source>Received with address</source>
        <translation>Ontvangen met adres</translation>
    </message>
    <message>
        <source>Date</source>
        <translation>Datum</translation>
    </message>
    <message>
        <source>Confirmations</source>
        <translation>Bevestigingen</translation>
    </message>
    <message>
        <source>Confirmed</source>
        <translation>Bevestigd</translation>
    </message>
    <message>
        <source>Copy address</source>
        <translation>Kopieer adres</translation>
    </message>
    <message>
        <source>Copy label</source>
        <translation>Kopieer label</translation>
    </message>
    <message>
        <source>Copy amount</source>
        <translation>Kopieer bedrag</translation>
    </message>
    <message>
        <source>Copy transaction ID</source>
        <translation>Kopieer transactie-ID</translation>
    </message>
    <message>
        <source>Lock unspent</source>
        <translation>Blokeer ongebruikte</translation>
    </message>
    <message>
        <source>Unlock unspent</source>
        <translation>Deblokkeer ongebruikte</translation>
    </message>
    <message>
        <source>Copy quantity</source>
        <translation>Kopieer aantal</translation>
    </message>
    <message>
        <source>Copy fee</source>
        <translation>Kopieer vergoeding</translation>
    </message>
    <message>
        <source>Copy after fee</source>
        <translation>Kopieer na vergoeding</translation>
    </message>
    <message>
        <source>Copy bytes</source>
        <translation>Kopieer bytes</translation>
    </message>
    <message>
        <source>Copy dust</source>
        <translation>Kopieër stof</translation>
    </message>
    <message>
        <source>Copy change</source>
        <translation>Kopieer wijziging</translation>
    </message>
    <message>
        <source>(%1 locked)</source>
        <translation>(%1 geblokkeerd)</translation>
    </message>
    <message>
        <source>yes</source>
        <translation>ja</translation>
    </message>
    <message>
        <source>no</source>
        <translation>nee</translation>
    </message>
    <message>
        <source>This label turns red if any recipient receives an amount smaller than the current dust threshold.</source>
        <translation>Dit label wordt rood, als een ontvanger een bedrag van minder dan de huidige dust-drempel gekregen heeft.</translation>
    </message>
    <message>
        <source>Can vary +/- %1 satoshi(s) per input.</source>
        <translation>Kan per input +/- %1 satoshi(s)  variëren.</translation>
    </message>
    <message>
        <source>(no label)</source>
        <translation>(geen label)</translation>
    </message>
    <message>
        <source>change from %1 (%2)</source>
        <translation>wijzig van %1 (%2)</translation>
    </message>
    <message>
        <source>(change)</source>
        <translation>(wijzig)</translation>
    </message>
</context>
<context>
    <name>CreateWalletActivity</name>
    <message>
        <source>Creating Wallet &lt;b&gt;%1&lt;/b&gt;...</source>
        <translation>Aanmaken wallet&lt;b&gt;%1&lt;/b&gt;...</translation>
    </message>
    <message>
        <source>Create wallet failed</source>
        <translation>Aanmaken wallet mislukt</translation>
    </message>
    <message>
        <source>Create wallet warning</source>
        <translation>Aanmaken wallet waarschuwing</translation>
    </message>
</context>
<context>
    <name>CreateWalletDialog</name>
    <message>
        <source>Create Wallet</source>
        <translation>Creëer wallet</translation>
    </message>
    <message>
        <source>Wallet Name</source>
        <translation>Wallet Naam</translation>
    </message>
    <message>
        <source>Encrypt the wallet. The wallet will be encrypted with a passphrase of your choice.</source>
        <translation>Versleutel je portemonnee. Je portemonnee zal versleuteld zijn met een wachtwoordzin naar eigen keuze.</translation>
    </message>
    <message>
        <source>Encrypt Wallet</source>
        <translation>Versleutel portemonnee</translation>
    </message>
    <message>
        <source>Disable private keys for this wallet. Wallets with private keys disabled will have no private keys and cannot have an HD seed or imported private keys. This is ideal for watch-only wallets.</source>
        <translation>Schakel privésleutels uit voor deze portemonnee. Portommonees met privésleutels uitgeschakeld hebben deze niet en kunnen geen HD seed of geimporteerde privésleutels bevatten.
Dit is ideaal voor alleen-lezen portommonees.</translation>
    </message>
    <message>
        <source>Disable Private Keys</source>
        <translation>Schakel privésleutels uit</translation>
    </message>
    <message>
        <source>Make a blank wallet. Blank wallets do not initially have private keys or scripts. Private keys and addresses can be imported, or an HD seed can be set, at a later time.</source>
        <translation>Maak een blanco portemonnee. Blanco portemonnees hebben initieel geen privésleutel of scripts. Privésleutels en adressen kunnen later worden geimporteerd of een HD seed kan later ingesteld worden.</translation>
    </message>
    <message>
        <source>Make Blank Wallet</source>
        <translation>Maak een lege portemonnee</translation>
    </message>
    <message>
        <source>Create</source>
        <translation>Creëer</translation>
    </message>
</context>
<context>
    <name>EditAddressDialog</name>
    <message>
        <source>Edit Address</source>
        <translation>Bewerk adres</translation>
    </message>
    <message>
        <source>&amp;Label</source>
        <translation>&amp;Label</translation>
    </message>
    <message>
        <source>The label associated with this address list entry</source>
        <translation>Het label dat bij dit adres item hoort</translation>
    </message>
    <message>
        <source>The address associated with this address list entry. This can only be modified for sending addresses.</source>
        <translation>Het adres dat bij dit adresitem hoort. Dit kan alleen bewerkt worden voor verstuuradressen.</translation>
    </message>
    <message>
        <source>&amp;Address</source>
        <translation>&amp;Adres</translation>
    </message>
    <message>
        <source>New sending address</source>
        <translation>Nieuw verzendadres</translation>
    </message>
    <message>
        <source>Edit receiving address</source>
        <translation>Bewerk ontvangstadres</translation>
    </message>
    <message>
        <source>Edit sending address</source>
        <translation>Bewerk verzendadres</translation>
    </message>
    <message>
        <source>The entered address "%1" is not a valid Qtum address.</source>
        <translation>Het opgegeven adres "%1" is een ongeldig Qtumadres.</translation>
    </message>
    <message>
        <source>Address "%1" already exists as a receiving address with label "%2" and so cannot be added as a sending address.</source>
        <translation>Adres "%1" bestaat al als ontvang adres met label "%2" en kan dus niet toegevoegd worden als verzend adres.</translation>
    </message>
    <message>
        <source>The entered address "%1" is already in the address book with label "%2".</source>
        <translation>Het opgegeven adres "%1" bestaat al in uw adresboek onder label "%2".</translation>
    </message>
    <message>
        <source>Could not unlock wallet.</source>
        <translation>Kon de portemonnee niet openen.</translation>
    </message>
    <message>
        <source>New key generation failed.</source>
        <translation>Genereren nieuwe sleutel mislukt.</translation>
    </message>
</context>
<context>
    <name>FreespaceChecker</name>
    <message>
        <source>A new data directory will be created.</source>
        <translation>Een nieuwe gegevensmap wordt aangemaakt.</translation>
    </message>
    <message>
        <source>name</source>
        <translation>naam</translation>
    </message>
    <message>
        <source>Directory already exists. Add %1 if you intend to create a new directory here.</source>
        <translation>Map bestaat al. Voeg %1 toe als u van plan bent hier een nieuwe map aan te maken.</translation>
    </message>
    <message>
        <source>Path already exists, and is not a directory.</source>
        <translation>Pad bestaat al en is geen map.</translation>
    </message>
    <message>
        <source>Cannot create data directory here.</source>
        <translation>Kan hier geen gegevensmap aanmaken.</translation>
    </message>
</context>
<context>
    <name>HelpMessageDialog</name>
    <message>
        <source>version</source>
        <translation>versie</translation>
    </message>
    <message>
        <source>(%1-bit)</source>
        <translation>(%1-bit)</translation>
    </message>
    <message>
        <source>About %1</source>
        <translation>Over %1</translation>
    </message>
    <message>
        <source>Command-line options</source>
        <translation>Opdrachtregelopties</translation>
    </message>
</context>
<context>
    <name>Intro</name>
    <message>
        <source>Welcome</source>
        <translation>Welkom</translation>
    </message>
    <message>
        <source>Welcome to %1.</source>
        <translation>Welkom bij %1.</translation>
    </message>
    <message>
        <source>As this is the first time the program is launched, you can choose where %1 will store its data.</source>
        <translation>Omdat dit de eerste keer is dat het programma gestart is, kunt u nu kiezen waar %1 de data moet opslaan.</translation>
    </message>
    <message>
        <source>When you click OK, %1 will begin to download and process the full %4 block chain (%2GB) starting with the earliest transactions in %3 when %4 initially launched.</source>
        <translation>Als u op OK klikt, dan zal %1 beginnen met downloaden en verwerken van de volledige %4 blokketen (%2GB) startend met de eerste transacties in %3 toen %4 initeel werd gestart.</translation>
    </message>
    <message>
        <source>Reverting this setting requires re-downloading the entire blockchain. It is faster to download the full chain first and prune it later. Disables some advanced features.</source>
        <translation>Om deze instelling weer ongedaan te maken moet de volledige blockchain opnieuw gedownload worden. Het is sneller om eerst de volledige blockchain te downloaden en deze later te prunen. Schakelt een aantal geavanceerde functies uit.</translation>
    </message>
    <message>
        <source>This initial synchronisation is very demanding, and may expose hardware problems with your computer that had previously gone unnoticed. Each time you run %1, it will continue downloading where it left off.</source>
        <translation>Deze initiële synchronisatie is heel veeleisend, en kan hardware problemen met uw computer blootleggen die voorheen onopgemerkt bleven. Elke keer dat %1 gebruikt word, zal verdergegaan worden waar gebleven is.</translation>
    </message>
    <message>
        <source>If you have chosen to limit block chain storage (pruning), the historical data must still be downloaded and processed, but will be deleted afterward to keep your disk usage low.</source>
        <translation>Als u gekozen heeft om de blokketenopslag te beperken (pruning), dan moet de historische data nog steeds gedownload en verwerkt worden, maar zal verwijderd worden naderhand om schijf gebruik zo laag mogelijk te houden.</translation>
    </message>
    <message>
        <source>Use the default data directory</source>
        <translation>Gebruik de standaard gegevensmap</translation>
    </message>
    <message>
        <source>Use a custom data directory:</source>
        <translation>Gebruik een aangepaste gegevensmap:</translation>
    </message>
    <message>
        <source>Qtum</source>
        <translation>Qtum</translation>
    </message>
    <message>
        <source>Discard blocks after verification, except most recent %1 GB (prune)</source>
        <translation>Verwijder blokken na verificatie, uitgezonderd de meest recente %1 GB (prune)</translation>
    </message>
    <message>
        <source>At least %1 GB of data will be stored in this directory, and it will grow over time.</source>
        <translation>Tenminste %1 GB aan data zal worden opgeslagen in deze map, en dit zal naarmate de tijd voortschrijdt groeien.</translation>
    </message>
    <message>
        <source>Approximately %1 GB of data will be stored in this directory.</source>
        <translation>Gemiddeld %1 GB aan data zal worden opgeslagen in deze map.</translation>
    </message>
    <message>
        <source>%1 will download and store a copy of the Qtum block chain.</source>
        <translation>%1 zal een kopie van de blokketen van Qtum downloaden en opslaan.</translation>
    </message>
    <message>
        <source>The wallet will also be stored in this directory.</source>
        <translation>De portemonnee wordt ook in deze map opgeslagen.</translation>
    </message>
    <message>
        <source>Error: Specified data directory "%1" cannot be created.</source>
        <translation>Fout: De gespecificeerde map "%1" kan niet worden gecreëerd.</translation>
    </message>
    <message>
        <source>Error</source>
        <translation>Fout</translation>
    </message>
    <message numerus="yes">
        <source>%n GB of free space available</source>
        <translation><numerusform>%n GB aan vrije opslagruimte beschikbaar</numerusform><numerusform>%n GB aan vrije opslagruimte beschikbaar</numerusform></translation>
    </message>
    <message numerus="yes">
        <source>(of %n GB needed)</source>
        <translation><numerusform>(van %n GB nodig)</numerusform><numerusform>(van %n GB nodig)</numerusform></translation>
    </message>
    <message numerus="yes">
        <source>(%n GB needed for full chain)</source>
        <translation><numerusform>(%n GB nodig voor volledige keten)</numerusform><numerusform>(%n GB nodig voor volledige keten)</numerusform></translation>
    </message>
</context>
<context>
    <name>ModalOverlay</name>
    <message>
        <source>Form</source>
        <translation>Vorm</translation>
    </message>
    <message>
<<<<<<< HEAD
        <source>Recent transactions may not yet be visible, and therefore your wallet's balance might be incorrect. This information will be correct once your wallet has finished synchronizing with the qtum network, as detailed below.</source>
        <translation>Recente transacties zijn mogelijk nog niet zichtbaar. De balans van de portemonnee is daarom mogelijk niet correct. Deze informatie is correct van zodra de synchronisatie met het Qtum-netwerk werd voltooid, zoals onderaan beschreven.</translation>
=======
        <source>Recent transactions may not yet be visible, and therefore your wallet's balance might be incorrect. This information will be correct once your wallet has finished synchronizing with the bitcoin network, as detailed below.</source>
        <translation>Recente transacties zijn mogelijk nog niet zichtbaar. De balans van de portemonnee is daarom mogelijk niet correct. Deze informatie is correct zodra de synchronisatie met het Bitcoin-netwerk is voltooid, zoals onderaan beschreven.</translation>
>>>>>>> bb123c65
    </message>
    <message>
        <source>Attempting to spend qtums that are affected by not-yet-displayed transactions will not be accepted by the network.</source>
        <translation>Poging om qtums te besteden die door "nog niet weergegeven" transacties worden beïnvloed, worden niet door het netwerk geaccepteerd.</translation>
    </message>
    <message>
        <source>Number of blocks left</source>
        <translation>Aantal blokken resterend.</translation>
    </message>
    <message>
        <source>Unknown...</source>
        <translation>Onbekend...</translation>
    </message>
    <message>
        <source>Last block time</source>
        <translation>Tijd laatste blok</translation>
    </message>
    <message>
        <source>Progress</source>
        <translation>Vooruitgang</translation>
    </message>
    <message>
        <source>Progress increase per hour</source>
        <translation>Vooruitgang per uur</translation>
    </message>
    <message>
        <source>calculating...</source>
        <translation>Berekenen...</translation>
    </message>
    <message>
        <source>Estimated time left until synced</source>
        <translation>Geschatte tijd tot synchronisatie voltooid</translation>
    </message>
    <message>
        <source>Hide</source>
        <translation>Verbergen</translation>
    </message>
    <message>
        <source>Unknown. Syncing Headers (%1, %2%)...</source>
        <translation>Onbekend. Blockheaders synchroniseren (%1, %2%)...</translation>
    </message>
</context>
<context>
    <name>OpenURIDialog</name>
    <message>
        <source>Open URI</source>
        <translation>Open URI</translation>
    </message>
    <message>
        <source>Open payment request from URI or file</source>
        <translation>Open betalingsverzoek via URI of bestand</translation>
    </message>
    <message>
        <source>URI:</source>
        <translation>URI:</translation>
    </message>
    <message>
        <source>Select payment request file</source>
        <translation>Selecteer betalingsverzoek bestand</translation>
    </message>
    <message>
        <source>Select payment request file to open</source>
        <translation>Selecteer betalingsverzoekbestand om te openen</translation>
    </message>
</context>
<context>
    <name>OpenWalletActivity</name>
    <message>
        <source>Open wallet failed</source>
        <translation>Openen van portemonnee is mislukt</translation>
    </message>
    <message>
        <source>Open wallet warning</source>
        <translation>Openen van portemonnee heeft een waarschuwing</translation>
    </message>
    <message>
        <source>default wallet</source>
        <translation>standaard portemonnee</translation>
    </message>
    <message>
        <source>Opening Wallet &lt;b&gt;%1&lt;/b&gt;...</source>
        <translation>Open Portemonnee&lt;b&gt;%1&lt;/b&gt;...</translation>
    </message>
</context>
<context>
    <name>OptionsDialog</name>
    <message>
        <source>Options</source>
        <translation>Opties</translation>
    </message>
    <message>
        <source>&amp;Main</source>
        <translation>&amp;Algemeen</translation>
    </message>
    <message>
        <source>Automatically start %1 after logging in to the system.</source>
        <translation>Start %1 automatisch na inloggen in het systeem.</translation>
    </message>
    <message>
        <source>&amp;Start %1 on system login</source>
        <translation>&amp;Start %1 bij het inloggen op het systeem</translation>
    </message>
    <message>
        <source>Size of &amp;database cache</source>
        <translation>Grootte van de &amp;databasecache</translation>
    </message>
    <message>
        <source>Number of script &amp;verification threads</source>
        <translation>Aantal threads voor &amp;scriptverificatie</translation>
    </message>
    <message>
        <source>IP address of the proxy (e.g. IPv4: 127.0.0.1 / IPv6: ::1)</source>
        <translation>IP-adres van de proxy (bijv. IPv4: 127.0.0.1 / IPv6: ::1)</translation>
    </message>
    <message>
        <source>Shows if the supplied default SOCKS5 proxy is used to reach peers via this network type.</source>
        <translation>Toont aan of de aangeleverde standaard SOCKS5 proxy gebruikt word om peers te bereiken via dit netwerktype.</translation>
    </message>
    <message>
        <source>Use separate SOCKS&amp;5 proxy to reach peers via Tor hidden services:</source>
        <translation>Gebruik aparte SOCKS&amp;5-proxy om peers te bereiken via verborgen Tor-diensten:</translation>
    </message>
    <message>
        <source>Hide the icon from the system tray.</source>
        <translation>Verberg het icoon van de systeembalk.</translation>
    </message>
    <message>
        <source>&amp;Hide tray icon</source>
        <translation>&amp;Verberg systeembalkicoon</translation>
    </message>
    <message>
        <source>Minimize instead of exit the application when the window is closed. When this option is enabled, the application will be closed only after selecting Exit in the menu.</source>
        <translation>Minimaliseren in plaats van de applicatie af te sluiten wanneer het venster is afgesloten. Als deze optie is ingeschakeld, zal de toepassing pas worden afgesloten na het selecteren van Exit in het menu.</translation>
    </message>
    <message>
        <source>Third party URLs (e.g. a block explorer) that appear in the transactions tab as context menu items. %s in the URL is replaced by transaction hash. Multiple URLs are separated by vertical bar |.</source>
        <translation>URL's van derden (bijvoorbeeld blokexplorer) die in de transacties tab verschijnen als contextmenuelementen. %s in de URL is vervangen door transactiehash. Verscheidene URL's zijn gescheiden door een verticale streep |.</translation>
    </message>
    <message>
        <source>Open the %1 configuration file from the working directory.</source>
        <translation>Open het %1 configuratiebestand van de werkmap.</translation>
    </message>
    <message>
        <source>Open Configuration File</source>
        <translation>Open configuratiebestand</translation>
    </message>
    <message>
        <source>Reset all client options to default.</source>
        <translation>Reset alle clientopties naar de standaardinstellingen.</translation>
    </message>
    <message>
        <source>&amp;Reset Options</source>
        <translation>&amp;Reset opties</translation>
    </message>
    <message>
        <source>&amp;Network</source>
        <translation>&amp;Netwerk</translation>
    </message>
    <message>
        <source>Disables some advanced features but all blocks will still be fully validated. Reverting this setting requires re-downloading the entire blockchain. Actual disk usage may be somewhat higher.</source>
        <translation>Geavanceerde functionaliteit wordt uitgeschakeld maar alle blokken worden nog steed volledig gevalideerd. Om deze instelling weer ongedaan te maken, moet de volledige blockchain opnieuw gedownload worden. Schijfgebruik kan iets toenemen.</translation>
    </message>
    <message>
        <source>Prune &amp;block storage to</source>
        <translation>Prune &amp; block opslag op</translation>
    </message>
    <message>
        <source>GB</source>
        <translation>GB</translation>
    </message>
    <message>
        <source>Reverting this setting requires re-downloading the entire blockchain.</source>
        <translation>Deze instelling terugzetten vereist het opnieuw downloaden van de gehele blockchain.</translation>
    </message>
    <message>
        <source>MiB</source>
        <translation>MiB</translation>
    </message>
    <message>
        <source>(0 = auto, &lt;0 = leave that many cores free)</source>
        <translation>(0 = auto, &lt;0 = laat dit aantal kernen vrij)</translation>
    </message>
    <message>
        <source>W&amp;allet</source>
        <translation>W&amp;allet</translation>
    </message>
    <message>
        <source>Expert</source>
        <translation>Expert</translation>
    </message>
    <message>
        <source>Enable coin &amp;control features</source>
        <translation>Coin &amp;control activeren</translation>
    </message>
    <message>
        <source>If you disable the spending of unconfirmed change, the change from a transaction cannot be used until that transaction has at least one confirmation. This also affects how your balance is computed.</source>
        <translation>Indien het uitgeven van onbevestigd wisselgeld uitgeschakeld wordt dan kan het wisselgeld van een transactie niet worden gebruikt totdat de transactie ten minste een bevestiging heeft. Dit heeft ook invloed op de manier waarop uw saldo wordt berekend.</translation>
    </message>
    <message>
        <source>&amp;Spend unconfirmed change</source>
        <translation>&amp;Spendeer onbevestigd wisselgeld</translation>
    </message>
    <message>
        <source>Automatically open the Qtum client port on the router. This only works when your router supports UPnP and it is enabled.</source>
        <translation>Open de Qtumpoort automatisch op de router. Dit werkt alleen als de router UPnP ondersteunt en het aanstaat.</translation>
    </message>
    <message>
        <source>Map port using &amp;UPnP</source>
        <translation>Portmapping via &amp;UPnP</translation>
    </message>
    <message>
        <source>Accept connections from outside.</source>
        <translation>Accepteer verbindingen van buiten.</translation>
    </message>
    <message>
        <source>Allow incomin&amp;g connections</source>
        <translation>Sta inkomende verbindingen toe</translation>
    </message>
    <message>
        <source>Connect to the Qtum network through a SOCKS5 proxy.</source>
        <translation>Verbind met het Qtumnetwerk via een SOCKS5 proxy.</translation>
    </message>
    <message>
        <source>&amp;Connect through SOCKS5 proxy (default proxy):</source>
        <translation>&amp;Verbind via een SOCKS5-proxy (standaardproxy):</translation>
    </message>
    <message>
        <source>Proxy &amp;IP:</source>
        <translation>Proxy &amp;IP:</translation>
    </message>
    <message>
        <source>&amp;Port:</source>
        <translation>&amp;Poort:</translation>
    </message>
    <message>
        <source>Port of the proxy (e.g. 9050)</source>
        <translation>Poort van de proxy (bijv. 9050)</translation>
    </message>
    <message>
        <source>Used for reaching peers via:</source>
        <translation>Gebruikt om peers te bereiken via:</translation>
    </message>
    <message>
        <source>IPv4</source>
        <translation>IPv4</translation>
    </message>
    <message>
        <source>IPv6</source>
        <translation>IPv6</translation>
    </message>
    <message>
        <source>Tor</source>
        <translation>Tor</translation>
    </message>
    <message>
        <source>Connect to the Qtum network through a separate SOCKS5 proxy for Tor hidden services.</source>
        <translation>Maak verbinding met Qtumnetwerk door een aparte SOCKS5-proxy voor verborgen diensten van Tor.</translation>
    </message>
    <message>
        <source>&amp;Window</source>
        <translation>&amp;Scherm</translation>
    </message>
    <message>
        <source>Show only a tray icon after minimizing the window.</source>
        <translation>Laat alleen een systeemvakicoon zien wanneer het venster geminimaliseerd is</translation>
    </message>
    <message>
        <source>&amp;Minimize to the tray instead of the taskbar</source>
        <translation>&amp;Minimaliseer naar het systeemvak in plaats van de taakbalk</translation>
    </message>
    <message>
        <source>M&amp;inimize on close</source>
        <translation>M&amp;inimaliseer bij sluiten van het venster</translation>
    </message>
    <message>
        <source>&amp;Display</source>
        <translation>&amp;Interface</translation>
    </message>
    <message>
        <source>User Interface &amp;language:</source>
        <translation>Taal &amp;gebruikersinterface:</translation>
    </message>
    <message>
        <source>The user interface language can be set here. This setting will take effect after restarting %1.</source>
        <translation>De taal van de gebruikersinterface kan hier ingesteld worden. Deze instelling zal pas van kracht worden nadat %1 herstart wordt.</translation>
    </message>
    <message>
        <source>&amp;Unit to show amounts in:</source>
        <translation>&amp;Eenheid om bedrag in te tonen:</translation>
    </message>
    <message>
        <source>Choose the default subdivision unit to show in the interface and when sending coins.</source>
        <translation>Kies de standaardonderverdelingseenheid om weer te geven in uw programma, en voor het versturen van munten</translation>
    </message>
    <message>
        <source>Whether to show coin control features or not.</source>
        <translation>Munt controle functies weergeven of niet.</translation>
    </message>
    <message>
        <source>&amp;Third party transaction URLs</source>
        <translation>Transactie-URL's van &amp;derden</translation>
    </message>
    <message>
        <source>Options set in this dialog are overridden by the command line or in the configuration file:</source>
        <translation>Gekozen opties in dit dialoogvenster worden overschreven door de command line of in het configuratiebestand:</translation>
    </message>
    <message>
        <source>&amp;OK</source>
        <translation>&amp;Oké</translation>
    </message>
    <message>
        <source>&amp;Cancel</source>
        <translation>&amp;Annuleren</translation>
    </message>
    <message>
        <source>default</source>
        <translation>standaard</translation>
    </message>
    <message>
        <source>none</source>
        <translation>geen</translation>
    </message>
    <message>
        <source>Confirm options reset</source>
        <translation>Bevestig reset opties</translation>
    </message>
    <message>
        <source>Client restart required to activate changes.</source>
        <translation>Herstart van de client is vereist om veranderingen door te voeren.</translation>
    </message>
    <message>
        <source>Client will be shut down. Do you want to proceed?</source>
        <translation>Applicatie zal worden afgesloten. Wilt u doorgaan?</translation>
    </message>
    <message>
        <source>Configuration options</source>
        <translation>Configuratieopties</translation>
    </message>
    <message>
        <source>The configuration file is used to specify advanced user options which override GUI settings. Additionally, any command-line options will override this configuration file.</source>
        <translation>Het configuratiebestand wordt gebruikt om geavanceerde gebruikersopties te specificeren welke de GUI instellingen overschrijd. Daarnaast, zullen alle command-line opties dit configuratiebestand overschrijven.</translation>
    </message>
    <message>
        <source>Error</source>
        <translation>Fout</translation>
    </message>
    <message>
        <source>The configuration file could not be opened.</source>
        <translation>Het configuratiebestand kon niet worden geopend.</translation>
    </message>
    <message>
        <source>This change would require a client restart.</source>
        <translation>Om dit aan te passen moet de client opnieuw gestart worden.</translation>
    </message>
    <message>
        <source>The supplied proxy address is invalid.</source>
        <translation>Het opgegeven proxyadres is ongeldig.</translation>
    </message>
</context>
<context>
    <name>OverviewPage</name>
    <message>
        <source>Form</source>
        <translation>Vorm</translation>
    </message>
    <message>
        <source>The displayed information may be out of date. Your wallet automatically synchronizes with the Qtum network after a connection is established, but this process has not completed yet.</source>
        <translation>De weergegeven informatie kan verouderd zijn. Uw portemonnee synchroniseert automatisch met het Qtumnetwerk nadat een verbinding is gelegd, maar dit proces is nog niet voltooid.</translation>
    </message>
    <message>
        <source>Watch-only:</source>
        <translation>Alleen-bekijkbaar:</translation>
    </message>
    <message>
        <source>Available:</source>
        <translation>Beschikbaar:</translation>
    </message>
    <message>
        <source>Your current spendable balance</source>
        <translation>Uw beschikbare saldo</translation>
    </message>
    <message>
        <source>Pending:</source>
        <translation>Afwachtend:</translation>
    </message>
    <message>
        <source>Total of transactions that have yet to be confirmed, and do not yet count toward the spendable balance</source>
        <translation>De som van de transacties die nog bevestigd moeten worden, en nog niet meetellen in uw beschikbare saldo</translation>
    </message>
    <message>
        <source>Immature:</source>
        <translation>Immatuur:</translation>
    </message>
    <message>
        <source>Mined balance that has not yet matured</source>
        <translation>Gedolven saldo dat nog niet tot wasdom is gekomen</translation>
    </message>
    <message>
        <source>Balances</source>
        <translation>Saldi</translation>
    </message>
    <message>
        <source>Total:</source>
        <translation>Totaal:</translation>
    </message>
    <message>
        <source>Your current total balance</source>
        <translation>Uw totale saldo</translation>
    </message>
    <message>
        <source>Your current balance in watch-only addresses</source>
        <translation>Uw huidige balans in alleen-bekijkbare adressen</translation>
    </message>
    <message>
        <source>Spendable:</source>
        <translation>Besteedbaar:</translation>
    </message>
    <message>
        <source>Recent transactions</source>
        <translation>Recente transacties</translation>
    </message>
    <message>
        <source>Unconfirmed transactions to watch-only addresses</source>
        <translation>Onbevestigde transacties naar alleen-bekijkbare adressen</translation>
    </message>
    <message>
        <source>Mined balance in watch-only addresses that has not yet matured</source>
        <translation>Ontgonnen saldo dat nog niet tot wasdom is gekomen</translation>
    </message>
    <message>
        <source>Current total balance in watch-only addresses</source>
        <translation>Huidige balans in alleen-bekijkbare adressen.</translation>
    </message>
</context>
<context>
    <name>PaymentServer</name>
    <message>
        <source>Payment request error</source>
        <translation>Fout bij betalingsverzoek</translation>
    </message>
    <message>
        <source>Cannot start qtum: click-to-pay handler</source>
        <translation>Kan qtum niet starten: click-to-pay handler</translation>
    </message>
    <message>
        <source>URI handling</source>
        <translation>URI-behandeling</translation>
    </message>
    <message>
        <source>'qtum://' is not a valid URI. Use 'qtum:' instead.</source>
        <translation>'qtum://' is niet een geldige URI. Gebruik 'qtum:' in plaats daarvan.</translation>
    </message>
    <message>
        <source>You are using a BIP70 URL which will be unsupported in the future.</source>
        <translation>Je gebruikt een BIP70 URL wat in de toekomst niet langer ondersteund zal worden.</translation>
    </message>
    <message>
        <source>Payment request fetch URL is invalid: %1</source>
        <translation>URL om betalingsverzoek te verkrijgen is ongeldig: %1</translation>
    </message>
    <message>
        <source>Cannot process payment request because BIP70 support was not compiled in.</source>
        <translation>Kan het betalingsverzoek niet verwerken omdat BIP70 ondersteuning niet werd gecompileerd.</translation>
    </message>
    <message>
        <source>Due to widespread security flaws in BIP70 it's strongly recommended that any merchant instructions to switch wallets be ignored.</source>
        <translation>Gezien de wijdverspreide beveiligingsproblemen in BIP70 is het sterk aanbevolen dat iedere instructie om van portemonnee te wisselen wordt genegeerd.</translation>
    </message>
    <message>
        <source>If you are receiving this error you should request the merchant provide a BIP21 compatible URI.</source>
        <translation>Als je deze fout krijgt, verzoek dan de verkoper om een BIP21 compatible URI.</translation>
    </message>
    <message>
        <source>Invalid payment address %1</source>
        <translation>Ongeldig betalingsadres %1</translation>
    </message>
    <message>
        <source>URI cannot be parsed! This can be caused by an invalid Qtum address or malformed URI parameters.</source>
        <translation>URI kan niet verwerkt worden! Dit kan het gevolg zijn van een ongeldig Qtum adres of misvormde URI parameters.</translation>
    </message>
    <message>
        <source>Payment request file handling</source>
        <translation>Betalingsverzoek bestandsafhandeling</translation>
    </message>
    <message>
        <source>Payment request file cannot be read! This can be caused by an invalid payment request file.</source>
        <translation>Betalingsverzoekbestand kan niet gelezen of verwerkt worden! Dit kan veroorzaakt worden door een ongeldig betalingsverzoekbestand.</translation>
    </message>
    <message>
        <source>Payment request rejected</source>
        <translation>Betalingsverzoek geweigerd</translation>
    </message>
    <message>
        <source>Payment request network doesn't match client network.</source>
        <translation>Betalingsaanvraagnetwerk komt niet overeen met klantennetwerk.</translation>
    </message>
    <message>
        <source>Payment request expired.</source>
        <translation>Betalingsverzoek verlopen.</translation>
    </message>
    <message>
        <source>Payment request is not initialized.</source>
        <translation>Betalingsaanvraag is niet geïnitialiseerd.</translation>
    </message>
    <message>
        <source>Unverified payment requests to custom payment scripts are unsupported.</source>
        <translation>Niet-geverifieerde betalingsverzoeken naar aangepaste betalingsscripts worden niet ondersteund.</translation>
    </message>
    <message>
        <source>Invalid payment request.</source>
        <translation>Ongeldig betalingsverzoek.</translation>
    </message>
    <message>
        <source>Requested payment amount of %1 is too small (considered dust).</source>
        <translation>Het gevraagde betalingsbedrag van %1 is te weinig (beschouwd als stof).</translation>
    </message>
    <message>
        <source>Refund from %1</source>
        <translation>Restitutie van %1</translation>
    </message>
    <message>
        <source>Payment request %1 is too large (%2 bytes, allowed %3 bytes).</source>
        <translation>Betalingsverzoek %1 is te groot (%2 bytes, toegestaan ​​%3 bytes).</translation>
    </message>
    <message>
        <source>Error communicating with %1: %2</source>
        <translation>Fout bij communiceren met %1: %2</translation>
    </message>
    <message>
        <source>Payment request cannot be parsed!</source>
        <translation>Betalingsverzoek kan niet worden verwerkt!</translation>
    </message>
    <message>
        <source>Bad response from server %1</source>
        <translation>Ongeldige respons van server %1</translation>
    </message>
    <message>
        <source>Network request error</source>
        <translation>Fout bij netwerkverzoek</translation>
    </message>
    <message>
        <source>Payment acknowledged</source>
        <translation>Betaling bevestigd</translation>
    </message>
</context>
<context>
    <name>PeerTableModel</name>
    <message>
        <source>User Agent</source>
        <translation>User Agent</translation>
    </message>
    <message>
        <source>Node/Service</source>
        <translation>Node/Dienst</translation>
    </message>
    <message>
        <source>NodeId</source>
        <translation>Node ID</translation>
    </message>
    <message>
        <source>Ping</source>
        <translation>Ping</translation>
    </message>
    <message>
        <source>Sent</source>
        <translation>Verstuurd</translation>
    </message>
    <message>
        <source>Received</source>
        <translation>Ontvangen</translation>
    </message>
</context>
<context>
    <name>QObject</name>
    <message>
        <source>Amount</source>
        <translation>Bedrag</translation>
    </message>
    <message>
        <source>Enter a Qtum address (e.g. %1)</source>
        <translation>Voer een Qtumadres in (bijv. %1)</translation>
    </message>
    <message>
        <source>%1 d</source>
        <translation>%1 d</translation>
    </message>
    <message>
        <source>%1 h</source>
        <translation>%1 uur</translation>
    </message>
    <message>
        <source>%1 m</source>
        <translation>%1 m</translation>
    </message>
    <message>
        <source>%1 s</source>
        <translation>%1 s</translation>
    </message>
    <message>
        <source>None</source>
        <translation>Geen</translation>
    </message>
    <message>
        <source>N/A</source>
        <translation>N.v.t.</translation>
    </message>
    <message>
        <source>%1 ms</source>
        <translation>%1 ms</translation>
    </message>
    <message numerus="yes">
        <source>%n second(s)</source>
        <translation><numerusform>%n seconde</numerusform><numerusform>%n seconden</numerusform></translation>
    </message>
    <message numerus="yes">
        <source>%n minute(s)</source>
        <translation><numerusform>%n minuut</numerusform><numerusform>%n minuten</numerusform></translation>
    </message>
    <message numerus="yes">
        <source>%n hour(s)</source>
        <translation><numerusform>%n uur</numerusform><numerusform>%n uren</numerusform></translation>
    </message>
    <message numerus="yes">
        <source>%n day(s)</source>
        <translation><numerusform>%n dag</numerusform><numerusform>%n dagen</numerusform></translation>
    </message>
    <message numerus="yes">
        <source>%n week(s)</source>
        <translation><numerusform>%n week</numerusform><numerusform>%n weken</numerusform></translation>
    </message>
    <message>
        <source>%1 and %2</source>
        <translation>%1 en %2</translation>
    </message>
    <message numerus="yes">
        <source>%n year(s)</source>
        <translation><numerusform>%n jaar</numerusform><numerusform>%n jaren</numerusform></translation>
    </message>
    <message>
        <source>%1 B</source>
        <translation>%1 B</translation>
    </message>
    <message>
        <source>%1 KB</source>
        <translation>%1 Kb</translation>
    </message>
    <message>
        <source>%1 MB</source>
        <translation>%1 MB</translation>
    </message>
    <message>
        <source>%1 GB</source>
        <translation>%1 Gb</translation>
    </message>
    <message>
        <source>Error: Specified data directory "%1" does not exist.</source>
        <translation>Fout: Opgegeven gegevensmap "%1" bestaat niet.</translation>
    </message>
    <message>
        <source>Error: Cannot parse configuration file: %1.</source>
        <translation>Fout: Kan niet het configuratie bestand parsen: %1.</translation>
    </message>
    <message>
        <source>Error: %1</source>
        <translation>Fout: %1</translation>
    </message>
    <message>
        <source>%1 didn't yet exit safely...</source>
        <translation>%1 sloot nog niet veilig af...</translation>
    </message>
    <message>
        <source>unknown</source>
        <translation>onbekend</translation>
    </message>
</context>
<context>
    <name>QRImageWidget</name>
    <message>
        <source>&amp;Save Image...</source>
        <translation>&amp;Sla afbeelding op...</translation>
    </message>
    <message>
        <source>&amp;Copy Image</source>
        <translation>&amp;Afbeelding kopiëren</translation>
    </message>
    <message>
        <source>Resulting URI too long, try to reduce the text for label / message.</source>
        <translation>Resulterende URI te lang, probeer de tekst korter te maken voor het label/bericht.</translation>
    </message>
    <message>
        <source>Error encoding URI into QR Code.</source>
        <translation>Fout tijdens encoderen URI in QR-code</translation>
    </message>
    <message>
        <source>QR code support not available.</source>
        <translation>QR code hulp niet beschikbaar</translation>
    </message>
    <message>
        <source>Save QR Code</source>
        <translation>Sla QR-code op</translation>
    </message>
    <message>
        <source>PNG Image (*.png)</source>
        <translation>PNG afbeelding (*.png)</translation>
    </message>
</context>
<context>
    <name>RPCConsole</name>
    <message>
        <source>N/A</source>
        <translation>N.v.t.</translation>
    </message>
    <message>
        <source>Client version</source>
        <translation>Clientversie</translation>
    </message>
    <message>
        <source>&amp;Information</source>
        <translation>&amp;Informatie</translation>
    </message>
    <message>
        <source>Debug window</source>
        <translation>Debug venster</translation>
    </message>
    <message>
        <source>General</source>
        <translation>Algemeen</translation>
    </message>
    <message>
        <source>Using BerkeleyDB version</source>
        <translation>Gebruikt BerkeleyDB versie</translation>
    </message>
    <message>
        <source>Datadir</source>
        <translation>Gegevensmap</translation>
    </message>
    <message>
        <source>To specify a non-default location of the data directory use the '%1' option.</source>
        <translation>Om een niet-standaard locatie in te stellen voor de gegevensmap, gebruik de '%1' optie.</translation>
    </message>
    <message>
        <source>Blocksdir</source>
        <translation>Blocksdir</translation>
    </message>
    <message>
        <source>To specify a non-default location of the blocks directory use the '%1' option.</source>
        <translation>Om een niet-standaard locatie in te stellen voor de blocks directory, gebruik de '%1' optie.</translation>
    </message>
    <message>
        <source>Startup time</source>
        <translation>Opstarttijd</translation>
    </message>
    <message>
        <source>Network</source>
        <translation>Netwerk</translation>
    </message>
    <message>
        <source>Name</source>
        <translation>Naam</translation>
    </message>
    <message>
        <source>Number of connections</source>
        <translation>Aantal connecties</translation>
    </message>
    <message>
        <source>Block chain</source>
        <translation>Blokketen</translation>
    </message>
    <message>
        <source>Current number of blocks</source>
        <translation>Huidig aantal blokken</translation>
    </message>
    <message>
        <source>Memory Pool</source>
        <translation>Geheugenpoel</translation>
    </message>
    <message>
        <source>Current number of transactions</source>
        <translation>Huidig aantal transacties</translation>
    </message>
    <message>
        <source>Memory usage</source>
        <translation>Geheugengebruik</translation>
    </message>
    <message>
        <source>Wallet: </source>
        <translation>Portemonnee:</translation>
    </message>
    <message>
        <source>(none)</source>
        <translation>(geen)</translation>
    </message>
    <message>
        <source>&amp;Reset</source>
        <translation>&amp;Reset</translation>
    </message>
    <message>
        <source>Received</source>
        <translation>Ontvangen</translation>
    </message>
    <message>
        <source>Sent</source>
        <translation>Verstuurd</translation>
    </message>
    <message>
        <source>&amp;Peers</source>
        <translation>&amp;Peers</translation>
    </message>
    <message>
        <source>Banned peers</source>
        <translation>Gebande peers</translation>
    </message>
    <message>
        <source>Select a peer to view detailed information.</source>
        <translation>Selecteer een peer om gedetailleerde informatie te bekijken.</translation>
    </message>
    <message>
        <source>Whitelisted</source>
        <translation>Toegestaan</translation>
    </message>
    <message>
        <source>Direction</source>
        <translation>Directie</translation>
    </message>
    <message>
        <source>Version</source>
        <translation>Versie</translation>
    </message>
    <message>
        <source>Starting Block</source>
        <translation>Start Blok</translation>
    </message>
    <message>
        <source>Synced Headers</source>
        <translation>Gesynchroniseerde headers</translation>
    </message>
    <message>
        <source>Synced Blocks</source>
        <translation>Gesynchroniseerde blokken</translation>
    </message>
    <message>
        <source>User Agent</source>
        <translation>User Agent</translation>
    </message>
    <message>
        <source>Open the %1 debug log file from the current data directory. This can take a few seconds for large log files.</source>
        <translation>Open het %1 debug-logbestand van de huidige gegevensmap. Dit kan een aantal seconden duren voor grote logbestanden.</translation>
    </message>
    <message>
        <source>Decrease font size</source>
        <translation>Verklein lettergrootte</translation>
    </message>
    <message>
        <source>Increase font size</source>
        <translation>Vergroot lettergrootte</translation>
    </message>
    <message>
        <source>Services</source>
        <translation>Diensten</translation>
    </message>
    <message>
        <source>Ban Score</source>
        <translation>Ban score</translation>
    </message>
    <message>
        <source>Connection Time</source>
        <translation>Connectie tijd</translation>
    </message>
    <message>
        <source>Last Send</source>
        <translation>Laatst verstuurd</translation>
    </message>
    <message>
        <source>Last Receive</source>
        <translation>Laatst ontvangen</translation>
    </message>
    <message>
        <source>Ping Time</source>
        <translation>Ping Tijd</translation>
    </message>
    <message>
        <source>The duration of a currently outstanding ping.</source>
        <translation>De tijdsduur van een op het moment openstaande ping.</translation>
    </message>
    <message>
        <source>Ping Wait</source>
        <translation>Pingwachttijd</translation>
    </message>
    <message>
        <source>Min Ping</source>
        <translation>Min Ping</translation>
    </message>
    <message>
        <source>Time Offset</source>
        <translation>Tijdcompensatie</translation>
    </message>
    <message>
        <source>Last block time</source>
        <translation>Tijd laatste blok</translation>
    </message>
    <message>
        <source>&amp;Open</source>
        <translation>&amp;Open</translation>
    </message>
    <message>
        <source>&amp;Console</source>
        <translation>&amp;Console</translation>
    </message>
    <message>
        <source>&amp;Network Traffic</source>
        <translation>&amp;Netwerkverkeer</translation>
    </message>
    <message>
        <source>Totals</source>
        <translation>Totalen</translation>
    </message>
    <message>
        <source>In:</source>
        <translation>In:</translation>
    </message>
    <message>
        <source>Out:</source>
        <translation>Uit:</translation>
    </message>
    <message>
        <source>Debug log file</source>
        <translation>Debuglogbestand</translation>
    </message>
    <message>
        <source>Clear console</source>
        <translation>Maak console leeg</translation>
    </message>
    <message>
        <source>1 &amp;hour</source>
        <translation>1 &amp;uur</translation>
    </message>
    <message>
        <source>1 &amp;day</source>
        <translation>1 &amp;dag</translation>
    </message>
    <message>
        <source>1 &amp;week</source>
        <translation>1 &amp;week</translation>
    </message>
    <message>
        <source>1 &amp;year</source>
        <translation>1 &amp;jaar</translation>
    </message>
    <message>
        <source>&amp;Disconnect</source>
        <translation>&amp;Verbreek verbinding</translation>
    </message>
    <message>
        <source>Ban for</source>
        <translation>Ban Node voor</translation>
    </message>
    <message>
        <source>&amp;Unban</source>
        <translation>&amp;Maak ban voor node ongedaan</translation>
    </message>
    <message>
        <source>Welcome to the %1 RPC console.</source>
        <translation>Welkom bij de %1 RPC-console.</translation>
    </message>
    <message>
        <source>Use up and down arrows to navigate history, and %1 to clear screen.</source>
        <translation>Gebruik pijltjes omhoog en omlaag om door de geschiedenis te navigeren en %1 om het scherm te wissen.</translation>
    </message>
    <message>
        <source>Type %1 for an overview of available commands.</source>
        <translation>Typ %1  voor een overzicht van de beschikbare commando's.</translation>
    </message>
    <message>
        <source>For more information on using this console type %1.</source>
        <translation>Typ %1 voor meer informatie over het gebruik van deze console.</translation>
    </message>
    <message>
        <source>WARNING: Scammers have been active, telling users to type commands here, stealing their wallet contents. Do not use this console without fully understanding the ramifications of a command.</source>
        <translation>WAARSCHUWING: Er zijn Scammers actief geweest, die gebruikers vragen om hier commando's te typen, waardoor de inhoud van hun portemonnee werd gestolen. Gebruik deze console niet zonder de gevolgen van een commando volledig te begrijpen.</translation>
    </message>
    <message>
        <source>Network activity disabled</source>
        <translation>Netwerkactiviteit uitgeschakeld</translation>
    </message>
    <message>
        <source>Executing command without any wallet</source>
        <translation>Uitvoeren van commando zonder gebruik van een portemonnee</translation>
    </message>
    <message>
        <source>Executing command using "%1" wallet</source>
        <translation>Uitvoeren van commando met portemonnee "%1"</translation>
    </message>
    <message>
        <source>(node id: %1)</source>
        <translation>(node id: %1)</translation>
    </message>
    <message>
        <source>via %1</source>
        <translation>via %1</translation>
    </message>
    <message>
        <source>never</source>
        <translation>nooit</translation>
    </message>
    <message>
        <source>Inbound</source>
        <translation>Inkomend</translation>
    </message>
    <message>
        <source>Outbound</source>
        <translation>Uitgaand</translation>
    </message>
    <message>
        <source>Yes</source>
        <translation>Ja</translation>
    </message>
    <message>
        <source>No</source>
        <translation>Nee</translation>
    </message>
    <message>
        <source>Unknown</source>
        <translation>Onbekend</translation>
    </message>
</context>
<context>
    <name>ReceiveCoinsDialog</name>
    <message>
        <source>&amp;Amount:</source>
        <translation>&amp;Bedrag</translation>
    </message>
    <message>
        <source>&amp;Label:</source>
        <translation>&amp;Label:</translation>
    </message>
    <message>
        <source>&amp;Message:</source>
        <translation>&amp;Bericht</translation>
    </message>
    <message>
        <source>An optional message to attach to the payment request, which will be displayed when the request is opened. Note: The message will not be sent with the payment over the Qtum network.</source>
        <translation>Een optioneel bericht om bij te voegen aan het betalingsverzoek, welke zal getoond worden wanneer het verzoek is geopend. Opmerking: Het bericht zal niet worden verzonden met de betaling over het Qtumnetwerk.</translation>
    </message>
    <message>
        <source>An optional label to associate with the new receiving address.</source>
        <translation>Een optioneel label om te associëren met het nieuwe ontvangstadres</translation>
    </message>
    <message>
        <source>Use this form to request payments. All fields are &lt;b&gt;optional&lt;/b&gt;.</source>
        <translation>Gebruik dit formulier om te verzoeken tot betaling. Alle velden zijn &lt;b&gt;optioneel&lt;/b&gt;.</translation>
    </message>
    <message>
        <source>An optional amount to request. Leave this empty or zero to not request a specific amount.</source>
        <translation>Een optioneel te verzoeken bedrag. Laat dit leeg, of nul, om geen specifiek bedrag aan te vragen.</translation>
    </message>
    <message>
        <source>&amp;Create new receiving address</source>
        <translation>&amp;Creëer een nieuw ontvangstadres</translation>
    </message>
    <message>
        <source>Clear all fields of the form.</source>
        <translation>Wis alle velden op het formulier.</translation>
    </message>
    <message>
        <source>Clear</source>
        <translation>Wissen</translation>
    </message>
    <message>
        <source>Native segwit addresses (aka Bech32 or BIP-173) reduce your transaction fees later on and offer better protection against typos, but old wallets don't support them. When unchecked, an address compatible with older wallets will be created instead.</source>
        <translation>Native segwit-adressen (Bech32 of BIP-173) reduceren later je transactiekosten en bieden een betere bescherming tegen typefouten, maar oude portemonnees ondersteunen deze niet. Een adres dat is compatibel met oudere portemonnees zal worden gecreëerd indien dit niet is aangevinkt.</translation>
    </message>
    <message>
        <source>Generate native segwit (Bech32) address</source>
        <translation>Genereer native segwit-adres (Bech32)</translation>
    </message>
    <message>
        <source>Requested payments history</source>
        <translation>Geschiedenis van de betalingsverzoeken</translation>
    </message>
    <message>
        <source>Show the selected request (does the same as double clicking an entry)</source>
        <translation>Toon het geselecteerde verzoek (doet hetzelfde als dubbelklikken)</translation>
    </message>
    <message>
        <source>Show</source>
        <translation>Toon</translation>
    </message>
    <message>
        <source>Remove the selected entries from the list</source>
        <translation>Verwijder de geselecteerde items van de lijst</translation>
    </message>
    <message>
        <source>Remove</source>
        <translation>Verwijder</translation>
    </message>
    <message>
        <source>Copy URI</source>
        <translation>Kopieer URI</translation>
    </message>
    <message>
        <source>Copy label</source>
        <translation>Kopieer label</translation>
    </message>
    <message>
        <source>Copy message</source>
        <translation>Kopieer bericht</translation>
    </message>
    <message>
        <source>Copy amount</source>
        <translation>Kopieer bedrag</translation>
    </message>
</context>
<context>
    <name>ReceiveRequestDialog</name>
    <message>
        <source>QR Code</source>
        <translation>QR-code</translation>
    </message>
    <message>
        <source>Copy &amp;URI</source>
        <translation>Kopieer &amp;URI</translation>
    </message>
    <message>
        <source>Copy &amp;Address</source>
        <translation>Kopieer &amp;adres</translation>
    </message>
    <message>
        <source>&amp;Save Image...</source>
        <translation>&amp;Sla afbeelding op...</translation>
    </message>
    <message>
        <source>Request payment to %1</source>
        <translation>Betalingsverzoek tot %1</translation>
    </message>
    <message>
        <source>Payment information</source>
        <translation>Betalingsinformatie</translation>
    </message>
    <message>
        <source>URI</source>
        <translation>URI</translation>
    </message>
    <message>
        <source>Address</source>
        <translation>Adres</translation>
    </message>
    <message>
        <source>Amount</source>
        <translation>Bedrag</translation>
    </message>
    <message>
        <source>Label</source>
        <translation>Label</translation>
    </message>
    <message>
        <source>Message</source>
        <translation>Bericht</translation>
    </message>
    <message>
        <source>Wallet</source>
        <translation>Portemonnee</translation>
    </message>
</context>
<context>
    <name>RecentRequestsTableModel</name>
    <message>
        <source>Date</source>
        <translation>Datum</translation>
    </message>
    <message>
        <source>Label</source>
        <translation>Label</translation>
    </message>
    <message>
        <source>Message</source>
        <translation>Bericht</translation>
    </message>
    <message>
        <source>(no label)</source>
        <translation>(geen label)</translation>
    </message>
    <message>
        <source>(no message)</source>
        <translation>(geen bericht)</translation>
    </message>
    <message>
        <source>(no amount requested)</source>
        <translation>(geen bedrag aangevraagd)</translation>
    </message>
    <message>
        <source>Requested</source>
        <translation>Verzoek ingediend</translation>
    </message>
</context>
<context>
    <name>SendCoinsDialog</name>
    <message>
        <source>Send Coins</source>
        <translation>Verstuurde munten</translation>
    </message>
    <message>
        <source>Coin Control Features</source>
        <translation>Coin controle opties</translation>
    </message>
    <message>
        <source>Inputs...</source>
        <translation>Invoer...</translation>
    </message>
    <message>
        <source>automatically selected</source>
        <translation>automatisch geselecteerd</translation>
    </message>
    <message>
        <source>Insufficient funds!</source>
        <translation>Onvoldoende fonds!</translation>
    </message>
    <message>
        <source>Quantity:</source>
        <translation>Kwantiteit</translation>
    </message>
    <message>
        <source>Bytes:</source>
        <translation>Bytes:</translation>
    </message>
    <message>
        <source>Amount:</source>
        <translation>Bedrag:</translation>
    </message>
    <message>
        <source>Fee:</source>
        <translation>Vergoeding:</translation>
    </message>
    <message>
        <source>After Fee:</source>
        <translation>Naheffing:</translation>
    </message>
    <message>
        <source>Change:</source>
        <translation>Wisselgeld:</translation>
    </message>
    <message>
        <source>If this is activated, but the change address is empty or invalid, change will be sent to a newly generated address.</source>
        <translation>Als dit is geactiveerd, maar het wisselgeldadres is leeg of ongeldig, dan wordt het wisselgeld verstuurd naar een nieuw gegenereerd adres.</translation>
    </message>
    <message>
        <source>Custom change address</source>
        <translation>Aangepast wisselgeldadres</translation>
    </message>
    <message>
        <source>Transaction Fee:</source>
        <translation>Transactievergoeding:</translation>
    </message>
    <message>
        <source>Choose...</source>
        <translation>Kies...</translation>
    </message>
    <message>
        <source>Using the fallbackfee can result in sending a transaction that will take several hours or days (or never) to confirm. Consider choosing your fee manually or wait until you have validated the complete chain.</source>
        <translation>Gebruik van de terugvalkosten kan resulteren in het verzenden van een transactie die meerdere uren of dagen (of nooit) zal duren om bevestigd te worden. Overweeg om handmatig de vergoeding in te geven of wacht totdat je de volledige keten hebt gevalideerd.</translation>
    </message>
    <message>
        <source>Warning: Fee estimation is currently not possible.</source>
        <translation>Waarschuwing: Schatting van de vergoeding is momenteel niet mogelijk.</translation>
    </message>
    <message>
        <source>collapse fee-settings</source>
        <translation>verberg vergoeding-instellingen</translation>
    </message>
    <message>
        <source>Specify a custom fee per kB (1,000 bytes) of the transaction's virtual size.

Note:  Since the fee is calculated on a per-byte basis, a fee of "100 satoshis per kB" for a transaction size of 500 bytes (half of 1 kB) would ultimately yield a fee of only 50 satoshis.</source>
        <translation>Specificeer handmatig een vergoeding per kB (1,000 bytes) voor de virtuele grootte van de transactie.

Notitie: Omdat de vergoeding per byte wordt gerekend, zal een vergoeding van "100 satoshis per kB" voor een transactie ten grootte van 500 bytes (de helft van 1 kB) uiteindelijk een vergoeding van maar liefst 50 satoshis betekenen.</translation>
    </message>
    <message>
        <source>per kilobyte</source>
        <translation>per kilobyte</translation>
    </message>
    <message>
        <source>Hide</source>
        <translation>Verbergen</translation>
    </message>
    <message>
        <source>Recommended:</source>
        <translation>Aanbevolen:</translation>
    </message>
    <message>
        <source>Custom:</source>
        <translation>Aangepast:</translation>
    </message>
    <message>
        <source>(Smart fee not initialized yet. This usually takes a few blocks...)</source>
        <translation>(Slimme transactiekosten is nog niet geïnitialiseerd. Dit duurt meestal een paar blokken...)</translation>
    </message>
    <message>
        <source>Send to multiple recipients at once</source>
        <translation>Verstuur in een keer aan verschillende ontvangers</translation>
    </message>
    <message>
        <source>Add &amp;Recipient</source>
        <translation>Voeg &amp;ontvanger toe</translation>
    </message>
    <message>
        <source>Clear all fields of the form.</source>
        <translation>Wis alle velden van het formulier.</translation>
    </message>
    <message>
        <source>Dust:</source>
        <translation>Stof:</translation>
    </message>
    <message>
        <source>When there is less transaction volume than space in the blocks, miners as well as relaying nodes may enforce a minimum fee. Paying only this minimum fee is just fine, but be aware that this can result in a never confirming transaction once there is more demand for qtum transactions than the network can process.</source>
        <translation>De minimale toeslag betalen is prima mits het transactievolume kleiner is dan de ruimte in de blokken. Let wel op dat dit tot gevolg kan hebben dat een transactie nooit wordt bevestigd als er meer vraag is naar qtumtransacties dan het netwerk kan verwerken.</translation>
    </message>
    <message>
        <source>A too low fee might result in a never confirming transaction (read the tooltip)</source>
        <translation>Een te lage toeslag kan tot gevolg hebben dat de transactie nooit bevestigd wordt (lees de tooltip)</translation>
    </message>
    <message>
        <source>Confirmation time target:</source>
        <translation>Bevestigingstijddoel:</translation>
    </message>
    <message>
        <source>Enable Replace-By-Fee</source>
        <translation>Activeer Replace-By-Fee</translation>
    </message>
    <message>
        <source>With Replace-By-Fee (BIP-125) you can increase a transaction's fee after it is sent. Without this, a higher fee may be recommended to compensate for increased transaction delay risk.</source>
        <translation>Met Replace-By-Fee (BIP-125) kun je de vergoeding voor een transactie verhogen na dat deze verstuurd is. Zonder dit kan een hogere vergoeding aangeraden worden om te compenseren voor de hogere kans op transactie vertragingen.</translation>
    </message>
    <message>
        <source>Clear &amp;All</source>
        <translation>Verwijder &amp;alles</translation>
    </message>
    <message>
        <source>Balance:</source>
        <translation>Saldo:</translation>
    </message>
    <message>
        <source>Confirm the send action</source>
        <translation>Bevestig de verstuuractie</translation>
    </message>
    <message>
        <source>S&amp;end</source>
        <translation>V&amp;erstuur</translation>
    </message>
    <message>
        <source>Copy quantity</source>
        <translation>Kopieer aantal</translation>
    </message>
    <message>
        <source>Copy amount</source>
        <translation>Kopieer bedrag</translation>
    </message>
    <message>
        <source>Copy fee</source>
        <translation>Kopieer vergoeding</translation>
    </message>
    <message>
        <source>Copy after fee</source>
        <translation>Kopieer na vergoeding</translation>
    </message>
    <message>
        <source>Copy bytes</source>
        <translation>Kopieer bytes</translation>
    </message>
    <message>
        <source>Copy dust</source>
        <translation>Kopieër stof</translation>
    </message>
    <message>
        <source>Copy change</source>
        <translation>Kopieer wijziging</translation>
    </message>
    <message>
        <source>%1 (%2 blocks)</source>
        <translation>%1 (%2 blokken)</translation>
    </message>
    <message>
        <source> from wallet '%1'</source>
        <translation>van portemonnee '%1'</translation>
    </message>
    <message>
        <source>%1 to '%2'</source>
        <translation>%1 naar %2</translation>
    </message>
    <message>
        <source>%1 to %2</source>
        <translation>%1 tot %2</translation>
    </message>
    <message>
        <source>Are you sure you want to send?</source>
        <translation>Weet u zeker dat u wilt verzenden?</translation>
    </message>
    <message>
        <source>or</source>
        <translation>of</translation>
    </message>
    <message>
        <source>You can increase the fee later (signals Replace-By-Fee, BIP-125).</source>
        <translation>Je kunt de vergoeding later verhogen (signaleert Replace-By-Fee, BIP-125).</translation>
    </message>
    <message>
        <source>Please, review your transaction.</source>
        <translation>Controleer uw transactie aub.</translation>
    </message>
    <message>
        <source>Transaction fee</source>
        <translation>Transactiekosten</translation>
    </message>
    <message>
        <source>Not signalling Replace-By-Fee, BIP-125.</source>
        <translation>Signaleert geen Replace-By-Fee, BIP-125.</translation>
    </message>
    <message>
        <source>Total Amount</source>
        <translation>Totaalbedrag</translation>
    </message>
    <message>
        <source>To review recipient list click "Show Details..."</source>
        <translation>Om de lijst van ontvangers te vernieuwe klik "Bekijk details..."</translation>
    </message>
    <message>
        <source>Confirm send coins</source>
        <translation>Bevestig versturen munten</translation>
    </message>
    <message>
        <source>The recipient address is not valid. Please recheck.</source>
        <translation>Het adres van de ontvanger is niet geldig. Gelieve opnieuw te controleren.</translation>
    </message>
    <message>
        <source>The amount to pay must be larger than 0.</source>
        <translation>Het ingevoerde bedrag moet groter zijn dan 0.</translation>
    </message>
    <message>
        <source>The amount exceeds your balance.</source>
        <translation>Het bedrag is hoger dan uw huidige saldo.</translation>
    </message>
    <message>
        <source>The total exceeds your balance when the %1 transaction fee is included.</source>
        <translation>Het totaal overschrijdt uw huidige saldo wanneer de %1 transactie vergoeding wordt meegerekend.</translation>
    </message>
    <message>
        <source>Duplicate address found: addresses should only be used once each.</source>
        <translation>Dubbel adres gevonden: adressen mogen maar één keer worden gebruikt worden.</translation>
    </message>
    <message>
        <source>Transaction creation failed!</source>
        <translation>Transactiecreatie mislukt</translation>
    </message>
    <message>
        <source>The transaction was rejected with the following reason: %1</source>
        <translation>De transactie werd afgewezen om de volgende reden: %1</translation>
    </message>
    <message>
        <source>A fee higher than %1 is considered an absurdly high fee.</source>
        <translation>Een vergoeding van meer dan %1 wordt beschouwd als een absurd hoge vergoeding.</translation>
    </message>
    <message>
        <source>Payment request expired.</source>
        <translation>Betalingsverzoek verlopen.</translation>
    </message>
    <message numerus="yes">
        <source>Estimated to begin confirmation within %n block(s).</source>
        <translation><numerusform>Schatting is dat bevestiging begint over %n blok.</numerusform><numerusform>Schatting is dat bevestiging begint over %n blokken.</numerusform></translation>
    </message>
    <message>
        <source>Warning: Invalid Qtum address</source>
        <translation>Waarschuwing: Ongeldig Qtumadres</translation>
    </message>
    <message>
        <source>Warning: Unknown change address</source>
        <translation>Waarschuwing: Onbekend wisselgeldadres</translation>
    </message>
    <message>
        <source>Confirm custom change address</source>
        <translation>Bevestig aangepast wisselgeldadres</translation>
    </message>
    <message>
        <source>The address you selected for change is not part of this wallet. Any or all funds in your wallet may be sent to this address. Are you sure?</source>
        <translation>Het wisselgeldadres dat u heeft geselecteerd maakt geen deel uit van deze portemonnee. Een deel of zelfs alle geld in uw portemonnee kan mogelijk naar dit adres worden verzonden. Weet je het zeker?</translation>
    </message>
    <message>
        <source>(no label)</source>
        <translation>(geen label)</translation>
    </message>
</context>
<context>
    <name>SendCoinsEntry</name>
    <message>
        <source>A&amp;mount:</source>
        <translation>B&amp;edrag:</translation>
    </message>
    <message>
        <source>Pay &amp;To:</source>
        <translation>Betaal &amp;aan:</translation>
    </message>
    <message>
        <source>&amp;Label:</source>
        <translation>&amp;Label:</translation>
    </message>
    <message>
        <source>Choose previously used address</source>
        <translation>Kies een eerder gebruikt adres</translation>
    </message>
    <message>
        <source>This is a normal payment.</source>
        <translation>Dit is een normale betaling.</translation>
    </message>
    <message>
        <source>The Qtum address to send the payment to</source>
        <translation>Het Qtumadres om betaling aan te versturen</translation>
    </message>
    <message>
        <source>Alt+A</source>
        <translation>Alt+A</translation>
    </message>
    <message>
        <source>Paste address from clipboard</source>
        <translation>Plak adres vanuit klembord</translation>
    </message>
    <message>
        <source>Alt+P</source>
        <translation>Alt+P</translation>
    </message>
    <message>
        <source>Remove this entry</source>
        <translation>Verwijder deze toevoeging</translation>
    </message>
    <message>
        <source>The fee will be deducted from the amount being sent. The recipient will receive less qtums than you enter in the amount field. If multiple recipients are selected, the fee is split equally.</source>
        <translation>De transactiekosten zal worden afgetrokken van het bedrag dat verstuurd wordt. De ontvangers zullen minder qtums ontvangen dan ingevoerd is in het hoeveelheidsveld. Als er meerdere ontvangers geselecteerd zijn, dan worden de transactiekosten gelijk verdeeld.</translation>
    </message>
    <message>
        <source>S&amp;ubtract fee from amount</source>
        <translation>Trek de transactiekosten a&amp;f van het bedrag.</translation>
    </message>
    <message>
        <source>Use available balance</source>
        <translation>Gebruik beschikbaar saldo</translation>
    </message>
    <message>
        <source>Message:</source>
        <translation>Bericht:</translation>
    </message>
    <message>
        <source>This is an unauthenticated payment request.</source>
        <translation>Dit is een niet-geverifieerd betalingsverzoek.</translation>
    </message>
    <message>
        <source>This is an authenticated payment request.</source>
        <translation>Dit is een geverifieerd betalingsverzoek.</translation>
    </message>
    <message>
        <source>Enter a label for this address to add it to the list of used addresses</source>
        <translation>Vul een label voor dit adres in om het aan de lijst met gebruikte adressen toe te voegen</translation>
    </message>
    <message>
        <source>A message that was attached to the qtum: URI which will be stored with the transaction for your reference. Note: This message will not be sent over the Qtum network.</source>
        <translation>Een bericht dat werd toegevoegd aan de qtum: URI welke wordt opgeslagen met de transactie ter referentie. Opmerking: Dit bericht zal niet worden verzonden over het Qtumnetwerk.</translation>
    </message>
    <message>
        <source>Pay To:</source>
        <translation>Betaal Aan:</translation>
    </message>
    <message>
        <source>Memo:</source>
        <translation>Memo:</translation>
    </message>
    <message>
        <source>Enter a label for this address to add it to your address book</source>
        <translation>Vul een label in voor dit adres om het toe te voegen aan uw adresboek</translation>
    </message>
</context>
<context>
    <name>SendConfirmationDialog</name>
    <message>
        <source>Yes</source>
        <translation>Ja</translation>
    </message>
</context>
<context>
    <name>ShutdownWindow</name>
    <message>
        <source>%1 is shutting down...</source>
        <translation>%1 is aan het afsluiten...</translation>
    </message>
    <message>
        <source>Do not shut down the computer until this window disappears.</source>
        <translation>Sluit de computer niet af totdat dit venster verdwenen is.</translation>
    </message>
</context>
<context>
    <name>SignVerifyMessageDialog</name>
    <message>
        <source>Signatures - Sign / Verify a Message</source>
        <translation>Handtekeningen – Onderteken een bericht / Verifiëer een handtekening</translation>
    </message>
    <message>
        <source>&amp;Sign Message</source>
        <translation>&amp;Onderteken bericht</translation>
    </message>
    <message>
        <source>You can sign messages/agreements with your addresses to prove you can receive qtums sent to them. Be careful not to sign anything vague or random, as phishing attacks may try to trick you into signing your identity over to them. Only sign fully-detailed statements you agree to.</source>
        <translation>U kunt berichten/overeenkomsten ondertekenen met uw adres om te bewijzen dat u Qtums kunt versturen. Wees voorzichtig met het ondertekenen van iets vaags of willekeurigs, omdat phishingaanvallen u kunnen proberen te misleiden tot het ondertekenen van overeenkomsten om uw identiteit aan hen toe te vertrouwen. Onderteken alleen volledig gedetailleerde verklaringen voordat u akkoord gaat.</translation>
    </message>
    <message>
        <source>The Qtum address to sign the message with</source>
        <translation>Het Qtumadres om bericht mee te ondertekenen</translation>
    </message>
    <message>
        <source>Choose previously used address</source>
        <translation>Kies een eerder gebruikt adres</translation>
    </message>
    <message>
        <source>Alt+A</source>
        <translation>Alt+A</translation>
    </message>
    <message>
        <source>Paste address from clipboard</source>
        <translation>Plak adres vanuit klembord</translation>
    </message>
    <message>
        <source>Alt+P</source>
        <translation>Alt+P</translation>
    </message>
    <message>
        <source>Enter the message you want to sign here</source>
        <translation>Typ hier het bericht dat u wilt ondertekenen</translation>
    </message>
    <message>
        <source>Signature</source>
        <translation>Handtekening</translation>
    </message>
    <message>
        <source>Copy the current signature to the system clipboard</source>
        <translation>Kopieer de huidige handtekening naar het systeemklembord</translation>
    </message>
    <message>
        <source>Sign the message to prove you own this Qtum address</source>
        <translation>Onderteken een bericht om te bewijzen dat u een bepaald Qtumadres bezit</translation>
    </message>
    <message>
        <source>Sign &amp;Message</source>
        <translation>Onderteken &amp;bericht</translation>
    </message>
    <message>
        <source>Reset all sign message fields</source>
        <translation>Verwijder alles in de invulvelden</translation>
    </message>
    <message>
        <source>Clear &amp;All</source>
        <translation>Verwijder &amp;alles</translation>
    </message>
    <message>
        <source>&amp;Verify Message</source>
        <translation>&amp;Verifiëer bericht</translation>
    </message>
    <message>
        <source>Enter the receiver's address, message (ensure you copy line breaks, spaces, tabs, etc. exactly) and signature below to verify the message. Be careful not to read more into the signature than what is in the signed message itself, to avoid being tricked by a man-in-the-middle attack. Note that this only proves the signing party receives with the address, it cannot prove sendership of any transaction!</source>
        <translation>Voer het adres van de ontvanger in, bericht (zorg ervoor dat de regeleinden, spaties, tabs etc. precies kloppen) en onderteken onderaan om het bericht te verifiëren. Wees voorzicht om niet meer in de ondertekening te lezen dan in het getekende bericht zelf, om te voorkomen dat je wordt aangevallen met een man-in-the-middle attack. Houd er mee rekening dat dit alleen de ondertekende partij bewijst met het ontvangen adres, er kan niet bewezen worden dat er een transactie heeft plaatsgevonden!</translation>
    </message>
    <message>
        <source>The Qtum address the message was signed with</source>
        <translation>Het Qtumadres waarmee het bericht ondertekend is</translation>
    </message>
    <message>
        <source>Verify the message to ensure it was signed with the specified Qtum address</source>
        <translation>Controleer een bericht om te verifiëren dat het gespecificeerde Qtumadres het bericht heeft ondertekend.</translation>
    </message>
    <message>
        <source>Verify &amp;Message</source>
        <translation>Verifiëer &amp;bericht</translation>
    </message>
    <message>
        <source>Reset all verify message fields</source>
        <translation>Verwijder alles in de invulvelden</translation>
    </message>
    <message>
        <source>Click "Sign Message" to generate signature</source>
        <translation>Klik op "Onderteken Bericht" om de handtekening te genereren</translation>
    </message>
    <message>
        <source>The entered address is invalid.</source>
        <translation>Het opgegeven adres is ongeldig.</translation>
    </message>
    <message>
        <source>Please check the address and try again.</source>
        <translation>Controleer het adres en probeer het opnieuw.</translation>
    </message>
    <message>
        <source>The entered address does not refer to a key.</source>
        <translation>Het opgegeven adres verwijst niet naar een sleutel.</translation>
    </message>
    <message>
        <source>Wallet unlock was cancelled.</source>
        <translation>Portemonnee-ontsleuteling is geannuleerd.</translation>
    </message>
    <message>
        <source>Private key for the entered address is not available.</source>
        <translation>Geheime sleutel voor het ingevoerde adres is niet beschikbaar.</translation>
    </message>
    <message>
        <source>Message signing failed.</source>
        <translation>Ondertekenen van het bericht is mislukt.</translation>
    </message>
    <message>
        <source>Message signed.</source>
        <translation>Bericht ondertekend.</translation>
    </message>
    <message>
        <source>The signature could not be decoded.</source>
        <translation>De handtekening kon niet worden gedecodeerd.</translation>
    </message>
    <message>
        <source>Please check the signature and try again.</source>
        <translation>Controleer de handtekening en probeer het opnieuw.</translation>
    </message>
    <message>
        <source>The signature did not match the message digest.</source>
        <translation>De handtekening hoort niet bij het bericht.</translation>
    </message>
    <message>
        <source>Message verification failed.</source>
        <translation>Berichtverificatie mislukt.</translation>
    </message>
    <message>
        <source>Message verified.</source>
        <translation>Bericht geverifiëerd.</translation>
    </message>
</context>
<context>
    <name>TrafficGraphWidget</name>
    <message>
        <source>KB/s</source>
        <translation>KB/s</translation>
    </message>
</context>
<context>
    <name>TransactionDesc</name>
    <message numerus="yes">
        <source>Open for %n more block(s)</source>
        <translation><numerusform>Open voor nog %n blok</numerusform><numerusform>Open voor nog %n blokken</numerusform></translation>
    </message>
    <message>
        <source>Open until %1</source>
        <translation>Open tot %1</translation>
    </message>
    <message>
        <source>conflicted with a transaction with %1 confirmations</source>
        <translation>geconflicteerd met een transactie met %1 confirmaties</translation>
    </message>
    <message>
        <source>0/unconfirmed, %1</source>
        <translation>0/onbevestigd, %1</translation>
    </message>
    <message>
        <source>in memory pool</source>
        <translation>in geheugenpoel</translation>
    </message>
    <message>
        <source>not in memory pool</source>
        <translation>niet in geheugenpoel</translation>
    </message>
    <message>
        <source>abandoned</source>
        <translation>opgegeven</translation>
    </message>
    <message>
        <source>%1/unconfirmed</source>
        <translation>%1/onbevestigd</translation>
    </message>
    <message>
        <source>%1 confirmations</source>
        <translation>%1 bevestigingen</translation>
    </message>
    <message>
        <source>Status</source>
        <translation>Status</translation>
    </message>
    <message>
        <source>Date</source>
        <translation>Datum</translation>
    </message>
    <message>
        <source>Source</source>
        <translation>Bron</translation>
    </message>
    <message>
        <source>Generated</source>
        <translation>Gegenereerd</translation>
    </message>
    <message>
        <source>From</source>
        <translation>Van</translation>
    </message>
    <message>
        <source>unknown</source>
        <translation>onbekend</translation>
    </message>
    <message>
        <source>To</source>
        <translation>Aan</translation>
    </message>
    <message>
        <source>own address</source>
        <translation>eigen adres</translation>
    </message>
    <message>
        <source>watch-only</source>
        <translation>alleen-bekijkbaar</translation>
    </message>
    <message>
        <source>label</source>
        <translation>label</translation>
    </message>
    <message>
        <source>Credit</source>
        <translation>Credit</translation>
    </message>
    <message numerus="yes">
        <source>matures in %n more block(s)</source>
        <translation><numerusform>komt beschikbaar na %n nieuwe blok</numerusform><numerusform>komt beschikbaar na %n nieuwe blokken</numerusform></translation>
    </message>
    <message>
        <source>not accepted</source>
        <translation>niet geaccepteerd</translation>
    </message>
    <message>
        <source>Debit</source>
        <translation>Debet</translation>
    </message>
    <message>
        <source>Total debit</source>
        <translation>Totaal debit</translation>
    </message>
    <message>
        <source>Total credit</source>
        <translation>Totaal credit</translation>
    </message>
    <message>
        <source>Transaction fee</source>
        <translation>Transactiekosten</translation>
    </message>
    <message>
        <source>Net amount</source>
        <translation>Netto bedrag</translation>
    </message>
    <message>
        <source>Message</source>
        <translation>Bericht</translation>
    </message>
    <message>
        <source>Comment</source>
        <translation>Opmerking</translation>
    </message>
    <message>
        <source>Transaction ID</source>
        <translation>Transactie-ID</translation>
    </message>
    <message>
        <source>Transaction total size</source>
        <translation>Transactie totale grootte</translation>
    </message>
    <message>
        <source>Transaction virtual size</source>
        <translation>Transactie virtuele grootte</translation>
    </message>
    <message>
        <source>Output index</source>
        <translation>Output index</translation>
    </message>
    <message>
        <source> (Certificate was not verified)</source>
        <translation>(Certificaat kon niet worden geverifieerd)</translation>
    </message>
    <message>
        <source>Merchant</source>
        <translation>Handelaar</translation>
    </message>
    <message>
        <source>Generated coins must mature %1 blocks before they can be spent. When you generated this block, it was broadcast to the network to be added to the block chain. If it fails to get into the chain, its state will change to "not accepted" and it won't be spendable. This may occasionally happen if another node generates a block within a few seconds of yours.</source>
        <translation>Gegenereerde munten moeten %1 blokken rijpen voordat ze kunnen worden besteed. Toen dit blok gegenereerd werd, werd het uitgezonden naar het netwerk om aan de blokketen toegevoegd te worden. Als het niet lukt om in de keten toegevoegd te worden, zal de status te veranderen naar "niet geaccepteerd" en zal het niet besteedbaar zijn. Dit kan soms gebeuren als een ander node een blok genereert binnen een paar seconden na die van u.</translation>
    </message>
    <message>
        <source>Debug information</source>
        <translation>Debug-informatie</translation>
    </message>
    <message>
        <source>Transaction</source>
        <translation>Transactie</translation>
    </message>
    <message>
        <source>Inputs</source>
        <translation>Inputs</translation>
    </message>
    <message>
        <source>Amount</source>
        <translation>Bedrag</translation>
    </message>
    <message>
        <source>true</source>
        <translation>waar</translation>
    </message>
    <message>
        <source>false</source>
        <translation>onwaar</translation>
    </message>
</context>
<context>
    <name>TransactionDescDialog</name>
    <message>
        <source>This pane shows a detailed description of the transaction</source>
        <translation>Dit venster laat een uitgebreide beschrijving van de transactie zien</translation>
    </message>
    <message>
        <source>Details for %1</source>
        <translation>Details voor %1</translation>
    </message>
</context>
<context>
    <name>TransactionTableModel</name>
    <message>
        <source>Date</source>
        <translation>Datum</translation>
    </message>
    <message>
        <source>Type</source>
        <translation>Type</translation>
    </message>
    <message>
        <source>Label</source>
        <translation>Label</translation>
    </message>
    <message numerus="yes">
        <source>Open for %n more block(s)</source>
        <translation><numerusform>Open voor nog %n blok</numerusform><numerusform>Open voor nog %n blokken</numerusform></translation>
    </message>
    <message>
        <source>Open until %1</source>
        <translation>Open tot %1</translation>
    </message>
    <message>
        <source>Unconfirmed</source>
        <translation>Onbevestigd</translation>
    </message>
    <message>
        <source>Abandoned</source>
        <translation>Opgegeven</translation>
    </message>
    <message>
        <source>Confirming (%1 of %2 recommended confirmations)</source>
        <translation>Bevestigen (%1 van %2 aanbevolen bevestigingen)</translation>
    </message>
    <message>
        <source>Confirmed (%1 confirmations)</source>
        <translation>Bevestigd (%1 bevestigingen)</translation>
    </message>
    <message>
        <source>Conflicted</source>
        <translation>Conflicterend</translation>
    </message>
    <message>
        <source>Immature (%1 confirmations, will be available after %2)</source>
        <translation>Niet beschikbaar (%1 bevestigingen, zal beschikbaar zijn na %2)</translation>
    </message>
    <message>
        <source>Generated but not accepted</source>
        <translation>Gegenereerd maar niet geaccepteerd</translation>
    </message>
    <message>
        <source>Received with</source>
        <translation>Ontvangen met</translation>
    </message>
    <message>
        <source>Received from</source>
        <translation>Ontvangen van</translation>
    </message>
    <message>
        <source>Sent to</source>
        <translation>Verzonden aan</translation>
    </message>
    <message>
        <source>Payment to yourself</source>
        <translation>Betaling aan uzelf</translation>
    </message>
    <message>
        <source>Mined</source>
        <translation>Gedolven</translation>
    </message>
    <message>
        <source>watch-only</source>
        <translation>alleen-bekijkbaar</translation>
    </message>
    <message>
        <source>(n/a)</source>
        <translation>(nvt)</translation>
    </message>
    <message>
        <source>(no label)</source>
        <translation>(geen label)</translation>
    </message>
    <message>
        <source>Transaction status. Hover over this field to show number of confirmations.</source>
        <translation>Transactiestatus. Houd de cursor boven dit veld om het aantal bevestigingen te laten zien.</translation>
    </message>
    <message>
        <source>Date and time that the transaction was received.</source>
        <translation>Datum en tijd waarop deze transactie is ontvangen.</translation>
    </message>
    <message>
        <source>Type of transaction.</source>
        <translation>Type transactie.</translation>
    </message>
    <message>
        <source>Whether or not a watch-only address is involved in this transaction.</source>
        <translation>Of er een alleen-bekijken-adres is betrokken bij deze transactie.</translation>
    </message>
    <message>
        <source>User-defined intent/purpose of the transaction.</source>
        <translation>Door gebruiker gedefinieerde intentie/doel van de transactie.</translation>
    </message>
    <message>
        <source>Amount removed from or added to balance.</source>
        <translation>Bedrag verwijderd van of toegevoegd aan saldo.</translation>
    </message>
</context>
<context>
    <name>TransactionView</name>
    <message>
        <source>All</source>
        <translation>Alles</translation>
    </message>
    <message>
        <source>Today</source>
        <translation>Vandaag</translation>
    </message>
    <message>
        <source>This week</source>
        <translation>Deze week</translation>
    </message>
    <message>
        <source>This month</source>
        <translation>Deze maand</translation>
    </message>
    <message>
        <source>Last month</source>
        <translation>Vorige maand</translation>
    </message>
    <message>
        <source>This year</source>
        <translation>Dit jaar</translation>
    </message>
    <message>
        <source>Range...</source>
        <translation>Bereik...</translation>
    </message>
    <message>
        <source>Received with</source>
        <translation>Ontvangen met</translation>
    </message>
    <message>
        <source>Sent to</source>
        <translation>Verzonden aan</translation>
    </message>
    <message>
        <source>To yourself</source>
        <translation>Aan uzelf</translation>
    </message>
    <message>
        <source>Mined</source>
        <translation>Gedolven</translation>
    </message>
    <message>
        <source>Other</source>
        <translation>Anders</translation>
    </message>
    <message>
        <source>Enter address, transaction id, or label to search</source>
        <translation>Voer adres, transactie-ID of etiket in om te zoeken</translation>
    </message>
    <message>
        <source>Min amount</source>
        <translation>Min. bedrag</translation>
    </message>
    <message>
        <source>Abandon transaction</source>
        <translation>Doe afstand van transactie</translation>
    </message>
    <message>
        <source>Increase transaction fee</source>
        <translation>Toename transactiekosten</translation>
    </message>
    <message>
        <source>Copy address</source>
        <translation>Kopieer adres</translation>
    </message>
    <message>
        <source>Copy label</source>
        <translation>Kopieer label</translation>
    </message>
    <message>
        <source>Copy amount</source>
        <translation>Kopieer bedrag</translation>
    </message>
    <message>
        <source>Copy transaction ID</source>
        <translation>Kopieer transactie-ID</translation>
    </message>
    <message>
        <source>Copy raw transaction</source>
        <translation>Kopieer ruwe transactie</translation>
    </message>
    <message>
        <source>Copy full transaction details</source>
        <translation>Kopieer volledige transactiedetials</translation>
    </message>
    <message>
        <source>Edit label</source>
        <translation>Bewerk label</translation>
    </message>
    <message>
        <source>Show transaction details</source>
        <translation>Toon transactiedetails</translation>
    </message>
    <message>
        <source>Export Transaction History</source>
        <translation>Exporteer transactiegeschiedenis</translation>
    </message>
    <message>
        <source>Comma separated file (*.csv)</source>
        <translation>Kommagescheiden bestand (*.csv)</translation>
    </message>
    <message>
        <source>Confirmed</source>
        <translation>Bevestigd</translation>
    </message>
    <message>
        <source>Watch-only</source>
        <translation>Alleen-bekijkbaar</translation>
    </message>
    <message>
        <source>Date</source>
        <translation>Datum</translation>
    </message>
    <message>
        <source>Type</source>
        <translation>Type</translation>
    </message>
    <message>
        <source>Label</source>
        <translation>Label</translation>
    </message>
    <message>
        <source>Address</source>
        <translation>Adres</translation>
    </message>
    <message>
        <source>ID</source>
        <translation>ID</translation>
    </message>
    <message>
        <source>Exporting Failed</source>
        <translation>Export mislukt</translation>
    </message>
    <message>
        <source>There was an error trying to save the transaction history to %1.</source>
        <translation>Er is een fout opgetreden bij het opslaan van de transactiegeschiedenis naar %1.</translation>
    </message>
    <message>
        <source>Exporting Successful</source>
        <translation>Export succesvol</translation>
    </message>
    <message>
        <source>The transaction history was successfully saved to %1.</source>
        <translation>De transactiegeschiedenis was succesvol bewaard in %1.</translation>
    </message>
    <message>
        <source>Range:</source>
        <translation>Bereik:</translation>
    </message>
    <message>
        <source>to</source>
        <translation>naar</translation>
    </message>
</context>
<context>
    <name>UnitDisplayStatusBarControl</name>
    <message>
        <source>Unit to show amounts in. Click to select another unit.</source>
        <translation>Eenheid om bedragen uit te drukken. Klik om een andere eenheid te selecteren.</translation>
    </message>
</context>
<context>
    <name>WalletController</name>
    <message>
        <source>Close wallet</source>
        <translation>Portemonnee Sluiten</translation>
    </message>
    <message>
        <source>Are you sure you wish to close the wallet &lt;i&gt;%1&lt;/i&gt;?</source>
        <translation>Weet je zeker dat je portemonnee &lt;i&gt;%1&lt;/i&gt; wil sluiten?</translation>
    </message>
    <message>
        <source>Closing the wallet for too long can result in having to resync the entire chain if pruning is enabled.</source>
        <translation>De portemonee te lang gesloten houden kan leiden tot het moeten hersynchroniseren van de hele keten als snoeien aktief is.</translation>
    </message>
</context>
<context>
    <name>WalletFrame</name>
    <message>
        <source>No wallet has been loaded.</source>
        <translation>Er is geen portemonnee geladen.</translation>
    </message>
</context>
<context>
    <name>WalletModel</name>
    <message>
        <source>Send Coins</source>
        <translation>Verstuur munten</translation>
    </message>
    <message>
        <source>Fee bump error</source>
        <translation>Vergoedingsverhoging fout</translation>
    </message>
    <message>
        <source>Increasing transaction fee failed</source>
        <translation>Verhogen transactie vergoeding is mislukt</translation>
    </message>
    <message>
        <source>Do you want to increase the fee?</source>
        <translation>Wil je de vergoeding verhogen?</translation>
    </message>
    <message>
        <source>Current fee:</source>
        <translation>Huidige vergoeding:</translation>
    </message>
    <message>
        <source>Increase:</source>
        <translation>Toename:</translation>
    </message>
    <message>
        <source>New fee:</source>
        <translation>Nieuwe vergoeding:</translation>
    </message>
    <message>
        <source>Confirm fee bump</source>
        <translation>Bevestig vergoedingsaanpassing</translation>
    </message>
    <message>
        <source>Can't sign transaction.</source>
        <translation>Kan transactie niet ondertekenen.</translation>
    </message>
    <message>
        <source>Could not commit transaction</source>
        <translation>Kon de transactie niet voltooien</translation>
    </message>
    <message>
        <source>default wallet</source>
        <translation>standaard portemonnee</translation>
    </message>
</context>
<context>
    <name>WalletView</name>
    <message>
        <source>&amp;Export</source>
        <translation>&amp;Exporteer</translation>
    </message>
    <message>
        <source>Export the data in the current tab to a file</source>
        <translation>Exporteer de data in de huidige tab naar een bestand</translation>
    </message>
    <message>
        <source>Backup Wallet</source>
        <translation>Portemonnee backuppen</translation>
    </message>
    <message>
        <source>Wallet Data (*.dat)</source>
        <translation>Portemonneedata (*.dat)</translation>
    </message>
    <message>
        <source>Backup Failed</source>
        <translation>Backup mislukt</translation>
    </message>
    <message>
        <source>There was an error trying to save the wallet data to %1.</source>
        <translation>Er is een fout opgetreden bij het wegschrijven van de portemonneedata naar %1.</translation>
    </message>
    <message>
        <source>Backup Successful</source>
        <translation>Backup succesvol</translation>
    </message>
    <message>
        <source>The wallet data was successfully saved to %1.</source>
        <translation>De portemonneedata is succesvol opgeslagen in %1.</translation>
    </message>
    <message>
        <source>Cancel</source>
        <translation>Annuleren</translation>
    </message>
</context>
<context>
    <name>qtum-core</name>
    <message>
        <source>Distributed under the MIT software license, see the accompanying file %s or %s</source>
        <translation>Uitgegeven onder de MIT software licentie, zie het bijgevoegde bestand %s of %s</translation>
    </message>
    <message>
        <source>Prune configured below the minimum of %d MiB.  Please use a higher number.</source>
        <translation>Prune is ingesteld op minder dan het minimum van %d MiB. Gebruik a.u.b. een hoger aantal.</translation>
    </message>
    <message>
        <source>Prune: last wallet synchronisation goes beyond pruned data. You need to -reindex (download the whole blockchain again in case of pruned node)</source>
        <translation>Prune: laatste wallet synchronisatie gaat verder terug dan de middels -prune beperkte data. U moet -reindex gebruiken (downloadt opnieuw de gehele blokketen voor een pruned node)</translation>
    </message>
    <message>
        <source>Rescans are not possible in pruned mode. You will need to use -reindex which will download the whole blockchain again.</source>
        <translation>Herscannen is niet mogelijk i.c.m. -prune. U moet -reindex gebruiken dat de hele blokketen opnieuw zal downloaden.</translation>
    </message>
    <message>
        <source>Error: A fatal internal error occurred, see debug.log for details</source>
        <translation>Fout: er is een fout opgetreden,  zie debug.log voor details</translation>
    </message>
    <message>
        <source>Pruning blockstore...</source>
        <translation>Blokopslag prunen...</translation>
    </message>
    <message>
        <source>Unable to start HTTP server. See debug log for details.</source>
        <translation>Niet mogelijk ok HTTP-server te starten. Zie debuglogboek voor details.</translation>
    </message>
    <message>
        <source>The %s developers</source>
        <translation>De %s ontwikkelaars</translation>
    </message>
    <message>
        <source>Can't generate a change-address key. No keys in the internal keypool and can't generate any keys.</source>
        <translation>Kan geen rest-adres sleutel genereren. Er zijn geen sleutels in de interne sleutelverzameling en ik kan geen sleutels genereren.</translation>
    </message>
    <message>
        <source>Cannot obtain a lock on data directory %s. %s is probably already running.</source>
        <translation>Kan geen lock verkrijgen op gegevensmap %s. %s draait waarschijnlijk al.</translation>
    </message>
    <message>
        <source>Cannot provide specific connections and have addrman find outgoing connections at the same.</source>
        <translation>Kan niet specifieke verbindingen voorzien en tegelijk addrman uitgaande verbindingen laten vinden.</translation>
    </message>
    <message>
        <source>Error reading %s! All keys read correctly, but transaction data or address book entries might be missing or incorrect.</source>
        <translation>Waarschuwing: Fout bij het lezen van %s! Alle sleutels zijn in goede orde uitgelezen, maar transactiedata of adresboeklemma's zouden kunnen ontbreken of fouten bevatten.</translation>
    </message>
    <message>
        <source>Please check that your computer's date and time are correct! If your clock is wrong, %s will not work properly.</source>
        <translation>Waarschuwing: Controleer dat de datum en tijd van uw computer correct zijn ingesteld! Bij een onjuist ingestelde klok zal %s niet goed werken.</translation>
    </message>
    <message>
        <source>Please contribute if you find %s useful. Visit %s for further information about the software.</source>
        <translation>Gelieve bij te dragen als je %s nuttig vindt. Bezoek %s voor meer informatie over de software.</translation>
    </message>
    <message>
        <source>The block database contains a block which appears to be from the future. This may be due to your computer's date and time being set incorrectly. Only rebuild the block database if you are sure that your computer's date and time are correct</source>
        <translation>De blokdatabase bevat een blok dat lijkt uit de toekomst te komen. Dit kan gebeuren omdat de datum en tijd van uw computer niet goed staat. Herbouw de blokdatabase pas nadat u de datum en tijd van uw computer correct heeft ingesteld.</translation>
    </message>
    <message>
        <source>This is a pre-release test build - use at your own risk - do not use for mining or merchant applications</source>
        <translation>Dit is een pre-release testversie - gebruik op eigen risico! Gebruik deze niet voor het delven van munten of handelsdoeleinden</translation>
    </message>
    <message>
        <source>This is the transaction fee you may discard if change is smaller than dust at this level</source>
        <translation>Dit is de transactievergoeding die u mag afleggen als het wisselgeld kleiner is dan stof op dit niveau</translation>
    </message>
    <message>
        <source>Unable to replay blocks. You will need to rebuild the database using -reindex-chainstate.</source>
        <translation>Onmogelijk om blokken opnieuw af te spelen. U dient de database opnieuw op te bouwen met behulp van -reindex-chainstate.</translation>
    </message>
    <message>
        <source>Unable to rewind the database to a pre-fork state. You will need to redownload the blockchain</source>
        <translation>Niet mogelijk om de databank terug te draaien naar een staat voor de vork. Je zal je blokketen opnieuw moeten downloaden</translation>
    </message>
    <message>
        <source>Warning: The network does not appear to fully agree! Some miners appear to be experiencing issues.</source>
        <translation>Waarschuwing: Het lijkt erop dat het netwerk geen consensus kan vinden! Sommige delvers lijken problemen te ondervinden.</translation>
    </message>
    <message>
        <source>Warning: We do not appear to fully agree with our peers! You may need to upgrade, or other nodes may need to upgrade.</source>
        <translation>Waarschuwing: Het lijkt erop dat we geen consensus kunnen vinden met onze peers! Mogelijk dient u te upgraden, of andere nodes moeten wellicht upgraden.</translation>
    </message>
    <message>
        <source>%d of last 100 blocks have unexpected version</source>
        <translation>%d van de laatste 100 blokken hebben een onverwachte versie</translation>
    </message>
    <message>
        <source>%s corrupt, salvage failed</source>
        <translation>%s corrupt, veiligstellen mislukt</translation>
    </message>
    <message>
        <source>-maxmempool must be at least %d MB</source>
        <translation>-maxmempool moet minstens %d MB zijn</translation>
    </message>
    <message>
        <source>Cannot resolve -%s address: '%s'</source>
        <translation>Kan -%s adres niet herleiden: '%s'</translation>
    </message>
    <message>
        <source>Change index out of range</source>
        <translation>Wijzigingsindex buiten bereik</translation>
    </message>
    <message>
        <source>Config setting for %s only applied on %s network when in [%s] section.</source>
        <translation>Configuratie-instellingen voor %s alleen toegepast op %s network wanneer in [%s] sectie.</translation>
    </message>
    <message>
        <source>Copyright (C) %i-%i</source>
        <translation>Auteursrecht (C) %i-%i</translation>
    </message>
    <message>
        <source>Corrupted block database detected</source>
        <translation>Corrupte blokkendatabase gedetecteerd</translation>
    </message>
    <message>
        <source>Do you want to rebuild the block database now?</source>
        <translation>Wilt u de blokkendatabase nu herbouwen?</translation>
    </message>
    <message>
        <source>Error initializing block database</source>
        <translation>Fout bij intialisatie blokkendatabase</translation>
    </message>
    <message>
        <source>Error initializing wallet database environment %s!</source>
        <translation>Probleem met initializeren van de database-omgeving %s!</translation>
    </message>
    <message>
        <source>Error loading %s</source>
        <translation>Fout bij het laden van %s</translation>
    </message>
    <message>
        <source>Error loading %s: Private keys can only be disabled during creation</source>
        <translation>Fout bij het laden van %s: Geheime sleutels kunnen alleen worden uitgeschakeld tijdens het aanmaken</translation>
    </message>
    <message>
        <source>Error loading %s: Wallet corrupted</source>
        <translation>Fout bij het laden van %s: Portomonnee corrupt</translation>
    </message>
    <message>
        <source>Error loading %s: Wallet requires newer version of %s</source>
        <translation>Fout bij laden %s: Portemonnee vereist een nieuwere versie van %s</translation>
    </message>
    <message>
        <source>Error loading block database</source>
        <translation>Fout bij het laden van blokkendatabase</translation>
    </message>
    <message>
        <source>Error opening block database</source>
        <translation>Fout bij openen blokkendatabase</translation>
    </message>
    <message>
        <source>Failed to listen on any port. Use -listen=0 if you want this.</source>
        <translation>Mislukt om op welke poort dan ook te luisteren. Gebruik -listen=0 as u dit wilt.</translation>
    </message>
    <message>
        <source>Failed to rescan the wallet during initialization</source>
        <translation>Portemonnee herscannen tijdens initialisatie mislukt</translation>
    </message>
    <message>
        <source>Importing...</source>
        <translation>Importeren...</translation>
    </message>
    <message>
        <source>Incorrect or no genesis block found. Wrong datadir for network?</source>
        <translation>Incorrect of geen genesisblok gevonden. Verkeerde gegevensmap voor het netwerk?</translation>
    </message>
    <message>
        <source>Initialization sanity check failed. %s is shutting down.</source>
        <translation>Initialisatie sanity check mislukt. %s is aan het afsluiten.</translation>
    </message>
    <message>
        <source>Invalid P2P permission: '%s'</source>
        <translation>Ongeldige P2P-rechten: '%s'</translation>
    </message>
    <message>
        <source>Invalid amount for -%s=&lt;amount&gt;: '%s'</source>
        <translation>Ongeldig bedrag voor -%s=&lt;bedrag&gt;: '%s'</translation>
    </message>
    <message>
        <source>Invalid amount for -discardfee=&lt;amount&gt;: '%s'</source>
        <translation>Ongeldig bedrag for -discardfee=&lt;amount&gt;: '%s'</translation>
    </message>
    <message>
        <source>Invalid amount for -fallbackfee=&lt;amount&gt;: '%s'</source>
        <translation>Ongeldig bedrag voor -fallbackfee=&lt;bedrag&gt;: '%s'</translation>
    </message>
    <message>
        <source>Specified blocks directory "%s" does not exist.</source>
        <translation>Opgegeven blocks map "%s" bestaat niet.</translation>
    </message>
    <message>
        <source>Unknown address type '%s'</source>
        <translation>Onbekend adrestype '%s'</translation>
    </message>
    <message>
        <source>Unknown change type '%s'</source>
        <translation>Onbekend wijzigingstype '%s'</translation>
    </message>
    <message>
        <source>Upgrading txindex database</source>
        <translation>Upgraden txindex database</translation>
    </message>
    <message>
        <source>Loading P2P addresses...</source>
        <translation>P2P-adressen aan het laden...</translation>
    </message>
    <message>
        <source>Error: Disk space is too low!</source>
        <translation>Error: Opslagruimte te weinig!</translation>
    </message>
    <message>
        <source>Loading banlist...</source>
        <translation>Verbanningslijst aan het laden...</translation>
    </message>
    <message>
        <source>Not enough file descriptors available.</source>
        <translation>Niet genoeg file descriptors beschikbaar.</translation>
    </message>
    <message>
        <source>Prune cannot be configured with a negative value.</source>
        <translation>Prune kan niet worden geconfigureerd met een negatieve waarde.</translation>
    </message>
    <message>
        <source>Prune mode is incompatible with -txindex.</source>
        <translation>Prune-modus is niet compatible met -txindex</translation>
    </message>
    <message>
        <source>Replaying blocks...</source>
        <translation>Blokken opnieuw aan het afspelen...</translation>
    </message>
    <message>
        <source>Rewinding blocks...</source>
        <translation>Blokken aan het terugdraaien...</translation>
    </message>
    <message>
        <source>The source code is available from %s.</source>
        <translation>De broncode is beschikbaar van %s.</translation>
    </message>
    <message>
        <source>Transaction fee and change calculation failed</source>
        <translation>Transactievergoeding en wisselgeldberekening mislukt</translation>
    </message>
    <message>
        <source>Unable to bind to %s on this computer. %s is probably already running.</source>
        <translation>Niet in staat om %s te verbinden op deze computer. %s draait waarschijnlijk al.</translation>
    </message>
    <message>
        <source>Unable to generate keys</source>
        <translation>Niet mogelijk sleutels te genereren</translation>
    </message>
    <message>
        <source>Unsupported logging category %s=%s.</source>
        <translation>Niet-ondersteunde logcategorie %s=%s.</translation>
    </message>
    <message>
        <source>Upgrading UTXO database</source>
        <translation>Upgraden UTXO-database</translation>
    </message>
    <message>
        <source>User Agent comment (%s) contains unsafe characters.</source>
        <translation>User Agentcommentaar (%s) bevat onveilige karakters.</translation>
    </message>
    <message>
        <source>Verifying blocks...</source>
        <translation>Blokken aan het controleren...</translation>
    </message>
    <message>
        <source>Wallet needed to be rewritten: restart %s to complete</source>
        <translation>Portemonnee moest herschreven worden: Herstart %s om te voltooien</translation>
    </message>
    <message>
        <source>Error: Listening for incoming connections failed (listen returned error %s)</source>
        <translation>Fout: luisteren naar binnenkomende verbindingen mislukt (luisteren gaf foutmelding %s)</translation>
    </message>
    <message>
        <source>Invalid amount for -maxtxfee=&lt;amount&gt;: '%s' (must be at least the minrelay fee of %s to prevent stuck transactions)</source>
        <translation>ongeldig bedrag voor -maxtxfee=&lt;bedrag&gt;: '%s' (moet ten minste de minimale doorgeefvergoeding van %s zijn om vastgelopen transacties te voorkomen)</translation>
    </message>
    <message>
        <source>The transaction amount is too small to send after the fee has been deducted</source>
        <translation>Het transactiebedrag is te klein om te versturen nadat de transactievergoeding in mindering is gebracht</translation>
    </message>
    <message>
        <source>You need to rebuild the database using -reindex to go back to unpruned mode.  This will redownload the entire blockchain</source>
        <translation>U moet de database herbouwen met -reindex om terug te gaan naar de niet-prune modus. Dit zal de gehele blokketen opnieuw downloaden.</translation>
    </message>
    <message>
        <source>Error reading from database, shutting down.</source>
        <translation>Fout bij het lezen van de database, afsluiten.</translation>
    </message>
    <message>
        <source>Error upgrading chainstate database</source>
        <translation>Fout bij het upgraden van de ketenstaat database</translation>
    </message>
    <message>
        <source>Error: Disk space is low for %s</source>
        <translation>Fout: Weinig schijfruimte voor %s</translation>
    </message>
    <message>
        <source>Invalid -onion address or hostname: '%s'</source>
        <translation>Ongeldig -onion adress of hostnaam: '%s'</translation>
    </message>
    <message>
        <source>Invalid -proxy address or hostname: '%s'</source>
        <translation>Ongeldig -proxy adress of hostnaam: '%s'</translation>
    </message>
    <message>
        <source>Invalid amount for -paytxfee=&lt;amount&gt;: '%s' (must be at least %s)</source>
        <translation>Ongeldig bedrag voor -paytxfee=&lt;bedrag&gt;: '%s' (Minimum %s)</translation>
    </message>
    <message>
        <source>Invalid netmask specified in -whitelist: '%s'</source>
        <translation>Ongeldig netmask gespecificeerd in -whitelist: '%s'</translation>
    </message>
    <message>
        <source>Need to specify a port with -whitebind: '%s'</source>
        <translation>Verplicht een poort met -whitebind op te geven: '%s'</translation>
    </message>
    <message>
        <source>Prune mode is incompatible with -blockfilterindex.</source>
        <translation>Prune-modus is niet compatible met -blockfilterindex.</translation>
    </message>
    <message>
        <source>Reducing -maxconnections from %d to %d, because of system limitations.</source>
        <translation>Verminder -maxconnections van %d naar %d, vanwege systeembeperkingen.</translation>
    </message>
    <message>
        <source>Section [%s] is not recognized.</source>
        <translation>Sectie [%s] is niet herkend.</translation>
    </message>
    <message>
        <source>Signing transaction failed</source>
        <translation>Ondertekenen van transactie mislukt</translation>
    </message>
    <message>
        <source>Specified -walletdir "%s" does not exist</source>
        <translation>Opgegeven -walletdir "%s" bestaat niet</translation>
    </message>
    <message>
        <source>Specified -walletdir "%s" is a relative path</source>
        <translation>Opgegeven -walletdir "%s" is een relatief pad</translation>
    </message>
    <message>
        <source>Specified -walletdir "%s" is not a directory</source>
        <translation>Opgegeven -walletdir "%s" is geen map</translation>
    </message>
    <message>
        <source>The specified config file %s does not exist
</source>
        <translation>Het opgegeven configuratiebestand %s bestaat niet
</translation>
    </message>
    <message>
        <source>The transaction amount is too small to pay the fee</source>
        <translation>Het transactiebedrag is te klein om transactiekosten in rekening te brengen</translation>
    </message>
    <message>
        <source>This is experimental software.</source>
        <translation>Dit is experimentele software.</translation>
    </message>
    <message>
        <source>Transaction amount too small</source>
        <translation>Transactiebedrag te klein</translation>
    </message>
    <message>
        <source>Transaction too large</source>
        <translation>Transactie te groot</translation>
    </message>
    <message>
        <source>Unable to bind to %s on this computer (bind returned error %s)</source>
        <translation>Niet in staat om aan %s te binden op deze computer (bind gaf error %s)</translation>
    </message>
    <message>
        <source>Unable to create the PID file '%s': %s</source>
        <translation>Kan de PID file niet creëren. '%s': %s</translation>
    </message>
    <message>
        <source>Unable to generate initial keys</source>
        <translation>Niet mogelijk initiële sleutels te genereren</translation>
    </message>
    <message>
        <source>Unknown -blockfilterindex value %s.</source>
        <translation>Onbekende -blokfilterindexwaarde %s.</translation>
    </message>
    <message>
        <source>Verifying wallet(s)...</source>
        <translation>Portomenee(n) aan het verifiëren...</translation>
    </message>
    <message>
        <source>Warning: unknown new rules activated (versionbit %i)</source>
        <translation>Waarschuwing: onbekende nieuwe regels geactiveerd (versionbit %i)</translation>
    </message>
    <message>
        <source>Zapping all transactions from wallet...</source>
        <translation>Bezig met het zappen van alle transacties van de portemonnee...</translation>
    </message>
    <message>
        <source>-maxtxfee is set very high! Fees this large could be paid on a single transaction.</source>
        <translation>-maxtxfee staat zeer hoog! Transactiekosten van deze grootte kunnen worden gebruikt in een enkele transactie.</translation>
    </message>
    <message>
        <source>This is the transaction fee you may pay when fee estimates are not available.</source>
        <translation>Dit is de transactievergoeding die je mogelijk betaalt indien geschatte tarief niet beschikbaar is</translation>
    </message>
    <message>
        <source>This product includes software developed by the OpenSSL Project for use in the OpenSSL Toolkit %s and cryptographic software written by Eric Young and UPnP software written by Thomas Bernard.</source>
        <translation>Dit product bevat software dat ontwikkeld is door het OpenSSL Project voor gebruik in de OpenSSL Toolkit %s en cryptografische software geschreven door Eric Young en UPnP software geschreven door Thomas Bernard.</translation>
    </message>
    <message>
        <source>Total length of network version string (%i) exceeds maximum length (%i). Reduce the number or size of uacomments.</source>
        <translation>Totale lengte van netwerkversiestring (%i) overschrijdt maximale lengte (%i). Verminder het aantal of grootte van uacomments.</translation>
    </message>
    <message>
        <source>Warning: Wallet file corrupt, data salvaged! Original %s saved as %s in %s; if your balance or transactions are incorrect you should restore from a backup.</source>
        <translation>Waarschuwing: portemonnee bestand is corrupt, data is veiliggesteld! Originele %s is opgeslagen als %s in %s; als uw balans of transacties incorrect zijn dient u een backup terug te zetten.</translation>
    </message>
    <message>
        <source>%s is set very high!</source>
        <translation>%s is zeer hoog ingesteld!</translation>
    </message>
    <message>
        <source>Error loading wallet %s. Duplicate -wallet filename specified.</source>
        <translation>Fout bij laden van portemonnee %s. Duplicaat -wallet bestandsnaam opgegeven.</translation>
    </message>
    <message>
        <source>Starting network threads...</source>
        <translation>Netwerkthread starten...</translation>
    </message>
    <message>
        <source>The wallet will avoid paying less than the minimum relay fee.</source>
        <translation>De portemonnee vermijdt minder te betalen dan de minimale doorgeef vergoeding.</translation>
    </message>
    <message>
        <source>This is the minimum transaction fee you pay on every transaction.</source>
        <translation>Dit is de minimum transactievergoeding dat je betaalt op elke transactie.</translation>
    </message>
    <message>
        <source>This is the transaction fee you will pay if you send a transaction.</source>
        <translation>Dit is de transactievergoeding dat je betaalt wanneer je een transactie verstuurt.</translation>
    </message>
    <message>
        <source>Transaction amounts must not be negative</source>
        <translation>Transactiebedragen moeten positief zijn</translation>
    </message>
    <message>
        <source>Transaction has too long of a mempool chain</source>
        <translation>Transactie heeft een te lange mempoolketen</translation>
    </message>
    <message>
        <source>Transaction must have at least one recipient</source>
        <translation>Transactie moet ten minste één ontvanger hebben</translation>
    </message>
    <message>
        <source>Unknown network specified in -onlynet: '%s'</source>
        <translation>Onbekend netwerk gespecificeerd in -onlynet: '%s'</translation>
    </message>
    <message>
        <source>Insufficient funds</source>
        <translation>Ontoereikend saldo</translation>
    </message>
    <message>
        <source>Cannot upgrade a non HD split wallet without upgrading to support pre split keypool. Please use -upgradewallet=169900 or -upgradewallet with no version specified.</source>
        <translation>Het is niet mogelijk een non HD split portemonnee te upgraden zonder pre split keypool te ondersteunen. Gebruik -upgradewallet=169900 of -upgradewallet zonder een specifiek versie nummer.</translation>
    </message>
    <message>
        <source>Fee estimation failed. Fallbackfee is disabled. Wait a few blocks or enable -fallbackfee.</source>
        <translation>Het inschatten van de vergoeding is gefaald. Fallbackfee is uitgeschakeld. Wacht een aantal blocks of schakel -fallbackfee in.</translation>
    </message>
    <message>
        <source>Warning: Private keys detected in wallet {%s} with disabled private keys</source>
        <translation>Waarschuwing: Geheime sleutels gedetecteerd in portemonnee {%s} met uitgeschakelde geheime sleutels</translation>
    </message>
    <message>
        <source>Cannot write to data directory '%s'; check permissions.</source>
        <translation>Mag niet schrijven naar gegevensmap '%s'; controleer bestandsrechten.</translation>
    </message>
    <message>
        <source>Loading block index...</source>
        <translation>Blokindex aan het laden...</translation>
    </message>
    <message>
        <source>Loading wallet...</source>
        <translation>Portemonnee aan het laden...</translation>
    </message>
    <message>
        <source>Cannot downgrade wallet</source>
        <translation>Kan portemonnee niet downgraden</translation>
    </message>
    <message>
        <source>Rescanning...</source>
        <translation>Blokketen aan het herscannen...</translation>
    </message>
    <message>
        <source>Done loading</source>
        <translation>Klaar met laden</translation>
    </message>
</context>
</TS><|MERGE_RESOLUTION|>--- conflicted
+++ resolved
@@ -1027,13 +1027,8 @@
         <translation>Vorm</translation>
     </message>
     <message>
-<<<<<<< HEAD
         <source>Recent transactions may not yet be visible, and therefore your wallet's balance might be incorrect. This information will be correct once your wallet has finished synchronizing with the qtum network, as detailed below.</source>
-        <translation>Recente transacties zijn mogelijk nog niet zichtbaar. De balans van de portemonnee is daarom mogelijk niet correct. Deze informatie is correct van zodra de synchronisatie met het Qtum-netwerk werd voltooid, zoals onderaan beschreven.</translation>
-=======
-        <source>Recent transactions may not yet be visible, and therefore your wallet's balance might be incorrect. This information will be correct once your wallet has finished synchronizing with the bitcoin network, as detailed below.</source>
-        <translation>Recente transacties zijn mogelijk nog niet zichtbaar. De balans van de portemonnee is daarom mogelijk niet correct. Deze informatie is correct zodra de synchronisatie met het Bitcoin-netwerk is voltooid, zoals onderaan beschreven.</translation>
->>>>>>> bb123c65
+        <translation>Recente transacties zijn mogelijk nog niet zichtbaar. De balans van de portemonnee is daarom mogelijk niet correct. Deze informatie is correct zodra de synchronisatie met het Qtum-netwerk is voltooid, zoals onderaan beschreven.</translation>
     </message>
     <message>
         <source>Attempting to spend qtums that are affected by not-yet-displayed transactions will not be accepted by the network.</source>
