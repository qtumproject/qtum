--- conflicted
+++ resolved
@@ -70,15 +70,10 @@
         <translation>Dit zijn uw Qtumadressen om betalingen mee te verzenden. Controleer altijd het bedrag en het ontvangstadres voordat u uw qtums verzendt.</translation>
     </message>
     <message>
-<<<<<<< HEAD
-        <source>These are your Qtum addresses for receiving payments. Use the 'Create new receiving address' button in the receive tab to create new addresses.</source>
-        <translation>Dit zijn jouw Qtum adressen voor het ontvangen van betalingen. Gebruik de 'Nieuwe ontvangst adres maken' knop in de ontvangst tab om een nieuwe adres te maken.</translation>
-=======
         <source>These are your Qtum addresses for receiving payments. Use the 'Create new receiving address' button in the receive tab to create new addresses.
 Signing is only possible with addresses of the type 'legacy'.</source>
         <translation>Dit zijn uw Qtum adressen voor het ontvangen van betalingen. Gebruik de 'Nieuw ontvangst adres maken' knop in de ontvangst tab om een nieuwe adres te maken.
 Ondertekenen is alleen mogelijk met adressen van het type 'legacy'.</translation>
->>>>>>> da23532c
     </message>
     <message>
         <source>&amp;Copy Address</source>
@@ -541,20 +536,16 @@
         <translation>Portemonnee Sluiten</translation>
     </message>
     <message>
-<<<<<<< HEAD
+        <source>Close All Wallets...</source>
+        <translation>Sluit Alle Portemonnees...</translation>
+    </message>
+    <message>
+        <source>Close all wallets</source>
+        <translation>Sluit alle portemonnees</translation>
+    </message>
+    <message>
         <source>Show the %1 help message to get a list with possible Qtum command-line options</source>
         <translation>Toon het %1 hulpbericht om een lijst te krijgen met mogelijke Qtum commandoregelopties</translation>
-=======
-        <source>Close All Wallets...</source>
-        <translation>Sluit Alle Portemonnees...</translation>
-    </message>
-    <message>
-        <source>Close all wallets</source>
-        <translation>Sluit alle portemonnees</translation>
-    </message>
-    <message>
-        <source>Show the %1 help message to get a list with possible Qtum command-line options</source>
-        <translation>Toon het %1 hulpbericht om een lijst te krijgen met mogelijke Qtum commandoregelopties</translation>
     </message>
     <message>
         <source>&amp;Mask values</source>
@@ -563,7 +554,6 @@
     <message>
         <source>Mask the values in the Overview tab</source>
         <translation>Maskeer de waarden op het tabblad Overzicht</translation>
->>>>>>> da23532c
     </message>
     <message>
         <source>default wallet</source>
@@ -674,17 +664,12 @@
         <translation>Portemonnee is &lt;b&gt;versleuteld&lt;/b&gt; en momenteel &lt;b&gt;gesloten&lt;/b&gt;</translation>
     </message>
     <message>
-<<<<<<< HEAD
-        <source>A fatal error occurred. Qtum can no longer continue safely and will quit.</source>
-        <translation>Een fatale fout heeft zich voorgedaan. Qtum kan niet veilig worden verdergezet en wordt afgesloten.</translation>
-=======
         <source>Original message:</source>
         <translation>Origineel bericht:</translation>
     </message>
     <message>
         <source>A fatal error occurred. %1 can no longer continue safely and will quit.</source>
         <translation>Er is een fatale fout opgetreden. %1 kan niet langer veilig doorgaan en wordt afgesloten.</translation>
->>>>>>> da23532c
     </message>
 </context>
 <context>
@@ -1337,13 +1322,6 @@
         <translation>Tor</translation>
     </message>
     <message>
-<<<<<<< HEAD
-        <source>Connect to the Qtum network through a separate SOCKS5 proxy for Tor hidden services.</source>
-        <translation>Maak verbinding met Qtumnetwerk door een aparte SOCKS5-proxy voor verborgen diensten van Tor.</translation>
-    </message>
-    <message>
-=======
->>>>>>> da23532c
         <source>&amp;Window</source>
         <translation>&amp;Scherm</translation>
     </message>
@@ -2569,10 +2547,6 @@
         <translation>Weet u zeker dat u wilt verzenden?</translation>
     </message>
     <message>
-<<<<<<< HEAD
-        <source>Please, review your transaction proposal. This will produce a Partially Signed Qtum Transaction (PSBT) which you can copy and then sign with e.g. an offline %1 wallet, or a PSBT-compatible hardware wallet.</source>
-        <translation>Gelieve je transactie-voorstel te controleren. Dit zal een Partially Signed Qtum Transaction (PSBT) maken die je kan kopiëren en dan tekenen met b.v. een offline %1 wallet, of een PSBT-compatibele hardware wallet.</translation>
-=======
         <source>Create Unsigned</source>
         <translation>Creër ongetekende</translation>
     </message>
@@ -2587,7 +2561,6 @@
     <message>
         <source>PSBT saved</source>
         <translation>PSBT opgeslagen</translation>
->>>>>>> da23532c
     </message>
     <message>
         <source>or</source>
