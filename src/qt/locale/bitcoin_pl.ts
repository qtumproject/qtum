--- conflicted
+++ resolved
@@ -851,10 +851,6 @@
         <translation>Ponieważ jest to pierwsze uruchomienie programu, możesz wybrać gdzie %1 będzie przechowywał swoje dane.</translation>
     </message>
     <message>
-<<<<<<< HEAD
-        <source>%1 will download and store a copy of the Qtum block chain. At least %2GB of data will be stored in this directory, and it will grow over time. The wallet will also be stored in this directory.</source>
-        <translation>%1 pobierze i będzie przechowywał kopię łańcucha bloków Qtum. W wybranym katalogu zostanie zapisanych %2GB danych, a z czasem ta ilość będzie rosła. Portfel będzie przechowywany w tym samym katalogu.</translation>
-=======
         <source>When you click OK, %1 will begin to download and process the full %4 block chain (%2GB) starting with the earliest transactions in %3 when %4 initially launched.</source>
         <translation>Gdy naciśniesz OK, %1 zacznie się pobieranie i przetwarzanie całego %4 łańcucha bloków (%2GB) zaczynając od najwcześniejszych transakcji w %3 gdy %4 został uruchomiony. </translation>
     </message>
@@ -865,7 +861,6 @@
     <message>
         <source>If you have chosen to limit block chain storage (pruning), the historical data must still be downloaded and processed, but will be deleted afterward to keep your disk usage low.</source>
         <translation>Jeśli wybrałeś opcję ograniczenia przechowywania łańcucha bloków (przycinanie) dane historyczne cały czas będą musiały być pobrane i przetworzone, jednak po tym zostaną usunięte aby ograniczyć użycie dysku.</translation>
->>>>>>> a68962c4
     </message>
     <message>
         <source>Use the default data directory</source>
@@ -1127,13 +1122,6 @@
     <message>
         <source>Connect to the Qtum network through a separate SOCKS5 proxy for Tor hidden services.</source>
         <translation>Połącz się z siecią Qtum przy pomocy oddzielnego SOCKS5 proxy dla sieci TOR</translation>
-<<<<<<< HEAD
-    </message>
-    <message>
-        <source>Use separate SOCKS5 proxy to reach peers via Tor hidden services:</source>
-        <translation>Użyj oddzielnego proxy SOCKS5 aby osiągnąć węzły w ukrytych usługach Tor:</translation>
-=======
->>>>>>> a68962c4
     </message>
     <message>
         <source>&amp;Window</source>
@@ -1785,16 +1773,11 @@
         <translation>Witaj w konsoli %1 RPC.</translation>
     </message>
     <message>
-<<<<<<< HEAD
-        <source>Use up and down arrows to navigate history, and &lt;b&gt;Ctrl-L&lt;/b&gt; to clear screen.</source>
-        <translation>Użyj strzałek do przewijania historii i &lt;b&gt;Ctrl-L&lt;/b&gt; aby wyczyścić ekran</translation>
-    </message>
-    <message>
-        <source>Type &lt;b&gt;help&lt;/b&gt; for an overview of available commands.</source>
-        <translation>Wpisz &lt;b&gt;help&lt;/b&gt; aby uzyskać listę dostępnych komend</translation>
-    </message>
-    <message>
-        <source>WARNING: Scammers have been active, telling users to type commands here, stealing their wallet contents. Do not use this console without fully understanding the ramification of a command.</source>
+        <source>Use up and down arrows to navigate history, and %1 to clear screen.</source>
+        <translation>Użyj strzałek do przewijania historii i %1 aby wyczyścić ekran</translation>
+    </message>
+    <message>
+        <source>WARNING: Scammers have been active, telling users to type commands here, stealing their wallet contents. Do not use this console without fully understanding the ramifications of a command.</source>
         <translation>UWAGA: Oszuści nakłaniają do wpisywania tutaj różnych poleceń aby ukraść portfel. Nie używaj tej konsoli bez pełnego zrozumienia wpisywanych poleceń.</translation>
     </message>
     <message>
@@ -1802,26 +1785,6 @@
         <translation>Aktywność sieciowa wyłączona</translation>
     </message>
     <message>
-        <source>%1 B</source>
-        <translation>%1 B</translation>
-    </message>
-    <message>
-        <source>%1 KB</source>
-        <translation>%1 KB</translation>
-=======
-        <source>Use up and down arrows to navigate history, and %1 to clear screen.</source>
-        <translation>Użyj strzałek do przewijania historii i %1 aby wyczyścić ekran</translation>
->>>>>>> a68962c4
-    </message>
-    <message>
-        <source>WARNING: Scammers have been active, telling users to type commands here, stealing their wallet contents. Do not use this console without fully understanding the ramifications of a command.</source>
-        <translation>UWAGA: Oszuści nakłaniają do wpisywania tutaj różnych poleceń aby ukraść portfel. Nie używaj tej konsoli bez pełnego zrozumienia wpisywanych poleceń.</translation>
-    </message>
-    <message>
-        <source>Network activity disabled</source>
-        <translation>Aktywność sieciowa wyłączona</translation>
-    </message>
-    <message>
         <source>(node id: %1)</source>
         <translation>(id węzła: %1)</translation>
     </message>
@@ -1869,17 +1832,6 @@
         <translation>&amp;Wiadomość:</translation>
     </message>
     <message>
-<<<<<<< HEAD
-        <source>Reuse one of the previously used receiving addresses. Reusing addresses has security and privacy issues. Do not use this unless re-generating a payment request made before.</source>
-        <translation>Użyj jednego z poprzednio użytych adresów odbiorczych. Podczas ponownego używania adresów występują problemy z bezpieczeństwem i prywatnością. Nie korzystaj z tej opcji, chyba że odtwarzasz żądanie płatności wykonane już wcześniej.</translation>
-    </message>
-    <message>
-        <source>R&amp;euse an existing receiving address (not recommended)</source>
-        <translation>U&amp;żyj ponownie istniejącego adresu odbiorczego (niepolecane)</translation>
-    </message>
-    <message>
-=======
->>>>>>> a68962c4
         <source>An optional message to attach to the payment request, which will be displayed when the request is opened. Note: The message will not be sent with the payment over the Qtum network.</source>
         <translation>Opcjonalna wiadomość do dołączenia do żądania płatności, która będzie wyświetlana, gdy żądanie zostanie otwarte. Uwaga: wiadomość ta nie zostanie wysłana wraz z płatnością w sieci Qtum.</translation>
     </message>
@@ -2113,13 +2065,6 @@
         <translation>Ukryj</translation>
     </message>
     <message>
-<<<<<<< HEAD
-        <source>total at least</source>
-        <translation>razem przynajmniej</translation>
-    </message>
-    <message>
-=======
->>>>>>> a68962c4
         <source>Paying only the minimum fee is just fine as long as there is less transaction volume than space in the blocks. But be aware that this can end up in a never confirming transaction once there is more demand for qtum transactions than the network can process.</source>
         <translation>Zapłacenie tylko minimalnej opłaty jest nadal wystarczające, dopóki jest mniejszy wolumen transakcji niż miejsca w blokach. Należy jednak mieć świadomość, że może skończyć się to niezatwierdzeniem nigdy transakcji, gdy jest większe zapotrzebowanie na transakcje qtuma niż sieć może przetworzyć.</translation>
     </message>
@@ -2267,17 +2212,9 @@
         <source>Payment request expired.</source>
         <translation>Żądanie płatności upłynęło.</translation>
     </message>
-    <message numerus="yes">
-        <source>%n block(s)</source>
-        <translation><numerusform>%n blok</numerusform><numerusform>%n bloków</numerusform><numerusform>%n bloków</numerusform><numerusform>%n bloków</numerusform></translation>
-    </message>
     <message>
         <source>Pay only the required fee of %1</source>
         <translation>Zapłać tylko wymaganą opłatę w wysokości %1</translation>
-    </message>
-    <message numerus="yes">
-        <source>Estimated to begin confirmation within %n block(s).</source>
-        <translation><numerusform>Przybliżony czas zatwierdzenia: %n blok.</numerusform><numerusform>Przybliżony czas zatwierdzenia: %n bloki.</numerusform><numerusform>Przybliżony czas zatwierdzenia: %n bloków.</numerusform><numerusform>Przybliżony czas zatwierdzenia: %n bloków.</numerusform></translation>
     </message>
     <message>
         <source>Warning: Invalid Qtum address</source>
@@ -2577,13 +2514,10 @@
         <source>in memory pool</source>
         <translation>w obszarze pamięci</translation>
     </message>
-<<<<<<< HEAD
-=======
     <message>
         <source>not in memory pool</source>
         <translation>nie w obszarze pamięci</translation>
     </message>
->>>>>>> a68962c4
     <message>
         <source>abandoned</source>
         <translation>porzucone</translation>
@@ -2606,11 +2540,7 @@
     </message>
     <message numerus="yes">
         <source>, broadcast through %n node(s)</source>
-<<<<<<< HEAD
-        <translation><numerusform>, przekazywany przez %n węzęł</numerusform><numerusform>, przekazywany przez %n węzy</numerusform><numerusform>, przekazywany przez %n węzłów</numerusform><numerusform>, przekazywany przez %n węzłów</numerusform></translation>
-=======
         <translation><numerusform>, przekazywany przez %n węzeł</numerusform><numerusform>, przekazywany przez %n węzły</numerusform><numerusform>, przekazywany przez %n węzłów</numerusform><numerusform>, przekazywany przez %n węzłów</numerusform></translation>
->>>>>>> a68962c4
     </message>
     <message>
         <source>Date</source>
@@ -2689,13 +2619,10 @@
         <translation>Indeks wyjściowy</translation>
     </message>
     <message>
-<<<<<<< HEAD
-=======
         <source>Merchant</source>
         <translation>Kupiec</translation>
     </message>
     <message>
->>>>>>> a68962c4
         <source>Debug information</source>
         <translation>Informacje debugowania</translation>
     </message>
@@ -2747,11 +2674,7 @@
     </message>
     <message numerus="yes">
         <source>Open for %n more block(s)</source>
-<<<<<<< HEAD
-        <translation><numerusform>Otwórz dla %n kolejnego bloku</numerusform><numerusform>Otwórz dla %n kolejnych bloków</numerusform><numerusform>Otwórz dla %n kolejnych bloków</numerusform><numerusform>Otwórz dla %n kolejnych bloków</numerusform></translation>
-=======
         <translation><numerusform>Otwórz dla %n kolejny blok</numerusform><numerusform>Otwórz dla %n kolejne bloki</numerusform><numerusform>Otwórz dla %n kolejnych bloków</numerusform><numerusform>Otwórz dla %n kolejnych bloków</numerusform></translation>
->>>>>>> a68962c4
     </message>
     <message>
         <source>Open until %1</source>
@@ -2775,11 +2698,7 @@
     </message>
     <message>
         <source>Confirmed (%1 confirmations)</source>
-<<<<<<< HEAD
-        <translation>Zatwierdzony (%1 potwierdzeń)</translation>
-=======
         <translation>Potwierdzono (%1 potwierdzeń)</translation>
->>>>>>> a68962c4
     </message>
     <message>
         <source>Conflicted</source>
@@ -2798,13 +2717,10 @@
         <translation>Wygenerowane ale nie zaakceptowane</translation>
     </message>
     <message>
-<<<<<<< HEAD
-=======
         <source>Received with</source>
         <translation>Otrzymane przez</translation>
     </message>
     <message>
->>>>>>> a68962c4
         <source>Received from</source>
         <translation>Odebrano od</translation>
     </message>
@@ -2896,26 +2812,18 @@
         <translation>Inne</translation>
     </message>
     <message>
-<<<<<<< HEAD
-        <source>Enter address or label to search</source>
-        <translation>Wprowadź adres albo etykietę aby wyszukać</translation>
-=======
         <source>Min amount</source>
         <translation>Minimalna kwota</translation>
->>>>>>> a68962c4
     </message>
     <message>
         <source>Abandon transaction</source>
         <translation>Porzuć transakcję</translation>
     </message>
     <message>
-<<<<<<< HEAD
-=======
         <source>Increase transaction fee</source>
         <translation>Zwiększ prowizję</translation>
     </message>
     <message>
->>>>>>> a68962c4
         <source>Copy address</source>
         <translation>Kopiuj adres</translation>
     </message>
@@ -2984,13 +2892,10 @@
         <translation>Eksportowanie nie powiodło się</translation>
     </message>
     <message>
-<<<<<<< HEAD
-=======
         <source>There was an error trying to save the transaction history to %1.</source>
         <translation>Wystąpił błąd przy próbie zapisu historii transakcji do %1.</translation>
     </message>
     <message>
->>>>>>> a68962c4
         <source>Exporting Successful</source>
         <translation>Eksport powiódł się</translation>
     </message>
@@ -3027,8 +2932,6 @@
         <source>Send Coins</source>
         <translation>Wyślij płatność</translation>
     </message>
-<<<<<<< HEAD
-=======
     <message>
         <source>Fee bump error</source>
         <translation>Błąd zwiększenia prowizji</translation>
@@ -3061,7 +2964,6 @@
         <source>Could not commit transaction</source>
         <translation>Nie można zatwierdzić transakcji</translation>
     </message>
->>>>>>> a68962c4
 </context>
 <context>
     <name>WalletView</name>
@@ -3162,11 +3064,7 @@
     </message>
     <message>
         <source>Qtum Core</source>
-<<<<<<< HEAD
-        <translation>Rdzeń Qtuma</translation>
-=======
         <translation>Qtum Core</translation>
->>>>>>> a68962c4
     </message>
     <message>
         <source>The %s developers</source>
@@ -3805,10 +3703,6 @@
         <translation>Przekazuj transakcje multisig inne niż P2SH (domyślnie: %u)</translation>
     </message>
     <message>
-        <source>Send transactions with full-RBF opt-in enabled (default: %u)</source>
-        <translation>Wyślij transakcje z włączoną flagą full-RBF (domyślnie: %u)</translation>
-    </message>
-    <message>
         <source>Set key pool size to &lt;n&gt; (default: %u)</source>
         <translation>Ustaw rozmiar puli kluczy na &lt;n&gt; (domyślnie: %u)</translation>
     </message>
