<TS version="2.1" language="pl">
<context>
    <name>AddressBookPage</name>
    <message>
        <source>Right-click to edit address or label</source>
        <translation type="unfinished">Kliknij prawym przyciskiem myszy, aby edytować adres lub etykietę</translation>
    </message>
    <message>
        <source>Create a new address</source>
        <translation type="unfinished">Utwórz nowy adres</translation>
    </message>
    <message>
        <source>&amp;New</source>
        <translation type="unfinished">&amp;Nowy</translation>
    </message>
    <message>
        <source>Copy the currently selected address to the system clipboard</source>
        <translation type="unfinished">Skopiuj wybrany adres do schowka systemowego</translation>
    </message>
    <message>
        <source>&amp;Copy</source>
        <translation type="unfinished">&amp;Kopiuj</translation>
    </message>
    <message>
        <source>C&amp;lose</source>
        <translation type="unfinished">Z&amp;amknij</translation>
    </message>
    <message>
        <source>Delete the currently selected address from the list</source>
        <translation type="unfinished">Usuń aktualnie wybrany adres z listy</translation>
    </message>
    <message>
        <source>Enter address or label to search</source>
        <translation type="unfinished">Wprowadź adres lub etykietę aby wyszukać</translation>
    </message>
    <message>
        <source>Export the data in the current tab to a file</source>
        <translation type="unfinished">Eksportuj dane z aktywnej karty do pliku</translation>
    </message>
    <message>
        <source>&amp;Export</source>
        <translation type="unfinished">&amp;Eksportuj</translation>
    </message>
    <message>
        <source>&amp;Delete</source>
        <translation type="unfinished">&amp;Usuń</translation>
    </message>
    <message>
        <source>Choose the address to send coins to</source>
        <translation type="unfinished">Wybierz adres, na który chcesz wysyłać monety</translation>
    </message>
    <message>
        <source>Choose the address to receive coins with</source>
        <translation type="unfinished">Wybierz adres, na który chcesz otrzymywać monety</translation>
    </message>
    <message>
        <source>C&amp;hoose</source>
        <translation type="unfinished">Wybierz</translation>
    </message>
    <message>
        <source>Sending addresses</source>
        <translation type="unfinished">&amp;Adresy wysyłania8f0451c0-ec7d-4357-a370-eff72fb0685f</translation>
    </message>
    <message>
        <source>Receiving addresses</source>
        <translation type="unfinished">Odbierające adresy</translation>
    </message>
    <message>
        <source>These are your Qtum addresses for sending payments. Always check the amount and the receiving address before sending coins.</source>
        <translation type="unfinished">Tutaj znajdują się adresy Qtum na które wysyłasz płatności. Zawsze sprawdzaj ilość i adres odbiorcy przed wysyłką monet. </translation>
<<<<<<< HEAD
    </message>
=======
   </message>
>>>>>>> d82fec21
    <message>
        <source>These are your Qtum addresses for receiving payments. Use the 'Create new receiving address' button in the receive tab to create new addresses.
Signing is only possible with addresses of the type 'legacy'.</source>
        <translation type="unfinished">To są twoje adresy Qtum do otrzymywania płatności. Użyj przycisku 'Utwórz nowy adres odbioru' na karcie odbioru, aby utworzyć nowe adresy.
Podpisywanie jest możliwe tylko z adresami typu 'legacy'.</translation>
    </message>
    <message>
        <source>&amp;Copy Address</source>
        <translation type="unfinished">Kopiuj adres</translation>
    </message>
    <message>
        <source>Copy &amp;Label</source>
        <translation type="unfinished">Kopiuj etykietę</translation>
    </message>
    <message>
        <source>&amp;Edit</source>
        <translation type="unfinished">&amp;Edytuj</translation>
    </message>
    <message>
        <source>Export Address List</source>
        <translation type="unfinished">Eksportuj listę adresów </translation>
    </message>
    <message>
        <source>Comma separated file</source>
        <extracomment>Expanded name of the CSV file format. See: https://en.wikipedia.org/wiki/Comma-separated_values.</extracomment>
        <translation type="unfinished">Plik *.CSV rozdzielany pzrecinkami</translation>
    </message>
    <message>
        <source>There was an error trying to save the address list to %1. Please try again.</source>
        <extracomment>An error message. %1 is a stand-in argument for the name of the file we attempted to save to.</extracomment>
        <translation type="unfinished">Wystąpił błąd podczas próby zapisu listy adresów do %1. Proszę spróbować ponownie.</translation>
    </message>
    <message>
        <source>Exporting Failed</source>
        <translation type="unfinished">Eksportowanie nie powiodło się </translation>
    </message>
</context>
<context>
    <name>AddressTableModel</name>
    <message>
        <source>Label</source>
        <translation type="unfinished">Etykieta</translation>
    </message>
    <message>
        <source>Address</source>
        <translation type="unfinished">Adres</translation>
    </message>
    <message>
        <source>(no label)</source>
        <translation type="unfinished">(brak etykiety)</translation>
    </message>
</context>
<context>
    <name>AskPassphraseDialog</name>
    <message>
        <source>Passphrase Dialog</source>
        <translation type="unfinished">Okienko Hasła </translation>
    </message>
    <message>
        <source>Enter passphrase</source>
        <translation type="unfinished"> Wpisz hasło </translation>
    </message>
    <message>
        <source>New passphrase</source>
        <translation type="unfinished">Nowe hasło</translation>
    </message>
    <message>
        <source>Repeat new passphrase</source>
        <translation type="unfinished"> Powtórz nowe hasło </translation>
    </message>
    <message>
        <source>Show passphrase</source>
        <translation type="unfinished">Pokaż hasło </translation>
    </message>
    <message>
        <source>Encrypt wallet</source>
        <translation type="unfinished">Zaszyfruj portfel </translation>
    </message>
    <message>
        <source>This operation needs your wallet passphrase to unlock the wallet.</source>
        <translation type="unfinished">Ta operacja wymaga hasła do portfela aby odblokować portfel. </translation>
    </message>
    <message>
        <source>Unlock wallet</source>
        <translation type="unfinished">Odblokuj portfel</translation>
    </message>
    <message>
        <source>Change passphrase</source>
        <translation type="unfinished">Zmień hasło </translation>
    </message>
    <message>
        <source>Confirm wallet encryption</source>
        <translation type="unfinished">Potwierdź szyfrowanie portfela </translation>
    </message>
    <message>
        <source>Warning: If you encrypt your wallet and lose your passphrase, you will &lt;b&gt;LOSE ALL OF YOUR QTUMS&lt;/b&gt;!</source>
        <translation type="unfinished">Ostrzeżenie: Jeśli zaszyfrujesz swój portfel i zgubisz hasło - &lt;b&gt;STRACISZ WSZYSTKIE SWOJE BITCONY&lt;/b&gt;!</translation>
    </message>
    <message>
        <source>Are you sure you wish to encrypt your wallet?</source>
        <translation type="unfinished">Jesteś pewien, że chcesz zaszyfrować swój portfel? </translation>
    </message>
    <message>
        <source>Wallet encrypted</source>
        <translation type="unfinished">Portfel zaszyfrowany </translation>
    </message>
    <message>
        <source>Enter the new passphrase for the wallet.&lt;br/&gt;Please use a passphrase of &lt;b&gt;ten or more random characters&lt;/b&gt;, or &lt;b&gt;eight or more words&lt;/b&gt;.</source>
        <translation type="unfinished">Wprowadź nowe hasło do portfela.&lt;br/&gt; Hasło powinno zawierać co najmniej &lt;b&gt;10 losowych znaków&lt;/b&gt; lub&lt;b&gt; co najmniej 8 słów&lt;/b&gt;.</translation>
    </message>
    <message>
        <source>Enter the old passphrase and new passphrase for the wallet.</source>
        <translation type="unfinished">Wprowadź stare i nowe hasło portfela. </translation>
    </message>
    <message>
        <source>Remember that encrypting your wallet cannot fully protect your qtums from being stolen by malware infecting your computer.</source>
<<<<<<< HEAD
        <translation type="unfinished">Zwróć uwagę, że zaszyfrowanie portfela nie zabezpieczy się w pełni przed kradzieżą przez malware jakie może zainfekować twój komputer. </translation>
=======
        <translation type="unfinished">Pamiętaj, że zaszyfrowanie portfela nie pomoże w zapobiegnięciu kradzieży twoich qtumów jeśli komputer zostanie zainfekowany przez złośliwe oprogramowanie.</translation>
>>>>>>> d82fec21
    </message>
    <message>
        <source>Wallet to be encrypted</source>
        <translation type="unfinished">Portfel do zaszyfrowania </translation>
    </message>
    <message>
        <source>Your wallet is about to be encrypted. </source>
        <translation type="unfinished">Twój portfel zostanie zaszyfrowany.</translation>
    </message>
    <message>
        <source>Your wallet is now encrypted. </source>
        <translation type="unfinished">Twój portfel jest teraz zaszyfrowany.</translation>
    </message>
    <message>
        <source>IMPORTANT: Any previous backups you have made of your wallet file should be replaced with the newly generated, encrypted wallet file. For security reasons, previous backups of the unencrypted wallet file will become useless as soon as you start using the new, encrypted wallet.</source>
        <translation type="unfinished">WAŻNE: Wszystkie wykonane wcześniej kopie pliku portfela powinny być zamienione na nowe, szyfrowane pliki. Z powodów bezpieczeństwa, poprzednie kopie nieszyfrowanych plików portfela staną się bezużyteczne jak tylko zaczniesz korzystać z nowego, szyfrowanego portfela.</translation>
    </message>
    <message>
        <source>Wallet encryption failed</source>
        <translation type="unfinished">Szyfrowanie portfela nie powiodło się</translation>
    </message>
    <message>
        <source>Wallet encryption failed due to an internal error. Your wallet was not encrypted.</source>
        <translation type="unfinished">Szyfrowanie portfela nie powiodło się z powodu wewnętrznego błędu. Twój portfel nie został zaszyfrowany.</translation>
    </message>
    <message>
        <source>The supplied passphrases do not match.</source>
        <translation type="unfinished">Podane hasła nie są takie same.</translation>
    </message>
    <message>
        <source>Wallet unlock failed</source>
        <translation type="unfinished">Odblokowanie portfela nie powiodło się</translation>
    </message>
    <message>
        <source>The passphrase entered for the wallet decryption was incorrect.</source>
        <translation type="unfinished">Wprowadzone hasło do odszyfrowania portfela jest niepoprawne.</translation>
    </message>
    <message>
        <source>Wallet passphrase was successfully changed.</source>
        <translation type="unfinished">Hasło do portfela zostało pomyślnie zmienione.</translation>
    </message>
    <message>
        <source>Warning: The Caps Lock key is on!</source>
        <translation type="unfinished">Uwaga: klawisz Caps Lock jest włączony!</translation>
    </message>
</context>
<context>
    <name>BanTableModel</name>
    <message>
        <source>IP/Netmask</source>
        <translation type="unfinished">IP / maska podsieci</translation>
    </message>
    <message>
        <source>Banned Until</source>
        <translation type="unfinished">Blokada do</translation>
    </message>
</context>
<context>
    <name>BitcoinApplication</name>
    <message>
        <source>Settings file %1 might be corrupt or invalid.</source>
        <translation type="unfinished">Plik ustawień 1%1 może być uszkodzony lub nieprawidłowy</translation>
    </message>
    <message>
        <source>Runaway exception</source>
        <translation type="unfinished">Błąd zapisu do portfela</translation>
    </message>
    <message>
        <source>A fatal error occurred. %1 can no longer continue safely and will quit.</source>
        <translation type="unfinished">Wystąpił fatalny błąd. %1 nie może być kontynuowany i zostanie zakończony.</translation>
    </message>
    <message>
        <source>Internal error</source>
        <translation type="unfinished">Błąd wewnętrzny</translation>
    </message>
    <message>
        <source>An internal error occurred. %1 will attempt to continue safely. This is an unexpected bug which can be reported as described below.</source>
        <translation type="unfinished">Wystąpił krytyczny błąd. %1 będzie próbować bezpiecznie pracować. Jest to niespodziewany błąd, który może zostać zgłoszony w sposób opisany poniżej.</translation>
    </message>
</context>
<context>
    <name>QObject</name>
    <message>
        <source>Do you want to reset settings to default values, or to abort without making changes?</source>
        <extracomment>Explanatory text shown on startup when the settings file cannot be read. Prompts user to make a choice between resetting or aborting.</extracomment>
        <translation type="unfinished">Przywrócić ustawienia domyślne czy zrezygnować bez dokonywania zmian?</translation>
    </message>
    <message>
        <source>A fatal error occurred. Check that settings file is writable, or try running with -nosettings.</source>
        <extracomment>Explanatory text shown on startup when the settings file could not be written. Prompts user to check that we have the ability to write to the file. Explains that the user has the option of running without a settings file.</extracomment>
        <translation type="unfinished">Wystąpił krytyczny błąd. Upewnij się, że plik ustawień można nadpisać lub uruchom klienta z parametrem -nosettings.</translation>
    </message>
    <message>
        <source>Error: Specified data directory "%1" does not exist.</source>
        <translation type="unfinished">Błąd: Określony folder danych "%1" nie istnieje.</translation>
    </message>
    <message>
        <source>Error: Cannot parse configuration file: %1.</source>
        <translation type="unfinished">Błąd: nie można przeanalizować pliku konfiguracyjnego: %1.</translation>
    </message>
    <message>
        <source>Error: %1</source>
        <translation type="unfinished">Błąd: %1</translation>
    </message>
    <message>
        <source>%1 didn't yet exit safely…</source>
        <translation type="unfinished">%1 jeszcze się bezpiecznie nie zamknął...</translation>
    </message>
    <message>
        <source>unknown</source>
        <translation type="unfinished">nieznane</translation>
    </message>
    <message>
        <source>Amount</source>
        <translation type="unfinished">Kwota</translation>
    </message>
    <message>
        <source>Enter a Qtum address (e.g. %1)</source>
<<<<<<< HEAD
        <translation type="unfinished">Wprowadź adres qtumowy (np. %1)</translation>
    </message>
=======
        <translation type="unfinished">Wprowadź adres qtumowy (np. %1)</translation> 
  </message>
>>>>>>> d82fec21
    <message>
        <source>Internal</source>
        <translation type="unfinished">Wewnętrzny</translation>
    </message>
    <message>
        <source>Inbound</source>
        <extracomment>An inbound connection from a peer. An inbound connection is a connection initiated by a peer.</extracomment>
        <translation type="unfinished">Wejściowy</translation>
    </message>
    <message>
        <source>Outbound</source>
        <extracomment>An outbound connection to a peer. An outbound connection is a connection initiated by us.</extracomment>
        <translation type="unfinished">Wyjściowy</translation>
    </message>
    <message>
        <source>Full Relay</source>
        <extracomment>Peer connection type that relays all network information.</extracomment>
        <translation type="unfinished">Pełny Przekaźnik</translation>
    </message>
    <message>
        <source>Block Relay</source>
        <extracomment>Peer connection type that relays network information about blocks and not transactions or addresses.</extracomment>
        <translation type="unfinished">Przekaźnik Blokowy</translation>
    </message>
    <message>
        <source>Manual</source>
        <extracomment>Peer connection type established manually through one of several methods.</extracomment>
        <translation type="unfinished">Ręczny</translation>
    </message>
    <message>
        <source>Feeler</source>
        <extracomment>Short-lived peer connection type that tests the aliveness of known addresses.</extracomment>
        <translation type="unfinished">Szczelinomierz</translation>
    </message>
    <message>
        <source>Address Fetch</source>
        <extracomment>Short-lived peer connection type that solicits known addresses from a peer.</extracomment>
        <translation type="unfinished">Pobieranie adresu</translation>
    </message>
    <message>
        <source>None</source>
        <translation type="unfinished">Żaden</translation>
    </message>
    <message>
        <source>N/A</source>
        <translation type="unfinished">NIEDOSTĘPNE</translation>
    </message>
    <message numerus="yes">
        <source>%n second(s)</source>
        <translation type="unfinished">
            <numerusform />
            <numerusform />
            <numerusform />
        </translation>
    </message>
    <message numerus="yes">
        <source>%n minute(s)</source>
        <translation type="unfinished">
            <numerusform />
            <numerusform />
            <numerusform />
        </translation>
    </message>
    <message numerus="yes">
        <source>%n hour(s)</source>
        <translation type="unfinished">
            <numerusform />
            <numerusform />
            <numerusform />
        </translation>
    </message>
    <message numerus="yes">
        <source>%n day(s)</source>
        <translation type="unfinished">
            <numerusform />
            <numerusform />
            <numerusform />
        </translation>
    </message>
    <message numerus="yes">
        <source>%n week(s)</source>
        <translation type="unfinished">
            <numerusform />
            <numerusform />
            <numerusform />
        </translation>
    </message>
    <message>
        <source>%1 and %2</source>
        <translation type="unfinished">%1 i %2</translation>
    </message>
    <message numerus="yes">
        <source>%n year(s)</source>
        <translation type="unfinished">
            <numerusform />
            <numerusform />
            <numerusform />
        </translation>
    </message>
    </context>
<context>
    <name>bitcoin-core</name>
    <message>
        <source>Settings file could not be read</source>
        <translation type="unfinished">Nie udało się odczytać pliku ustawień</translation>
    </message>
    <message>
        <source>Settings file could not be written</source>
        <translation type="unfinished">Nie udało się zapisać pliku ustawień</translation>
    </message>
    <message>
        <source>The %s developers</source>
        <translation type="unfinished">Deweloperzy %s</translation>
    </message>
    <message>
        <source>%s corrupt. Try using the wallet tool qtum-wallet to salvage or restoring a backup.</source>
        <translation type="unfinished">%s jest uszkodzony. Spróbuj użyć narzędzia qtum-portfel, aby uratować portfel lub przywrócić kopię zapasową.</translation>
<<<<<<< HEAD
    </message>
=======
   </message>
>>>>>>> d82fec21
    <message>
        <source>-maxtxfee is set very high! Fees this large could be paid on a single transaction.</source>
        <translation type="unfinished">-maxtxfee ma ustawioną badzo dużą wartość! Tak wysokie opłaty mogą być zapłacone w jednej transakcji.</translation>
    </message>
    <message>
        <source>Cannot downgrade wallet from version %i to version %i. Wallet version unchanged.</source>
        <translation type="unfinished">Nie można zmienić wersji portfela z wersji %ina wersje %i. Wersja portfela pozostaje niezmieniona.</translation>
    </message>
    <message>
        <source>Cannot obtain a lock on data directory %s. %s is probably already running.</source>
        <translation type="unfinished">Nie można uzyskać blokady na katalogu z danymi %s. %s najprawdopodobniej jest już uruchomiony.</translation>
    </message>
    <message>
        <source>Cannot upgrade a non HD split wallet from version %i to version %i without upgrading to support pre-split keypool. Please use version %i or no version specified.</source>
        <translation type="unfinished">Nie można zaktualizować portfela dzielonego innego niż HD z wersji 1%i do wersji 1%i bez aktualizacji w celu obsługi wstępnie podzielonej puli kluczy. Użyj wersji 1%i lub nie określono wersji.</translation>
    </message>
    <message>
        <source>Distributed under the MIT software license, see the accompanying file %s or %s</source>
        <translation type="unfinished">Rozprowadzane na licencji MIT, zobacz dołączony plik %s lub %s</translation>
    </message>
    <message>
        <source>Error reading %s! All keys read correctly, but transaction data or address book entries might be missing or incorrect.</source>
        <translation type="unfinished">Błąd odczytu %s! Wszystkie klucze zostały odczytane poprawnie, ale może brakować  danych transakcji lub wpisów w książce adresowej, lub mogą one być nieprawidłowe.</translation>
    </message>
    <message>
        <source>Error reading %s! Transaction data may be missing or incorrect. Rescanning wallet.</source>
        <translation type="unfinished">Błąd odczytu 1%s! Może brakować danych transakcji lub mogą być one nieprawidłowe. Ponowne skanowanie portfela.</translation>
    </message>
    <message>
        <source>Error: Dumpfile format record is incorrect. Got "%s", expected "format".</source>
        <translation type="unfinished">Błąd: rekord formatu pliku zrzutu jest nieprawidłowy. Otrzymano „1%s”, oczekiwany „format”.</translation>
    </message>
    <message>
        <source>Error: Dumpfile identifier record is incorrect. Got "%s", expected "%s".</source>
        <translation type="unfinished">Błąd: rekord identyfikatora pliku zrzutu jest nieprawidłowy. Otrzymano „1%s”, oczekiwano „1%s”.</translation>
    </message>
    <message>
        <source>Error: Dumpfile version is not supported. This version of qtum-wallet only supports version 1 dumpfiles. Got dumpfile with version %s</source>
        <translation type="unfinished">Błąd: wersja pliku zrzutu nie jest obsługiwana. Ta wersja qtum-wallet obsługuje tylko pliki zrzutów w wersji 1. Mam plik zrzutu w wersji 1%s</translation>
    </message>
    <message>
        <source>Error: Legacy wallets only support the "legacy", "p2sh-segwit", and "bech32" address types</source>
        <translation type="unfinished">Błąd: starsze portfele obsługują tylko typy adresów „legacy”, „p2sh-segwit” i „bech32”</translation>
    </message>
    <message>
        <source>Fee estimation failed. Fallbackfee is disabled. Wait a few blocks or enable -fallbackfee.</source>
        <translation type="unfinished">Estymacja opłat nieudana. Domyślna opłata jest wyłączona. Poczekaj kilka bloków lub włącz  -fallbackfee.</translation>
    </message>
    <message>
        <source>File %s already exists. If you are sure this is what you want, move it out of the way first.</source>
        <translation type="unfinished">Plik 1%s już istnieje. Jeśli jesteś pewien, że tego chcesz, najpierw usuń to z drogi.</translation>
    </message>
    <message>
        <source>Invalid amount for -maxtxfee=&lt;amount&gt;: '%s' (must be at least the minrelay fee of %s to prevent stuck transactions)</source>
        <translation type="unfinished">Niewłaściwa ilość dla -maxtxfee=&lt;ilość&gt;: '%s' (musi wynosić przynajmniej minimalną wielkość %s aby zapobiec utknięciu transakcji)</translation>
    </message>
    <message>
        <source>Invalid or corrupt peers.dat (%s). If you believe this is a bug, please report it to %s. As a workaround, you can move the file (%s) out of the way (rename, move, or delete) to have a new one created on the next start.</source>
        <translation type="unfinished">Nieprawidłowy lub uszkodzony plik peers.dat (1%s). Jeśli uważasz, że to błąd, zgłoś go do 1%s. Jako obejście, możesz przenieść plik (1%s) z drogi (zmień nazwę, przenieś lub usuń), aby przy następnym uruchomieniu utworzyć nowy.</translation>
    </message>
    <message>
        <source>No dump file provided. To use createfromdump, -dumpfile=&lt;filename&gt; must be provided.</source>
        <translation type="unfinished">Nie dostarczono pliku zrzutu. Aby użyć funkcji createfromdump, należy podać -dumpfile=1.</translation>
    </message>
    <message>
        <source>No dump file provided. To use dump, -dumpfile=&lt;filename&gt; must be provided.</source>
        <translation type="unfinished">Nie dostarczono pliku zrzutu. Aby użyć funkcji createfromdump, należy podać -dumpfile=1.</translation>
    </message>
    <message>
        <source>No wallet file format provided. To use createfromdump, -format=&lt;format&gt; must be provided.</source>
        <translation type="unfinished">Nie dostarczono pliku zrzutu. Aby użyć funkcji createfromdump, należy podać -dumpfile=1.</translation>
    </message>
    <message>
        <source>Please check that your computer's date and time are correct! If your clock is wrong, %s will not work properly.</source>
        <translation type="unfinished">Proszę sprawdzić czy data i czas na Twoim komputerze są poprawne! Jeżeli ustawienia zegara będą złe, %s nie będzie działał prawidłowo.</translation>
    </message>
    <message>
        <source>Please contribute if you find %s useful. Visit %s for further information about the software.</source>
        <translation type="unfinished">Wspomóż proszę, jeśli uznasz %s za użyteczne. Odwiedź  %s, aby uzyskać więcej informacji o tym oprogramowaniu.</translation>
    </message>
    <message>
        <source>Prune configured below the minimum of %d MiB.  Please use a higher number.</source>
        <translation type="unfinished">Przycinanie skonfigurowano poniżej minimalnych %d MiB. Proszę użyć wyższej liczby.</translation>
    </message>
    <message>
        <source>Prune: last wallet synchronisation goes beyond pruned data. You need to -reindex (download the whole blockchain again in case of pruned node)</source>
        <translation type="unfinished">Prune: ostatnia synchronizacja portfela jest za danymi. Muszisz -reindexować (pobrać cały ciąg bloków ponownie w przypadku przyciętego węzła)</translation>
    </message>
    <message>
        <source>SQLiteDatabase: Unknown sqlite wallet schema version %d. Only version %d is supported</source>
        <translation type="unfinished">SQLiteDatabase: Nieznany schemat portfela sqlite wersji %d. Obsługiwana jest tylko wersja %d</translation>
    </message>
    <message>
        <source>The block database contains a block which appears to be from the future. This may be due to your computer's date and time being set incorrectly. Only rebuild the block database if you are sure that your computer's date and time are correct</source>
        <translation type="unfinished">Baza bloków zawiera blok, który wydaje się pochodzić z przyszłości. Może to wynikać z nieprawidłowego ustawienia daty i godziny Twojego komputera. Bazę danych bloków dobuduj tylko, jeśli masz pewność, że data i godzina twojego komputera są poprawne</translation>
    </message>
    <message>
        <source>The block index db contains a legacy 'txindex'. To clear the occupied disk space, run a full -reindex, otherwise ignore this error. This error message will not be displayed again.</source>
        <translation type="unfinished">Baza danych indeksu bloku zawiera odziedziczony „txindex”. Aby wyczyścić zajęte miejsce na dysku, uruchom pełną indeksację, w przeciwnym razie zignoruj ten błąd. Ten komunikat o błędzie nie zostanie ponownie wyświetlony.</translation>
    </message>
    <message>
        <source>The transaction amount is too small to send after the fee has been deducted</source>
        <translation type="unfinished">Zbyt niska kwota transakcji do wysłania po odjęciu opłaty</translation>
    </message>
    <message>
        <source>This error could occur if this wallet was not shutdown cleanly and was last loaded using a build with a newer version of Berkeley DB. If so, please use the software that last loaded this wallet</source>
        <translation type="unfinished">Ten błąd mógł wystąpić jeżeli portfel nie został poprawnie zamknięty oraz był ostatnio załadowany przy użyciu buildu z nowszą wersją Berkley DB. Jeżeli tak, proszę użyć oprogramowania które ostatnio załadowało ten portfel</translation>
    </message>
    <message>
        <source>This is a pre-release test build - use at your own risk - do not use for mining or merchant applications</source>
        <translation type="unfinished">To jest wersja testowa - używać na własne ryzyko - nie używać do kopania albo zastosowań komercyjnych.</translation>
    </message>
    <message>
        <source>This is the maximum transaction fee you pay (in addition to the normal fee) to prioritize partial spend avoidance over regular coin selection.</source>
        <translation type="unfinished">Jest to maksymalna opłata transakcyjna, którą płacisz (oprócz normalnej opłaty) za priorytetowe traktowanie unikania częściowych wydatków w stosunku do regularnego wyboru monet.</translation>
    </message>
    <message>
        <source>This is the transaction fee you may discard if change is smaller than dust at this level</source>
        <translation type="unfinished">To jest opłata transakcyjna jaką odrzucisz, jeżeli reszta jest mniejsza niż "dust" na tym poziomie</translation>
    </message>
    <message>
        <source>This is the transaction fee you may pay when fee estimates are not available.</source>
        <translation type="unfinished">To jest opłata transakcyjna którą zapłacisz, gdy mechanizmy estymacji opłaty nie są dostępne.</translation>
    </message>
    <message>
        <source>Total length of network version string (%i) exceeds maximum length (%i). Reduce the number or size of uacomments.</source>
        <translation type="unfinished">Całkowita długość łańcucha wersji (%i) przekracza maksymalną dopuszczalną długość (%i). Zmniejsz ilość lub rozmiar parametru uacomment.</translation>
    </message>
    <message>
        <source>Unable to replay blocks. You will need to rebuild the database using -reindex-chainstate.</source>
        <translation type="unfinished">Nie można przetworzyć bloków. Konieczne będzie przebudowanie bazy danych za pomocą -reindex-chainstate.</translation>
    </message>
    <message>
        <source>Unknown wallet file format "%s" provided. Please provide one of "bdb" or "sqlite".</source>
        <translation type="unfinished">Podano nieznany typ pliku portfela "%s". Proszę podać jeden z "bdb" lub "sqlite".</translation>
    </message>
    <message>
        <source>Warning: Private keys detected in wallet {%s} with disabled private keys</source>
        <translation type="unfinished">Uwaga: Wykryto klucze prywatne w portfelu [%s] który ma wyłączone klucze prywatne</translation>
    </message>
    <message>
        <source>Warning: We do not appear to fully agree with our peers! You may need to upgrade, or other nodes may need to upgrade.</source>
        <translation type="unfinished">Uwaga: Wygląda na to, że nie ma pełnej zgodności z naszymi węzłami! Możliwe, że potrzebujesz aktualizacji bądź inne węzły jej potrzebują</translation>
    </message>
    <message>
        <source>You need to rebuild the database using -reindex to go back to unpruned mode.  This will redownload the entire blockchain</source>
        <translation type="unfinished">Musisz przebudować bazę używając parametru -reindex aby wrócić do trybu pełnego. To spowoduje ponowne pobranie całego łańcucha bloków</translation>
    </message>
    <message>
        <source>%s is set very high!</source>
        <translation type="unfinished">%s jest ustawione bardzo wysoko!</translation>
    </message>
    <message>
        <source>-maxmempool must be at least %d MB</source>
        <translation type="unfinished">-maxmempool musi być przynajmniej %d MB</translation>
    </message>
    <message>
        <source>A fatal internal error occurred, see debug.log for details</source>
        <translation type="unfinished">Błąd: Wystąpił fatalny błąd wewnętrzny, sprawdź szczegóły w debug.log</translation>
    </message>
    <message>
        <source>Cannot resolve -%s address: '%s'</source>
        <translation type="unfinished">Nie można rozpoznać -%s adresu: '%s'</translation>
    </message>
    <message>
        <source>Cannot set -peerblockfilters without -blockfilterindex.</source>
        <translation type="unfinished">Nie można ustawić -peerblockfilters bez -blockfilterindex.</translation>
    </message>
    <message>
        <source>Cannot write to data directory '%s'; check permissions.</source>
        <translation type="unfinished">Nie mogę zapisać do katalogu danych '%s'; sprawdź uprawnienia.</translation>
    </message>
    <message>
        <source>Failed to rename invalid peers.dat file. Please move or delete it and try again.</source>
        <translation type="unfinished">Zmiana nazwy nieprawidłowego pliku peers.dat nie powiodła się. Przenieś go lub usuń i spróbuj ponownie.</translation>
    </message>
    <message>
        <source>Config setting for %s only applied on %s network when in [%s] section.</source>
        <translation type="unfinished">Ustawienie konfiguracyjne %s działa na sieć %s tylko, jeżeli jest w sekcji [%s].</translation>
    </message>
    <message>
        <source>Copyright (C) %i-%i</source>
        <translation type="unfinished">Prawa autorskie (C) %i-%i</translation>
    </message>
    <message>
        <source>Corrupted block database detected</source>
        <translation type="unfinished">Wykryto uszkodzoną bazę bloków</translation>
    </message>
    <message>
        <source>Could not find asmap file %s</source>
        <translation type="unfinished">Nie można odnaleźć pliku asmap %s</translation>
    </message>
    <message>
        <source>Could not parse asmap file %s</source>
        <translation type="unfinished">Nie można przetworzyć pliku asmap %s</translation>
    </message>
    <message>
        <source>Disk space is too low!</source>
        <translation type="unfinished">Zbyt mało miejsca na dysku!</translation>
    </message>
    <message>
        <source>Do you want to rebuild the block database now?</source>
        <translation type="unfinished">Czy chcesz teraz przebudować bazę bloków?</translation>
    </message>
    <message>
        <source>Done loading</source>
        <translation type="unfinished">Wczytywanie zakończone</translation>
    </message>
    <message>
        <source>Error creating %s</source>
        <translation type="unfinished">Błąd podczas tworzenia %s</translation>
    </message>
    <message>
        <source>Error initializing block database</source>
        <translation type="unfinished">Błąd inicjowania bazy danych bloków</translation>
    </message>
    <message>
        <source>Error initializing wallet database environment %s!</source>
        <translation type="unfinished">Błąd inicjowania środowiska bazy portfela %s!</translation>
    </message>
    <message>
        <source>Error loading %s</source>
        <translation type="unfinished">Błąd ładowania %s</translation>
    </message>
    <message>
        <source>Error loading %s: Private keys can only be disabled during creation</source>
        <translation type="unfinished">Błąd ładowania %s: Klucze prywatne mogą być wyłączone tylko podczas tworzenia</translation>
    </message>
    <message>
        <source>Error loading %s: Wallet corrupted</source>
        <translation type="unfinished">Błąd ładowania %s: Uszkodzony portfel</translation>
    </message>
    <message>
        <source>Error loading %s: Wallet requires newer version of %s</source>
        <translation type="unfinished">Błąd ładowania %s: Portfel wymaga nowszej wersji %s</translation>
    </message>
    <message>
        <source>Error loading block database</source>
        <translation type="unfinished">Błąd ładowania bazy bloków</translation>
    </message>
    <message>
        <source>Error opening block database</source>
        <translation type="unfinished">Błąd otwierania bazy bloków</translation>
    </message>
    <message>
        <source>Error reading from database, shutting down.</source>
        <translation type="unfinished">Błąd odczytu z bazy danych, wyłączam się.</translation>
    </message>
    <message>
        <source>Error reading next record from wallet database</source>
        <translation type="unfinished">Błąd odczytu kolejnego rekordu z bazy danych portfela</translation>
    </message>
    <message>
        <source>Error: Disk space is low for %s</source>
        <translation type="unfinished">Błąd: zbyt mało miejsca na dysku dla %s</translation>
    </message>
    <message>
        <source>Error: Dumpfile checksum does not match. Computed %s, expected %s</source>
        <translation type="unfinished">Błąd: Plik zrzutu suma kontrolna nie pasuje. Obliczone %s,  spodziewane %s</translation>
    </message>
    <message>
        <source>Error: Keypool ran out, please call keypoolrefill first</source>
        <translation type="unfinished">Błąd: Pula kluczy jest pusta, odwołaj się do puli kluczy.</translation>
    </message>
    <message>
        <source>Error: Missing checksum</source>
        <translation type="unfinished">Bład: Brak suma kontroly</translation>
    </message>
    <message>
        <source>Error: No %s addresses available.</source>
        <translation type="unfinished">Błąd: %s adres nie dostępny</translation>
    </message>
    <message>
        <source>Error: Unable to write record to new wallet</source>
        <translation type="unfinished">Błąd: Wpisanie rekordu do nowego portfela jest niemożliwe</translation>
    </message>
    <message>
        <source>Failed to listen on any port. Use -listen=0 if you want this.</source>
        <translation type="unfinished">Próba nasłuchiwania na jakimkolwiek porcie nie powiodła się. Użyj -listen=0 jeśli tego chcesz.</translation>
    </message>
    <message>
        <source>Failed to rescan the wallet during initialization</source>
        <translation type="unfinished">Nie udało się ponownie przeskanować portfela podczas inicjalizacji.</translation>
    </message>
    <message>
        <source>Failed to verify database</source>
        <translation type="unfinished">Nie udało się zweryfikować bazy danych</translation>
    </message>
    <message>
        <source>Fee rate (%s) is lower than the minimum fee rate setting (%s)</source>
        <translation type="unfinished">Wartość opłaty (%s) jest mniejsza niż wartość minimalna w ustawieniach (%s)</translation>
    </message>
    <message>
        <source>Ignoring duplicate -wallet %s.</source>
        <translation type="unfinished">Ignorowanie duplikatu -wallet %s</translation>
    </message>
    <message>
        <source>Importing…</source>
        <translation type="unfinished">Importowanie...</translation>
    </message>
    <message>
        <source>Incorrect or no genesis block found. Wrong datadir for network?</source>
        <translation type="unfinished">Nieprawidłowy lub brak bloku genezy. Błędny folder_danych dla sieci?</translation>
    </message>
    <message>
        <source>Initialization sanity check failed. %s is shutting down.</source>
        <translation type="unfinished">Wstępna kontrola poprawności nie powiodła się. %s wyłącza się.</translation>
    </message>
    <message>
        <source>Insufficient funds</source>
        <translation type="unfinished">Niewystarczające środki</translation>
    </message>
    <message>
        <source>Invalid -onion address or hostname: '%s'</source>
        <translation type="unfinished">Niewłaściwy adres -onion lub nazwa hosta: '%s'</translation>
    </message>
    <message>
        <source>Invalid -proxy address or hostname: '%s'</source>
        <translation type="unfinished">Nieprawidłowy adres -proxy lub nazwa hosta: '%s'</translation>
    </message>
    <message>
        <source>Invalid P2P permission: '%s'</source>
        <translation type="unfinished">Nieprawidłowe uprawnienia P2P: '%s'</translation>
    </message>
    <message>
        <source>Invalid amount for -%s=&lt;amount&gt;: '%s'</source>
        <translation type="unfinished">Nieprawidłowa kwota dla -%s=&lt;amount&gt;: '%s'</translation>
    </message>
    <message>
        <source>Invalid amount for -discardfee=&lt;amount&gt;: '%s'</source>
        <translation type="unfinished">Nieprawidłowa kwota dla -discardfee=&lt;amount&gt;: '%s'</translation>
    </message>
    <message>
        <source>Invalid amount for -fallbackfee=&lt;amount&gt;: '%s'</source>
        <translation type="unfinished">Nieprawidłowa kwota dla -fallbackfee=&lt;amount&gt;: '%s'</translation>
    </message>
    <message>
        <source>Invalid amount for -paytxfee=&lt;amount&gt;: '%s' (must be at least %s)</source>
        <translation type="unfinished">Nieprawidłowa kwota dla -paytxfee=&lt;amount&gt;: '%s' (musi być co najmniej %s)</translation>
    </message>
    <message>
        <source>Invalid netmask specified in -whitelist: '%s'</source>
        <translation type="unfinished">Nieprawidłowa maska sieci określona w -whitelist: '%s'</translation>
    </message>
    <message>
        <source>Loading P2P addresses…</source>
        <translation type="unfinished">Ładowanie adresów P2P...</translation>
    </message>
    <message>
        <source>Loading banlist…</source>
        <translation type="unfinished">Ładowanie listy zablokowanych...</translation>
    </message>
    <message>
        <source>Loading block index…</source>
        <translation type="unfinished">Ładowanie indeksu bloku...</translation>
    </message>
    <message>
        <source>Loading wallet…</source>
        <translation type="unfinished">Ładowanie portfela...</translation>
    </message>
    <message>
        <source>Missing amount</source>
        <translation type="unfinished">Brakująca kwota</translation>
    </message>
    <message>
        <source>Need to specify a port with -whitebind: '%s'</source>
        <translation type="unfinished">Musisz określić port z -whitebind: '%s'</translation>
    </message>
    <message>
        <source>No addresses available</source>
        <translation type="unfinished">Brak dostępnych adresów</translation>
    </message>
    <message>
        <source>Not enough file descriptors available.</source>
        <translation type="unfinished">Brak wystarczającej liczby deskryptorów plików.</translation>
    </message>
    <message>
        <source>Prune cannot be configured with a negative value.</source>
        <translation type="unfinished">Przycinanie nie może być skonfigurowane z negatywną wartością.</translation>
    </message>
    <message>
        <source>Prune mode is incompatible with -txindex.</source>
        <translation type="unfinished">Tryb ograniczony jest niekompatybilny z -txindex.</translation>
    </message>
    <message>
        <source>Reducing -maxconnections from %d to %d, because of system limitations.</source>
        <translation type="unfinished">Zmniejszanie -maxconnections z %d do %d z powodu ograniczeń systemu.</translation>
    </message>
    <message>
        <source>Rescanning…</source>
        <translation type="unfinished">Ponowne skanowanie...</translation>
    </message>
    <message>
        <source>SQLiteDatabase: Failed to execute statement to verify database: %s</source>
        <translation type="unfinished">SQLiteDatabase: nie powiodło się wykonanie instrukcji weryfikującej bazę danych: %s</translation>
    </message>
    <message>
        <source>SQLiteDatabase: Failed to prepare statement to verify database: %s</source>
        <translation type="unfinished">SQLiteDatabase: nie udało się przygotować instrukcji do weryfikacji bazy danych: %s</translation>
    </message>
    <message>
        <source>SQLiteDatabase: Failed to read database verification error: %s</source>
        <translation type="unfinished">SQLiteDatabase: nie udało się odczytać błędu weryfikacji bazy danych: %s</translation>
    </message>
    <message>
        <source>SQLiteDatabase: Unexpected application id. Expected %u, got %u</source>
        <translation type="unfinished">SQLiteDatabase: nieoczekiwany identyfikator aplikacji. Oczekiwano %u, otrzymano %u</translation>
    </message>
    <message>
        <source>Section [%s] is not recognized.</source>
        <translation type="unfinished">Sekcja [%s] jest nieznana.</translation>
    </message>
    <message>
        <source>Signing transaction failed</source>
        <translation type="unfinished">Podpisywanie transakcji nie powiodło się</translation>
    </message>
    <message>
        <source>Specified -walletdir "%s" does not exist</source>
        <translation type="unfinished">Podany -walletdir "%s" nie istnieje</translation>
    </message>
    <message>
        <source>Specified -walletdir "%s" is a relative path</source>
        <translation type="unfinished">Podany -walletdir "%s" jest ścieżką względną</translation>
    </message>
    <message>
        <source>Specified -walletdir "%s" is not a directory</source>
        <translation type="unfinished">Podany -walletdir "%s" nie jest katalogiem</translation>
    </message>
    <message>
        <source>Specified blocks directory "%s" does not exist.</source>
        <translation type="unfinished">Podany folder bloków "%s" nie istnieje.
</translation>
    </message>
    <message>
        <source>Starting network threads…</source>
        <translation type="unfinished">Startowanie wątków sieciowych...</translation>
    </message>
    <message>
        <source>The source code is available from %s.</source>
        <translation type="unfinished">Kod źródłowy dostępny jest z %s.</translation>
    </message>
    <message>
        <source>The transaction amount is too small to pay the fee</source>
        <translation type="unfinished">Zbyt niska kwota transakcji by zapłacić opłatę</translation>
    </message>
    <message>
        <source>The wallet will avoid paying less than the minimum relay fee.</source>
        <translation type="unfinished">Portfel będzie unikał płacenia mniejszej niż przekazana opłaty.</translation>
    </message>
    <message>
        <source>This is experimental software.</source>
        <translation type="unfinished">To oprogramowanie eksperymentalne.</translation>
    </message>
    <message>
        <source>This is the minimum transaction fee you pay on every transaction.</source>
        <translation type="unfinished">Minimalna opłata transakcyjna którą płacisz przy każdej transakcji.</translation>
    </message>
    <message>
        <source>This is the transaction fee you will pay if you send a transaction.</source>
        <translation type="unfinished">To jest opłata transakcyjna którą zapłacisz jeśli wyślesz transakcję.</translation>
    </message>
    <message>
        <source>Transaction amount too small</source>
        <translation type="unfinished">Zbyt niska kwota transakcji</translation>
    </message>
    <message>
        <source>Transaction amounts must not be negative</source>
        <translation type="unfinished">Kwota transakcji musi być dodatnia</translation>
    </message>
    <message>
        <source>Transaction has too long of a mempool chain</source>
        <translation type="unfinished">Transakcja posiada zbyt długi łańcuch pamięci</translation>
    </message>
    <message>
        <source>Transaction must have at least one recipient</source>
        <translation type="unfinished">Transakcja wymaga co najmniej jednego odbiorcy</translation>
    </message>
    <message>
        <source>Transaction too large</source>
        <translation type="unfinished">Transakcja zbyt duża</translation>
    </message>
    <message>
        <source>Unable to bind to %s on this computer (bind returned error %s)</source>
        <translation type="unfinished">Nie można przywiązać do %s na tym komputerze (bind zwrócił błąd %s)</translation>
    </message>
    <message>
        <source>Unable to bind to %s on this computer. %s is probably already running.</source>
        <translation type="unfinished">Nie można przywiązać do %s na tym komputerze. %s prawdopodobnie jest już uruchomiony.</translation>
    </message>
    <message>
        <source>Unable to create the PID file '%s': %s</source>
        <translation type="unfinished">Nie można stworzyć pliku PID '%s': %s</translation>
    </message>
    <message>
        <source>Unable to generate initial keys</source>
        <translation type="unfinished">Nie można wygenerować kluczy początkowych</translation>
    </message>
    <message>
        <source>Unable to generate keys</source>
        <translation type="unfinished">Nie można wygenerować kluczy</translation>
    </message>
    <message>
        <source>Unable to open %s for writing</source>
        <translation type="unfinished">Nie można otworzyć %s w celu zapisu</translation>
    </message>
    <message>
        <source>Unable to start HTTP server. See debug log for details.</source>
        <translation type="unfinished">Uruchomienie serwera HTTP nie powiodło się. Zobacz dziennik debugowania, aby uzyskać więcej szczegółów.</translation>
    </message>
    <message>
        <source>Unknown -blockfilterindex value %s.</source>
        <translation type="unfinished">Nieznana wartość -blockfilterindex %s.</translation>
    </message>
    <message>
        <source>Unknown address type '%s'</source>
        <translation type="unfinished">Nieznany typ adresu '%s'</translation>
    </message>
    <message>
        <source>Unknown change type '%s'</source>
        <translation type="unfinished">Nieznany typ reszty '%s'</translation>
    </message>
    <message>
        <source>Unknown network specified in -onlynet: '%s'</source>
        <translation type="unfinished">Nieznana sieć w -onlynet: '%s'</translation>
    </message>
    <message>
        <source>Unsupported logging category %s=%s.</source>
        <translation type="unfinished">Nieobsługiwana kategoria rejestrowania %s=%s.</translation>
    </message>
    <message>
        <source>User Agent comment (%s) contains unsafe characters.</source>
        <translation type="unfinished">Komentarz User Agent (%s) zawiera niebezpieczne znaki.</translation>
    </message>
    <message>
        <source>Verifying blocks…</source>
        <translation type="unfinished">Weryfikowanie bloków...</translation>
    </message>
    <message>
        <source>Verifying wallet(s)…</source>
        <translation type="unfinished">Weryfikowanie porfela(li)...</translation>
    </message>
    <message>
        <source>Wallet needed to be rewritten: restart %s to complete</source>
        <translation type="unfinished">Portfel wymaga przepisania: zrestartuj %s aby ukończyć</translation>
    </message>
</context>
<context>
    <name>BitcoinGUI</name>
    <message>
        <source>&amp;Overview</source>
        <translation type="unfinished">P&amp;odsumowanie</translation>
    </message>
    <message>
        <source>Show general overview of wallet</source>
        <translation type="unfinished">Pokazuje ogólny widok portfela</translation>
    </message>
    <message>
        <source>&amp;Transactions</source>
        <translation type="unfinished">&amp;Transakcje</translation>
    </message>
    <message>
        <source>Browse transaction history</source>
        <translation type="unfinished">Przeglądaj historię transakcji</translation>
    </message>
    <message>
        <source>E&amp;xit</source>
        <translation type="unfinished">&amp;Zakończ</translation>
    </message>
    <message>
        <source>Quit application</source>
        <translation type="unfinished">Zamknij program</translation>
    </message>
    <message>
        <source>&amp;About %1</source>
        <translation type="unfinished">&amp;O %1</translation>
    </message>
    <message>
        <source>Show information about %1</source>
        <translation type="unfinished">Pokaż informacje o %1</translation>
    </message>
    <message>
        <source>About &amp;Qt</source>
        <translation type="unfinished">O &amp;Qt</translation>
    </message>
    <message>
        <source>Show information about Qt</source>
        <translation type="unfinished">Pokazuje informacje o Qt</translation>
    </message>
    <message>
        <source>Modify configuration options for %1</source>
        <translation type="unfinished">Zmień opcje konfiguracji dla %1</translation>
    </message>
    <message>
        <source>Create a new wallet</source>
        <translation type="unfinished">Stwórz nowy portfel</translation>
    </message>
    <message>
        <source>&amp;Minimize</source>
        <translation type="unfinished">Z&amp;minimalizuj</translation>
    </message>
    <message>
        <source>Wallet:</source>
        <translation type="unfinished">Portfel:</translation>
    </message>
    <message>
        <source>Network activity disabled.</source>
        <extracomment>A substring of the tooltip.</extracomment>
        <translation type="unfinished">Aktywność sieciowa została wyłączona.</translation>
    </message>
    <message>
        <source>Proxy is &lt;b&gt;enabled&lt;/b&gt;: %1</source>
        <translation type="unfinished">Proxy jest &lt;b&gt;włączone&lt;/b&gt;: %1</translation>
    </message>
    <message>
        <source>Send coins to a Qtum address</source>
        <translation type="unfinished">Wyślij monety na adres Qtum</translation>
<<<<<<< HEAD
    </message>
=======
   </message>
>>>>>>> d82fec21
    <message>
        <source>Backup wallet to another location</source>
        <translation type="unfinished">Zapasowy portfel w innej lokalizacji</translation>
    </message>
    <message>
        <source>Change the passphrase used for wallet encryption</source>
        <translation type="unfinished">Zmień hasło użyte do szyfrowania portfela</translation>
    </message>
    <message>
        <source>&amp;Send</source>
        <translation type="unfinished">Wyślij</translation>
    </message>
    <message>
        <source>&amp;Receive</source>
        <translation type="unfinished">Odbie&amp;rz</translation>
    </message>
    <message>
        <source>&amp;Options…</source>
        <translation type="unfinished">&amp;Opcje...</translation>
    </message>
    <message>
        <source>&amp;Encrypt Wallet…</source>
        <translation type="unfinished">&amp;Zaszyfruj portfel</translation>
    </message>
    <message>
        <source>Encrypt the private keys that belong to your wallet</source>
        <translation type="unfinished">Szyfruj klucze prywatne, które są w twoim portfelu</translation>
    </message>
    <message>
        <source>&amp;Backup Wallet…</source>
        <translation type="unfinished">Utwórz kopię zapasową portfela...</translation>
    </message>
    <message>
        <source>&amp;Change Passphrase…</source>
        <translation type="unfinished">&amp;Zmień hasło...</translation>
    </message>
    <message>
        <source>Sign &amp;message…</source>
        <translation type="unfinished">Podpisz &amp;wiadomość...</translation>
    </message>
    <message>
        <source>Sign messages with your Qtum addresses to prove you own them</source>
        <translation type="unfinished">Podpisz wiadomości swoim adresem, aby udowodnić jego posiadanie</translation>
    </message>
    <message>
        <source>&amp;Verify message…</source>
        <translation type="unfinished">&amp;Zweryfikuj wiadomość...</translation>
    </message>
    <message>
        <source>Verify messages to ensure they were signed with specified Qtum addresses</source>
        <translation type="unfinished">Zweryfikuj wiadomość,  aby upewnić się, że została podpisana podanym adresem qtumowym.</translation>
<<<<<<< HEAD
=======
    </message>
    <message>
        <source>&amp;Load PSBT from file…</source>
        <translation type="unfinished">Wczytaj PSBT z pliku...</translation>
>>>>>>> d82fec21
    </message>
    <message>
        <source>Open &amp;URI…</source>
        <translation type="unfinished">Otwórz &amp;URI...</translation>
    </message>
    <message>
        <source>Close Wallet…</source>
        <translation type="unfinished">Zamknij portfel...</translation>
    </message>
    <message>
        <source>Create Wallet…</source>
        <translation type="unfinished">Utwórz portfel...</translation>
    </message>
    <message>
        <source>Close All Wallets…</source>
        <translation type="unfinished">Zamknij wszystkie portfele ...</translation>
    </message>
    <message>
        <source>&amp;File</source>
        <translation type="unfinished">&amp;Plik</translation>
    </message>
    <message>
        <source>&amp;Settings</source>
        <translation type="unfinished">P&amp;referencje</translation>
    </message>
    <message>
        <source>&amp;Help</source>
        <translation type="unfinished">Pomo&amp;c</translation>
    </message>
    <message>
        <source>Tabs toolbar</source>
        <translation type="unfinished">Pasek zakładek</translation>
    </message>
    <message>
<<<<<<< HEAD
        <source>Request payments (generates QR codes and qtum: URIs)</source>
        <translation type="unfinished">Żądaj płatności (generuje kod QR oraz qtumowe URI)</translation>
=======
        <source>Syncing Headers (%1%)…</source>
        <translation type="unfinished">Synchronizuję nagłówki (%1%)…</translation>
    </message>
    <message>
        <source>Synchronizing with network…</source>
        <translation type="unfinished">Synchronizacja z siecią...</translation>
    </message>
    <message>
        <source>Indexing blocks on disk…</source>
        <translation type="unfinished">Indeksowanie bloków...</translation>
    </message>
    <message>
        <source>Processing blocks on disk…</source>
        <translation type="unfinished">Przetwarzanie bloków...</translation>
    </message>
    <message>
        <source>Reindexing blocks on disk…</source>
        <translation type="unfinished">Ponowne indeksowanie bloków...</translation>
    </message>
    <message>
        <source>Connecting to peers…</source>
        <translation type="unfinished">Łączenie z uczestnikami sieci...</translation>
    </message>
    <message>
        <source>Request payments (generates QR codes and qtum: URIs)</source>
        <translation type="unfinished">Zażądaj płatności (wygeneruj QE code i qtum: URI)</translation>
>>>>>>> d82fec21
    </message>
    <message>
        <source>Show the list of used sending addresses and labels</source>
        <translation type="unfinished">Pokaż listę adresów i etykiet użytych do wysyłania</translation>
    </message>
    <message>
        <source>Show the list of used receiving addresses and labels</source>
        <translation type="unfinished">Pokaż listę adresów i etykiet użytych do odbierania</translation>
    </message>
    <message>
        <source>&amp;Command-line options</source>
        <translation type="unfinished">&amp;Opcje linii komend</translation>
    </message>
    <message numerus="yes">
        <source>Processed %n block(s) of transaction history.</source>
        <translation type="unfinished">
            <numerusform>Przetworzono %n blok historii transakcji.</numerusform>
            <numerusform>Przetworzono 1%n bloków historii transakcji.</numerusform>
            <numerusform>Przetworzono 1%n bloków historii transakcji.</numerusform>
        </translation>
    </message>
    <message>
        <source>%1 behind</source>
        <translation type="unfinished">%1 za</translation>
    </message>
    <message>
        <source>Catching up…</source>
        <translation type="unfinished">Synchronizuję...</translation>
    </message>
    <message>
        <source>Last received block was generated %1 ago.</source>
        <translation type="unfinished">Ostatni otrzymany blok został wygenerowany %1 temu.</translation>
    </message>
    <message>
        <source>Transactions after this will not yet be visible.</source>
        <translation type="unfinished">Transakcje po tym momencie nie będą jeszcze widoczne.</translation>
    </message>
    <message>
        <source>Error</source>
        <translation type="unfinished">Błąd</translation>
    </message>
    <message>
        <source>Warning</source>
        <translation type="unfinished">Ostrzeżenie</translation>
    </message>
    <message>
        <source>Information</source>
        <translation type="unfinished">Informacja</translation>
    </message>
    <message>
        <source>Up to date</source>
        <translation type="unfinished">Aktualny</translation>
    </message>
    <message>
        <source>Load Partially Signed Qtum Transaction</source>
        <translation type="unfinished">Załaduj częściowo podpisaną transakcję Qtum</translation>
<<<<<<< HEAD
=======
  </message>
    <message>
        <source>Load PSBT from &amp;clipboard…</source>
        <translation type="unfinished">Wczytaj PSBT ze schowka...</translation>
>>>>>>> d82fec21
    </message>
    <message>
        <source>Load Partially Signed Qtum Transaction from clipboard</source>
        <translation type="unfinished">Załaduj częściowo podpisaną transakcję Qtum ze schowka</translation>
    </message>
    <message>
        <source>Node window</source>
        <translation type="unfinished">Okno węzła</translation>
    </message>
    <message>
        <source>Open node debugging and diagnostic console</source>
        <translation type="unfinished">Otwórz konsolę diagnostyczną i debugowanie węzłów</translation>
    </message>
    <message>
        <source>&amp;Sending addresses</source>
        <translation type="unfinished">&amp;Adresy wysyłania</translation>
    </message>
    <message>
        <source>&amp;Receiving addresses</source>
        <translation type="unfinished">&amp;Adresy odbioru</translation>
    </message>
    <message>
        <source>Open a qtum: URI</source>
        <translation type="unfinished">Otwórz URI</translation>
    </message>
    <message>
        <source>Open Wallet</source>
        <translation type="unfinished">Otwórz Portfel</translation>
    </message>
    <message>
        <source>Open a wallet</source>
        <translation type="unfinished">Otwórz portfel</translation>
    </message>
    <message>
        <source>Close wallet</source>
        <translation type="unfinished">Zamknij portfel</translation>
    </message>
    <message>
        <source>Restore Wallet…</source>
        <extracomment>Name of the menu item that restores wallet from a backup file.</extracomment>
        <translation type="unfinished">Przywróć Portfel…</translation>
    </message>
    <message>
        <source>Restore a wallet from a backup file</source>
        <extracomment>Status tip for Restore Wallet menu item</extracomment>
        <translation type="unfinished">Przywróć portfel z pliku kopii zapasowej</translation>
    </message>
    <message>
        <source>Close all wallets</source>
        <translation type="unfinished">Zamknij wszystkie portfele</translation>
    </message>
    <message>
        <source>Show the %1 help message to get a list with possible Qtum command-line options</source>
        <translation type="unfinished">Pokaż pomoc %1 aby zobaczyć listę wszystkich opcji lnii poleceń.</translation>
    </message>
    <message>
        <source>&amp;Mask values</source>
        <translation type="unfinished">&amp;Schowaj wartości</translation>
    </message>
    <message>
        <source>Mask the values in the Overview tab</source>
        <translation type="unfinished">Schowaj wartości w zakładce Podsumowanie</translation>
    </message>
    <message>
        <source>default wallet</source>
        <translation type="unfinished">domyślny portfel</translation>
    </message>
    <message>
        <source>No wallets available</source>
        <translation type="unfinished">Brak dostępnych portfeli</translation>
    </message>
    <message>
        <source>Wallet Data</source>
        <extracomment>Name of the wallet data file format.</extracomment>
        <translation type="unfinished">Informacje portfela</translation>
    </message>
    <message>
        <source>Load Wallet Backup</source>
        <extracomment>The title for Restore Wallet File Windows</extracomment>
        <translation type="unfinished">Załaduj kopię zapasową portfela</translation>
    </message>
    <message>
        <source>Restore Wallet</source>
        <extracomment>Title of pop-up window shown when the user is attempting to restore a wallet.</extracomment>
        <translation type="unfinished">Przywróć portfel</translation>
    </message>
    <message>
        <source>Wallet Name</source>
        <extracomment>Label of the input field where the name of the wallet is entered.</extracomment>
        <translation type="unfinished">Nazwa portfela</translation>
    </message>
    <message>
        <source>&amp;Window</source>
        <translation type="unfinished">&amp;Okno</translation>
    </message>
    <message>
        <source>Zoom</source>
        <translation type="unfinished">Powiększ</translation>
    </message>
    <message>
        <source>Main Window</source>
        <translation type="unfinished">Okno główne</translation>
    </message>
    <message>
        <source>%1 client</source>
        <translation type="unfinished">%1 klient</translation>
    </message>
    <message>
        <source>&amp;Hide</source>
        <translation type="unfinished">&amp;Ukryj</translation>
    </message>
    <message numerus="yes">
<<<<<<< HEAD
        <source>%n active connection(s) to Qtum network.</source>
=======
        <source>%n active connection(s) to Qtum network.</source> 
>>>>>>> d82fec21
        <extracomment>A substring of the tooltip.</extracomment>
        <translation type="unfinished">
            <numerusform />
            <numerusform />
            <numerusform />
        </translation>
    </message>
    <message>
        <source>Click for more actions.</source>
        <extracomment>A substring of the tooltip. "More actions" are available via the context menu.</extracomment>
        <translation type="unfinished">Kliknij po więcej funkcji.</translation>
    </message>
    <message>
        <source>Show Peers tab</source>
        <extracomment>A context menu item. The "Peers tab" is an element of the "Node window".</extracomment>
        <translation type="unfinished">Wyświetl połączenia</translation>
    </message>
    <message>
        <source>Disable network activity</source>
        <extracomment>A context menu item.</extracomment>
        <translation type="unfinished">Wyłącz aktywność sieciową</translation>
    </message>
    <message>
        <source>Enable network activity</source>
        <extracomment>A context menu item. The network activity was disabled previously.</extracomment>
        <translation type="unfinished">Włącz aktywność sieciową</translation>
    </message>
    <message>
        <source>Error: %1</source>
        <translation type="unfinished">Błąd: %1</translation>
    </message>
    <message>
        <source>Warning: %1</source>
        <translation type="unfinished">Ostrzeżenie: %1</translation>
    </message>
    <message>
        <source>Date: %1
</source>
        <translation type="unfinished">Data: %1
</translation>
    </message>
    <message>
        <source>Amount: %1
</source>
        <translation type="unfinished">Kwota: %1
</translation>
    </message>
    <message>
        <source>Wallet: %1
</source>
        <translation type="unfinished">Portfel: %1
</translation>
    </message>
    <message>
        <source>Type: %1
</source>
        <translation type="unfinished">Typ: %1
</translation>
    </message>
    <message>
        <source>Label: %1
</source>
        <translation type="unfinished">Etykieta: %1
</translation>
    </message>
    <message>
        <source>Address: %1
</source>
        <translation type="unfinished">Adres: %1
</translation>
    </message>
    <message>
        <source>Sent transaction</source>
        <translation type="unfinished">Transakcja wysłana</translation>
    </message>
    <message>
        <source>Incoming transaction</source>
        <translation type="unfinished">Transakcja przychodząca</translation>
    </message>
    <message>
        <source>HD key generation is &lt;b&gt;enabled&lt;/b&gt;</source>
        <translation type="unfinished">Generowanie kluczy HD jest &lt;b&gt;włączone&lt;/b&gt;</translation>
    </message>
    <message>
        <source>HD key generation is &lt;b&gt;disabled&lt;/b&gt;</source>
        <translation type="unfinished">Generowanie kluczy HD jest &lt;b&gt;wyłączone&lt;/b&gt;</translation>
    </message>
    <message>
        <source>Private key &lt;b&gt;disabled&lt;/b&gt;</source>
        <translation type="unfinished">Klucz prywatny&lt;b&gt;dezaktywowany&lt;/b&gt;</translation>
    </message>
    <message>
        <source>Wallet is &lt;b&gt;encrypted&lt;/b&gt; and currently &lt;b&gt;unlocked&lt;/b&gt;</source>
        <translation type="unfinished">Portfel jest &lt;b&gt;zaszyfrowany&lt;/b&gt; i obecnie &lt;b&gt;odblokowany&lt;/b&gt;</translation>
    </message>
    <message>
        <source>Wallet is &lt;b&gt;encrypted&lt;/b&gt; and currently &lt;b&gt;locked&lt;/b&gt;</source>
        <translation type="unfinished">Portfel jest &lt;b&gt;zaszyfrowany&lt;/b&gt; i obecnie &lt;b&gt;zablokowany&lt;/b&gt;</translation>
    </message>
    <message>
        <source>Original message:</source>
        <translation type="unfinished">Orginalna wiadomość:</translation>
    </message>
</context>
<context>
    <name>UnitDisplayStatusBarControl</name>
    <message>
        <source>Unit to show amounts in. Click to select another unit.</source>
        <translation type="unfinished">Jednostka w jakiej pokazywane są kwoty. Kliknij aby wybrać inną.</translation>
    </message>
</context>
<context>
    <name>CoinControlDialog</name>
    <message>
        <source>Coin Selection</source>
        <translation type="unfinished">Wybór monet</translation>
    </message>
    <message>
        <source>Quantity:</source>
        <translation type="unfinished">Ilość:</translation>
    </message>
    <message>
        <source>Bytes:</source>
        <translation type="unfinished">Bajtów:</translation>
    </message>
    <message>
        <source>Amount:</source>
        <translation type="unfinished">Kwota:</translation>
    </message>
    <message>
        <source>Fee:</source>
        <translation type="unfinished">Opłata:</translation>
    </message>
    <message>
        <source>Dust:</source>
        <translation type="unfinished">Pył:</translation>
    </message>
    <message>
        <source>After Fee:</source>
        <translation type="unfinished">Po opłacie:</translation>
    </message>
    <message>
        <source>Change:</source>
        <translation type="unfinished">Zmiana:</translation>
    </message>
    <message>
        <source>(un)select all</source>
        <translation type="unfinished">zaznacz/odznacz wszytsko</translation>
    </message>
    <message>
        <source>Tree mode</source>
        <translation type="unfinished">Widok drzewa</translation>
    </message>
    <message>
        <source>List mode</source>
        <translation type="unfinished">Widok listy</translation>
    </message>
    <message>
        <source>Amount</source>
        <translation type="unfinished">Kwota</translation>
    </message>
    <message>
        <source>Received with label</source>
        <translation type="unfinished">Otrzymano z opisem</translation>
    </message>
    <message>
        <source>Received with address</source>
        <translation type="unfinished">Otrzymano z adresem</translation>
    </message>
    <message>
        <source>Date</source>
        <translation type="unfinished">Data</translation>
    </message>
    <message>
        <source>Confirmations</source>
        <translation type="unfinished">Potwierdzenie</translation>
    </message>
    <message>
        <source>Confirmed</source>
        <translation type="unfinished">Potwerdzone</translation>
    </message>
    <message>
        <source>Copy amount</source>
        <translation type="unfinished">Kopiuj kwote</translation>
    </message>
    <message>
        <source>&amp;Copy address</source>
        <translation type="unfinished">Kopiuj adres</translation>
    </message>
    <message>
        <source>Copy &amp;label</source>
        <translation type="unfinished">Kopiuj etykietę</translation>
    </message>
    <message>
        <source>Copy &amp;amount</source>
        <translation type="unfinished">Kopiuj kwotę</translation>
    </message>
    <message>
        <source>Copy transaction &amp;ID and output index</source>
        <translation type="unfinished">Skopiuj &amp;ID transakcji oraz wyjściowy indeks</translation>
    </message>
    <message>
        <source>L&amp;ock unspent</source>
        <translation type="unfinished">Zabl&amp;okuj niewydane</translation>
    </message>
    <message>
        <source>&amp;Unlock unspent</source>
        <translation type="unfinished">Odblok&amp;uj niewydane</translation>
    </message>
    <message>
        <source>Copy quantity</source>
        <translation type="unfinished">Skopiuj ilość</translation>
    </message>
    <message>
        <source>Copy fee</source>
        <translation type="unfinished">Skopiuj prowizję</translation>
    </message>
    <message>
        <source>Copy after fee</source>
        <translation type="unfinished">Skopiuj ilość po opłacie</translation>
    </message>
    <message>
        <source>Copy bytes</source>
        <translation type="unfinished">Skopiuj ilość bajtów</translation>
    </message>
    <message>
        <source>Copy dust</source>
        <translation type="unfinished">Kopiuj pył</translation>
    </message>
    <message>
        <source>Copy change</source>
        <translation type="unfinished">Skopiuj resztę</translation>
    </message>
    <message>
        <source>(%1 locked)</source>
        <translation type="unfinished">(%1 zablokowane)</translation>
    </message>
    <message>
        <source>yes</source>
        <translation type="unfinished">tak</translation>
    </message>
    <message>
        <source>no</source>
        <translation type="unfinished">nie</translation>
    </message>
    <message>
        <source>This label turns red if any recipient receives an amount smaller than the current dust threshold.</source>
        <translation type="unfinished">Ta etykieta staje się czerwona jeżeli którykolwiek odbiorca otrzymuje kwotę mniejszą niż obecny próg pyłu.</translation>
    </message>
    <message>
        <source>Can vary +/- %1 satoshi(s) per input.</source>
        <translation type="unfinished">Waha się +/- %1 satoshi na wejście.</translation>
    </message>
    <message>
        <source>(no label)</source>
        <translation type="unfinished">(brak etykiety)</translation>
    </message>
    <message>
        <source>change from %1 (%2)</source>
        <translation type="unfinished">reszta z %1 (%2)</translation>
    </message>
    <message>
        <source>(change)</source>
        <translation type="unfinished">(reszta)</translation>
    </message>
</context>
<context>
    <name>CreateWalletActivity</name>
    <message>
        <source>Create Wallet</source>
        <extracomment>Title of window indicating the progress of creation of a new wallet.</extracomment>
        <translation type="unfinished">Stwórz potrfel</translation>
    </message>
    <message>
        <source>Creating Wallet &lt;b&gt;%1&lt;/b&gt;…</source>
        <extracomment>Descriptive text of the create wallet progress window which indicates to the user which wallet is currently being created.</extracomment>
        <translation type="unfinished">Tworzenie portfela &lt;b&gt;%1&lt;/b&gt;...</translation>
    </message>
    <message>
        <source>Create wallet failed</source>
        <translation type="unfinished">Nieudane tworzenie potrfela</translation>
    </message>
    <message>
        <source>Create wallet warning</source>
        <translation type="unfinished">Ostrzeżenie przy tworzeniu portfela</translation>
    </message>
    <message>
        <source>Can't list signers</source>
        <translation type="unfinished">Nie można wyświetlić sygnatariuszy</translation>
    </message>
    </context>
<context>
    <name>LoadWalletsActivity</name>
    <message>
        <source>Load Wallets</source>
        <extracomment>Title of progress window which is displayed when wallets are being loaded.</extracomment>
        <translation type="unfinished"> Ładuj portfele</translation>
    </message>
    <message>
        <source>Loading wallets…</source>
        <extracomment>Descriptive text of the load wallets progress window which indicates to the user that wallets are currently being loaded.</extracomment>
        <translation type="unfinished">Ładowanie portfeli...</translation>
    </message>
</context>
<context>
    <name>OpenWalletActivity</name>
    <message>
        <source>Open wallet failed</source>
        <translation type="unfinished">Otworzenie portfela nie powiodło się</translation>
    </message>
    <message>
        <source>Open wallet warning</source>
        <translation type="unfinished">Ostrzeżenie przy otworzeniu potrfela</translation>
    </message>
    <message>
        <source>default wallet</source>
        <translation type="unfinished">domyślny portfel</translation>
    </message>
    <message>
        <source>Open Wallet</source>
        <extracomment>Title of window indicating the progress of opening of a wallet.</extracomment>
        <translation type="unfinished">Otwórz Portfel</translation>
    </message>
    <message>
        <source>Opening Wallet &lt;b&gt;%1&lt;/b&gt;…</source>
        <extracomment>Descriptive text of the open wallet progress window which indicates to the user which wallet is currently being opened.</extracomment>
        <translation type="unfinished">Otwieranie portfela &lt;b&gt;%1&lt;/b&gt;...</translation>
    </message>
</context>
<context>
    <name>RestoreWalletActivity</name>
    <message>
        <source>Restore Wallet</source>
        <extracomment>Title of progress window which is displayed when wallets are being restored.</extracomment>
        <translation type="unfinished">Przywróć portfel</translation>
    </message>
    </context>
<context>
    <name>WalletController</name>
    <message>
        <source>Close wallet</source>
        <translation type="unfinished">Zamknij portfel</translation>
    </message>
    <message>
        <source>Are you sure you wish to close the wallet &lt;i&gt;%1&lt;/i&gt;?</source>
        <translation type="unfinished">Na pewno chcesz zamknąć portfel &lt;i&gt;%1&lt;/i&gt;?</translation>
    </message>
    <message>
        <source>Closing the wallet for too long can result in having to resync the entire chain if pruning is enabled.</source>
        <translation type="unfinished">Zamknięcie portfela na zbyt długo może skutkować koniecznością ponownego załadowania całego łańcucha, jeżeli jest włączony pruning.</translation>
    </message>
    <message>
        <source>Close all wallets</source>
        <translation type="unfinished">Zamknij wszystkie portfele</translation>
    </message>
    <message>
        <source>Are you sure you wish to close all wallets?</source>
        <translation type="unfinished">Na pewno zamknąć wszystkie portfe?</translation>
    </message>
</context>
<context>
    <name>CreateWalletDialog</name>
    <message>
        <source>Create Wallet</source>
        <translation type="unfinished">Stwórz potrfel</translation>
    </message>
    <message>
        <source>Wallet Name</source>
        <translation type="unfinished">Nazwa portfela</translation>
    </message>
    <message>
        <source>Wallet</source>
        <translation type="unfinished">Portfel</translation>
    </message>
    <message>
        <source>Encrypt the wallet. The wallet will be encrypted with a passphrase of your choice.</source>
        <translation type="unfinished">Zaszyfruj portfel. Portfel zostanie zaszyfrowany wprowadzonym hasłem.</translation>
    </message>
    <message>
        <source>Encrypt Wallet</source>
        <translation type="unfinished">Zaszyfruj portfel</translation>
    </message>
    <message>
        <source>Advanced Options</source>
        <translation type="unfinished">Opcje Zaawansowane</translation>
    </message>
    <message>
        <source>Disable private keys for this wallet. Wallets with private keys disabled will have no private keys and cannot have an HD seed or imported private keys. This is ideal for watch-only wallets.</source>
        <translation type="unfinished">Wyłącz klucze prywatne dla tego portfela. Portfel z wyłączonymi kluczami prywatnymi nie może zawierać zaimportowanych kluczy prywatnych ani ustawionego seeda HD. Jest to idealne rozwiązanie dla portfeli śledzących (watch-only).</translation>
    </message>
    <message>
        <source>Disable Private Keys</source>
        <translation type="unfinished">Wyłącz klucze prywatne</translation>
    </message>
    <message>
        <source>Make a blank wallet. Blank wallets do not initially have private keys or scripts. Private keys and addresses can be imported, or an HD seed can be set, at a later time.</source>
        <translation type="unfinished">Stwórz czysty portfel. Portfel taki początkowo nie zawiera żadnych kluczy prywatnych ani skryptów. Później mogą zostać zaimportowane klucze prywatne, adresy lub będzie można ustawić seed HD.</translation>
    </message>
    <message>
        <source>Make Blank Wallet</source>
        <translation type="unfinished">Stwórz czysty portfel</translation>
    </message>
    <message>
        <source>Use descriptors for scriptPubKey management</source>
        <translation type="unfinished">Użyj deskryptorów do zarządzania scriptPubKey</translation>
    </message>
    <message>
        <source>Descriptor Wallet</source>
        <translation type="unfinished">Portfel deskryptora</translation>
    </message>
    <message>
        <source>Use an external signing device such as a hardware wallet. Configure the external signer script in wallet preferences first.</source>
        <translation type="unfinished">Użyj zewnętrznego urządzenia podpisującego, takiego jak portfel sprzętowy. Najpierw skonfiguruj zewnętrzny skrypt podpisujący w preferencjach portfela.</translation>
    </message>
    <message>
        <source>External signer</source>
        <translation type="unfinished">Zewnętrzny sygnatariusz</translation>
    </message>
    <message>
        <source>Create</source>
        <translation type="unfinished">Stwórz</translation>
    </message>
    <message>
        <source>Compiled without sqlite support (required for descriptor wallets)</source>
        <translation type="unfinished">Skompilowano bez wsparcia sqlite (wymaganego dla deskryptorów potfeli)</translation>
    </message>
    <message>
        <source>Compiled without external signing support (required for external signing)</source>
        <extracomment>"External signing" means using devices such as hardware wallets.</extracomment>
        <translation type="unfinished">Skompilowany bez obsługi podpisywania zewnętrznego (wymagany do podpisywania zewnętrzengo)</translation>
    </message>
</context>
<context>
    <name>EditAddressDialog</name>
    <message>
        <source>Edit Address</source>
        <translation type="unfinished">Zmień adres</translation>
    </message>
    <message>
        <source>&amp;Label</source>
        <translation type="unfinished">&amp;Etykieta</translation>
    </message>
    <message>
        <source>The label associated with this address list entry</source>
        <translation type="unfinished">Etykieta skojarzona z tym wpisem na liście adresów</translation>
    </message>
    <message>
        <source>The address associated with this address list entry. This can only be modified for sending addresses.</source>
        <translation type="unfinished">Ten adres jest skojarzony z wpisem na liście adresów. Może być zmodyfikowany jedynie dla adresów wysyłających.</translation>
    </message>
    <message>
        <source>&amp;Address</source>
        <translation type="unfinished">&amp;Adres</translation>
    </message>
    <message>
        <source>New sending address</source>
        <translation type="unfinished">Nowy adres wysyłania</translation>
    </message>
    <message>
        <source>Edit receiving address</source>
        <translation type="unfinished">Zmień adres odbioru</translation>
    </message>
    <message>
        <source>Edit sending address</source>
        <translation type="unfinished">Zmień adres wysyłania</translation>
    </message>
    <message>
        <source>The entered address "%1" is not a valid Qtum address.</source>
<<<<<<< HEAD
        <translation type="unfinished">Wprowadzony adres "%1" nie jest prawidłowym adresem Qtum.</translation>
    </message>
=======
        <translation type="unfinished">Wprowadzony adres "%1" nie jest prawidłowym adresem Qtum.</translation>  
  </message>
>>>>>>> d82fec21
    <message>
        <source>Address "%1" already exists as a receiving address with label "%2" and so cannot be added as a sending address.</source>
        <translation type="unfinished">Adres "%1" już istnieje jako adres odbiorczy z etykietą "%2" i dlatego nie można go dodać jako adresu nadawcy.</translation>
    </message>
    <message>
        <source>The entered address "%1" is already in the address book with label "%2".</source>
        <translation type="unfinished">Wprowadzony adres "%1" już istnieje w książce adresowej z opisem "%2".</translation>
    </message>
    <message>
        <source>Could not unlock wallet.</source>
        <translation type="unfinished">Nie można było odblokować portfela.</translation>
    </message>
    <message>
        <source>New key generation failed.</source>
        <translation type="unfinished">Generowanie nowego klucza nie powiodło się.</translation>
    </message>
</context>
<context>
    <name>FreespaceChecker</name>
    <message>
        <source>A new data directory will be created.</source>
        <translation type="unfinished">Będzie utworzony nowy folder danych.</translation>
    </message>
    <message>
        <source>name</source>
        <translation type="unfinished">nazwa</translation>
    </message>
    <message>
        <source>Directory already exists. Add %1 if you intend to create a new directory here.</source>
        <translation type="unfinished">Katalog już istnieje. Dodaj %1 jeśli masz zamiar utworzyć tutaj nowy katalog.</translation>
    </message>
    <message>
        <source>Path already exists, and is not a directory.</source>
        <translation type="unfinished">Ścieżka już istnieje i nie jest katalogiem.</translation>
    </message>
    <message>
        <source>Cannot create data directory here.</source>
        <translation type="unfinished">Nie można było tutaj utworzyć folderu.</translation>
    </message>
</context>
<context>
    <name>Intro</name>
    <message numerus="yes">
        <source>%n GB of space available</source>
        <translation type="unfinished">
            <numerusform />
            <numerusform />
            <numerusform />
        </translation>
    </message>
    <message numerus="yes">
        <source>(of %n GB needed)</source>
        <translation type="unfinished">
            <numerusform />
            <numerusform />
            <numerusform />
        </translation>
    </message>
    <message numerus="yes">
        <source>(%n GB needed for full chain)</source>
        <translation type="unfinished">
            <numerusform />
            <numerusform />
            <numerusform />
        </translation>
    </message>
    <message>
        <source>At least %1 GB of data will be stored in this directory, and it will grow over time.</source>
        <translation type="unfinished">Co najmniej %1 GB danych, zostanie zapisane w tym katalogu, dane te będą przyrastały w czasie.</translation>
    </message>
    <message>
        <source>Approximately %1 GB of data will be stored in this directory.</source>
        <translation type="unfinished">Około %1 GB danych zostanie zapisane w tym katalogu.</translation>
    </message>
    <message numerus="yes">
        <source>(sufficient to restore backups %n day(s) old)</source>
        <extracomment>Explanatory text on the capability of the current prune target.</extracomment>
        <translation type="unfinished">
            <numerusform />
            <numerusform />
            <numerusform />
        </translation>
    </message>
    <message>
        <source>%1 will download and store a copy of the Qtum block chain.</source>
<<<<<<< HEAD
        <translation type="unfinished">%1 pobierze i zapisze lokalnie kopię łańcucha bloków Qtum.</translation>
    </message>
=======
        <translation type="unfinished">%1 pobierze i zapisze lokalnie kopię łańcucha bloków Qtum.</translation> 
  </message>
>>>>>>> d82fec21
    <message>
        <source>The wallet will also be stored in this directory.</source>
        <translation type="unfinished">Portfel również zostanie zapisany w tym katalogu.</translation>
    </message>
    <message>
        <source>Error: Specified data directory "%1" cannot be created.</source>
        <translation type="unfinished">Błąd: podany folder danych «%1» nie mógł zostać utworzony.</translation>
    </message>
    <message>
        <source>Error</source>
        <translation type="unfinished">Błąd</translation>
    </message>
    <message>
        <source>Welcome</source>
        <translation type="unfinished">Witaj</translation>
    </message>
    <message>
        <source>Welcome to %1.</source>
        <translation type="unfinished">Witaj w %1.</translation>
    </message>
    <message>
        <source>As this is the first time the program is launched, you can choose where %1 will store its data.</source>
        <translation type="unfinished">Ponieważ jest to pierwsze uruchomienie programu, możesz wybrać gdzie %1 będzie przechowywał swoje dane.</translation>
    </message>
    <message>
        <source>Limit block chain storage to</source>
        <translation type="unfinished">Ogranicz przechowywanie łańcucha bloków do</translation>
    </message>
    <message>
        <source>Reverting this setting requires re-downloading the entire blockchain. It is faster to download the full chain first and prune it later. Disables some advanced features.</source>
        <translation type="unfinished">Wyłączenie tej opcji spowoduje konieczność pobrania całego łańcucha bloków. Szybciej jest najpierw pobrać cały łańcuch a następnie go przyciąć (prune). Wyłącza niektóre zaawansowane funkcje.</translation>
    </message>
    <message>
        <source> GB</source>
        <translation type="unfinished">GB</translation>
    </message>
    <message>
        <source>This initial synchronisation is very demanding, and may expose hardware problems with your computer that had previously gone unnoticed. Each time you run %1, it will continue downloading where it left off.</source>
        <translation type="unfinished">Wstępna synchronizacja jest bardzo wymagająca i może ujawnić wcześniej niezauważone problemy sprzętowe. Za każdym uruchomieniem %1 pobieranie będzie kontynuowane od miejsca w którym zostało zatrzymane.</translation>
    </message>
    <message>
        <source>If you have chosen to limit block chain storage (pruning), the historical data must still be downloaded and processed, but will be deleted afterward to keep your disk usage low.</source>
        <translation type="unfinished">Jeśli wybrałeś opcję ograniczenia przechowywania łańcucha bloków (przycinanie) dane historyczne cały czas będą musiały być pobrane i przetworzone, jednak po tym zostaną usunięte aby ograniczyć użycie dysku.</translation>
    </message>
    <message>
        <source>Use the default data directory</source>
        <translation type="unfinished">Użyj domyślnego folderu danych</translation>
    </message>
    <message>
        <source>Use a custom data directory:</source>
        <translation type="unfinished">Użyj wybranego folderu dla danych</translation>
    </message>
</context>
<context>
    <name>HelpMessageDialog</name>
    <message>
        <source>version</source>
        <translation type="unfinished">wersja</translation>
    </message>
    <message>
        <source>About %1</source>
        <translation type="unfinished">Informacje o %1</translation>
    </message>
    <message>
        <source>Command-line options</source>
        <translation type="unfinished">Opcje konsoli</translation>
    </message>
</context>
<context>
    <name>ShutdownWindow</name>
    <message>
        <source>%1 is shutting down…</source>
        <translation type="unfinished">%1 się zamyka...</translation>
    </message>
    <message>
        <source>Do not shut down the computer until this window disappears.</source>
        <translation type="unfinished">Nie wyłączaj komputera dopóki to okno nie zniknie.</translation>
    </message>
</context>
<context>
    <name>ModalOverlay</name>
    <message>
        <source>Form</source>
        <translation type="unfinished">Formularz</translation>
    </message>
    <message>
        <source>Recent transactions may not yet be visible, and therefore your wallet's balance might be incorrect. This information will be correct once your wallet has finished synchronizing with the qtum network, as detailed below.</source>
<<<<<<< HEAD
        <translation type="unfinished">Świeże transakcje mogą nie być jeszcze widoczne, a zatem saldo portfela może być nieprawidłowe. Te detale będą poprawne, gdy portfel zakończy synchronizację z siecią qtum, zgodnie z poniższym opisem.</translation>
    </message>
    <message>
        <source>Attempting to spend qtums that are affected by not-yet-displayed transactions will not be accepted by the network.</source>
        <translation type="unfinished">Próba wydania qtumów które nie są jeszcze wyświetlone jako transakcja zostanie odrzucona przez sieć.</translation>
    </message>
=======
        <translation type="unfinished">Świeże transakcje mogą nie być jeszcze widoczne, a zatem saldo portfela może być nieprawidłowe. Te detale będą poprawne, gdy portfel zakończy synchronizację z siecią qtum, zgodnie z poniższym opisem.</translation> 
  </message>
    <message>
        <source>Attempting to spend qtums that are affected by not-yet-displayed transactions will not be accepted by the network.</source>
        <translation type="unfinished">Próba wydania qtumów które nie są jeszcze wyświetlone jako transakcja zostanie odrzucona przez sieć.</translation>
  </message>
>>>>>>> d82fec21
    <message>
        <source>Number of blocks left</source>
        <translation type="unfinished">Pozostało bloków</translation>
    </message>
    <message>
        <source>Unknown…</source>
        <translation type="unfinished">Nieznany...</translation>
    </message>
    <message>
        <source>calculating…</source>
        <translation type="unfinished">obliczanie...</translation>
    </message>
    <message>
        <source>Last block time</source>
        <translation type="unfinished">Czas ostatniego bloku</translation>
    </message>
    <message>
        <source>Progress</source>
        <translation type="unfinished">Postęp</translation>
    </message>
    <message>
        <source>Progress increase per hour</source>
        <translation type="unfinished">Przyrost postępu na godzinę</translation>
    </message>
    <message>
        <source>Estimated time left until synced</source>
        <translation type="unfinished">Przewidywany czas zakończenia synchronizacji</translation>
    </message>
    <message>
        <source>Hide</source>
        <translation type="unfinished">Ukryj</translation>
    </message>
    <message>
        <source>Esc</source>
        <translation type="unfinished">Wyjdź</translation>
    </message>
    <message>
        <source>%1 is currently syncing.  It will download headers and blocks from peers and validate them until reaching the tip of the block chain.</source>
        <translation type="unfinished">%1 jest w trakcie synchronizacji. Trwa pobieranie i weryfikacja nagłówków oraz bloków z sieci w celu uzyskania aktualnego stanu łańcucha.</translation>
    </message>
    <message>
        <source>Unknown. Syncing Headers (%1, %2%)…</source>
        <translation type="unfinished">nieznany, Synchronizowanie nagłówków (1%1, 2%2%)</translation>
    </message>
    </context>
<context>
    <name>OpenURIDialog</name>
    <message>
        <source>Open qtum URI</source>
        <translation type="unfinished">Otwórz URI</translation>
    </message>
    <message>
        <source>Paste address from clipboard</source>
        <extracomment>Tooltip text for button that allows you to paste an address that is in your clipboard.</extracomment>
        <translation type="unfinished">Wklej adres ze schowka</translation>
    </message>
</context>
<context>
    <name>OptionsDialog</name>
    <message>
        <source>Options</source>
        <translation type="unfinished">Opcje</translation>
    </message>
    <message>
        <source>&amp;Main</source>
        <translation type="unfinished">Główne</translation>
    </message>
    <message>
        <source>Automatically start %1 after logging in to the system.</source>
        <translation type="unfinished">Automatycznie uruchom %1 po zalogowaniu do systemu.</translation>
    </message>
    <message>
        <source>&amp;Start %1 on system login</source>
        <translation type="unfinished">Uruchamiaj %1 wraz z zalogowaniem do &amp;systemu</translation>
    </message>
    <message>
        <source>Enabling pruning significantly reduces the disk space required to store transactions. All blocks are still fully validated. Reverting this setting requires re-downloading the entire blockchain.</source>
        <translation type="unfinished">Włączenie czyszczenia znacznie zmniejsza ilość miejsca na dysku wymaganego do przechowywania transakcji. Wszystkie bloki są nadal w pełni zweryfikowane. Przywrócenie tego ustawienia wymaga ponownego pobrania całego łańcucha bloków.</translation>
    </message>
    <message>
        <source>Size of &amp;database cache</source>
        <translation type="unfinished">Wielkość bufora bazy &amp;danych</translation>
    </message>
    <message>
        <source>Number of script &amp;verification threads</source>
        <translation type="unfinished">Liczba wątków &amp;weryfikacji skryptu</translation>
    </message>
    <message>
        <source>IP address of the proxy (e.g. IPv4: 127.0.0.1 / IPv6: ::1)</source>
        <translation type="unfinished">Adres IP serwera proxy (np. IPv4: 127.0.0.1 / IPv6: ::1)</translation>
    </message>
    <message>
        <source>Shows if the supplied default SOCKS5 proxy is used to reach peers via this network type.</source>
        <translation type="unfinished">Pakazuje czy dostarczone domyślne SOCKS5 proxy jest użyte do połączenia z węzłami przez sieć tego typu.</translation>
    </message>
    <message>
        <source>Minimize instead of exit the application when the window is closed. When this option is enabled, the application will be closed only after selecting Exit in the menu.</source>
        <translation type="unfinished">Minimalizuje zamiast zakończyć działanie programu przy zamykaniu okna. Kiedy ta opcja jest włączona, program zakończy działanie po wybieraniu Zamknij w menu.</translation>
    </message>
    <message>
        <source>Open the %1 configuration file from the working directory.</source>
        <translation type="unfinished">Otwiera %1 plik konfiguracyjny z czynnego katalogu.</translation>
    </message>
    <message>
        <source>Open Configuration File</source>
        <translation type="unfinished">Otwórz plik konfiguracyjny</translation>
    </message>
    <message>
        <source>Reset all client options to default.</source>
        <translation type="unfinished">Przywróć wszystkie domyślne ustawienia klienta.</translation>
    </message>
    <message>
        <source>&amp;Reset Options</source>
        <translation type="unfinished">Z&amp;resetuj ustawienia</translation>
    </message>
    <message>
        <source>&amp;Network</source>
        <translation type="unfinished">&amp;Sieć</translation>
    </message>
    <message>
        <source>Prune &amp;block storage to</source>
        <translation type="unfinished">Przytnij magazyn &amp;bloków do</translation>
    </message>
    <message>
        <source>Reverting this setting requires re-downloading the entire blockchain.</source>
        <translation type="unfinished">Cofnięcie tego ustawienia wymaga ponownego załadowania całego łańcucha bloków.</translation>
    </message>
    <message>
        <source>Maximum database cache size. A larger cache can contribute to faster sync, after which the benefit is less pronounced for most use cases. Lowering the cache size will reduce memory usage. Unused mempool memory is shared for this cache.</source>
        <extracomment>Tooltip text for Options window setting that sets the size of the database cache. Explains the corresponding effects of increasing/decreasing this value.</extracomment>
        <translation type="unfinished">Maksymalny rozmiar pamięci podręcznej bazy danych. Większa pamięć podręczna może przyczynić się do szybszej synchronizacji, po której korzyści są mniej widoczne w większości przypadków użycia. Zmniejszenie rozmiaru pamięci podręcznej zmniejszy zużycie pamięci. Nieużywana pamięć mempool jest współdzielona dla tej pamięci podręcznej.</translation>
    </message>
    <message>
        <source>Set the number of script verification threads. Negative values correspond to the number of cores you want to leave free to the system.</source>
        <extracomment>Tooltip text for Options window setting that sets the number of script verification threads. Explains that negative values mean to leave these many cores free to the system.</extracomment>
        <translation type="unfinished">Ustaw liczbę wątków weryfikacji skryptu. Wartości ujemne odpowiadają liczbie rdzeni, które chcesz pozostawić systemowi.</translation>
    </message>
    <message>
        <source>(0 = auto, &lt;0 = leave that many cores free)</source>
        <translation type="unfinished">(0 = automatycznie, &lt;0 = zostaw tyle wolnych rdzeni)</translation>
    </message>
    <message>
        <source>This allows you or a third party tool to communicate with the node through command-line and JSON-RPC commands.</source>
        <extracomment>Tooltip text for Options window setting that enables the RPC server.</extracomment>
        <translation type="unfinished">Umożliwia tobie lub narzędziu innej firmy komunikowanie się z węzłem za pomocą wiersza polecenia i poleceń JSON-RPC.</translation>
    </message>
    <message>
        <source>Enable R&amp;PC server</source>
        <extracomment>An Options window setting to enable the RPC server.</extracomment>
        <translation type="unfinished">Włącz serwer R&amp;PC</translation>
    </message>
    <message>
        <source>W&amp;allet</source>
        <translation type="unfinished">Portfel</translation>
    </message>
    <message>
        <source>Whether to set subtract fee from amount as default or not.</source>
        <extracomment>Tooltip text for Options window setting that sets subtracting the fee from a sending amount as default.</extracomment>
        <translation type="unfinished">Czy ustawić opłatę odejmowaną od kwoty jako domyślną, czy nie.</translation>
    </message>
    <message>
        <source>Subtract &amp;fee from amount by default</source>
        <extracomment>An Options window setting to set subtracting the fee from a sending amount as default.</extracomment>
        <translation type="unfinished">Domyślnie odejmij opłatę od kwoty</translation>
    </message>
    <message>
        <source>Expert</source>
        <translation type="unfinished">Ekspert</translation>
    </message>
    <message>
        <source>Enable coin &amp;control features</source>
        <translation type="unfinished">Włącz funk&amp;cje kontoli monet</translation>
    </message>
    <message>
        <source>If you disable the spending of unconfirmed change, the change from a transaction cannot be used until that transaction has at least one confirmation. This also affects how your balance is computed.</source>
        <translation type="unfinished">Jeżeli wyłączysz możliwość wydania niezatwierdzonej wydanej reszty, reszta z transakcji nie będzie mogła zostać wykorzystana, dopóki ta transakcja nie będzie miała przynajmniej jednego potwierdzenia. To także ma wpływ na obliczanie Twojego salda.</translation>
    </message>
    <message>
        <source>&amp;Spend unconfirmed change</source>
        <translation type="unfinished">Wydaj niepotwierdzoną re&amp;sztę</translation>
    </message>
    <message>
<<<<<<< HEAD
=======
        <source>Enable &amp;PSBT controls</source>
        <extracomment>An options window setting to enable PSBT controls.</extracomment>
        <translation type="unfinished">Włącz ustawienia &amp;PSBT</translation>
    </message>
    <message>
        <source>Whether to show PSBT controls.</source>
        <extracomment>Tooltip text for options window setting that enables PSBT controls.</extracomment>
        <translation type="unfinished">Czy wyświetlać opcje PSBT.</translation>
    </message>
    <message>
        <source>External Signer (e.g. hardware wallet)</source>
        <translation type="unfinished">Zewnętrzny sygnatariusz (np. portfel sprzętowy) </translation>
    </message>
    <message>
        <source>&amp;External signer script path</source>
        <translation type="unfinished">&amp;Ścieżka zewnętrznego skryptu podpisującego</translation>
    </message>
    <message>
        <source>Full path to a Qtum Core compatible script (e.g. C:\Downloads\hwi.exe or /Users/you/Downloads/hwi.py). Beware: malware can steal your coins!</source>
        <translation type="unfinished">Pełna ścieżka do skryptu zgodnego z Qtum Core (np. C:\Downloads\hwi.exe lub /Users/you/Downloads/hwi.py). Uwaga: złośliwe oprogramowanie może ukraść Twoje monety!</translation>
    </message>
    <message>
>>>>>>> d82fec21
        <source>Automatically open the Qtum client port on the router. This only works when your router supports UPnP and it is enabled.</source>
        <translation type="unfinished">Automatycznie otwiera port klienta Qtum na routerze. Ta opcja dzieła tylko jeśli twój router wspiera UPnP i jest ono włączone.</translation>
    </message>
    <message>
        <source>Map port using &amp;UPnP</source>
        <translation type="unfinished">Mapuj port używając &amp;UPnP</translation>
    </message>
    <message>
        <source>Automatically open the Qtum client port on the router. This only works when your router supports NAT-PMP and it is enabled. The external port could be random.</source>
        <translation type="unfinished">Automatycznie otwiera port klienta Qtum w routerze. Działa jedynie wtedy, gdy router wspiera NAT-PMP i usługa ta jest włączona. Zewnętrzny port może być losowy.</translation>
    </message>
    <message>
        <source>Map port using NA&amp;T-PMP</source>
        <translation type="unfinished">Mapuj port przy użyciu NA&amp;T-PMP</translation>
    </message>
    <message>
        <source>Accept connections from outside.</source>
        <translation type="unfinished">Akceptuj połączenia z zewnątrz.</translation>
    </message>
    <message>
        <source>Allow incomin&amp;g connections</source>
        <translation type="unfinished">Zezwól na &amp;połączenia przychodzące</translation>
    </message>
    <message>
        <source>Connect to the Qtum network through a SOCKS5 proxy.</source>
        <translation type="unfinished">Połącz się z siecią Qtum poprzez proxy SOCKS5.</translation>
    </message>
    <message>
        <source>&amp;Connect through SOCKS5 proxy (default proxy):</source>
        <translation type="unfinished">Połącz przez proxy SO&amp;CKS5 (domyślne proxy):</translation>
    </message>
    <message>
        <source>Proxy &amp;IP:</source>
        <translation type="unfinished">&amp;IP proxy:</translation>
    </message>
    <message>
        <source>Port of the proxy (e.g. 9050)</source>
        <translation type="unfinished">Port proxy (np. 9050)</translation>
    </message>
    <message>
        <source>Used for reaching peers via:</source>
        <translation type="unfinished">Użyto do połączenia z peerami przy pomocy:</translation>
    </message>
    <message>
        <source>&amp;Window</source>
        <translation type="unfinished">&amp;Okno</translation>
    </message>
    <message>
        <source>Show the icon in the system tray.</source>
        <translation type="unfinished">Pokaż ikonę w zasobniku systemowym.</translation>
    </message>
    <message>
        <source>&amp;Show tray icon</source>
        <translation type="unfinished">&amp;Pokaż ikonę zasobnika</translation>
    </message>
    <message>
        <source>Show only a tray icon after minimizing the window.</source>
        <translation type="unfinished">Pokazuj tylko ikonę przy zegarku po zminimalizowaniu okna.</translation>
    </message>
    <message>
        <source>&amp;Minimize to the tray instead of the taskbar</source>
        <translation type="unfinished">&amp;Minimalizuj do zasobnika systemowego zamiast do paska zadań</translation>
    </message>
    <message>
        <source>M&amp;inimize on close</source>
        <translation type="unfinished">M&amp;inimalizuj przy zamknięciu</translation>
    </message>
    <message>
        <source>&amp;Display</source>
        <translation type="unfinished">&amp;Wyświetlanie</translation>
    </message>
    <message>
        <source>User Interface &amp;language:</source>
        <translation type="unfinished">Język &amp;użytkownika:</translation>
    </message>
    <message>
        <source>The user interface language can be set here. This setting will take effect after restarting %1.</source>
        <translation type="unfinished">Można tu ustawić język interfejsu uzytkownika. Ustawienie przyniesie skutek po ponownym uruchomieniu %1.</translation>
    </message>
    <message>
        <source>&amp;Unit to show amounts in:</source>
        <translation type="unfinished">&amp;Jednostka pokazywana przy kwocie:</translation>
    </message>
    <message>
        <source>Choose the default subdivision unit to show in the interface and when sending coins.</source>
        <translation type="unfinished">Wybierz podział jednostki pokazywany w interfejsie  oraz podczas wysyłania monet</translation>
    </message>
    <message>
        <source>Third-party URLs (e.g. a block explorer) that appear in the transactions tab as context menu items. %s in the URL is replaced by transaction hash. Multiple URLs are separated by vertical bar |.</source>
        <translation type="unfinished">Adresy URL stron trzecich (np. eksplorator bloków), które pojawiają się na karcie transakcji jako pozycje menu kontekstowego. %s w adresie URL jest zastępowane hashem transakcji. Wiele adresów URL jest oddzielonych pionową kreską |.</translation>
    </message>
    <message>
        <source>&amp;Third-party transaction URLs</source>
        <translation type="unfinished">&amp;Adresy URL transakcji stron trzecich</translation>
    </message>
    <message>
        <source>Whether to show coin control features or not.</source>
        <translation type="unfinished">Wybierz pokazywanie lub nie funkcji kontroli monet.</translation>
    </message>
    <message>
        <source>Connect to the Qtum network through a separate SOCKS5 proxy for Tor onion services.</source>
        <translation type="unfinished">Połącz się z siecią Qtum przy pomocy oddzielnego SOCKS5 proxy dla sieci TOR.</translation>
    </message>
    <message>
        <source>Use separate SOCKS&amp;5 proxy to reach peers via Tor onion services:</source>
        <translation type="unfinished">Użyj oddzielnego proxy SOCKS&amp;5 aby osiągnąć węzły w ukrytych usługach Tor:</translation>
    </message>
    <message>
        <source>Monospaced font in the Overview tab:</source>
        <translation type="unfinished">Czcionka o stałej szerokości w zakładce Przegląd:</translation>
    </message>
    <message>
        <source>closest matching "%1"</source>
        <translation type="unfinished">najbliższy pasujący "%1"</translation>
    </message>
    <message>
        <source>&amp;Cancel</source>
        <translation type="unfinished">&amp;Anuluj</translation>
    </message>
    <message>
        <source>Compiled without external signing support (required for external signing)</source>
        <extracomment>"External signing" means using devices such as hardware wallets.</extracomment>
        <translation type="unfinished">Skompilowany bez obsługi podpisywania zewnętrznego (wymagany do podpisywania zewnętrzengo)</translation>
    </message>
    <message>
        <source>default</source>
        <translation type="unfinished">domyślny</translation>
    </message>
    <message>
        <source>none</source>
        <translation type="unfinished">żaden</translation>
    </message>
    <message>
        <source>Confirm options reset</source>
        <extracomment>Window title text of pop-up window shown when the user has chosen to reset options.</extracomment>
        <translation type="unfinished">Potwierdź reset ustawień</translation>
    </message>
    <message>
        <source>Client restart required to activate changes.</source>
        <extracomment>Text explaining that the settings changed will not come into effect until the client is restarted.</extracomment>
        <translation type="unfinished">Wymagany restart programu, aby uaktywnić zmiany.</translation>
    </message>
    <message>
        <source>Client will be shut down. Do you want to proceed?</source>
        <extracomment>Text asking the user to confirm if they would like to proceed with a client shutdown.</extracomment>
        <translation type="unfinished">Program zostanie wyłączony. Czy chcesz kontynuować?</translation>
    </message>
    <message>
        <source>Configuration options</source>
        <extracomment>Window title text of pop-up box that allows opening up of configuration file.</extracomment>
        <translation type="unfinished">Opcje konfiguracji</translation>
    </message>
    <message>
        <source>The configuration file is used to specify advanced user options which override GUI settings. Additionally, any command-line options will override this configuration file.</source>
        <extracomment>Explanatory text about the priority order of instructions considered by client. The order from high to low being: command-line, configuration file, GUI settings.</extracomment>
        <translation type="unfinished">Plik konfiguracyjny jest używany celem zdefiniowania zaawansowanych opcji nadpisujących ustawienia aplikacji okienkowej (GUI). Parametry zdefiniowane z poziomu linii poleceń nadpisują parametry określone w tym pliku.</translation>
    </message>
    <message>
        <source>Continue</source>
        <translation type="unfinished">Kontynuuj</translation>
    </message>
    <message>
        <source>Cancel</source>
        <translation type="unfinished">Anuluj</translation>
    </message>
    <message>
        <source>Error</source>
        <translation type="unfinished">Błąd</translation>
    </message>
    <message>
        <source>The configuration file could not be opened.</source>
        <translation type="unfinished">Plik z konfiguracją nie mógł być otworzony.</translation>
    </message>
    <message>
        <source>This change would require a client restart.</source>
        <translation type="unfinished">Ta zmiana może wymagać ponownego uruchomienia klienta.</translation>
    </message>
    <message>
        <source>The supplied proxy address is invalid.</source>
        <translation type="unfinished">Adres podanego proxy jest nieprawidłowy</translation>
    </message>
</context>
<context>
    <name>OverviewPage</name>
    <message>
        <source>Form</source>
        <translation type="unfinished">Formularz</translation>
    </message>
    <message>
        <source>The displayed information may be out of date. Your wallet automatically synchronizes with the Qtum network after a connection is established, but this process has not completed yet.</source>
        <translation type="unfinished">Wyświetlana informacja może być nieaktualna. Twój portfel synchronizuje się automatycznie z siecią qtum, zaraz po tym jak uzyskano połączenie, ale proces ten nie został jeszcze ukończony.</translation>
    </message>
    <message>
        <source>Watch-only:</source>
        <translation type="unfinished">Tylko podglądaj:</translation>
    </message>
    <message>
        <source>Available:</source>
        <translation type="unfinished">Dostępne:</translation>
    </message>
    <message>
        <source>Your current spendable balance</source>
        <translation type="unfinished">Twoje obecne saldo</translation>
    </message>
    <message>
        <source>Pending:</source>
        <translation type="unfinished">W toku:</translation>
    </message>
    <message>
        <source>Total of transactions that have yet to be confirmed, and do not yet count toward the spendable balance</source>
        <translation type="unfinished">Suma transakcji, które nie zostały jeszcze potwierdzone, a które nie zostały wliczone do twojego obecnego salda</translation>
    </message>
    <message>
        <source>Immature:</source>
        <translation type="unfinished">Niedojrzały:</translation>
    </message>
    <message>
        <source>Mined balance that has not yet matured</source>
        <translation type="unfinished">Balans wydobytych monet, które jeszcze nie dojrzały</translation>
    </message>
    <message>
        <source>Balances</source>
        <translation type="unfinished">Salda</translation>
    </message>
    <message>
        <source>Total:</source>
        <translation type="unfinished">Ogółem:</translation>
    </message>
    <message>
        <source>Your current total balance</source>
        <translation type="unfinished">Twoje obecne saldo</translation>
    </message>
    <message>
        <source>Your current balance in watch-only addresses</source>
        <translation type="unfinished">Twoje obecne saldo na podglądanym adresie</translation>
    </message>
    <message>
        <source>Spendable:</source>
        <translation type="unfinished">Możliwe do wydania:</translation>
    </message>
    <message>
        <source>Recent transactions</source>
        <translation type="unfinished">Ostatnie transakcje</translation>
    </message>
    <message>
        <source>Unconfirmed transactions to watch-only addresses</source>
        <translation type="unfinished">Niepotwierdzone transakcje na podglądanych adresach</translation>
    </message>
    <message>
        <source>Mined balance in watch-only addresses that has not yet matured</source>
        <translation type="unfinished">Wykopane monety na podglądanych adresach które jeszcze nie dojrzały</translation>
    </message>
    <message>
        <source>Current total balance in watch-only addresses</source>
        <translation type="unfinished">Łączna kwota na podglądanych adresach</translation>
    </message>
    <message>
        <source>Privacy mode activated for the Overview tab. To unmask the values, uncheck Settings-&gt;Mask values.</source>
        <translation type="unfinished">Tryb Prywatny został włączony dla zakładki Podgląd. By odkryć wartości, odznacz Ustawienia-&gt;Ukrywaj wartości.</translation>
    </message>
</context>
<context>
    <name>PSBTOperationsDialog</name>
    <message>
        <source>Sign Tx</source>
        <translation type="unfinished">Podpisz transakcję (Tx)</translation>
    </message>
    <message>
        <source>Broadcast Tx</source>
        <translation type="unfinished">Rozgłoś transakcję (Tx)</translation>
    </message>
    <message>
        <source>Copy to Clipboard</source>
        <translation type="unfinished">Kopiuj do schowka</translation>
    </message>
    <message>
        <source>Save…</source>
        <translation type="unfinished">Zapisz...</translation>
    </message>
    <message>
        <source>Close</source>
        <translation type="unfinished">Zamknij</translation>
    </message>
    <message>
        <source>Failed to load transaction: %1</source>
        <translation type="unfinished">Nie udało się wczytać transakcji: %1</translation>
    </message>
    <message>
        <source>Failed to sign transaction: %1</source>
        <translation type="unfinished">Nie udało się podpisać transakcji: %1</translation>
    </message>
    <message>
        <source>Cannot sign inputs while wallet is locked.</source>
        <translation type="unfinished">Nie można podpisywać danych wejściowych, gdy portfel jest zablokowany.</translation>
    </message>
    <message>
        <source>Could not sign any more inputs.</source>
        <translation type="unfinished">Nie udało się podpisać więcej wejść.</translation>
    </message>
    <message>
        <source>Signed %1 inputs, but more signatures are still required.</source>
        <translation type="unfinished">Podpisano %1 wejść, ale potrzebnych jest więcej podpisów.</translation>
    </message>
    <message>
        <source>Signed transaction successfully. Transaction is ready to broadcast.</source>
        <translation type="unfinished">transakcja</translation>
    </message>
    <message>
        <source>Unknown error processing transaction.</source>
        <translation type="unfinished">Nieznany błąd podczas przetwarzania transakcji.</translation>
    </message>
    <message>
        <source>Transaction broadcast failed: %1</source>
        <translation type="unfinished">Nie udało się rozgłosić transakscji: %1</translation>
    </message>
    <message>
        <source>PSBT copied to clipboard.</source>
        <translation type="unfinished">PSBT skopiowane do schowka</translation>
    </message>
    <message>
        <source>Save Transaction Data</source>
        <translation type="unfinished">Zapisz dane transakcji</translation>
    </message>
    <message>
        <source>Partially Signed Transaction (Binary)</source>
        <extracomment>Expanded name of the binary PSBT file format. See: BIP 174.</extracomment>
        <translation type="unfinished">Częściowo podpisana transakcja (binarna)</translation>
    </message>
    <message>
        <source>PSBT saved to disk.</source>
        <translation type="unfinished">PSBT zapisane na dysk.</translation>
    </message>
    <message>
        <source> * Sends %1 to %2</source>
        <translation type="unfinished">Wysyłanie %1 do %2</translation>
    </message>
    <message>
        <source>Unable to calculate transaction fee or total transaction amount.</source>
        <translation type="unfinished">Nie można obliczyć opłaty za transakcję lub łącznej kwoty transakcji.</translation>
    </message>
    <message>
        <source>Pays transaction fee: </source>
        <translation type="unfinished">Opłata transakcyjna:</translation>
    </message>
    <message>
        <source>Total Amount</source>
        <translation type="unfinished">Łączna wartość</translation>
    </message>
    <message>
        <source>or</source>
        <translation type="unfinished">lub</translation>
    </message>
    <message>
        <source>Transaction has %1 unsigned inputs.</source>
        <translation type="unfinished">Transakcja ma %1 niepodpisane wejścia.</translation>
    </message>
    <message>
        <source>Transaction is missing some information about inputs.</source>
        <translation type="unfinished">Transakcja ma niekompletne informacje o niektórych wejściach.</translation>
    </message>
    <message>
        <source>Transaction still needs signature(s).</source>
        <translation type="unfinished">Transakcja ciągle oczekuje na podpis(y).</translation>
    </message>
    <message>
        <source>(But no wallet is loaded.)</source>
        <translation type="unfinished">(Ale żaden portfel nie jest załadowany.)</translation>
    </message>
    <message>
        <source>(But this wallet cannot sign transactions.)</source>
        <translation type="unfinished">(Ale ten portfel nie może podipisać transakcji.)</translation>
    </message>
    <message>
        <source>(But this wallet does not have the right keys.)</source>
        <translation type="unfinished">(Ale ten portfel nie posiada wlaściwych kluczy.)</translation>
    </message>
    <message>
        <source>Transaction is fully signed and ready for broadcast.</source>
        <translation type="unfinished">Transakcja jest w pełni podpisana i gotowa do rozgłoszenia.</translation>
    </message>
    <message>
        <source>Transaction status is unknown.</source>
        <translation type="unfinished">Status transakcji nie jest znany.</translation>
    </message>
</context>
<context>
    <name>PaymentServer</name>
    <message>
        <source>Payment request error</source>
        <translation type="unfinished">Błąd żądania płatności</translation>
    </message>
    <message>
        <source>Cannot start qtum: click-to-pay handler</source>
        <translation type="unfinished">Nie można uruchomić protokołu qtum: kliknij-by-zapłacić</translation>
<<<<<<< HEAD
    </message>
=======
   </message>
>>>>>>> d82fec21
    <message>
        <source>URI handling</source>
        <translation type="unfinished">Obsługa URI</translation>
    </message>
    <message>
        <source>'qtum://' is not a valid URI. Use 'qtum:' instead.</source>
<<<<<<< HEAD
        <translation type="unfinished">'qtum://' nie jest poprawnym URI. Użyj 'qtum:'.</translation>
=======
        <translation type="unfinished">'qtum://' nie jest poprawnym URI. Użyj 'qtum:'.</translation> 
   </message>
    <message>
        <source>Cannot process payment request because BIP70 is not supported.
Due to widespread security flaws in BIP70 it's strongly recommended that any merchant instructions to switch wallets be ignored.
If you are receiving this error you should request the merchant provide a BIP21 compatible URI.</source>
        <translation type="unfinished">Nie można przetworzyć żądanie zapłaty poniewasz BIP70 nie jest obsługiwany.
Ze względu na wady bezpieczeństwa w BIP70 jest zalecane ignorować wszelkich instrukcji od sprzedawcę dotyczących zmiany portfela.
Jeśli pojawia się ten błąd, poproś sprzedawcę o podanie URI zgodnego z BIP21. </translation>
>>>>>>> d82fec21
    </message>
    <message>
        <source>URI cannot be parsed! This can be caused by an invalid Qtum address or malformed URI parameters.</source>
        <translation type="unfinished">Nie można przeanalizować identyfikatora URI! Może to być spowodowane nieważnym adresem Qtum lub nieprawidłowymi parametrami URI.</translation>
    </message>
    <message>
        <source>Payment request file handling</source>
        <translation type="unfinished">Przechwytywanie plików żądania płatności</translation>
    </message>
</context>
<context>
    <name>PeerTableModel</name>
    <message>
        <source>User Agent</source>
        <extracomment>Title of Peers Table column which contains the peer's User Agent string.</extracomment>
        <translation type="unfinished">Aplikacja kliencka</translation>
    </message>
    <message>
        <source>Direction</source>
        <extracomment>Title of Peers Table column which indicates the direction the peer connection was initiated from.</extracomment>
        <translation type="unfinished">Kierunek</translation>
    </message>
    <message>
        <source>Sent</source>
        <extracomment>Title of Peers Table column which indicates the total amount of network information we have sent to the peer.</extracomment>
        <translation type="unfinished">Wysłane</translation>
    </message>
    <message>
        <source>Received</source>
        <extracomment>Title of Peers Table column which indicates the total amount of network information we have received from the peer.</extracomment>
        <translation type="unfinished">Otrzymane</translation>
    </message>
    <message>
        <source>Address</source>
        <extracomment>Title of Peers Table column which contains the IP/Onion/I2P address of the connected peer.</extracomment>
        <translation type="unfinished">Adres</translation>
    </message>
    <message>
        <source>Type</source>
        <extracomment>Title of Peers Table column which describes the type of peer connection. The "type" describes why the connection exists.</extracomment>
        <translation type="unfinished">Typ</translation>
    </message>
    <message>
        <source>Network</source>
        <extracomment>Title of Peers Table column which states the network the peer connected through.</extracomment>
        <translation type="unfinished">Sieć</translation>
    </message>
    <message>
        <source>Inbound</source>
        <extracomment>An Inbound Connection from a Peer.</extracomment>
        <translation type="unfinished">Wejściowy</translation>
    </message>
    <message>
        <source>Outbound</source>
        <extracomment>An Outbound Connection to a Peer.</extracomment>
        <translation type="unfinished">Wyjściowy</translation>
    </message>
</context>
<context>
    <name>QRImageWidget</name>
    <message>
        <source>&amp;Save Image…</source>
        <translation type="unfinished">Zapi&amp;sz Obraz...</translation>
    </message>
    <message>
        <source>&amp;Copy Image</source>
        <translation type="unfinished">&amp;Kopiuj obraz</translation>
    </message>
    <message>
        <source>Resulting URI too long, try to reduce the text for label / message.</source>
        <translation type="unfinished">Wynikowy URI jest zbyt długi, spróbuj zmniejszyć tekst etykiety / wiadomości</translation>
    </message>
    <message>
        <source>Error encoding URI into QR Code.</source>
        <translation type="unfinished">Błąd kodowania URI w kod QR</translation>
    </message>
    <message>
        <source>QR code support not available.</source>
        <translation type="unfinished">Wsparcie dla kodów QR jest niedostępne.</translation>
    </message>
    <message>
        <source>Save QR Code</source>
        <translation type="unfinished">Zapisz Kod QR</translation>
    </message>
    <message>
        <source>PNG Image</source>
        <extracomment>Expanded name of the PNG file format. See: https://en.wikipedia.org/wiki/Portable_Network_Graphics.</extracomment>
        <translation type="unfinished">Obraz PNG</translation>
    </message>
</context>
<context>
    <name>RPCConsole</name>
    <message>
        <source>N/A</source>
        <translation type="unfinished">NIEDOSTĘPNE</translation>
    </message>
    <message>
        <source>Client version</source>
        <translation type="unfinished">Wersja klienta</translation>
    </message>
    <message>
        <source>&amp;Information</source>
        <translation type="unfinished">&amp;Informacje</translation>
    </message>
    <message>
        <source>General</source>
        <translation type="unfinished">Ogólne</translation>
    </message>
    <message>
        <source>Datadir</source>
        <translation type="unfinished">Katalog danych</translation>
    </message>
    <message>
        <source>To specify a non-default location of the data directory use the '%1' option.</source>
        <translation type="unfinished">Użyj opcji '%1' aby wskazać niestandardową lokalizację katalogu danych.</translation>
    </message>
    <message>
        <source>To specify a non-default location of the blocks directory use the '%1' option.</source>
        <translation type="unfinished">Użyj opcji '%1' aby wskazać niestandardową lokalizację katalogu bloków.</translation>
    </message>
    <message>
        <source>Startup time</source>
        <translation type="unfinished">Czas uruchomienia</translation>
    </message>
    <message>
        <source>Network</source>
        <translation type="unfinished">Sieć</translation>
    </message>
    <message>
        <source>Name</source>
        <translation type="unfinished">Nazwa</translation>
    </message>
    <message>
        <source>Number of connections</source>
        <translation type="unfinished">Liczba połączeń</translation>
    </message>
    <message>
        <source>Block chain</source>
        <translation type="unfinished">Łańcuch bloków</translation>
    </message>
    <message>
        <source>Memory Pool</source>
        <translation type="unfinished">Memory Pool (obszar pamięci)</translation>
    </message>
    <message>
        <source>Current number of transactions</source>
        <translation type="unfinished">Obecna liczba transakcji</translation>
    </message>
    <message>
        <source>Memory usage</source>
        <translation type="unfinished">Zużycie pamięci</translation>
    </message>
    <message>
        <source>Wallet: </source>
        <translation type="unfinished">Portfel:</translation>
    </message>
    <message>
        <source>(none)</source>
        <translation type="unfinished">(brak)</translation>
    </message>
    <message>
        <source>Received</source>
        <translation type="unfinished">Otrzymane</translation>
    </message>
    <message>
        <source>Sent</source>
        <translation type="unfinished">Wysłane</translation>
    </message>
    <message>
        <source>&amp;Peers</source>
        <translation type="unfinished">&amp;Węzły</translation>
    </message>
    <message>
        <source>Banned peers</source>
        <translation type="unfinished">Blokowane węzły</translation>
    </message>
    <message>
        <source>Select a peer to view detailed information.</source>
        <translation type="unfinished">Wybierz węzeł żeby zobaczyć szczegóły.</translation>
    </message>
    <message>
        <source>Version</source>
        <translation type="unfinished">Wersja</translation>
    </message>
    <message>
        <source>Starting Block</source>
        <translation type="unfinished">Blok startowy</translation>
    </message>
    <message>
        <source>Synced Headers</source>
        <translation type="unfinished">Zsynchronizowane nagłówki</translation>
    </message>
    <message>
        <source>Synced Blocks</source>
        <translation type="unfinished">Zsynchronizowane bloki</translation>
    </message>
    <message>
        <source>Last Transaction</source>
        <translation type="unfinished">Ostatnia Transakcja</translation>
    </message>
    <message>
        <source>The mapped Autonomous System used for diversifying peer selection.</source>
        <translation type="unfinished">Zmapowany autonomiczny system (ang. asmap) używany do dywersyfikacji wyboru węzłów.</translation>
    </message>
    <message>
        <source>Mapped AS</source>
        <translation type="unfinished">Zmapowany autonomiczny system (ang. asmap)</translation>
    </message>
    <message>
        <source>Whether we relay addresses to this peer.</source>
        <extracomment>Tooltip text for the Address Relay field in the peer details area, which displays whether we relay addresses to this peer (Yes/No).</extracomment>
        <translation type="unfinished">Czy przekazujemy adresy do tego peera.</translation>
    </message>
    <message>
        <source>Address Relay</source>
        <extracomment>Text title for the Address Relay field in the peer details area, which displays whether we relay addresses to this peer (Yes/No).</extracomment>
        <translation type="unfinished">Adres Przekaźnika</translation>
    </message>
    <message>
        <source>Addresses Processed</source>
        <extracomment>Text title for the Addresses Processed field in the peer details area, which displays the total number of addresses received from this peer that were processed (excludes addresses that were dropped due to rate-limiting).</extracomment>
        <translation type="unfinished">Przetworzone Adresy</translation>
    </message>
    <message>
        <source>Addresses Rate-Limited</source>
        <extracomment>Text title for the Addresses Rate-Limited field in the peer details area, which displays the total number of addresses received from this peer that were dropped (not processed) due to rate-limiting.</extracomment>
        <translation type="unfinished">Wskaźnik-Ograniczeń Adresów</translation>
    </message>
    <message>
        <source>User Agent</source>
        <translation type="unfinished">Aplikacja kliencka</translation>
    </message>
    <message>
        <source>Node window</source>
        <translation type="unfinished">Okno węzła</translation>
    </message>
    <message>
        <source>Current block height</source>
        <translation type="unfinished">Obecna ilość bloków</translation>
    </message>
    <message>
        <source>Open the %1 debug log file from the current data directory. This can take a few seconds for large log files.</source>
        <translation type="unfinished">Otwórz plik dziennika debugowania %1 z obecnego katalogu z danymi. Może to potrwać kilka sekund przy większych plikach.</translation>
    </message>
    <message>
        <source>Decrease font size</source>
        <translation type="unfinished">Zmniejsz rozmiar czcionki</translation>
    </message>
    <message>
        <source>Increase font size</source>
        <translation type="unfinished">Zwiększ rozmiar czcionki</translation>
    </message>
    <message>
        <source>Permissions</source>
        <translation type="unfinished">Uprawnienia</translation>
    </message>
    <message>
        <source>Direction/Type</source>
        <translation type="unfinished">Kierunek/Rodzaj</translation>
    </message>
    <message>
        <source>The network protocol this peer is connected through: IPv4, IPv6, Onion, I2P, or CJDNS.</source>
        <translation type="unfinished">Protokół sieciowy używany przez ten węzeł: IPv4, IPv6, Onion, I2P, lub CJDNS.</translation>
    </message>
    <message>
        <source>Services</source>
        <translation type="unfinished">Usługi</translation>
    </message>
    <message>
        <source>Whether the peer requested us to relay transactions.</source>
        <translation type="unfinished">Czy peer poprosił nas o przekazanie transakcji.</translation>
    </message>
    <message>
        <source>Wants Tx Relay</source>
        <translation type="unfinished">Chce przekaźnik Tx</translation>
    </message>
    <message>
        <source>High bandwidth BIP152 compact block relay: %1</source>
        <translation type="unfinished">Kompaktowy przekaźnik blokowy BIP152 o dużej przepustowości: 1 %1</translation>
    </message>
    <message>
        <source>High Bandwidth</source>
        <translation type="unfinished">Wysoka Przepustowość</translation>
    </message>
    <message>
        <source>Connection Time</source>
        <translation type="unfinished">Czas połączenia</translation>
    </message>
    <message>
        <source>Last Block</source>
        <translation type="unfinished">Ostatni Blok</translation>
    </message>
    <message>
        <source>Elapsed time since a novel transaction accepted into our mempool was received from this peer.</source>
        <extracomment>Tooltip text for the Last Transaction field in the peer details area.</extracomment>
        <translation type="unfinished">Czas, który upłynął od otrzymania nowej transakcji przyjętej do naszej pamięci od tego partnera.</translation>
    </message>
    <message>
        <source>Last Send</source>
        <translation type="unfinished">Ostatnio wysłano</translation>
    </message>
    <message>
        <source>Last Receive</source>
        <translation type="unfinished">Ostatnio odebrano</translation>
    </message>
    <message>
        <source>Ping Time</source>
        <translation type="unfinished">Czas odpowiedzi</translation>
    </message>
    <message>
        <source>The duration of a currently outstanding ping.</source>
        <translation type="unfinished">Czas trwania nadmiarowego pingu</translation>
    </message>
    <message>
        <source>Ping Wait</source>
        <translation type="unfinished">Czas odpowiedzi</translation>
    </message>
    <message>
        <source>Min Ping</source>
        <translation type="unfinished">Minimalny czas odpowiedzi</translation>
    </message>
    <message>
        <source>Time Offset</source>
        <translation type="unfinished">Przesunięcie czasu</translation>
    </message>
    <message>
        <source>Last block time</source>
        <translation type="unfinished">Czas ostatniego bloku</translation>
    </message>
    <message>
        <source>&amp;Open</source>
        <translation type="unfinished">&amp;Otwórz</translation>
    </message>
    <message>
        <source>&amp;Console</source>
        <translation type="unfinished">&amp;Konsola</translation>
    </message>
    <message>
        <source>&amp;Network Traffic</source>
        <translation type="unfinished">$Ruch sieci</translation>
    </message>
    <message>
        <source>Totals</source>
        <translation type="unfinished">Kwota ogólna</translation>
    </message>
    <message>
        <source>Debug log file</source>
        <translation type="unfinished">Plik logowania debugowania</translation>
    </message>
    <message>
        <source>Clear console</source>
        <translation type="unfinished">Wyczyść konsolę</translation>
    </message>
    <message>
        <source>In:</source>
        <translation type="unfinished">Wejście:</translation>
    </message>
    <message>
        <source>Out:</source>
        <translation type="unfinished">Wyjście:</translation>
    </message>
    <message>
        <source>Inbound: initiated by peer</source>
        <extracomment>Explanatory text for an inbound peer connection.</extracomment>
        <translation type="unfinished">Przychodzące: zainicjowane przez węzeł</translation>
    </message>
    <message>
        <source>Outbound Full Relay: default</source>
        <extracomment>Explanatory text for an outbound peer connection that relays all network information. This is the default behavior for outbound connections.</extracomment>
        <translation type="unfinished">Pełny przekaźnik wychodzący: domyślnie</translation>
    </message>
    <message>
        <source>Outbound Block Relay: does not relay transactions or addresses</source>
        <extracomment>Explanatory text for an outbound peer connection that relays network information about blocks and not transactions or addresses.</extracomment>
        <translation type="unfinished">Outbound Block Relay: nie przekazuje transakcji ani adresów</translation>
    </message>
    <message>
        <source>Outbound Manual: added using RPC %1 or %2/%3 configuration options</source>
        <extracomment>Explanatory text for an outbound peer connection that was established manually through one of several methods. The numbered arguments are stand-ins for the methods available to establish manual connections.</extracomment>
        <translation type="unfinished">Outbound Manual: dodano przy użyciu opcji konfiguracyjnych RPC 1%1 lub 2%2/3%3</translation>
    </message>
    <message>
        <source>Outbound Feeler: short-lived, for testing addresses</source>
        <extracomment>Explanatory text for a short-lived outbound peer connection that is used to test the aliveness of known addresses.</extracomment>
        <translation type="unfinished">Outbound Feeler: krótkotrwały, do testowania adresów</translation>
    </message>
    <message>
        <source>Outbound Address Fetch: short-lived, for soliciting addresses</source>
        <extracomment>Explanatory text for a short-lived outbound peer connection that is used to request addresses from a peer.</extracomment>
        <translation type="unfinished">Pobieranie adresu wychodzącego: krótkotrwałe, do pozyskiwania adresów</translation>
    </message>
    <message>
        <source>we selected the peer for high bandwidth relay</source>
        <translation type="unfinished">wybraliśmy peera dla przekaźnika o dużej przepustowości</translation>
    </message>
    <message>
        <source>the peer selected us for high bandwidth relay</source>
        <translation type="unfinished">peer wybrał nas do przekaźnika o dużej przepustowości</translation>
    </message>
    <message>
        <source>no high bandwidth relay selected</source>
        <translation type="unfinished">nie wybrano przekaźnika o dużej przepustowości</translation>
    </message>
    <message>
        <source>&amp;Copy address</source>
        <extracomment>Context menu action to copy the address of a peer.</extracomment>
        <translation type="unfinished">Kopiuj adres</translation>
    </message>
    <message>
        <source>&amp;Disconnect</source>
        <translation type="unfinished">&amp;Rozłącz</translation>
    </message>
    <message>
        <source>1 &amp;hour</source>
        <translation type="unfinished">1 &amp;godzina</translation>
    </message>
    <message>
        <source>1 d&amp;ay</source>
        <translation type="unfinished">1 dzień</translation>
    </message>
    <message>
        <source>1 &amp;week</source>
        <translation type="unfinished">1 &amp;tydzień</translation>
    </message>
    <message>
        <source>1 &amp;year</source>
        <translation type="unfinished">1 &amp;rok</translation>
    </message>
    <message>
        <source>&amp;Copy IP/Netmask</source>
        <extracomment>Context menu action to copy the IP/Netmask of a banned peer. IP/Netmask is the combination of a peer's IP address and its Netmask. For IP address, see: https://en.wikipedia.org/wiki/IP_address.</extracomment>
        <translation type="unfinished">Skopiuj IP/Maskę Sieci</translation>
    </message>
    <message>
        <source>&amp;Unban</source>
        <translation type="unfinished">&amp;Odblokuj</translation>
    </message>
    <message>
        <source>Network activity disabled</source>
        <translation type="unfinished">Aktywność sieciowa wyłączona</translation>
    </message>
    <message>
        <source>Executing command without any wallet</source>
        <translation type="unfinished">Wykonuję komendę bez portfela</translation>
    </message>
    <message>
        <source>Executing command using "%1" wallet</source>
        <translation type="unfinished">Wykonuję komendę używając portfela "%1"</translation>
    </message>
    <message>
        <source>Executing…</source>
        <extracomment>A console message indicating an entered command is currently being executed.</extracomment>
        <translation type="unfinished">Wykonuję...</translation>
    </message>
    <message>
        <source>via %1</source>
        <translation type="unfinished">przez %1</translation>
    </message>
    <message>
        <source>Yes</source>
        <translation type="unfinished">Tak</translation>
    </message>
    <message>
        <source>No</source>
        <translation type="unfinished">Nie</translation>
    </message>
    <message>
        <source>To</source>
        <translation type="unfinished">Do</translation>
    </message>
    <message>
        <source>From</source>
        <translation type="unfinished">Od</translation>
    </message>
    <message>
        <source>Ban for</source>
        <translation type="unfinished">Zbanuj na</translation>
    </message>
    <message>
        <source>Never</source>
        <translation type="unfinished">Nigdy</translation>
    </message>
    <message>
        <source>Unknown</source>
        <translation type="unfinished">Nieznany</translation>
    </message>
</context>
<context>
    <name>ReceiveCoinsDialog</name>
    <message>
        <source>&amp;Amount:</source>
        <translation type="unfinished">&amp;Ilość:</translation>
    </message>
    <message>
        <source>&amp;Label:</source>
        <translation type="unfinished">&amp;Etykieta:</translation>
    </message>
    <message>
        <source>&amp;Message:</source>
        <translation type="unfinished">&amp;Wiadomość:</translation>
    </message>
    <message>
        <source>An optional message to attach to the payment request, which will be displayed when the request is opened. Note: The message will not be sent with the payment over the Qtum network.</source>
        <translation type="unfinished">Opcjonalna wiadomość do dołączenia do żądania płatności, która będzie wyświetlana, gdy żądanie zostanie otwarte. Uwaga: wiadomość ta nie zostanie wysłana wraz z płatnością w sieci Qtum.</translation>
<<<<<<< HEAD
    </message>
=======
   </message>
>>>>>>> d82fec21
    <message>
        <source>An optional label to associate with the new receiving address.</source>
        <translation type="unfinished">Opcjonalna etykieta do skojarzenia z nowym adresem odbiorczym.</translation>
    </message>
    <message>
        <source>Use this form to request payments. All fields are &lt;b&gt;optional&lt;/b&gt;.</source>
        <translation type="unfinished">Użyj tego formularza do zażądania płatności. Wszystkie pola są &lt;b&gt;opcjonalne&lt;/b&gt;.</translation>
    </message>
    <message>
        <source>An optional amount to request. Leave this empty or zero to not request a specific amount.</source>
        <translation type="unfinished">Opcjonalna kwota by zażądać. Zostaw puste lub zero by nie zażądać konkretnej kwoty.</translation>
    </message>
    <message>
        <source>An optional label to associate with the new receiving address (used by you to identify an invoice).  It is also attached to the payment request.</source>
        <translation type="unfinished">Dodatkowa etykieta powiązana z nowym adresem do odbierania płatności (używanym w celu odnalezienia faktury). Jest również powiązana z żądaniem płatności.</translation>
    </message>
    <message>
        <source>An optional message that is attached to the payment request and may be displayed to the sender.</source>
        <translation type="unfinished">Dodatkowa wiadomość dołączana do żądania zapłaty, która może być odczytana przez płacącego.</translation>
    </message>
    <message>
        <source>&amp;Create new receiving address</source>
        <translation type="unfinished">&amp;Stwórz nowy adres odbiorczy</translation>
    </message>
    <message>
        <source>Clear all fields of the form.</source>
        <translation type="unfinished">Wyczyść wszystkie pola formularza.</translation>
    </message>
    <message>
        <source>Clear</source>
        <translation type="unfinished">Wyczyść</translation>
    </message>
    <message>
        <source>Requested payments history</source>
        <translation type="unfinished">Żądanie historii płatności</translation>
    </message>
    <message>
        <source>Show the selected request (does the same as double clicking an entry)</source>
        <translation type="unfinished">Pokaż wybrane żądanie (robi to samo co dwukrotne kliknięcie pozycji)</translation>
    </message>
    <message>
        <source>Show</source>
        <translation type="unfinished">Pokaż</translation>
    </message>
    <message>
        <source>Remove the selected entries from the list</source>
        <translation type="unfinished">Usuń zaznaczone z listy</translation>
    </message>
    <message>
        <source>Remove</source>
        <translation type="unfinished">Usuń</translation>
    </message>
    <message>
        <source>Copy &amp;URI</source>
        <translation type="unfinished">Kopiuj &amp;URI</translation>
    </message>
    <message>
        <source>&amp;Copy address</source>
        <translation type="unfinished">Kopiuj adres</translation>
    </message>
    <message>
        <source>Copy &amp;label</source>
        <translation type="unfinished">Kopiuj etykietę</translation>
    </message>
    <message>
        <source>Copy &amp;message</source>
        <translation type="unfinished">Skopiuj wiado&amp;mość</translation>
    </message>
    <message>
        <source>Copy &amp;amount</source>
        <translation type="unfinished">Kopiuj kwotę</translation>
    </message>
    <message>
        <source>Could not unlock wallet.</source>
        <translation type="unfinished">Nie można było odblokować portfela.</translation>
    </message>
    <message>
        <source>Could not generate new %1 address</source>
        <translation type="unfinished">Nie udało się wygenerować nowego adresu %1</translation>
    </message>
</context>
<context>
    <name>ReceiveRequestDialog</name>
    <message>
        <source>Request payment to …</source>
        <translation type="unfinished">Żądaj płatności do ...</translation>
    </message>
    <message>
        <source>Address:</source>
        <translation type="unfinished">Adres:</translation>
    </message>
    <message>
        <source>Amount:</source>
        <translation type="unfinished">Kwota:</translation>
    </message>
    <message>
        <source>Label:</source>
        <translation type="unfinished">Etykieta:</translation>
    </message>
    <message>
        <source>Message:</source>
        <translation type="unfinished">Wiadomość:</translation>
    </message>
    <message>
        <source>Wallet:</source>
        <translation type="unfinished">Portfel:</translation>
    </message>
    <message>
        <source>Copy &amp;URI</source>
        <translation type="unfinished">Kopiuj &amp;URI</translation>
    </message>
    <message>
        <source>Copy &amp;Address</source>
        <translation type="unfinished">Kopiuj &amp;adres</translation>
    </message>
    <message>
        <source>&amp;Verify</source>
        <translation type="unfinished">Zweryfikuj</translation>
    </message>
    <message>
        <source>Verify this address on e.g. a hardware wallet screen</source>
        <translation type="unfinished">Zweryfikuj ten adres np. na ekranie portfela sprzętowego</translation>
    </message>
    <message>
        <source>&amp;Save Image…</source>
        <translation type="unfinished">Zapi&amp;sz Obraz...</translation>
    </message>
    <message>
        <source>Payment information</source>
        <translation type="unfinished">Informacje o płatności</translation>
    </message>
    <message>
        <source>Request payment to %1</source>
        <translation type="unfinished">Zażądaj płatności do %1</translation>
    </message>
</context>
<context>
    <name>RecentRequestsTableModel</name>
    <message>
        <source>Date</source>
        <translation type="unfinished">Data</translation>
    </message>
    <message>
        <source>Label</source>
        <translation type="unfinished">Etykieta</translation>
    </message>
    <message>
        <source>Message</source>
        <translation type="unfinished">Wiadomość</translation>
    </message>
    <message>
        <source>(no label)</source>
        <translation type="unfinished">(brak etykiety)</translation>
    </message>
    <message>
        <source>(no message)</source>
        <translation type="unfinished">(brak wiadomości)</translation>
    </message>
    <message>
        <source>(no amount requested)</source>
        <translation type="unfinished">(brak kwoty)</translation>
    </message>
    <message>
        <source>Requested</source>
        <translation type="unfinished">Zażądano</translation>
    </message>
</context>
<context>
    <name>SendCoinsDialog</name>
    <message>
        <source>Send Coins</source>
        <translation type="unfinished">Wyślij monety</translation>
    </message>
    <message>
        <source>Coin Control Features</source>
        <translation type="unfinished">Funkcje kontroli monet</translation>
    </message>
    <message>
        <source>automatically selected</source>
        <translation type="unfinished">zaznaczone automatycznie</translation>
    </message>
    <message>
        <source>Insufficient funds!</source>
        <translation type="unfinished">Niewystarczające środki!</translation>
    </message>
    <message>
        <source>Quantity:</source>
        <translation type="unfinished">Ilość:</translation>
    </message>
    <message>
        <source>Bytes:</source>
        <translation type="unfinished">Bajtów:</translation>
    </message>
    <message>
        <source>Amount:</source>
        <translation type="unfinished">Kwota:</translation>
    </message>
    <message>
        <source>Fee:</source>
        <translation type="unfinished">Opłata:</translation>
    </message>
    <message>
        <source>After Fee:</source>
        <translation type="unfinished">Po opłacie:</translation>
    </message>
    <message>
        <source>Change:</source>
        <translation type="unfinished">Zmiana:</translation>
    </message>
    <message>
        <source>If this is activated, but the change address is empty or invalid, change will be sent to a newly generated address.</source>
        <translation type="unfinished">Kiedy ta opcja jest wybrana, to jeżeli adres reszty jest pusty lub nieprawidłowy, to reszta będzie wysyłana na nowo wygenerowany adres,</translation>
    </message>
    <message>
        <source>Custom change address</source>
        <translation type="unfinished">Niestandardowe zmiany adresu</translation>
    </message>
    <message>
        <source>Transaction Fee:</source>
        <translation type="unfinished">Opłata transakcyjna:</translation>
    </message>
    <message>
        <source>Using the fallbackfee can result in sending a transaction that will take several hours or days (or never) to confirm. Consider choosing your fee manually or wait until you have validated the complete chain.</source>
        <translation type="unfinished">206/5000
Korzystanie z opłaty domyślnej może skutkować wysłaniem transakcji, która potwierdzi się w kilka godzin lub dni (lub nigdy). Rozważ wybranie opłaty ręcznie lub poczekaj, aż sprawdzisz poprawność całego łańcucha.</translation>
    </message>
    <message>
        <source>Warning: Fee estimation is currently not possible.</source>
        <translation type="unfinished">Uwaga: Oszacowanie opłaty za transakcje jest aktualnie niemożliwe.</translation>
    </message>
    <message>
        <source>per kilobyte</source>
        <translation type="unfinished">za kilobajt</translation>
    </message>
    <message>
        <source>Hide</source>
        <translation type="unfinished">Ukryj</translation>
    </message>
    <message>
        <source>Recommended:</source>
        <translation type="unfinished">Zalecane:</translation>
    </message>
    <message>
        <source>Custom:</source>
        <translation type="unfinished">Własna:</translation>
    </message>
    <message>
        <source>Send to multiple recipients at once</source>
        <translation type="unfinished">Wyślij do wielu odbiorców na raz</translation>
    </message>
    <message>
        <source>Add &amp;Recipient</source>
        <translation type="unfinished">Dodaj Odbio&amp;rcę</translation>
    </message>
    <message>
        <source>Clear all fields of the form.</source>
        <translation type="unfinished">Wyczyść wszystkie pola formularza.</translation>
    </message>
    <message>
        <source>Inputs…</source>
        <translation type="unfinished">Wejścia…</translation>
    </message>
    <message>
        <source>Dust:</source>
        <translation type="unfinished">Pył:</translation>
    </message>
    <message>
        <source>Choose…</source>
        <translation type="unfinished">Wybierz...</translation>
    </message>
    <message>
        <source>Hide transaction fee settings</source>
        <translation type="unfinished">Ukryj ustawienia opłat transakcyjnych</translation>
    </message>
    <message>
<<<<<<< HEAD
=======
        <source>Specify a custom fee per kB (1,000 bytes) of the transaction's virtual size.

Note:  Since the fee is calculated on a per-byte basis, a fee rate of "100 satoshis per kvB" for a transaction size of 500 virtual bytes (half of 1 kvB) would ultimately yield a fee of only 50 satoshis.</source>
        <translation type="unfinished">Określ niestandardową opłatę za kB (1000 bajtów) wirtualnego rozmiaru transakcji.

Uwaga: Ponieważ opłata jest naliczana za każdy bajt, opłata "100 satoshi za kB" w przypadku transakcji o wielkości 500 bajtów (połowa 1 kB) ostatecznie da opłatę w wysokości tylko 50 satoshi.</translation>
    </message>
    <message>
>>>>>>> d82fec21
        <source>When there is less transaction volume than space in the blocks, miners as well as relaying nodes may enforce a minimum fee. Paying only this minimum fee is just fine, but be aware that this can result in a never confirming transaction once there is more demand for qtum transactions than the network can process.</source>
        <translation type="unfinished">Gdy ilość transakcji jest mniejsza niż ilość miejsca w bloku, górnicy i węzły przekazujące wymagają minimalnej opłaty. Zapłata tylko tej wartości jest dopuszczalna, lecz może skutkować transakcją która nigdy nie zostanie potwierdzona w sytuacji, gdy ilość transakcji przekroczy przepustowość sieci.</translation>
    </message>
    <message>
        <source>A too low fee might result in a never confirming transaction (read the tooltip)</source>
        <translation type="unfinished">Zbyt niska opłata może spowodować, że transakcja nigdy nie zostanie zatwierdzona (przeczytaj podpowiedź)</translation>
    </message>
    <message>
        <source>(Smart fee not initialized yet. This usually takes a few blocks…)</source>
        <translation type="unfinished">(Sprytne opłaty nie są jeszcze zainicjowane. Trwa to zwykle kilka bloków...)</translation>
    </message>
    <message>
        <source>Confirmation time target:</source>
        <translation type="unfinished">Docelowy czas potwierdzenia:</translation>
    </message>
    <message>
        <source>Enable Replace-By-Fee</source>
        <translation type="unfinished">Włącz RBF (podmiana transakcji przez podniesienie opłaty)</translation>
    </message>
    <message>
        <source>With Replace-By-Fee (BIP-125) you can increase a transaction's fee after it is sent. Without this, a higher fee may be recommended to compensate for increased transaction delay risk.</source>
        <translation type="unfinished">Dzięki podmień-przez-opłatę (RBF, BIP-125) możesz podnieść opłatę transakcyjną już wysłanej transakcji. Bez tego, może być rekomendowana większa opłata aby zmniejszyć ryzyko opóźnienia zatwierdzenia transakcji.</translation>
    </message>
    <message>
        <source>Clear &amp;All</source>
        <translation type="unfinished">Wyczyść &amp;wszystko</translation>
    </message>
    <message>
        <source>Balance:</source>
        <translation type="unfinished">Saldo:</translation>
    </message>
    <message>
        <source>Confirm the send action</source>
        <translation type="unfinished">Potwierdź akcję wysyłania</translation>
    </message>
    <message>
        <source>S&amp;end</source>
        <translation type="unfinished">Wy&amp;syłka</translation>
    </message>
    <message>
        <source>Copy quantity</source>
        <translation type="unfinished">Skopiuj ilość</translation>
    </message>
    <message>
        <source>Copy amount</source>
        <translation type="unfinished">Kopiuj kwote</translation>
    </message>
    <message>
        <source>Copy fee</source>
        <translation type="unfinished">Skopiuj prowizję</translation>
    </message>
    <message>
        <source>Copy after fee</source>
        <translation type="unfinished">Skopiuj ilość po opłacie</translation>
    </message>
    <message>
        <source>Copy bytes</source>
        <translation type="unfinished">Skopiuj ilość bajtów</translation>
    </message>
    <message>
        <source>Copy dust</source>
        <translation type="unfinished">Kopiuj pył</translation>
    </message>
    <message>
        <source>Copy change</source>
        <translation type="unfinished">Skopiuj resztę</translation>
    </message>
    <message>
        <source>%1 (%2 blocks)</source>
        <translation type="unfinished">%1 (%2 bloków)github.com </translation>
    </message>
    <message>
        <source>Sign on device</source>
        <extracomment>"device" usually means a hardware wallet.</extracomment>
        <translation type="unfinished">Podpisz na urządzeniu</translation>
    </message>
    <message>
        <source>Connect your hardware wallet first.</source>
        <translation type="unfinished">Najpierw podłącz swój sprzętowy portfel.</translation>
    </message>
    <message>
        <source>Set external signer script path in Options -&gt; Wallet</source>
        <extracomment>"External signer" means using devices such as hardware wallets.</extracomment>
        <translation type="unfinished">Ustaw ścieżkę zewnętrznego skryptu podpisującego w Opcje -&gt; Portfel</translation>
    </message>
    <message>
        <source>Cr&amp;eate Unsigned</source>
        <translation type="unfinished">&amp;Utwórz niepodpisaną transakcję</translation>
    </message>
    <message>
<<<<<<< HEAD
        <source>Creates a Partially Signed Qtum Transaction (PSBT) for use with e.g. an offline %1 wallet, or a PSBT-compatible hardware wallet.</source>
=======
        <source>Creates a Partially Signed Qtum Transaction (PSBT) for use with e.g. an offline %1 wallet, or a PSBT-compatible hardware wallet.</source> 
>>>>>>> d82fec21
        <translation type="unfinished">Tworzy częściowo podpisaną transakcję (ang. PSBT) używaną np. offline z portfelem %1 lub z innym portfelem zgodnym z PSBT.</translation>
    </message>
    <message>
        <source> from wallet '%1'</source>
        <translation type="unfinished">z portfela '%1'</translation>
    </message>
    <message>
        <source>%1 to '%2'</source>
        <translation type="unfinished">%1 do '%2'8f0451c0-ec7d-4357-a370-eff72fb0685f</translation>
    </message>
    <message>
        <source>%1 to %2</source>
        <translation type="unfinished">%1 do %2</translation>
    </message>
    <message>
        <source>To review recipient list click "Show Details…"</source>
        <translation type="unfinished">Aby przejrzeć listę odbiorców kliknij "Pokaż szczegóły..."</translation>
    </message>
    <message>
        <source>Sign failed</source>
        <translation type="unfinished">Podpisywanie nie powiodło się.</translation>
    </message>
    <message>
        <source>External signer not found</source>
        <extracomment>"External signer" means using devices such as hardware wallets.</extracomment>
        <translation type="unfinished">Nie znaleziono zewnętrznego sygnatariusza </translation>
    </message>
    <message>
        <source>External signer failure</source>
        <extracomment>"External signer" means using devices such as hardware wallets.</extracomment>
        <translation type="unfinished">Błąd zewnętrznego sygnatariusza </translation>
    </message>
    <message>
        <source>Save Transaction Data</source>
        <translation type="unfinished">Zapisz dane transakcji</translation>
    </message>
    <message>
        <source>Partially Signed Transaction (Binary)</source>
        <extracomment>Expanded name of the binary PSBT file format. See: BIP 174.</extracomment>
        <translation type="unfinished">Częściowo podpisana transakcja (binarna)</translation>
    </message>
    <message>
        <source>PSBT saved</source>
        <translation type="unfinished">Zapisano PSBT</translation>
    </message>
    <message>
        <source>External balance:</source>
        <translation type="unfinished">Zewnętrzny balans:</translation>
    </message>
    <message>
        <source>or</source>
        <translation type="unfinished">lub</translation>
    </message>
    <message>
        <source>You can increase the fee later (signals Replace-By-Fee, BIP-125).</source>
        <translation type="unfinished">Możesz później zwiększyć opłatę (sygnalizuje podmień-przez-opłatę (RBF), BIP 125).</translation>
    </message>
    <message>
<<<<<<< HEAD
        <source>Please, review your transaction proposal. This will produce a Partially Signed Qtum Transaction (PSBT) which you can save or copy and then sign with e.g. an offline %1 wallet, or a PSBT-compatible hardware wallet.</source>
=======
        <source>Please, review your transaction proposal. This will produce a Partially Signed Qtum Transaction (PSBT) which you can save or copy and then sign with e.g. an offline %1 wallet, or a PSBT-compatible hardware wallet.</source> 
>>>>>>> d82fec21
        <extracomment>Text to inform a user attempting to create a transaction of their current options. At this stage, a user can only create a PSBT. This string is displayed when private keys are disabled and an external signer is not available.</extracomment>
        <translation type="unfinished">Proszę przejrzeć propozycję transakcji. Zostanie utworzona częściowo podpisana transakcja (ang. PSBT), którą można skopiować, a następnie podpisać np. offline z portfelem %1 lub z innym portfelem zgodnym z PSBT.</translation>
    </message>
    <message>
        <source>Do you want to create this transaction?</source>
        <extracomment>Message displayed when attempting to create a transaction. Cautionary text to prompt the user to verify that the displayed transaction details represent the transaction the user intends to create.</extracomment>
        <translation type="unfinished">Czy chcesz utworzyć tę transakcję?</translation>
    </message>
    <message>
        <source>Please, review your transaction. You can create and send this transaction or create a Partially Signed Qtum Transaction (PSBT), which you can save or copy and then sign with, e.g., an offline %1 wallet, or a PSBT-compatible hardware wallet.</source>
        <extracomment>Text to inform a user attempting to create a transaction of their current options. At this stage, a user can send their transaction or create a PSBT. This string is displayed when both private keys and PSBT controls are enabled.</extracomment>
        <translation type="unfinished">Proszę przejrzeć propozycję transakcji. Zostanie utworzona częściowo podpisana transakcja (ang. PSBT), którą można skopiować, a następnie podpisać np. offline z portfelem %1 lub z innym portfelem zgodnym z PSBT.</translation>
    </message>
    <message>
        <source>Please, review your transaction.</source>
        <extracomment>Text to prompt a user to review the details of the transaction they are attempting to send.</extracomment>
        <translation type="unfinished">Proszę, zweryfikuj swoją transakcję.</translation>
    </message>
    <message>
        <source>Transaction fee</source>
        <translation type="unfinished">Opłata transakcyjna</translation>
    </message>
    <message>
        <source>Not signalling Replace-By-Fee, BIP-125.</source>
        <translation type="unfinished">Nie sygnalizuje podmień-przez-opłatę (RBF), BIP-125</translation>
    </message>
    <message>
        <source>Total Amount</source>
        <translation type="unfinished">Łączna wartość</translation>
    </message>
    <message>
        <source>Confirm send coins</source>
        <translation type="unfinished">Potwierdź wysyłanie monet</translation>
    </message>
    <message>
        <source>Watch-only balance:</source>
        <translation type="unfinished">Kwota na obserwowanych kontach:</translation>
    </message>
    <message>
        <source>The recipient address is not valid. Please recheck.</source>
        <translation type="unfinished">Adres odbiorcy jest nieprawidłowy, proszę sprawić ponownie.</translation>
    </message>
    <message>
        <source>The amount to pay must be larger than 0.</source>
        <translation type="unfinished">Kwota do zapłacenia musi być większa od 0.</translation>
    </message>
    <message>
        <source>The amount exceeds your balance.</source>
        <translation type="unfinished">Kwota przekracza twoje saldo.</translation>
    </message>
    <message>
        <source>The total exceeds your balance when the %1 transaction fee is included.</source>
        <translation type="unfinished">Suma przekracza twoje saldo, gdy doliczymy %1 prowizji transakcyjnej.</translation>
    </message>
    <message>
        <source>Duplicate address found: addresses should only be used once each.</source>
        <translation type="unfinished">Duplikat adres-u znaleziony: adresy powinny zostać użyte tylko raz.</translation>
    </message>
    <message>
        <source>Transaction creation failed!</source>
        <translation type="unfinished">Utworzenie transakcji nie powiodło się!</translation>
    </message>
    <message>
        <source>A fee higher than %1 is considered an absurdly high fee.</source>
        <translation type="unfinished">Opłata wyższa niż %1 jest uznawana za absurdalnie dużą.</translation>
    </message>
    <message numerus="yes">
        <source>Estimated to begin confirmation within %n block(s).</source>
        <translation type="unfinished">
            <numerusform />
            <numerusform />
            <numerusform />
        </translation>
    </message>
    <message>
        <source>Warning: Invalid Qtum address</source>
        <translation type="unfinished">Ostrzeżenie: nieprawidłowy adres Qtum</translation>
    </message>
    <message>
        <source>Warning: Unknown change address</source>
        <translation type="unfinished">Ostrzeżenie: Nieznany adres reszty</translation>
    </message>
    <message>
        <source>Confirm custom change address</source>
        <translation type="unfinished">Potwierdź zmianę adresu własnego</translation>
    </message>
    <message>
        <source>The address you selected for change is not part of this wallet. Any or all funds in your wallet may be sent to this address. Are you sure?</source>
        <translation type="unfinished">Wybrany adres reszty nie jest częścią tego portfela. Dowolne lub wszystkie środki w twoim portfelu mogą być wysyłane na ten adres. Jesteś pewny?</translation>
    </message>
    <message>
        <source>(no label)</source>
        <translation type="unfinished">(brak etykiety)</translation>
    </message>
</context>
<context>
    <name>SendCoinsEntry</name>
    <message>
        <source>A&amp;mount:</source>
        <translation type="unfinished">Su&amp;ma:</translation>
    </message>
    <message>
        <source>Pay &amp;To:</source>
        <translation type="unfinished">Zapłać &amp;dla:</translation>
    </message>
    <message>
        <source>&amp;Label:</source>
        <translation type="unfinished">&amp;Etykieta:</translation>
    </message>
    <message>
        <source>Choose previously used address</source>
        <translation type="unfinished">Wybierz wcześniej użyty adres</translation>
    </message>
    <message>
        <source>The Qtum address to send the payment to</source>
        <translation type="unfinished">Adres Qtum gdzie wysłać płatność</translation>
<<<<<<< HEAD
    </message>
=======
 </message>
>>>>>>> d82fec21
    <message>
        <source>Paste address from clipboard</source>
        <translation type="unfinished">Wklej adres ze schowka</translation>
    </message>
    <message>
        <source>Remove this entry</source>
        <translation type="unfinished">Usuń ten wpis</translation>
    </message>
    <message>
        <source>The amount to send in the selected unit</source>
        <translation type="unfinished">Kwota do wysłania w wybranej jednostce</translation>
    </message>
    <message>
        <source>The fee will be deducted from the amount being sent. The recipient will receive less qtums than you enter in the amount field. If multiple recipients are selected, the fee is split equally.</source>
        <translation type="unfinished">Opłata zostanie odjęta od kwoty wysyłane.Odbiorca otrzyma mniej niż qtums wpisz w polu kwoty. Jeśli wybrano kilku odbiorców, opłata jest podzielona równo.</translation>
<<<<<<< HEAD
    </message>
=======
   </message>
>>>>>>> d82fec21
    <message>
        <source>S&amp;ubtract fee from amount</source>
        <translation type="unfinished">Odejmij od wysokości opłaty</translation>
    </message>
    <message>
        <source>Use available balance</source>
        <translation type="unfinished">Użyj dostępnego salda</translation>
    </message>
    <message>
        <source>Message:</source>
        <translation type="unfinished">Wiadomość:</translation>
    </message>
    <message>
        <source>Enter a label for this address to add it to the list of used addresses</source>
        <translation type="unfinished">Wprowadź etykietę dla tego adresu by dodać go do listy użytych adresów</translation>
    </message>
    <message>
        <source>A message that was attached to the qtum: URI which will be stored with the transaction for your reference. Note: This message will not be sent over the Qtum network.</source>
        <translation type="unfinished">Wiadomość, która została dołączona do URI qtum:, która będzie przechowywana wraz z transakcją w celach informacyjnych. Uwaga: Ta wiadomość nie będzie rozsyłana w sieci Qtum.</translation>
<<<<<<< HEAD
    </message>
    <message>
        <source>Pay To:</source>
        <translation type="unfinished">Wpłać do:</translation>
    </message>
    <message>
        <source>Memo:</source>
        <translation type="unfinished">Notatka:</translation>
=======
>>>>>>> d82fec21
    </message>
</context>
<context>
    <name>SendConfirmationDialog</name>
    <message>
        <source>Send</source>
        <translation type="unfinished">Wyślij</translation>
    </message>
    <message>
        <source>Create Unsigned</source>
        <translation type="unfinished">Utwórz niepodpisaną transakcję</translation>
    </message>
</context>
<context>
    <name>SignVerifyMessageDialog</name>
    <message>
        <source>Signatures - Sign / Verify a Message</source>
        <translation type="unfinished">Podpisy - Podpisz / zweryfikuj wiadomość</translation>
    </message>
    <message>
        <source>&amp;Sign Message</source>
        <translation type="unfinished">Podpi&amp;sz Wiadomość</translation>
    </message>
    <message>
        <source>You can sign messages/agreements with your addresses to prove you can receive qtums sent to them. Be careful not to sign anything vague or random, as phishing attacks may try to trick you into signing your identity over to them. Only sign fully-detailed statements you agree to.</source>
        <translation type="unfinished">Możesz podpisywać wiadomości swoimi adresami aby udowodnić, że jesteś ich właścicielem. Uważaj, aby nie podpisywać niczego co wzbudza Twoje podejrzenia, ponieważ ktoś może stosować phishing próbując nakłonić Cię do ich podpisania. Akceptuj i podpisuj tylko w pełni zrozumiałe komunikaty i wiadomości.</translation>
    </message>
    <message>
<<<<<<< HEAD
        <source>The Qtum address to sign the message with</source>
        <translation type="unfinished">Adres Qtum, za pomocą którego podpisać wiadomość</translation>
=======
        <source>The Qtum  address to sign the message with</source>
        <translation type="unfinished">Adres Qtum , za pomocą którego podpisać wiadomość</translation>
>>>>>>> d82fec21
    </message>
    <message>
        <source>Choose previously used address</source>
        <translation type="unfinished">Wybierz wcześniej użyty adres</translation>
    </message>
    <message>
        <source>Paste address from clipboard</source>
        <translation type="unfinished">Wklej adres ze schowka</translation>
    </message>
    <message>
        <source>Enter the message you want to sign here</source>
        <translation type="unfinished">Tutaj wprowadź wiadomość, którą chcesz podpisać</translation>
    </message>
    <message>
        <source>Signature</source>
        <translation type="unfinished">Podpis</translation>
    </message>
    <message>
        <source>Copy the current signature to the system clipboard</source>
        <translation type="unfinished">Kopiuje aktualny podpis do schowka systemowego</translation>
    </message>
    <message>
        <source>Sign the message to prove you own this Qtum address</source>
        <translation type="unfinished">Podpisz wiadomość aby dowieść, że ten adres jest twój</translation>
    </message>
    <message>
        <source>Sign &amp;Message</source>
        <translation type="unfinished">Podpisz Wiado&amp;mość</translation>
    </message>
    <message>
        <source>Reset all sign message fields</source>
        <translation type="unfinished">Zresetuj wszystkie pola podpisanej wiadomości</translation>
    </message>
    <message>
        <source>Clear &amp;All</source>
        <translation type="unfinished">Wyczyść &amp;wszystko</translation>
    </message>
    <message>
        <source>&amp;Verify Message</source>
        <translation type="unfinished">&amp;Zweryfikuj wiadomość</translation>
    </message>
    <message>
        <source>Enter the receiver's address, message (ensure you copy line breaks, spaces, tabs, etc. exactly) and signature below to verify the message. Be careful not to read more into the signature than what is in the signed message itself, to avoid being tricked by a man-in-the-middle attack. Note that this only proves the signing party receives with the address, it cannot prove sendership of any transaction!</source>
        <translation type="unfinished">Wpisz adres, wiadomość oraz sygnaturę (podpis) odbiorcy (upewnij się, że dokładnie skopiujesz wszystkie zakończenia linii, spacje, tabulacje itp.).  Uważaj by nie dodać więcej do podpisu niż do samej podpisywanej wiadomości by uniknąć ataku man-in-the-middle. 
Zwróć uwagę, że poprawnie zweryfikowana wiadomość potwierdza to, że nadawca posiada klucz do adresu, natomiast nie potwierdza to, że poprawne wysłanie jakiejkolwiek transakcji!</translation>
    </message>
    <message>
        <source>The Qtum address the message was signed with</source>
        <translation type="unfinished">Adres Qtum, którym została podpisana wiadomość</translation>
<<<<<<< HEAD
    </message>
=======
   </message>
>>>>>>> d82fec21
    <message>
        <source>The signed message to verify</source>
        <translation type="unfinished">Podpisana wiadomość do weryfikacji</translation>
    </message>
    <message>
        <source>The signature given when the message was signed</source>
        <translation type="unfinished">Sygnatura podawana przy podpisywaniu wiadomości</translation>
    </message>
    <message>
        <source>Verify the message to ensure it was signed with the specified Qtum address</source>
        <translation type="unfinished">Zweryfikuj wiadomość,  aby upewnić się, że została podpisana odpowiednim adresem Qtum.</translation>
    </message>
    <message>
        <source>Verify &amp;Message</source>
        <translation type="unfinished">Zweryfikuj Wiado&amp;mość</translation>
    </message>
    <message>
        <source>Reset all verify message fields</source>
        <translation type="unfinished">Resetuje wszystkie pola weryfikacji wiadomości</translation>
    </message>
    <message>
        <source>Click "Sign Message" to generate signature</source>
        <translation type="unfinished">Kliknij "Podpisz Wiadomość" żeby uzyskać podpis</translation>
    </message>
    <message>
        <source>The entered address is invalid.</source>
        <translation type="unfinished">Podany adres jest nieprawidłowy.</translation>
    </message>
    <message>
        <source>Please check the address and try again.</source>
        <translation type="unfinished">Proszę sprawdzić adres i spróbować ponownie.</translation>
    </message>
    <message>
        <source>The entered address does not refer to a key.</source>
        <translation type="unfinished">Wprowadzony adres nie odnosi się do klucza.</translation>
    </message>
    <message>
        <source>Wallet unlock was cancelled.</source>
        <translation type="unfinished">Odblokowanie portfela zostało anulowane.</translation>
    </message>
    <message>
        <source>No error</source>
        <translation type="unfinished">Brak błędów</translation>
    </message>
    <message>
        <source>Private key for the entered address is not available.</source>
        <translation type="unfinished">Klucz prywatny dla podanego adresu nie jest dostępny.</translation>
    </message>
    <message>
        <source>Message signing failed.</source>
        <translation type="unfinished">Podpisanie wiadomości nie powiodło się.</translation>
    </message>
    <message>
        <source>Message signed.</source>
        <translation type="unfinished">Wiadomość podpisana.</translation>
    </message>
    <message>
        <source>The signature could not be decoded.</source>
        <translation type="unfinished">Podpis nie może zostać zdekodowany.</translation>
    </message>
    <message>
        <source>Please check the signature and try again.</source>
        <translation type="unfinished">Sprawdź podpis i spróbuj ponownie.</translation>
    </message>
    <message>
        <source>The signature did not match the message digest.</source>
        <translation type="unfinished">Podpis nie odpowiada skrótowi wiadomości.</translation>
    </message>
    <message>
        <source>Message verification failed.</source>
        <translation type="unfinished">Weryfikacja wiadomości nie powiodła się.</translation>
    </message>
    <message>
        <source>Message verified.</source>
        <translation type="unfinished">Wiadomość zweryfikowana.</translation>
    </message>
</context>
<context>
    <name>SplashScreen</name>
    <message>
        <source>(press q to shutdown and continue later)</source>
        <translation type="unfinished">(naciśnij q by zamknąć i kontynuować póżniej)</translation>
    </message>
    <message>
        <source>press q to shutdown</source>
        <translation type="unfinished">wciśnij q aby wyłączyć</translation>
    </message>
</context>
<context>
    <name>TransactionDesc</name>
    <message>
        <source>conflicted with a transaction with %1 confirmations</source>
        <extracomment>Text explaining the current status of a transaction, shown in the status field of the details window for this transaction. This status represents an unconfirmed transaction that conflicts with a confirmed transaction.</extracomment>
        <translation type="unfinished">sprzeczny z transakcją posiadającą %1 potwierdzeń</translation>
    </message>
    <message>
        <source>abandoned</source>
        <extracomment>Text explaining the current status of a transaction, shown in the status field of the details window for this transaction. This status represents an abandoned transaction.</extracomment>
        <translation type="unfinished">porzucone</translation>
    </message>
    <message>
        <source>%1/unconfirmed</source>
        <extracomment>Text explaining the current status of a transaction, shown in the status field of the details window for this transaction. This status represents a transaction confirmed in at least one block, but less than 6 blocks.</extracomment>
        <translation type="unfinished">%1/niezatwierdzone</translation>
    </message>
    <message>
        <source>%1 confirmations</source>
        <extracomment>Text explaining the current status of a transaction, shown in the status field of the details window for this transaction. This status represents a transaction confirmed in 6 or more blocks.</extracomment>
        <translation type="unfinished">%1 potwierdzeń</translation>
    </message>
    <message>
        <source>Date</source>
        <translation type="unfinished">Data</translation>
    </message>
    <message>
        <source>Source</source>
        <translation type="unfinished">Źródło</translation>
    </message>
    <message>
        <source>Generated</source>
        <translation type="unfinished">Wygenerowano</translation>
    </message>
    <message>
        <source>From</source>
        <translation type="unfinished">Od</translation>
    </message>
    <message>
        <source>unknown</source>
        <translation type="unfinished">nieznane</translation>
    </message>
    <message>
        <source>To</source>
        <translation type="unfinished">Do</translation>
    </message>
    <message>
        <source>own address</source>
        <translation type="unfinished">własny adres</translation>
    </message>
    <message>
        <source>watch-only</source>
        <translation type="unfinished">tylko-obserwowany</translation>
    </message>
    <message>
        <source>label</source>
        <translation type="unfinished">etykieta</translation>
    </message>
    <message>
        <source>Credit</source>
        <translation type="unfinished">Uznanie</translation>
    </message>
    <message numerus="yes">
        <source>matures in %n more block(s)</source>
        <translation type="unfinished">
            <numerusform />
            <numerusform />
            <numerusform />
        </translation>
    </message>
    <message>
        <source>not accepted</source>
        <translation type="unfinished">niezaakceptowane</translation>
    </message>
    <message>
        <source>Debit</source>
        <translation type="unfinished">Debet</translation>
    </message>
    <message>
        <source>Total debit</source>
        <translation type="unfinished">Łączne obciążenie</translation>
    </message>
    <message>
        <source>Total credit</source>
        <translation type="unfinished">Łączne uznanie</translation>
    </message>
    <message>
        <source>Transaction fee</source>
        <translation type="unfinished">Opłata transakcyjna</translation>
    </message>
    <message>
        <source>Net amount</source>
        <translation type="unfinished">Kwota netto</translation>
    </message>
    <message>
        <source>Message</source>
        <translation type="unfinished">Wiadomość</translation>
    </message>
    <message>
        <source>Comment</source>
        <translation type="unfinished">Komentarz</translation>
    </message>
    <message>
        <source>Transaction ID</source>
        <translation type="unfinished">ID transakcji</translation>
    </message>
    <message>
        <source>Transaction total size</source>
        <translation type="unfinished">Rozmiar transakcji</translation>
    </message>
    <message>
        <source>Transaction virtual size</source>
        <translation type="unfinished">Wirtualny rozmiar transakcji</translation>
    </message>
    <message>
        <source>Output index</source>
        <translation type="unfinished">Indeks wyjściowy</translation>
    </message>
    <message>
        <source> (Certificate was not verified)</source>
        <translation type="unfinished">(Certyfikat nie został zweryfikowany)</translation>
    </message>
    <message>
        <source>Merchant</source>
        <translation type="unfinished">Kupiec</translation>
    </message>
    <message>
        <source>Generated coins must mature %1 blocks before they can be spent. When you generated this block, it was broadcast to the network to be added to the block chain. If it fails to get into the chain, its state will change to "not accepted" and it won't be spendable. This may occasionally happen if another node generates a block within a few seconds of yours.</source>
        <translation type="unfinished">Wygenerowane monety muszą dojrzeć przez %1 bloków zanim będzie można je wydać. Gdy wygenerowałeś blok, został on rozgłoszony w sieci w celu dodania do łańcucha bloków. Jeżeli nie uda mu się wejść do łańcucha jego status zostanie zmieniony na "nie zaakceptowano" i nie będzie można go wydać. To czasem zdarza się gdy inny węzeł wygeneruje blok w kilka sekund od twojego.</translation>
    </message>
    <message>
        <source>Debug information</source>
        <translation type="unfinished">Informacje debugowania</translation>
    </message>
    <message>
        <source>Transaction</source>
        <translation type="unfinished">Transakcja</translation>
    </message>
    <message>
        <source>Inputs</source>
        <translation type="unfinished">Wejścia</translation>
    </message>
    <message>
        <source>Amount</source>
        <translation type="unfinished">Kwota</translation>
    </message>
    <message>
        <source>true</source>
        <translation type="unfinished">prawda</translation>
    </message>
    <message>
        <source>false</source>
        <translation type="unfinished">fałsz</translation>
    </message>
</context>
<context>
    <name>TransactionDescDialog</name>
    <message>
        <source>This pane shows a detailed description of the transaction</source>
        <translation type="unfinished">Ten panel pokazuje szczegółowy opis transakcji</translation>
    </message>
    <message>
        <source>Details for %1</source>
        <translation type="unfinished">Szczegóły %1</translation>
    </message>
</context>
<context>
    <name>TransactionTableModel</name>
    <message>
        <source>Date</source>
        <translation type="unfinished">Data</translation>
    </message>
    <message>
        <source>Type</source>
        <translation type="unfinished">Typ</translation>
    </message>
    <message>
        <source>Label</source>
        <translation type="unfinished">Etykieta</translation>
    </message>
    <message>
        <source>Unconfirmed</source>
        <translation type="unfinished">Niepotwierdzone</translation>
    </message>
    <message>
        <source>Abandoned</source>
        <translation type="unfinished">Porzucone</translation>
    </message>
    <message>
        <source>Confirming (%1 of %2 recommended confirmations)</source>
        <translation type="unfinished">Potwierdzanie (%1 z %2 rekomendowanych potwierdzeń)</translation>
    </message>
    <message>
        <source>Confirmed (%1 confirmations)</source>
        <translation type="unfinished">Potwierdzono (%1 potwierdzeń)</translation>
    </message>
    <message>
        <source>Conflicted</source>
        <translation type="unfinished">Skonfliktowane</translation>
    </message>
    <message>
        <source>Immature (%1 confirmations, will be available after %2)</source>
        <translation type="unfinished">Niedojrzała (%1 potwierdzeń, będzie dostępna po %2)</translation>
    </message>
    <message>
        <source>Generated but not accepted</source>
        <translation type="unfinished">Wygenerowane ale nie zaakceptowane</translation>
    </message>
    <message>
        <source>Received with</source>
        <translation type="unfinished">Otrzymane przez</translation>
    </message>
    <message>
        <source>Received from</source>
        <translation type="unfinished">Odebrano od</translation>
    </message>
    <message>
        <source>Sent to</source>
        <translation type="unfinished">Wysłane do</translation>
    </message>
    <message>
        <source>Payment to yourself</source>
        <translation type="unfinished">Płatność do siebie</translation>
    </message>
    <message>
        <source>Mined</source>
        <translation type="unfinished">Wydobyto</translation>
    </message>
    <message>
        <source>watch-only</source>
        <translation type="unfinished">tylko-obserwowany</translation>
    </message>
    <message>
        <source>(n/a)</source>
        <translation type="unfinished">(brak)</translation>
    </message>
    <message>
        <source>(no label)</source>
        <translation type="unfinished">(brak etykiety)</translation>
    </message>
    <message>
        <source>Transaction status. Hover over this field to show number of confirmations.</source>
        <translation type="unfinished">Status transakcji. Najedź na pole, aby zobaczyć liczbę potwierdzeń.</translation>
    </message>
    <message>
        <source>Date and time that the transaction was received.</source>
        <translation type="unfinished">Data i czas odebrania transakcji.</translation>
    </message>
    <message>
        <source>Type of transaction.</source>
        <translation type="unfinished">Rodzaj transakcji.</translation>
    </message>
    <message>
        <source>Whether or not a watch-only address is involved in this transaction.</source>
        <translation type="unfinished">Czy adres tylko-obserwowany jest lub nie użyty w tej transakcji.</translation>
    </message>
    <message>
        <source>User-defined intent/purpose of the transaction.</source>
        <translation type="unfinished">Zdefiniowana przez użytkownika intencja/cel transakcji.</translation>
    </message>
    <message>
        <source>Amount removed from or added to balance.</source>
        <translation type="unfinished">Kwota odjęta z lub dodana do konta.</translation>
    </message>
</context>
<context>
    <name>TransactionView</name>
    <message>
        <source>All</source>
        <translation type="unfinished">Wszystko</translation>
    </message>
    <message>
        <source>Today</source>
        <translation type="unfinished">Dzisiaj</translation>
    </message>
    <message>
        <source>This week</source>
        <translation type="unfinished">W tym tygodniu</translation>
    </message>
    <message>
        <source>This month</source>
        <translation type="unfinished">W tym miesiącu</translation>
    </message>
    <message>
        <source>Last month</source>
        <translation type="unfinished">W zeszłym miesiącu</translation>
    </message>
    <message>
        <source>This year</source>
        <translation type="unfinished">W tym roku</translation>
    </message>
    <message>
        <source>Received with</source>
        <translation type="unfinished">Otrzymane przez</translation>
    </message>
    <message>
        <source>Sent to</source>
        <translation type="unfinished">Wysłane do</translation>
    </message>
    <message>
        <source>To yourself</source>
        <translation type="unfinished">Do siebie</translation>
    </message>
    <message>
        <source>Mined</source>
        <translation type="unfinished">Wydobyto</translation>
    </message>
    <message>
        <source>Other</source>
        <translation type="unfinished">Inne</translation>
    </message>
    <message>
        <source>Enter address, transaction id, or label to search</source>
        <translation type="unfinished">Wprowadź adres, identyfikator transakcji lub etykietę żeby wyszukać</translation>
    </message>
    <message>
        <source>Min amount</source>
        <translation type="unfinished">Minimalna kwota</translation>
    </message>
    <message>
        <source>Range…</source>
        <translation type="unfinished">Zakres...</translation>
    </message>
    <message>
        <source>&amp;Copy address</source>
        <translation type="unfinished">Kopiuj adres</translation>
    </message>
    <message>
        <source>Copy &amp;label</source>
        <translation type="unfinished">Kopiuj etykietę</translation>
    </message>
    <message>
        <source>Copy &amp;amount</source>
        <translation type="unfinished">Kopiuj kwotę</translation>
    </message>
    <message>
        <source>Copy transaction &amp;ID</source>
        <translation type="unfinished">Skopiuj &amp;ID transakcji</translation>
    </message>
    <message>
        <source>Copy &amp;raw transaction</source>
        <translation type="unfinished">Kopiuj &amp;raw transakcje</translation>
    </message>
    <message>
        <source>Copy full transaction &amp;details</source>
        <translation type="unfinished">Skopiuj pełne &amp;detale transakcji</translation>
    </message>
    <message>
        <source>&amp;Show transaction details</source>
        <translation type="unfinished">Wyświetl &amp;szczegóły transakcji</translation>
    </message>
    <message>
        <source>Increase transaction &amp;fee</source>
        <translation type="unfinished">Zwiększ opłatę transakcji</translation>
    </message>
    <message>
        <source>A&amp;bandon transaction</source>
        <translation type="unfinished">Porzuć transakcję</translation>
    </message>
    <message>
        <source>&amp;Edit address label</source>
        <translation type="unfinished">Wy&amp;edytuj adres etykiety</translation>
    </message>
    <message>
        <source>Show in %1</source>
        <extracomment>Transactions table context menu action to show the selected transaction in a third-party block explorer. %1 is a stand-in argument for the URL of the explorer.</extracomment>
        <translation type="unfinished">Wyświetl w %1</translation>
    </message>
    <message>
        <source>Export Transaction History</source>
        <translation type="unfinished">Eksport historii transakcji</translation>
    </message>
    <message>
        <source>Comma separated file</source>
        <extracomment>Expanded name of the CSV file format. See: https://en.wikipedia.org/wiki/Comma-separated_values.</extracomment>
        <translation type="unfinished">Plik *.CSV rozdzielany pzrecinkami</translation>
    </message>
    <message>
        <source>Confirmed</source>
        <translation type="unfinished">Potwerdzone</translation>
    </message>
    <message>
        <source>Watch-only</source>
        <translation type="unfinished">Tylko-obserwowany</translation>
    </message>
    <message>
        <source>Date</source>
        <translation type="unfinished">Data</translation>
    </message>
    <message>
        <source>Type</source>
        <translation type="unfinished">Typ</translation>
    </message>
    <message>
        <source>Label</source>
        <translation type="unfinished">Etykieta</translation>
    </message>
    <message>
        <source>Address</source>
        <translation type="unfinished">Adres</translation>
    </message>
    <message>
        <source>Exporting Failed</source>
        <translation type="unfinished">Eksportowanie nie powiodło się </translation>
    </message>
    <message>
        <source>There was an error trying to save the transaction history to %1.</source>
        <translation type="unfinished">Wystąpił błąd przy próbie zapisu historii transakcji do %1.</translation>
    </message>
    <message>
        <source>Exporting Successful</source>
        <translation type="unfinished">Eksport powiódł się</translation>
    </message>
    <message>
        <source>The transaction history was successfully saved to %1.</source>
        <translation type="unfinished">Historia transakcji została zapisana do %1.</translation>
    </message>
    <message>
        <source>Range:</source>
        <translation type="unfinished">Zakres:</translation>
    </message>
    <message>
        <source>to</source>
        <translation type="unfinished">do</translation>
    </message>
</context>
<context>
    <name>WalletFrame</name>
    <message>
        <source>No wallet has been loaded.
Go to File &gt; Open Wallet to load a wallet.
- OR -</source>
        <translation type="unfinished">Portfel nie został wybrany.
Przejdź do Plik &gt; Otwórz Portfel aby wgrać portfel.
</translation>
    </message>
    <message>
        <source>Create a new wallet</source>
        <translation type="unfinished">Stwórz nowy portfel</translation>
    </message>
    <message>
        <source>Error</source>
        <translation type="unfinished">Błąd</translation>
    </message>
    <message>
        <source>Unable to decode PSBT from clipboard (invalid base64)</source>
        <translation type="unfinished">Nie udało się załadować częściowo podpisanej transakcji (nieważny base64)</translation>
    </message>
    <message>
        <source>Load Transaction Data</source>
        <translation type="unfinished">Wczytaj dane transakcji</translation>
    </message>
    <message>
        <source>Partially Signed Transaction (*.psbt)</source>
        <translation type="unfinished">Częściowo Podpisana Transakcja (*.psbt)</translation>
    </message>
    <message>
        <source>PSBT file must be smaller than 100 MiB</source>
        <translation type="unfinished">PSBT musi być mniejsze niż 100MB</translation>
    </message>
    <message>
        <source>Unable to decode PSBT</source>
        <translation type="unfinished">Nie można odczytać PSBT</translation>
    </message>
</context>
<context>
    <name>WalletModel</name>
    <message>
        <source>Send Coins</source>
        <translation type="unfinished">Wyślij monety</translation>
    </message>
    <message>
        <source>Fee bump error</source>
        <translation type="unfinished">Błąd zwiększenia prowizji</translation>
    </message>
    <message>
        <source>Increasing transaction fee failed</source>
        <translation type="unfinished">Nieudane zwiększenie prowizji</translation>
    </message>
    <message>
        <source>Do you want to increase the fee?</source>
        <extracomment>Asks a user if they would like to manually increase the fee of a transaction that has already been created.</extracomment>
        <translation type="unfinished">Czy chcesz zwiększyć prowizję?</translation>
    </message>
    <message>
        <source>Current fee:</source>
        <translation type="unfinished">Aktualna opłata:</translation>
    </message>
    <message>
        <source>Increase:</source>
        <translation type="unfinished">Zwiększ:</translation>
    </message>
    <message>
        <source>New fee:</source>
        <translation type="unfinished">Nowa opłata:</translation>
    </message>
    <message>
        <source>Warning: This may pay the additional fee by reducing change outputs or adding inputs, when necessary. It may add a new change output if one does not already exist. These changes may potentially leak privacy.</source>
        <translation type="unfinished">Ostrzeżenie: Może to spowodować uiszczenie dodatkowej opłaty poprzez zmniejszenie zmian wyjść lub dodanie danych wejściowych, jeśli jest to konieczne. Może dodać nowe wyjście zmiany, jeśli jeszcze nie istnieje. Te zmiany mogą potencjalnie spowodować utratę prywatności.</translation>
    </message>
    <message>
        <source>Confirm fee bump</source>
        <translation type="unfinished">Potwierdź zwiększenie opłaty</translation>
    </message>
    <message>
        <source>Can't draft transaction.</source>
        <translation type="unfinished">Nie można zapisać szkicu transakcji.</translation>
    </message>
    <message>
        <source>PSBT copied</source>
        <translation type="unfinished">Skopiowano PSBT</translation>
    </message>
    <message>
        <source>Can't sign transaction.</source>
        <translation type="unfinished">Nie można podpisać transakcji.</translation>
    </message>
    <message>
        <source>Could not commit transaction</source>
        <translation type="unfinished">Nie można zatwierdzić transakcji</translation>
    </message>
    <message>
        <source>Can't display address</source>
        <translation type="unfinished">Nie można wyświetlić adresu</translation>
    </message>
    <message>
        <source>default wallet</source>
        <translation type="unfinished">domyślny portfel</translation>
    </message>
</context>
<context>
    <name>WalletView</name>
    <message>
        <source>&amp;Export</source>
        <translation type="unfinished">&amp;Eksportuj</translation>
    </message>
    <message>
        <source>Export the data in the current tab to a file</source>
        <translation type="unfinished">Eksportuj dane z aktywnej karty do pliku</translation>
    </message>
    <message>
        <source>Backup Wallet</source>
        <translation type="unfinished">Kopia zapasowa portfela</translation>
    </message>
    <message>
        <source>Wallet Data</source>
        <extracomment>Name of the wallet data file format.</extracomment>
        <translation type="unfinished">Informacje portfela</translation>
    </message>
    <message>
        <source>Backup Failed</source>
        <translation type="unfinished">Nie udało się wykonać kopii zapasowej</translation>
    </message>
    <message>
        <source>There was an error trying to save the wallet data to %1.</source>
        <translation type="unfinished">Wystąpił błąd przy próbie zapisu pliku portfela do %1.</translation>
    </message>
    <message>
        <source>Backup Successful</source>
        <translation type="unfinished">Wykonano kopię zapasową</translation>
    </message>
    <message>
        <source>The wallet data was successfully saved to %1.</source>
        <translation type="unfinished">Dane portfela zostały poprawnie zapisane w %1.</translation>
    </message>
    <message>
        <source>Cancel</source>
        <translation type="unfinished">Anuluj</translation>
    </message>
</context>
</TS><|MERGE_RESOLUTION|>--- conflicted
+++ resolved
@@ -68,11 +68,7 @@
     <message>
         <source>These are your Qtum addresses for sending payments. Always check the amount and the receiving address before sending coins.</source>
         <translation type="unfinished">Tutaj znajdują się adresy Qtum na które wysyłasz płatności. Zawsze sprawdzaj ilość i adres odbiorcy przed wysyłką monet. </translation>
-<<<<<<< HEAD
-    </message>
-=======
    </message>
->>>>>>> d82fec21
     <message>
         <source>These are your Qtum addresses for receiving payments. Use the 'Create new receiving address' button in the receive tab to create new addresses.
 Signing is only possible with addresses of the type 'legacy'.</source>
@@ -189,11 +185,7 @@
     </message>
     <message>
         <source>Remember that encrypting your wallet cannot fully protect your qtums from being stolen by malware infecting your computer.</source>
-<<<<<<< HEAD
-        <translation type="unfinished">Zwróć uwagę, że zaszyfrowanie portfela nie zabezpieczy się w pełni przed kradzieżą przez malware jakie może zainfekować twój komputer. </translation>
-=======
         <translation type="unfinished">Pamiętaj, że zaszyfrowanie portfela nie pomoże w zapobiegnięciu kradzieży twoich qtumów jeśli komputer zostanie zainfekowany przez złośliwe oprogramowanie.</translation>
->>>>>>> d82fec21
     </message>
     <message>
         <source>Wallet to be encrypted</source>
@@ -312,13 +304,8 @@
     </message>
     <message>
         <source>Enter a Qtum address (e.g. %1)</source>
-<<<<<<< HEAD
-        <translation type="unfinished">Wprowadź adres qtumowy (np. %1)</translation>
-    </message>
-=======
         <translation type="unfinished">Wprowadź adres qtumowy (np. %1)</translation> 
   </message>
->>>>>>> d82fec21
     <message>
         <source>Internal</source>
         <translation type="unfinished">Wewnętrzny</translation>
@@ -436,11 +423,7 @@
     <message>
         <source>%s corrupt. Try using the wallet tool qtum-wallet to salvage or restoring a backup.</source>
         <translation type="unfinished">%s jest uszkodzony. Spróbuj użyć narzędzia qtum-portfel, aby uratować portfel lub przywrócić kopię zapasową.</translation>
-<<<<<<< HEAD
-    </message>
-=======
    </message>
->>>>>>> d82fec21
     <message>
         <source>-maxtxfee is set very high! Fees this large could be paid on a single transaction.</source>
         <translation type="unfinished">-maxtxfee ma ustawioną badzo dużą wartość! Tak wysokie opłaty mogą być zapłacone w jednej transakcji.</translation>
@@ -1057,11 +1040,7 @@
     <message>
         <source>Send coins to a Qtum address</source>
         <translation type="unfinished">Wyślij monety na adres Qtum</translation>
-<<<<<<< HEAD
-    </message>
-=======
    </message>
->>>>>>> d82fec21
     <message>
         <source>Backup wallet to another location</source>
         <translation type="unfinished">Zapasowy portfel w innej lokalizacji</translation>
@@ -1113,13 +1092,10 @@
     <message>
         <source>Verify messages to ensure they were signed with specified Qtum addresses</source>
         <translation type="unfinished">Zweryfikuj wiadomość,  aby upewnić się, że została podpisana podanym adresem qtumowym.</translation>
-<<<<<<< HEAD
-=======
     </message>
     <message>
         <source>&amp;Load PSBT from file…</source>
         <translation type="unfinished">Wczytaj PSBT z pliku...</translation>
->>>>>>> d82fec21
     </message>
     <message>
         <source>Open &amp;URI…</source>
@@ -1154,10 +1130,6 @@
         <translation type="unfinished">Pasek zakładek</translation>
     </message>
     <message>
-<<<<<<< HEAD
-        <source>Request payments (generates QR codes and qtum: URIs)</source>
-        <translation type="unfinished">Żądaj płatności (generuje kod QR oraz qtumowe URI)</translation>
-=======
         <source>Syncing Headers (%1%)…</source>
         <translation type="unfinished">Synchronizuję nagłówki (%1%)…</translation>
     </message>
@@ -1184,7 +1156,6 @@
     <message>
         <source>Request payments (generates QR codes and qtum: URIs)</source>
         <translation type="unfinished">Zażądaj płatności (wygeneruj QE code i qtum: URI)</translation>
->>>>>>> d82fec21
     </message>
     <message>
         <source>Show the list of used sending addresses and labels</source>
@@ -1241,13 +1212,10 @@
     <message>
         <source>Load Partially Signed Qtum Transaction</source>
         <translation type="unfinished">Załaduj częściowo podpisaną transakcję Qtum</translation>
-<<<<<<< HEAD
-=======
   </message>
     <message>
         <source>Load PSBT from &amp;clipboard…</source>
         <translation type="unfinished">Wczytaj PSBT ze schowka...</translation>
->>>>>>> d82fec21
     </message>
     <message>
         <source>Load Partially Signed Qtum Transaction from clipboard</source>
@@ -1360,11 +1328,7 @@
         <translation type="unfinished">&amp;Ukryj</translation>
     </message>
     <message numerus="yes">
-<<<<<<< HEAD
-        <source>%n active connection(s) to Qtum network.</source>
-=======
         <source>%n active connection(s) to Qtum network.</source> 
->>>>>>> d82fec21
         <extracomment>A substring of the tooltip.</extracomment>
         <translation type="unfinished">
             <numerusform />
@@ -1833,13 +1797,8 @@
     </message>
     <message>
         <source>The entered address "%1" is not a valid Qtum address.</source>
-<<<<<<< HEAD
-        <translation type="unfinished">Wprowadzony adres "%1" nie jest prawidłowym adresem Qtum.</translation>
-    </message>
-=======
         <translation type="unfinished">Wprowadzony adres "%1" nie jest prawidłowym adresem Qtum.</translation>  
   </message>
->>>>>>> d82fec21
     <message>
         <source>Address "%1" already exists as a receiving address with label "%2" and so cannot be added as a sending address.</source>
         <translation type="unfinished">Adres "%1" już istnieje jako adres odbiorczy z etykietą "%2" i dlatego nie można go dodać jako adresu nadawcy.</translation>
@@ -1925,13 +1884,8 @@
     </message>
     <message>
         <source>%1 will download and store a copy of the Qtum block chain.</source>
-<<<<<<< HEAD
-        <translation type="unfinished">%1 pobierze i zapisze lokalnie kopię łańcucha bloków Qtum.</translation>
-    </message>
-=======
         <translation type="unfinished">%1 pobierze i zapisze lokalnie kopię łańcucha bloków Qtum.</translation> 
   </message>
->>>>>>> d82fec21
     <message>
         <source>The wallet will also be stored in this directory.</source>
         <translation type="unfinished">Portfel również zostanie zapisany w tym katalogu.</translation>
@@ -2019,21 +1973,12 @@
     </message>
     <message>
         <source>Recent transactions may not yet be visible, and therefore your wallet's balance might be incorrect. This information will be correct once your wallet has finished synchronizing with the qtum network, as detailed below.</source>
-<<<<<<< HEAD
-        <translation type="unfinished">Świeże transakcje mogą nie być jeszcze widoczne, a zatem saldo portfela może być nieprawidłowe. Te detale będą poprawne, gdy portfel zakończy synchronizację z siecią qtum, zgodnie z poniższym opisem.</translation>
-    </message>
-    <message>
-        <source>Attempting to spend qtums that are affected by not-yet-displayed transactions will not be accepted by the network.</source>
-        <translation type="unfinished">Próba wydania qtumów które nie są jeszcze wyświetlone jako transakcja zostanie odrzucona przez sieć.</translation>
-    </message>
-=======
         <translation type="unfinished">Świeże transakcje mogą nie być jeszcze widoczne, a zatem saldo portfela może być nieprawidłowe. Te detale będą poprawne, gdy portfel zakończy synchronizację z siecią qtum, zgodnie z poniższym opisem.</translation> 
   </message>
     <message>
         <source>Attempting to spend qtums that are affected by not-yet-displayed transactions will not be accepted by the network.</source>
         <translation type="unfinished">Próba wydania qtumów które nie są jeszcze wyświetlone jako transakcja zostanie odrzucona przez sieć.</translation>
   </message>
->>>>>>> d82fec21
     <message>
         <source>Number of blocks left</source>
         <translation type="unfinished">Pozostało bloków</translation>
@@ -2216,8 +2161,6 @@
         <translation type="unfinished">Wydaj niepotwierdzoną re&amp;sztę</translation>
     </message>
     <message>
-<<<<<<< HEAD
-=======
         <source>Enable &amp;PSBT controls</source>
         <extracomment>An options window setting to enable PSBT controls.</extracomment>
         <translation type="unfinished">Włącz ustawienia &amp;PSBT</translation>
@@ -2240,7 +2183,6 @@
         <translation type="unfinished">Pełna ścieżka do skryptu zgodnego z Qtum Core (np. C:\Downloads\hwi.exe lub /Users/you/Downloads/hwi.py). Uwaga: złośliwe oprogramowanie może ukraść Twoje monety!</translation>
     </message>
     <message>
->>>>>>> d82fec21
         <source>Automatically open the Qtum client port on the router. This only works when your router supports UPnP and it is enabled.</source>
         <translation type="unfinished">Automatycznie otwiera port klienta Qtum na routerze. Ta opcja dzieła tylko jeśli twój router wspiera UPnP i jest ono włączone.</translation>
     </message>
@@ -2635,20 +2577,13 @@
     <message>
         <source>Cannot start qtum: click-to-pay handler</source>
         <translation type="unfinished">Nie można uruchomić protokołu qtum: kliknij-by-zapłacić</translation>
-<<<<<<< HEAD
-    </message>
-=======
    </message>
->>>>>>> d82fec21
     <message>
         <source>URI handling</source>
         <translation type="unfinished">Obsługa URI</translation>
     </message>
     <message>
         <source>'qtum://' is not a valid URI. Use 'qtum:' instead.</source>
-<<<<<<< HEAD
-        <translation type="unfinished">'qtum://' nie jest poprawnym URI. Użyj 'qtum:'.</translation>
-=======
         <translation type="unfinished">'qtum://' nie jest poprawnym URI. Użyj 'qtum:'.</translation> 
    </message>
     <message>
@@ -2658,7 +2593,6 @@
         <translation type="unfinished">Nie można przetworzyć żądanie zapłaty poniewasz BIP70 nie jest obsługiwany.
 Ze względu na wady bezpieczeństwa w BIP70 jest zalecane ignorować wszelkich instrukcji od sprzedawcę dotyczących zmiany portfela.
 Jeśli pojawia się ten błąd, poproś sprzedawcę o podanie URI zgodnego z BIP21. </translation>
->>>>>>> d82fec21
     </message>
     <message>
         <source>URI cannot be parsed! This can be caused by an invalid Qtum address or malformed URI parameters.</source>
@@ -3163,11 +3097,7 @@
     <message>
         <source>An optional message to attach to the payment request, which will be displayed when the request is opened. Note: The message will not be sent with the payment over the Qtum network.</source>
         <translation type="unfinished">Opcjonalna wiadomość do dołączenia do żądania płatności, która będzie wyświetlana, gdy żądanie zostanie otwarte. Uwaga: wiadomość ta nie zostanie wysłana wraz z płatnością w sieci Qtum.</translation>
-<<<<<<< HEAD
-    </message>
-=======
    </message>
->>>>>>> d82fec21
     <message>
         <source>An optional label to associate with the new receiving address.</source>
         <translation type="unfinished">Opcjonalna etykieta do skojarzenia z nowym adresem odbiorczym.</translation>
@@ -3443,8 +3373,6 @@
         <translation type="unfinished">Ukryj ustawienia opłat transakcyjnych</translation>
     </message>
     <message>
-<<<<<<< HEAD
-=======
         <source>Specify a custom fee per kB (1,000 bytes) of the transaction's virtual size.
 
 Note:  Since the fee is calculated on a per-byte basis, a fee rate of "100 satoshis per kvB" for a transaction size of 500 virtual bytes (half of 1 kvB) would ultimately yield a fee of only 50 satoshis.</source>
@@ -3453,7 +3381,6 @@
 Uwaga: Ponieważ opłata jest naliczana za każdy bajt, opłata "100 satoshi za kB" w przypadku transakcji o wielkości 500 bajtów (połowa 1 kB) ostatecznie da opłatę w wysokości tylko 50 satoshi.</translation>
     </message>
     <message>
->>>>>>> d82fec21
         <source>When there is less transaction volume than space in the blocks, miners as well as relaying nodes may enforce a minimum fee. Paying only this minimum fee is just fine, but be aware that this can result in a never confirming transaction once there is more demand for qtum transactions than the network can process.</source>
         <translation type="unfinished">Gdy ilość transakcji jest mniejsza niż ilość miejsca w bloku, górnicy i węzły przekazujące wymagają minimalnej opłaty. Zapłata tylko tej wartości jest dopuszczalna, lecz może skutkować transakcją która nigdy nie zostanie potwierdzona w sytuacji, gdy ilość transakcji przekroczy przepustowość sieci.</translation>
     </message>
@@ -3544,11 +3471,7 @@
         <translation type="unfinished">&amp;Utwórz niepodpisaną transakcję</translation>
     </message>
     <message>
-<<<<<<< HEAD
-        <source>Creates a Partially Signed Qtum Transaction (PSBT) for use with e.g. an offline %1 wallet, or a PSBT-compatible hardware wallet.</source>
-=======
         <source>Creates a Partially Signed Qtum Transaction (PSBT) for use with e.g. an offline %1 wallet, or a PSBT-compatible hardware wallet.</source> 
->>>>>>> d82fec21
         <translation type="unfinished">Tworzy częściowo podpisaną transakcję (ang. PSBT) używaną np. offline z portfelem %1 lub z innym portfelem zgodnym z PSBT.</translation>
     </message>
     <message>
@@ -3607,11 +3530,7 @@
         <translation type="unfinished">Możesz później zwiększyć opłatę (sygnalizuje podmień-przez-opłatę (RBF), BIP 125).</translation>
     </message>
     <message>
-<<<<<<< HEAD
-        <source>Please, review your transaction proposal. This will produce a Partially Signed Qtum Transaction (PSBT) which you can save or copy and then sign with e.g. an offline %1 wallet, or a PSBT-compatible hardware wallet.</source>
-=======
         <source>Please, review your transaction proposal. This will produce a Partially Signed Qtum Transaction (PSBT) which you can save or copy and then sign with e.g. an offline %1 wallet, or a PSBT-compatible hardware wallet.</source> 
->>>>>>> d82fec21
         <extracomment>Text to inform a user attempting to create a transaction of their current options. At this stage, a user can only create a PSBT. This string is displayed when private keys are disabled and an external signer is not available.</extracomment>
         <translation type="unfinished">Proszę przejrzeć propozycję transakcji. Zostanie utworzona częściowo podpisana transakcja (ang. PSBT), którą można skopiować, a następnie podpisać np. offline z portfelem %1 lub z innym portfelem zgodnym z PSBT.</translation>
     </message>
@@ -3728,11 +3647,7 @@
     <message>
         <source>The Qtum address to send the payment to</source>
         <translation type="unfinished">Adres Qtum gdzie wysłać płatność</translation>
-<<<<<<< HEAD
-    </message>
-=======
  </message>
->>>>>>> d82fec21
     <message>
         <source>Paste address from clipboard</source>
         <translation type="unfinished">Wklej adres ze schowka</translation>
@@ -3748,11 +3663,7 @@
     <message>
         <source>The fee will be deducted from the amount being sent. The recipient will receive less qtums than you enter in the amount field. If multiple recipients are selected, the fee is split equally.</source>
         <translation type="unfinished">Opłata zostanie odjęta od kwoty wysyłane.Odbiorca otrzyma mniej niż qtums wpisz w polu kwoty. Jeśli wybrano kilku odbiorców, opłata jest podzielona równo.</translation>
-<<<<<<< HEAD
-    </message>
-=======
    </message>
->>>>>>> d82fec21
     <message>
         <source>S&amp;ubtract fee from amount</source>
         <translation type="unfinished">Odejmij od wysokości opłaty</translation>
@@ -3772,17 +3683,6 @@
     <message>
         <source>A message that was attached to the qtum: URI which will be stored with the transaction for your reference. Note: This message will not be sent over the Qtum network.</source>
         <translation type="unfinished">Wiadomość, która została dołączona do URI qtum:, która będzie przechowywana wraz z transakcją w celach informacyjnych. Uwaga: Ta wiadomość nie będzie rozsyłana w sieci Qtum.</translation>
-<<<<<<< HEAD
-    </message>
-    <message>
-        <source>Pay To:</source>
-        <translation type="unfinished">Wpłać do:</translation>
-    </message>
-    <message>
-        <source>Memo:</source>
-        <translation type="unfinished">Notatka:</translation>
-=======
->>>>>>> d82fec21
     </message>
 </context>
 <context>
@@ -3811,13 +3711,8 @@
         <translation type="unfinished">Możesz podpisywać wiadomości swoimi adresami aby udowodnić, że jesteś ich właścicielem. Uważaj, aby nie podpisywać niczego co wzbudza Twoje podejrzenia, ponieważ ktoś może stosować phishing próbując nakłonić Cię do ich podpisania. Akceptuj i podpisuj tylko w pełni zrozumiałe komunikaty i wiadomości.</translation>
     </message>
     <message>
-<<<<<<< HEAD
-        <source>The Qtum address to sign the message with</source>
-        <translation type="unfinished">Adres Qtum, za pomocą którego podpisać wiadomość</translation>
-=======
         <source>The Qtum  address to sign the message with</source>
         <translation type="unfinished">Adres Qtum , za pomocą którego podpisać wiadomość</translation>
->>>>>>> d82fec21
     </message>
     <message>
         <source>Choose previously used address</source>
@@ -3867,11 +3762,7 @@
     <message>
         <source>The Qtum address the message was signed with</source>
         <translation type="unfinished">Adres Qtum, którym została podpisana wiadomość</translation>
-<<<<<<< HEAD
-    </message>
-=======
    </message>
->>>>>>> d82fec21
     <message>
         <source>The signed message to verify</source>
         <translation type="unfinished">Podpisana wiadomość do weryfikacji</translation>
