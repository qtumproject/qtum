--- conflicted
+++ resolved
@@ -458,13 +458,8 @@
         <translation type="unfinished">Proxy &lt;b&gt;habilitado&lt;/b&gt;: %1</translation>
     </message>
     <message>
-<<<<<<< HEAD
-        <source>Send coins to a Qtum address</source>
-        <translation type="unfinished">Enviar monedas a una dirección qtum</translation>
-=======
         <source>Send coins to a Bitcoin address</source>
         <translation type="unfinished">Enviar monedas a una dirección de Bitcoin</translation>
->>>>>>> 0b4aa31c
     </message>
     <message>
         <source>Backup wallet to another location</source>
@@ -503,26 +498,16 @@
         <translation type="unfinished">Firmar &amp;mensaje...</translation>
     </message>
     <message>
-<<<<<<< HEAD
         <source>Sign messages with your Qtum addresses to prove you own them</source>
-        <translation type="unfinished">Firmar un mensaje para provar que usted es dueño de esta dirección</translation>
-=======
-        <source>Sign messages with your Bitcoin addresses to prove you own them</source>
         <translation type="unfinished">Firmar mensajes con tus direcciones de Bitcoin para demostrar que te pertenecen</translation>
->>>>>>> 0b4aa31c
     </message>
     <message>
         <source>&amp;Verify message…</source>
         <translation type="unfinished">&amp;Verificar mensaje...</translation>
     </message>
     <message>
-<<<<<<< HEAD
-        <source>Verify messages to ensure they were signed with specified Qtum addresses</source>
-        <translation type="unfinished">Verificar mensajes comprobando que están firmados con direcciones Qtum concretas</translation>
-=======
         <source>Verify messages to ensure they were signed with specified Bitcoin addresses</source>
         <translation type="unfinished">Verificar mensajes para asegurarte de que estén firmados con direcciones de Bitcoin concretas</translation>
->>>>>>> 0b4aa31c
     </message>
     <message>
         <source>&amp;Load PSBT from file…</source>
@@ -581,13 +566,8 @@
         <translation type="unfinished">Conectando a pares...</translation>
     </message>
     <message>
-<<<<<<< HEAD
-        <source>Request payments (generates QR codes and qtum: URIs)</source>
-        <translation type="unfinished">Pide pagos (genera codigos QR and qtum: URls)</translation>
-=======
         <source>Request payments (generates QR codes and bitcoin: URIs)</source>
         <translation type="unfinished">Solicitar pagos (genera códigos QR y URI de tipo "bitcoin:")</translation>
->>>>>>> 0b4aa31c
     </message>
     <message>
         <source>Show the list of used sending addresses and labels</source>
@@ -1289,10 +1269,6 @@
         <translation type="unfinished">Editar dirección de envío</translation>
     </message>
     <message>
-<<<<<<< HEAD
-        <source>The entered address "%1" is not a valid Qtum address.</source>
-        <translation type="unfinished">La dirección introducida "%1" no es una dirección Qtum valida.</translation>
-=======
         <source>The entered address "%1" is not a valid Bitcoin address.</source>
         <translation type="unfinished">La dirección ingresada "%1" no es una dirección de Bitcoin válida.</translation>
     </message>
@@ -1303,7 +1279,6 @@
     <message>
         <source>The entered address "%1" is already in the address book with label "%2".</source>
         <translation type="unfinished">La dirección ingresada "%1" ya está en la libreta de direcciones con la etiqueta "%2".</translation>
->>>>>>> 0b4aa31c
     </message>
     <message>
         <source>Could not unlock wallet.</source>
@@ -1381,13 +1356,8 @@
         </translation>
     </message>
     <message>
-<<<<<<< HEAD
-        <source>%1 will download and store a copy of the Qtum block chain.</source>
-        <translation type="unfinished">%1 descargará y almacenará una copia del blockchain de Qtum.</translation>
-=======
         <source>%1 will download and store a copy of the Bitcoin block chain.</source>
         <translation type="unfinished">%1 descargará y almacenará una copia de la cadena de bloques de Bitcoin.</translation>
->>>>>>> 0b4aa31c
     </message>
     <message>
         <source>The wallet will also be stored in this directory.</source>
@@ -1471,21 +1441,12 @@
         <translation type="unfinished">Formulario</translation>
     </message>
     <message>
-<<<<<<< HEAD
-        <source>Recent transactions may not yet be visible, and therefore your wallet's balance might be incorrect. This information will be correct once your wallet has finished synchronizing with the qtum network, as detailed below.</source>
-        <translation type="unfinished">Las transacciones recientes aún no pueden ser visibles, y por lo tanto el saldo de su monedero podría ser incorrecto. Esta información será correcta cuando su monedero haya terminado de sincronizarse con la red de qtum, como se detalla abajo.</translation>
-    </message>
-    <message>
-        <source>Attempting to spend qtums that are affected by not-yet-displayed transactions will not be accepted by the network.</source>
-        <translation type="unfinished">La red no aceptará el intentar gastar qtums que están afectados por transacciones aún no mostradas.</translation>
-=======
         <source>Recent transactions may not yet be visible, and therefore your wallet's balance might be incorrect. This information will be correct once your wallet has finished synchronizing with the bitcoin network, as detailed below.</source>
         <translation type="unfinished">Es posible que las transacciones recientes aún no sean visibles y, por lo tanto, el saldo de la billetera podría ser incorrecto. Esta información será correcta una vez que la billetera haya terminado de sincronizarse con la red de Bitcoin, como se detalla abajo.</translation>
     </message>
     <message>
         <source>Attempting to spend bitcoins that are affected by not-yet-displayed transactions will not be accepted by the network.</source>
         <translation type="unfinished">La red no aceptará si se intenta gastar bitcoins afectados por las transacciones que aún no se muestran.</translation>
->>>>>>> 0b4aa31c
     </message>
     <message>
         <source>Number of blocks left</source>
