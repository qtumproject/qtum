--- conflicted
+++ resolved
@@ -93,11 +93,7 @@
     </message>
     <message>
         <source>Comma separated file</source>
-<<<<<<< HEAD
-        <extracomment>Expanded name of the CSV file format. See https://en.wikipedia.org/wiki/Comma-separated_values</extracomment>
-=======
         <extracomment>Expanded name of the CSV file format. See: https://en.wikipedia.org/wiki/Comma-separated_values.</extracomment>
->>>>>>> ec86f1e9
         <translation type="unfinished">Archivo separado por comas (* .csv)</translation>
     </message>
     <message>
@@ -148,10 +144,6 @@
         <translation type="unfinished">Mostrar la frase de contraseña</translation>
     </message>
     <message>
-        <source>Show passphrase</source>
-        <translation type="unfinished">Mostrar la frase de contraseña</translation>
-    </message>
-    <message>
         <source>Encrypt wallet</source>
         <translation type="unfinished">Codificar billetera</translation>
     </message>
@@ -252,8 +244,7 @@
     </message>
 </context>
 <context>
-<<<<<<< HEAD
-    <name>QtumApplication</name>
+    <name>BitcoinApplication</name>
     <message>
         <source>Internal error</source>
         <translation type="unfinished">Error interno</translation>
@@ -279,10 +270,12 @@
     </message>
     <message>
         <source>Inbound</source>
+        <extracomment>An inbound connection from a peer. An inbound connection is a connection initiated by a peer.</extracomment>
         <translation type="unfinished">Entrante</translation>
     </message>
     <message>
         <source>Outbound</source>
+        <extracomment>An outbound connection to a peer. An outbound connection is a connection initiated by us.</extracomment>
         <translation type="unfinished">Saliente</translation>
     </message>
     <message>
@@ -291,14 +284,14 @@
     </message>
     <message numerus="yes">
         <source>%n second(s)</source>
-        <translation>
+        <translation type="unfinished">
             <numerusform />
             <numerusform />
         </translation>
     </message>
     <message numerus="yes">
         <source>%n minute(s)</source>
-        <translation>
+        <translation type="unfinished">
             <numerusform />
             <numerusform />
         </translation>
@@ -337,539 +330,382 @@
     </message>
     </context>
 <context>
-    <name>QtumGUI</name>
-=======
-    <name>BitcoinApplication</name>
-    <message>
-        <source>Internal error</source>
-        <translation type="unfinished">Error interno</translation>
+    <name>bitcoin-core</name>
+    <message>
+        <source>The %s developers</source>
+        <translation type="unfinished">Los desarrolladores de %s</translation>
+    </message>
+    <message>
+        <source>-maxtxfee is set very high! Fees this large could be paid on a single transaction.</source>
+        <translation type="unfinished">-maxtxfee tiene un valor muy elevado! Comisiones muy grandes podrían ser pagadas en una única transacción.</translation>
+    </message>
+    <message>
+        <source>Distributed under the MIT software license, see the accompanying file %s or %s</source>
+        <translation type="unfinished">Distribuido bajo la licencia de software MIT, vea el archivo adjunto %s o %s</translation>
+    </message>
+    <message>
+        <source>Prune configured below the minimum of %d MiB.  Please use a higher number.</source>
+        <translation type="unfinished">La Poda se ha configurado por debajo del mínimo de %d MiB. Por favor utiliza un valor mas alto.</translation>
+    </message>
+    <message>
+        <source>This is the transaction fee you may discard if change is smaller than dust at this level</source>
+        <translation type="unfinished">Esta es la cuota de transacción que puede descartar si el cambio es más pequeño que el polvo a este nivel.</translation>
+    </message>
+    <message>
+        <source>This is the transaction fee you may pay when fee estimates are not available.</source>
+        <translation type="unfinished">Impuesto por transacción que pagarás cuando la estimación de impuesto no esté disponible.</translation>
+    </message>
+    <message>
+        <source>Total length of network version string (%i) exceeds maximum length (%i). Reduce the number or size of uacomments.</source>
+        <translation type="unfinished">La longitud total de la cadena de versión de red ( %i ) supera la longitud máxima ( %i ) . Reducir el número o tamaño de uacomments .</translation>
+    </message>
+    <message>
+        <source>%s is set very high!</source>
+        <translation type="unfinished">¡%s esta configurado muy alto!</translation>
+    </message>
+    <message>
+        <source>-maxmempool must be at least %d MB</source>
+        <translation type="unfinished">-maxmempool debe ser por lo menos de %d MB</translation>
+    </message>
+    <message>
+        <source>Cannot resolve -%s address: '%s'</source>
+        <translation type="unfinished">No se puede resolver -%s direccion: '%s'</translation>
+    </message>
+    <message>
+        <source>Config setting for %s only applied on %s network when in [%s] section.</source>
+        <translation type="unfinished">Configurar ajustes para %s solo aplicados en %s en red cuando [%s] sección.</translation>
+    </message>
+    <message>
+        <source>Corrupted block database detected</source>
+        <translation type="unfinished">Corrupción de base de datos de bloques detectada.</translation>
+    </message>
+    <message>
+        <source>Do you want to rebuild the block database now?</source>
+        <translation type="unfinished">¿Quieres reconstruir la base de datos de bloques ahora?</translation>
+    </message>
+    <message>
+        <source>Done loading</source>
+        <translation type="unfinished">Carga completa</translation>
+    </message>
+    <message>
+        <source>Error initializing block database</source>
+        <translation type="unfinished">Error al inicializar la base de datos de bloques</translation>
+    </message>
+    <message>
+        <source>Error initializing wallet database environment %s!</source>
+        <translation type="unfinished">Error al iniciar el entorno de la base de datos del monedero %s</translation>
+    </message>
+    <message>
+        <source>Error loading %s</source>
+        <translation type="unfinished">Error cargando %s</translation>
+    </message>
+    <message>
+        <source>Error loading %s: Wallet corrupted</source>
+        <translation type="unfinished">Error cargando %s: Monedero corrupto</translation>
+    </message>
+    <message>
+        <source>Error loading %s: Wallet requires newer version of %s</source>
+        <translation type="unfinished">Error cargando %s: Monedero requiere una versión mas reciente de %s</translation>
+    </message>
+    <message>
+        <source>Error loading block database</source>
+        <translation type="unfinished">Error cargando blkindex.dat</translation>
+    </message>
+    <message>
+        <source>Error opening block database</source>
+        <translation type="unfinished">Error cargando base de datos de bloques</translation>
+    </message>
+    <message>
+        <source>Error reading from database, shutting down.</source>
+        <translation type="unfinished">Error al leer la base de datos, cerrando aplicación.</translation>
+    </message>
+    <message>
+        <source>Error upgrading chainstate database</source>
+        <translation type="unfinished">Error actualizando la base de datos chainstate</translation>
+    </message>
+    <message>
+        <source>Failed to listen on any port. Use -listen=0 if you want this.</source>
+        <translation type="unfinished">Ha fallado la escucha en todos los puertos. Usa -listen=0 si desea esto.</translation>
+    </message>
+    <message>
+        <source>Incorrect or no genesis block found. Wrong datadir for network?</source>
+        <translation type="unfinished">Incorrecto o bloque de génesis no encontrado. ¿datadir equivocada para la red?</translation>
+    </message>
+    <message>
+        <source>Initialization sanity check failed. %s is shutting down.</source>
+        <translation type="unfinished">La inicialización de la verificación de validez falló. Se está apagando %s.</translation>
+    </message>
+    <message>
+        <source>Insufficient funds</source>
+        <translation type="unfinished">Fondos insuficientes</translation>
+    </message>
+    <message>
+        <source>Invalid -onion address or hostname: '%s'</source>
+        <translation type="unfinished">Dirección de -onion o dominio '%s' inválido</translation>
+    </message>
+    <message>
+        <source>Invalid -proxy address or hostname: '%s'</source>
+        <translation type="unfinished">Dirección de -proxy o dominio ' %s' inválido</translation>
+    </message>
+    <message>
+        <source>Invalid amount for -%s=&lt;amount&gt;: '%s'</source>
+        <translation type="unfinished">Monto invalido para -%s=&lt;amount&gt;: '%s'</translation>
+    </message>
+    <message>
+        <source>Invalid amount for -discardfee=&lt;amount&gt;: '%s'</source>
+        <translation type="unfinished">Monto invalido para -discardfee=&lt;amount&gt;: '%s'</translation>
+    </message>
+    <message>
+        <source>Invalid amount for -fallbackfee=&lt;amount&gt;: '%s'</source>
+        <translation type="unfinished">Monto invalido para -fallbackfee=&lt;amount&gt;: '%s'</translation>
+    </message>
+    <message>
+        <source>Invalid amount for -paytxfee=&lt;amount&gt;: '%s' (must be at least %s)</source>
+        <translation type="unfinished">Cantidad inválida para -paytxfee=&lt;amount&gt;: '%s' (debe ser por lo menos %s)</translation>
+    </message>
+    <message>
+        <source>Invalid netmask specified in -whitelist: '%s'</source>
+        <translation type="unfinished">Máscara de red inválida especificada en -whitelist: '%s'</translation>
+    </message>
+    <message>
+        <source>Need to specify a port with -whitebind: '%s'</source>
+        <translation type="unfinished">Necesita especificar un puerto con -whitebind: '%s'</translation>
+    </message>
+    <message>
+        <source>Not enough file descriptors available.</source>
+        <translation type="unfinished">No hay suficientes descriptores de archivo disponibles.</translation>
+    </message>
+    <message>
+        <source>Reducing -maxconnections from %d to %d, because of system limitations.</source>
+        <translation type="unfinished">Reduciendo -maxconnections de %d a %d, debido a limitaciones del sistema.</translation>
+    </message>
+    <message>
+        <source>Signing transaction failed</source>
+        <translation type="unfinished">Firma de transacción fallida</translation>
+    </message>
+    <message>
+        <source>The source code is available from %s.</source>
+        <translation type="unfinished">El código fuente esta disponible desde %s.</translation>
+    </message>
+    <message>
+        <source>The transaction amount is too small to pay the fee</source>
+        <translation type="unfinished">El monto a transferir es muy pequeño para pagar el impuesto</translation>
+    </message>
+    <message>
+        <source>The wallet will avoid paying less than the minimum relay fee.</source>
+        <translation type="unfinished">La billetera no permitirá pagar menos que la fee de transmisión mínima (relay fee).</translation>
+    </message>
+    <message>
+        <source>This is experimental software.</source>
+        <translation type="unfinished">Este es un software experimental.</translation>
+    </message>
+    <message>
+        <source>This is the minimum transaction fee you pay on every transaction.</source>
+        <translation type="unfinished">Mínimo de impuesto que pagarás con cada transacción.</translation>
+    </message>
+    <message>
+        <source>This is the transaction fee you will pay if you send a transaction.</source>
+        <translation type="unfinished">Impuesto por transacción a pagar si envías una transacción.</translation>
+    </message>
+    <message>
+        <source>Transaction amount too small</source>
+        <translation type="unfinished">Monto a transferir muy pequeño</translation>
+    </message>
+    <message>
+        <source>Transaction amounts must not be negative</source>
+        <translation type="unfinished">El monto de la transacción no puede ser negativo</translation>
+    </message>
+    <message>
+        <source>Transaction has too long of a mempool chain</source>
+        <translation type="unfinished">La transacción tiene demasiado tiempo de una cadena de mempool</translation>
+    </message>
+    <message>
+        <source>Transaction must have at least one recipient</source>
+        <translation type="unfinished">La transacción debe incluir al menos un destinatario.</translation>
+    </message>
+    <message>
+        <source>Transaction too large</source>
+        <translation type="unfinished">Transacción muy grande</translation>
+    </message>
+    <message>
+        <source>Unable to bind to %s on this computer (bind returned error %s)</source>
+        <translation type="unfinished">No es posible conectar con %s en este sistema (bind ha devuelto el error %s)</translation>
+    </message>
+    <message>
+        <source>Unable to start HTTP server. See debug log for details.</source>
+        <translation type="unfinished">No se ha podido iniciar el servidor HTTP. Ver debug log para detalles.</translation>
+    </message>
+    <message>
+        <source>Unknown network specified in -onlynet: '%s'</source>
+        <translation type="unfinished">La red especificada en -onlynet: '%s' es desconocida</translation>
+    </message>
+    <message>
+        <source>Upgrading UTXO database</source>
+        <translation type="unfinished">Actualizando la base de datos UTXO</translation>
     </message>
     </context>
 <context>
-    <name>QObject</name>
-    <message>
-        <source>Error: Specified data directory "%1" does not exist.</source>
-        <translation type="unfinished">Error: El directorio de datos "%1" especificado no existe.</translation>
-    </message>
-    <message>
-        <source>unknown</source>
-        <translation type="unfinished">desconocido</translation>
-    </message>
-    <message>
-        <source>Amount</source>
-        <translation type="unfinished">Cantidad</translation>
-    </message>
-    <message>
-        <source>Enter a Qtum address (e.g. %1)</source>
-        <translation type="unfinished">Ingresa una dirección de Qtum (Ejemplo: %1)</translation>
-    </message>
-    <message>
-        <source>Inbound</source>
-        <extracomment>An inbound connection from a peer. An inbound connection is a connection initiated by a peer.</extracomment>
-        <translation type="unfinished">Entrante</translation>
-    </message>
-    <message>
-        <source>Outbound</source>
-        <extracomment>An outbound connection to a peer. An outbound connection is a connection initiated by us.</extracomment>
-        <translation type="unfinished">Saliente</translation>
-    </message>
-    <message>
-        <source>None</source>
-        <translation type="unfinished">Nada</translation>
+    <name>BitcoinGUI</name>
+    <message>
+        <source>&amp;Overview</source>
+        <translation type="unfinished">&amp;Vista general</translation>
+    </message>
+    <message>
+        <source>Show general overview of wallet</source>
+        <translation type="unfinished">Muestra una vista general de la billetera</translation>
+    </message>
+    <message>
+        <source>&amp;Transactions</source>
+        <translation type="unfinished">&amp;Transacciones</translation>
+    </message>
+    <message>
+        <source>Browse transaction history</source>
+        <translation type="unfinished">Explora el historial de transacciónes</translation>
+    </message>
+    <message>
+        <source>E&amp;xit</source>
+        <translation type="unfinished">&amp;Salir</translation>
+    </message>
+    <message>
+        <source>Quit application</source>
+        <translation type="unfinished">Salir del programa</translation>
+    </message>
+    <message>
+        <source>&amp;About %1</source>
+        <translation type="unfinished">S&amp;obre %1</translation>
+    </message>
+    <message>
+        <source>Show information about %1</source>
+        <translation type="unfinished">Mostrar Información sobre %1</translation>
+    </message>
+    <message>
+        <source>About &amp;Qt</source>
+        <translation type="unfinished">Acerca de</translation>
+    </message>
+    <message>
+        <source>Show information about Qt</source>
+        <translation type="unfinished">Mostrar Información sobre Qt</translation>
+    </message>
+    <message>
+        <source>Modify configuration options for %1</source>
+        <translation type="unfinished">Modificar las opciones de configuración para %1</translation>
+    </message>
+    <message>
+        <source>Create a new wallet</source>
+        <translation type="unfinished">Crear una nueva billetera</translation>
+    </message>
+    <message>
+        <source>Wallet:</source>
+        <translation type="unfinished">Billetera:</translation>
+    </message>
+    <message>
+        <source>Network activity disabled.</source>
+        <extracomment>A substring of the tooltip.</extracomment>
+        <translation type="unfinished">Actividad de red deshabilitada</translation>
+    </message>
+    <message>
+        <source>Proxy is &lt;b&gt;enabled&lt;/b&gt;: %1</source>
+        <translation type="unfinished">Proxy &lt;b&gt;habilitado&lt;/b&gt;: %1</translation>
+    </message>
+    <message>
+        <source>Send coins to a Qtum address</source>
+        <translation type="unfinished">Enviar monedas a una dirección qtum</translation>
+    </message>
+    <message>
+        <source>Backup wallet to another location</source>
+        <translation type="unfinished">Respaldar billetera en otra ubicación</translation>
+    </message>
+    <message>
+        <source>Change the passphrase used for wallet encryption</source>
+        <translation type="unfinished">Cambiar la contraseña utilizada para la codificación de la billetera</translation>
+    </message>
+    <message>
+        <source>&amp;Send</source>
+        <translation type="unfinished">&amp;Enviar</translation>
+    </message>
+    <message>
+        <source>&amp;Receive</source>
+        <translation type="unfinished">&amp;Recibir</translation>
+    </message>
+    <message>
+        <source>&amp;Encrypt Wallet…</source>
+        <translation type="unfinished">&amp;Encriptar billetera…</translation>
+    </message>
+    <message>
+        <source>Encrypt the private keys that belong to your wallet</source>
+        <translation type="unfinished">Cifrar las claves privadas de su monedero</translation>
+    </message>
+    <message>
+        <source>&amp;Backup Wallet…</source>
+        <translation type="unfinished">&amp;Realizar copia de seguridad de la billetera</translation>
+    </message>
+    <message>
+        <source>Sign &amp;message…</source>
+        <translation type="unfinished">Firmar &amp;mensaje...</translation>
+    </message>
+    <message>
+        <source>Sign messages with your Qtum addresses to prove you own them</source>
+        <translation type="unfinished">Firmar un mensaje para provar que usted es dueño de esta dirección</translation>
+    </message>
+    <message>
+        <source>&amp;Verify message…</source>
+        <translation type="unfinished">&amp;Verificar mensaje...</translation>
+    </message>
+    <message>
+        <source>Verify messages to ensure they were signed with specified Qtum addresses</source>
+        <translation type="unfinished">Verificar mensajes comprobando que están firmados con direcciones Qtum concretas</translation>
+    </message>
+    <message>
+        <source>Close Wallet…</source>
+        <translation type="unfinished">Cerrar Billetera...</translation>
+    </message>
+    <message>
+        <source>Create Wallet…</source>
+        <translation type="unfinished">Crear Billetera...</translation>
+    </message>
+    <message>
+        <source>Close All Wallets…</source>
+        <translation type="unfinished">Cerrar todas las billeteras...</translation>
+    </message>
+    <message>
+        <source>&amp;File</source>
+        <translation type="unfinished">&amp;Archivo</translation>
+    </message>
+    <message>
+        <source>&amp;Settings</source>
+        <translation type="unfinished">&amp;Configuración</translation>
+    </message>
+    <message>
+        <source>&amp;Help</source>
+        <translation type="unfinished">&amp;Ayuda</translation>
+    </message>
+    <message>
+        <source>Tabs toolbar</source>
+        <translation type="unfinished">Barra de pestañas</translation>
+    </message>
+    <message>
+        <source>Request payments (generates QR codes and qtum: URIs)</source>
+        <translation type="unfinished">Pide pagos (genera codigos QR and qtum: URls)</translation>
+    </message>
+    <message>
+        <source>Show the list of used sending addresses and labels</source>
+        <translation type="unfinished">Mostrar la lista de direcciones de envío y etiquetas</translation>
+    </message>
+    <message>
+        <source>Show the list of used receiving addresses and labels</source>
+        <translation type="unfinished">Mostrar la lista de direcciones de recepción y etiquetas</translation>
+    </message>
+    <message>
+        <source>&amp;Command-line options</source>
+        <translation type="unfinished">&amp;Opciones de linea de comando</translation>
     </message>
     <message numerus="yes">
-        <source>%n second(s)</source>
+        <source>Processed %n block(s) of transaction history.</source>
         <translation type="unfinished">
             <numerusform />
             <numerusform />
         </translation>
     </message>
-    <message numerus="yes">
-        <source>%n minute(s)</source>
-        <translation type="unfinished">
-            <numerusform />
-            <numerusform />
-        </translation>
-    </message>
-    <message numerus="yes">
-        <source>%n hour(s)</source>
-        <translation type="unfinished">
-            <numerusform />
-            <numerusform />
-        </translation>
-    </message>
-    <message numerus="yes">
-        <source>%n day(s)</source>
-        <translation type="unfinished">
-            <numerusform />
-            <numerusform />
-        </translation>
-    </message>
-    <message numerus="yes">
-        <source>%n week(s)</source>
-        <translation type="unfinished">
-            <numerusform />
-            <numerusform />
-        </translation>
-    </message>
-    <message>
-        <source>%1 and %2</source>
-        <translation type="unfinished">%1 y %2</translation>
-    </message>
-    <message numerus="yes">
-        <source>%n year(s)</source>
-        <translation type="unfinished">
-            <numerusform />
-            <numerusform />
-        </translation>
-    </message>
-    </context>
-<context>
-    <name>bitcoin-core</name>
-    <message>
-        <source>The %s developers</source>
-        <translation type="unfinished">Los desarrolladores de %s</translation>
-    </message>
-    <message>
-        <source>-maxtxfee is set very high! Fees this large could be paid on a single transaction.</source>
-        <translation type="unfinished">-maxtxfee tiene un valor muy elevado! Comisiones muy grandes podrían ser pagadas en una única transacción.</translation>
-    </message>
-    <message>
-        <source>Distributed under the MIT software license, see the accompanying file %s or %s</source>
-        <translation type="unfinished">Distribuido bajo la licencia de software MIT, vea el archivo adjunto %s o %s</translation>
-    </message>
-    <message>
-        <source>Prune configured below the minimum of %d MiB.  Please use a higher number.</source>
-        <translation type="unfinished">La Poda se ha configurado por debajo del mínimo de %d MiB. Por favor utiliza un valor mas alto.</translation>
-    </message>
-    <message>
-        <source>This is the transaction fee you may discard if change is smaller than dust at this level</source>
-        <translation type="unfinished">Esta es la cuota de transacción que puede descartar si el cambio es más pequeño que el polvo a este nivel.</translation>
-    </message>
-    <message>
-        <source>This is the transaction fee you may pay when fee estimates are not available.</source>
-        <translation type="unfinished">Impuesto por transacción que pagarás cuando la estimación de impuesto no esté disponible.</translation>
-    </message>
-    <message>
-        <source>Total length of network version string (%i) exceeds maximum length (%i). Reduce the number or size of uacomments.</source>
-        <translation type="unfinished">La longitud total de la cadena de versión de red ( %i ) supera la longitud máxima ( %i ) . Reducir el número o tamaño de uacomments .</translation>
-    </message>
-    <message>
-        <source>%s is set very high!</source>
-        <translation type="unfinished">¡%s esta configurado muy alto!</translation>
-    </message>
-    <message>
-        <source>-maxmempool must be at least %d MB</source>
-        <translation type="unfinished">-maxmempool debe ser por lo menos de %d MB</translation>
-    </message>
-    <message>
-        <source>Cannot resolve -%s address: '%s'</source>
-        <translation type="unfinished">No se puede resolver -%s direccion: '%s'</translation>
-    </message>
-    <message>
-        <source>Config setting for %s only applied on %s network when in [%s] section.</source>
-        <translation type="unfinished">Configurar ajustes para %s solo aplicados en %s en red cuando [%s] sección.</translation>
-    </message>
-    <message>
-        <source>Corrupted block database detected</source>
-        <translation type="unfinished">Corrupción de base de datos de bloques detectada.</translation>
-    </message>
-    <message>
-        <source>Do you want to rebuild the block database now?</source>
-        <translation type="unfinished">¿Quieres reconstruir la base de datos de bloques ahora?</translation>
-    </message>
-    <message>
-        <source>Done loading</source>
-        <translation type="unfinished">Carga completa</translation>
-    </message>
-    <message>
-        <source>Error initializing block database</source>
-        <translation type="unfinished">Error al inicializar la base de datos de bloques</translation>
-    </message>
-    <message>
-        <source>Error initializing wallet database environment %s!</source>
-        <translation type="unfinished">Error al iniciar el entorno de la base de datos del monedero %s</translation>
-    </message>
-    <message>
-        <source>Error loading %s</source>
-        <translation type="unfinished">Error cargando %s</translation>
-    </message>
-    <message>
-        <source>Error loading %s: Wallet corrupted</source>
-        <translation type="unfinished">Error cargando %s: Monedero corrupto</translation>
-    </message>
-    <message>
-        <source>Error loading %s: Wallet requires newer version of %s</source>
-        <translation type="unfinished">Error cargando %s: Monedero requiere una versión mas reciente de %s</translation>
-    </message>
-    <message>
-        <source>Error loading block database</source>
-        <translation type="unfinished">Error cargando blkindex.dat</translation>
-    </message>
-    <message>
-        <source>Error opening block database</source>
-        <translation type="unfinished">Error cargando base de datos de bloques</translation>
-    </message>
-    <message>
-        <source>Error reading from database, shutting down.</source>
-        <translation type="unfinished">Error al leer la base de datos, cerrando aplicación.</translation>
-    </message>
-    <message>
-        <source>Error upgrading chainstate database</source>
-        <translation type="unfinished">Error actualizando la base de datos chainstate</translation>
-    </message>
-    <message>
-        <source>Failed to listen on any port. Use -listen=0 if you want this.</source>
-        <translation type="unfinished">Ha fallado la escucha en todos los puertos. Usa -listen=0 si desea esto.</translation>
-    </message>
-    <message>
-        <source>Incorrect or no genesis block found. Wrong datadir for network?</source>
-        <translation type="unfinished">Incorrecto o bloque de génesis no encontrado. ¿datadir equivocada para la red?</translation>
-    </message>
-    <message>
-        <source>Initialization sanity check failed. %s is shutting down.</source>
-        <translation type="unfinished">La inicialización de la verificación de validez falló. Se está apagando %s.</translation>
-    </message>
-    <message>
-        <source>Insufficient funds</source>
-        <translation type="unfinished">Fondos insuficientes</translation>
-    </message>
-    <message>
-        <source>Invalid -onion address or hostname: '%s'</source>
-        <translation type="unfinished">Dirección de -onion o dominio '%s' inválido</translation>
-    </message>
-    <message>
-        <source>Invalid -proxy address or hostname: '%s'</source>
-        <translation type="unfinished">Dirección de -proxy o dominio ' %s' inválido</translation>
-    </message>
-    <message>
-        <source>Invalid amount for -%s=&lt;amount&gt;: '%s'</source>
-        <translation type="unfinished">Monto invalido para -%s=&lt;amount&gt;: '%s'</translation>
-    </message>
-    <message>
-        <source>Invalid amount for -discardfee=&lt;amount&gt;: '%s'</source>
-        <translation type="unfinished">Monto invalido para -discardfee=&lt;amount&gt;: '%s'</translation>
-    </message>
-    <message>
-        <source>Invalid amount for -fallbackfee=&lt;amount&gt;: '%s'</source>
-        <translation type="unfinished">Monto invalido para -fallbackfee=&lt;amount&gt;: '%s'</translation>
-    </message>
-    <message>
-        <source>Invalid amount for -paytxfee=&lt;amount&gt;: '%s' (must be at least %s)</source>
-        <translation type="unfinished">Cantidad inválida para -paytxfee=&lt;amount&gt;: '%s' (debe ser por lo menos %s)</translation>
-    </message>
-    <message>
-        <source>Invalid netmask specified in -whitelist: '%s'</source>
-        <translation type="unfinished">Máscara de red inválida especificada en -whitelist: '%s'</translation>
-    </message>
-    <message>
-        <source>Need to specify a port with -whitebind: '%s'</source>
-        <translation type="unfinished">Necesita especificar un puerto con -whitebind: '%s'</translation>
-    </message>
-    <message>
-        <source>Not enough file descriptors available.</source>
-        <translation type="unfinished">No hay suficientes descriptores de archivo disponibles.</translation>
-    </message>
-    <message>
-        <source>Reducing -maxconnections from %d to %d, because of system limitations.</source>
-        <translation type="unfinished">Reduciendo -maxconnections de %d a %d, debido a limitaciones del sistema.</translation>
-    </message>
-    <message>
-        <source>Signing transaction failed</source>
-        <translation type="unfinished">Firma de transacción fallida</translation>
-    </message>
-    <message>
-        <source>The source code is available from %s.</source>
-        <translation type="unfinished">El código fuente esta disponible desde %s.</translation>
-    </message>
-    <message>
-        <source>The transaction amount is too small to pay the fee</source>
-        <translation type="unfinished">El monto a transferir es muy pequeño para pagar el impuesto</translation>
-    </message>
-    <message>
-        <source>The wallet will avoid paying less than the minimum relay fee.</source>
-        <translation type="unfinished">La billetera no permitirá pagar menos que la fee de transmisión mínima (relay fee).</translation>
-    </message>
-    <message>
-        <source>This is experimental software.</source>
-        <translation type="unfinished">Este es un software experimental.</translation>
-    </message>
-    <message>
-        <source>This is the minimum transaction fee you pay on every transaction.</source>
-        <translation type="unfinished">Mínimo de impuesto que pagarás con cada transacción.</translation>
-    </message>
-    <message>
-        <source>This is the transaction fee you will pay if you send a transaction.</source>
-        <translation type="unfinished">Impuesto por transacción a pagar si envías una transacción.</translation>
-    </message>
-    <message>
-        <source>Transaction amount too small</source>
-        <translation type="unfinished">Monto a transferir muy pequeño</translation>
-    </message>
-    <message>
-        <source>Transaction amounts must not be negative</source>
-        <translation type="unfinished">El monto de la transacción no puede ser negativo</translation>
-    </message>
-    <message>
-        <source>Transaction has too long of a mempool chain</source>
-        <translation type="unfinished">La transacción tiene demasiado tiempo de una cadena de mempool</translation>
-    </message>
-    <message>
-        <source>Transaction must have at least one recipient</source>
-        <translation type="unfinished">La transacción debe incluir al menos un destinatario.</translation>
-    </message>
-    <message>
-        <source>Transaction too large</source>
-        <translation type="unfinished">Transacción muy grande</translation>
-    </message>
-    <message>
-        <source>Unable to bind to %s on this computer (bind returned error %s)</source>
-        <translation type="unfinished">No es posible conectar con %s en este sistema (bind ha devuelto el error %s)</translation>
-    </message>
-    <message>
-        <source>Unable to start HTTP server. See debug log for details.</source>
-        <translation type="unfinished">No se ha podido iniciar el servidor HTTP. Ver debug log para detalles.</translation>
-    </message>
-    <message>
-        <source>Unknown network specified in -onlynet: '%s'</source>
-        <translation type="unfinished">La red especificada en -onlynet: '%s' es desconocida</translation>
-    </message>
-    <message>
-        <source>Upgrading UTXO database</source>
-        <translation type="unfinished">Actualizando la base de datos UTXO</translation>
-    </message>
-    </context>
-<context>
-    <name>BitcoinGUI</name>
->>>>>>> ec86f1e9
-    <message>
-        <source>&amp;Overview</source>
-        <translation type="unfinished">&amp;Vista general</translation>
-    </message>
-    <message>
-        <source>Show general overview of wallet</source>
-        <translation type="unfinished">Muestra una vista general de la billetera</translation>
-    </message>
-    <message>
-        <source>&amp;Transactions</source>
-        <translation type="unfinished">&amp;Transacciones</translation>
-    </message>
-    <message>
-        <source>Browse transaction history</source>
-        <translation type="unfinished">Explora el historial de transacciónes</translation>
-    </message>
-    <message>
-        <source>E&amp;xit</source>
-        <translation type="unfinished">&amp;Salir</translation>
-    </message>
-    <message>
-        <source>Quit application</source>
-        <translation type="unfinished">Salir del programa</translation>
-    </message>
-    <message>
-        <source>&amp;About %1</source>
-        <translation type="unfinished">S&amp;obre %1</translation>
-    </message>
-    <message>
-        <source>Show information about %1</source>
-        <translation type="unfinished">Mostrar Información sobre %1</translation>
-    </message>
-    <message>
-        <source>About &amp;Qt</source>
-        <translation type="unfinished">Acerca de</translation>
-    </message>
-    <message>
-        <source>Show information about Qt</source>
-<<<<<<< HEAD
-        <translation>Mostrar Información sobre Qt</translation>
-=======
-        <translation type="unfinished">Mostrar Información sobre Qt</translation>
->>>>>>> ec86f1e9
-    </message>
-    <message>
-        <source>Modify configuration options for %1</source>
-        <translation type="unfinished">Modificar las opciones de configuración para %1</translation>
-    </message>
-    <message>
-        <source>Create a new wallet</source>
-        <translation type="unfinished">Crear una nueva billetera</translation>
-    </message>
-    <message>
-        <source>Wallet:</source>
-        <translation type="unfinished">Billetera:</translation>
-<<<<<<< HEAD
-    </message>
-    <message>
-        <source>Network activity disabled.</source>
-        <extracomment>A substring of the tooltip.</extracomment>
-        <translation type="unfinished">Actividad de red deshabilitada</translation>
-    </message>
-    <message>
-        <source>Proxy is &lt;b&gt;enabled&lt;/b&gt;: %1</source>
-        <translation type="unfinished">Proxy &lt;b&gt;habilitado&lt;/b&gt;: %1</translation>
-    </message>
-    <message>
-        <source>Send coins to a Qtum address</source>
-        <translation>Enviar monedas a una dirección qtum</translation>
-=======
-    </message>
-    <message>
-        <source>Network activity disabled.</source>
-        <extracomment>A substring of the tooltip.</extracomment>
-        <translation type="unfinished">Actividad de red deshabilitada</translation>
-    </message>
-    <message>
-        <source>Proxy is &lt;b&gt;enabled&lt;/b&gt;: %1</source>
-        <translation type="unfinished">Proxy &lt;b&gt;habilitado&lt;/b&gt;: %1</translation>
-    </message>
-    <message>
-        <source>Send coins to a Qtum address</source>
-        <translation type="unfinished">Enviar monedas a una dirección qtum</translation>
-    </message>
-    <message>
-        <source>Backup wallet to another location</source>
-        <translation type="unfinished">Respaldar billetera en otra ubicación</translation>
-    </message>
-    <message>
-        <source>Change the passphrase used for wallet encryption</source>
-        <translation type="unfinished">Cambiar la contraseña utilizada para la codificación de la billetera</translation>
-    </message>
-    <message>
-        <source>&amp;Send</source>
-        <translation type="unfinished">&amp;Enviar</translation>
-    </message>
-    <message>
-        <source>&amp;Receive</source>
-        <translation type="unfinished">&amp;Recibir</translation>
->>>>>>> ec86f1e9
-    </message>
-    <message>
-        <source>&amp;Encrypt Wallet…</source>
-        <translation type="unfinished">&amp;Encriptar billetera…</translation>
-    </message>
-    <message>
-        <source>Encrypt the private keys that belong to your wallet</source>
-        <translation type="unfinished">Cifrar las claves privadas de su monedero</translation>
-    </message>
-    <message>
-<<<<<<< HEAD
-        <source>&amp;Send</source>
-        <translation>&amp;Enviar</translation>
-=======
-        <source>&amp;Backup Wallet…</source>
-        <translation type="unfinished">&amp;Realizar copia de seguridad de la billetera</translation>
-    </message>
-    <message>
-        <source>Sign &amp;message…</source>
-        <translation type="unfinished">Firmar &amp;mensaje...</translation>
->>>>>>> ec86f1e9
-    </message>
-    <message>
-        <source>Sign messages with your Qtum addresses to prove you own them</source>
-        <translation type="unfinished">Firmar un mensaje para provar que usted es dueño de esta dirección</translation>
-    </message>
-    <message>
-        <source>&amp;Verify message…</source>
-        <translation type="unfinished">&amp;Verificar mensaje...</translation>
-    </message>
-    <message>
-        <source>Verify messages to ensure they were signed with specified Qtum addresses</source>
-        <translation type="unfinished">Verificar mensajes comprobando que están firmados con direcciones Qtum concretas</translation>
-    </message>
-    <message>
-<<<<<<< HEAD
-        <source>&amp;Encrypt Wallet…</source>
-        <translation type="unfinished">&amp;Encriptar billetera…</translation>
-    </message>
-    <message>
-        <source>Encrypt the private keys that belong to your wallet</source>
-        <translation>Cifrar las claves privadas de su monedero</translation>
-    </message>
-    <message>
-        <source>&amp;Backup Wallet…</source>
-        <translation type="unfinished">&amp;Realizar copia de seguridad de la billetera</translation>
-    </message>
-    <message>
-        <source>Sign &amp;message…</source>
-        <translation type="unfinished">Firmar &amp;mensaje...</translation>
-    </message>
-    <message>
-        <source>Sign messages with your Qtum addresses to prove you own them</source>
-        <translation>Firmar un mensaje para provar que usted es dueño de esta dirección</translation>
-    </message>
-    <message>
-        <source>&amp;Verify message…</source>
-        <translation type="unfinished">&amp;Verificar mensaje...</translation>
-    </message>
-    <message>
-        <source>Verify messages to ensure they were signed with specified Qtum addresses</source>
-        <translation>Verificar mensajes comprobando que están firmados con direcciones Qtum concretas</translation>
-    </message>
-    <message>
-        <source>Close Wallet…</source>
-        <translation type="unfinished">Cerrar Billetera...</translation>
-    </message>
-    <message>
-        <source>Create Wallet…</source>
-        <translation type="unfinished">Crear Billetera...</translation>
-    </message>
-    <message>
-=======
-        <source>Close Wallet…</source>
-        <translation type="unfinished">Cerrar Billetera...</translation>
-    </message>
-    <message>
-        <source>Create Wallet…</source>
-        <translation type="unfinished">Crear Billetera...</translation>
-    </message>
-    <message>
->>>>>>> ec86f1e9
-        <source>Close All Wallets…</source>
-        <translation type="unfinished">Cerrar todas las billeteras...</translation>
-    </message>
-    <message>
-        <source>&amp;File</source>
-        <translation type="unfinished">&amp;Archivo</translation>
-    </message>
-    <message>
-        <source>&amp;Settings</source>
-        <translation type="unfinished">&amp;Configuración</translation>
-    </message>
-    <message>
-        <source>&amp;Help</source>
-        <translation type="unfinished">&amp;Ayuda</translation>
-    </message>
-    <message>
-        <source>Tabs toolbar</source>
-        <translation type="unfinished">Barra de pestañas</translation>
-    </message>
-    <message>
-        <source>Request payments (generates QR codes and qtum: URIs)</source>
-        <translation type="unfinished">Pide pagos (genera codigos QR and qtum: URls)</translation>
-    </message>
-    <message>
-        <source>Show the list of used sending addresses and labels</source>
-        <translation type="unfinished">Mostrar la lista de direcciones de envío y etiquetas</translation>
-    </message>
-    <message>
-        <source>Show the list of used receiving addresses and labels</source>
-        <translation type="unfinished">Mostrar la lista de direcciones de recepción y etiquetas</translation>
-    </message>
-    <message>
-        <source>&amp;Command-line options</source>
-        <translation type="unfinished">&amp;Opciones de linea de comando</translation>
-    </message>
-    <message numerus="yes">
-        <source>Processed %n block(s) of transaction history.</source>
-<<<<<<< HEAD
-        <translation>
-=======
-        <translation type="unfinished">
->>>>>>> ec86f1e9
-            <numerusform />
-            <numerusform />
-        </translation>
-    </message>
     <message>
         <source>%1 behind</source>
         <translation type="unfinished">%1 atrás</translation>
@@ -880,11 +716,7 @@
     </message>
     <message>
         <source>Transactions after this will not yet be visible.</source>
-<<<<<<< HEAD
-        <translation>Las transacciones posteriores aún no están visibles.</translation>
-=======
         <translation type="unfinished">Las transacciones posteriores aún no están visibles.</translation>
->>>>>>> ec86f1e9
     </message>
     <message>
         <source>Warning</source>
@@ -901,7 +733,6 @@
     <message>
         <source>Load Partially Signed Qtum Transaction from clipboard</source>
         <translation type="unfinished">Cargar una transacción de Qtum parcialmente firmada desde el Portapapeles</translation>
-<<<<<<< HEAD
     </message>
     <message>
         <source>Node window</source>
@@ -909,7 +740,7 @@
     </message>
     <message>
         <source>Open node debugging and diagnostic console</source>
-        <translation type="unfinished">Abrir consola de depuración y diagnóstico del nodo</translation>
+        <translation type="unfinished">Abrir la consola de depuración y diagnóstico del nodo</translation>
     </message>
     <message>
         <source>&amp;Sending addresses</source>
@@ -955,10 +786,6 @@
         <source>&amp;Window</source>
         <translation type="unfinished">y windows
 </translation>
-    </message>
-    <message>
-        <source>Minimize</source>
-        <translation type="unfinished">Minimizar</translation>
     </message>
     <message>
         <source>Zoom</source>
@@ -981,83 +808,6 @@
         </translation>
     </message>
     <message>
-=======
-    </message>
-    <message>
-        <source>Node window</source>
-        <translation type="unfinished">Ventana del nodo</translation>
-    </message>
-    <message>
-        <source>Open node debugging and diagnostic console</source>
-        <translation type="unfinished">Abrir la consola de depuración y diagnóstico del nodo</translation>
-    </message>
-    <message>
-        <source>&amp;Sending addresses</source>
-        <translation type="unfinished">&amp;Direcciones de envío</translation>
-    </message>
-    <message>
-        <source>&amp;Receiving addresses</source>
-        <translation type="unfinished">&amp;Direcciones de entrega</translation>
-    </message>
-    <message>
-        <source>Open a qtum: URI</source>
-        <translation type="unfinished">Abrir un qtum: URI</translation>
-    </message>
-    <message>
-        <source>Open Wallet</source>
-        <translation type="unfinished">Abrir billetera</translation>
-    </message>
-    <message>
-        <source>Open a wallet</source>
-        <translation type="unfinished">Abrir una billetera</translation>
-    </message>
-    <message>
-        <source>Close wallet</source>
-        <translation type="unfinished">Cerrar billetera</translation>
-    </message>
-    <message>
-        <source>Close all wallets</source>
-        <translation type="unfinished">Cerrar todas las billeteras</translation>
-    </message>
-    <message>
-        <source>Show the %1 help message to get a list with possible Qtum command-line options</source>
-        <translation type="unfinished">Mostrar el mensaje de ayuda %1 para obtener una lista de los posibles comandos de Qtum</translation>
-    </message>
-    <message>
-        <source>default wallet</source>
-        <translation type="unfinished">billetera predeterminada</translation>
-    </message>
-    <message>
-        <source>No wallets available</source>
-        <translation type="unfinished">No hay billeteras disponibles</translation>
-    </message>
-    <message>
-        <source>&amp;Window</source>
-        <translation type="unfinished">y windows
-</translation>
-    </message>
-    <message>
-        <source>Zoom</source>
-        <translation type="unfinished">Acercar</translation>
-    </message>
-    <message>
-        <source>Main Window</source>
-        <translation type="unfinished">Ventana principal</translation>
-    </message>
-    <message>
-        <source>%1 client</source>
-        <translation type="unfinished">%1 cliente</translation>
-    </message>
-    <message numerus="yes">
-        <source>%n active connection(s) to Qtum network.</source>
-        <extracomment>A substring of the tooltip.</extracomment>
-        <translation type="unfinished">
-            <numerusform />
-            <numerusform />
-        </translation>
-    </message>
-    <message>
->>>>>>> ec86f1e9
         <source>Warning: %1</source>
         <translation type="unfinished">Advertencia: %1</translation>
     </message>
@@ -1264,24 +1014,17 @@
 <context>
     <name>CreateWalletActivity</name>
     <message>
-<<<<<<< HEAD
-=======
         <source>Create Wallet</source>
         <extracomment>Title of window indicating the progress of creation of a new wallet.</extracomment>
         <translation type="unfinished">Crear Billetera</translation>
     </message>
     <message>
->>>>>>> ec86f1e9
         <source>Create wallet failed</source>
         <translation type="unfinished">Fallo al crear la billetera</translation>
     </message>
     <message>
         <source>Create wallet warning</source>
-<<<<<<< HEAD
-        <translation type="unfinished">Advertencia de crear billetera</translation>
-=======
         <translation type="unfinished">Advertencia al crear la billetera</translation>
->>>>>>> ec86f1e9
     </message>
     </context>
 <context>
@@ -1290,14 +1033,11 @@
         <source>default wallet</source>
         <translation type="unfinished">billetera predeterminada</translation>
     </message>
-<<<<<<< HEAD
-=======
     <message>
         <source>Open Wallet</source>
         <extracomment>Title of window indicating the progress of opening of a wallet.</extracomment>
         <translation type="unfinished">Abrir billetera</translation>
     </message>
->>>>>>> ec86f1e9
     </context>
 <context>
     <name>WalletController</name>
@@ -1437,7 +1177,6 @@
 </context>
 <context>
     <name>Intro</name>
-<<<<<<< HEAD
     <message>
         <source>At least %1 GB of data will be stored in this directory, and it will grow over time.</source>
         <translation type="unfinished">Al menos %1 GB de información será almacenado en este directorio, y seguirá creciendo a través del tiempo.</translation>
@@ -1463,1863 +1202,1620 @@
         <translation type="unfinished">El monedero también será almacenado en este directorio.</translation>
     </message>
     <message>
-=======
-    <message>
-        <source>At least %1 GB of data will be stored in this directory, and it will grow over time.</source>
-        <translation type="unfinished">Al menos %1 GB de información será almacenado en este directorio, y seguirá creciendo a través del tiempo.</translation>
-    </message>
-    <message>
-        <source>Approximately %1 GB of data will be stored in this directory.</source>
-        <translation type="unfinished">Aproximadamente %1 GB de información será almacenado en este directorio.</translation>
+        <source>Error: Specified data directory "%1" cannot be created.</source>
+        <translation type="unfinished">Error: El directorio de datos especificado "%1" no pudo ser creado.</translation>
+    </message>
+    <message>
+        <source>Welcome</source>
+        <translation type="unfinished">bienvenido</translation>
+    </message>
+    <message>
+        <source>Welcome to %1.</source>
+        <translation type="unfinished">Bienvenido a %1.</translation>
+    </message>
+    <message>
+        <source>As this is the first time the program is launched, you can choose where %1 will store its data.</source>
+        <translation type="unfinished">Al ser la primera vez que se ejecuta el programa, puede elegir donde %1 almacenará sus datos.</translation>
+    </message>
+    <message>
+        <source>When you click OK, %1 will begin to download and process the full %4 block chain (%2GB) starting with the earliest transactions in %3 when %4 initially launched.</source>
+        <translation type="unfinished">Al hacer clic OK, %1 iniciará el proceso de descarga y procesará el blockchain completo de %4 (%2 GB), iniciando desde el la transacción más antigua %3 cuando %4 se ejecutó inicialmente.</translation>
+    </message>
+    <message>
+        <source>Reverting this setting requires re-downloading the entire blockchain. It is faster to download the full chain first and prune it later. Disables some advanced features.</source>
+        <translation type="unfinished">Revertir esta configuración requiere descargar la blockchain completa nuevamente. Es más rápido descargar la cadena completa  y podarla después. Desactiva algunas funciones avanzadas.</translation>
+    </message>
+    <message>
+        <source>This initial synchronisation is very demanding, and may expose hardware problems with your computer that had previously gone unnoticed. Each time you run %1, it will continue downloading where it left off.</source>
+        <translation type="unfinished">El primer proceso de sincronización consume muchos recursos, y es posible que puedan ocurrir problemas de hardware que anteriormente no hayas notado. Cada vez que ejecutes %1 automáticamente se reiniciará el proceso de sincronización desde el punto que lo dejaste anteriormente.</translation>
+    </message>
+    <message>
+        <source>If you have chosen to limit block chain storage (pruning), the historical data must still be downloaded and processed, but will be deleted afterward to keep your disk usage low.</source>
+        <translation type="unfinished">Si elegiste la opción de limitar el tamaño del blockchain (pruning), de igual manera será descargada y procesada la información histórica, pero será eliminada al finalizar este proceso para disminuir el uso del disco duro.</translation>
+    </message>
+    <message>
+        <source>Use the default data directory</source>
+        <translation type="unfinished">Usar el directorio de datos predeterminado</translation>
+    </message>
+    <message>
+        <source>Use a custom data directory:</source>
+        <translation type="unfinished">usar un directorio de datos personalizado:</translation>
+    </message>
+</context>
+<context>
+    <name>HelpMessageDialog</name>
+    <message>
+        <source>version</source>
+        <translation type="unfinished">versión</translation>
+    </message>
+    <message>
+        <source>About %1</source>
+        <translation type="unfinished">Sobre %1</translation>
+    </message>
+    <message>
+        <source>Command-line options</source>
+        <translation type="unfinished">opciones de linea de comando</translation>
+    </message>
+</context>
+<context>
+    <name>ShutdownWindow</name>
+    <message>
+        <source>Do not shut down the computer until this window disappears.</source>
+        <translation type="unfinished">No apague el equipo hasta que desaparezca esta ventana.</translation>
+    </message>
+</context>
+<context>
+    <name>ModalOverlay</name>
+    <message>
+        <source>Form</source>
+        <translation type="unfinished">Formulario</translation>
+    </message>
+    <message>
+        <source>Recent transactions may not yet be visible, and therefore your wallet's balance might be incorrect. This information will be correct once your wallet has finished synchronizing with the qtum network, as detailed below.</source>
+        <translation type="unfinished">Las transacciones recientes aún no pueden ser visibles, y por lo tanto el saldo de su monedero podría ser incorrecto. Esta información será correcta cuando su monedero haya terminado de sincronizarse con la red de qtum, como se detalla abajo.</translation>
+    </message>
+    <message>
+        <source>Attempting to spend qtums that are affected by not-yet-displayed transactions will not be accepted by the network.</source>
+        <translation type="unfinished">La red no aceptará el intentar gastar qtums que están afectados por transacciones aún no mostradas.</translation>
+    </message>
+    <message>
+        <source>Number of blocks left</source>
+        <translation type="unfinished">Número de bloques restantes</translation>
+    </message>
+    <message>
+        <source>Last block time</source>
+        <translation type="unfinished">Hora del último bloque</translation>
+    </message>
+    <message>
+        <source>Progress</source>
+        <translation type="unfinished">Progreso</translation>
+    </message>
+    <message>
+        <source>Progress increase per hour</source>
+        <translation type="unfinished">Avance del progreso por hora</translation>
+    </message>
+    <message>
+        <source>Estimated time left until synced</source>
+        <translation type="unfinished">Tiempo estimado restante hasta la sincronización</translation>
+    </message>
+    <message>
+        <source>Hide</source>
+        <translation type="unfinished">Ocultar</translation>
+    </message>
+    </context>
+<context>
+    <name>OpenURIDialog</name>
+    <message>
+        <source>Paste address from clipboard</source>
+        <extracomment>Tooltip text for button that allows you to paste an address that is in your clipboard.</extracomment>
+        <translation type="unfinished">Pega dirección desde portapapeles</translation>
+    </message>
+</context>
+<context>
+    <name>OptionsDialog</name>
+    <message>
+        <source>Options</source>
+        <translation type="unfinished">Opciones</translation>
+    </message>
+    <message>
+        <source>&amp;Main</source>
+        <translation type="unfinished">&amp;Principal</translation>
+    </message>
+    <message>
+        <source>Automatically start %1 after logging in to the system.</source>
+        <translation type="unfinished">Iniciar automáticamente %1 al inicial el sistema.</translation>
+    </message>
+    <message>
+        <source>&amp;Start %1 on system login</source>
+        <translation type="unfinished">&amp;Iniciar %1 al iniciar el sistema</translation>
+    </message>
+    <message>
+        <source>Size of &amp;database cache</source>
+        <translation type="unfinished">Tamaño del caché de la base de &amp;datos</translation>
+    </message>
+    <message>
+        <source>Number of script &amp;verification threads</source>
+        <translation type="unfinished">Número de hilos de &amp;verificación de scripts</translation>
+    </message>
+    <message>
+        <source>IP address of the proxy (e.g. IPv4: 127.0.0.1 / IPv6: ::1)</source>
+        <translation type="unfinished">Dirección IP del proxy (Ejemplo. IPv4: 127.0.0.1 / IPv6: ::1)</translation>
+    </message>
+    <message>
+        <source>Shows if the supplied default SOCKS5 proxy is used to reach peers via this network type.</source>
+        <translation type="unfinished">Muestra si el proxy SOCKS5 por defecto se utiliza para conectarse a pares a través de este tipo de red.</translation>
+    </message>
+    <message>
+        <source>Minimize instead of exit the application when the window is closed. When this option is enabled, the application will be closed only after selecting Exit in the menu.</source>
+        <translation type="unfinished">Minimizar en vez de salir de la aplicación cuando la ventana está cerrada. Cuando se activa esta opción, la aplicación sólo se cerrará después de seleccionar Salir en el menú.</translation>
+    </message>
+    <message>
+        <source>Open the %1 configuration file from the working directory.</source>
+        <translation type="unfinished">Abrir el archivo de configuración %1 en el directorio de trabajo.</translation>
+    </message>
+    <message>
+        <source>Open Configuration File</source>
+        <translation type="unfinished">Abrir archivo de configuración</translation>
+    </message>
+    <message>
+        <source>Reset all client options to default.</source>
+        <translation type="unfinished">Reestablece todas las opciones.</translation>
+    </message>
+    <message>
+        <source>&amp;Reset Options</source>
+        <translation type="unfinished">&amp;Restablecer opciones</translation>
+    </message>
+    <message>
+        <source>&amp;Network</source>
+        <translation type="unfinished">&amp;Red</translation>
+    </message>
+    <message>
+        <source>(0 = auto, &lt;0 = leave that many cores free)</source>
+        <translation type="unfinished">(0 = auto, &lt;0 = deja esta cantidad de núcleos libres)</translation>
+    </message>
+    <message>
+        <source>W&amp;allet</source>
+        <translation type="unfinished">Cartera</translation>
+    </message>
+    <message>
+        <source>Expert</source>
+        <translation type="unfinished">experto</translation>
+    </message>
+    <message>
+        <source>Enable coin &amp;control features</source>
+        <translation type="unfinished">Habilitar opciones de &amp;control de monedero</translation>
+    </message>
+    <message>
+        <source>If you disable the spending of unconfirmed change, the change from a transaction cannot be used until that transaction has at least one confirmation. This also affects how your balance is computed.</source>
+        <translation type="unfinished">Si deshabilita el gasto de un cambio no confirmado, el cambio de una transacción no se puede usar hasta que esa transacción tenga al menos una confirmación. Esto también afecta cómo se calcula su saldo.</translation>
+    </message>
+    <message>
+        <source>&amp;Spend unconfirmed change</source>
+        <translation type="unfinished">Gastar cambio sin confirmar</translation>
+    </message>
+    <message>
+        <source>Automatically open the Qtum client port on the router. This only works when your router supports UPnP and it is enabled.</source>
+        <translation type="unfinished">Abre automáticamente el puerto del cliente Qtum en el router. Esto funciona solo cuando tu router es compatible con UPnP y está habilitado.</translation>
+    </message>
+    <message>
+        <source>Map port using &amp;UPnP</source>
+        <translation type="unfinished">Direcciona el puerto usando &amp;UPnP</translation>
+    </message>
+    <message>
+        <source>Accept connections from outside.</source>
+        <translation type="unfinished">Aceptar conexiones externas.</translation>
+    </message>
+    <message>
+        <source>Allow incomin&amp;g connections</source>
+        <translation type="unfinished">Permitir conexiones entrantes</translation>
+    </message>
+    <message>
+        <source>Connect to the Qtum network through a SOCKS5 proxy.</source>
+        <translation type="unfinished">Conectar a la red de Qtum a través de un proxy SOCKS5</translation>
+    </message>
+    <message>
+        <source>&amp;Connect through SOCKS5 proxy (default proxy):</source>
+        <translation type="unfinished">Conectar a través del proxy SOCKS5 (proxy predeterminado):</translation>
+    </message>
+    <message>
+        <source>Proxy &amp;IP:</source>
+        <translation type="unfinished">&amp;IP Proxy:</translation>
+    </message>
+    <message>
+        <source>&amp;Port:</source>
+        <translation type="unfinished">&amp;Puerto:</translation>
+    </message>
+    <message>
+        <source>Port of the proxy (e.g. 9050)</source>
+        <translation type="unfinished">Puerto del servidor proxy (ej. 9050)</translation>
+    </message>
+    <message>
+        <source>Used for reaching peers via:</source>
+        <translation type="unfinished">Usado para alcanzar compañeros vía:</translation>
+    </message>
+    <message>
+        <source>&amp;Window</source>
+        <translation type="unfinished">y windows
+</translation>
+    </message>
+    <message>
+        <source>Show only a tray icon after minimizing the window.</source>
+        <translation type="unfinished">Muestra solo un ícono en la bandeja después de minimizar la ventana</translation>
+    </message>
+    <message>
+        <source>&amp;Minimize to the tray instead of the taskbar</source>
+        <translation type="unfinished">&amp;Minimiza a la bandeja en vez de la barra de tareas</translation>
+    </message>
+    <message>
+        <source>M&amp;inimize on close</source>
+        <translation type="unfinished">M&amp;inimiza a la bandeja al cerrar</translation>
+    </message>
+    <message>
+        <source>&amp;Display</source>
+        <translation type="unfinished">&amp;Mostrado</translation>
+    </message>
+    <message>
+        <source>User Interface &amp;language:</source>
+        <translation type="unfinished">&amp;Lenguaje de la interfaz:</translation>
+    </message>
+    <message>
+        <source>The user interface language can be set here. This setting will take effect after restarting %1.</source>
+        <translation type="unfinished">El idioma de la interfaz de usuario puede establecerse aquí. Esta configuración tendrá efecto después de reiniciar %1.</translation>
+    </message>
+    <message>
+        <source>&amp;Unit to show amounts in:</source>
+        <translation type="unfinished">&amp;Unidad en la que mostrar cantitades:</translation>
+    </message>
+    <message>
+        <source>Choose the default subdivision unit to show in the interface and when sending coins.</source>
+        <translation type="unfinished">Elige la subdivisión por defecto para mostrar cantidaded en la interfaz cuando se envien monedas</translation>
+    </message>
+    <message>
+        <source>Whether to show coin control features or not.</source>
+        <translation type="unfinished">Mostrar o no funcionalidad de Coin Control</translation>
+    </message>
+    <message>
+        <source>&amp;Cancel</source>
+        <translation type="unfinished">&amp;Cancela</translation>
+    </message>
+    <message>
+        <source>default</source>
+        <translation type="unfinished">predeterminado</translation>
+    </message>
+    <message>
+        <source>none</source>
+        <translation type="unfinished">Nada</translation>
+    </message>
+    <message>
+        <source>Confirm options reset</source>
+        <translation type="unfinished">Confirmar reestablecimiento de las opciones</translation>
+    </message>
+    <message>
+        <source>Client restart required to activate changes.</source>
+        <translation type="unfinished">Es necesario reiniciar el cliente para activar los cambios.</translation>
+    </message>
+    <message>
+        <source>Client will be shut down. Do you want to proceed?</source>
+        <translation type="unfinished">El cliente se cerrará. Desea proceder?</translation>
+    </message>
+    <message>
+        <source>Configuration options</source>
+        <extracomment>Window title text of pop-up box that allows opening up of configuration file.</extracomment>
+        <translation type="unfinished">Opciones de configuración</translation>
+    </message>
+    <message>
+        <source>The configuration file is used to specify advanced user options which override GUI settings. Additionally, any command-line options will override this configuration file.</source>
+        <extracomment>Explanatory text about the priority order of instructions considered by client. The order from high to low being: command-line, configuration file, GUI settings.</extracomment>
+        <translation type="unfinished">El archivo de configuración es utilizado para especificar opciones avanzadas del usuario, que invalidan los ajustes predeterminados. Adicionalmente, cualquier opción ingresada por la línea de comandos invalidará este archivo de configuración.</translation>
+    </message>
+    <message>
+        <source>The configuration file could not be opened.</source>
+        <translation type="unfinished">El archivo de configuración no pudo ser abierto.</translation>
+    </message>
+    <message>
+        <source>This change would require a client restart.</source>
+        <translation type="unfinished">Estos cambios requieren el reinicio del cliente.</translation>
+    </message>
+    <message>
+        <source>The supplied proxy address is invalid.</source>
+        <translation type="unfinished">El proxy ingresado es inválido.</translation>
+    </message>
+</context>
+<context>
+    <name>OverviewPage</name>
+    <message>
+        <source>Form</source>
+        <translation type="unfinished">Formulario</translation>
+    </message>
+    <message>
+        <source>The displayed information may be out of date. Your wallet automatically synchronizes with the Qtum network after a connection is established, but this process has not completed yet.</source>
+        <translation type="unfinished">La información entregada puede estar desactualizada. Tu billetera se sincroniza automáticamente con la red de Qtum después de establecer una conexión, pero este proceso aún no se ha completado.</translation>
+    </message>
+    <message>
+        <source>Watch-only:</source>
+        <translation type="unfinished">Solo observación:</translation>
+    </message>
+    <message>
+        <source>Available:</source>
+        <translation type="unfinished">Disponible:</translation>
+    </message>
+    <message>
+        <source>Your current spendable balance</source>
+        <translation type="unfinished">Tu saldo disponible para gastar</translation>
+    </message>
+    <message>
+        <source>Pending:</source>
+        <translation type="unfinished">Pendiente:</translation>
+    </message>
+    <message>
+        <source>Total of transactions that have yet to be confirmed, and do not yet count toward the spendable balance</source>
+        <translation type="unfinished">Total de transacciones que aún no se han sido confirmadas, y que no son contabilizadas dentro del saldo disponible para gastar</translation>
+    </message>
+    <message>
+        <source>Immature:</source>
+        <translation type="unfinished">Inmaduro:</translation>
+    </message>
+    <message>
+        <source>Mined balance that has not yet matured</source>
+        <translation type="unfinished">Saldo minado que no ha madurado</translation>
+    </message>
+    <message>
+        <source>Balances</source>
+        <translation type="unfinished">Saldos</translation>
+    </message>
+    <message>
+        <source>Your current total balance</source>
+        <translation type="unfinished">Saldo total actual</translation>
+    </message>
+    <message>
+        <source>Your current balance in watch-only addresses</source>
+        <translation type="unfinished">Tu saldo actual en solo ver direcciones</translation>
+    </message>
+    <message>
+        <source>Spendable:</source>
+        <translation type="unfinished">Utilizable:</translation>
+    </message>
+    <message>
+        <source>Recent transactions</source>
+        <translation type="unfinished">Transacciones recientes</translation>
+    </message>
+    <message>
+        <source>Unconfirmed transactions to watch-only addresses</source>
+        <translation type="unfinished">Transacciones no confirmadas para ver solo direcciones</translation>
+    </message>
+    <message>
+        <source>Mined balance in watch-only addresses that has not yet matured</source>
+        <translation type="unfinished">Balance minero ver solo direcciones que aún no ha madurado</translation>
+    </message>
+    <message>
+        <source>Current total balance in watch-only addresses</source>
+        <translation type="unfinished">Saldo total actual en direcciones de solo reloj</translation>
+    </message>
+    </context>
+<context>
+    <name>PSBTOperationsDialog</name>
+    <message>
+        <source>Dialog</source>
+        <translation type="unfinished">Dialogo</translation>
+    </message>
+    <message>
+        <source>Close</source>
+        <translation type="unfinished">Cerrar</translation>
+    </message>
+    <message>
+        <source>Save Transaction Data</source>
+        <translation type="unfinished">Guardar datos de la transacción</translation>
+    </message>
+    <message>
+        <source>Total Amount</source>
+        <translation type="unfinished">Monto total</translation>
+    </message>
+    <message>
+        <source>or</source>
+        <translation type="unfinished">o</translation>
+    </message>
+    <message>
+        <source>Transaction status is unknown.</source>
+        <translation type="unfinished">El estado de la transacción es desconocido.</translation>
+    </message>
+</context>
+<context>
+    <name>PaymentServer</name>
+    <message>
+        <source>Payment request error</source>
+        <translation type="unfinished">Error en la solicitud de pago</translation>
+    </message>
+    <message>
+        <source>Cannot start qtum: click-to-pay handler</source>
+        <translation type="unfinished">No se puede iniciar Qtum: controlador de clic para pagar</translation>
+    </message>
+    <message>
+        <source>URI handling</source>
+        <translation type="unfinished">Manejo de URI</translation>
+    </message>
+    <message>
+        <source>URI cannot be parsed! This can be caused by an invalid Qtum address or malformed URI parameters.</source>
+        <translation type="unfinished">¡URI no puede ser analizado! Esto puede deberse a una dirección de Qtum no válida o a parámetros de URI mal formados.</translation>
+    </message>
+    <message>
+        <source>Payment request file handling</source>
+        <translation type="unfinished">Manejo del archivo de solicitud de pago</translation>
+    </message>
+</context>
+<context>
+    <name>PeerTableModel</name>
+    <message>
+        <source>Direction</source>
+        <extracomment>Title of Peers Table column which indicates the direction the peer connection was initiated from.</extracomment>
+        <translation type="unfinished">Dirección</translation>
+    </message>
+    <message>
+        <source>Sent</source>
+        <extracomment>Title of Peers Table column which indicates the total amount of network information we have sent to the peer.</extracomment>
+        <translation type="unfinished">Enviado</translation>
+    </message>
+    <message>
+        <source>Received</source>
+        <extracomment>Title of Peers Table column which indicates the total amount of network information we have received from the peer.</extracomment>
+        <translation type="unfinished">Recibido</translation>
+    </message>
+    <message>
+        <source>Address</source>
+        <extracomment>Title of Peers Table column which contains the IP/Onion/I2P address of the connected peer.</extracomment>
+        <translation type="unfinished">Dirección</translation>
+    </message>
+    <message>
+        <source>Type</source>
+        <extracomment>Title of Peers Table column which describes the type of peer connection. The "type" describes why the connection exists.</extracomment>
+        <translation type="unfinished">Tipo</translation>
+    </message>
+    <message>
+        <source>Network</source>
+        <extracomment>Title of Peers Table column which states the network the peer connected through.</extracomment>
+        <translation type="unfinished">Red</translation>
+    </message>
+    <message>
+        <source>Inbound</source>
+        <extracomment>An Inbound Connection from a Peer.</extracomment>
+        <translation type="unfinished">Entrante</translation>
+    </message>
+    <message>
+        <source>Outbound</source>
+        <extracomment>An Outbound Connection to a Peer.</extracomment>
+        <translation type="unfinished">Saliente</translation>
+    </message>
+</context>
+<context>
+    <name>QRImageWidget</name>
+    <message>
+        <source>&amp;Copy Image</source>
+        <translation type="unfinished">&amp;Copiar imagen</translation>
+    </message>
+    <message>
+        <source>Error encoding URI into QR Code.</source>
+        <translation type="unfinished">Fallo al codificar URI en código QR.</translation>
+    </message>
+    <message>
+        <source>Save QR Code</source>
+        <translation type="unfinished">Guardar código QR</translation>
+    </message>
+    </context>
+<context>
+    <name>RPCConsole</name>
+    <message>
+        <source>Client version</source>
+        <translation type="unfinished">Versión del Cliente</translation>
+    </message>
+    <message>
+        <source>&amp;Information</source>
+        <translation type="unfinished">&amp;Información</translation>
+    </message>
+    <message>
+        <source>Blocksdir</source>
+        <translation type="unfinished">Bloques dir</translation>
+    </message>
+    <message>
+        <source>Startup time</source>
+        <translation type="unfinished">Tiempo de inicio</translation>
+    </message>
+    <message>
+        <source>Network</source>
+        <translation type="unfinished">Red</translation>
+    </message>
+    <message>
+        <source>Name</source>
+        <translation type="unfinished">Nombre</translation>
+    </message>
+    <message>
+        <source>Number of connections</source>
+        <translation type="unfinished">Número de conexiones</translation>
+    </message>
+    <message>
+        <source>Block chain</source>
+        <translation type="unfinished">Bloquea cadena</translation>
+    </message>
+    <message>
+        <source>Current number of transactions</source>
+        <translation type="unfinished">Numero total de transacciones</translation>
+    </message>
+    <message>
+        <source>Memory usage</source>
+        <translation type="unfinished">Memoria utilizada</translation>
+    </message>
+    <message>
+        <source>Wallet: </source>
+        <translation type="unfinished">Billetera:</translation>
+    </message>
+    <message>
+        <source>(none)</source>
+        <translation type="unfinished">(ninguno)</translation>
+    </message>
+    <message>
+        <source>&amp;Reset</source>
+        <translation type="unfinished">&amp;Reestablecer</translation>
+    </message>
+    <message>
+        <source>Received</source>
+        <translation type="unfinished">Recibido</translation>
+    </message>
+    <message>
+        <source>Sent</source>
+        <translation type="unfinished">Enviado</translation>
+    </message>
+    <message>
+        <source>Banned peers</source>
+        <translation type="unfinished">Peers baneados</translation>
+    </message>
+    <message>
+        <source>Select a peer to view detailed information.</source>
+        <translation type="unfinished">Selecciona un peer para ver la información detallada.</translation>
+    </message>
+    <message>
+        <source>Version</source>
+        <translation type="unfinished">version
+</translation>
+    </message>
+    <message>
+        <source>Starting Block</source>
+        <translation type="unfinished">Bloque de inicio</translation>
+    </message>
+    <message>
+        <source>Synced Headers</source>
+        <translation type="unfinished">Cabeceras sincronizadas</translation>
+    </message>
+    <message>
+        <source>Synced Blocks</source>
+        <translation type="unfinished">Bloques sincronizados</translation>
+    </message>
+    <message>
+        <source>Node window</source>
+        <translation type="unfinished">Ventana del nodo</translation>
+    </message>
+    <message>
+        <source>Current block height</source>
+        <translation type="unfinished">Altura del bloque actual</translation>
+    </message>
+    <message>
+        <source>Decrease font size</source>
+        <translation type="unfinished">Disminuir tamaño de fuente</translation>
+    </message>
+    <message>
+        <source>Increase font size</source>
+        <translation type="unfinished">Aumentar tamaño de fuente</translation>
+    </message>
+    <message>
+        <source>Permissions</source>
+        <translation type="unfinished">Permisos</translation>
+    </message>
+    <message>
+        <source>Services</source>
+        <translation type="unfinished">Servicios</translation>
+    </message>
+    <message>
+        <source>Connection Time</source>
+        <translation type="unfinished">Duración de la conexión</translation>
+    </message>
+    <message>
+        <source>Last Send</source>
+        <translation type="unfinished">Ultimo envío</translation>
+    </message>
+    <message>
+        <source>Last Receive</source>
+        <translation type="unfinished">Ultima recepción</translation>
+    </message>
+    <message>
+        <source>Ping Time</source>
+        <translation type="unfinished">Tiempo de Ping</translation>
+    </message>
+    <message>
+        <source>The duration of a currently outstanding ping.</source>
+        <translation type="unfinished">La duración de un ping actualmente pendiente.</translation>
+    </message>
+    <message>
+        <source>Ping Wait</source>
+        <translation type="unfinished">Espera de Ping</translation>
+    </message>
+    <message>
+        <source>Min Ping</source>
+        <translation type="unfinished">Ping minimo</translation>
+    </message>
+    <message>
+        <source>Time Offset</source>
+        <translation type="unfinished">Desplazamiento de tiempo</translation>
+    </message>
+    <message>
+        <source>Last block time</source>
+        <translation type="unfinished">Hora del último bloque</translation>
+    </message>
+    <message>
+        <source>&amp;Open</source>
+        <translation type="unfinished">&amp;Abrir</translation>
+    </message>
+    <message>
+        <source>&amp;Console</source>
+        <translation type="unfinished">&amp;Consola</translation>
+    </message>
+    <message>
+        <source>&amp;Network Traffic</source>
+        <translation type="unfinished">&amp;Tráfico de Red</translation>
+    </message>
+    <message>
+        <source>Totals</source>
+        <translation type="unfinished">Total:</translation>
+    </message>
+    <message>
+        <source>Debug log file</source>
+        <translation type="unfinished">Archivo del registro de depuración</translation>
+    </message>
+    <message>
+        <source>Clear console</source>
+        <translation type="unfinished">Limpiar Consola</translation>
+    </message>
+    <message>
+        <source>In:</source>
+        <translation type="unfinished">Entrada:</translation>
+    </message>
+    <message>
+        <source>Out:</source>
+        <translation type="unfinished">Salida:</translation>
+    </message>
+    <message>
+        <source>&amp;Disconnect</source>
+        <translation type="unfinished">&amp;Desconectar</translation>
+    </message>
+    <message>
+        <source>1 &amp;hour</source>
+        <translation type="unfinished">1 &amp;hora</translation>
+    </message>
+    <message>
+        <source>1 &amp;week</source>
+        <translation type="unfinished">1 semana</translation>
+    </message>
+    <message>
+        <source>1 &amp;year</source>
+        <translation type="unfinished">1 año</translation>
+    </message>
+    <message>
+        <source>&amp;Unban</source>
+        <translation type="unfinished">&amp;Desbloquear</translation>
+    </message>
+    <message>
+        <source>Network activity disabled</source>
+        <translation type="unfinished">Actividad de red desactivada</translation>
+    </message>
+    <message>
+        <source>Executing command without any wallet</source>
+        <translation type="unfinished">Ejecutando comando con cualquier cartera</translation>
+    </message>
+    <message>
+        <source>Yes</source>
+        <translation type="unfinished">Si</translation>
+    </message>
+    <message>
+        <source>To</source>
+        <translation type="unfinished">Para</translation>
+    </message>
+    <message>
+        <source>From</source>
+        <translation type="unfinished">Desde</translation>
+    </message>
+    <message>
+        <source>Ban for</source>
+        <translation type="unfinished">Prohibir para</translation>
+    </message>
+    <message>
+        <source>Unknown</source>
+        <translation type="unfinished">Desconocido</translation>
+    </message>
+</context>
+<context>
+    <name>ReceiveCoinsDialog</name>
+    <message>
+        <source>&amp;Amount:</source>
+        <translation type="unfinished">Cantidad:</translation>
+    </message>
+    <message>
+        <source>&amp;Label:</source>
+        <translation type="unfinished">&amp;Etiqueta:</translation>
+    </message>
+    <message>
+        <source>&amp;Message:</source>
+        <translation type="unfinished">&amp;mensaje</translation>
+    </message>
+    <message>
+        <source>An optional message to attach to the payment request, which will be displayed when the request is opened. Note: The message will not be sent with the payment over the Qtum network.</source>
+        <translation type="unfinished">Mensaje opcional adjunto a la solicitud de pago, que será mostrado cuando la solicitud sea abierta. Nota: Este mensaje no será enviado con el pago a través de la red Qtum.</translation>
+    </message>
+    <message>
+        <source>An optional label to associate with the new receiving address.</source>
+        <translation type="unfinished">Una etiqueta opcional para asociar con la nueva dirección de recepción</translation>
+    </message>
+    <message>
+        <source>Use this form to request payments. All fields are &lt;b&gt;optional&lt;/b&gt;.</source>
+        <translation type="unfinished">Usa este formulario para solicitar un pago. Todos los campos son &lt;b&gt;opcionales&lt;/b&gt;.</translation>
+    </message>
+    <message>
+        <source>An optional amount to request. Leave this empty or zero to not request a specific amount.</source>
+        <translation type="unfinished">Monto opcional a solicitar. Deja este campo vacío o en cero si no quieres definir un monto específico.</translation>
+    </message>
+    <message>
+        <source>Clear all fields of the form.</source>
+        <translation type="unfinished">Limpiar todos los campos del formulario.</translation>
+    </message>
+    <message>
+        <source>Clear</source>
+        <translation type="unfinished">Limpiar</translation>
+    </message>
+    <message>
+        <source>Requested payments history</source>
+        <translation type="unfinished">Historial de pagos solicitados</translation>
+    </message>
+    <message>
+        <source>Show the selected request (does the same as double clicking an entry)</source>
+        <translation type="unfinished">Mostrar la solicitud seleccionada (hace lo mismo que hacer doble clic en una entrada)</translation>
+    </message>
+    <message>
+        <source>Show</source>
+        <translation type="unfinished">Mostrar</translation>
+    </message>
+    <message>
+        <source>Remove the selected entries from the list</source>
+        <translation type="unfinished">Borrar de la lista las direcciones seleccionadas</translation>
+    </message>
+    <message>
+        <source>Remove</source>
+        <translation type="unfinished">Eliminar</translation>
+    </message>
+    <message>
+        <source>Copy &amp;URI</source>
+        <translation type="unfinished">Copiar &amp;URI</translation>
+    </message>
+    <message>
+        <source>Could not unlock wallet.</source>
+        <translation type="unfinished">No se pudo desbloquear la billetera.</translation>
+    </message>
+    </context>
+<context>
+    <name>ReceiveRequestDialog</name>
+    <message>
+        <source>Address:</source>
+        <translation type="unfinished">Dirección:</translation>
+    </message>
+    <message>
+        <source>Amount:</source>
+        <translation type="unfinished">Cantidad:</translation>
+    </message>
+    <message>
+        <source>Label:</source>
+        <translation type="unfinished">Etiqueta:</translation>
+    </message>
+    <message>
+        <source>Message:</source>
+        <translation type="unfinished">Mensaje:</translation>
+    </message>
+    <message>
+        <source>Wallet:</source>
+        <translation type="unfinished">Billetera:</translation>
+    </message>
+    <message>
+        <source>Copy &amp;URI</source>
+        <translation type="unfinished">Copiar &amp;URI</translation>
+    </message>
+    <message>
+        <source>Copy &amp;Address</source>
+        <translation type="unfinished">&amp;Copia dirección</translation>
+    </message>
+    <message>
+        <source>Payment information</source>
+        <translation type="unfinished">Información del pago</translation>
+    </message>
+    <message>
+        <source>Request payment to %1</source>
+        <translation type="unfinished">Solicitar pago a %1</translation>
+    </message>
+</context>
+<context>
+    <name>RecentRequestsTableModel</name>
+    <message>
+        <source>Date</source>
+        <translation type="unfinished">Fecha</translation>
+    </message>
+    <message>
+        <source>Label</source>
+        <translation type="unfinished">Etiqueta</translation>
+    </message>
+    <message>
+        <source>Message</source>
+        <translation type="unfinished">Mensaje</translation>
+    </message>
+    <message>
+        <source>(no label)</source>
+        <translation type="unfinished">(sin etiqueta)</translation>
+    </message>
+    <message>
+        <source>(no message)</source>
+        <translation type="unfinished">(sin mensaje)</translation>
+    </message>
+    <message>
+        <source>(no amount requested)</source>
+        <translation type="unfinished">(no existe monto solicitado)</translation>
+    </message>
+    <message>
+        <source>Requested</source>
+        <translation type="unfinished">Solicitado</translation>
+    </message>
+</context>
+<context>
+    <name>SendCoinsDialog</name>
+    <message>
+        <source>Send Coins</source>
+        <translation type="unfinished">Enviar monedas</translation>
+    </message>
+    <message>
+        <source>Coin Control Features</source>
+        <translation type="unfinished">Características de Coin Control</translation>
+    </message>
+    <message>
+        <source>automatically selected</source>
+        <translation type="unfinished">Seleccionado automaticamente</translation>
+    </message>
+    <message>
+        <source>Insufficient funds!</source>
+        <translation type="unfinished">Fondos insuficientes</translation>
+    </message>
+    <message>
+        <source>Quantity:</source>
+        <translation type="unfinished">Cantidad:</translation>
+    </message>
+    <message>
+        <source>Amount:</source>
+        <translation type="unfinished">Cantidad:</translation>
+    </message>
+    <message>
+        <source>Fee:</source>
+        <translation type="unfinished">comisión:
+</translation>
+    </message>
+    <message>
+        <source>After Fee:</source>
+        <translation type="unfinished">Después de aplicar la comisión:</translation>
+    </message>
+    <message>
+        <source>Change:</source>
+        <translation type="unfinished">Cambio:</translation>
+    </message>
+    <message>
+        <source>Custom change address</source>
+        <translation type="unfinished">Dirección de cambio personalizada</translation>
+    </message>
+    <message>
+        <source>Transaction Fee:</source>
+        <translation type="unfinished">Comisión transacción:</translation>
+    </message>
+    <message>
+        <source>Warning: Fee estimation is currently not possible.</source>
+        <translation type="unfinished">Advertencia: En este momento no se puede estimar la cuota.</translation>
+    </message>
+    <message>
+        <source>per kilobyte</source>
+        <translation type="unfinished">por kilobyte</translation>
+    </message>
+    <message>
+        <source>Hide</source>
+        <translation type="unfinished">Ocultar</translation>
+    </message>
+    <message>
+        <source>Recommended:</source>
+        <translation type="unfinished">Recomendado:</translation>
+    </message>
+    <message>
+        <source>Custom:</source>
+        <translation type="unfinished">Personalizado:</translation>
+    </message>
+    <message>
+        <source>Send to multiple recipients at once</source>
+        <translation type="unfinished">Enviar a múltiples destinatarios</translation>
+    </message>
+    <message>
+        <source>Add &amp;Recipient</source>
+        <translation type="unfinished">&amp;Agrega destinatario</translation>
+    </message>
+    <message>
+        <source>Clear all fields of the form.</source>
+        <translation type="unfinished">Limpiar todos los campos del formulario.</translation>
+    </message>
+    <message>
+        <source>Dust:</source>
+        <translation type="unfinished">Polvo:</translation>
+    </message>
+    <message>
+        <source>Hide transaction fee settings</source>
+        <translation type="unfinished">Esconder ajustes de la tarifa de transacción</translation>
+    </message>
+    <message>
+        <source>Confirmation time target:</source>
+        <translation type="unfinished">Objetivo de tiempo de confirmación</translation>
+    </message>
+    <message>
+        <source>Clear &amp;All</source>
+        <translation type="unfinished">&amp;Borra todos</translation>
+    </message>
+    <message>
+        <source>Confirm the send action</source>
+        <translation type="unfinished">Confirma el envio</translation>
+    </message>
+    <message>
+        <source>S&amp;end</source>
+        <translation type="unfinished">&amp;Envía</translation>
+    </message>
+    <message>
+        <source>Copy quantity</source>
+        <translation type="unfinished">Copiar cantidad</translation>
+    </message>
+    <message>
+        <source>Copy amount</source>
+        <translation type="unfinished">Copiar Cantidad</translation>
+    </message>
+    <message>
+        <source>Copy fee</source>
+        <translation type="unfinished">Copiar comisión</translation>
+    </message>
+    <message>
+        <source>Copy after fee</source>
+        <translation type="unfinished">Copiar después de la comisión</translation>
+    </message>
+    <message>
+        <source>Copy bytes</source>
+        <translation type="unfinished">Copiar bytes</translation>
+    </message>
+    <message>
+        <source>Copy dust</source>
+        <translation type="unfinished">Copiar polvo</translation>
+    </message>
+    <message>
+        <source>Copy change</source>
+        <translation type="unfinished">Copiar cambio</translation>
+    </message>
+    <message>
+        <source>%1 (%2 blocks)</source>
+        <translation type="unfinished">%1 (%2 bloques)</translation>
+    </message>
+    <message>
+        <source> from wallet '%1'</source>
+        <translation type="unfinished">desde la billetera '%1'</translation>
+    </message>
+    <message>
+        <source>%1 to %2</source>
+        <translation type="unfinished">%1 a %2</translation>
+    </message>
+    <message>
+        <source>Save Transaction Data</source>
+        <translation type="unfinished">Guardar datos de la transacción</translation>
+    </message>
+    <message>
+        <source>or</source>
+        <translation type="unfinished">o</translation>
+    </message>
+    <message>
+        <source>Please, review your transaction.</source>
+        <extracomment>Text to prompt a user to review the details of the transaction they are attempting to send.</extracomment>
+        <translation type="unfinished">Por favor, revise su transacción.</translation>
+    </message>
+    <message>
+        <source>Transaction fee</source>
+        <translation type="unfinished">Comisión de transacción</translation>
+    </message>
+    <message>
+        <source>Total Amount</source>
+        <translation type="unfinished">Monto total</translation>
+    </message>
+    <message>
+        <source>Confirm send coins</source>
+        <translation type="unfinished">Confirmar el envió de monedas</translation>
+    </message>
+    <message>
+        <source>The recipient address is not valid. Please recheck.</source>
+        <translation type="unfinished">La dirección de envío no es válida. Por favor revisala.</translation>
+    </message>
+    <message>
+        <source>The amount to pay must be larger than 0.</source>
+        <translation type="unfinished">La cantidad por pagar tiene que ser mayor que 0.</translation>
+    </message>
+    <message>
+        <source>The amount exceeds your balance.</source>
+        <translation type="unfinished">El monto sobrepasa tu saldo.</translation>
+    </message>
+    <message>
+        <source>The total exceeds your balance when the %1 transaction fee is included.</source>
+        <translation type="unfinished">El total sobrepasa tu saldo cuando se incluyen %1 como comisión de envió.</translation>
+    </message>
+    <message>
+        <source>Duplicate address found: addresses should only be used once each.</source>
+        <translation type="unfinished">Dirección duplicada encontrada: las direcciones sólo deben ser utilizadas una vez.</translation>
+    </message>
+    <message>
+        <source>Transaction creation failed!</source>
+        <translation type="unfinished">¡Fallo al crear la transacción!</translation>
+    </message>
+    <message>
+        <source>A fee higher than %1 is considered an absurdly high fee.</source>
+        <translation type="unfinished">Una comisión mayor que %1 se considera como una comisión absurda-mente alta.</translation>
+    </message>
+    <message>
+        <source>Payment request expired.</source>
+        <translation type="unfinished">Solicitud de pago expirada</translation>
     </message>
     <message numerus="yes">
-        <source>(sufficient to restore backups %n day(s) old)</source>
-        <extracomment>Explanatory text on the capability of the current prune target.</extracomment>
+        <source>Estimated to begin confirmation within %n block(s).</source>
         <translation type="unfinished">
             <numerusform />
             <numerusform />
         </translation>
     </message>
     <message>
-        <source>%1 will download and store a copy of the Qtum block chain.</source>
-        <translation type="unfinished">%1 descargará y almacenará una copia del blockchain de Qtum.</translation>
-    </message>
-    <message>
-        <source>The wallet will also be stored in this directory.</source>
-        <translation type="unfinished">El monedero también será almacenado en este directorio.</translation>
-    </message>
-    <message>
->>>>>>> ec86f1e9
-        <source>Error: Specified data directory "%1" cannot be created.</source>
-        <translation type="unfinished">Error: El directorio de datos especificado "%1" no pudo ser creado.</translation>
-    </message>
-    <message>
-        <source>Welcome</source>
-        <translation type="unfinished">bienvenido</translation>
-    </message>
-    <message>
-        <source>Welcome to %1.</source>
-        <translation type="unfinished">Bienvenido a %1.</translation>
-    </message>
-    <message>
-        <source>As this is the first time the program is launched, you can choose where %1 will store its data.</source>
-        <translation type="unfinished">Al ser la primera vez que se ejecuta el programa, puede elegir donde %1 almacenará sus datos.</translation>
-    </message>
-    <message>
-        <source>When you click OK, %1 will begin to download and process the full %4 block chain (%2GB) starting with the earliest transactions in %3 when %4 initially launched.</source>
-        <translation type="unfinished">Al hacer clic OK, %1 iniciará el proceso de descarga y procesará el blockchain completo de %4 (%2 GB), iniciando desde el la transacción más antigua %3 cuando %4 se ejecutó inicialmente.</translation>
-    </message>
-    <message>
-        <source>Reverting this setting requires re-downloading the entire blockchain. It is faster to download the full chain first and prune it later. Disables some advanced features.</source>
-        <translation type="unfinished">Revertir esta configuración requiere descargar la blockchain completa nuevamente. Es más rápido descargar la cadena completa  y podarla después. Desactiva algunas funciones avanzadas.</translation>
-    </message>
-    <message>
-        <source>This initial synchronisation is very demanding, and may expose hardware problems with your computer that had previously gone unnoticed. Each time you run %1, it will continue downloading where it left off.</source>
-        <translation type="unfinished">El primer proceso de sincronización consume muchos recursos, y es posible que puedan ocurrir problemas de hardware que anteriormente no hayas notado. Cada vez que ejecutes %1 automáticamente se reiniciará el proceso de sincronización desde el punto que lo dejaste anteriormente.</translation>
-    </message>
-    <message>
-        <source>If you have chosen to limit block chain storage (pruning), the historical data must still be downloaded and processed, but will be deleted afterward to keep your disk usage low.</source>
-        <translation type="unfinished">Si elegiste la opción de limitar el tamaño del blockchain (pruning), de igual manera será descargada y procesada la información histórica, pero será eliminada al finalizar este proceso para disminuir el uso del disco duro.</translation>
-    </message>
-    <message>
-        <source>Use the default data directory</source>
-        <translation type="unfinished">Usar el directorio de datos predeterminado</translation>
-    </message>
-    <message>
-        <source>Use a custom data directory:</source>
-<<<<<<< HEAD
-        <translation>usar un directorio de datos personalizado:</translation>
-=======
-        <translation type="unfinished">usar un directorio de datos personalizado:</translation>
->>>>>>> ec86f1e9
+        <source>Warning: Invalid Qtum address</source>
+        <translation type="unfinished">Peligro: Dirección de Qtum inválida</translation>
+    </message>
+    <message>
+        <source>Warning: Unknown change address</source>
+        <translation type="unfinished">Peligro: Dirección de cambio desconocida</translation>
+    </message>
+    <message>
+        <source>Confirm custom change address</source>
+        <translation type="unfinished">Confirma dirección de cambio personalizada</translation>
+    </message>
+    <message>
+        <source>The address you selected for change is not part of this wallet. Any or all funds in your wallet may be sent to this address. Are you sure?</source>
+        <translation type="unfinished">La dirección de cambio que ingresaste no es parte de tu monedero. Parte de tus fondos serán enviados a esta dirección. ¿Estás seguro?</translation>
+    </message>
+    <message>
+        <source>(no label)</source>
+        <translation type="unfinished">(sin etiqueta)</translation>
     </message>
 </context>
 <context>
-    <name>HelpMessageDialog</name>
-    <message>
-        <source>version</source>
-        <translation type="unfinished">versión</translation>
-    </message>
-    <message>
-        <source>About %1</source>
-        <translation type="unfinished">Sobre %1</translation>
-    </message>
-    <message>
-        <source>Command-line options</source>
-        <translation type="unfinished">opciones de linea de comando</translation>
+    <name>SendCoinsEntry</name>
+    <message>
+        <source>A&amp;mount:</source>
+        <translation type="unfinished">Cantidad:</translation>
+    </message>
+    <message>
+        <source>Pay &amp;To:</source>
+        <translation type="unfinished">&amp;Pagar a:</translation>
+    </message>
+    <message>
+        <source>&amp;Label:</source>
+        <translation type="unfinished">&amp;Etiqueta:</translation>
+    </message>
+    <message>
+        <source>Choose previously used address</source>
+        <translation type="unfinished">Seleccionar dirección usada anteriormente</translation>
+    </message>
+    <message>
+        <source>The Qtum address to send the payment to</source>
+        <translation type="unfinished">Dirección Qtum a enviar el pago</translation>
+    </message>
+    <message>
+        <source>Paste address from clipboard</source>
+        <translation type="unfinished">Pega dirección desde portapapeles</translation>
+    </message>
+    <message>
+        <source>Remove this entry</source>
+        <translation type="unfinished">Quitar esta entrada</translation>
+    </message>
+    <message>
+        <source>S&amp;ubtract fee from amount</source>
+        <translation type="unfinished">Restar comisiones del monto.</translation>
+    </message>
+    <message>
+        <source>Use available balance</source>
+        <translation type="unfinished">Usar el saldo disponible</translation>
+    </message>
+    <message>
+        <source>Message:</source>
+        <translation type="unfinished">Mensaje:</translation>
+    </message>
+    <message>
+        <source>This is an unauthenticated payment request.</source>
+        <translation type="unfinished">Esta es una petición de pago no autentificada.</translation>
+    </message>
+    <message>
+        <source>This is an authenticated payment request.</source>
+        <translation type="unfinished">Esta es una petición de pago autentificada.</translation>
+    </message>
+    <message>
+        <source>Enter a label for this address to add it to the list of used addresses</source>
+        <translation type="unfinished">Introduce una etiqueta para esta dirección para añadirla a la lista de direcciones utilizadas</translation>
+    </message>
+    <message>
+        <source>Pay To:</source>
+        <translation type="unfinished">Pagar a:</translation>
+    </message>
+    </context>
+<context>
+    <name>SendConfirmationDialog</name>
+    <message>
+        <source>Send</source>
+        <translation type="unfinished">Enviar</translation>
+    </message>
+    </context>
+<context>
+    <name>SignVerifyMessageDialog</name>
+    <message>
+        <source>Signatures - Sign / Verify a Message</source>
+        <translation type="unfinished">Firmas - Firmar / verificar un mensaje</translation>
+    </message>
+    <message>
+        <source>&amp;Sign Message</source>
+        <translation type="unfinished">&amp;Firmar Mensaje</translation>
+    </message>
+    <message>
+        <source>The Qtum address to sign the message with</source>
+        <translation type="unfinished">Dirección Qtum con la que firmar el mensaje</translation>
+    </message>
+    <message>
+        <source>Choose previously used address</source>
+        <translation type="unfinished">Seleccionar dirección usada anteriormente</translation>
+    </message>
+    <message>
+        <source>Paste address from clipboard</source>
+        <translation type="unfinished">Pega dirección desde portapapeles</translation>
+    </message>
+    <message>
+        <source>Enter the message you want to sign here</source>
+        <translation type="unfinished">Escriba el mensaje que desea firmar</translation>
+    </message>
+    <message>
+        <source>Signature</source>
+        <translation type="unfinished">Firma</translation>
+    </message>
+    <message>
+        <source>Copy the current signature to the system clipboard</source>
+        <translation type="unfinished">Copiar la firma actual al portapapeles del sistema</translation>
+    </message>
+    <message>
+        <source>Sign the message to prove you own this Qtum address</source>
+        <translation type="unfinished">Firmar un mensjage para probar que usted es dueño de esta dirección</translation>
+    </message>
+    <message>
+        <source>Sign &amp;Message</source>
+        <translation type="unfinished">Firmar Mensaje</translation>
+    </message>
+    <message>
+        <source>Reset all sign message fields</source>
+        <translation type="unfinished">Limpiar todos los campos de la firma de mensaje</translation>
+    </message>
+    <message>
+        <source>Clear &amp;All</source>
+        <translation type="unfinished">&amp;Borra todos</translation>
+    </message>
+    <message>
+        <source>&amp;Verify Message</source>
+        <translation type="unfinished">&amp;Firmar Mensaje</translation>
+    </message>
+    <message>
+        <source>The Qtum address the message was signed with</source>
+        <translation type="unfinished">La dirección Qtum con la que se firmó el mensaje</translation>
+    </message>
+    <message>
+        <source>Verify the message to ensure it was signed with the specified Qtum address</source>
+        <translation type="unfinished">Verifica el mensaje para asegurar que fue firmado con la dirección de Qtum especificada.</translation>
+    </message>
+    <message>
+        <source>Verify &amp;Message</source>
+        <translation type="unfinished">&amp;Firmar Mensaje</translation>
+    </message>
+    <message>
+        <source>Reset all verify message fields</source>
+        <translation type="unfinished">Limpiar todos los campos de la verificación de mensaje</translation>
+    </message>
+    <message>
+        <source>Click "Sign Message" to generate signature</source>
+        <translation type="unfinished">Click en "Firmar mensaje" para generar una firma</translation>
+    </message>
+    <message>
+        <source>The entered address is invalid.</source>
+        <translation type="unfinished">La dirección ingresada es inválida</translation>
+    </message>
+    <message>
+        <source>Please check the address and try again.</source>
+        <translation type="unfinished">Por favor, revisa la dirección e intenta nuevamente.</translation>
+    </message>
+    <message>
+        <source>The entered address does not refer to a key.</source>
+        <translation type="unfinished">La dirección ingresada no corresponde a una llave válida.</translation>
+    </message>
+    <message>
+        <source>Wallet unlock was cancelled.</source>
+        <translation type="unfinished">El desbloqueo del monedero fue cancelado.</translation>
+    </message>
+    <message>
+        <source>No error</source>
+        <translation type="unfinished">No hay error</translation>
+    </message>
+    <message>
+        <source>Private key for the entered address is not available.</source>
+        <translation type="unfinished">La llave privada para la dirección introducida no está disponible.</translation>
+    </message>
+    <message>
+        <source>Message signing failed.</source>
+        <translation type="unfinished">Falló la firma del mensaje.</translation>
+    </message>
+    <message>
+        <source>Message signed.</source>
+        <translation type="unfinished">Mensaje firmado.</translation>
+    </message>
+    <message>
+        <source>The signature could not be decoded.</source>
+        <translation type="unfinished">La firma no pudo decodificarse.</translation>
+    </message>
+    <message>
+        <source>Please check the signature and try again.</source>
+        <translation type="unfinished">Por favor compruebe la firma e intente de nuevo.</translation>
+    </message>
+    <message>
+        <source>The signature did not match the message digest.</source>
+        <translation type="unfinished">La firma no se combinó con el mensaje.</translation>
+    </message>
+    <message>
+        <source>Message verification failed.</source>
+        <translation type="unfinished">Falló la verificación del mensaje.</translation>
+    </message>
+    <message>
+        <source>Message verified.</source>
+        <translation type="unfinished">Mensaje verificado.</translation>
     </message>
 </context>
 <context>
-    <name>ShutdownWindow</name>
-    <message>
-        <source>Do not shut down the computer until this window disappears.</source>
-        <translation type="unfinished">No apague el equipo hasta que desaparezca esta ventana.</translation>
-    </message>
-</context>
-<context>
-    <name>ModalOverlay</name>
-    <message>
-        <source>Form</source>
-        <translation type="unfinished">Formulario</translation>
-    </message>
-    <message>
-        <source>Recent transactions may not yet be visible, and therefore your wallet's balance might be incorrect. This information will be correct once your wallet has finished synchronizing with the qtum network, as detailed below.</source>
-        <translation type="unfinished">Las transacciones recientes aún no pueden ser visibles, y por lo tanto el saldo de su monedero podría ser incorrecto. Esta información será correcta cuando su monedero haya terminado de sincronizarse con la red de qtum, como se detalla abajo.</translation>
-    </message>
-    <message>
-        <source>Attempting to spend qtums that are affected by not-yet-displayed transactions will not be accepted by the network.</source>
-        <translation type="unfinished">La red no aceptará el intentar gastar qtums que están afectados por transacciones aún no mostradas.</translation>
-    </message>
-    <message>
-        <source>Number of blocks left</source>
-        <translation type="unfinished">Número de bloques restantes</translation>
-    </message>
-    <message>
-        <source>Last block time</source>
-        <translation type="unfinished">Hora del último bloque</translation>
-    </message>
-    <message>
-        <source>Progress</source>
-        <translation type="unfinished">Progreso</translation>
-    </message>
-    <message>
-        <source>Progress increase per hour</source>
-        <translation type="unfinished">Avance del progreso por hora</translation>
-    </message>
-    <message>
-        <source>Estimated time left until synced</source>
-        <translation type="unfinished">Tiempo estimado restante hasta la sincronización</translation>
-    </message>
-    <message>
-        <source>Hide</source>
-        <translation type="unfinished">Ocultar</translation>
-    </message>
-    </context>
-<context>
-<<<<<<< HEAD
-=======
-    <name>OpenURIDialog</name>
-    <message>
-        <source>Paste address from clipboard</source>
-        <extracomment>Tooltip text for button that allows you to paste an address that is in your clipboard.</extracomment>
-        <translation type="unfinished">Pega dirección desde portapapeles</translation>
-    </message>
-</context>
-<context>
->>>>>>> ec86f1e9
-    <name>OptionsDialog</name>
-    <message>
-        <source>Options</source>
-        <translation type="unfinished">Opciones</translation>
-    </message>
-    <message>
-        <source>&amp;Main</source>
-        <translation type="unfinished">&amp;Principal</translation>
-    </message>
-    <message>
-        <source>Automatically start %1 after logging in to the system.</source>
-        <translation type="unfinished">Iniciar automáticamente %1 al inicial el sistema.</translation>
-    </message>
-    <message>
-        <source>&amp;Start %1 on system login</source>
-        <translation type="unfinished">&amp;Iniciar %1 al iniciar el sistema</translation>
-    </message>
-    <message>
-        <source>Size of &amp;database cache</source>
-        <translation type="unfinished">Tamaño del caché de la base de &amp;datos</translation>
-    </message>
-    <message>
-        <source>Number of script &amp;verification threads</source>
-        <translation type="unfinished">Número de hilos de &amp;verificación de scripts</translation>
-    </message>
-    <message>
-        <source>IP address of the proxy (e.g. IPv4: 127.0.0.1 / IPv6: ::1)</source>
-        <translation type="unfinished">Dirección IP del proxy (Ejemplo. IPv4: 127.0.0.1 / IPv6: ::1)</translation>
-    </message>
-    <message>
-        <source>Shows if the supplied default SOCKS5 proxy is used to reach peers via this network type.</source>
-        <translation type="unfinished">Muestra si el proxy SOCKS5 por defecto se utiliza para conectarse a pares a través de este tipo de red.</translation>
-    </message>
-    <message>
-        <source>Minimize instead of exit the application when the window is closed. When this option is enabled, the application will be closed only after selecting Exit in the menu.</source>
-        <translation type="unfinished">Minimizar en vez de salir de la aplicación cuando la ventana está cerrada. Cuando se activa esta opción, la aplicación sólo se cerrará después de seleccionar Salir en el menú.</translation>
-<<<<<<< HEAD
-    </message>
-    <message>
-        <source>Third party URLs (e.g. a block explorer) that appear in the transactions tab as context menu items. %s in the URL is replaced by transaction hash. Multiple URLs are separated by vertical bar |.</source>
-        <translation type="unfinished">URLs de terceros (por ejemplo, un explorador de bloques) que aparecen en la pestaña de transacciones como elementos del menú contextual. El %s en la URL es reemplazado por el valor hash de la transacción. Se pueden separar múltiples URLs por una barra vertical |.</translation>
-=======
->>>>>>> ec86f1e9
-    </message>
-    <message>
-        <source>Open the %1 configuration file from the working directory.</source>
-        <translation type="unfinished">Abrir el archivo de configuración %1 en el directorio de trabajo.</translation>
-    </message>
-    <message>
-        <source>Open Configuration File</source>
-        <translation type="unfinished">Abrir archivo de configuración</translation>
-    </message>
-    <message>
-        <source>Reset all client options to default.</source>
-        <translation type="unfinished">Reestablece todas las opciones.</translation>
-    </message>
-    <message>
-        <source>&amp;Reset Options</source>
-        <translation type="unfinished">&amp;Restablecer opciones</translation>
-    </message>
-    <message>
-        <source>&amp;Network</source>
-        <translation type="unfinished">&amp;Red</translation>
-    </message>
-    <message>
-        <source>(0 = auto, &lt;0 = leave that many cores free)</source>
-        <translation type="unfinished">(0 = auto, &lt;0 = deja esta cantidad de núcleos libres)</translation>
-    </message>
-    <message>
-        <source>W&amp;allet</source>
-        <translation type="unfinished">Cartera</translation>
-    </message>
-    <message>
-        <source>Expert</source>
-        <translation type="unfinished">experto</translation>
-    </message>
-    <message>
-        <source>Enable coin &amp;control features</source>
-        <translation type="unfinished">Habilitar opciones de &amp;control de monedero</translation>
-    </message>
-    <message>
-        <source>If you disable the spending of unconfirmed change, the change from a transaction cannot be used until that transaction has at least one confirmation. This also affects how your balance is computed.</source>
-        <translation type="unfinished">Si deshabilita el gasto de un cambio no confirmado, el cambio de una transacción no se puede usar hasta que esa transacción tenga al menos una confirmación. Esto también afecta cómo se calcula su saldo.</translation>
-    </message>
-    <message>
-        <source>&amp;Spend unconfirmed change</source>
-        <translation type="unfinished">Gastar cambio sin confirmar</translation>
-    </message>
-    <message>
-        <source>Automatically open the Qtum client port on the router. This only works when your router supports UPnP and it is enabled.</source>
-<<<<<<< HEAD
-        <translation>Abre automáticamente el puerto del cliente Qtum en el router. Esto funciona solo cuando tu router es compatible con UPnP y está habilitado.</translation>
-=======
-        <translation type="unfinished">Abre automáticamente el puerto del cliente Qtum en el router. Esto funciona solo cuando tu router es compatible con UPnP y está habilitado.</translation>
->>>>>>> ec86f1e9
-    </message>
-    <message>
-        <source>Map port using &amp;UPnP</source>
-        <translation type="unfinished">Direcciona el puerto usando &amp;UPnP</translation>
-    </message>
-    <message>
-        <source>Accept connections from outside.</source>
-        <translation type="unfinished">Aceptar conexiones externas.</translation>
-    </message>
-    <message>
-        <source>Allow incomin&amp;g connections</source>
-        <translation type="unfinished">Permitir conexiones entrantes</translation>
-    </message>
-    <message>
-        <source>Connect to the Qtum network through a SOCKS5 proxy.</source>
-        <translation type="unfinished">Conectar a la red de Qtum a través de un proxy SOCKS5</translation>
-    </message>
-    <message>
-        <source>&amp;Connect through SOCKS5 proxy (default proxy):</source>
-        <translation type="unfinished">Conectar a través del proxy SOCKS5 (proxy predeterminado):</translation>
-    </message>
-    <message>
-        <source>Proxy &amp;IP:</source>
-        <translation type="unfinished">&amp;IP Proxy:</translation>
-    </message>
-    <message>
-        <source>&amp;Port:</source>
-        <translation type="unfinished">&amp;Puerto:</translation>
-    </message>
-    <message>
-        <source>Port of the proxy (e.g. 9050)</source>
-        <translation type="unfinished">Puerto del servidor proxy (ej. 9050)</translation>
-    </message>
-    <message>
-        <source>Used for reaching peers via:</source>
-        <translation type="unfinished">Usado para alcanzar compañeros vía:</translation>
-    </message>
-    <message>
-        <source>&amp;Window</source>
-        <translation type="unfinished">y windows
-</translation>
-    </message>
-    <message>
-        <source>Show only a tray icon after minimizing the window.</source>
-        <translation type="unfinished">Muestra solo un ícono en la bandeja después de minimizar la ventana</translation>
-    </message>
-    <message>
-        <source>&amp;Minimize to the tray instead of the taskbar</source>
-        <translation type="unfinished">&amp;Minimiza a la bandeja en vez de la barra de tareas</translation>
-    </message>
-    <message>
-        <source>M&amp;inimize on close</source>
-        <translation type="unfinished">M&amp;inimiza a la bandeja al cerrar</translation>
-    </message>
-    <message>
-        <source>&amp;Display</source>
-        <translation type="unfinished">&amp;Mostrado</translation>
-    </message>
-    <message>
-        <source>User Interface &amp;language:</source>
-        <translation type="unfinished">&amp;Lenguaje de la interfaz:</translation>
-    </message>
-    <message>
-        <source>The user interface language can be set here. This setting will take effect after restarting %1.</source>
-        <translation type="unfinished">El idioma de la interfaz de usuario puede establecerse aquí. Esta configuración tendrá efecto después de reiniciar %1.</translation>
-    </message>
-    <message>
-        <source>&amp;Unit to show amounts in:</source>
-        <translation type="unfinished">&amp;Unidad en la que mostrar cantitades:</translation>
-    </message>
-    <message>
-        <source>Choose the default subdivision unit to show in the interface and when sending coins.</source>
-        <translation type="unfinished">Elige la subdivisión por defecto para mostrar cantidaded en la interfaz cuando se envien monedas</translation>
-    </message>
-    <message>
-        <source>Whether to show coin control features or not.</source>
-        <translation type="unfinished">Mostrar o no funcionalidad de Coin Control</translation>
-<<<<<<< HEAD
-    </message>
-    <message>
-        <source>&amp;Third party transaction URLs</source>
-        <translation type="unfinished">URLs de transacciones de terceros</translation>
-=======
->>>>>>> ec86f1e9
-    </message>
-    <message>
-        <source>&amp;Cancel</source>
-        <translation type="unfinished">&amp;Cancela</translation>
-    </message>
-    <message>
-        <source>default</source>
-        <translation type="unfinished">predeterminado</translation>
-    </message>
-    <message>
-        <source>none</source>
-        <translation type="unfinished">Nada</translation>
-    </message>
-    <message>
-        <source>Confirm options reset</source>
-        <translation type="unfinished">Confirmar reestablecimiento de las opciones</translation>
-    </message>
-    <message>
-        <source>Client restart required to activate changes.</source>
-        <translation type="unfinished">Es necesario reiniciar el cliente para activar los cambios.</translation>
-    </message>
-    <message>
-        <source>Client will be shut down. Do you want to proceed?</source>
-        <translation type="unfinished">El cliente se cerrará. Desea proceder?</translation>
-    </message>
-    <message>
-        <source>Configuration options</source>
-<<<<<<< HEAD
-=======
-        <extracomment>Window title text of pop-up box that allows opening up of configuration file.</extracomment>
->>>>>>> ec86f1e9
-        <translation type="unfinished">Opciones de configuración</translation>
-    </message>
-    <message>
-        <source>The configuration file is used to specify advanced user options which override GUI settings. Additionally, any command-line options will override this configuration file.</source>
-<<<<<<< HEAD
-=======
-        <extracomment>Explanatory text about the priority order of instructions considered by client. The order from high to low being: command-line, configuration file, GUI settings.</extracomment>
->>>>>>> ec86f1e9
-        <translation type="unfinished">El archivo de configuración es utilizado para especificar opciones avanzadas del usuario, que invalidan los ajustes predeterminados. Adicionalmente, cualquier opción ingresada por la línea de comandos invalidará este archivo de configuración.</translation>
-    </message>
-    <message>
-        <source>The configuration file could not be opened.</source>
-        <translation type="unfinished">El archivo de configuración no pudo ser abierto.</translation>
-    </message>
-    <message>
-        <source>This change would require a client restart.</source>
-        <translation type="unfinished">Estos cambios requieren el reinicio del cliente.</translation>
-    </message>
-    <message>
-        <source>The supplied proxy address is invalid.</source>
-        <translation type="unfinished">El proxy ingresado es inválido.</translation>
-    </message>
-</context>
-<context>
-    <name>OverviewPage</name>
-    <message>
-        <source>Form</source>
-        <translation type="unfinished">Formulario</translation>
-    </message>
-    <message>
-        <source>The displayed information may be out of date. Your wallet automatically synchronizes with the Qtum network after a connection is established, but this process has not completed yet.</source>
-<<<<<<< HEAD
-        <translation>La información entregada puede estar desactualizada. Tu billetera se sincroniza automáticamente con la red de Qtum después de establecer una conexión, pero este proceso aún no se ha completado.</translation>
-=======
-        <translation type="unfinished">La información entregada puede estar desactualizada. Tu billetera se sincroniza automáticamente con la red de Qtum después de establecer una conexión, pero este proceso aún no se ha completado.</translation>
->>>>>>> ec86f1e9
-    </message>
-    <message>
-        <source>Watch-only:</source>
-        <translation type="unfinished">Solo observación:</translation>
-    </message>
-    <message>
-        <source>Available:</source>
-        <translation type="unfinished">Disponible:</translation>
-    </message>
-    <message>
-        <source>Your current spendable balance</source>
-        <translation type="unfinished">Tu saldo disponible para gastar</translation>
-    </message>
-    <message>
-        <source>Pending:</source>
-        <translation type="unfinished">Pendiente:</translation>
-    </message>
-    <message>
-        <source>Total of transactions that have yet to be confirmed, and do not yet count toward the spendable balance</source>
-        <translation type="unfinished">Total de transacciones que aún no se han sido confirmadas, y que no son contabilizadas dentro del saldo disponible para gastar</translation>
-    </message>
-    <message>
-        <source>Immature:</source>
-        <translation type="unfinished">Inmaduro:</translation>
-    </message>
-    <message>
-        <source>Mined balance that has not yet matured</source>
-        <translation type="unfinished">Saldo minado que no ha madurado</translation>
-    </message>
-    <message>
-        <source>Balances</source>
-        <translation type="unfinished">Saldos</translation>
-    </message>
-    <message>
-        <source>Your current total balance</source>
-        <translation type="unfinished">Saldo total actual</translation>
-    </message>
-    <message>
-        <source>Your current balance in watch-only addresses</source>
-        <translation type="unfinished">Tu saldo actual en solo ver direcciones</translation>
-    </message>
-    <message>
-        <source>Spendable:</source>
-        <translation type="unfinished">Utilizable:</translation>
-    </message>
-    <message>
-        <source>Recent transactions</source>
-        <translation type="unfinished">Transacciones recientes</translation>
-    </message>
-    <message>
-        <source>Unconfirmed transactions to watch-only addresses</source>
-        <translation type="unfinished">Transacciones no confirmadas para ver solo direcciones</translation>
-    </message>
-    <message>
-        <source>Mined balance in watch-only addresses that has not yet matured</source>
-        <translation type="unfinished">Balance minero ver solo direcciones que aún no ha madurado</translation>
-    </message>
-    <message>
-        <source>Current total balance in watch-only addresses</source>
-        <translation type="unfinished">Saldo total actual en direcciones de solo reloj</translation>
-    </message>
-    </context>
-<context>
-    <name>PSBTOperationsDialog</name>
-    <message>
-        <source>Dialog</source>
-        <translation type="unfinished">Dialogo</translation>
-<<<<<<< HEAD
-    </message>
-    <message>
-        <source>Close</source>
-        <translation type="unfinished">Cerrar</translation>
-    </message>
-    <message>
-        <source>Save Transaction Data</source>
-        <translation type="unfinished">Guardar datos de la transacción</translation>
-    </message>
-    <message>
-        <source>Total Amount</source>
-        <translation type="unfinished">Monto total</translation>
-    </message>
-    <message>
-=======
-    </message>
-    <message>
-        <source>Close</source>
-        <translation type="unfinished">Cerrar</translation>
-    </message>
-    <message>
-        <source>Save Transaction Data</source>
-        <translation type="unfinished">Guardar datos de la transacción</translation>
-    </message>
-    <message>
-        <source>Total Amount</source>
-        <translation type="unfinished">Monto total</translation>
-    </message>
-    <message>
->>>>>>> ec86f1e9
-        <source>or</source>
-        <translation type="unfinished">o</translation>
-    </message>
-    <message>
-        <source>Transaction status is unknown.</source>
-        <translation type="unfinished">El estado de la transacción es desconocido.</translation>
-    </message>
-</context>
-<context>
-    <name>PaymentServer</name>
-    <message>
-        <source>Payment request error</source>
-        <translation type="unfinished">Error en la solicitud de pago</translation>
-    </message>
-    <message>
-        <source>Cannot start qtum: click-to-pay handler</source>
-        <translation type="unfinished">No se puede iniciar Qtum: controlador de clic para pagar</translation>
-    </message>
-    <message>
-        <source>URI handling</source>
-        <translation type="unfinished">Manejo de URI</translation>
-    </message>
-    <message>
-        <source>URI cannot be parsed! This can be caused by an invalid Qtum address or malformed URI parameters.</source>
-        <translation type="unfinished">¡URI no puede ser analizado! Esto puede deberse a una dirección de Qtum no válida o a parámetros de URI mal formados.</translation>
-    </message>
-    <message>
-        <source>Payment request file handling</source>
-        <translation type="unfinished">Manejo del archivo de solicitud de pago</translation>
-    </message>
-</context>
-<context>
-    <name>PeerTableModel</name>
-<<<<<<< HEAD
-    <message>
-        <source>Sent</source>
-        <extracomment>Title of Peers Table column which indicates the total amount of network information we have sent to the peer.</extracomment>
-        <translation type="unfinished">Enviado</translation>
-    </message>
-    <message>
-        <source>Received</source>
-        <extracomment>Title of Peers Table column which indicates the total amount of network information we have received from the peer.</extracomment>
-        <translation type="unfinished">Recibido</translation>
-    </message>
-    <message>
-        <source>Address</source>
-        <extracomment>Title of Peers Table column which contains the IP/Onion/I2P address of the connected peer.</extracomment>
-        <translation type="unfinished">Dirección</translation>
-    </message>
-    <message>
-        <source>Type</source>
-        <extracomment>Title of Peers Table column which describes the type of peer connection. The "type" describes why the connection exists.</extracomment>
-        <translation type="unfinished">Tipo</translation>
-    </message>
-    <message>
-        <source>Network</source>
-        <extracomment>Title of Peers Table column which states the network the peer connected through.</extracomment>
-        <translation type="unfinished">Red</translation>
-=======
-    <message>
-        <source>Direction</source>
-        <extracomment>Title of Peers Table column which indicates the direction the peer connection was initiated from.</extracomment>
-        <translation type="unfinished">Dirección</translation>
-    </message>
-    <message>
-        <source>Sent</source>
-        <extracomment>Title of Peers Table column which indicates the total amount of network information we have sent to the peer.</extracomment>
-        <translation type="unfinished">Enviado</translation>
-    </message>
-    <message>
-        <source>Received</source>
-        <extracomment>Title of Peers Table column which indicates the total amount of network information we have received from the peer.</extracomment>
-        <translation type="unfinished">Recibido</translation>
-    </message>
-    <message>
-        <source>Address</source>
-        <extracomment>Title of Peers Table column which contains the IP/Onion/I2P address of the connected peer.</extracomment>
-        <translation type="unfinished">Dirección</translation>
-    </message>
-    <message>
-        <source>Type</source>
-        <extracomment>Title of Peers Table column which describes the type of peer connection. The "type" describes why the connection exists.</extracomment>
-        <translation type="unfinished">Tipo</translation>
-    </message>
-    <message>
-        <source>Network</source>
-        <extracomment>Title of Peers Table column which states the network the peer connected through.</extracomment>
-        <translation type="unfinished">Red</translation>
-    </message>
-    <message>
-        <source>Inbound</source>
-        <extracomment>An Inbound Connection from a Peer.</extracomment>
-        <translation type="unfinished">Entrante</translation>
-    </message>
-    <message>
-        <source>Outbound</source>
-        <extracomment>An Outbound Connection to a Peer.</extracomment>
-        <translation type="unfinished">Saliente</translation>
->>>>>>> ec86f1e9
-    </message>
-</context>
-<context>
-    <name>QRImageWidget</name>
-    <message>
-        <source>&amp;Copy Image</source>
-        <translation type="unfinished">&amp;Copiar imagen</translation>
-    </message>
-    <message>
-        <source>Error encoding URI into QR Code.</source>
-        <translation type="unfinished">Fallo al codificar URI en código QR.</translation>
-    </message>
-    <message>
-        <source>Save QR Code</source>
-        <translation type="unfinished">Guardar código QR</translation>
-    </message>
-    </context>
-<context>
-    <name>RPCConsole</name>
-    <message>
-        <source>Client version</source>
-        <translation type="unfinished">Versión del Cliente</translation>
-    </message>
-    <message>
-        <source>&amp;Information</source>
-<<<<<<< HEAD
-        <translation>&amp;Información</translation>
-=======
-        <translation type="unfinished">&amp;Información</translation>
-    </message>
-    <message>
-        <source>Blocksdir</source>
-        <translation type="unfinished">Bloques dir</translation>
->>>>>>> ec86f1e9
-    </message>
-    <message>
-        <source>Startup time</source>
-        <translation type="unfinished">Tiempo de inicio</translation>
-    </message>
-    <message>
-        <source>Network</source>
-        <translation type="unfinished">Red</translation>
-    </message>
-    <message>
-        <source>Name</source>
-        <translation type="unfinished">Nombre</translation>
-    </message>
-    <message>
-        <source>Number of connections</source>
-        <translation type="unfinished">Número de conexiones</translation>
-    </message>
-    <message>
-        <source>Block chain</source>
-<<<<<<< HEAD
-        <translation>Bloquea cadena</translation>
-=======
-        <translation type="unfinished">Bloquea cadena</translation>
->>>>>>> ec86f1e9
-    </message>
-    <message>
-        <source>Current number of transactions</source>
-        <translation type="unfinished">Numero total de transacciones</translation>
-    </message>
-    <message>
-        <source>Memory usage</source>
-        <translation type="unfinished">Memoria utilizada</translation>
-    </message>
-    <message>
-        <source>Wallet: </source>
-        <translation type="unfinished">Billetera:</translation>
-    </message>
-    <message>
-        <source>(none)</source>
-        <translation type="unfinished">(ninguno)</translation>
-    </message>
-    <message>
-        <source>&amp;Reset</source>
-        <translation type="unfinished">&amp;Reestablecer</translation>
-    </message>
-    <message>
-        <source>Received</source>
-        <translation type="unfinished">Recibido</translation>
-    </message>
-    <message>
-        <source>Sent</source>
-        <translation type="unfinished">Enviado</translation>
-    </message>
-    <message>
-        <source>Banned peers</source>
-        <translation type="unfinished">Peers baneados</translation>
-    </message>
-    <message>
-        <source>Select a peer to view detailed information.</source>
-        <translation type="unfinished">Selecciona un peer para ver la información detallada.</translation>
-    </message>
-    <message>
-        <source>Version</source>
-        <translation type="unfinished">version
-</translation>
-    </message>
-    <message>
-        <source>Starting Block</source>
-        <translation type="unfinished">Bloque de inicio</translation>
-    </message>
-    <message>
-        <source>Synced Headers</source>
-        <translation type="unfinished">Cabeceras sincronizadas</translation>
-    </message>
-    <message>
-        <source>Synced Blocks</source>
-        <translation type="unfinished">Bloques sincronizados</translation>
-<<<<<<< HEAD
-    </message>
-    <message>
-        <source>Node window</source>
-        <translation type="unfinished">Ventana del nodo</translation>
-    </message>
-    <message>
-=======
-    </message>
-    <message>
-        <source>Node window</source>
-        <translation type="unfinished">Ventana del nodo</translation>
-    </message>
-    <message>
->>>>>>> ec86f1e9
-        <source>Current block height</source>
-        <translation type="unfinished">Altura del bloque actual</translation>
-    </message>
-    <message>
-        <source>Decrease font size</source>
-        <translation type="unfinished">Disminuir tamaño de fuente</translation>
-    </message>
-    <message>
-        <source>Increase font size</source>
-        <translation type="unfinished">Aumentar tamaño de fuente</translation>
-    </message>
-    <message>
-        <source>Permissions</source>
-        <translation type="unfinished">Permisos</translation>
-    </message>
-    <message>
-        <source>Services</source>
-        <translation type="unfinished">Servicios</translation>
-    </message>
-    <message>
-        <source>Connection Time</source>
-        <translation type="unfinished">Duración de la conexión</translation>
-    </message>
-    <message>
-        <source>Last Send</source>
-        <translation type="unfinished">Ultimo envío</translation>
-    </message>
-    <message>
-        <source>Last Receive</source>
-        <translation type="unfinished">Ultima recepción</translation>
-    </message>
-    <message>
-        <source>Ping Time</source>
-        <translation type="unfinished">Tiempo de Ping</translation>
-    </message>
-    <message>
-        <source>The duration of a currently outstanding ping.</source>
-        <translation type="unfinished">La duración de un ping actualmente pendiente.</translation>
-    </message>
-    <message>
-        <source>Ping Wait</source>
-        <translation type="unfinished">Espera de Ping</translation>
-    </message>
-    <message>
-        <source>Min Ping</source>
-        <translation type="unfinished">Ping minimo</translation>
-    </message>
-    <message>
-        <source>Time Offset</source>
-        <translation type="unfinished">Desplazamiento de tiempo</translation>
-    </message>
-    <message>
-        <source>Last block time</source>
-        <translation type="unfinished">Hora del último bloque</translation>
-    </message>
-    <message>
-        <source>&amp;Open</source>
-        <translation type="unfinished">&amp;Abrir</translation>
-    </message>
-    <message>
-        <source>&amp;Console</source>
-        <translation type="unfinished">&amp;Consola</translation>
-    </message>
-    <message>
-        <source>&amp;Network Traffic</source>
-        <translation type="unfinished">&amp;Tráfico de Red</translation>
-    </message>
-    <message>
-        <source>Totals</source>
-        <translation type="unfinished">Total:</translation>
-    </message>
-    <message>
-        <source>Debug log file</source>
-        <translation type="unfinished">Archivo del registro de depuración</translation>
-    </message>
-    <message>
-        <source>Clear console</source>
-<<<<<<< HEAD
-        <translation>Limpiar Consola</translation>
-=======
-        <translation type="unfinished">Limpiar Consola</translation>
->>>>>>> ec86f1e9
-    </message>
-    <message>
-        <source>In:</source>
-        <translation type="unfinished">Entrada:</translation>
-    </message>
-    <message>
-        <source>Out:</source>
-        <translation type="unfinished">Salida:</translation>
-<<<<<<< HEAD
-    </message>
-    <message>
-        <source>&amp;Disconnect</source>
-        <translation type="unfinished">&amp;Desconectar</translation>
-    </message>
-    <message>
-=======
-    </message>
-    <message>
-        <source>&amp;Disconnect</source>
-        <translation type="unfinished">&amp;Desconectar</translation>
-    </message>
-    <message>
->>>>>>> ec86f1e9
-        <source>1 &amp;hour</source>
-        <translation type="unfinished">1 &amp;hora</translation>
-    </message>
-    <message>
-        <source>1 &amp;week</source>
-        <translation type="unfinished">1 semana</translation>
-    </message>
-    <message>
-        <source>1 &amp;year</source>
-        <translation type="unfinished">1 año</translation>
-    </message>
-    <message>
-        <source>&amp;Unban</source>
-        <translation type="unfinished">&amp;Desbloquear</translation>
-    </message>
-    <message>
-        <source>Network activity disabled</source>
-        <translation type="unfinished">Actividad de red desactivada</translation>
-    </message>
-    <message>
-<<<<<<< HEAD
-        <source>Yes</source>
-        <translation type="unfinished">Si</translation>
-    </message>
-    <message>
-=======
-        <source>Executing command without any wallet</source>
-        <translation type="unfinished">Ejecutando comando con cualquier cartera</translation>
-    </message>
-    <message>
-        <source>Yes</source>
-        <translation type="unfinished">Si</translation>
-    </message>
-    <message>
->>>>>>> ec86f1e9
+    <name>TransactionDesc</name>
+    <message>
+        <source>conflicted with a transaction with %1 confirmations</source>
+        <translation type="unfinished">Hay un conflicto con la traducción de las confirmaciones %1</translation>
+    </message>
+    <message>
+        <source>0/unconfirmed, %1</source>
+        <translation type="unfinished">0/no confirmado, %1</translation>
+    </message>
+    <message>
+        <source>in memory pool</source>
+        <translation type="unfinished">en el equipo de memoria</translation>
+    </message>
+    <message>
+        <source>not in memory pool</source>
+        <translation type="unfinished">no en el equipo de memoria</translation>
+    </message>
+    <message>
+        <source>abandoned</source>
+        <translation type="unfinished">abandonado</translation>
+    </message>
+    <message>
+        <source>%1/unconfirmed</source>
+        <translation type="unfinished">%1/no confirmado</translation>
+    </message>
+    <message>
+        <source>%1 confirmations</source>
+        <translation type="unfinished">confirmaciones %1</translation>
+    </message>
+    <message>
+        <source>Status</source>
+        <translation type="unfinished">Estado</translation>
+    </message>
+    <message>
+        <source>Date</source>
+        <translation type="unfinished">Fecha</translation>
+    </message>
+    <message>
+        <source>Source</source>
+        <translation type="unfinished">Fuente</translation>
+    </message>
+    <message>
+        <source>Generated</source>
+        <translation type="unfinished">Generado</translation>
+    </message>
+    <message>
+        <source>From</source>
+        <translation type="unfinished">Desde</translation>
+    </message>
+    <message>
+        <source>unknown</source>
+        <translation type="unfinished">desconocido</translation>
+    </message>
+    <message>
         <source>To</source>
         <translation type="unfinished">Para</translation>
     </message>
     <message>
-        <source>From</source>
-        <translation type="unfinished">Desde</translation>
-    </message>
-    <message>
-        <source>Ban for</source>
-        <translation type="unfinished">Prohibir para</translation>
-    </message>
-    <message>
-        <source>Unknown</source>
-        <translation type="unfinished">Desconocido</translation>
-    </message>
-</context>
-<context>
-    <name>ReceiveCoinsDialog</name>
-    <message>
-        <source>&amp;Amount:</source>
-        <translation type="unfinished">Cantidad:</translation>
-    </message>
-    <message>
-        <source>&amp;Label:</source>
-        <translation type="unfinished">&amp;Etiqueta:</translation>
-    </message>
-    <message>
-        <source>&amp;Message:</source>
-        <translation type="unfinished">&amp;mensaje</translation>
-    </message>
-    <message>
-        <source>An optional message to attach to the payment request, which will be displayed when the request is opened. Note: The message will not be sent with the payment over the Qtum network.</source>
-        <translation type="unfinished">Mensaje opcional adjunto a la solicitud de pago, que será mostrado cuando la solicitud sea abierta. Nota: Este mensaje no será enviado con el pago a través de la red Qtum.</translation>
-    </message>
-    <message>
-        <source>An optional label to associate with the new receiving address.</source>
-        <translation type="unfinished">Una etiqueta opcional para asociar con la nueva dirección de recepción</translation>
-    </message>
-    <message>
-        <source>Use this form to request payments. All fields are &lt;b&gt;optional&lt;/b&gt;.</source>
-        <translation type="unfinished">Usa este formulario para solicitar un pago. Todos los campos son &lt;b&gt;opcionales&lt;/b&gt;.</translation>
-    </message>
-    <message>
-        <source>An optional amount to request. Leave this empty or zero to not request a specific amount.</source>
-        <translation type="unfinished">Monto opcional a solicitar. Deja este campo vacío o en cero si no quieres definir un monto específico.</translation>
-    </message>
-    <message>
-        <source>Clear all fields of the form.</source>
-        <translation type="unfinished">Limpiar todos los campos del formulario.</translation>
-    </message>
-    <message>
-        <source>Clear</source>
-        <translation type="unfinished">Limpiar</translation>
-    </message>
-    <message>
-        <source>Requested payments history</source>
-        <translation type="unfinished">Historial de pagos solicitados</translation>
-    </message>
-    <message>
-        <source>Show the selected request (does the same as double clicking an entry)</source>
-        <translation type="unfinished">Mostrar la solicitud seleccionada (hace lo mismo que hacer doble clic en una entrada)</translation>
-    </message>
-    <message>
-        <source>Show</source>
-        <translation type="unfinished">Mostrar</translation>
-    </message>
-    <message>
-        <source>Remove the selected entries from the list</source>
-        <translation type="unfinished">Borrar de la lista las direcciones seleccionadas</translation>
-    </message>
-    <message>
-        <source>Remove</source>
-        <translation type="unfinished">Eliminar</translation>
-    </message>
-    <message>
-        <source>Copy &amp;URI</source>
-        <translation type="unfinished">Copiar &amp;URI</translation>
-    </message>
-    <message>
-        <source>Could not unlock wallet.</source>
-        <translation type="unfinished">No se pudo desbloquear la billetera.</translation>
-    </message>
-    </context>
-<context>
-    <name>ReceiveRequestDialog</name>
-    <message>
-        <source>Address:</source>
-        <translation type="unfinished">Dirección:</translation>
-    </message>
-    <message>
-        <source>Amount:</source>
-        <translation type="unfinished">Cantidad:</translation>
-    </message>
-    <message>
-        <source>Label:</source>
-        <translation type="unfinished">Etiqueta:</translation>
-    </message>
-    <message>
-        <source>Message:</source>
-        <translation type="unfinished">Mensaje:</translation>
-    </message>
-    <message>
-        <source>Wallet:</source>
-        <translation type="unfinished">Billetera:</translation>
-    </message>
-    <message>
-        <source>Copy &amp;URI</source>
-        <translation type="unfinished">Copiar &amp;URI</translation>
-    </message>
-    <message>
-        <source>Copy &amp;Address</source>
-        <translation type="unfinished">&amp;Copia dirección</translation>
-    </message>
-    <message>
-        <source>Payment information</source>
-        <translation type="unfinished">Información del pago</translation>
-    </message>
-    <message>
-        <source>Request payment to %1</source>
-        <translation type="unfinished">Solicitar pago a %1</translation>
-    </message>
-</context>
-<context>
-    <name>RecentRequestsTableModel</name>
-    <message>
-        <source>Date</source>
-        <translation type="unfinished">Fecha</translation>
-    </message>
-    <message>
-        <source>Label</source>
-        <translation type="unfinished">Etiqueta</translation>
-    </message>
-    <message>
-        <source>Message</source>
-        <translation type="unfinished">Mensaje</translation>
-    </message>
-    <message>
-        <source>(no label)</source>
-        <translation type="unfinished">(sin etiqueta)</translation>
-    </message>
-    <message>
-        <source>(no message)</source>
-        <translation type="unfinished">(sin mensaje)</translation>
-    </message>
-    <message>
-        <source>(no amount requested)</source>
-        <translation type="unfinished">(no existe monto solicitado)</translation>
-    </message>
-    <message>
-        <source>Requested</source>
-        <translation type="unfinished">Solicitado</translation>
-    </message>
-</context>
-<context>
-    <name>SendCoinsDialog</name>
-    <message>
-        <source>Send Coins</source>
-        <translation type="unfinished">Enviar monedas</translation>
-    </message>
-    <message>
-        <source>Coin Control Features</source>
-        <translation type="unfinished">Características de Coin Control</translation>
-    </message>
-    <message>
-        <source>automatically selected</source>
-        <translation type="unfinished">Seleccionado automaticamente</translation>
-    </message>
-    <message>
-        <source>Insufficient funds!</source>
-        <translation type="unfinished">Fondos insuficientes</translation>
-    </message>
-    <message>
-        <source>Quantity:</source>
-        <translation type="unfinished">Cantidad:</translation>
-    </message>
-    <message>
-        <source>Amount:</source>
-        <translation type="unfinished">Cantidad:</translation>
-    </message>
-    <message>
-        <source>Fee:</source>
-        <translation type="unfinished">comisión:
-</translation>
-    </message>
-    <message>
-        <source>After Fee:</source>
-        <translation type="unfinished">Después de aplicar la comisión:</translation>
-    </message>
-    <message>
-        <source>Change:</source>
-        <translation type="unfinished">Cambio:</translation>
-    </message>
-    <message>
-        <source>Custom change address</source>
-        <translation type="unfinished">Dirección de cambio personalizada</translation>
-    </message>
-    <message>
-        <source>Transaction Fee:</source>
-        <translation type="unfinished">Comisión transacción:</translation>
-    </message>
-    <message>
-        <source>Warning: Fee estimation is currently not possible.</source>
-        <translation type="unfinished">Advertencia: En este momento no se puede estimar la cuota.</translation>
-    </message>
-    <message>
-        <source>per kilobyte</source>
-        <translation type="unfinished">por kilobyte</translation>
-    </message>
-    <message>
-        <source>Hide</source>
-        <translation type="unfinished">Ocultar</translation>
-    </message>
-    <message>
-        <source>Recommended:</source>
-        <translation type="unfinished">Recomendado:</translation>
-    </message>
-    <message>
-        <source>Custom:</source>
-        <translation type="unfinished">Personalizado:</translation>
-    </message>
-    <message>
-        <source>Send to multiple recipients at once</source>
-        <translation type="unfinished">Enviar a múltiples destinatarios</translation>
-    </message>
-    <message>
-        <source>Add &amp;Recipient</source>
-        <translation type="unfinished">&amp;Agrega destinatario</translation>
-    </message>
-    <message>
-        <source>Clear all fields of the form.</source>
-        <translation type="unfinished">Limpiar todos los campos del formulario.</translation>
-    </message>
-    <message>
-        <source>Dust:</source>
-        <translation type="unfinished">Polvo:</translation>
-<<<<<<< HEAD
-    </message>
-    <message>
-        <source>Hide transaction fee settings</source>
-        <translation type="unfinished">Esconder ajustes de la tarifa de transacción</translation>
-    </message>
-    <message>
-        <source>Confirmation time target:</source>
-        <translation type="unfinished">Objetivo de tiempo de confirmación</translation>
-=======
-    </message>
-    <message>
-        <source>Hide transaction fee settings</source>
-        <translation type="unfinished">Esconder ajustes de la tarifa de transacción</translation>
->>>>>>> ec86f1e9
-    </message>
-    <message>
-        <source>Confirmation time target:</source>
-        <translation type="unfinished">Objetivo de tiempo de confirmación</translation>
-    </message>
-    <message>
-<<<<<<< HEAD
-=======
-        <source>Clear &amp;All</source>
-        <translation type="unfinished">&amp;Borra todos</translation>
-    </message>
-    <message>
->>>>>>> ec86f1e9
-        <source>Confirm the send action</source>
-        <translation type="unfinished">Confirma el envio</translation>
-    </message>
-    <message>
-        <source>S&amp;end</source>
-        <translation type="unfinished">&amp;Envía</translation>
-    </message>
-    <message>
-        <source>Copy quantity</source>
-        <translation type="unfinished">Copiar cantidad</translation>
-    </message>
-    <message>
-        <source>Copy amount</source>
-        <translation type="unfinished">Copiar Cantidad</translation>
-    </message>
-    <message>
-        <source>Copy fee</source>
-        <translation type="unfinished">Copiar comisión</translation>
-    </message>
-    <message>
-        <source>Copy after fee</source>
-        <translation type="unfinished">Copiar después de la comisión</translation>
-    </message>
-    <message>
-        <source>Copy bytes</source>
-        <translation type="unfinished">Copiar bytes</translation>
-    </message>
-    <message>
-        <source>Copy dust</source>
-        <translation type="unfinished">Copiar polvo</translation>
-    </message>
-    <message>
-        <source>Copy change</source>
-        <translation type="unfinished">Copiar cambio</translation>
-    </message>
-    <message>
-        <source>%1 (%2 blocks)</source>
-        <translation type="unfinished">%1 (%2 bloques)</translation>
-    </message>
-    <message>
-        <source> from wallet '%1'</source>
-        <translation type="unfinished">desde la billetera '%1'</translation>
-    </message>
-    <message>
-        <source>%1 to %2</source>
-        <translation type="unfinished">%1 a %2</translation>
-    </message>
-    <message>
-<<<<<<< HEAD
-        <source>Are you sure you want to send?</source>
-        <translation type="unfinished">¿Seguro que quiere enviar?</translation>
-    </message>
-    <message>
-=======
->>>>>>> ec86f1e9
-        <source>Save Transaction Data</source>
-        <translation type="unfinished">Guardar datos de la transacción</translation>
-    </message>
-    <message>
-        <source>or</source>
-        <translation type="unfinished">o</translation>
-    </message>
-    <message>
-        <source>Please, review your transaction.</source>
-<<<<<<< HEAD
-=======
-        <extracomment>Text to prompt a user to review the details of the transaction they are attempting to send.</extracomment>
->>>>>>> ec86f1e9
-        <translation type="unfinished">Por favor, revise su transacción.</translation>
-    </message>
-    <message>
-        <source>Transaction fee</source>
-        <translation type="unfinished">Comisión de transacción</translation>
-    </message>
-    <message>
-        <source>Total Amount</source>
-        <translation type="unfinished">Monto total</translation>
-    </message>
-    <message>
-        <source>Confirm send coins</source>
-        <translation type="unfinished">Confirmar el envió de monedas</translation>
-<<<<<<< HEAD
-    </message>
-    <message>
-        <source>Confirm transaction proposal</source>
-        <translation type="unfinished">Confirmar la propuesta de transacción</translation>
-=======
->>>>>>> ec86f1e9
-    </message>
-    <message>
-        <source>The recipient address is not valid. Please recheck.</source>
-        <translation type="unfinished">La dirección de envío no es válida. Por favor revisala.</translation>
-    </message>
-    <message>
-        <source>The amount to pay must be larger than 0.</source>
-        <translation type="unfinished">La cantidad por pagar tiene que ser mayor que 0.</translation>
-    </message>
-    <message>
-        <source>The amount exceeds your balance.</source>
-        <translation type="unfinished">El monto sobrepasa tu saldo.</translation>
-    </message>
-    <message>
-        <source>The total exceeds your balance when the %1 transaction fee is included.</source>
-        <translation type="unfinished">El total sobrepasa tu saldo cuando se incluyen %1 como comisión de envió.</translation>
-    </message>
-    <message>
-        <source>Duplicate address found: addresses should only be used once each.</source>
-        <translation type="unfinished">Dirección duplicada encontrada: las direcciones sólo deben ser utilizadas una vez.</translation>
-    </message>
-    <message>
-        <source>Transaction creation failed!</source>
-        <translation type="unfinished">¡Fallo al crear la transacción!</translation>
-    </message>
-    <message>
-        <source>A fee higher than %1 is considered an absurdly high fee.</source>
-        <translation type="unfinished">Una comisión mayor que %1 se considera como una comisión absurda-mente alta.</translation>
-    </message>
-    <message>
-        <source>Payment request expired.</source>
-        <translation type="unfinished">Solicitud de pago expirada</translation>
+        <source>own address</source>
+        <translation type="unfinished">dirección personal</translation>
+    </message>
+    <message>
+        <source>watch-only</source>
+        <translation type="unfinished">Solo observación</translation>
+    </message>
+    <message>
+        <source>label</source>
+        <translation type="unfinished">etiqueta</translation>
+    </message>
+    <message>
+        <source>Credit</source>
+        <translation type="unfinished">Credito</translation>
     </message>
     <message numerus="yes">
-        <source>Estimated to begin confirmation within %n block(s).</source>
-<<<<<<< HEAD
-        <translation>
-=======
+        <source>matures in %n more block(s)</source>
         <translation type="unfinished">
->>>>>>> ec86f1e9
             <numerusform />
             <numerusform />
         </translation>
     </message>
     <message>
-        <source>Warning: Invalid Qtum address</source>
-        <translation type="unfinished">Peligro: Dirección de Qtum inválida</translation>
-    </message>
-    <message>
-        <source>Warning: Unknown change address</source>
-        <translation type="unfinished">Peligro: Dirección de cambio desconocida</translation>
-    </message>
-    <message>
-        <source>Confirm custom change address</source>
-        <translation type="unfinished">Confirma dirección de cambio personalizada</translation>
-    </message>
-    <message>
-        <source>The address you selected for change is not part of this wallet. Any or all funds in your wallet may be sent to this address. Are you sure?</source>
-        <translation type="unfinished">La dirección de cambio que ingresaste no es parte de tu monedero. Parte de tus fondos serán enviados a esta dirección. ¿Estás seguro?</translation>
+        <source>not accepted</source>
+        <translation type="unfinished">no aceptada</translation>
+    </message>
+    <message>
+        <source>Debit</source>
+        <translation type="unfinished">Débito</translation>
+    </message>
+    <message>
+        <source>Total debit</source>
+        <translation type="unfinished">Total enviado</translation>
+    </message>
+    <message>
+        <source>Total credit</source>
+        <translation type="unfinished">Crédito total</translation>
+    </message>
+    <message>
+        <source>Transaction fee</source>
+        <translation type="unfinished">Comisión de transacción</translation>
+    </message>
+    <message>
+        <source>Net amount</source>
+        <translation type="unfinished">Cantidad total</translation>
+    </message>
+    <message>
+        <source>Message</source>
+        <translation type="unfinished">Mensaje</translation>
+    </message>
+    <message>
+        <source>Comment</source>
+        <translation type="unfinished">Comentario</translation>
+    </message>
+    <message>
+        <source>Transaction ID</source>
+        <translation type="unfinished">Identificador de transacción (ID)</translation>
+    </message>
+    <message>
+        <source>Transaction total size</source>
+        <translation type="unfinished">Tamaño total de transacción</translation>
+    </message>
+    <message>
+        <source>Output index</source>
+        <translation type="unfinished">Indice de salida</translation>
+    </message>
+    <message>
+        <source>Merchant</source>
+        <translation type="unfinished">Vendedor</translation>
+    </message>
+    <message>
+        <source>Debug information</source>
+        <translation type="unfinished">Información de depuración</translation>
+    </message>
+    <message>
+        <source>Transaction</source>
+        <translation type="unfinished">Transacción</translation>
+    </message>
+    <message>
+        <source>Inputs</source>
+        <translation type="unfinished">Entradas</translation>
+    </message>
+    <message>
+        <source>Amount</source>
+        <translation type="unfinished">Cantidad</translation>
+    </message>
+    <message>
+        <source>true</source>
+        <translation type="unfinished">verdadero</translation>
+    </message>
+    <message>
+        <source>false</source>
+        <translation type="unfinished">falso</translation>
+    </message>
+</context>
+<context>
+    <name>TransactionDescDialog</name>
+    <message>
+        <source>This pane shows a detailed description of the transaction</source>
+        <translation type="unfinished">Esta ventana muestra información detallada sobre la transacción</translation>
+    </message>
+    <message>
+        <source>Details for %1</source>
+        <translation type="unfinished">Detalles para %1</translation>
+    </message>
+</context>
+<context>
+    <name>TransactionTableModel</name>
+    <message>
+        <source>Date</source>
+        <translation type="unfinished">Fecha</translation>
+    </message>
+    <message>
+        <source>Type</source>
+        <translation type="unfinished">Tipo</translation>
+    </message>
+    <message>
+        <source>Label</source>
+        <translation type="unfinished">Etiqueta</translation>
+    </message>
+    <message>
+        <source>Unconfirmed</source>
+        <translation type="unfinished">Sin confirmar</translation>
+    </message>
+    <message>
+        <source>Abandoned</source>
+        <translation type="unfinished">Abandonado</translation>
+    </message>
+    <message>
+        <source>Confirming (%1 of %2 recommended confirmations)</source>
+        <translation type="unfinished">Confirmando (%1 de %2 confirmaciones recomendadas)</translation>
+    </message>
+    <message>
+        <source>Confirmed (%1 confirmations)</source>
+        <translation type="unfinished">Confirmado (%1 confirmaciones)</translation>
+    </message>
+    <message>
+        <source>Conflicted</source>
+        <translation type="unfinished">En conflicto</translation>
+    </message>
+    <message>
+        <source>Immature (%1 confirmations, will be available after %2)</source>
+        <translation type="unfinished">Inmaduro (%1 confirmación(es), Estarán disponibles después de %2)</translation>
+    </message>
+    <message>
+        <source>Generated but not accepted</source>
+        <translation type="unfinished">Generado pero no aceptado</translation>
+    </message>
+    <message>
+        <source>Received with</source>
+        <translation type="unfinished">Recibido con</translation>
+    </message>
+    <message>
+        <source>Received from</source>
+        <translation type="unfinished">Recibido de</translation>
+    </message>
+    <message>
+        <source>Sent to</source>
+        <translation type="unfinished">Enviado a</translation>
+    </message>
+    <message>
+        <source>Payment to yourself</source>
+        <translation type="unfinished">Pago a ti mismo</translation>
+    </message>
+    <message>
+        <source>Mined</source>
+        <translation type="unfinished">Minado</translation>
+    </message>
+    <message>
+        <source>watch-only</source>
+        <translation type="unfinished">Solo observación</translation>
     </message>
     <message>
         <source>(no label)</source>
         <translation type="unfinished">(sin etiqueta)</translation>
     </message>
+    <message>
+        <source>Transaction status. Hover over this field to show number of confirmations.</source>
+        <translation type="unfinished">Estado de transacción. Pasa el ratón sobre este campo para ver el numero de confirmaciones.</translation>
+    </message>
+    <message>
+        <source>Date and time that the transaction was received.</source>
+        <translation type="unfinished">Fecha y hora cuando se recibió la transacción</translation>
+    </message>
+    <message>
+        <source>Type of transaction.</source>
+        <translation type="unfinished">Tipo de transacción.</translation>
+    </message>
+    <message>
+        <source>Amount removed from or added to balance.</source>
+        <translation type="unfinished">Cantidad restada o añadida al balance</translation>
+    </message>
 </context>
 <context>
-    <name>SendCoinsEntry</name>
-    <message>
-        <source>A&amp;mount:</source>
-        <translation type="unfinished">Cantidad:</translation>
-    </message>
-    <message>
-        <source>Pay &amp;To:</source>
-        <translation type="unfinished">&amp;Pagar a:</translation>
-    </message>
-    <message>
-        <source>&amp;Label:</source>
-        <translation type="unfinished">&amp;Etiqueta:</translation>
-    </message>
-    <message>
-        <source>Choose previously used address</source>
-        <translation type="unfinished">Seleccionar dirección usada anteriormente</translation>
-    </message>
-    <message>
-        <source>The Qtum address to send the payment to</source>
-        <translation type="unfinished">Dirección Qtum a enviar el pago</translation>
-    </message>
-    <message>
-        <source>Paste address from clipboard</source>
-<<<<<<< HEAD
-        <translation>Pega dirección desde portapapeles</translation>
-=======
-        <translation type="unfinished">Pega dirección desde portapapeles</translation>
->>>>>>> ec86f1e9
-    </message>
-    <message>
-        <source>Remove this entry</source>
-        <translation type="unfinished">Quitar esta entrada</translation>
-    </message>
-    <message>
-        <source>S&amp;ubtract fee from amount</source>
-        <translation type="unfinished">Restar comisiones del monto.</translation>
-    </message>
-    <message>
-        <source>Use available balance</source>
-        <translation type="unfinished">Usar el saldo disponible</translation>
-    </message>
-    <message>
-        <source>Message:</source>
-        <translation type="unfinished">Mensaje:</translation>
-    </message>
-    <message>
-        <source>This is an unauthenticated payment request.</source>
-        <translation type="unfinished">Esta es una petición de pago no autentificada.</translation>
-    </message>
-    <message>
-        <source>This is an authenticated payment request.</source>
-        <translation type="unfinished">Esta es una petición de pago autentificada.</translation>
-    </message>
-    <message>
-        <source>Enter a label for this address to add it to the list of used addresses</source>
-        <translation type="unfinished">Introduce una etiqueta para esta dirección para añadirla a la lista de direcciones utilizadas</translation>
-    </message>
-    <message>
-        <source>Pay To:</source>
-        <translation type="unfinished">Pagar a:</translation>
-<<<<<<< HEAD
-=======
-    </message>
-    </context>
-<context>
-    <name>SendConfirmationDialog</name>
-    <message>
-        <source>Send</source>
-        <translation type="unfinished">Enviar</translation>
->>>>>>> ec86f1e9
-    </message>
-    </context>
-<context>
-    <name>SignVerifyMessageDialog</name>
-    <message>
-        <source>Signatures - Sign / Verify a Message</source>
-        <translation type="unfinished">Firmas - Firmar / verificar un mensaje</translation>
-    </message>
-    <message>
-        <source>&amp;Sign Message</source>
-<<<<<<< HEAD
-        <translation>&amp;Firmar Mensaje</translation>
-=======
-        <translation type="unfinished">&amp;Firmar Mensaje</translation>
->>>>>>> ec86f1e9
-    </message>
-    <message>
-        <source>The Qtum address to sign the message with</source>
-        <translation type="unfinished">Dirección Qtum con la que firmar el mensaje</translation>
-<<<<<<< HEAD
-    </message>
-    <message>
-        <source>Choose previously used address</source>
-        <translation type="unfinished">Seleccionar dirección usada anteriormente</translation>
-=======
->>>>>>> ec86f1e9
-    </message>
-    <message>
-        <source>Choose previously used address</source>
-        <translation type="unfinished">Seleccionar dirección usada anteriormente</translation>
-    </message>
-    <message>
-<<<<<<< HEAD
-=======
-        <source>Paste address from clipboard</source>
-        <translation type="unfinished">Pega dirección desde portapapeles</translation>
-    </message>
-    <message>
->>>>>>> ec86f1e9
-        <source>Enter the message you want to sign here</source>
-        <translation type="unfinished">Escriba el mensaje que desea firmar</translation>
-    </message>
-    <message>
-        <source>Signature</source>
-        <translation type="unfinished">Firma</translation>
-    </message>
-    <message>
-        <source>Copy the current signature to the system clipboard</source>
-        <translation type="unfinished">Copiar la firma actual al portapapeles del sistema</translation>
-    </message>
-    <message>
-        <source>Sign the message to prove you own this Qtum address</source>
-<<<<<<< HEAD
-        <translation>Firmar un mensjage para probar que usted es dueño de esta dirección</translation>
-=======
-        <translation type="unfinished">Firmar un mensjage para probar que usted es dueño de esta dirección</translation>
->>>>>>> ec86f1e9
-    </message>
-    <message>
-        <source>Sign &amp;Message</source>
-        <translation type="unfinished">Firmar Mensaje</translation>
-    </message>
-    <message>
-        <source>Reset all sign message fields</source>
-        <translation type="unfinished">Limpiar todos los campos de la firma de mensaje</translation>
-    </message>
-    <message>
-        <source>Clear &amp;All</source>
-        <translation type="unfinished">&amp;Borra todos</translation>
-    </message>
-    <message>
-        <source>&amp;Verify Message</source>
-        <translation type="unfinished">&amp;Firmar Mensaje</translation>
-    </message>
-    <message>
-        <source>The Qtum address the message was signed with</source>
-        <translation type="unfinished">La dirección Qtum con la que se firmó el mensaje</translation>
-    </message>
-    <message>
-        <source>Verify the message to ensure it was signed with the specified Qtum address</source>
-<<<<<<< HEAD
-        <translation>Verifica el mensaje para asegurar que fue firmado con la dirección de Qtum especificada.</translation>
-=======
-        <translation type="unfinished">Verifica el mensaje para asegurar que fue firmado con la dirección de Qtum especificada.</translation>
->>>>>>> ec86f1e9
-    </message>
-    <message>
-        <source>Verify &amp;Message</source>
-        <translation type="unfinished">&amp;Firmar Mensaje</translation>
-    </message>
-    <message>
-        <source>Reset all verify message fields</source>
-        <translation type="unfinished">Limpiar todos los campos de la verificación de mensaje</translation>
-    </message>
-    <message>
-        <source>Click "Sign Message" to generate signature</source>
-        <translation type="unfinished">Click en "Firmar mensaje" para generar una firma</translation>
-    </message>
-    <message>
-        <source>The entered address is invalid.</source>
-        <translation type="unfinished">La dirección ingresada es inválida</translation>
-    </message>
-    <message>
-        <source>Please check the address and try again.</source>
-        <translation type="unfinished">Por favor, revisa la dirección e intenta nuevamente.</translation>
-    </message>
-    <message>
-        <source>The entered address does not refer to a key.</source>
-        <translation type="unfinished">La dirección ingresada no corresponde a una llave válida.</translation>
-    </message>
-    <message>
-        <source>Wallet unlock was cancelled.</source>
-        <translation type="unfinished">El desbloqueo del monedero fue cancelado.</translation>
-    </message>
-    <message>
-        <source>No error</source>
-        <translation type="unfinished">No hay error</translation>
-    </message>
-    <message>
-        <source>Private key for the entered address is not available.</source>
-        <translation type="unfinished">La llave privada para la dirección introducida no está disponible.</translation>
-    </message>
-    <message>
-        <source>Message signing failed.</source>
-        <translation type="unfinished">Falló la firma del mensaje.</translation>
-    </message>
-    <message>
-        <source>Message signed.</source>
-        <translation type="unfinished">Mensaje firmado.</translation>
-    </message>
-    <message>
-        <source>The signature could not be decoded.</source>
-        <translation type="unfinished">La firma no pudo decodificarse.</translation>
-    </message>
-    <message>
-        <source>Please check the signature and try again.</source>
-        <translation type="unfinished">Por favor compruebe la firma e intente de nuevo.</translation>
-    </message>
-    <message>
-        <source>The signature did not match the message digest.</source>
-        <translation type="unfinished">La firma no se combinó con el mensaje.</translation>
-    </message>
-    <message>
-        <source>Message verification failed.</source>
-        <translation type="unfinished">Falló la verificación del mensaje.</translation>
-    </message>
-    <message>
-        <source>Message verified.</source>
-        <translation type="unfinished">Mensaje verificado.</translation>
-    </message>
-</context>
-<context>
-    <name>TransactionDesc</name>
-    <message numerus="yes">
-        <source>Open for %n more block(s)</source>
-        <translation>
-            <numerusform />
-            <numerusform />
-        </translation>
-    </message>
-    <message>
-<<<<<<< HEAD
-        <source>Open until %1</source>
-        <translation type="unfinished">Abierto hasta %1</translation>
-    </message>
-    <message>
-=======
->>>>>>> ec86f1e9
-        <source>conflicted with a transaction with %1 confirmations</source>
-        <translation type="unfinished">Hay un conflicto con la traducción de las confirmaciones %1</translation>
-    </message>
-    <message>
-        <source>0/unconfirmed, %1</source>
-        <translation type="unfinished">0/no confirmado, %1</translation>
-    </message>
-    <message>
-        <source>in memory pool</source>
-        <translation type="unfinished">en el equipo de memoria</translation>
-    </message>
-    <message>
-        <source>not in memory pool</source>
-        <translation type="unfinished">no en el equipo de memoria</translation>
-    </message>
-    <message>
-        <source>abandoned</source>
-        <translation type="unfinished">abandonado</translation>
-    </message>
-    <message>
-        <source>%1/unconfirmed</source>
-        <translation type="unfinished">%1/no confirmado</translation>
-    </message>
-    <message>
-        <source>%1 confirmations</source>
-        <translation type="unfinished">confirmaciones %1</translation>
-    </message>
-    <message>
-        <source>Status</source>
-        <translation type="unfinished">Estado</translation>
+    <name>TransactionView</name>
+    <message>
+        <source>All</source>
+        <translation type="unfinished">Todo</translation>
+    </message>
+    <message>
+        <source>Today</source>
+        <translation type="unfinished">Hoy</translation>
+    </message>
+    <message>
+        <source>This week</source>
+        <translation type="unfinished">Esta semana</translation>
+    </message>
+    <message>
+        <source>This month</source>
+        <translation type="unfinished">Este mes</translation>
+    </message>
+    <message>
+        <source>Last month</source>
+        <translation type="unfinished">Mes pasado</translation>
+    </message>
+    <message>
+        <source>This year</source>
+        <translation type="unfinished">Este año</translation>
+    </message>
+    <message>
+        <source>Received with</source>
+        <translation type="unfinished">Recibido con</translation>
+    </message>
+    <message>
+        <source>Sent to</source>
+        <translation type="unfinished">Enviado a</translation>
+    </message>
+    <message>
+        <source>To yourself</source>
+        <translation type="unfinished">A ti mismo</translation>
+    </message>
+    <message>
+        <source>Mined</source>
+        <translation type="unfinished">Minado</translation>
+    </message>
+    <message>
+        <source>Other</source>
+        <translation type="unfinished">Otra</translation>
+    </message>
+    <message>
+        <source>Min amount</source>
+        <translation type="unfinished">Cantidad mínima</translation>
+    </message>
+    <message>
+        <source>Export Transaction History</source>
+        <translation type="unfinished">Exportar historial de transacciones</translation>
+    </message>
+    <message>
+        <source>Comma separated file</source>
+        <extracomment>Expanded name of the CSV file format. See: https://en.wikipedia.org/wiki/Comma-separated_values.</extracomment>
+        <translation type="unfinished">Archivo separado por comas (* .csv)</translation>
+    </message>
+    <message>
+        <source>Confirmed</source>
+        <translation type="unfinished">Confirmado</translation>
+    </message>
+    <message>
+        <source>Watch-only</source>
+        <translation type="unfinished">Solo observación</translation>
     </message>
     <message>
         <source>Date</source>
         <translation type="unfinished">Fecha</translation>
     </message>
     <message>
-        <source>Source</source>
-        <translation type="unfinished">Fuente</translation>
-    </message>
-    <message>
-        <source>Generated</source>
-        <translation type="unfinished">Generado</translation>
-    </message>
-    <message>
-        <source>From</source>
-        <translation type="unfinished">Desde</translation>
-    </message>
-    <message>
-        <source>unknown</source>
-        <translation type="unfinished">desconocido</translation>
-    </message>
-    <message>
-        <source>To</source>
-        <translation type="unfinished">Para</translation>
-    </message>
-    <message>
-        <source>own address</source>
-        <translation type="unfinished">dirección personal</translation>
-    </message>
-    <message>
-        <source>watch-only</source>
-        <translation type="unfinished">Solo observación</translation>
-    </message>
-    <message>
-        <source>label</source>
-        <translation type="unfinished">etiqueta</translation>
-    </message>
-    <message>
-        <source>Credit</source>
-        <translation type="unfinished">Credito</translation>
-    </message>
-    <message numerus="yes">
-        <source>matures in %n more block(s)</source>
-<<<<<<< HEAD
-        <translation>
-=======
-        <translation type="unfinished">
->>>>>>> ec86f1e9
-            <numerusform />
-            <numerusform />
-        </translation>
-    </message>
-    <message>
-        <source>not accepted</source>
-        <translation type="unfinished">no aceptada</translation>
-    </message>
-    <message>
-        <source>Debit</source>
-        <translation type="unfinished">Débito</translation>
-    </message>
-    <message>
-        <source>Total debit</source>
-        <translation type="unfinished">Total enviado</translation>
-    </message>
-    <message>
-        <source>Total credit</source>
-        <translation type="unfinished">Crédito total</translation>
-    </message>
-    <message>
-        <source>Transaction fee</source>
-        <translation type="unfinished">Comisión de transacción</translation>
-    </message>
-    <message>
-        <source>Net amount</source>
-        <translation type="unfinished">Cantidad total</translation>
-    </message>
-    <message>
-        <source>Message</source>
-        <translation type="unfinished">Mensaje</translation>
-    </message>
-    <message>
-        <source>Comment</source>
-        <translation type="unfinished">Comentario</translation>
-    </message>
-    <message>
-        <source>Transaction ID</source>
-        <translation type="unfinished">Identificador de transacción (ID)</translation>
-    </message>
-    <message>
-        <source>Transaction total size</source>
-        <translation type="unfinished">Tamaño total de transacción</translation>
-    </message>
-    <message>
-        <source>Output index</source>
-        <translation type="unfinished">Indice de salida</translation>
-    </message>
-    <message>
-        <source>Merchant</source>
-        <translation type="unfinished">Vendedor</translation>
-    </message>
-    <message>
-        <source>Debug information</source>
-        <translation type="unfinished">Información de depuración</translation>
-    </message>
-    <message>
-        <source>Transaction</source>
-        <translation type="unfinished">Transacción</translation>
-    </message>
-    <message>
-        <source>Inputs</source>
-        <translation type="unfinished">Entradas</translation>
-    </message>
-    <message>
-        <source>Amount</source>
-        <translation type="unfinished">Cantidad</translation>
-    </message>
-    <message>
-        <source>true</source>
-        <translation type="unfinished">verdadero</translation>
-    </message>
-    <message>
-        <source>false</source>
-        <translation type="unfinished">falso</translation>
-    </message>
-</context>
-<context>
-    <name>TransactionDescDialog</name>
-    <message>
-        <source>This pane shows a detailed description of the transaction</source>
-        <translation type="unfinished">Esta ventana muestra información detallada sobre la transacción</translation>
-    </message>
-    <message>
-        <source>Details for %1</source>
-        <translation type="unfinished">Detalles para %1</translation>
-    </message>
-</context>
-<context>
-    <name>TransactionTableModel</name>
-    <message>
-        <source>Date</source>
-        <translation type="unfinished">Fecha</translation>
-    </message>
-    <message>
         <source>Type</source>
         <translation type="unfinished">Tipo</translation>
     </message>
     <message>
         <source>Label</source>
         <translation type="unfinished">Etiqueta</translation>
-<<<<<<< HEAD
-    </message>
-    <message numerus="yes">
-        <source>Open for %n more block(s)</source>
-        <translation>
-            <numerusform />
-            <numerusform />
-        </translation>
-    </message>
-    <message>
-        <source>Open until %1</source>
-        <translation type="unfinished">Abierto hasta %1</translation>
-=======
->>>>>>> ec86f1e9
-    </message>
-    <message>
-        <source>Unconfirmed</source>
-        <translation type="unfinished">Sin confirmar</translation>
-    </message>
-    <message>
-        <source>Abandoned</source>
-        <translation type="unfinished">Abandonado</translation>
-    </message>
-    <message>
-        <source>Confirming (%1 of %2 recommended confirmations)</source>
-        <translation type="unfinished">Confirmando (%1 de %2 confirmaciones recomendadas)</translation>
-    </message>
-    <message>
-        <source>Confirmed (%1 confirmations)</source>
-        <translation type="unfinished">Confirmado (%1 confirmaciones)</translation>
-    </message>
-    <message>
-        <source>Conflicted</source>
-        <translation type="unfinished">En conflicto</translation>
-    </message>
-    <message>
-        <source>Immature (%1 confirmations, will be available after %2)</source>
-        <translation type="unfinished">Inmaduro (%1 confirmación(es), Estarán disponibles después de %2)</translation>
-    </message>
-    <message>
-        <source>Generated but not accepted</source>
-        <translation type="unfinished">Generado pero no aceptado</translation>
-    </message>
-    <message>
-        <source>Received with</source>
-        <translation type="unfinished">Recibido con</translation>
-    </message>
-    <message>
-        <source>Received from</source>
-        <translation type="unfinished">Recibido de</translation>
-    </message>
-    <message>
-        <source>Sent to</source>
-        <translation type="unfinished">Enviado a</translation>
-    </message>
-    <message>
-        <source>Payment to yourself</source>
-        <translation type="unfinished">Pago a ti mismo</translation>
-    </message>
-    <message>
-        <source>Mined</source>
-        <translation type="unfinished">Minado</translation>
-    </message>
-    <message>
-        <source>watch-only</source>
-        <translation type="unfinished">Solo observación</translation>
-    </message>
-    <message>
-        <source>(no label)</source>
-        <translation type="unfinished">(sin etiqueta)</translation>
-    </message>
-    <message>
-        <source>Transaction status. Hover over this field to show number of confirmations.</source>
-        <translation type="unfinished">Estado de transacción. Pasa el ratón sobre este campo para ver el numero de confirmaciones.</translation>
-    </message>
-    <message>
-        <source>Date and time that the transaction was received.</source>
-        <translation type="unfinished">Fecha y hora cuando se recibió la transacción</translation>
-    </message>
-    <message>
-        <source>Type of transaction.</source>
-        <translation type="unfinished">Tipo de transacción.</translation>
-    </message>
-    <message>
-        <source>Amount removed from or added to balance.</source>
-        <translation type="unfinished">Cantidad restada o añadida al balance</translation>
-    </message>
-</context>
-<context>
-    <name>TransactionView</name>
-    <message>
-        <source>All</source>
-        <translation type="unfinished">Todo</translation>
-    </message>
-    <message>
-        <source>Today</source>
-        <translation type="unfinished">Hoy</translation>
-    </message>
-    <message>
-        <source>This week</source>
-        <translation type="unfinished">Esta semana</translation>
-    </message>
-    <message>
-        <source>This month</source>
-        <translation type="unfinished">Este mes</translation>
-    </message>
-    <message>
-        <source>Last month</source>
-        <translation type="unfinished">Mes pasado</translation>
-    </message>
-    <message>
-        <source>This year</source>
-        <translation type="unfinished">Este año</translation>
-    </message>
-    <message>
-        <source>Received with</source>
-        <translation type="unfinished">Recibido con</translation>
-    </message>
-    <message>
-        <source>Sent to</source>
-        <translation type="unfinished">Enviado a</translation>
-    </message>
-    <message>
-        <source>To yourself</source>
-        <translation type="unfinished">A ti mismo</translation>
-    </message>
-    <message>
-        <source>Mined</source>
-        <translation type="unfinished">Minado</translation>
-    </message>
-    <message>
-        <source>Other</source>
-        <translation type="unfinished">Otra</translation>
-    </message>
-    <message>
-        <source>Min amount</source>
-        <translation type="unfinished">Cantidad mínima</translation>
-    </message>
-    <message>
-        <source>Export Transaction History</source>
-        <translation type="unfinished">Exportar historial de transacciones</translation>
-    </message>
-    <message>
-        <source>Comma separated file</source>
-<<<<<<< HEAD
-        <extracomment>Expanded name of the CSV file format. See https://en.wikipedia.org/wiki/Comma-separated_values</extracomment>
-=======
-        <extracomment>Expanded name of the CSV file format. See: https://en.wikipedia.org/wiki/Comma-separated_values.</extracomment>
->>>>>>> ec86f1e9
-        <translation type="unfinished">Archivo separado por comas (* .csv)</translation>
-    </message>
-    <message>
-        <source>Confirmed</source>
-        <translation type="unfinished">Confirmado</translation>
-    </message>
-    <message>
-        <source>Watch-only</source>
-        <translation type="unfinished">Solo observación</translation>
-    </message>
-    <message>
-        <source>Date</source>
-        <translation type="unfinished">Fecha</translation>
-    </message>
-    <message>
-        <source>Type</source>
-        <translation type="unfinished">Tipo</translation>
-    </message>
-    <message>
-        <source>Label</source>
-        <translation type="unfinished">Etiqueta</translation>
     </message>
     <message>
         <source>Address</source>
@@ -3351,17 +2847,12 @@
     <message>
         <source>Create a new wallet</source>
         <translation type="unfinished">Crear una nueva billetera</translation>
-<<<<<<< HEAD
-    </message>
-</context>
-=======
     </message>
     <message>
         <source>Load Transaction Data</source>
         <translation type="unfinished">Cargar datos de la transacción</translation>
     </message>
     </context>
->>>>>>> ec86f1e9
 <context>
     <name>WalletModel</name>
     <message>
@@ -3378,10 +2869,7 @@
     </message>
     <message>
         <source>Do you want to increase the fee?</source>
-<<<<<<< HEAD
-=======
         <extracomment>Asks a user if they would like to manually increase the fee of a transaction that has already been created.</extracomment>
->>>>>>> ec86f1e9
         <translation type="unfinished">¿Desea incrementar la cuota?</translation>
     </message>
     <message>
@@ -3422,13 +2910,6 @@
     <message>
         <source>Export the data in the current tab to a file</source>
         <translation type="unfinished">Exportar los datos de la pestaña actual a un archivo</translation>
-<<<<<<< HEAD
-    </message>
-    <message>
-        <source>Load Transaction Data</source>
-        <translation type="unfinished">Cargar datos de la transacción</translation>
-=======
->>>>>>> ec86f1e9
     </message>
     <message>
         <source>Backup Wallet</source>
@@ -3451,222 +2932,4 @@
         <translation type="unfinished">Los datos del monedero se han guardado con éxito en %1.</translation>
     </message>
     </context>
-<<<<<<< HEAD
-<context>
-    <name>qtum-core</name>
-    <message>
-        <source>The %s developers</source>
-        <translation type="unfinished">Los desarrolladores de %s</translation>
-    </message>
-    <message>
-        <source>-maxtxfee is set very high! Fees this large could be paid on a single transaction.</source>
-        <translation type="unfinished">-maxtxfee tiene un valor muy elevado! Comisiones muy grandes podrían ser pagadas en una única transacción.</translation>
-    </message>
-    <message>
-        <source>Distributed under the MIT software license, see the accompanying file %s or %s</source>
-        <translation type="unfinished">Distribuido bajo la licencia de software MIT, vea el archivo adjunto %s o %s</translation>
-    </message>
-    <message>
-        <source>Prune configured below the minimum of %d MiB.  Please use a higher number.</source>
-        <translation type="unfinished">La Poda se ha configurado por debajo del mínimo de %d MiB. Por favor utiliza un valor mas alto.</translation>
-    </message>
-    <message>
-        <source>This is the transaction fee you may discard if change is smaller than dust at this level</source>
-        <translation type="unfinished">Esta es la cuota de transacción que puede descartar si el cambio es más pequeño que el polvo a este nivel.</translation>
-    </message>
-    <message>
-        <source>This is the transaction fee you may pay when fee estimates are not available.</source>
-        <translation type="unfinished">Impuesto por transacción que pagarás cuando la estimación de impuesto no esté disponible.</translation>
-    </message>
-    <message>
-        <source>Total length of network version string (%i) exceeds maximum length (%i). Reduce the number or size of uacomments.</source>
-        <translation type="unfinished">La longitud total de la cadena de versión de red ( %i ) supera la longitud máxima ( %i ) . Reducir el número o tamaño de uacomments .</translation>
-    </message>
-    <message>
-        <source>%s is set very high!</source>
-        <translation type="unfinished">¡%s esta configurado muy alto!</translation>
-    </message>
-    <message>
-        <source>-maxmempool must be at least %d MB</source>
-        <translation type="unfinished">-maxmempool debe ser por lo menos de %d MB</translation>
-    </message>
-    <message>
-        <source>Cannot resolve -%s address: '%s'</source>
-        <translation type="unfinished">No se puede resolver -%s direccion: '%s'</translation>
-    </message>
-    <message>
-        <source>Change index out of range</source>
-        <translation type="unfinished">Cambio de indice fuera de rango</translation>
-    </message>
-    <message>
-        <source>Corrupted block database detected</source>
-        <translation type="unfinished">Corrupción de base de datos de bloques detectada.</translation>
-    </message>
-    <message>
-        <source>Do you want to rebuild the block database now?</source>
-        <translation type="unfinished">¿Quieres reconstruir la base de datos de bloques ahora?</translation>
-    </message>
-    <message>
-        <source>Done loading</source>
-        <translation type="unfinished">Carga completa</translation>
-    </message>
-    <message>
-        <source>Error initializing block database</source>
-        <translation type="unfinished">Error al inicializar la base de datos de bloques</translation>
-    </message>
-    <message>
-        <source>Error initializing wallet database environment %s!</source>
-        <translation type="unfinished">Error al iniciar el entorno de la base de datos del monedero %s</translation>
-    </message>
-    <message>
-        <source>Error loading %s</source>
-        <translation type="unfinished">Error cargando %s</translation>
-    </message>
-    <message>
-        <source>Error loading %s: Wallet corrupted</source>
-        <translation type="unfinished">Error cargando %s: Monedero corrupto</translation>
-    </message>
-    <message>
-        <source>Error loading %s: Wallet requires newer version of %s</source>
-        <translation type="unfinished">Error cargando %s: Monedero requiere una versión mas reciente de %s</translation>
-    </message>
-    <message>
-        <source>Error loading block database</source>
-        <translation type="unfinished">Error cargando blkindex.dat</translation>
-    </message>
-    <message>
-        <source>Error opening block database</source>
-        <translation type="unfinished">Error cargando base de datos de bloques</translation>
-    </message>
-    <message>
-        <source>Error reading from database, shutting down.</source>
-        <translation type="unfinished">Error al leer la base de datos, cerrando aplicación.</translation>
-    </message>
-    <message>
-        <source>Error upgrading chainstate database</source>
-        <translation type="unfinished">Error actualizando la base de datos chainstate</translation>
-    </message>
-    <message>
-        <source>Failed to listen on any port. Use -listen=0 if you want this.</source>
-        <translation type="unfinished">Ha fallado la escucha en todos los puertos. Usa -listen=0 si desea esto.</translation>
-    </message>
-    <message>
-        <source>Incorrect or no genesis block found. Wrong datadir for network?</source>
-        <translation type="unfinished">Incorrecto o bloque de génesis no encontrado. ¿datadir equivocada para la red?</translation>
-    </message>
-    <message>
-        <source>Initialization sanity check failed. %s is shutting down.</source>
-        <translation type="unfinished">La inicialización de la verificación de validez falló. Se está apagando %s.</translation>
-    </message>
-    <message>
-        <source>Insufficient funds</source>
-        <translation type="unfinished">Fondos insuficientes</translation>
-    </message>
-    <message>
-        <source>Invalid -onion address or hostname: '%s'</source>
-        <translation type="unfinished">Dirección de -onion o dominio '%s' inválido</translation>
-    </message>
-    <message>
-        <source>Invalid -proxy address or hostname: '%s'</source>
-        <translation type="unfinished">Dirección de -proxy o dominio ' %s' inválido</translation>
-    </message>
-    <message>
-        <source>Invalid amount for -%s=&lt;amount&gt;: '%s'</source>
-        <translation type="unfinished">Monto invalido para -%s=&lt;amount&gt;: '%s'</translation>
-    </message>
-    <message>
-        <source>Invalid amount for -discardfee=&lt;amount&gt;: '%s'</source>
-        <translation type="unfinished">Monto invalido para -discardfee=&lt;amount&gt;: '%s'</translation>
-    </message>
-    <message>
-        <source>Invalid amount for -fallbackfee=&lt;amount&gt;: '%s'</source>
-        <translation type="unfinished">Monto invalido para -fallbackfee=&lt;amount&gt;: '%s'</translation>
-    </message>
-    <message>
-        <source>Invalid amount for -paytxfee=&lt;amount&gt;: '%s' (must be at least %s)</source>
-        <translation type="unfinished">Cantidad inválida para -paytxfee=&lt;amount&gt;: '%s' (debe ser por lo menos %s)</translation>
-    </message>
-    <message>
-        <source>Invalid netmask specified in -whitelist: '%s'</source>
-        <translation type="unfinished">Máscara de red inválida especificada en -whitelist: '%s'</translation>
-    </message>
-    <message>
-        <source>Need to specify a port with -whitebind: '%s'</source>
-        <translation type="unfinished">Necesita especificar un puerto con -whitebind: '%s'</translation>
-    </message>
-    <message>
-        <source>Not enough file descriptors available.</source>
-        <translation type="unfinished">No hay suficientes descriptores de archivo disponibles.</translation>
-    </message>
-    <message>
-        <source>Reducing -maxconnections from %d to %d, because of system limitations.</source>
-        <translation type="unfinished">Reduciendo -maxconnections de %d a %d, debido a limitaciones del sistema.</translation>
-    </message>
-    <message>
-        <source>Signing transaction failed</source>
-        <translation type="unfinished">Firma de transacción fallida</translation>
-    </message>
-    <message>
-        <source>The source code is available from %s.</source>
-        <translation type="unfinished">El código fuente esta disponible desde %s.</translation>
-    </message>
-    <message>
-        <source>The transaction amount is too small to pay the fee</source>
-        <translation type="unfinished">El monto a transferir es muy pequeño para pagar el impuesto</translation>
-    </message>
-    <message>
-        <source>The wallet will avoid paying less than the minimum relay fee.</source>
-        <translation type="unfinished">La billetera no permitirá pagar menos que la fee de transmisión mínima (relay fee).</translation>
-    </message>
-    <message>
-        <source>This is experimental software.</source>
-        <translation type="unfinished">Este es un software experimental.</translation>
-    </message>
-    <message>
-        <source>This is the minimum transaction fee you pay on every transaction.</source>
-        <translation type="unfinished">Mínimo de impuesto que pagarás con cada transacción.</translation>
-    </message>
-    <message>
-        <source>This is the transaction fee you will pay if you send a transaction.</source>
-        <translation type="unfinished">Impuesto por transacción a pagar si envías una transacción.</translation>
-    </message>
-    <message>
-        <source>Transaction amount too small</source>
-        <translation type="unfinished">Monto a transferir muy pequeño</translation>
-    </message>
-    <message>
-        <source>Transaction amounts must not be negative</source>
-        <translation type="unfinished">El monto de la transacción no puede ser negativo</translation>
-    </message>
-    <message>
-        <source>Transaction has too long of a mempool chain</source>
-        <translation type="unfinished">La transacción tiene demasiado tiempo de una cadena de mempool</translation>
-    </message>
-    <message>
-        <source>Transaction must have at least one recipient</source>
-        <translation type="unfinished">La transacción debe incluir al menos un destinatario.</translation>
-    </message>
-    <message>
-        <source>Transaction too large</source>
-        <translation type="unfinished">Transacción muy grande</translation>
-    </message>
-    <message>
-        <source>Unable to bind to %s on this computer (bind returned error %s)</source>
-        <translation type="unfinished">No es posible conectar con %s en este sistema (bind ha devuelto el error %s)</translation>
-    </message>
-    <message>
-        <source>Unable to start HTTP server. See debug log for details.</source>
-        <translation type="unfinished">No se ha podido iniciar el servidor HTTP. Ver debug log para detalles.</translation>
-    </message>
-    <message>
-        <source>Unknown network specified in -onlynet: '%s'</source>
-        <translation type="unfinished">La red especificada en -onlynet: '%s' es desconocida</translation>
-    </message>
-    <message>
-        <source>Upgrading UTXO database</source>
-        <translation type="unfinished">Actualizando la base de datos UTXO</translation>
-    </message>
-    </context>
-=======
->>>>>>> ec86f1e9
 </TS>