<TS language="es_CO" version="2.1">
<context>
    <name>AddressBookPage</name>
    <message>
        <source>Right-click to edit address or label</source>
        <translation>Click derecho para editar la dirección o etiqueta</translation>
    </message>
    <message>
        <source>Create a new address</source>
        <translation>Crear una nueva dirección</translation>
    </message>
    <message>
        <source>&amp;New</source>
        <translation>&amp;Nuevo</translation>
    </message>
    <message>
        <source>Copy the currently selected address to the system clipboard</source>
        <translation>Copiar la dirección actualmente seleccionada al sistema de portapapeles</translation>
    </message>
    <message>
        <source>&amp;Copy</source>
        <translation>&amp;Copiar</translation>
    </message>
    <message>
        <source>C&amp;lose</source>
        <translation>C&amp;errar</translation>
    </message>
    <message>
        <source>Delete the currently selected address from the list</source>
        <translation>Borrar la dirección actualmente seleccionada de la lista</translation>
    </message>
    <message>
        <source>Export the data in the current tab to a file</source>
        <translation>
Exportar los datos en la pestaña actual a un archivo</translation>
    </message>
    <message>
        <source>&amp;Export</source>
        <translation>&amp;Exportar</translation>
    </message>
    <message>
        <source>&amp;Delete</source>
        <translation>&amp;Borrar</translation>
    </message>
    <message>
        <source>Choose the address to send coins to</source>
        <translation>Elija la dirección para enviar las monedas </translation>
    </message>
    <message>
        <source>Choose the address to receive coins with</source>
        <translation>Elige la dirección para recibir las monedas </translation>
    </message>
    <message>
        <source>C&amp;hoose</source>
        <translation>Escoger</translation>
    </message>
    <message>
        <source>Sending addresses</source>
        <translation>Enviando dirección</translation>
    </message>
    <message>
        <source>Receiving addresses</source>
        <translation>Recibiendo dirección</translation>
    </message>
    <message>
        <source>These are your Qtum addresses for sending payments. Always check the amount and the receiving address before sending coins.</source>
        <translation>Estas son sus direcciones de Qtum para enviar pagos. Siempre verifique el monto y la dirección de recepción antes de enviar monedas.</translation>
    </message>
    <message>
        <source>These are your Qtum addresses for receiving payments. It is recommended to use a new receiving address for each transaction.</source>
        <translation>Estas son sus direcciones de Qtum para recibir pagos. Se recomienda utilizar una nueva dirección de recepción para cada transacción.</translation>
    </message>
    <message>
        <source>&amp;Copy Address</source>
        <translation>Copiar dirección</translation>
    </message>
    <message>
        <source>Copy &amp;Label</source>
        <translation>Copiar y etiquetar</translation>
    </message>
    <message>
        <source>&amp;Edit</source>
        <translation>Editar</translation>
    </message>
    <message>
        <source>Export Address List</source>
        <translation>Exportar la lista de direcciones</translation>
    </message>
    <message>
        <source>Comma separated file (*.csv)</source>
        <translation>Archivo separado por comas (* .csv)</translation>
    </message>
    <message>
        <source>Exporting Failed</source>
        <translation>Exportación fallida</translation>
    </message>
    </context>
<context>
    <name>AddressTableModel</name>
    <message>
        <source>Label</source>
        <translation>Etiqueta</translation>
    </message>
    <message>
        <source>Address</source>
        <translation>Dirección</translation>
    </message>
    <message>
        <source>(no label)</source>
        <translation>(no etiqueta)</translation>
    </message>
</context>
<context>
    <name>AskPassphraseDialog</name>
    <message>
        <source>Passphrase Dialog</source>
        <translation>Diálogo de contraseña</translation>
    </message>
    <message>
        <source>Enter passphrase</source>
        <translation>Poner contraseña</translation>
    </message>
    <message>
        <source>New passphrase</source>
        <translation>Nueva contraseña</translation>
    </message>
    <message>
        <source>Repeat new passphrase</source>
        <translation>Repetir nueva contraseña</translation>
    </message>
    <message>
        <source>Show password</source>
        <translation>Mostrar contraseña</translation>
    </message>
    <message>
        <source>Enter the new passphrase to the wallet.&lt;br/&gt;Please use a passphrase of &lt;b&gt;ten or more random characters&lt;/b&gt;, or &lt;b&gt;eight or more words&lt;/b&gt;.</source>
        <translation>Ingrese la nueva frase de contraseña a la billetera.&lt;br/&gt; Por favor utilice una frase de contraseña&lt;b&gt;diez o más caracteres aleatorios &lt;/b&gt; o &lt;b&gt;ocho o más palabras&lt;/b&gt;</translation>
    </message>
    <message>
        <source>Encrypt wallet</source>
        <translation>Encriptar la billetera</translation>
    </message>
    <message>
        <source>This operation needs your wallet passphrase to unlock the wallet.</source>
        <translation>Esta operación necesita su contraseña de billetera para desbloquearla.</translation>
    </message>
    <message>
        <source>Unlock wallet</source>
        <translation>Desbloquear la billetera</translation>
    </message>
    <message>
        <source>This operation needs your wallet passphrase to decrypt the wallet.</source>
        <translation>Esta operación necesita su contraseña de billetera para descifrarla.</translation>
    </message>
    <message>
        <source>Decrypt wallet</source>
        <translation>Descifrar la billetera</translation>
    </message>
    <message>
        <source>Change passphrase</source>
        <translation>Cambiar frase de contraseña</translation>
    </message>
    <message>
        <source>Enter the old passphrase and new passphrase to the wallet.</source>
        <translation>Ingrese la anterior y la nueva frase de contraseña en la billetera.</translation>
    </message>
    <message>
        <source>Confirm wallet encryption</source>
        <translation>Confirmar el cifrado de la billetera</translation>
    </message>
    <message>
        <source>Warning: If you encrypt your wallet and lose your passphrase, you will &lt;b&gt;LOSE ALL OF YOUR QTUMS&lt;/b&gt;!</source>
        <translation>Advertencia: si encriptas tu billetera y pierdes tu contraseña &lt;b&gt; PIERDES TODOS TUS QTUMS &lt;/b&gt; !</translation>
    </message>
    <message>
        <source>Are you sure you wish to encrypt your wallet?</source>
        <translation>¿Estás seguro de que deseas encriptar tu billetera?</translation>
    </message>
    <message>
        <source>Wallet encrypted</source>
        <translation>Billetera encriptada</translation>
    </message>
    <message>
        <source>IMPORTANT: Any previous backups you have made of your wallet file should be replaced with the newly generated, encrypted wallet file. For security reasons, previous backups of the unencrypted wallet file will become useless as soon as you start using the new, encrypted wallet.</source>
        <translation>IMPORTANTE: todas las copias de seguridad anteriores que haya realizado de su archivo de billetera se deben reemplazar con el archivo de monedero cifrado recién generado. Por razones de seguridad, las copias de seguridad anteriores del archivo monedero sin encriptar serán inútiles tan pronto como comience a usar el nuevo monedero cifrado.</translation>
    </message>
    <message>
        <source>Wallet encryption failed</source>
        <translation>El cifrado de Wallet falló</translation>
    </message>
    <message>
        <source>Wallet encryption failed due to an internal error. Your wallet was not encrypted.</source>
        <translation>El cifrado de Wallet falló debido a un error interno. Su billetera no estaba encriptada.</translation>
    </message>
    <message>
        <source>The supplied passphrases do not match.</source>
        <translation>Las frases de contraseña suministradas no coinciden.</translation>
    </message>
    <message>
        <source>Wallet unlock failed</source>
        <translation>El desbloqueo de la billetera falló</translation>
    </message>
    <message>
        <source>The passphrase entered for the wallet decryption was incorrect.</source>
        <translation>La frase de contraseña ingresada para el descifrado de la billetera fue incorrecta.</translation>
    </message>
    <message>
        <source>Wallet decryption failed</source>
        <translation>El descifrado de la billetera falló</translation>
    </message>
    <message>
        <source>Wallet passphrase was successfully changed.</source>
        <translation>La frase de contraseña de la billetera se cambió con éxito.</translation>
    </message>
    <message>
        <source>Warning: The Caps Lock key is on!</source>
        <translation>Advertencia: ¡la tecla Bloq Mayús está activada!</translation>
    </message>
</context>
<context>
    <name>BanTableModel</name>
    <message>
        <source>IP/Netmask</source>
        <translation>IP / Máscara de red</translation>
    </message>
    <message>
        <source>Banned Until</source>
        <translation>Prohibido hasta</translation>
    </message>
</context>
<context>
    <name>QtumGUI</name>
<<<<<<< HEAD
=======
    <message>
        <source>Sign &amp;message...</source>
        <translation>Firma y mensaje ...</translation>
    </message>
>>>>>>> a68962c4
    <message>
        <source>Synchronizing with network...</source>
        <translation>Sincronizando con la red...</translation>
    </message>
    <message>
        <source>&amp;Overview</source>
        <translation>&amp;Visión de conjunto</translation>
    </message>
    <message>
        <source>Node</source>
        <translation>Nodo</translation>
    </message>
    <message>
        <source>Show general overview of wallet</source>
        <translation>Mostrar vista general de la billetera</translation>
    </message>
    <message>
        <source>&amp;Transactions</source>
        <translation>&amp;Transacciones</translation>
    </message>
    <message>
        <source>Browse transaction history</source>
        <translation>Examinar el historial de transacciones</translation>
    </message>
    <message>
        <source>E&amp;xit</source>
        <translation>S&amp;alir</translation>
    </message>
    <message>
        <source>Quit application</source>
        <translation>Salir de la aplicación</translation>
    </message>
    <message>
        <source>About &amp;Qt</source>
        <translation>Acerca de &amp;Qt</translation>
    </message>
    <message>
        <source>Show information about Qt</source>
        <translation>Mostrar información sobre Qt</translation>
    </message>
    <message>
        <source>&amp;Options...</source>
        <translation>&amp;Opciones</translation>
    </message>
    <message>
        <source>&amp;Encrypt Wallet...</source>
        <translation>&amp;Billetera Encriptada</translation>
    </message>
    <message>
        <source>&amp;Backup Wallet...</source>
        <translation>&amp;Billetera Copia de seguridad...</translation>
    </message>
    <message>
        <source>&amp;Change Passphrase...</source>
        <translation>&amp;Cambiar contraseña...</translation>
    </message>
    <message>
        <source>&amp;Sending addresses...</source>
        <translation>&amp;Enviando Direcciones...</translation>
    </message>
    <message>
        <source>&amp;Receiving addresses...</source>
        <translation>&amp;Recibiendo Direcciones...</translation>
    </message>
    <message>
        <source>Open &amp;URI...</source>
        <translation>Abrir &amp;URL...</translation>
    </message>
    <message>
<<<<<<< HEAD
        <source>Send coins to a Qtum address</source>
        <translation>Enviando monedas a una dirección de Qtum</translation>
=======
        <source>Click to disable network activity.</source>
        <translation>Haga clic para deshabilitar la actividad de la red.</translation>
    </message>
    <message>
        <source>Network activity disabled.</source>
        <translation>Actividad de red deshabilitada.</translation>
    </message>
    <message>
        <source>Click to enable network activity again.</source>
        <translation>Haga clic para habilitar nuevamente la actividad de la red.</translation>
    </message>
    <message>
        <source>Reindexing blocks on disk...</source>
        <translation>Reindexando bloques en el disco ...</translation>
    </message>
    <message>
        <source>Send coins to a Qtum address</source>
        <translation>Enviando monedas a una dirección de Qtum</translation>
    </message>
    <message>
        <source>Backup wallet to another location</source>
        <translation>Monedero de respaldo a otra ubicación</translation>
>>>>>>> a68962c4
    </message>
    <message>
        <source>Change the passphrase used for wallet encryption</source>
        <translation>Cambiar la contraseña usando la encriptación de la billetera</translation>
    </message>
    <message>
        <source>&amp;Debug window</source>
        <translation>&amp;Ventana desarrollador</translation>
    </message>
    <message>
        <source>Open debugging and diagnostic console</source>
        <translation>Abrir consola de diagnóstico y desarrollo</translation>
    </message>
    <message>
        <source>&amp;Verify message...</source>
        <translation>&amp;Verificar Mensaje...</translation>
    </message>
    <message>
        <source>Qtum</source>
        <translation>Qtum</translation>
    </message>
    <message>
        <source>Wallet</source>
        <translation>Billetera</translation>
    </message>
    <message>
        <source>&amp;Send</source>
        <translation>&amp;Enviar</translation>
    </message>
    <message>
        <source>&amp;Receive</source>
        <translation>&amp;Recibir</translation>
    </message>
    <message>
        <source>&amp;Show / Hide</source>
        <translation>&amp;Mostrar / Ocultar</translation>
    </message>
    <message>
        <source>Show or hide the main Window</source>
        <translation>Mostrar u ocultar la Ventana Principal</translation>
    </message>
    <message>
        <source>Encrypt the private keys that belong to your wallet</source>
        <translation>Encripta las claves privadas que pertenecen a tu billetera</translation>
    </message>
    <message>
        <source>Sign messages with your Qtum addresses to prove you own them</source>
        <translation>Firme mensajes con sus direcciones de Qtum para demostrar que los posee</translation>
    </message>
    <message>
        <source>Verify messages to ensure they were signed with specified Qtum addresses</source>
        <translation>Verifique los mensajes para asegurarse de que fueron firmados con las direcciones de Qtum especificadas</translation>
    </message>
    <message>
        <source>&amp;File</source>
        <translation>&amp;Archivo</translation>
    </message>
    <message>
        <source>&amp;Settings</source>
        <translation>&amp;Configuraciones</translation>
    </message>
    <message>
        <source>&amp;Help</source>
        <translation>&amp;Ayuda</translation>
    </message>
    <message>
        <source>Tabs toolbar</source>
        <translation>Barra de herramientas de pestañas</translation>
    </message>
    <message>
        <source>Request payments (generates QR codes and qtum: URIs)</source>
        <translation>Solicitar pagos (genera códigos QR y qtum: URIs)</translation>
    </message>
    <message>
        <source>Show the list of used sending addresses and labels</source>
        <translation>Mostrar la lista de direcciones y etiquetas de envío usadas</translation>
    </message>
    <message>
        <source>Show the list of used receiving addresses and labels</source>
        <translation>Mostrar la lista de direcciones y etiquetas de recepción usadas</translation>
    </message>
    <message>
        <source>Open a qtum: URI or payment request</source>
        <translation>Abra un qtum: URI o solicitud de pago</translation>
    </message>
    <message>
        <source>&amp;Command-line options</source>
        <translation>Y opciones de línea de comando</translation>
    </message>
    <message>
        <source>Indexing blocks on disk...</source>
        <translation>Bloques de indexación en el disco ...</translation>
    </message>
    <message>
        <source>Processing blocks on disk...</source>
        <translation>Procesamiento de bloques en el disco ...</translation>
    </message>
    <message>
        <source>Transactions after this will not yet be visible.</source>
        <translation>Las transacciones posteriores a esto aún no estarán visibles.</translation>
    </message>
    <message>
        <source>Error</source>
        <translation>Error</translation>
    </message>
<<<<<<< HEAD
    </context>
<context>
    <name>ModalOverlay</name>
    </context>
<context>
    <name>OpenURIDialog</name>
    </context>
<context>
    <name>OptionsDialog</name>
    </context>
<context>
    <name>OverviewPage</name>
    </context>
<context>
    <name>PaymentServer</name>
    </context>
<context>
    <name>PeerTableModel</name>
    </context>
<context>
    <name>QObject</name>
    </context>
<context>
    <name>QObject::QObject</name>
    </context>
<context>
    <name>QRImageWidget</name>
    </context>
<context>
    <name>RPCConsole</name>
    </context>
<context>
    <name>ReceiveCoinsDialog</name>
    </context>
<context>
    <name>ReceiveRequestDialog</name>
    </context>
<context>
    <name>RecentRequestsTableModel</name>
    </context>
<context>
    <name>SendCoinsDialog</name>
    </context>
<context>
    <name>SendCoinsEntry</name>
    </context>
<context>
    <name>SendConfirmationDialog</name>
    </context>
<context>
    <name>ShutdownWindow</name>
    </context>
<context>
    <name>SignVerifyMessageDialog</name>
    </context>
<context>
    <name>SplashScreen</name>
    </context>
<context>
    <name>TrafficGraphWidget</name>
    </context>
<context>
    <name>TransactionDesc</name>
    </context>
<context>
    <name>TransactionDescDialog</name>
    </context>
<context>
    <name>TransactionTableModel</name>
    </context>
<context>
    <name>TransactionView</name>
    </context>
<context>
    <name>UnitDisplayStatusBarControl</name>
    </context>
<context>
    <name>WalletFrame</name>
    </context>
<context>
    <name>WalletModel</name>
    </context>
<context>
    <name>WalletView</name>
    </context>
<context>
    <name>qtum-core</name>
    <message>
        <source>Qtum Core</source>
        <translation>Qtum Core</translation>
=======
    <message>
        <source>Warning</source>
        <translation>Advertencia</translation>
>>>>>>> a68962c4
    </message>
    <message>
        <source>Information</source>
        <translation>Información</translation>
    </message>
    <message>
        <source>Up to date</source>
        <translation>A hoy</translation>
    </message>
    <message>
        <source>Connecting to peers...</source>
        <translation>Conectando con sus pares ...</translation>
    </message>
    <message>
        <source>Catching up...</source>
        <translation>Alcanzando...</translation>
    </message>
    <message>
        <source>Sent transaction</source>
        <translation>Transacción enviada</translation>
    </message>
    <message>
        <source>Incoming transaction</source>
        <translation>Transacción entrante</translation>
    </message>
    <message>
        <source>HD key generation is &lt;b&gt;enabled&lt;/b&gt;</source>
        <translation>La generación de la clave HD está &lt;b&gt; activada &lt;/ b&gt;</translation>
    </message>
    <message>
        <source>HD key generation is &lt;b&gt;disabled&lt;/b&gt;</source>
        <translation>La generación de la clave HD está &lt;b&gt; desactivada &lt;/ b&gt;</translation>
    </message>
    <message>
        <source>Wallet is &lt;b&gt;encrypted&lt;/b&gt; and currently &lt;b&gt;unlocked&lt;/b&gt;</source>
        <translation>La billetera está &lt;b&gt; encriptada &lt;/ b&gt; y actualmente &lt;b&gt; desbloqueada &lt;/ b&gt;</translation>
    </message>
    <message>
        <source>Wallet is &lt;b&gt;encrypted&lt;/b&gt; and currently &lt;b&gt;locked&lt;/b&gt;</source>
        <translation>La billetera está &lt;b&gt; encriptada &lt;/ b&gt; y actualmente está &lt;b&gt; bloqueada &lt;/ b&gt;</translation>
    </message>
    <message>
        <source>A fatal error occurred. Qtum can no longer continue safely and will quit.</source>
        <translation>Se produjo un error fatal. Qtum ya no puede continuar de manera segura y no continuará</translation>
    </message>
</context>
<context>
    <name>CoinControlDialog</name>
    <message>
        <source>Coin Selection</source>
        <translation>Selección de monedas</translation>
    </message>
    <message>
        <source>Quantity:</source>
        <translation>Cantidad:</translation>
    </message>
    <message>
        <source>Bytes:</source>
        <translation>Bytes:</translation>
    </message>
    <message>
        <source>Amount:</source>
        <translation>Cantidad:</translation>
    </message>
    <message>
        <source>Fee:</source>
        <translation>Comisión:</translation>
    </message>
    <message>
        <source>After Fee:</source>
        <translation>Después de comisión:</translation>
    </message>
    <message>
        <source>Change:</source>
        <translation>Cambio:</translation>
    </message>
    <message>
        <source>Tree mode</source>
        <translation>Modo árbol</translation>
    </message>
    <message>
        <source>List mode</source>
        <translation>Modo lista</translation>
    </message>
    <message>
        <source>Amount</source>
        <translation>Cantidad</translation>
    </message>
    <message>
        <source>Received with label</source>
        <translation>Recibido con etiqueta</translation>
    </message>
    <message>
        <source>Received with address</source>
        <translation>Recibido con dirección</translation>
    </message>
    <message>
        <source>Date</source>
        <translation>Fecha</translation>
    </message>
    <message>
        <source>Confirmations</source>
        <translation>Confirmaciones</translation>
    </message>
    <message>
        <source>Confirmed</source>
        <translation>Confirmado</translation>
    </message>
    <message>
        <source>Copy address</source>
        <translation>Copiar dirección</translation>
    </message>
    <message>
        <source>Copy label</source>
        <translation>Copiar etiqueta</translation>
    </message>
    <message>
        <source>Copy amount</source>
        <translation>Copiar cantidad</translation>
    </message>
    <message>
        <source>Copy transaction ID</source>
        <translation>Copiar ID de la transacción</translation>
    </message>
    <message>
        <source>Lock unspent</source>
        <translation>Bloquear no utilizado</translation>
    </message>
    <message>
        <source>Unlock unspent</source>
        <translation>Desbloquear no utilizado</translation>
    </message>
    <message>
        <source>Copy quantity</source>
        <translation>Cantidad de copia</translation>
    </message>
    <message>
        <source>Copy fee</source>
        <translation>Tarifa de copia</translation>
    </message>
    <message>
        <source>Copy after fee</source>
        <translation>Copiar después de la tarifa</translation>
    </message>
    <message>
        <source>Copy bytes</source>
        <translation>Copiar bytes</translation>
    </message>
    <message>
        <source>Copy change</source>
        <translation>Copiar cambio</translation>
    </message>
    <message>
        <source>yes</source>
        <translation>si</translation>
    </message>
    <message>
        <source>no</source>
        <translation>no</translation>
    </message>
    <message>
        <source>(no label)</source>
        <translation>(no etiqueta)</translation>
    </message>
    <message>
        <source>(change)</source>
        <translation>(cambio)</translation>
    </message>
</context>
<context>
    <name>EditAddressDialog</name>
    <message>
        <source>Edit Address</source>
        <translation>Editar dirección</translation>
    </message>
    <message>
        <source>&amp;Label</source>
        <translation>Y etiqueta</translation>
    </message>
    <message>
        <source>The label associated with this address list entry</source>
        <translation>La etiqueta asociada a esta entrada está en la lista de direcciones</translation>
    </message>
    <message>
        <source>The address associated with this address list entry. This can only be modified for sending addresses.</source>
        <translation>La dirección asociada con esta entrada está en la lista de direcciones. Esto solo se puede modificar para enviar direcciones.</translation>
    </message>
    <message>
        <source>&amp;Address</source>
        <translation>Y dirección</translation>
    </message>
    <message>
        <source>New receiving address</source>
        <translation>Nueva dirección de recepción</translation>
    </message>
    <message>
        <source>New sending address</source>
        <translation>Nueva dirección de envío</translation>
    </message>
    <message>
        <source>Edit receiving address</source>
        <translation>Editar dirección de recepción</translation>
    </message>
    <message>
        <source>Edit sending address</source>
        <translation>Editar dirección de envío</translation>
    </message>
    <message>
        <source>Could not unlock wallet.</source>
        <translation>No se pudo desbloquear la billetera.</translation>
    </message>
    <message>
        <source>New key generation failed.</source>
        <translation>Nueva generación de claves fallida.</translation>
    </message>
</context>
<context>
    <name>FreespaceChecker</name>
    <message>
        <source>A new data directory will be created.</source>
        <translation>Se creará un nuevo directorio de datos.</translation>
    </message>
    <message>
        <source>name</source>
        <translation>nombre</translation>
    </message>
    <message>
        <source>Path already exists, and is not a directory.</source>
        <translation>La ruta ya existe, y no es un directorio ...</translation>
    </message>
    <message>
        <source>Cannot create data directory here.</source>
        <translation>No se puede crear el directorio de datos aquí.</translation>
    </message>
</context>
<context>
    <name>HelpMessageDialog</name>
    <message>
        <source>version</source>
        <translation>versión</translation>
    </message>
    <message>
        <source>(%1-bit)</source>
        <translation>(%1-bit)</translation>
    </message>
    <message>
        <source>About %1</source>
        <translation>Alrededor de %1</translation>
    </message>
    <message>
        <source>Command-line options</source>
        <translation>Opciones de línea de comando</translation>
    </message>
    <message>
        <source>Usage:</source>
        <translation>Uso:</translation>
    </message>
    <message>
        <source>command-line options</source>
        <translation>opciones de línea de comando</translation>
    </message>
    <message>
        <source>UI Options:</source>
        <translation>Opciones de UI:</translation>
    </message>
    <message>
        <source>Set language, for example "de_DE" (default: system locale)</source>
        <translation>Establecer el idioma, por ejemplo "de_DE" (predeterminado: configuración regional del sistema)</translation>
    </message>
    <message>
        <source>Start minimized</source>
        <translation>Iniciar minimizado</translation>
    </message>
    <message>
        <source>Set SSL root certificates for payment request (default: -system-)</source>
        <translation>Establecer certificados raíz SSL para solicitud de pago (predeterminado: -sistema-)</translation>
    </message>
    <message>
        <source>Reset all settings changed in the GUI</source>
        <translation>Restablecer todas las configuraciones modificadas en la GUI</translation>
    </message>
</context>
<context>
    <name>Intro</name>
    <message>
        <source>Welcome</source>
        <translation>bienvenido</translation>
    </message>
    <message>
        <source>Welcome to %1.</source>
        <translation>Bienvenido al %1</translation>
    </message>
    <message>
        <source>If you have chosen to limit block chain storage (pruning), the historical data must still be downloaded and processed, but will be deleted afterward to keep your disk usage low.</source>
        <translation>Si ha elegido limitar el almacenamiento de la cadena de bloques (pruning), los datos históricos todavía se deben descargar y procesar, pero se eliminarán posteriormente para mantener el uso del disco bajo.</translation>
    </message>
    <message>
        <source>Use the default data directory</source>
        <translation>Use el directorio de datos predeterminado</translation>
    </message>
    <message>
        <source>Use a custom data directory:</source>
        <translation>Use un directorio de datos personalizado:</translation>
    </message>
    <message>
        <source>Qtum</source>
        <translation>Qtum</translation>
    </message>
    <message>
        <source>The wallet will also be stored in this directory.</source>
        <translation>La billetera también se almacenará en este directorio.</translation>
    </message>
    <message>
        <source>Error</source>
        <translation>Error</translation>
    </message>
    </context>
<context>
    <name>ModalOverlay</name>
    <message>
        <source>Form</source>
        <translation>Formar</translation>
    </message>
    <message>
        <source>Recent transactions may not yet be visible, and therefore your wallet's balance might be incorrect. This information will be correct once your wallet has finished synchronizing with the qtum network, as detailed below.</source>
        <translation>Es posible que las transacciones recientes aún no estén visibles y, por lo tanto, el saldo de su billetera podría ser incorrecto. Esta información será correcta una vez que su billetera haya terminado de sincronizarse con la red qtum, como se detalla a continuación.</translation>
    </message>
    <message>
        <source>Attempting to spend qtums that are affected by not-yet-displayed transactions will not be accepted by the network.</source>
        <translation>La red no aceptará intentar gastar qtums que se vean afectados por transacciones aún no mostradas</translation>
    </message>
    <message>
        <source>Number of blocks left</source>
        <translation>Cantidad de bloques restantes</translation>
    </message>
    <message>
        <source>Unknown...</source>
        <translation>Desconocido...</translation>
    </message>
    <message>
        <source>Last block time</source>
        <translation>Hora del último bloque</translation>
    </message>
    <message>
        <source>Progress</source>
        <translation>Progreso</translation>
    </message>
    <message>
        <source>Progress increase per hour</source>
        <translation>Aumento de progreso por hora</translation>
    </message>
    <message>
        <source>calculating...</source>
        <translation>calculando...</translation>
    </message>
    <message>
        <source>Estimated time left until synced</source>
        <translation>Tiempo estimado restante hasta sincronización</translation>
    </message>
    <message>
        <source>Hide</source>
        <translation>Esconder</translation>
    </message>
    </context>
<context>
    <name>OpenURIDialog</name>
    <message>
        <source>Open URI</source>
        <translation>URI abierto</translation>
    </message>
    <message>
        <source>Open payment request from URI or file</source>
        <translation>Abrir solicitud de pago de URI o archivo</translation>
    </message>
    <message>
        <source>URI:</source>
        <translation>URI:</translation>
    </message>
    <message>
        <source>Select payment request file</source>
        <translation>Seleccionar archivo de solicitud de pago</translation>
    </message>
    <message>
        <source>Select payment request file to open</source>
        <translation>Seleccione el archivo de solicitud de pago para abrir</translation>
    </message>
</context>
<context>
    <name>OptionsDialog</name>
    <message>
        <source>Options</source>
        <translation>Opciones</translation>
    </message>
    <message>
        <source>&amp;Main</source>
        <translation>&amp;Principal</translation>
    </message>
    <message>
        <source>Size of &amp;database cache</source>
        <translation>Tamaño de la memoria caché de la base de datos</translation>
    </message>
    <message>
        <source>MB</source>
        <translation>MB</translation>
    </message>
    <message>
        <source>Number of script &amp;verification threads</source>
        <translation>Cantidad de secuencias de comandos y verificación</translation>
    </message>
    <message>
        <source>IP address of the proxy (e.g. IPv4: 127.0.0.1 / IPv6: ::1)</source>
        <translation>Dirección IP del proxy (por ejemplo, IPv4: 127.0.0.1 / IPv6: :: 1)</translation>
    </message>
    <message>
        <source>Shows if the supplied default SOCKS5 proxy is used to reach peers via this network type.</source>
        <translation>Muestra si el proxy SOCKS5 suministrado se utiliza para llegar a los pares a través de este tipo de red.</translation>
    </message>
    <message>
        <source>Use separate SOCKS&amp;5 proxy to reach peers via Tor hidden services:</source>
        <translation>Use SOCKS&amp;5 y proxy por separado para llegar a sus compañeros a través de los servicios ocultos de Tor:</translation>
    </message>
    <message>
        <source>Hide the icon from the system tray.</source>
        <translation>Ocultar el icono de la bandeja del sistema.</translation>
    </message>
    <message>
        <source>&amp;Hide tray icon</source>
        <translation>Ocultar icono de bandeja</translation>
    </message>
    <message>
        <source>Minimize instead of exit the application when the window is closed. When this option is enabled, the application will be closed only after selecting Exit in the menu.</source>
        <translation>Minimice en lugar de salir de la aplicación cuando la ventana esté cerrada. Cuando esta opción está habilitada, la aplicación se cerrará solo después de seleccionar Salir en el menú.</translation>
    </message>
    <message>
        <source>Active command-line options that override above options:</source>
        <translation>Opciones de línea de comando activas que anulan las opciones anteriores:</translation>
    </message>
    <message>
        <source>Open Configuration File</source>
        <translation>Abrir archivo de configuración</translation>
    </message>
    <message>
        <source>Reset all client options to default.</source>
        <translation>Restablecer todas las opciones del cliente a los valores predeterminados.</translation>
    </message>
    <message>
        <source>&amp;Reset Options</source>
        <translation>Y Restablecer opciones</translation>
    </message>
    <message>
        <source>&amp;Network</source>
        <translation>&amp;Red</translation>
    </message>
    <message>
        <source>(0 = auto, &lt;0 = leave that many cores free)</source>
        <translation>(0 = auto, &lt;0 = deja muchos núcleos gratis)</translation>
    </message>
    <message>
        <source>W&amp;allet</source>
        <translation>Billetera</translation>
    </message>
    <message>
        <source>Expert</source>
        <translation>Experto</translation>
    </message>
    <message>
        <source>Enable coin &amp;control features</source>
        <translation>Habilite las funciones de moneda y control</translation>
    </message>
    <message>
        <source>If you disable the spending of unconfirmed change, the change from a transaction cannot be used until that transaction has at least one confirmation. This also affects how your balance is computed.</source>
        <translation>Si deshabilita el gasto de un cambio no confirmado, el cambio de una transacción no se puede usar hasta que esa transacción tenga al menos una confirmación. Esto también afecta cómo se calcula su saldo.</translation>
    </message>
    <message>
        <source>&amp;Spend unconfirmed change</source>
        <translation>&amp; Gastar cambio no confirmado</translation>
    </message>
    <message>
        <source>Automatically open the Qtum client port on the router. This only works when your router supports UPnP and it is enabled.</source>
        <translation>Abra automáticamente el puerto cliente de Qtum en el enrutador. Esto solo funciona cuando su enrutador admite UPnP y está habilitado.</translation>
    </message>
    <message>
        <source>Map port using &amp;UPnP</source>
        <translation>Puerto de mapa usando &amp; UPnP</translation>
    </message>
    <message>
        <source>Accept connections from outside.</source>
        <translation>Acepta conexiones desde afuera.</translation>
    </message>
    <message>
        <source>Allow incomin&amp;g connections</source>
        <translation>Permitir conexiones entrantes</translation>
    </message>
    <message>
        <source>Connect to the Qtum network through a SOCKS5 proxy.</source>
        <translation>Conéctese a la red de Qtum a través de un proxy SOCKS5.</translation>
    </message>
    <message>
        <source>&amp;Connect through SOCKS5 proxy (default proxy):</source>
        <translation>Conectar a través del proxy SOCKS5 (proxy predeterminado):</translation>
    </message>
    <message>
        <source>Proxy &amp;IP:</source>
        <translation>Proxy &amp;IP:</translation>
    </message>
    <message>
        <source>&amp;Port:</source>
        <translation>Puerto:</translation>
    </message>
    <message>
        <source>Port of the proxy (e.g. 9050)</source>
        <translation>Puerto del proxy (por ejemplo, 9050)</translation>
    </message>
    <message>
        <source>Used for reaching peers via:</source>
        <translation>Utilizado para llegar a los compañeros a través de:</translation>
    </message>
    <message>
        <source>IPv4</source>
        <translation>IPv4</translation>
    </message>
    <message>
        <source>IPv6</source>
        <translation>IPv6</translation>
    </message>
    <message>
        <source>Tor</source>
        <translation>Tor</translation>
    </message>
    <message>
        <source>Connect to the Qtum network through a separate SOCKS5 proxy for Tor hidden services.</source>
        <translation>Conéctese a la red de Qtum a través de un proxy SOCKS5 separado para los servicios Tor ocultos.</translation>
    </message>
    <message>
        <source>&amp;Window</source>
        <translation>Ventana</translation>
    </message>
    <message>
        <source>Show only a tray icon after minimizing the window.</source>
        <translation>Mostrar solo un icono de bandeja después de minimizar la ventana.</translation>
    </message>
    <message>
        <source>&amp;Minimize to the tray instead of the taskbar</source>
        <translation>Minimice la bandeja en lugar de la barra de tareas</translation>
    </message>
    <message>
        <source>M&amp;inimize on close</source>
        <translation>Minimice al cerrar</translation>
    </message>
    <message>
        <source>&amp;Display</source>
        <translation>Monitor</translation>
    </message>
    <message>
        <source>User Interface &amp;language:</source>
        <translation>Interfaz de usuario e idioma:</translation>
    </message>
    <message>
        <source>&amp;Unit to show amounts in:</source>
        <translation> Unidad para mostrar montos en:</translation>
    </message>
    <message>
        <source>Choose the default subdivision unit to show in the interface and when sending coins.</source>
        <translation>Elija la unidad de subdivisión predeterminada para mostrar en la interfaz y al enviar monedas.</translation>
    </message>
    <message>
        <source>Whether to show coin control features or not.</source>
        <translation>Ya sea para mostrar las funciones de control de monedas o no.</translation>
    </message>
    <message>
        <source>&amp;Third party transaction URLs</source>
        <translation>URLs de transacciones de terceros</translation>
    </message>
    <message>
        <source>&amp;OK</source>
        <translation>&amp;OK</translation>
    </message>
    <message>
        <source>&amp;Cancel</source>
        <translation>Cancelar</translation>
    </message>
    <message>
        <source>default</source>
        <translation>defecto</translation>
    </message>
    <message>
        <source>none</source>
        <translation>ninguno </translation>
    </message>
    <message>
        <source>Confirm options reset</source>
        <translation>Confirmar restablecimiento de opciones</translation>
    </message>
    <message>
        <source>Client restart required to activate changes.</source>
        <translation>Se requiere el reinicio del cliente para activar los cambios.</translation>
    </message>
    <message>
        <source>Client will be shut down. Do you want to proceed?</source>
        <translation>El cliente será cluasurado. Quieres proceder?</translation>
    </message>
    <message>
        <source>Configuration options</source>
        <translation>Opciones de configuración</translation>
    </message>
    <message>
        <source>The configuration file is used to specify advanced user options which override GUI settings. Additionally, any command-line options will override this configuration file.</source>
        <translation>El archivo de configuración se utiliza para especificar opciones de usuario avanzadas que anulan la configuración de la GUI. Además, cualquier opción de línea de comandos anulará este archivo de configuración.</translation>
    </message>
    <message>
        <source>Error</source>
        <translation>Error</translation>
    </message>
    <message>
        <source>The configuration file could not be opened.</source>
        <translation>El archivo de configuración no se pudo abrir.</translation>
    </message>
    <message>
        <source>This change would require a client restart.</source>
        <translation>Este cambio requeriría un reinicio del cliente.</translation>
    </message>
    <message>
        <source>The supplied proxy address is invalid.</source>
        <translation>La dirección proxy suministrada no es válida.</translation>
    </message>
</context>
<context>
    <name>OverviewPage</name>
    <message>
        <source>Form</source>
        <translation>Configurar</translation>
    </message>
    <message>
        <source>The displayed information may be out of date. Your wallet automatically synchronizes with the Qtum network after a connection is established, but this process has not completed yet.</source>
        <translation>La información mostrada puede estar desactualizada. Su billetera se sincroniza automáticamente con la red de Qtum después de establecer una conexión, pero este proceso aún no se ha completado.</translation>
    </message>
    <message>
        <source>Watch-only:</source>
        <translation>Ver-solo:</translation>
    </message>
    <message>
        <source>Available:</source>
        <translation>Disponible</translation>
    </message>
    <message>
        <source>Your current spendable balance</source>
        <translation>Su saldo disponible actual</translation>
    </message>
    <message>
        <source>Pending:</source>
        <translation>Pendiente:</translation>
    </message>
    <message>
        <source>Total of transactions that have yet to be confirmed, and do not yet count toward the spendable balance</source>
        <translation>Total de transacciones que aún no se han confirmado y aún no cuentan para el saldo disponible</translation>
    </message>
    <message>
        <source>Immature:</source>
        <translation>Inmaduro:</translation>
    </message>
    <message>
        <source>Mined balance that has not yet matured</source>
        <translation>Balance minero que aún no ha madurado</translation>
    </message>
    <message>
        <source>Balances</source>
        <translation>Balances</translation>
    </message>
    <message>
        <source>Total:</source>
        <translation>Total:</translation>
    </message>
    <message>
        <source>Your current total balance</source>
        <translation>Su saldo total actual</translation>
    </message>
    <message>
        <source>Your current balance in watch-only addresses</source>
        <translation>Tu saldo actual en solo ver direcciones</translation>
    </message>
    <message>
        <source>Recent transactions</source>
        <translation>Transacciones recientes</translation>
    </message>
    <message>
        <source>Unconfirmed transactions to watch-only addresses</source>
        <translation>Transacciones no confirmadas para ver solo direcciones</translation>
    </message>
    <message>
        <source>Mined balance in watch-only addresses that has not yet matured</source>
        <translation>Balance minero ver solo direcciones que aún no ha madurado</translation>
    </message>
    <message>
        <source>Current total balance in watch-only addresses</source>
        <translation>Saldo total actual en direcciones de solo reloj</translation>
    </message>
</context>
<context>
    <name>PaymentServer</name>
    <message>
        <source>Payment request error</source>
        <translation>Error de solicitud de pago</translation>
    </message>
    <message>
        <source>Cannot start qtum: click-to-pay handler</source>
        <translation>No se puede iniciar Qtum: controlador de clic para pagar</translation>
    </message>
    <message>
        <source>URI handling</source>
        <translation>Manejo de URI</translation>
    </message>
    <message>
        <source>URI cannot be parsed! This can be caused by an invalid Qtum address or malformed URI parameters.</source>
        <translation>¡URI no puede ser analizado! Esto puede deberse a una dirección de Qtum no válida o a parámetros de URI mal formados.</translation>
    </message>
    <message>
        <source>Payment request file handling</source>
        <translation>Manejo de archivos de solicitud de pago</translation>
    </message>
    <message>
        <source>Payment request file cannot be read! This can be caused by an invalid payment request file.</source>
        <translation>¡El archivo de solicitud de pago no se puede leer! Esto puede deberse a un archivo de solicitud de pago no válido.</translation>
    </message>
    <message>
        <source>Payment request rejected</source>
        <translation>Solicitud de pago rechazada</translation>
    </message>
    <message>
        <source>Payment request network doesn't match client network.</source>
        <translation>La red de solicitud de pago no coincide con la red del cliente.</translation>
    </message>
    <message>
        <source>Payment request expired.</source>
        <translation>Solicitud de pago caducada.</translation>
    </message>
    <message>
        <source>Payment request is not initialized.</source>
        <translation>La solicitud de pago no está inicializada.</translation>
    </message>
    <message>
        <source>Unverified payment requests to custom payment scripts are unsupported.</source>
        <translation>Las solicitudes de pago no verificadas para los scripts de pago personalizados no son compatibles.</translation>
    </message>
    <message>
        <source>Invalid payment request.</source>
        <translation>Solicitud de pago inválida</translation>
    </message>
    <message>
        <source>Payment request cannot be parsed!</source>
        <translation>¡La solicitud de pago no se puede analizar!</translation>
    </message>
    <message>
        <source>Network request error</source>
        <translation>Error de solicitud de red</translation>
    </message>
    <message>
        <source>Payment acknowledged</source>
        <translation>Pago reconocido</translation>
    </message>
</context>
<context>
    <name>PeerTableModel</name>
    <message>
        <source>User Agent</source>
        <translation>Agente de usuario</translation>
    </message>
    <message>
        <source>Node/Service</source>
        <translation>Nodo / Servicio</translation>
    </message>
    <message>
        <source>NodeId</source>
        <translation>NodeId</translation>
    </message>
    <message>
        <source>Sent</source>
        <translation>Expedido</translation>
    </message>
    <message>
        <source>Received</source>
        <translation>Recibido</translation>
    </message>
</context>
<context>
    <name>QObject</name>
    <message>
        <source>Amount</source>
        <translation>Cantidad</translation>
    </message>
    <message>
        <source>%1 d</source>
        <translation>%1 d</translation>
    </message>
    <message>
        <source>%1 h</source>
        <translation>%1 d</translation>
    </message>
    <message>
        <source>%1 m</source>
        <translation>%1 m</translation>
    </message>
    <message>
        <source>%1 s</source>
        <translation>%1 s</translation>
    </message>
    <message>
        <source>None</source>
        <translation>Ninguno</translation>
    </message>
    <message>
        <source>N/A</source>
        <translation>N/D</translation>
    </message>
    <message>
        <source>%1 ms</source>
        <translation>%1 ms</translation>
    </message>
    <message numerus="yes">
        <source>%n second(s)</source>
        <translation><numerusform>%n segundos</numerusform><numerusform>%n segundos</numerusform></translation>
    </message>
    <message numerus="yes">
        <source>%n minute(s)</source>
        <translation><numerusform>%n minutos</numerusform><numerusform>%n minutos</numerusform></translation>
    </message>
    <message numerus="yes">
        <source>%n hour(s)</source>
        <translation><numerusform>%n horas</numerusform><numerusform>%n horas</numerusform></translation>
    </message>
    <message numerus="yes">
        <source>%n day(s)</source>
        <translation><numerusform>%n días </numerusform><numerusform>%n días </numerusform></translation>
    </message>
    <message numerus="yes">
        <source>%n week(s)</source>
        <translation><numerusform>%n semanas</numerusform><numerusform>%n semanas</numerusform></translation>
    </message>
    <message>
        <source>%1 and %2</source>
        <translation>%1 y %2</translation>
    </message>
    <message numerus="yes">
        <source>%n year(s)</source>
        <translation><numerusform>%n años</numerusform><numerusform>%n años</numerusform></translation>
    </message>
    <message>
        <source>%1 B</source>
        <translation>%1 B</translation>
    </message>
    <message>
        <source>%1 KB</source>
        <translation>%1 KB</translation>
    </message>
    <message>
        <source>%1 MB</source>
        <translation>%1 MB</translation>
    </message>
    <message>
        <source>%1 GB</source>
        <translation>%1 GB</translation>
    </message>
    <message>
        <source>unknown</source>
        <translation>desconocido</translation>
    </message>
</context>
<context>
    <name>QObject::QObject</name>
    <message>
        <source>Error: %1</source>
        <translation>Error: %1</translation>
    </message>
</context>
<context>
    <name>QRImageWidget</name>
    <message>
        <source>&amp;Save Image...</source>
        <translation>Guardar imagen...</translation>
    </message>
    <message>
        <source>&amp;Copy Image</source>
        <translation>Copiar imagen</translation>
    </message>
    <message>
        <source>Save QR Code</source>
        <translation>Guardar código QR</translation>
    </message>
    <message>
        <source>PNG Image (*.png)</source>
        <translation>Imagen PNG (*.png)</translation>
    </message>
</context>
<context>
    <name>RPCConsole</name>
    <message>
        <source>N/A</source>
        <translation>N/D</translation>
    </message>
    <message>
        <source>Client version</source>
        <translation>Versión cliente</translation>
    </message>
    <message>
        <source>&amp;Information</source>
        <translation>Información</translation>
    </message>
    <message>
        <source>Debug window</source>
        <translation>Ventana de depuración</translation>
    </message>
    <message>
        <source>General</source>
        <translation>General</translation>
    </message>
    <message>
        <source>Using BerkeleyDB version</source>
        <translation>Usando la versión BerkeleyDB</translation>
    </message>
    <message>
        <source>Datadir</source>
        <translation>Datadir</translation>
    </message>
    <message>
        <source>Startup time</source>
        <translation>Tiempo de inicio</translation>
    </message>
    <message>
        <source>Network</source>
        <translation>Red</translation>
    </message>
    <message>
        <source>Name</source>
        <translation>Nombre</translation>
    </message>
    <message>
        <source>Number of connections</source>
        <translation>Número de conexiones </translation>
    </message>
    <message>
        <source>Block chain</source>
        <translation>Cadena de bloques</translation>
    </message>
    <message>
        <source>Current number of blocks</source>
        <translation>Número actual de bloques</translation>
    </message>
    <message>
        <source>Memory Pool</source>
        <translation>Grupo de memoria</translation>
    </message>
    <message>
        <source>Current number of transactions</source>
        <translation>Número actual de transacciones</translation>
    </message>
    <message>
        <source>Memory usage</source>
        <translation>Uso de memoria</translation>
    </message>
    <message>
        <source>&amp;Reset</source>
        <translation>Reiniciar</translation>
    </message>
    <message>
        <source>Received</source>
        <translation>Recibido</translation>
    </message>
    <message>
        <source>Sent</source>
        <translation>Expedido</translation>
    </message>
    <message>
        <source>&amp;Peers</source>
        <translation>Pares</translation>
    </message>
    <message>
        <source>Banned peers</source>
        <translation>Pares prohibidos</translation>
    </message>
    <message>
        <source>Select a peer to view detailed information.</source>
        <translation>Seleccione un par para ver información detallada.</translation>
    </message>
    <message>
        <source>Whitelisted</source>
        <translation>Incluido en la lista blanca</translation>
    </message>
    <message>
        <source>Direction</source>
        <translation>Dirección</translation>
    </message>
    <message>
        <source>Version</source>
        <translation>Versión</translation>
    </message>
    <message>
        <source>Starting Block</source>
        <translation>Bloque de inicio</translation>
    </message>
    <message>
        <source>Synced Headers</source>
        <translation>Encabezados sincronizados</translation>
    </message>
    <message>
        <source>Synced Blocks</source>
        <translation>Bloques sincronizados</translation>
    </message>
    <message>
        <source>User Agent</source>
        <translation>Agente de usuario</translation>
    </message>
    <message>
        <source>Decrease font size</source>
        <translation>Disminuir tamaño de letra</translation>
    </message>
    <message>
        <source>Increase font size</source>
        <translation>Aumenta el tamaño de la fuente</translation>
    </message>
    <message>
        <source>Services</source>
        <translation>Servicios</translation>
    </message>
    <message>
        <source>Ban Score</source>
        <translation>Puntuación Ban</translation>
    </message>
    <message>
        <source>Connection Time</source>
        <translation>Tiempo de conexión</translation>
    </message>
    <message>
        <source>Last Send</source>
        <translation>Último envío</translation>
    </message>
    <message>
        <source>Last Receive</source>
        <translation>Última recepción</translation>
    </message>
    <message>
        <source>Ping Time</source>
        <translation>Tiempo Ping</translation>
    </message>
    <message>
        <source>The duration of a currently outstanding ping.</source>
        <translation>La duración de un ping actualmente pendiente.</translation>
    </message>
    <message>
        <source>Ping Wait</source>
        <translation>Ping espera</translation>
    </message>
    <message>
        <source>Min Ping</source>
        <translation>Min Ping</translation>
    </message>
    <message>
        <source>Time Offset</source>
        <translation>Desplazamiento de tiempo</translation>
    </message>
    <message>
        <source>Last block time</source>
        <translation>Hora del último bloque</translation>
    </message>
    <message>
        <source>&amp;Open</source>
        <translation>Abierto</translation>
    </message>
    <message>
        <source>&amp;Console</source>
        <translation>Consola</translation>
    </message>
    <message>
        <source>&amp;Network Traffic</source>
        <translation>Tráfico de red</translation>
    </message>
    <message>
        <source>Totals</source>
        <translation>Totales </translation>
    </message>
    <message>
        <source>In:</source>
        <translation>En:</translation>
    </message>
    <message>
        <source>Out:</source>
        <translation>Fuera:</translation>
    </message>
    <message>
        <source>Debug log file</source>
        <translation>Archivo de registro de depuración</translation>
    </message>
    <message>
        <source>Clear console</source>
        <translation>Consola limpia</translation>
    </message>
    <message>
        <source>1 &amp;hour</source>
        <translation>1 hora</translation>
    </message>
    <message>
        <source>1 &amp;day</source>
        <translation>1 día</translation>
    </message>
    <message>
        <source>1 &amp;week</source>
        <translation>1 semana</translation>
    </message>
    <message>
        <source>1 &amp;year</source>
        <translation>1 año</translation>
    </message>
    <message>
        <source>&amp;Disconnect</source>
        <translation>Desconectar</translation>
    </message>
    <message>
        <source>Ban for</source>
        <translation>Prohibición de</translation>
    </message>
    <message>
        <source>WARNING: Scammers have been active, telling users to type commands here, stealing their wallet contents. Do not use this console without fully understanding the ramifications of a command.</source>
        <translation>ADVERTENCIA: los estafadores han estado activos, pidiendo a los usuarios que escriban comandos aquí, robando el contenido de su billetera. No use esta consola sin entender completamente las ramificaciones de un comando</translation>
    </message>
    <message>
        <source>Network activity disabled</source>
        <translation>Actividad de red deshabilitada</translation>
    </message>
    <message>
        <source>never</source>
        <translation>nunca </translation>
    </message>
    <message>
        <source>Inbound</source>
        <translation>Entrante</translation>
    </message>
    <message>
        <source>Outbound</source>
        <translation>Salida</translation>
    </message>
    <message>
        <source>Yes</source>
        <translation>Si </translation>
    </message>
    <message>
        <source>No</source>
        <translation>No</translation>
    </message>
    <message>
        <source>Unknown</source>
        <translation>Desconocido</translation>
    </message>
</context>
<context>
    <name>ReceiveCoinsDialog</name>
    <message>
        <source>&amp;Amount:</source>
        <translation>Cantidad</translation>
    </message>
    <message>
        <source>&amp;Label:</source>
        <translation>Etiqueta:</translation>
    </message>
    <message>
        <source>&amp;Message:</source>
        <translation>Mensaje:</translation>
    </message>
    <message>
        <source>An optional message to attach to the payment request, which will be displayed when the request is opened. Note: The message will not be sent with the payment over the Qtum network.</source>
        <translation>Un mensaje opcional para adjuntar a la solicitud de pago, que se mostrará cuando se abra la solicitud. Nota: El mensaje no se enviará con el pago a través de la red de Qtum.</translation>
    </message>
    <message>
        <source>An optional label to associate with the new receiving address.</source>
        <translation>Una etiqueta opcional para asociar con la nueva dirección de recepción</translation>
    </message>
    <message>
        <source>Use this form to request payments. All fields are &lt;b&gt;optional&lt;/b&gt;.</source>
        <translation>Use este formulario para solicitar pagos. Todos los campos son &lt;b&gt; opcionales &lt;/ b&gt;.</translation>
    </message>
    <message>
        <source>An optional amount to request. Leave this empty or zero to not request a specific amount.</source>
        <translation>Un monto opcional para solicitar. Deje esto vacío o en cero para no solicitar una cantidad específica.</translation>
    </message>
    <message>
        <source>Clear all fields of the form.</source>
        <translation>Borre todos los campos del formulario.</translation>
    </message>
    <message>
        <source>Clear</source>
        <translation>Aclarar</translation>
    </message>
    <message>
        <source>Requested payments history</source>
        <translation>Historial de pagos solicitado</translation>
    </message>
    <message>
        <source>&amp;Request payment</source>
        <translation>Solicitar pago</translation>
    </message>
    <message>
        <source>Bech32 addresses (BIP-173) are cheaper to spend from and offer better protection against typos. When unchecked a P2SH wrapped SegWit address will be created, compatible with older wallets.</source>
        <translation>Las direcciones Bech32 (BIP-173) son más baratas para gastar y ofrecen una mejor protección contra los errores tipográficos. Cuando no se selecciona, se creará una dirección SegWit envuelta en P2SH, compatible con monederos más antiguos.</translation>
    </message>
    <message>
        <source>Generate Bech32 address</source>
        <translation>Generar dirección Bech32</translation>
    </message>
    <message>
        <source>Show the selected request (does the same as double clicking an entry)</source>
        <translation>Mostrar la solicitud seleccionada (hace lo mismo que hacer doble clic en una entrada)</translation>
    </message>
    <message>
        <source>Show</source>
        <translation>Mostrar</translation>
    </message>
    <message>
        <source>Remove the selected entries from the list</source>
        <translation>Eliminar las entradas seleccionadas de la lista</translation>
    </message>
    <message>
        <source>Remove</source>
        <translation>Eliminar</translation>
    </message>
    <message>
        <source>Copy URI</source>
        <translation>Copiar URI</translation>
    </message>
    <message>
        <source>Copy label</source>
        <translation>Copiar etiqueta</translation>
    </message>
    <message>
        <source>Copy message</source>
        <translation>Copiar mensaje</translation>
    </message>
    <message>
        <source>Copy amount</source>
        <translation>Copiar cantidad</translation>
    </message>
</context>
<context>
    <name>ReceiveRequestDialog</name>
    <message>
        <source>QR Code</source>
        <translation>Código QR</translation>
    </message>
    <message>
        <source>Copy &amp;URI</source>
        <translation>Copiar URI</translation>
    </message>
    <message>
        <source>Copy &amp;Address</source>
        <translation>Copiar dirección</translation>
    </message>
    <message>
        <source>&amp;Save Image...</source>
        <translation>Guardar imagen...</translation>
    </message>
    <message>
        <source>Address</source>
        <translation>Dirección</translation>
    </message>
    <message>
        <source>Amount</source>
        <translation>Cantidad</translation>
    </message>
    <message>
        <source>Label</source>
        <translation>Etiqueta</translation>
    </message>
    </context>
<context>
    <name>RecentRequestsTableModel</name>
    <message>
        <source>Date</source>
        <translation>Fecha</translation>
    </message>
    <message>
        <source>Label</source>
        <translation>Etiqueta</translation>
    </message>
    <message>
        <source>(no label)</source>
        <translation>(no etiqueta)</translation>
    </message>
    </context>
<context>
    <name>SendCoinsDialog</name>
    <message>
        <source>Quantity:</source>
        <translation>Cantidad:</translation>
    </message>
    <message>
        <source>Bytes:</source>
        <translation>Bytes:</translation>
    </message>
    <message>
        <source>Amount:</source>
        <translation>Cantidad:</translation>
    </message>
    <message>
        <source>Fee:</source>
        <translation>Comisión:</translation>
    </message>
    <message>
        <source>After Fee:</source>
        <translation>Después de comisión:</translation>
    </message>
    <message>
        <source>Change:</source>
        <translation>Cambio:</translation>
    </message>
    <message>
        <source>Hide</source>
        <translation>Esconder</translation>
    </message>
    <message>
        <source>Clear all fields of the form.</source>
        <translation>Borre todos los campos del formulario.</translation>
    </message>
    <message>
        <source>Copy quantity</source>
        <translation>Cantidad de copia</translation>
    </message>
    <message>
        <source>Copy amount</source>
        <translation>Copiar cantidad</translation>
    </message>
    <message>
        <source>Copy fee</source>
        <translation>
Tarifa de copia</translation>
    </message>
    <message>
        <source>Copy after fee</source>
        <translation>Copiar después de la tarifa</translation>
    </message>
    <message>
        <source>Copy bytes</source>
        <translation>Copiar bytes</translation>
    </message>
    <message>
        <source>Copy change</source>
        <translation>Copiar cambio</translation>
    </message>
    <message>
        <source>Payment request expired.</source>
        <translation>Solicitud de pago caducada.</translation>
    </message>
    <message>
        <source>(no label)</source>
        <translation>(no etiqueta)</translation>
    </message>
</context>
<context>
    <name>SendCoinsEntry</name>
    <message>
        <source>&amp;Label:</source>
        <translation>Etiqueta:</translation>
    </message>
    </context>
<context>
    <name>SendConfirmationDialog</name>
    <message>
        <source>Yes</source>
        <translation>Si </translation>
    </message>
</context>
<context>
    <name>ShutdownWindow</name>
    </context>
<context>
    <name>SignVerifyMessageDialog</name>
    </context>
<context>
    <name>SplashScreen</name>
    </context>
<context>
    <name>TrafficGraphWidget</name>
    </context>
<context>
    <name>TransactionDesc</name>
    <message>
        <source>Date</source>
        <translation>Fecha</translation>
    </message>
    <message>
        <source>unknown</source>
        <translation>desconocido</translation>
    </message>
    <message>
        <source>Amount</source>
        <translation>Cantidad</translation>
    </message>
    </context>
<context>
    <name>TransactionDescDialog</name>
    </context>
<context>
    <name>TransactionTableModel</name>
    <message>
        <source>Date</source>
        <translation>Fecha</translation>
    </message>
    <message>
        <source>Label</source>
        <translation>Etiqueta</translation>
    </message>
    <message>
        <source>(no label)</source>
        <translation>(no etiqueta)</translation>
    </message>
    </context>
<context>
    <name>TransactionView</name>
    <message>
        <source>Copy address</source>
        <translation>Copiar dirección</translation>
    </message>
    <message>
        <source>Copy label</source>
        <translation>Copiar etiqueta</translation>
    </message>
    <message>
        <source>Copy amount</source>
        <translation>Copiar cantidad</translation>
    </message>
    <message>
        <source>Copy transaction ID</source>
        <translation>Copiar ID de la transacción</translation>
    </message>
    <message>
        <source>Comma separated file (*.csv)</source>
        <translation>Archivo separado por comas (* .csv)</translation>
    </message>
    <message>
        <source>Confirmed</source>
        <translation>Confirmado</translation>
    </message>
    <message>
        <source>Date</source>
        <translation>Fecha</translation>
    </message>
    <message>
        <source>Label</source>
        <translation>Etiqueta</translation>
    </message>
    <message>
        <source>Address</source>
        <translation>Dirección</translation>
    </message>
    <message>
        <source>Exporting Failed</source>
        <translation>Exportación fallida</translation>
    </message>
    </context>
<context>
    <name>UnitDisplayStatusBarControl</name>
    </context>
<context>
    <name>WalletFrame</name>
    </context>
<context>
    <name>WalletModel</name>
    </context>
<context>
    <name>WalletView</name>
    <message>
        <source>Export the data in the current tab to a file</source>
        <translation>
Exportar los datos en la pestaña actual a un archivo</translation>
    </message>
    </context>
<context>
    <name>qtum-core</name>
    <message>
        <source>Qtum Core</source>
        <translation>Qtum Core</translation>
    </message>
    <message>
        <source>Information</source>
        <translation>Información</translation>
    </message>
    <message>
        <source>Warning</source>
        <translation>Peligro.</translation>
    </message>
    <message>
        <source>Insufficient funds</source>
        <translation>Fondos Insuficientes</translation>
    </message>
    <message>
        <source>Loading wallet...</source>
        <translation>Cargando billetera...</translation>
    </message>
    <message>
        <source>Rescanning...</source>
        <translation>Reescaneando</translation>
    </message>
    <message>
        <source>Done loading</source>
        <translation>Listo Cargando</translation>
    </message>
    <message>
        <source>Error</source>
        <translation>Error</translation>
    </message>
</context>
</TS><|MERGE_RESOLUTION|>--- conflicted
+++ resolved
@@ -230,13 +230,10 @@
 </context>
 <context>
     <name>QtumGUI</name>
-<<<<<<< HEAD
-=======
     <message>
         <source>Sign &amp;message...</source>
         <translation>Firma y mensaje ...</translation>
     </message>
->>>>>>> a68962c4
     <message>
         <source>Synchronizing with network...</source>
         <translation>Sincronizando con la red...</translation>
@@ -306,33 +303,28 @@
         <translation>Abrir &amp;URL...</translation>
     </message>
     <message>
-<<<<<<< HEAD
+        <source>Click to disable network activity.</source>
+        <translation>Haga clic para deshabilitar la actividad de la red.</translation>
+    </message>
+    <message>
+        <source>Network activity disabled.</source>
+        <translation>Actividad de red deshabilitada.</translation>
+    </message>
+    <message>
+        <source>Click to enable network activity again.</source>
+        <translation>Haga clic para habilitar nuevamente la actividad de la red.</translation>
+    </message>
+    <message>
+        <source>Reindexing blocks on disk...</source>
+        <translation>Reindexando bloques en el disco ...</translation>
+    </message>
+    <message>
         <source>Send coins to a Qtum address</source>
         <translation>Enviando monedas a una dirección de Qtum</translation>
-=======
-        <source>Click to disable network activity.</source>
-        <translation>Haga clic para deshabilitar la actividad de la red.</translation>
-    </message>
-    <message>
-        <source>Network activity disabled.</source>
-        <translation>Actividad de red deshabilitada.</translation>
-    </message>
-    <message>
-        <source>Click to enable network activity again.</source>
-        <translation>Haga clic para habilitar nuevamente la actividad de la red.</translation>
-    </message>
-    <message>
-        <source>Reindexing blocks on disk...</source>
-        <translation>Reindexando bloques en el disco ...</translation>
-    </message>
-    <message>
-        <source>Send coins to a Qtum address</source>
-        <translation>Enviando monedas a una dirección de Qtum</translation>
     </message>
     <message>
         <source>Backup wallet to another location</source>
         <translation>Monedero de respaldo a otra ubicación</translation>
->>>>>>> a68962c4
     </message>
     <message>
         <source>Change the passphrase used for wallet encryption</source>
@@ -438,102 +430,9 @@
         <source>Error</source>
         <translation>Error</translation>
     </message>
-<<<<<<< HEAD
-    </context>
-<context>
-    <name>ModalOverlay</name>
-    </context>
-<context>
-    <name>OpenURIDialog</name>
-    </context>
-<context>
-    <name>OptionsDialog</name>
-    </context>
-<context>
-    <name>OverviewPage</name>
-    </context>
-<context>
-    <name>PaymentServer</name>
-    </context>
-<context>
-    <name>PeerTableModel</name>
-    </context>
-<context>
-    <name>QObject</name>
-    </context>
-<context>
-    <name>QObject::QObject</name>
-    </context>
-<context>
-    <name>QRImageWidget</name>
-    </context>
-<context>
-    <name>RPCConsole</name>
-    </context>
-<context>
-    <name>ReceiveCoinsDialog</name>
-    </context>
-<context>
-    <name>ReceiveRequestDialog</name>
-    </context>
-<context>
-    <name>RecentRequestsTableModel</name>
-    </context>
-<context>
-    <name>SendCoinsDialog</name>
-    </context>
-<context>
-    <name>SendCoinsEntry</name>
-    </context>
-<context>
-    <name>SendConfirmationDialog</name>
-    </context>
-<context>
-    <name>ShutdownWindow</name>
-    </context>
-<context>
-    <name>SignVerifyMessageDialog</name>
-    </context>
-<context>
-    <name>SplashScreen</name>
-    </context>
-<context>
-    <name>TrafficGraphWidget</name>
-    </context>
-<context>
-    <name>TransactionDesc</name>
-    </context>
-<context>
-    <name>TransactionDescDialog</name>
-    </context>
-<context>
-    <name>TransactionTableModel</name>
-    </context>
-<context>
-    <name>TransactionView</name>
-    </context>
-<context>
-    <name>UnitDisplayStatusBarControl</name>
-    </context>
-<context>
-    <name>WalletFrame</name>
-    </context>
-<context>
-    <name>WalletModel</name>
-    </context>
-<context>
-    <name>WalletView</name>
-    </context>
-<context>
-    <name>qtum-core</name>
-    <message>
-        <source>Qtum Core</source>
-        <translation>Qtum Core</translation>
-=======
     <message>
         <source>Warning</source>
         <translation>Advertencia</translation>
->>>>>>> a68962c4
     </message>
     <message>
         <source>Information</source>
