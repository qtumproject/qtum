--- conflicted
+++ resolved
@@ -394,13 +394,6 @@
         <translation>Mostrar la lista de direcciones de recepción y etiquetas</translation>
     </message>
     <message>
-<<<<<<< HEAD
-        <source>Open a qtum: URI or payment request</source>
-        <translation>Abrir un identificador URI qtum o una petición de pago</translation>
-    </message>
-    <message>
-=======
->>>>>>> ee8ca219
         <source>&amp;Command-line options</source>
         <translation>&amp;Opciones de linea de comando</translation>
     </message>
@@ -2103,13 +2096,6 @@
         <translation>Seleccionar dirección usada anteriormente</translation>
     </message>
     <message>
-<<<<<<< HEAD
-        <source>This is a normal payment.</source>
-        <translation>Este es un pago normal</translation>
-    </message>
-    <message>
-=======
->>>>>>> ee8ca219
         <source>The Qtum address to send the payment to</source>
         <translation>Dirección Qtum a enviar el pago</translation>
     </message>
