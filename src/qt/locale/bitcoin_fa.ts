--- conflicted
+++ resolved
@@ -1,7 +1,5 @@
 <TS version="2.1" language="fa">
 <context>
-<<<<<<< HEAD
-=======
     <name>AddressBookPage</name>
     <message>
         <source>Create a new address</source>
@@ -13,7 +11,6 @@
     </message>
     </context>
 <context>
->>>>>>> 258457a4
     <name>AskPassphraseDialog</name>
     <message>
         <source>Your wallet is about to be encrypted. </source>
@@ -2362,6 +2359,10 @@
     <message>
         <source>Insufficient funds!</source>
         <translation type="unfinished">وجوه ناکافی</translation>
+    </message>
+    <message>
+        <source>Quantity:</source>
+        <translation type="unfinished">مقدار</translation>
     </message>
     <message>
         <source>Bytes:</source>
