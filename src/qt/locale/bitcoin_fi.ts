--- conflicted
+++ resolved
@@ -657,17 +657,12 @@
         <translation type="unfinished">Lataa osittain allekirjoitettu qtum-siirtotapahtuma</translation>
     </message>
     <message>
-<<<<<<< HEAD
+        <source>Load PSBT from &amp;clipboard…</source>
+        <translation type="unfinished">Lataa PSBT &amp;leikepöydältä…</translation>
+    </message>
+    <message>
         <source>Load Partially Signed Qtum Transaction from clipboard</source>
         <translation type="unfinished">Lataa osittain allekirjoitettu qtum-siirtotapahtuma leikepöydältä</translation>
-=======
-        <source>Load PSBT from &amp;clipboard…</source>
-        <translation type="unfinished">Lataa PSBT &amp;leikepöydältä…</translation>
-    </message>
-    <message>
-        <source>Load Partially Signed Bitcoin Transaction from clipboard</source>
-        <translation type="unfinished">Lataa osittain allekirjoitettu bitcoin-siirtotapahtuma leikepöydältä</translation>
->>>>>>> 1088a98f
     </message>
     <message>
         <source>Node window</source>
@@ -716,21 +711,16 @@
         <translation type="unfinished">Sulje kaikki lompakot</translation>
     </message>
     <message>
-<<<<<<< HEAD
+        <source>Migrate Wallet</source>
+        <translation type="unfinished">Siirrä lompakko</translation>
+    </message>
+    <message>
+        <source>Migrate a wallet</source>
+        <translation type="unfinished">Siirrä lompakko</translation>
+    </message>
+    <message>
         <source>Show the %1 help message to get a list with possible Qtum command-line options</source>
         <translation type="unfinished">Näytä %1 ohjeet saadaksesi listan mahdollisista Qtumin komentorivivalinnoista</translation>
-=======
-        <source>Migrate Wallet</source>
-        <translation type="unfinished">Siirrä lompakko</translation>
-    </message>
-    <message>
-        <source>Migrate a wallet</source>
-        <translation type="unfinished">Siirrä lompakko</translation>
-    </message>
-    <message>
-        <source>Show the %1 help message to get a list with possible Bitcoin command-line options</source>
-        <translation type="unfinished">Näytä %1 ohjeet saadaksesi listan mahdollisista Bitcoinin komentorivivalinnoista</translation>
->>>>>>> 1088a98f
     </message>
     <message>
         <source>&amp;Mask values</source>
@@ -1702,17 +1692,12 @@
         <translation type="unfinished">Ulkopuolinen allekirjoittaja (esim. laitelompakko)</translation>
     </message>
     <message>
-<<<<<<< HEAD
+        <source>&amp;External signer script path</source>
+        <translation type="unfinished">&amp;Ulkoisen allekirjoittajan komentosarjapolku</translation>
+    </message>
+    <message>
         <source>Automatically open the Qtum client port on the router. This only works when your router supports UPnP and it is enabled.</source>
         <translation type="unfinished">Avaa Qtum-asiakasohjelman portti reitittimellä automaattisesti. Tämä toimii vain, jos reitittimesi tukee UPnP:tä ja se on käytössä.</translation>
-=======
-        <source>&amp;External signer script path</source>
-        <translation type="unfinished">&amp;Ulkoisen allekirjoittajan komentosarjapolku</translation>
-    </message>
-    <message>
-        <source>Automatically open the Bitcoin client port on the router. This only works when your router supports UPnP and it is enabled.</source>
-        <translation type="unfinished">Avaa Bitcoin-asiakasohjelman portti reitittimellä automaattisesti. Tämä toimii vain, jos reitittimesi tukee UPnP:tä ja se on käytössä.</translation>
->>>>>>> 1088a98f
     </message>
     <message>
         <source>Map port using &amp;UPnP</source>
