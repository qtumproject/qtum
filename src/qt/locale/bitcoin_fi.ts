--- conflicted
+++ resolved
@@ -1859,10 +1859,6 @@
         <translation type="unfinished">oma osoite</translation>
     </message>
     <message>
-        <source>own address</source>
-        <translation type="unfinished">oma osoite</translation>
-    </message>
-    <message>
         <source>Unable to calculate transaction fee or total transaction amount.</source>
         <translation type="unfinished">Siirtokuluja tai siirron lopullista määrää ei voitu laskea.</translation>
     </message>
@@ -2748,13 +2744,6 @@
     <message>
         <source>Creates a Partially Signed Qtum Transaction (PSBT) for use with e.g. an offline %1 wallet, or a PSBT-compatible hardware wallet.</source>
         <translation type="unfinished">Luo osittain allekirjoitetun qtum-siirtotapahtuman (PSBT) käytettäväksi mm. offline %1 lompakko tai PSBT-yhteensopiva hardware-lompakko.</translation>
-<<<<<<< HEAD
-    </message>
-    <message>
-        <source> from wallet '%1'</source>
-        <translation type="unfinished"> lompakosta '%1'</translation>
-=======
->>>>>>> 258457a4
     </message>
     <message>
         <source>%1 to '%2'</source>
