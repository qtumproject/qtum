--- conflicted
+++ resolved
@@ -174,22 +174,9 @@
         <translation>내보내기 실패</translation>
     </message>
     <message>
-<<<<<<< HEAD
         <source>There was an error trying to save the address list to %1. Please try again.</source>
         <extracomment>An error message. %1 is a stand-in argument for the name of the file we attempted to save to.</extracomment>
         <translation>%1에 주소 리스트 저장하는 도중 에러가 발생했습니다. 다시 시도해주세요.</translation>
-=======
-        <source>Sending addresses - %1</source>
-        <translation type="unfinished">보내는 주소들 - %1</translation>
-    </message>
-    <message>
-        <source>Receiving addresses - %1</source>
-        <translation type="unfinished">받는 주소들 - %1</translation>
-    </message>
-    <message>
-        <source>Exporting Failed</source>
-        <translation type="unfinished">내보내기 실패</translation>
->>>>>>> 0b4aa31c
     </message>
 </context>
 <context>
@@ -312,10 +299,6 @@
     <message>
         <source>The passphrase entered for the wallet decryption was incorrect.</source>
         <translation>암호 해제를 위한 비밀번호가 정확하지 않습니다. </translation>
-    </message>
-    <message>
-        <source>The passphrase entered for the wallet decryption is incorrect. It contains a null character (ie - a zero byte). If the passphrase was set with a version of this software prior to 25.0, please try again with only the characters up to — but not including — the first null character. If this is successful, please set a new passphrase to avoid this issue in the future.</source>
-        <translation type="unfinished">지갑 암호화 해제를 위해 입력된 비밀문구가 정확하지 않습니다. 비밀문구가 공백 문자 (0 바이트)를 포함하고 있습니다. 만약 비밀문구가 25.0 버전 이전의 비트코인 코어 소프트웨어에 의해 설정되었다면, 비밀문구를 첫 공백 문자 이전까지 입력해보세요. 이렇게 해서 성공적으로 입력되었다면, 차후 이런 문제가 발생하지 않도록 비밀문구를 새로이 설정해 주세요.</translation>
     </message>
     <message>
         <source>Wallet passphrase was successfully changed.</source>
@@ -328,21 +311,12 @@
         <translation>경고: Cap Lock 키가 활성화되어 있습니다</translation>
     </message>
     <message>
-<<<<<<< HEAD
         <source>Serves to disable the trivial sendmoney when OS account compromised. Provides no real security.</source>
         <translation type="unfinished">운영 시스템 계정이 위협을 받을 경우, 작은 액수의 거래를 금지하지만 실질적인 보안을 제공하지는 않습니다.</translation>
     </message>
     <message>
         <source>For staking only.</source>
         <translation type="unfinished">스테이킹 기능만 사용</translation>
-=======
-        <source>The old passphrase entered for the wallet decryption is incorrect. It contains a null character (ie - a zero byte). If the passphrase was set with a version of this software prior to 25.0, please try again with only the characters up to — but not including — the first null character.</source>
-        <translation type="unfinished">지갑 암호화 해제를 위해 입력된 예전 비밀문구가 정확하지 않습니다. 비밀문구가 공백 문자 (0 바이트)를 포함하고 있습니다. 만약 비밀문구가 25.0 버전 이전의 비트코인 코어 소프트웨어에 의해 설정되었다면, 비밀문구를 첫 공백 문자 이전까지 입력해보세요.</translation>
-    </message>
-    <message>
-        <source>Warning: The Caps Lock key is on!</source>
-        <translation type="unfinished">경고: Caps Lock키가 켜져있습니다!</translation>
->>>>>>> 0b4aa31c
     </message>
 </context>
 <context>
@@ -838,14 +812,6 @@
         <translation type="unfinished">정보</translation>
     </message>
     <message>
-        <source>Pre-syncing Headers (%1%)…</source>
-        <translation type="unfinished">블록 헤더들을 사전 동기화 중 (%1%)...</translation>
-    </message>
-    <message>
-        <source>Error creating wallet</source>
-        <translation type="unfinished">지갑 생성 오류</translation>
-    </message>
-    <message>
         <source>Error: %1</source>
         <translation>오류: %1</translation>
     </message>
@@ -1204,13 +1170,6 @@
         <source>Can't list signers</source>
         <translation type="unfinished">서명자를 나열할 수 없습니다.</translation>
     </message>
-<<<<<<< HEAD
-=======
-    <message>
-        <source>Too many external signers found</source>
-        <translation type="unfinished">너무 많은 외부 서명자들이 발견됨</translation>
-    </message>
->>>>>>> 0b4aa31c
 </context>
 <context>
     <name>LoadWalletsActivity</name>
@@ -1251,32 +1210,6 @@
         <source>Delete</source>
         <translation type="unfinished">삭제</translation>
     </message>
-<<<<<<< HEAD
-=======
-    <message>
-        <source>Restoring Wallet &lt;b&gt;%1&lt;/b&gt;…</source>
-        <extracomment>Descriptive text of the restore wallets progress window which indicates to the user that wallets are currently being restored.</extracomment>
-        <translation type="unfinished">지갑 복구 중 &lt;b&gt;%1&lt;/b&gt;...</translation>
-    </message>
-    <message>
-        <source>Restore wallet failed</source>
-        <extracomment>Title of message box which is displayed when the wallet could not be restored.</extracomment>
-        <translation type="unfinished">지갑 복구 실패</translation>
-    </message>
-    <message>
-        <source>Restore wallet warning</source>
-        <extracomment>Title of message box which is displayed when the wallet is restored with some warning.</extracomment>
-        <translation type="unfinished">경고 (지갑 복구)</translation>
-    </message>
-    <message>
-        <source>Restore wallet message</source>
-        <extracomment>Title of message box which is displayed when the wallet is successfully restored.</extracomment>
-        <translation type="unfinished">지갑 복구 관련 메세지</translation>
-    </message>
-</context>
-<context>
-    <name>WalletController</name>
->>>>>>> 0b4aa31c
     <message>
         <source>Export the data to a file</source>
         <translation type="unfinished">데이터를 파일로 내보내기</translation>
@@ -1491,17 +1424,8 @@
         <translation type="vanished">컨트랙트 템플릿</translation>
     </message>
     <message>
-<<<<<<< HEAD
         <source>Generate Bytecode</source>
         <translation type="vanished">바이트 코드 생성</translation>
-=======
-        <source>Choose data directory</source>
-        <translation type="unfinished">데이터 디렉토리를 선택하세요</translation>
-    </message>
-    <message>
-        <source>At least %1 GB of data will be stored in this directory, and it will grow over time.</source>
-        <translation type="unfinished">최소 %1 GB의 데이터가 이 디렉토리에 저장되며 시간이 지남에 따라 증가할 것입니다.</translation>
->>>>>>> 0b4aa31c
     </message>
     <message>
         <source>Create Contract</source>
@@ -1556,17 +1480,8 @@
         <translation type="unfinished">결과 %1</translation>
     </message>
     <message>
-<<<<<<< HEAD
         <source>Create contract</source>
         <translation type="unfinished">스마트 컨트랙트 생성하기</translation>
-=======
-        <source>When you click OK, %1 will begin to download and process the full %4 block chain (%2 GB) starting with the earliest transactions in %3 when %4 initially launched.</source>
-        <translation type="unfinished">OK를 클릭하면, %1는 %4가 최초 출시된 %3에 있는 가장 오래된 트랜잭션들부터 시작하여 전체 %4 블록체인 (%2GB)을 내려 받고 처리하기 시작합니다.</translation>
-    </message>
-    <message>
-        <source>If you have chosen to limit block chain storage (pruning), the historical data must still be downloaded and processed, but will be deleted afterward to keep your disk usage low.</source>
-        <translation type="unfinished">블록 체인 저장 영역을 제한하도록 선택한 경우 (블록 정리), 이력 데이터는 계속해서 다운로드 및 처리 되지만, 차후 디스크 용량을 줄이기 위해 삭제됩니다.</translation>
->>>>>>> 0b4aa31c
     </message>
     <message>
         <source>Gas limit. Default = %1, Max = %2</source>
@@ -1654,16 +1569,6 @@
         <source>New contract info</source>
         <translation type="unfinished">새로운 컨트랙트 정보</translation>
     </message>
-<<<<<<< HEAD
-=======
-    <message>
-        <source>Unknown. Pre-syncing Headers (%1, %2%)…</source>
-        <translation type="unfinished">알려지지 않음. 블록 헤더들을 사전 동기화 중 (%1, %2%)...</translation>
-    </message>
-</context>
-<context>
-    <name>OpenURIDialog</name>
->>>>>>> 0b4aa31c
     <message>
         <source>Edit contract info</source>
         <translation type="unfinished">컨트랙트 정보 편집</translation>
@@ -1710,17 +1615,8 @@
         <translation>경로가 존재하지만 디렉토리는 아닙니다. </translation>
     </message>
     <message>
-<<<<<<< HEAD
         <source>Cannot create data directory here.</source>
         <translation>여기서 새로운 데이터 디렉토리를 생성할 수 없습니다.  </translation>
-=======
-        <source>Full path to a %1 compatible script (e.g. C:\Downloads\hwi.exe or /Users/you/Downloads/hwi.py). Beware: malware can steal your coins!</source>
-        <translation type="unfinished">%1가 호환되는 스크립트가 있는 전체 경로 (예시 - C:\Downloads\hwi.exe or /Users/you/Downloads/hwi.py). 주의: 멀웨어가 당신의 코인들을 훔쳐갈 수도 있습니다!</translation>
-    </message>
-    <message>
-        <source>IP address of the proxy (e.g. IPv4: 127.0.0.1 / IPv6: ::1)</source>
-        <translation type="unfinished">프록시 아이피 주소 (예: IPv4:127.0.0.1 / IPv6: ::1)</translation>
->>>>>>> 0b4aa31c
     </message>
 </context>
 <context>
@@ -5386,18 +5282,8 @@
         <translation>PSBT 복사됨</translation>
     </message>
     <message>
-<<<<<<< HEAD
         <source>Can&apos;t sign transaction.</source>
         <translation>거래 서명 실패</translation>
-=======
-        <source>Copied to clipboard</source>
-        <comment>Fee-bump PSBT saved</comment>
-        <translation type="unfinished">클립보드로 복사됨</translation>
-    </message>
-    <message>
-        <source>Can't sign transaction.</source>
-        <translation type="unfinished">거래에 서명 할 수 없습니다.</translation>
->>>>>>> 0b4aa31c
     </message>
     <message>
         <source>Could not commit transaction</source>
