--- conflicted
+++ resolved
@@ -450,16 +450,458 @@
         <translation type="unfinished">Qt 란</translation>
     </message>
     <message>
-<<<<<<< HEAD
         <source>Show information about Qt</source>
         <translation type="unfinished">Qt와 관련된 정보 표시</translation>
     </message>
     <message>
         <source>&amp;Options…</source>
         <translation type="unfinished">옵션(&amp;O)</translation>
-=======
-        <source>None</source>
-        <translation type="unfinished">없음</translation>
+    </message>
+    <message>
+        <source>Modify configuration options for %1</source>
+        <translation type="unfinished">%1를 위해 설정 옵션 수정</translation>
+    </message>
+    <message>
+        <source>&amp;Encrypt Wallet…</source>
+        <translation type="unfinished">지갑 암호화(&amp;E)</translation>
+    </message>
+    <message>
+        <source>Encrypt the private keys that belong to your wallet</source>
+        <translation type="unfinished">지갑 프라이빗 키 암호화</translation>
+    </message>
+    <message>
+        <source>&amp;Backup Wallet…</source>
+        <translation type="unfinished">지갑 백업(&amp;B)</translation>
+    </message>
+    <message>
+        <source>Backup wallet to another location</source>
+        <translation type="unfinished">다른 곳에 지갑 백업</translation>
+    </message>
+    <message>
+        <source>&amp;Restore Wallet...</source>
+        <translation type="unfinished">지갑 복구</translation>
+    </message>
+    <message>
+        <source>Restore wallet from another location</source>
+        <translation type="unfinished">다른 곳에서 지갑 복구</translation>
+    </message>
+    <message>
+        <source>Create Wallet…</source>
+        <translation>지갑 생성하기...</translation>
+    </message>
+    <message>
+        <source>Create a new wallet</source>
+        <translation>새로운 지갑 생성하기</translation>
+    </message>
+    <message>
+        <source>&amp;Change Passphrase…</source>
+        <translation type="unfinished">암호문 변경(&amp;C)</translation>
+    </message>
+    <message>
+        <source>Change the passphrase used for wallet encryption</source>
+        <translation type="unfinished">지갑 암호화 비밀번호 변경</translation>
+    </message>
+    <message>
+        <source>&amp;Unlock Wallet...</source>
+        <translation type="unfinished">지갑 잠금 해제</translation>
+    </message>
+    <message>
+        <source>Unlock wallet</source>
+        <translation type="unfinished">지갑 잠금 해제</translation>
+    </message>
+    <message>
+        <source>&amp;Lock Wallet</source>
+        <translation type="unfinished">지갑 락업</translation>
+    </message>
+    <message>
+        <source>Lock wallet</source>
+        <translation type="unfinished">지갑 락업</translation>
+    </message>
+    <message>
+        <source>Sign &amp;message…</source>
+        <translation type="unfinished">메시지 서명(&amp;M)</translation>
+    </message>
+    <message>
+        <source>Sign messages with your Qtum addresses to prove you own them</source>
+        <translation type="unfinished">소유하고 있는 QTUM 주소의 키로 메시지 서명을 하여 해당 QTUM 주소의 소유권을 증명하세요. </translation>
+    </message>
+    <message>
+        <source>&amp;Verify message…</source>
+        <translation type="unfinished">메시지 검증(&amp;V)</translation>
+    </message>
+    <message>
+        <source>Verify messages to ensure they were signed with specified Qtum addresses</source>
+        <translation type="unfinished">메시지 검증. 메시지에 특정 퀀텀 주소의 서명이 있는지 확인 </translation>
+    </message>
+    <message>
+        <source>Node window</source>
+        <translation>노드 창</translation>
+    </message>
+    <message>
+        <source>Open node debugging and diagnostic console</source>
+        <translation>노드 디버깅 및 진단 콘솔 열기 </translation>
+    </message>
+    <message>
+        <source>&amp;Sending addresses</source>
+        <translation type="unfinished">주소 내보내기</translation>
+    </message>
+    <message>
+        <source>Show the list of used sending addresses and labels</source>
+        <translation type="unfinished">사용했던 출금 주소와 라벨 리스트 표시</translation>
+    </message>
+    <message>
+        <source>&amp;Receiving addresses</source>
+        <translation type="unfinished">받을 주소</translation>
+    </message>
+    <message>
+        <source>Open a qtum: URI</source>
+        <translation>qtum: URI 열기</translation>
+    </message>
+    <message>
+        <source>Show the list of used receiving addresses and labels</source>
+        <translation type="unfinished">사용했던 입금 주소와 라벨 리스트 표시</translation>
+    </message>
+    <message>
+        <source>Open &amp;URI…</source>
+        <translation type="unfinished">URI 열기(&amp;U)...</translation>
+    </message>
+    <message>
+        <source>Open Wallet</source>
+        <translation type="unfinished">지갑 열기</translation>
+    </message>
+    <message>
+        <source>Open a wallet</source>
+        <translation type="unfinished">지갑 열기</translation>
+    </message>
+    <message>
+        <source>Close Wallet…</source>
+        <translation type="unfinished">지갑 닫기...</translation>
+    </message>
+    <message>
+        <source>Close wallet</source>
+        <translation type="unfinished">지갑 닫기</translation>
+    </message>
+    <message>
+        <source>Restore Wallet…</source>
+        <extracomment>Name of the menu item that restores wallet from a backup file.</extracomment>
+        <translation type="unfinished">지갑 복구</translation>
+    </message>
+    <message>
+        <source>Restore a wallet from a backup file</source>
+        <extracomment>Status tip for Restore Wallet menu item</extracomment>
+        <translation type="unfinished">백업파일에서 지갑 복구하기</translation>
+    </message>
+    <message>
+        <source>Close All Wallets…</source>
+        <translation>모든 지갑 닫기...</translation>
+    </message>
+    <message>
+        <source>Close all wallets</source>
+        <translation>모든 지갑 닫기</translation>
+    </message>
+    <message>
+        <source>&amp;Command-line options</source>
+        <translation type="unfinished">커멘드 라인 옵션</translation>
+    </message>
+    <message>
+        <source>Show the %1 help message to get a list with possible Qtum command-line options</source>
+        <translation type="unfinished">%1 도움 정보 표시로 사용 가능한 커멘드 라인 옵션 리스트 불러오기</translation>
+    </message>
+    <message>
+        <source>&amp;Mask values</source>
+        <translation>마스크값(&amp;M)</translation>
+    </message>
+    <message>
+        <source>Mask the values in the Overview tab</source>
+        <translation>개요 탭에서 값을 마스킹합니다.</translation>
+    </message>
+    <message>
+        <source>default wallet</source>
+        <translation type="unfinished">디폴트 지갑</translation>
+    </message>
+    <message>
+        <source>Opening Wallet &lt;b&gt;%1&lt;/b&gt;...</source>
+        <translation type="unfinished">지갑&lt;b&gt;%1&lt;/b&gt;를 열고 있습니다.</translation>
+    </message>
+    <message>
+        <source>Open Wallet Failed</source>
+        <translation type="unfinished">지갑 열기 실패</translation>
+    </message>
+    <message>
+        <source>No wallets available</source>
+        <translation type="unfinished">사용 가능한 지갑이 없습니다.</translation>
+    </message>
+    <message>
+        <source>Wallet Data</source>
+        <extracomment>Name of the wallet data file format.</extracomment>
+        <translation type="unfinished">지갑 정보</translation>
+    </message>
+    <message>
+        <source>Wallet Name</source>
+        <extracomment>Label of the input field where the name of the wallet is entered.</extracomment>
+        <translation type="unfinished">지갑 이름</translation>
+    </message>
+    <message>
+        <source>&amp;File</source>
+        <translation type="unfinished">파일</translation>
+    </message>
+    <message>
+        <source>&amp;Settings</source>
+        <translation type="unfinished">설정</translation>
+    </message>
+    <message>
+        <source>&amp;Window</source>
+        <translation type="unfinished">윈도우</translation>
+    </message>
+    <message>
+        <source>Zoom</source>
+        <translation type="unfinished">줌</translation>
+    </message>
+    <message>
+        <source>Restore</source>
+        <translation type="unfinished">복구</translation>
+    </message>
+    <message>
+        <source>Main Window</source>
+        <translation type="unfinished">메인 윈도우</translation>
+    </message>
+    <message>
+        <source>&amp;Help</source>
+        <translation type="unfinished">도움</translation>
+    </message>
+    <message>
+        <source>&amp;Minimize</source>
+        <translation type="unfinished">&amp;최소화</translation>
+    </message>
+    <message>
+        <source>Wallet:</source>
+        <translation type="unfinished">지갑：</translation>
+    </message>
+    <message>
+        <source>New version of Qtum wallet is available on the Qtum source code repository: &lt;br /&gt; %1. &lt;br /&gt;It is recommended to download it and update this application</source>
+        <translation type="unfinished">최신 버전의 Qtum 지갑은 Qtum 소스코드 레포지토리 &lt;br /&gt; %1. &lt;br /&gt;에서 받을 수 있습니다. 다운로드 및 업데이트를 권장 드립니다. </translation>
+    </message>
+    <message>
+        <source>Check for updates</source>
+        <translation type="unfinished">업데이트 확인</translation>
+    </message>
+    <message>
+        <source>%1 client</source>
+        <translation type="unfinished">%1 클라이언트</translation>
+    </message>
+    <message>
+        <source>&amp;Hide</source>
+        <translation type="unfinished">&amp;숨기기</translation>
+    </message>
+    <message>
+        <source>S&amp;how</source>
+        <translation type="unfinished">보여주기</translation>
+    </message>
+    <message numerus="yes">
+        <source>%n active connection(s) to Qtum network.</source>
+        <extracomment>A substring of the tooltip.</extracomment>
+        <translation type="unfinished">
+            <numerusform>QTUM 네트워크에 활성화된 %n연결</numerusform>
+        </translation>
+    </message>
+    <message>
+        <source>Click for more actions.</source>
+        <extracomment>A substring of the tooltip. "More actions" are available via the context menu.</extracomment>
+        <translation>추가 작업을 하려면 클릭하세요.</translation>
+    </message>
+    <message>
+        <source>Show Peers tab</source>
+        <extracomment>A context menu item. The "Peers tab" is an element of the "Node window".</extracomment>
+        <translation>피어 탭 보기</translation>
+    </message>
+    <message>
+        <source>Disable network activity</source>
+        <extracomment>A context menu item.</extracomment>
+        <translation type="unfinished">네트워크 비활성화 하기</translation>
+    </message>
+    <message>
+        <source>Network activity disabled.</source>
+        <extracomment>A substring of the tooltip.</extracomment>
+        <translation type="unfinished">네트워크 활동 금지 </translation>
+    </message>
+    <message>
+        <source>Enable network activity</source>
+        <extracomment>A context menu item. The network activity was disabled previously.</extracomment>
+        <translation>네트워크 활성화 하기</translation>
+    </message>
+    <message>
+        <source>Syncing Headers (%1%)…</source>
+        <translation type="unfinished">헤더 동기화 중 (%1%)...</translation>
+    </message>
+    <message>
+        <source>Synchronizing with network…</source>
+        <translation type="unfinished">네트워크와 동기화 중...</translation>
+    </message>
+    <message>
+        <source>Indexing blocks on disk…</source>
+        <translation type="unfinished">디스크에서 블록 색인 중...</translation>
+    </message>
+    <message>
+        <source>Processing blocks on disk…</source>
+        <translation type="unfinished">디스크에서 블록 처리 중...</translation>
+    </message>
+    <message>
+        <source>Reindexing blocks on disk…</source>
+        <translation type="unfinished">디스크에서 블록 다시 색인 중...</translation>
+    </message>
+    <message>
+        <source>Connecting to peers…</source>
+        <translation type="unfinished">피어에 연결 중...</translation>
+    </message>
+    <message numerus="yes">
+        <source>Processed %n block(s) of transaction history.</source>
+        <translation type="unfinished">
+            <numerusform>%n블록의 트랜잭션 내역이 처리되었습니다.</numerusform>
+        </translation>
+    </message>
+    <message>
+        <source>Up to date</source>
+        <translation type="unfinished">최신 업데이트 완료</translation>
+    </message>
+    <message>
+        <source>Ctrl+Q</source>
+        <translation type="unfinished">Crtl + Q</translation>
+    </message>
+    <message>
+        <source>&amp;Load PSBT from file…</source>
+        <translation>파일에서 PSBT 불러오기(&amp;L)</translation>
+    </message>
+    <message>
+        <source>Load Partially Signed Qtum Transaction</source>
+        <translation>부분적으로 서명된 QTUM 트랜잭션 불러오기</translation>
+    </message>
+    <message>
+        <source>Load PSBT from &amp;clipboard…</source>
+        <translation type="unfinished">PSBT 혹은 클립보드에서 불러오기</translation>
+    </message>
+    <message>
+        <source>Load Partially Signed Qtum Transaction from clipboard</source>
+        <translation>클립보드로부터 부분적으로 서명된 QTUM 트랜잭션 불러오기</translation>
+    </message>
+    <message>
+        <source>%1 behind</source>
+        <translation type="unfinished">%1 딜레이</translation>
+    </message>
+    <message>
+        <source>Catching up…</source>
+        <translation type="unfinished">따라잡기...</translation>
+    </message>
+    <message>
+        <source>Last received block was generated %1 ago.</source>
+        <translation type="unfinished">가장 최근에 받은 블록은 %1 전에 생성되었습니다.  </translation>
+    </message>
+    <message>
+        <source>Transactions after this will not yet be visible.</source>
+        <translation type="unfinished">해당 지점 이후 거래 내역이 없습니다. </translation>
+    </message>
+    <message>
+        <source>Qtum</source>
+        <translation type="unfinished">QTUM</translation>
+    </message>
+    <message>
+        <source>Error</source>
+        <translation type="unfinished">에러</translation>
+    </message>
+    <message>
+        <source>Warning</source>
+        <translation type="unfinished">경고</translation>
+    </message>
+    <message>
+        <source>Information</source>
+        <translation type="unfinished">정보</translation>
+    </message>
+    <message>
+        <source>Error: %1</source>
+        <translation>오류: %1</translation>
+    </message>
+    <message>
+        <source>Warning: %1</source>
+        <translation>경고: %1</translation>
+    </message>
+    <message>
+        <source>Date: %1
+</source>
+        <translation type="unfinished">날짜: %1
+</translation>
+    </message>
+    <message>
+        <source>Amount: %1
+</source>
+        <translation type="unfinished">금액: %1
+</translation>
+    </message>
+    <message>
+        <source>Wallet: %1
+</source>
+        <translation type="unfinished">지갑：%1
+</translation>
+    </message>
+    <message>
+        <source>Type: %1
+</source>
+        <translation type="unfinished">유형: %1
+</translation>
+    </message>
+    <message>
+        <source>Label: %1
+</source>
+        <translation type="unfinished">라벨: %1
+</translation>
+    </message>
+    <message>
+        <source>Address: %1
+</source>
+        <translation type="unfinished">주소: %1
+</translation>
+    </message>
+    <message>
+        <source>Sent transaction</source>
+        <translation type="unfinished">보낸 거래</translation>
+    </message>
+    <message>
+        <source>Incoming transaction</source>
+        <translation type="unfinished">예정된 거래</translation>
+    </message>
+    <message>
+        <source>Private key &lt;b&gt;disabled&lt;/b&gt;</source>
+        <translation type="unfinished">프라이빗 키 &lt;b&gt;비활성화&lt;/b&gt;</translation>
+    </message>
+    <message>
+        <source>HD key generation is &lt;b&gt;enabled&lt;/b&gt;</source>
+        <translation type="unfinished">HD 키 생성 &lt;b&gt;활성화&lt;/b&gt;</translation>
+    </message>
+    <message>
+        <source>HD key generation is &lt;b&gt;disabled&lt;/b&gt;</source>
+        <translation type="unfinished">HD 키 생성 &lt;b&gt;비활성화&lt;/b&gt;</translation>
+    </message>
+    <message>
+        <source>Wallet is &lt;b&gt;encrypted&lt;/b&gt; and currently &lt;b&gt;unlocked for staking only&lt;/b&gt;</source>
+        <translation type="unfinished">지갑은 암호화되었고 현재 스테이킹을 위해 언락된 상태입니다. </translation>
+    </message>
+    <message>
+        <source>Wallet is &lt;b&gt;encrypted&lt;/b&gt; and currently &lt;b&gt;unlocked&lt;/b&gt;</source>
+        <translation type="unfinished">지갑이 &lt;b&gt;암호화&lt;/b&gt;되었고 현재는 &lt;b&gt;언락&lt;/b&gt;상태입니다.</translation>
+    </message>
+    <message>
+        <source>Wallet is &lt;b&gt;encrypted&lt;/b&gt; and currently &lt;b&gt;locked&lt;/b&gt;</source>
+        <translation type="unfinished">지갑이 &lt;b&gt;암호화&lt;/b&gt;되었고 현재는 &lt;b&gt;락업&lt;/b&gt;상태입니다.</translation>
+    </message>
+    <message>
+        <source>Original message:</source>
+        <translation>원본 메세지:</translation>
+    </message>
+    <message>
+        <source>Proxy is &lt;b&gt;enabled&lt;/b&gt;: %1</source>
+        <translation type="unfinished">프록시 &lt;b&gt;활성화&lt;/b&gt;：%1</translation>
+    </message>
+    <message>
+        <source>Not staking</source>
+        <translation type="unfinished">스테이킹 비활성화</translation>
     </message>
     <message numerus="yes">
         <source>%n second(s)</source>
@@ -485,520 +927,6 @@
             <numerusform>%n일</numerusform>
         </translation>
     </message>
-    <message numerus="yes">
-        <source>%n week(s)</source>
-        <translation type="unfinished">
-            <numerusform>%n주</numerusform>
-        </translation>
-    </message>
-    <message>
-        <source>%1 and %2</source>
-        <translation type="unfinished">%1 과 %2</translation>
-    </message>
-    <message numerus="yes">
-        <source>%n year(s)</source>
-        <translation type="unfinished">
-            <numerusform>%n년</numerusform>
-        </translation>
->>>>>>> 3116ccd7
-    </message>
-    <message>
-        <source>Modify configuration options for %1</source>
-        <translation type="unfinished">%1를 위해 설정 옵션 수정</translation>
-    </message>
-    <message>
-        <source>&amp;Encrypt Wallet…</source>
-        <translation type="unfinished">지갑 암호화(&amp;E)</translation>
-    </message>
-    <message>
-        <source>Encrypt the private keys that belong to your wallet</source>
-        <translation type="unfinished">지갑 프라이빗 키 암호화</translation>
-    </message>
-    <message>
-        <source>&amp;Backup Wallet…</source>
-        <translation type="unfinished">지갑 백업(&amp;B)</translation>
-    </message>
-    <message>
-        <source>Backup wallet to another location</source>
-        <translation type="unfinished">다른 곳에 지갑 백업</translation>
-    </message>
-    <message>
-        <source>&amp;Restore Wallet...</source>
-        <translation type="unfinished">지갑 복구</translation>
-    </message>
-    <message>
-        <source>Restore wallet from another location</source>
-        <translation type="unfinished">다른 곳에서 지갑 복구</translation>
-    </message>
-    <message>
-        <source>Create Wallet…</source>
-        <translation>지갑 생성하기...</translation>
-    </message>
-    <message>
-        <source>Create a new wallet</source>
-        <translation>새로운 지갑 생성하기</translation>
-    </message>
-    <message>
-        <source>&amp;Change Passphrase…</source>
-        <translation type="unfinished">암호문 변경(&amp;C)</translation>
-    </message>
-    <message>
-        <source>Change the passphrase used for wallet encryption</source>
-        <translation type="unfinished">지갑 암호화 비밀번호 변경</translation>
-    </message>
-    <message>
-        <source>&amp;Unlock Wallet...</source>
-        <translation type="unfinished">지갑 잠금 해제</translation>
-    </message>
-    <message>
-        <source>Unlock wallet</source>
-        <translation type="unfinished">지갑 잠금 해제</translation>
-    </message>
-    <message>
-        <source>&amp;Lock Wallet</source>
-        <translation type="unfinished">지갑 락업</translation>
-    </message>
-    <message>
-        <source>Lock wallet</source>
-        <translation type="unfinished">지갑 락업</translation>
-    </message>
-    <message>
-        <source>Sign &amp;message…</source>
-        <translation type="unfinished">메시지 서명(&amp;M)</translation>
-    </message>
-    <message>
-        <source>Sign messages with your Qtum addresses to prove you own them</source>
-        <translation type="unfinished">소유하고 있는 QTUM 주소의 키로 메시지 서명을 하여 해당 QTUM 주소의 소유권을 증명하세요. </translation>
-    </message>
-    <message>
-        <source>&amp;Verify message…</source>
-        <translation type="unfinished">메시지 검증(&amp;V)</translation>
-    </message>
-    <message>
-        <source>Verify messages to ensure they were signed with specified Qtum addresses</source>
-        <translation type="unfinished">메시지 검증. 메시지에 특정 퀀텀 주소의 서명이 있는지 확인 </translation>
-    </message>
-    <message>
-        <source>Node window</source>
-        <translation>노드 창</translation>
-    </message>
-    <message>
-        <source>Open node debugging and diagnostic console</source>
-        <translation>노드 디버깅 및 진단 콘솔 열기 </translation>
-    </message>
-    <message>
-        <source>&amp;Sending addresses</source>
-        <translation type="unfinished">주소 내보내기</translation>
-    </message>
-    <message>
-        <source>Show the list of used sending addresses and labels</source>
-        <translation type="unfinished">사용했던 출금 주소와 라벨 리스트 표시</translation>
-    </message>
-    <message>
-        <source>&amp;Receiving addresses</source>
-        <translation type="unfinished">받을 주소</translation>
-    </message>
-    <message>
-        <source>Open a qtum: URI</source>
-        <translation>qtum: URI 열기</translation>
-    </message>
-    <message>
-<<<<<<< HEAD
-        <source>Show the list of used receiving addresses and labels</source>
-        <translation type="unfinished">사용했던 입금 주소와 라벨 리스트 표시</translation>
-=======
-        <source>No wallet file format provided. To use createfromdump, -format=&lt;format&gt; must be provided.</source>
-        <translation type="unfinished">shshhdchb bdfjj fb  rciivfjb doffbfbdjdj</translation>
-    </message>
-    <message>
-        <source>Please check that your computer's date and time are correct! If your clock is wrong, %s will not work properly.</source>
-        <translation type="unfinished">컴퓨터의 날짜와 시간이 올바른지 확인하십시오! 시간이 잘못되면 %s은 제대로 동작하지 않습니다.</translation>
->>>>>>> 3116ccd7
-    </message>
-    <message>
-        <source>Open &amp;URI…</source>
-        <translation type="unfinished">URI 열기(&amp;U)...</translation>
-    </message>
-    <message>
-        <source>Open Wallet</source>
-        <translation type="unfinished">지갑 열기</translation>
-    </message>
-    <message>
-        <source>Open a wallet</source>
-        <translation type="unfinished">지갑 열기</translation>
-    </message>
-    <message>
-        <source>Close Wallet…</source>
-        <translation type="unfinished">지갑 닫기...</translation>
-    </message>
-    <message>
-        <source>Close wallet</source>
-        <translation type="unfinished">지갑 닫기</translation>
-    </message>
-    <message>
-<<<<<<< HEAD
-        <source>Restore Wallet…</source>
-        <extracomment>Name of the menu item that restores wallet from a backup file.</extracomment>
-        <translation type="unfinished">지갑 복구</translation>
-=======
-        <source>The block index db contains a legacy 'txindex'. To clear the occupied disk space, run a full -reindex, otherwise ignore this error. This error message will not be displayed again.</source>
-        <translation type="unfinished">udhdbfjfjdnbdjfjf hdhdbjcn2owkd. jjwbdbdof dkdbdnck wdkdj </translation>
-    </message>
-    <message>
-        <source>The transaction amount is too small to send after the fee has been deducted</source>
-        <translation type="unfinished">거래액이 수수료를 지불하기엔 너무 작습니다</translation>
->>>>>>> 3116ccd7
-    </message>
-    <message>
-        <source>Restore a wallet from a backup file</source>
-        <extracomment>Status tip for Restore Wallet menu item</extracomment>
-        <translation type="unfinished">백업파일에서 지갑 복구하기</translation>
-    </message>
-    <message>
-        <source>Close All Wallets…</source>
-        <translation>모든 지갑 닫기...</translation>
-    </message>
-    <message>
-        <source>Close all wallets</source>
-        <translation>모든 지갑 닫기</translation>
-    </message>
-    <message>
-        <source>&amp;Command-line options</source>
-        <translation type="unfinished">커멘드 라인 옵션</translation>
-    </message>
-    <message>
-        <source>Show the %1 help message to get a list with possible Qtum command-line options</source>
-        <translation type="unfinished">%1 도움 정보 표시로 사용 가능한 커멘드 라인 옵션 리스트 불러오기</translation>
-    </message>
-    <message>
-        <source>&amp;Mask values</source>
-        <translation>마스크값(&amp;M)</translation>
-    </message>
-    <message>
-        <source>Mask the values in the Overview tab</source>
-        <translation>개요 탭에서 값을 마스킹합니다.</translation>
-    </message>
-    <message>
-        <source>default wallet</source>
-        <translation type="unfinished">디폴트 지갑</translation>
-    </message>
-    <message>
-        <source>Opening Wallet &lt;b&gt;%1&lt;/b&gt;...</source>
-        <translation type="unfinished">지갑&lt;b&gt;%1&lt;/b&gt;를 열고 있습니다.</translation>
-    </message>
-    <message>
-        <source>Open Wallet Failed</source>
-        <translation type="unfinished">지갑 열기 실패</translation>
-    </message>
-    <message>
-        <source>No wallets available</source>
-        <translation type="unfinished">사용 가능한 지갑이 없습니다.</translation>
-    </message>
-    <message>
-        <source>Wallet Data</source>
-        <extracomment>Name of the wallet data file format.</extracomment>
-        <translation type="unfinished">지갑 정보</translation>
-    </message>
-    <message>
-        <source>Wallet Name</source>
-        <extracomment>Label of the input field where the name of the wallet is entered.</extracomment>
-        <translation type="unfinished">지갑 이름</translation>
-    </message>
-    <message>
-        <source>&amp;File</source>
-        <translation type="unfinished">파일</translation>
-    </message>
-    <message>
-<<<<<<< HEAD
-        <source>&amp;Settings</source>
-        <translation type="unfinished">설정</translation>
-=======
-        <source>Cannot set -forcednsseed to true when setting -dnsseed to false.</source>
-        <translation type="unfinished">naravfbj. dufb jdncnlfs. jx dhcji djc d jcbc jdnbfbicb </translation>
-    </message>
-    <message>
-        <source>Cannot set -peerblockfilters without -blockfilterindex.</source>
-        <translation type="unfinished">-blockfilterindex는 -peerblockfilters 없이 사용할 수 없습니다.</translation>
->>>>>>> 3116ccd7
-    </message>
-    <message>
-        <source>&amp;Window</source>
-        <translation type="unfinished">윈도우</translation>
-    </message>
-    <message>
-        <source>Zoom</source>
-        <translation type="unfinished">줌</translation>
-    </message>
-    <message>
-        <source>Restore</source>
-        <translation type="unfinished">복구</translation>
-    </message>
-    <message>
-        <source>Main Window</source>
-        <translation type="unfinished">메인 윈도우</translation>
-    </message>
-    <message>
-        <source>&amp;Help</source>
-        <translation type="unfinished">도움</translation>
-    </message>
-    <message>
-        <source>&amp;Minimize</source>
-        <translation type="unfinished">&amp;최소화</translation>
-    </message>
-    <message>
-        <source>Wallet:</source>
-        <translation type="unfinished">지갑：</translation>
-    </message>
-    <message>
-        <source>New version of Qtum wallet is available on the Qtum source code repository: &lt;br /&gt; %1. &lt;br /&gt;It is recommended to download it and update this application</source>
-        <translation type="unfinished">최신 버전의 Qtum 지갑은 Qtum 소스코드 레포지토리 &lt;br /&gt; %1. &lt;br /&gt;에서 받을 수 있습니다. 다운로드 및 업데이트를 권장 드립니다. </translation>
-    </message>
-    <message>
-        <source>Check for updates</source>
-        <translation type="unfinished">업데이트 확인</translation>
-    </message>
-    <message>
-        <source>%1 client</source>
-        <translation type="unfinished">%1 클라이언트</translation>
-    </message>
-    <message>
-        <source>&amp;Hide</source>
-        <translation type="unfinished">&amp;숨기기</translation>
-    </message>
-    <message>
-        <source>S&amp;how</source>
-        <translation type="unfinished">보여주기</translation>
-    </message>
-    <message numerus="yes">
-        <source>%n active connection(s) to Qtum network.</source>
-        <extracomment>A substring of the tooltip.</extracomment>
-        <translation type="unfinished">
-            <numerusform>QTUM 네트워크에 %n 개의 연결이 활성화 되고 있습니다.</numerusform>
-        </translation>
-    </message>
-    <message>
-        <source>Click for more actions.</source>
-        <extracomment>A substring of the tooltip. "More actions" are available via the context menu.</extracomment>
-        <translation>추가 작업을 하려면 클릭하세요.</translation>
-    </message>
-    <message>
-        <source>Show Peers tab</source>
-        <extracomment>A context menu item. The "Peers tab" is an element of the "Node window".</extracomment>
-        <translation>피어 탭 보기</translation>
-    </message>
-    <message>
-        <source>Disable network activity</source>
-        <extracomment>A context menu item.</extracomment>
-        <translation type="unfinished">네트워크 비활성화 하기</translation>
-    </message>
-    <message>
-        <source>Network activity disabled.</source>
-        <extracomment>A substring of the tooltip.</extracomment>
-        <translation type="unfinished">네트워크 활동 금지 </translation>
-    </message>
-    <message>
-        <source>Enable network activity</source>
-        <extracomment>A context menu item. The network activity was disabled previously.</extracomment>
-        <translation>네트워크 활성화 하기</translation>
-    </message>
-    <message>
-        <source>Syncing Headers (%1%)…</source>
-        <translation type="unfinished">헤더 동기화 중 (%1%)...</translation>
-    </message>
-    <message>
-        <source>Synchronizing with network…</source>
-        <translation type="unfinished">네트워크와 동기화 중...</translation>
-    </message>
-    <message>
-        <source>Indexing blocks on disk…</source>
-        <translation type="unfinished">디스크에서 블록 색인 중...</translation>
-    </message>
-    <message>
-        <source>Processing blocks on disk…</source>
-        <translation type="unfinished">디스크에서 블록 처리 중...</translation>
-    </message>
-    <message>
-        <source>Reindexing blocks on disk…</source>
-        <translation type="unfinished">디스크에서 블록 다시 색인 중...</translation>
-    </message>
-    <message>
-        <source>Connecting to peers…</source>
-        <translation type="unfinished">피어에 연결 중...</translation>
-    </message>
-    <message numerus="yes">
-        <source>Processed %n block(s) of transaction history.</source>
-        <translation type="unfinished">
-            <numerusform>%n블록의 트랜잭션 내역이 처리되었습니다.</numerusform>
-        </translation>
-    </message>
-    <message>
-        <source>Up to date</source>
-        <translation type="unfinished">최신 업데이트 완료</translation>
-    </message>
-    <message>
-        <source>Ctrl+Q</source>
-        <translation type="unfinished">Crtl + Q</translation>
-    </message>
-    <message>
-        <source>&amp;Load PSBT from file…</source>
-        <translation>파일에서 PSBT 불러오기(&amp;L)</translation>
-    </message>
-    <message>
-        <source>Load Partially Signed Qtum Transaction</source>
-        <translation>부분적으로 서명된 QTUM 트랜잭션 불러오기</translation>
-    </message>
-    <message>
-        <source>Load PSBT from &amp;clipboard…</source>
-        <translation type="unfinished">PSBT 혹은 클립보드에서 불러오기</translation>
-    </message>
-    <message>
-        <source>Load Partially Signed Qtum Transaction from clipboard</source>
-        <translation>클립보드로부터 부분적으로 서명된 QTUM 트랜잭션 불러오기</translation>
-    </message>
-    <message>
-        <source>%1 behind</source>
-        <translation type="unfinished">%1 딜레이</translation>
-    </message>
-    <message>
-        <source>Catching up…</source>
-        <translation type="unfinished">따라잡기...</translation>
-    </message>
-    <message>
-        <source>Last received block was generated %1 ago.</source>
-        <translation type="unfinished">가장 최근에 받은 블록은 %1 전에 생성되었습니다.  </translation>
-    </message>
-    <message>
-        <source>Transactions after this will not yet be visible.</source>
-        <translation type="unfinished">해당 지점 이후 거래 내역이 없습니다. </translation>
-    </message>
-    <message>
-        <source>Qtum</source>
-        <translation type="unfinished">QTUM</translation>
-    </message>
-    <message>
-        <source>Error</source>
-        <translation type="unfinished">에러</translation>
-    </message>
-    <message>
-        <source>Warning</source>
-        <translation type="unfinished">경고</translation>
-    </message>
-    <message>
-        <source>Information</source>
-        <translation type="unfinished">정보</translation>
-    </message>
-    <message>
-        <source>Error: %1</source>
-        <translation>오류: %1</translation>
-    </message>
-    <message>
-        <source>Warning: %1</source>
-        <translation>경고: %1</translation>
-    </message>
-    <message>
-        <source>Date: %1
-</source>
-        <translation type="unfinished">날짜: %1
-</translation>
-    </message>
-    <message>
-        <source>Amount: %1
-</source>
-        <translation type="unfinished">금액: %1
-</translation>
-    </message>
-    <message>
-        <source>Wallet: %1
-</source>
-        <translation type="unfinished">지갑：%1
-</translation>
-    </message>
-    <message>
-        <source>Type: %1
-</source>
-        <translation type="unfinished">유형: %1
-</translation>
-    </message>
-    <message>
-        <source>Label: %1
-</source>
-        <translation type="unfinished">라벨: %1
-</translation>
-    </message>
-    <message>
-        <source>Address: %1
-</source>
-        <translation type="unfinished">주소: %1
-</translation>
-    </message>
-    <message>
-        <source>Sent transaction</source>
-        <translation type="unfinished">보낸 거래</translation>
-    </message>
-    <message>
-        <source>Incoming transaction</source>
-        <translation type="unfinished">예정된 거래</translation>
-    </message>
-    <message>
-        <source>Private key &lt;b&gt;disabled&lt;/b&gt;</source>
-        <translation type="unfinished">프라이빗 키 &lt;b&gt;비활성화&lt;/b&gt;</translation>
-    </message>
-    <message>
-        <source>HD key generation is &lt;b&gt;enabled&lt;/b&gt;</source>
-        <translation type="unfinished">HD 키 생성 &lt;b&gt;활성화&lt;/b&gt;</translation>
-    </message>
-    <message>
-        <source>HD key generation is &lt;b&gt;disabled&lt;/b&gt;</source>
-        <translation type="unfinished">HD 키 생성 &lt;b&gt;비활성화&lt;/b&gt;</translation>
-    </message>
-    <message>
-        <source>Wallet is &lt;b&gt;encrypted&lt;/b&gt; and currently &lt;b&gt;unlocked for staking only&lt;/b&gt;</source>
-        <translation type="unfinished">지갑은 암호화되었고 현재 스테이킹을 위해 언락된 상태입니다. </translation>
-    </message>
-    <message>
-        <source>Wallet is &lt;b&gt;encrypted&lt;/b&gt; and currently &lt;b&gt;unlocked&lt;/b&gt;</source>
-        <translation type="unfinished">지갑이 &lt;b&gt;암호화&lt;/b&gt;되었고 현재는 &lt;b&gt;언락&lt;/b&gt;상태입니다.</translation>
-    </message>
-    <message>
-        <source>Wallet is &lt;b&gt;encrypted&lt;/b&gt; and currently &lt;b&gt;locked&lt;/b&gt;</source>
-        <translation type="unfinished">지갑이 &lt;b&gt;암호화&lt;/b&gt;되었고 현재는 &lt;b&gt;락업&lt;/b&gt;상태입니다.</translation>
-    </message>
-    <message>
-        <source>Original message:</source>
-        <translation>원본 메세지:</translation>
-    </message>
-    <message>
-        <source>Proxy is &lt;b&gt;enabled&lt;/b&gt;: %1</source>
-        <translation type="unfinished">프록시 &lt;b&gt;활성화&lt;/b&gt;：%1</translation>
-    </message>
-    <message>
-        <source>Not staking</source>
-        <translation type="unfinished">스테이킹 비활성화</translation>
-    </message>
-    <message numerus="yes">
-        <source>%n second(s)</source>
-        <translation type="unfinished">
-            <numerusform>%n 초</numerusform>
-        </translation>
-    </message>
-    <message numerus="yes">
-        <source>%n minute(s)</source>
-        <translation type="unfinished">
-            <numerusform>%n 분</numerusform>
-        </translation>
-    </message>
-    <message numerus="yes">
-        <source>%n hour(s)</source>
-        <translation type="unfinished">
-            <numerusform>%n 시간</numerusform>
-        </translation>
-    </message>
-    <message numerus="yes">
-        <source>%n day(s)</source>
-        <translation type="unfinished">
-            <numerusform>%n 일</numerusform>
-        </translation>
-    </message>
     <message>
         <source>Staking.&lt;br&gt;Your weight is %1&lt;br&gt;Network weight is %2&lt;br&gt;Expected time to earn reward is %3</source>
         <translation type="unfinished">스테이킹 중. &lt;br&gt;당신의 웨이트는 %1&lt;br&gt;이고 네트워크 웨이트는 %2입니다. &lt;br&gt; 보상 획득 예상 시간은 %3 입니다. </translation>
@@ -1481,18 +1409,9 @@
         <source>Result</source>
         <translation type="unfinished">결과</translation>
     </message>
-<<<<<<< HEAD
     <message>
         <source>Create contract</source>
         <translation type="unfinished">컨트랙트 생성</translation>
-=======
-    <message numerus="yes">
-        <source>%n active connection(s) to Bitcoin network.</source>
-        <extracomment>A substring of the tooltip.</extracomment>
-        <translation type="unfinished">
-            <numerusform>비트코인 네트워크에 활성화된 %n연결</numerusform>
-        </translation>
->>>>>>> 3116ccd7
     </message>
 </context>
 <context>
@@ -1805,229 +1724,6 @@
     <message numerus="yes">
         <source>(of %n GB needed)</source>
         <translation type="unfinished">
-            <numerusform />
-        </translation>
-    </message>
-    <message numerus="yes">
-        <source>(%n GB needed for full chain)</source>
-        <translation type="unfinished">
-            <numerusform />
-        </translation>
-    </message>
-    <message>
-        <source>At least %1 GB of data will be stored in this directory, and it will grow over time.</source>
-        <translation>해당 디렉토리에 최소 %1 GB의 데이터가 저장될 예정이고 시간이 흐를수록 데이터는 늘어날 예정입니다. </translation>
-    </message>
-    <message>
-        <source>Approximately %1 GB of data will be stored in this directory.</source>
-        <translation>해당 디렉토리에 약 %1 GB의 데이터를 저장할 예정입니다. </translation>
-    </message>
-    <message numerus="yes">
-        <source>(sufficient to restore backups %n day(s) old)</source>
-        <extracomment>Explanatory text on the capability of the current prune target.</extracomment>
-        <translation>
-            <numerusform />
-        </translation>
-    </message>
-    <message>
-        <source>%1 will download and store a copy of the Qtum block chain.</source>
-        <translation>%1이 QTUM 블록체인을 다운로드 및 저장할 예정입니다. </translation>
-    </message>
-    <message>
-        <source>The wallet will also be stored in this directory.</source>
-        <translation>지갑도 해당 디렉토리에 저장될 예정입니다. </translation>
-    </message>
-    <message>
-        <source>Error: Specified data directory &quot;%1&quot; cannot be created.</source>
-        <translation>에러 : 지정된 데이터 디렉토리 &quot;%1&quot;은 생성될 수 없습니다.  </translation>
-    </message>
-    <message>
-        <source>Error</source>
-        <translation>에러</translation>
-    </message>
-    <message>
-        <source>This initial synchronisation is very demanding, and may expose hardware problems with your computer that had previously gone unnoticed. Each time you run %1, it will continue downloading where it left off.</source>
-        <translation type="unfinished">초기 동기화는 매우 중요하고 이 과정에서 발견하지 못했던 컴퓨터 하드웨어 이슈가 드러날 수 있습니다. %1에 대한 동기화는 지난 종료 직전 상태부터 실행될 예정입니다. </translation>
-    </message>
-</context>
-<context>
-    <name>ModalOverlay</name>
-    <message>
-        <source>Form</source>
-        <translation>서식</translation>
-    </message>
-    <message>
-        <source>Recent transactions may not yet be visible, and therefore your wallet&apos;s balance might be incorrect. This information will be correct once your wallet has finished synchronizing with the qtum network, as detailed below.</source>
-        <translation>최근 거래 미반영으로 잔액이 정확하지 않을 수 있습니다. 해당 정보는 퀀텀 네트워크 동기화 후 수정될 예정입니다. 제세한 내용은 아래와 같습니다. </translation>
-    </message>
-    <message>
-        <source>Attempting to spend qtums that are affected by not-yet-displayed transactions will not be accepted by the network.</source>
-        <translation>네트워크는 미확인된 거래에 속한 QTUM 사용을 승인하지 않습니다 </translation>
-    </message>
-    <message>
-        <source>Number of blocks left</source>
-        <translation>남은 블록 개수</translation>
-    </message>
-    <message>
-        <source>Unknown…</source>
-        <translation>알 수 없음...</translation>
-    </message>
-    <message>
-        <source>Last block time</source>
-        <translation>마지막 블록 시간</translation>
-    </message>
-    <message>
-        <source>Progress</source>
-        <translation>진도</translation>
-    </message>
-    <message>
-        <source>Progress increase per hour</source>
-        <translation>시간당 진도 증감</translation>
-    </message>
-    <message>
-        <source>calculating…</source>
-        <translation>계산 중...</translation>
-    </message>
-    <message>
-        <source>Estimated time left until synced</source>
-        <translation>남은 동기화 시간</translation>
-    </message>
-    <message>
-        <source>Hide</source>
-        <translation>숨기기</translation>
-    </message>
-    <message>
-        <source>%1 is currently syncing.  It will download headers and blocks from peers and validate them until reaching the tip of the block chain.</source>
-        <translation>%1가 현재 동기화 중입니다. 이것은 피어에서 헤더와 블록을 다운로드하고 블록 체인의 끝에 도달 할 때까지 유효성을 검사합니다.</translation>
-    </message>
-    <message>
-        <source>Unknown. Syncing Headers (%1, %2%)…</source>
-        <translation>알 수 없음. 헤더 동기화 중(%1, %2)...</translation>
-    </message>
-    <message>
-        <source>Wallet backup prompt</source>
-        <translation type="unfinished">지갑 백업 안내</translation>
-    </message>
-    <message>
-        <source>Please backup your wallet as soon
-Please make sure to keep an updated antivirus and operating system. We can not recover Your funds if you visit phishing site or lose your backup. Please make sure to keep backups of your private keys or files. We do not store your private keys on this wallet. And you as a user, are entirely responsible for your funds and your own security.</source>
-        <translation type="unfinished"></translation>
-    </message>
-    <message>
-        <source>Maybe later</source>
-        <translation type="unfinished">나중에</translation>
-    </message>
-    <message>
-        <source>Wallet backup</source>
-        <translation type="unfinished">지갑 백업</translation>
-    </message>
-</context>
-<context>
-    <name>OpenURIDialog</name>
-    <message>
-        <source>Open qtum URI</source>
-        <translation>QTUM URI 열기</translation>
-    </message>
-    <message>
-        <source>Paste address from clipboard</source>
-        <extracomment>Tooltip text for button that allows you to paste an address that is in your clipboard.</extracomment>
-        <translation type="unfinished">클립보드로 부터 주소 붙여넣기</translation>
-    </message>
-</context>
-<context>
-    <name>OpenWalletActivity</name>
-    <message>
-        <source>Open wallet failed</source>
-        <translation>지갑 열기 실패</translation>
-    </message>
-    <message>
-        <source>Open wallet warning</source>
-        <translation>지갑 열기 경고</translation>
-    </message>
-    <message>
-        <source>default wallet</source>
-        <translation>기본 지갑</translation>
-    </message>
-    <message>
-        <source>Open Wallet</source>
-        <extracomment>Title of window indicating the progress of opening of a wallet.</extracomment>
-        <translation type="unfinished">지갑 열기</translation>
-    </message>
-    <message>
-        <source>Opening Wallet &lt;b&gt;%1&lt;/b&gt;…</source>
-        <extracomment>Descriptive text of the open wallet progress window which indicates to the user which wallet is currently being opened.</extracomment>
-        <translation>지갑 열기 &lt;b&gt;%1&lt;/b&gt; 진행 중...</translation>
-    </message>
-</context>
-<context>
-    <name>OptionsDialog</name>
-    <message>
-        <source>Options</source>
-        <translation>옵션</translation>
-    </message>
-    <message>
-        <source>&amp;Main</source>
-        <translation>메인</translation>
-    </message>
-    <message>
-        <source>Automatically start %1 after logging in to the system.</source>
-        <translation>시스템 로그인 후 자동으로 %1 열기</translation>
-    </message>
-    <message>
-        <source>&amp;Start %1 on system login</source>
-        <translation>시스템 로그인 시 %1 열기</translation>
-    </message>
-    <message>
-        <source>Enabling pruning significantly reduces the disk space required to store transactions. All blocks are still fully validated. Reverting this setting requires re-downloading the entire blockchain.</source>
-        <translation type="unfinished">정리를 활성화하면 트랜잭션을 저장하는 데 필요한 디스크 공간이 크게 줄어듭니다. 모든 블록의 유효성이 여전히 완전히 확인되었습니다. 이 설정을 되돌리려면 전체 블록체인을 다시 다운로드해야 합니다.</translation>
-    </message>
-    <message>
-<<<<<<< HEAD
-        <source>Size of &amp;database cache</source>
-        <translation>데이터베이스 캐시 크기</translation>
-=======
-        <source>New key generation failed.</source>
-        <translation type="unfinished">새로운 키 생성이 실패하였습니다.</translation>
-    </message>
-</context>
-<context>
-    <name>FreespaceChecker</name>
-    <message>
-        <source>A new data directory will be created.</source>
-        <translation type="unfinished">새로운 데이터 폴더가 생성됩니다.</translation>
-    </message>
-    <message>
-        <source>name</source>
-        <translation type="unfinished">이름</translation>
-    </message>
-    <message>
-        <source>Directory already exists. Add %1 if you intend to create a new directory here.</source>
-        <translation type="unfinished">폴더가 이미 존재합니다. 새로운 폴더 생성을 원한다면 %1 명령어를 추가하세요.</translation>
-    </message>
-    <message>
-        <source>Path already exists, and is not a directory.</source>
-        <translation type="unfinished">경로가 이미 존재합니다. 그리고 그것은 폴더가 아닙니다.</translation>
-    </message>
-    <message>
-        <source>Cannot create data directory here.</source>
-        <translation type="unfinished">데이터 폴더를 여기에 생성할 수 없습니다.</translation>
-    </message>
-</context>
-<context>
-    <name>Intro</name>
-    <message>
-        <source>Bitcoin</source>
-        <translation type="unfinished">비트코인</translation>
-    </message>
-    <message numerus="yes">
-        <source>%n GB of space available</source>
-        <translation type="unfinished">
-            <numerusform />
-        </translation>
-    </message>
-    <message numerus="yes">
-        <source>(of %n GB needed)</source>
-        <translation type="unfinished">
             <numerusform>(%n GB가 필요합니다.)</numerusform>
         </translation>
     </message>
@@ -2039,162 +1735,117 @@
     </message>
     <message>
         <source>At least %1 GB of data will be stored in this directory, and it will grow over time.</source>
-        <translation type="unfinished">최소 %1 GB의 데이터가 이 디렉토리에 저장되며 시간이 지남에 따라 증가할 것입니다.</translation>
+        <translation>해당 디렉토리에 최소 %1 GB의 데이터가 저장될 예정이고 시간이 흐를수록 데이터는 늘어날 예정입니다. </translation>
     </message>
     <message>
         <source>Approximately %1 GB of data will be stored in this directory.</source>
-        <translation type="unfinished">약 %1 GB의 데이터가 이 디렉토리에 저장됩니다.</translation>
+        <translation>해당 디렉토리에 약 %1 GB의 데이터를 저장할 예정입니다. </translation>
     </message>
     <message numerus="yes">
         <source>(sufficient to restore backups %n day(s) old)</source>
         <extracomment>Explanatory text on the capability of the current prune target.</extracomment>
-        <translation type="unfinished">
+        <translation>
             <numerusform>%n일차 백업을 복구하기에 충분합니다.</numerusform>
         </translation>
     </message>
     <message>
-        <source>%1 will download and store a copy of the Bitcoin block chain.</source>
-        <translation type="unfinished">%1은 비트코인 블록체인의 사본을 다운로드하여 저장합니다.</translation>
+        <source>%1 will download and store a copy of the Qtum block chain.</source>
+        <translation>%1이 QTUM 블록체인을 다운로드 및 저장할 예정입니다. </translation>
     </message>
     <message>
         <source>The wallet will also be stored in this directory.</source>
-        <translation type="unfinished">지갑도 이 디렉토리에 저장됩니다.</translation>
-    </message>
-    <message>
-        <source>Error: Specified data directory "%1" cannot be created.</source>
-        <translation type="unfinished">오류: 지정한 데이터 디렉토리 "%1" 를 생성할 수 없습니다.</translation>
+        <translation>지갑도 해당 디렉토리에 저장될 예정입니다. </translation>
+    </message>
+    <message>
+        <source>Error: Specified data directory &quot;%1&quot; cannot be created.</source>
+        <translation>에러 : 지정된 데이터 디렉토리 &quot;%1&quot;은 생성될 수 없습니다.  </translation>
     </message>
     <message>
         <source>Error</source>
-        <translation type="unfinished">오류</translation>
-    </message>
-    <message>
-        <source>Welcome</source>
-        <translation type="unfinished">환영합니다</translation>
-    </message>
-    <message>
-        <source>Welcome to %1.</source>
-        <translation type="unfinished">%1에 오신것을 환영합니다.</translation>
-    </message>
-    <message>
-        <source>As this is the first time the program is launched, you can choose where %1 will store its data.</source>
-        <translation type="unfinished">프로그램이 처음으로 실행되고 있습니다. %1가 어디에 데이터를 저장할지 선택할 수 있습니다.</translation>
-    </message>
-    <message>
-        <source>Limit block chain storage to</source>
-        <translation type="unfinished">블록체인 스토리지를 다음으로 제한하기 </translation>
-    </message>
-    <message>
-        <source>Reverting this setting requires re-downloading the entire blockchain. It is faster to download the full chain first and prune it later. Disables some advanced features.</source>
-        <translation type="unfinished">이 설정을 되돌리면 전체 블록 체인을 다시 다운로드 해야 합니다. 전체 체인을 먼저 다운로드하고 나중에 정리하는 것이 더 빠릅니다. 일부 고급 기능을 비활성화합니다.</translation>
-    </message>
-    <message>
-        <source> GB</source>
-        <translation type="unfinished">GB</translation>
+        <translation>에러</translation>
     </message>
     <message>
         <source>This initial synchronisation is very demanding, and may expose hardware problems with your computer that had previously gone unnoticed. Each time you run %1, it will continue downloading where it left off.</source>
-        <translation type="unfinished">초기 동기화는 매우 오래 걸리며 이전에는 본 적 없는 하드웨어 문제를 발생시킬 수 있습니다. %1을 실행할 때마다 중단 된 곳에서 다시 계속 다운로드 됩니다.</translation>
-    </message>
-    <message>
-        <source>If you have chosen to limit block chain storage (pruning), the historical data must still be downloaded and processed, but will be deleted afterward to keep your disk usage low.</source>
-        <translation type="unfinished">블록 체인 저장 영역을 제한하도록 선택한 경우 (블록 정리), 이력 데이터는 계속해서 다운로드 및 처리 되지만, 차후 디스크 용량을 줄이기 위해 삭제됩니다.</translation>
-    </message>
-    <message>
-        <source>Use the default data directory</source>
-        <translation type="unfinished">기본 데이터 폴더를 사용하기</translation>
-    </message>
-    <message>
-        <source>Use a custom data directory:</source>
-        <translation type="unfinished">커스텀 데이터 폴더 사용:</translation>
-    </message>
-</context>
-<context>
-    <name>HelpMessageDialog</name>
-    <message>
-        <source>version</source>
-        <translation type="unfinished">버전</translation>
-    </message>
-    <message>
-        <source>About %1</source>
-        <translation type="unfinished">%1 정보</translation>
-    </message>
-    <message>
-        <source>Command-line options</source>
-        <translation type="unfinished">명령줄 옵션</translation>
-    </message>
-</context>
-<context>
-    <name>ShutdownWindow</name>
-    <message>
-        <source>%1 is shutting down…</source>
-        <translation type="unfinished">%1 종료 중입니다...</translation>
-    </message>
-    <message>
-        <source>Do not shut down the computer until this window disappears.</source>
-        <translation type="unfinished">이 창이 사라지기 전까지 컴퓨터를 끄지 마세요.</translation>
+        <translation type="unfinished">초기 동기화는 매우 중요하고 이 과정에서 발견하지 못했던 컴퓨터 하드웨어 이슈가 드러날 수 있습니다. %1에 대한 동기화는 지난 종료 직전 상태부터 실행될 예정입니다. </translation>
     </message>
 </context>
 <context>
     <name>ModalOverlay</name>
     <message>
         <source>Form</source>
-        <translation type="unfinished">유형</translation>
-    </message>
-    <message>
-        <source>Recent transactions may not yet be visible, and therefore your wallet's balance might be incorrect. This information will be correct once your wallet has finished synchronizing with the bitcoin network, as detailed below.</source>
-        <translation type="unfinished">최근 거래는 아직 보이지 않을 수 있습니다. 따라서 당신의 지갑의 잔액이 틀릴 수도 있습니다. 이 정보는 당신의 지갑이 비트코인 네트워크와 완전한 동기화를 완료하면, 아래의 설명과 같이 정확해집니다.</translation>
-    </message>
-    <message>
-        <source>Attempting to spend bitcoins that are affected by not-yet-displayed transactions will not be accepted by the network.</source>
-        <translation type="unfinished">아직 표시되지 않은 거래의 영향을 받는 비트코인을 사용하려고 하는 것은 네트워크에서 허가되지 않습니다.</translation>
+        <translation>서식</translation>
+    </message>
+    <message>
+        <source>Recent transactions may not yet be visible, and therefore your wallet&apos;s balance might be incorrect. This information will be correct once your wallet has finished synchronizing with the qtum network, as detailed below.</source>
+        <translation>최근 거래 미반영으로 잔액이 정확하지 않을 수 있습니다. 해당 정보는 퀀텀 네트워크 동기화 후 수정될 예정입니다. 제세한 내용은 아래와 같습니다. </translation>
+    </message>
+    <message>
+        <source>Attempting to spend qtums that are affected by not-yet-displayed transactions will not be accepted by the network.</source>
+        <translation>네트워크는 미확인된 거래에 속한 QTUM 사용을 승인하지 않습니다 </translation>
     </message>
     <message>
         <source>Number of blocks left</source>
-        <translation type="unfinished">남은 블록의 수</translation>
+        <translation>남은 블록 개수</translation>
     </message>
     <message>
         <source>Unknown…</source>
-        <translation type="unfinished">알 수 없음...</translation>
+        <translation>알 수 없음...</translation>
+    </message>
+    <message>
+        <source>Last block time</source>
+        <translation>마지막 블록 시간</translation>
+    </message>
+    <message>
+        <source>Progress</source>
+        <translation>진도</translation>
+    </message>
+    <message>
+        <source>Progress increase per hour</source>
+        <translation>시간당 진도 증감</translation>
     </message>
     <message>
         <source>calculating…</source>
-        <translation type="unfinished">계산 중...</translation>
-    </message>
-    <message>
-        <source>Last block time</source>
-        <translation type="unfinished">최종 블록 시각</translation>
-    </message>
-    <message>
-        <source>Progress</source>
-        <translation type="unfinished">진행</translation>
-    </message>
-    <message>
-        <source>Progress increase per hour</source>
-        <translation type="unfinished">시간당 진행 증가율</translation>
+        <translation>계산 중...</translation>
     </message>
     <message>
         <source>Estimated time left until synced</source>
-        <translation type="unfinished">동기화 완료까지 예상 시간</translation>
+        <translation>남은 동기화 시간</translation>
     </message>
     <message>
         <source>Hide</source>
-        <translation type="unfinished">숨기기</translation>
+        <translation>숨기기</translation>
     </message>
     <message>
         <source>%1 is currently syncing.  It will download headers and blocks from peers and validate them until reaching the tip of the block chain.</source>
-        <translation type="unfinished">%1가 현재 동기화 중입니다. 이것은 피어에서 헤더와 블록을 다운로드하고 블록 체인의 끝에 도달 할 때까지 유효성을 검사합니다.</translation>
+        <translation>%1가 현재 동기화 중입니다. 이것은 피어에서 헤더와 블록을 다운로드하고 블록 체인의 끝에 도달 할 때까지 유효성을 검사합니다.</translation>
     </message>
     <message>
         <source>Unknown. Syncing Headers (%1, %2%)…</source>
-        <translation type="unfinished">알 수 없음. 헤더 동기화 중(%1, %2)...</translation>
-    </message>
-    </context>
+        <translation>알 수 없음. 헤더 동기화 중(%1, %2)...</translation>
+    </message>
+    <message>
+        <source>Wallet backup prompt</source>
+        <translation type="unfinished">지갑 백업 안내</translation>
+    </message>
+    <message>
+        <source>Please backup your wallet as soon
+Please make sure to keep an updated antivirus and operating system. We can not recover Your funds if you visit phishing site or lose your backup. Please make sure to keep backups of your private keys or files. We do not store your private keys on this wallet. And you as a user, are entirely responsible for your funds and your own security.</source>
+        <translation type="unfinished"></translation>
+    </message>
+    <message>
+        <source>Maybe later</source>
+        <translation type="unfinished">나중에</translation>
+    </message>
+    <message>
+        <source>Wallet backup</source>
+        <translation type="unfinished">지갑 백업</translation>
+    </message>
+</context>
 <context>
     <name>OpenURIDialog</name>
     <message>
-        <source>Open bitcoin URI</source>
-        <translation type="unfinished">비트코인 URI 열기</translation>
+        <source>Open qtum URI</source>
+        <translation>QTUM URI 열기</translation>
     </message>
     <message>
         <source>Paste address from clipboard</source>
@@ -2203,22 +1854,47 @@
     </message>
 </context>
 <context>
+    <name>OpenWalletActivity</name>
+    <message>
+        <source>Open wallet failed</source>
+        <translation>지갑 열기 실패</translation>
+    </message>
+    <message>
+        <source>Open wallet warning</source>
+        <translation>지갑 열기 경고</translation>
+    </message>
+    <message>
+        <source>default wallet</source>
+        <translation>기본 지갑</translation>
+    </message>
+    <message>
+        <source>Open Wallet</source>
+        <extracomment>Title of window indicating the progress of opening of a wallet.</extracomment>
+        <translation type="unfinished">지갑 열기</translation>
+    </message>
+    <message>
+        <source>Opening Wallet &lt;b&gt;%1&lt;/b&gt;…</source>
+        <extracomment>Descriptive text of the open wallet progress window which indicates to the user which wallet is currently being opened.</extracomment>
+        <translation>지갑 열기 &lt;b&gt;%1&lt;/b&gt; 진행 중...</translation>
+    </message>
+</context>
+<context>
     <name>OptionsDialog</name>
     <message>
         <source>Options</source>
-        <translation type="unfinished">환경설정</translation>
+        <translation>옵션</translation>
     </message>
     <message>
         <source>&amp;Main</source>
-        <translation type="unfinished">메인(&amp;M)</translation>
+        <translation>메인</translation>
     </message>
     <message>
         <source>Automatically start %1 after logging in to the system.</source>
-        <translation type="unfinished">시스템 로그인 후 %1을 자동으로 시작합니다.</translation>
+        <translation>시스템 로그인 후 자동으로 %1 열기</translation>
     </message>
     <message>
         <source>&amp;Start %1 on system login</source>
-        <translation type="unfinished">시스템 로그인시 %1 시작(&amp;S)</translation>
+        <translation>시스템 로그인 시 %1 열기</translation>
     </message>
     <message>
         <source>Enabling pruning significantly reduces the disk space required to store transactions. All blocks are still fully validated. Reverting this setting requires re-downloading the entire blockchain.</source>
@@ -2226,8 +1902,7 @@
     </message>
     <message>
         <source>Size of &amp;database cache</source>
-        <translation type="unfinished">데이터베이스 캐시 크기(&amp;D)</translation>
->>>>>>> 3116ccd7
+        <translation>데이터베이스 캐시 크기</translation>
     </message>
     <message>
         <source>Number of script &amp;verification threads</source>
@@ -4282,7 +3957,7 @@
     <message numerus="yes">
         <source>Estimated to begin confirmation within %n block(s).</source>
         <translation>
-            <numerusform>%n 블록 안에 승인이 시작될 것으로 추정됩니다.</numerusform>
+            <numerusform>%n블록내로 컨펌이 시작될 것으로 예상됩니다.</numerusform>
         </translation>
     </message>
     <message>
@@ -5177,7 +4852,7 @@
     <message numerus="yes">
         <source>matures in %n more block(s)</source>
         <translation>
-            <numerusform>%n개의 블록검증이 더 필요함</numerusform>
+            <numerusform>%n개 이상 블록 이내에 완료됩니다.</numerusform>
         </translation>
     </message>
     <message>
@@ -5519,17 +5194,9 @@
         <source>Label</source>
         <translation>라벨</translation>
     </message>
-<<<<<<< HEAD
     <message>
         <source>Address</source>
         <translation>주소</translation>
-=======
-    <message numerus="yes">
-        <source>Estimated to begin confirmation within %n block(s).</source>
-        <translation type="unfinished">
-            <numerusform>%n블록내로 컨펌이 시작될 것으로 예상됩니다.</numerusform>
-        </translation>
->>>>>>> 3116ccd7
     </message>
     <message>
         <source>ID</source>
@@ -5824,6 +5491,10 @@
         <translation type="unfinished">덤프파일이 입력되지 않았습니다. 덤프를 사용하기 위해서는 -dumpfile=&lt;filename&gt;이 반드시 입력되어야 합니다.</translation>
     </message>
     <message>
+        <source>No wallet file format provided. To use createfromdump, -format=&lt;format&gt; must be provided.</source>
+        <translation type="unfinished">shshhdchb bdfjj fb  rciivfjb doffbfbdjdj</translation>
+    </message>
+    <message>
         <source>%s corrupt. Try using the wallet tool qtum-wallet to salvage or restoring a backup.</source>
         <translation>%s가 손상되었습니다. '비트 코인-지갑'을 사용하여 백업을 구제하거나 복원하십시오.</translation>
     </message>
@@ -5847,17 +5518,9 @@
         <source>File %s already exists. If you are sure this is what you want, move it out of the way first.</source>
         <translation type="unfinished">%s 파일이 이미 존재합니다. 무엇을 하고자 하는지 확실하시다면, 파일을 먼저 다른 곳으로 옮기십시오.</translation>
     </message>
-<<<<<<< HEAD
     <message>
         <source>Please check that your computer&apos;s date and time are correct! If your clock is wrong, %s will not work properly.</source>
         <translation type="unfinished">컴퓨터의 시간 설정이 정확한지 확인해주세요. 시간 에러는 %s의 운행 이상을 초래합니다. </translation>
-=======
-    <message numerus="yes">
-        <source>matures in %n more block(s)</source>
-        <translation type="unfinished">
-            <numerusform>%n개 이상 블록 이내에 완료됩니다.</numerusform>
-        </translation>
->>>>>>> 3116ccd7
     </message>
     <message>
         <source>Please contribute if you find %s useful. Visit %s for further information about the software.</source>
@@ -5880,6 +5543,10 @@
         <translation type="unfinished">블록 데이터베이스에 미래의 거래 내역이 있습니다. 이는 현재 컴퓨터의 시간 설정이 잘못되어 발생된 것으로 보입니다. 컴퓨터 시간 설정 오류가 없을 경우 블록 데이터베이스를 다시 구축해주세요. </translation>
     </message>
     <message>
+        <source>The block index db contains a legacy 'txindex'. To clear the occupied disk space, run a full -reindex, otherwise ignore this error. This error message will not be displayed again.</source>
+        <translation type="unfinished">udhdbfjfjdnbdjfjf hdhdbjcn2owkd. jjwbdbdof dkdbdnck wdkdj </translation>
+    </message>
+    <message>
         <source>This error could occur if this wallet was not shutdown cleanly and was last loaded using a build with a newer version of Berkeley DB. If so, please use the software that last loaded this wallet</source>
         <translation>지갑이 완전히 종료되지 않고 최신 버전의 Berkeley DB 빌드를 사용하여 마지막으로 로드된 경우 오류가 발생할 수 있습니다. 이 지갑을 마지막으로 로드한 소프트웨어를 사용하십시오.</translation>
     </message>
@@ -5950,6 +5617,10 @@
     <message>
         <source>Cannot resolve -%s address: &apos;%s&apos;</source>
         <translation type="unfinished">- %s 주소： &apos;%s&apos;를 분석하지 못했습니다. </translation>
+    </message>
+    <message>
+        <source>Cannot set -forcednsseed to true when setting -dnsseed to false.</source>
+        <translation type="unfinished">naravfbj. dufb jdncnlfs. jx dhcji djc d jcbc jdnbfbicb </translation>
     </message>
     <message>
         <source>Cannot write to data directory &apos;%s&apos;; check permissions.</source>
