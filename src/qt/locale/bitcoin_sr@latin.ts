--- conflicted
+++ resolved
@@ -70,7 +70,7 @@
         <translation type="unfinished">Ovo su Vaše Qtum adrese na koju se vrše uplate. Uvek proverite iznos i prijemnu adresu pre slanja novčića.</translation>
     </message>
     <message>
-        <source>These are your Bitcoin addresses for receiving payments. Use the 'Create new receiving address' button in the receive tab to create new addresses.
+        <source>These are your Qtum addresses for receiving payments. Use the 'Create new receiving address' button in the receive tab to create new addresses.
 Signing is only possible with addresses of the type 'legacy'.</source>
         <translation type="unfinished">Ово су твоје Биткоин адресе за приманје уплата. Користи дугме „Направи нову адресу за примање” у картици за примање за креирање нових адреса.
 Потписивање је могуће само за адресе типа 'legacy'.</translation>
@@ -184,7 +184,7 @@
         <translation type="unfinished">Unesite u novčanik staru lozinku i novu lozinku.</translation>
     </message>
     <message>
-        <source>Remember that encrypting your wallet cannot fully protect your bitcoins from being stolen by malware infecting your computer.</source>
+        <source>Remember that encrypting your wallet cannot fully protect your qtums from being stolen by malware infecting your computer.</source>
         <translation type="unfinished">Упамти, шифрирање новчаника не може у потуности заштити твоје биткоине од крађе од стране малвера инфицира твој рачунар.</translation>
     </message>
     <message>
@@ -281,7 +281,7 @@
         <translation type="unfinished">Kolicina</translation>
     </message>
     <message>
-        <source>Enter a Bitcoin address (e.g. %1)</source>
+        <source>Enter a Qtum address (e.g. %1)</source>
         <translation type="unfinished">Унеси Биткоин адресу, (нпр %1)</translation>
     </message>
     <message>
@@ -455,15 +455,9 @@
         <translation type="unfinished">Износ трансакције је толико мали за слање након што се одузме провизија</translation>
     </message>
     <message>
-<<<<<<< HEAD
-        <source>Send coins to a Qtum address</source>
-        <translation type="unfinished">Pošalji novčiće na Qtum adresu</translation>
-   </message>
-=======
         <source>This is a pre-release test build - use at your own risk - do not use for mining or merchant applications</source>
         <translation type="unfinished">Ово је тестна верзија пред издавање - користите на ваш ризик - не користити за рударење или трговачку примену</translation>
     </message>
->>>>>>> 3116ccd7
     <message>
         <source>This is the transaction fee you may discard if change is smaller than dust at this level</source>
         <translation type="unfinished">Ову провизију можете обрисати уколико је кусур мањи од нивоа прашине</translation>
@@ -485,21 +479,12 @@
         <translation type="unfinished">Упозорење: Приватни кључеви су пронађени у новчанику {%s} са онемогућеним приватним кључевима.</translation>
     </message>
     <message>
-<<<<<<< HEAD
-        <source>Sign messages with your Qtum addresses to prove you own them</source>
-        <translation type="unfinished">Potpišite poruke sa svojim Qtum adresama da biste dokazali njihovo vlasništvo</translation>
-    </message>
-    <message>
-        <source>Verify messages to ensure they were signed with specified Qtum addresses</source>
-        <translation type="unfinished">Proverite poruke da biste utvrdili sa kojim Qtum adresama su potpisane</translation>
-=======
         <source>Warning: We do not appear to fully agree with our peers! You may need to upgrade, or other nodes may need to upgrade.</source>
         <translation type="unfinished">Упозорење: Изгледа да се ми у потпуности не слажемо са нашим чворовима! Можда постоји потреба да урадите надоградњу, или други чворови морају да ураде надоградњу.</translation>
     </message>
     <message>
         <source>You need to rebuild the database using -reindex to go back to unpruned mode.  This will redownload the entire blockchain</source>
         <translation type="unfinished">Обновите базу података користећи -reindex да би се вратили у нескраћени мод. Ово ће урадити поновно преузимање комплетног ланца података</translation>
->>>>>>> 3116ccd7
     </message>
     <message>
         <source>%s is set very high!</source>
@@ -518,13 +503,8 @@
         <translation type="unfinished">Није могуће извршити упис у директоријум података '%s'; проверите дозволе за упис.</translation>
     </message>
     <message>
-<<<<<<< HEAD
-        <source>Request payments (generates QR codes and qtum: URIs)</source>
-        <translation type="unfinished">Zatražite plaćanje (generiše QR kodove i qtum: URI-e)</translation>
-=======
         <source>Config setting for %s only applied on %s network when in [%s] section.</source>
         <translation type="unfinished">Подешавање конфигурације за %s је само примењено на %s мрежи када је у [%s] секцији.</translation>
->>>>>>> 3116ccd7
     </message>
     <message>
         <source>Copyright (C) %i-%i</source>
@@ -550,20 +530,9 @@
         <source>Do you want to rebuild the block database now?</source>
         <translation type="unfinished">Да ли желите да сада обновите базу података блокова?</translation>
     </message>
-<<<<<<< HEAD
-    <message numerus="yes">
-        <source>%n active connection(s) to Qtum network.</source>
-        <extracomment>A substring of the tooltip.</extracomment>
-        <translation type="unfinished">
-            <numerusform />
-            <numerusform />
-            <numerusform />
-        </translation>
-=======
     <message>
         <source>Done loading</source>
         <translation type="unfinished">Zavrseno ucitavanje</translation>
->>>>>>> 3116ccd7
     </message>
     <message>
         <source>Error initializing block database</source>
@@ -866,8 +835,8 @@
         <translation type="unfinished">Прокси је &lt;b&gt;омогућен&lt;/b&gt;: %1</translation>
     </message>
     <message>
-        <source>Send coins to a Bitcoin address</source>
-        <translation type="unfinished">Pošalji novčiće na Bitcoin adresu</translation>
+        <source>Send coins to a Qtum address</source>
+        <translation type="unfinished">Pošalji novčiće na Qtum adresu</translation>
     </message>
     <message>
         <source>Backup wallet to another location</source>
@@ -910,16 +879,16 @@
         <translation type="unfinished">Потпиши &amp;поруку</translation>
     </message>
     <message>
-        <source>Sign messages with your Bitcoin addresses to prove you own them</source>
-        <translation type="unfinished">Potpišite poruke sa svojim Bitcoin adresama da biste dokazali njihovo vlasništvo</translation>
+        <source>Sign messages with your Qtum addresses to prove you own them</source>
+        <translation type="unfinished">Potpišite poruke sa svojim Qtum adresama da biste dokazali njihovo vlasništvo</translation>
     </message>
     <message>
         <source>&amp;Verify message…</source>
         <translation type="unfinished">&amp;Verifikuj poruku…</translation>
     </message>
     <message>
-        <source>Verify messages to ensure they were signed with specified Bitcoin addresses</source>
-        <translation type="unfinished">Proverite poruke da biste utvrdili sa kojim Bitcoin adresama su potpisane</translation>
+        <source>Verify messages to ensure they were signed with specified Qtum addresses</source>
+        <translation type="unfinished">Proverite poruke da biste utvrdili sa kojim Qtum adresama su potpisane</translation>
     </message>
     <message>
         <source>&amp;Load PSBT from file…</source>
@@ -978,8 +947,8 @@
         <translation type="unfinished">Повезивање са клијентима...</translation>
     </message>
     <message>
-        <source>Request payments (generates QR codes and bitcoin: URIs)</source>
-        <translation type="unfinished">Zatražite plaćanje (generiše QR kodove i bitcoin: URI-e)</translation>
+        <source>Request payments (generates QR codes and qtum: URIs)</source>
+        <translation type="unfinished">Zatražite plaćanje (generiše QR kodove i qtum: URI-e)</translation>
     </message>
     <message>
         <source>Show the list of used sending addresses and labels</source>
@@ -1034,12 +1003,12 @@
         <translation type="unfinished">Ажурирано</translation>
     </message>
     <message>
-        <source>Load Partially Signed Bitcoin Transaction</source>
-        <translation type="unfinished">Учитај делимично потписану Bitcoin трансакцију</translation>
-    </message>
-    <message>
-        <source>Load Partially Signed Bitcoin Transaction from clipboard</source>
-        <translation type="unfinished">Учитај делимично потписану Bitcoin трансакцију из clipboard-a</translation>
+        <source>Load Partially Signed Qtum Transaction</source>
+        <translation type="unfinished">Учитај делимично потписану Qtum трансакцију</translation>
+    </message>
+    <message>
+        <source>Load Partially Signed Qtum Transaction from clipboard</source>
+        <translation type="unfinished">Учитај делимично потписану Qtum трансакцију из clipboard-a</translation>
     </message>
     <message>
         <source>Node window</source>
@@ -1058,7 +1027,7 @@
         <translation type="unfinished">&amp;Адресе за примање</translation>
     </message>
     <message>
-        <source>Open a bitcoin: URI</source>
+        <source>Open a qtum: URI</source>
         <translation type="unfinished">Отвори биткоин: URI</translation>
     </message>
     <message>
@@ -1078,7 +1047,7 @@
         <translation type="unfinished">Затвори све новчанике</translation>
     </message>
     <message>
-        <source>Show the %1 help message to get a list with possible Bitcoin command-line options</source>
+        <source>Show the %1 help message to get a list with possible Qtum command-line options</source>
         <translation type="unfinished">Прикажи  поруку помоћи %1 за листу са могућим опцијама Биткоин командне линије</translation>
     </message>
     <message>
@@ -1123,7 +1092,7 @@
         <translation type="unfinished">&amp;Прикажи</translation>
     </message>
     <message numerus="yes">
-        <source>%n active connection(s) to Bitcoin network.</source>
+        <source>%n active connection(s) to Qtum network.</source>
         <extracomment>A substring of the tooltip.</extracomment>
         <translation type="unfinished">
             <numerusform>%n активних конекција са Биткоин мрежом</numerusform>
@@ -1575,7 +1544,7 @@
         <translation type="unfinished">Измени адресу за слање</translation>
     </message>
     <message>
-        <source>The entered address "%1" is not a valid Bitcoin address.</source>
+        <source>The entered address "%1" is not a valid Qtum address.</source>
         <translation type="unfinished">Унета адреса "%1" није важећа Биткоин адреса.</translation>
     </message>
     <message>
@@ -1662,7 +1631,7 @@
         </translation>
     </message>
     <message>
-        <source>%1 will download and store a copy of the Bitcoin block chain.</source>
+        <source>%1 will download and store a copy of the Qtum block chain.</source>
         <translation type="unfinished">%1 биће преузеће и складиштити копију Биткоин ланца блокова.</translation>
     </message>
     <message>
@@ -1751,11 +1720,11 @@
         <translation type="unfinished">Форма</translation>
     </message>
     <message>
-        <source>Recent transactions may not yet be visible, and therefore your wallet's balance might be incorrect. This information will be correct once your wallet has finished synchronizing with the bitcoin network, as detailed below.</source>
+        <source>Recent transactions may not yet be visible, and therefore your wallet's balance might be incorrect. This information will be correct once your wallet has finished synchronizing with the qtum network, as detailed below.</source>
         <translation type="unfinished">Недавне трансакције можда не буду видљиве, зато салдо твог новчаника може бити нетачан. Ова информација биће тачна када новчаник заврши са синхронизацијом биткоин мреже, приказаном испод.</translation>
     </message>
     <message>
-        <source>Attempting to spend bitcoins that are affected by not-yet-displayed transactions will not be accepted by the network.</source>
+        <source>Attempting to spend qtums that are affected by not-yet-displayed transactions will not be accepted by the network.</source>
         <translation type="unfinished">Покушај трошења биткоина на које утичу још увек неприказане трансакције мрежа неће прихватити.</translation>
     </message>
     <message>
@@ -1806,7 +1775,7 @@
 <context>
     <name>OpenURIDialog</name>
     <message>
-        <source>Open bitcoin URI</source>
+        <source>Open qtum URI</source>
         <translation type="unfinished">Отвори биткоин URI</translation>
     </message>
     <message>
@@ -1923,11 +1892,11 @@
         <translation type="unfinished">&amp;Путања скрипте спољног потписника</translation>
     </message>
     <message>
-        <source>Full path to a Bitcoin Core compatible script (e.g. C:\Downloads\hwi.exe or /Users/you/Downloads/hwi.py). Beware: malware can steal your coins!</source>
+        <source>Full path to a Qtum Core compatible script (e.g. C:\Downloads\hwi.exe or /Users/you/Downloads/hwi.py). Beware: malware can steal your coins!</source>
         <translation type="unfinished">Пуна путања до скрипте компатибилне са Битцоин Цоре (нпр. Ц:\Довнлоадс\хви.еке или /Усерс/иоу/Довнлоадс/хви.пи). Пазите: злонамерни софтвер може украсти ваше новчиће</translation>
     </message>
     <message>
-        <source>Automatically open the Bitcoin client port on the router. This only works when your router supports UPnP and it is enabled.</source>
+        <source>Automatically open the Qtum client port on the router. This only works when your router supports UPnP and it is enabled.</source>
         <translation type="unfinished">Аутоматски отвори Биткоин клијент порт на рутеру. Ова опција ради само уколико твој рутер подржава и има омогућен UPnP.</translation>
     </message>
     <message>
@@ -1935,7 +1904,7 @@
         <translation type="unfinished">Мапирај порт користећи &amp;UPnP</translation>
     </message>
     <message>
-        <source>Automatically open the Bitcoin client port on the router. This only works when your router supports NAT-PMP and it is enabled. The external port could be random.</source>
+        <source>Automatically open the Qtum client port on the router. This only works when your router supports NAT-PMP and it is enabled. The external port could be random.</source>
         <translation type="unfinished">Аутоматски отворите порт за Битцоин клијент на рутеру. Ово функционише само када ваш рутер подржава НАТ-ПМП и када је омогућен. Спољни порт би могао бити насумичан.</translation>
     </message>
     <message>
@@ -1951,7 +1920,7 @@
         <translation type="unfinished">Дозволи долазеће конекције.</translation>
     </message>
     <message>
-        <source>Connect to the Bitcoin network through a SOCKS5 proxy.</source>
+        <source>Connect to the Qtum network through a SOCKS5 proxy.</source>
         <translation type="unfinished">Конектуј се на Биткоин мрежу кроз SOCKS5 проксијем.</translation>
     </message>
     <message>
@@ -2023,7 +1992,7 @@
         <translation type="unfinished">Да ли да се прикажу опције контроле новчића или не.</translation>
     </message>
     <message>
-        <source>Connect to the Bitcoin network through a separate SOCKS5 proxy for Tor onion services.</source>
+        <source>Connect to the Qtum network through a separate SOCKS5 proxy for Tor onion services.</source>
         <translation type="unfinished">Повежите се на Битцоин мрежу преко засебног СОЦКС5 проксија за Тор онион услуге.</translation>
     </message>
     <message>
@@ -2120,7 +2089,7 @@
         <translation type="unfinished">Форма</translation>
     </message>
     <message>
-        <source>The displayed information may be out of date. Your wallet automatically synchronizes with the Bitcoin network after a connection is established, but this process has not completed yet.</source>
+        <source>The displayed information may be out of date. Your wallet automatically synchronizes with the Qtum network after a connection is established, but this process has not completed yet.</source>
         <translation type="unfinished">Приказана информација може бити застарела. Ваш новчаник се аутоматски синхронизује са Биткоин мрежом након успостављања конекције, али овај процес је још увек у току.</translation>
     </message>
     <message>
@@ -2323,7 +2292,7 @@
         <translation type="unfinished">Грешка у захтеву за плаћање</translation>
     </message>
     <message>
-        <source>Cannot start bitcoin: click-to-pay handler</source>
+        <source>Cannot start qtum: click-to-pay handler</source>
         <translation type="unfinished">Не могу покренути биткоин: "кликни-да-платиш" механизам</translation>
     </message>
     <message>
@@ -2331,8 +2300,8 @@
         <translation type="unfinished">URI руковање</translation>
     </message>
     <message>
-        <source>'bitcoin://' is not a valid URI. Use 'bitcoin:' instead.</source>
-        <translation type="unfinished">'bitcoin://' није важећи URI. Уместо тога користити  'bitcoin:'.</translation>
+        <source>'qtum://' is not a valid URI. Use 'qtum:' instead.</source>
+        <translation type="unfinished">'qtum://' није важећи URI. Уместо тога користити  'qtum:'.</translation>
     </message>
     <message>
         <source>Cannot process payment request because BIP70 is not supported.
@@ -2343,7 +2312,7 @@
 Ако добијете ову грешку, требало би да затражите од трговца да достави УРИ компатибилан са БИП21.</translation>
     </message>
     <message>
-        <source>URI cannot be parsed! This can be caused by an invalid Bitcoin address or malformed URI parameters.</source>
+        <source>URI cannot be parsed! This can be caused by an invalid Qtum address or malformed URI parameters.</source>
         <translation type="unfinished">URI се не може рашчланити! Ово може бити проузроковано неважећом Биткоин адресом или погрешно форматираним URI параметрима.</translation>
     </message>
     <message>
@@ -2857,7 +2826,7 @@
         <translation type="unfinished">Poruka:</translation>
     </message>
     <message>
-        <source>An optional message to attach to the payment request, which will be displayed when the request is opened. Note: The message will not be sent with the payment over the Bitcoin network.</source>
+        <source>An optional message to attach to the payment request, which will be displayed when the request is opened. Note: The message will not be sent with the payment over the Qtum network.</source>
         <translation type="unfinished">Опциона порука коју можеш прикачити уз захтев за плаћање, која ће бити приказана када захтев буде отворен. Напомена: Порука неће бити послата са уплатом на Биткоин мрежи.</translation>
     </message>
     <message>
@@ -3142,7 +3111,7 @@
 Напомена: С обзиром да се провизија рачуна на основу броја бајтова, провизија за "100 сатошија по kB" за величину трансакције од 500 бајтова (пола од 1 kB) ће аутоматски износити само 50 сатошија.</translation>
     </message>
     <message>
-        <source>When there is less transaction volume than space in the blocks, miners as well as relaying nodes may enforce a minimum fee. Paying only this minimum fee is just fine, but be aware that this can result in a never confirming transaction once there is more demand for bitcoin transactions than the network can process.</source>
+        <source>When there is less transaction volume than space in the blocks, miners as well as relaying nodes may enforce a minimum fee. Paying only this minimum fee is just fine, but be aware that this can result in a never confirming transaction once there is more demand for qtum transactions than the network can process.</source>
         <translation type="unfinished">Када је мањи обим трансакција од простора у блоку, рудари, као и повезани нодови могу применити минималну провизију. Плаћање само минималне накнаде - провизије је добро, али треба бити свестан да ово може резултовати трансакцијом која неће никада бити потврђена, у случају када је број захтева за биткоин трансакцијама већи од могућности мреже да обради.</translation>
     </message>
     <message>
@@ -3232,7 +3201,7 @@
         <translation type="unfinished">Креирај непотписано</translation>
     </message>
     <message>
-        <source>Creates a Partially Signed Bitcoin Transaction (PSBT) for use with e.g. an offline %1 wallet, or a PSBT-compatible hardware wallet.</source>
+        <source>Creates a Partially Signed Qtum Transaction (PSBT) for use with e.g. an offline %1 wallet, or a PSBT-compatible hardware wallet.</source>
         <translation type="unfinished">Креира делимично потписану Биткоин трансакцију (PSBT) за коришћење са нпр. офлајн %1 новчаником, или PSBT компатибилним хардверским новчаником. </translation>
     </message>
     <message>
@@ -3291,7 +3260,7 @@
         <translation type="unfinished">Можете повећати провизију касније (сигнали Замени-са-Провизијом, BIP-125).</translation>
     </message>
     <message>
-        <source>Please, review your transaction proposal. This will produce a Partially Signed Bitcoin Transaction (PSBT) which you can save or copy and then sign with e.g. an offline %1 wallet, or a PSBT-compatible hardware wallet.</source>
+        <source>Please, review your transaction proposal. This will produce a Partially Signed Qtum Transaction (PSBT) which you can save or copy and then sign with e.g. an offline %1 wallet, or a PSBT-compatible hardware wallet.</source>
         <extracomment>Text to inform a user attempting to create a transaction of their current options. At this stage, a user can only create a PSBT. This string is displayed when private keys are disabled and an external signer is not available.</extracomment>
         <translation type="unfinished">Молимо, проверите ваш предлог трансакције. Ово ће произвести делимично потписану Биткоин трансакцију (PSBT) коју можете копирати и онда потписати са нпр. офлајн %1 новчаником, или PSBT компатибилним хардверским новчаником.</translation>
     </message>
@@ -3362,7 +3331,7 @@
         </translation>
     </message>
     <message>
-        <source>Warning: Invalid Bitcoin address</source>
+        <source>Warning: Invalid Qtum address</source>
         <translation type="unfinished">Упозорење: Неважећа Биткоин адреса</translation>
     </message>
     <message>
@@ -3401,7 +3370,7 @@
         <translation type="unfinished">Одабери претходно коришћену адресу</translation>
     </message>
     <message>
-        <source>The Bitcoin address to send the payment to</source>
+        <source>The Qtum address to send the payment to</source>
         <translation type="unfinished">Биткоин адреса на коју се шаље уплата</translation>
     </message>
     <message>
@@ -3417,7 +3386,7 @@
         <translation type="unfinished">Износ који ће бити послат у одабрану јединицу</translation>
     </message>
     <message>
-        <source>The fee will be deducted from the amount being sent. The recipient will receive less bitcoins than you enter in the amount field. If multiple recipients are selected, the fee is split equally.</source>
+        <source>The fee will be deducted from the amount being sent. The recipient will receive less qtums than you enter in the amount field. If multiple recipients are selected, the fee is split equally.</source>
         <translation type="unfinished">Провизија ће бити одузета од износа који је послат. Примаоц ће добити мање биткоина него што је унесено у поље за износ. Уколико је одабрано више примаоца, провизија се дели равномерно.</translation>
     </message>
     <message>
@@ -3437,7 +3406,7 @@
         <translation type="unfinished">Унесите ознаку за ову адресу да бисте је додали на листу коришћених адреса</translation>
     </message>
     <message>
-        <source>A message that was attached to the bitcoin: URI which will be stored with the transaction for your reference. Note: This message will not be sent over the Bitcoin network.</source>
+        <source>A message that was attached to the qtum: URI which will be stored with the transaction for your reference. Note: This message will not be sent over the Qtum network.</source>
         <translation type="unfinished">Порука која је приложена биткоину: URI која ће бити сачувана уз трансакцију ради референце. Напомена: Ова порука се шаље преко Биткоин мреже.</translation>
     </message>
 </context>
@@ -3459,11 +3428,11 @@
         <translation type="unfinished">Потписи - Потпиши / Потврди поруку</translation>
     </message>
     <message>
-        <source>You can sign messages/agreements with your addresses to prove you can receive bitcoins sent to them. Be careful not to sign anything vague or random, as phishing attacks may try to trick you into signing your identity over to them. Only sign fully-detailed statements you agree to.</source>
+        <source>You can sign messages/agreements with your addresses to prove you can receive qtums sent to them. Be careful not to sign anything vague or random, as phishing attacks may try to trick you into signing your identity over to them. Only sign fully-detailed statements you agree to.</source>
         <translation type="unfinished">Можете потписати поруку/споразум са вашом адресом да би сте доказали да можете примити биткоин послат ка њима. Будите опрезни да не потписујете ништа нејасно или случајно, јер се може десити напад крађе идентитета, да потпишете ваш идентитет нападачу. Потпишите само потпуно детаљне изјаве са којима се слажете.</translation>
     </message>
     <message>
-        <source>The Bitcoin address to sign the message with</source>
+        <source>The Qtum address to sign the message with</source>
         <translation type="unfinished">Биткоин адреса са којом ћете потписати поруку</translation>
     </message>
     <message>
@@ -3487,7 +3456,7 @@
         <translation type="unfinished">Копирајте тренутни потпис у системску базу за копирање</translation>
     </message>
     <message>
-        <source>Sign the message to prove you own this Bitcoin address</source>
+        <source>Sign the message to prove you own this Qtum address</source>
         <translation type="unfinished">Потпишите поруку да докажете да сте власник ове Биткоин адресе</translation>
     </message>
     <message>
@@ -3511,7 +3480,7 @@
         <translation type="unfinished">Унесите адресу примаоца, поруку (осигурајте да тачно копирате прекиде линија, размаке, картице итд) и потпишите испод да потврдите поруку. Будите опрезни да не убаците више у потпис од онога што је у потписаној поруци, да би сте избегли напад посредника. Имајте на уму да потпис само доказује да потписник прима са потписаном адресом, а не може да докаже слање било које трансакције!</translation>
     </message>
     <message>
-        <source>The Bitcoin address the message was signed with</source>
+        <source>The Qtum address the message was signed with</source>
         <translation type="unfinished">Биткоин адреса са којом је потписана порука</translation>
     </message>
     <message>
@@ -3523,7 +3492,7 @@
         <translation type="unfinished">Потпис који је дат приликом потписивања поруке</translation>
     </message>
     <message>
-        <source>Verify the message to ensure it was signed with the specified Bitcoin address</source>
+        <source>Verify the message to ensure it was signed with the specified Qtum address</source>
         <translation type="unfinished">Потврдите поруку да осигурате да је потписана са одговарајућом Биткоин адресом</translation>
     </message>
     <message>
