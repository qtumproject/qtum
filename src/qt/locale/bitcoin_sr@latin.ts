--- conflicted
+++ resolved
@@ -67,11 +67,7 @@
     </message>
     <message>
         <source>These are your Qtum addresses for sending payments. Always check the amount and the receiving address before sending coins.</source>
-<<<<<<< HEAD
-        <translation>Ovo su Vaše Qtum adrese na koju se vrše uplate. Uvek proverite iznos i prijemnu adresu pre slanja novčića.</translation>
-=======
         <translation type="unfinished">Ovo su Vaše Qtum adrese na koju se vrše uplate. Uvek proverite iznos i prijemnu adresu pre slanja novčića.</translation>
->>>>>>> 5ed36332
     </message>
     <message>
         <source>&amp;Copy Address</source>
@@ -158,11 +154,7 @@
     </message>
     <message>
         <source>Warning: If you encrypt your wallet and lose your passphrase, you will &lt;b&gt;LOSE ALL OF YOUR QTUMS&lt;/b&gt;!</source>
-<<<<<<< HEAD
-        <translation>Upozorenje: Ako šifrujete svoj novčanik, i potom izgubite svoju pristupnu frazu &lt;b&gt;IZGUBIĆETE SVE SVOJE BITKOINE&lt;/b&gt;!</translation>
-=======
         <translation type="unfinished">Upozorenje: Ako šifrujete svoj novčanik, i potom izgubite svoju pristupnu frazu &lt;b&gt;IZGUBIĆETE SVE SVOJE BITKOINE&lt;/b&gt;!</translation>
->>>>>>> 5ed36332
     </message>
     <message>
         <source>Are you sure you wish to encrypt your wallet?</source>
@@ -229,11 +221,7 @@
     </message>
 </context>
 <context>
-<<<<<<< HEAD
-    <name>QtumGUI</name>
-=======
     <name>QObject</name>
->>>>>>> 5ed36332
     <message>
         <source>unknown</source>
         <translation type="unfinished">nepoznato</translation>
@@ -404,9 +392,6 @@
     </message>
     <message>
         <source>Request payments (generates QR codes and qtum: URIs)</source>
-<<<<<<< HEAD
-        <translation>Zatražite plaćanje (generiše QR kodove i qtum: URI-e)</translation>
-=======
         <translation type="unfinished">Zatražite plaćanje (generiše QR kodove i qtum: URI-e)</translation>
     </message>
     <message numerus="yes">
@@ -416,7 +401,6 @@
             <numerusform />
             <numerusform />
         </translation>
->>>>>>> 5ed36332
     </message>
     <message>
         <source>Error</source>
@@ -537,11 +521,6 @@
     </context>
 <context>
     <name>Intro</name>
-<<<<<<< HEAD
-    <message>
-        <source>Qtum</source>
-        <translation>Qtum</translation>
-=======
     <message numerus="yes">
         <source>(sufficient to restore backups %n day(s) old)</source>
         <extracomment>Explanatory text on the capability of the current prune target.</extracomment>
@@ -550,7 +529,6 @@
             <numerusform />
             <numerusform />
         </translation>
->>>>>>> 5ed36332
     </message>
     <message>
         <source>Error</source>
@@ -891,17 +869,6 @@
     </context>
 <context>
     <name>qtum-core</name>
-<<<<<<< HEAD
-    <message>
-        <source>Insufficient funds</source>
-        <translation>Nedovoljno sredstava</translation>
-    </message>
-    <message>
-        <source>Loading block index...</source>
-        <translation>Ucitavanje indeksa bloka...</translation>
-    </message>
-=======
->>>>>>> 5ed36332
     <message>
         <source>Done loading</source>
         <translation type="unfinished">Zavrseno ucitavanje</translation>
