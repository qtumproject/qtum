<TS language="ka" version="2.1">
<context>
    <name>AddressBookPage</name>
    <message>
        <source>Right-click to edit address or label</source>
        <translation>დააჭირეთ მარჯვენა ღილაკს მისამართის ან იარლიყის ჩასასწორებლად</translation>
    </message>
    <message>
        <source>Create a new address</source>
        <translation>ახალი მისამართის შექმნა</translation>
    </message>
    <message>
        <source>&amp;New</source>
        <translation>შექმ&amp;ნა</translation>
    </message>
    <message>
        <source>Copy the currently selected address to the system clipboard</source>
        <translation>მონიშნული მისამართის კოპირება სისტემურ კლიპბორდში</translation>
    </message>
    <message>
        <source>&amp;Copy</source>
        <translation>&amp;კოპირება</translation>
    </message>
    <message>
        <source>C&amp;lose</source>
        <translation>&amp;დახურვა</translation>
    </message>
    <message>
        <source>Delete the currently selected address from the list</source>
        <translation>მონიშნული მისამართის წაშლა სიიდან</translation>
    </message>
    <message>
        <source>Enter address or label to search</source>
        <translation>შეიყვანეთ საძებნი მისამართი ან ნიშნული</translation>
    </message>
    <message>
        <source>Export the data in the current tab to a file</source>
        <translation>ამ ბარათიდან მონაცემების ექსპორტი ფაილში</translation>
    </message>
    <message>
        <source>&amp;Export</source>
        <translation>&amp;ექსპორტი</translation>
    </message>
    <message>
        <source>&amp;Delete</source>
        <translation>&amp;წაშლა</translation>
    </message>
    <message>
        <source>Choose the address to send coins to</source>
        <translation>აირჩიეთ კოინების გამგზავნი მისამართი</translation>
    </message>
    <message>
        <source>Choose the address to receive coins with</source>
        <translation>აირჩიეთ კოინების მიმღები მისამართი</translation>
    </message>
    <message>
        <source>C&amp;hoose</source>
        <translation>&amp;არჩევა</translation>
    </message>
    <message>
        <source>Sending addresses</source>
        <translation>გამმგზავნი მისამართ</translation>
    </message>
    <message>
        <source>Receiving addresses</source>
        <translation>მიმღები მისამართი</translation>
    </message>
    <message>
        <source>These are your Qtum addresses for sending payments. Always check the amount and the receiving address before sending coins.</source>
        <translation>ეს არის თქვენი ბიტკოინ-მისამართები, რომელთაგანაც შეგიძლიათ გადახდა. აუცილებლად შეამოწმეთ თანხა და მიმღები მისამართი გაგზავნამდე.</translation>
    </message>
    <message>
        <source>&amp;Copy Address</source>
        <translation>მისამართის კოპირება</translation>
    </message>
    <message>
        <source>Copy &amp;Label</source>
        <translation>ნიშნულის კოპირება</translation>
    </message>
    <message>
        <source>&amp;Edit</source>
        <translation>&amp;რედაქტირება</translation>
    </message>
    <message>
        <source>Export Address List</source>
        <translation>მისამართების სიის ექსპორტი</translation>
    </message>
    <message>
        <source>Comma separated file (*.csv)</source>
        <translation>CSV ფორმატის ფაილი (*.csv)</translation>
    </message>
    <message>
        <source>Exporting Failed</source>
        <translation>ექპორტი ვერ განხორციელდა</translation>
    </message>
    <message>
        <source>There was an error trying to save the address list to %1. Please try again.</source>
        <translation>მისამართების სიის %1 შენახვა ვერ მოხერხდა. გაიმეორეთ მცდელობა.</translation>
    </message>
</context>
<context>
    <name>AddressTableModel</name>
    <message>
        <source>Label</source>
        <translation>ნიშნული</translation>
    </message>
    <message>
        <source>Address</source>
        <translation>მისამართი</translation>
    </message>
    <message>
        <source>(no label)</source>
        <translation>(ნიშნული არ არის)</translation>
    </message>
</context>
<context>
    <name>AskPassphraseDialog</name>
    <message>
        <source>Passphrase Dialog</source>
        <translation>ფრაზა-პაროლის დიალოგი</translation>
    </message>
    <message>
        <source>Enter passphrase</source>
        <translation>შეიყვანეთ ფრაზა-პაროლი</translation>
    </message>
    <message>
        <source>New passphrase</source>
        <translation>ახალი ფრაზა-პაროლი</translation>
    </message>
    <message>
        <source>Repeat new passphrase</source>
        <translation>გაიმეორეთ ახალი ფრაზა-პაროლი</translation>
    </message>
    <message>
        <source>Encrypt wallet</source>
        <translation>საფულის დაშიფრვა</translation>
    </message>
    <message>
        <source>This operation needs your wallet passphrase to unlock the wallet.</source>
        <translation>ამ ოპერაციის შესასრულებლად საჭიროა თქვენი საფულის განბლოკვა პასფრაზით.</translation>
    </message>
    <message>
        <source>Unlock wallet</source>
        <translation>საფულის განბლოკვა</translation>
    </message>
    <message>
        <source>This operation needs your wallet passphrase to decrypt the wallet.</source>
        <translation>ამ ოპერაციის შესასრულებლად საჭიროა თქვენი საფულის განშიფრვა პასფრაზით.</translation>
    </message>
    <message>
        <source>Decrypt wallet</source>
        <translation>საფულის განბლოკვა</translation>
    </message>
    <message>
        <source>Change passphrase</source>
        <translation>პაროლის შეცვლა</translation>
    </message>
    <message>
        <source>Confirm wallet encryption</source>
        <translation>საფულის დაშიფრვის დადასტურება</translation>
    </message>
    <message>
        <source>Warning: If you encrypt your wallet and lose your passphrase, you will &lt;b&gt;LOSE ALL OF YOUR QTUMS&lt;/b&gt;!</source>
        <translation>გაფრთხილება: თუ თქვენ დაშიფრავთ თქვენს საფულეს და ამის შემდეგ დაკარგავთ გასაშიფრ ფრაზას, &lt;b&gt;თქვენ დაკარგავთ ყველა ბიტკოინს!&lt;/b&gt;</translation>
    </message>
    <message>
        <source>Are you sure you wish to encrypt your wallet?</source>
        <translation>დარწმუნებული ხარ რომ საფულის დაშიფვრა გსურს?</translation>
    </message>
    <message>
        <source>Wallet encrypted</source>
        <translation>საფულე დაშიფრულია</translation>
    </message>
    <message>
        <source>IMPORTANT: Any previous backups you have made of your wallet file should be replaced with the newly generated, encrypted wallet file. For security reasons, previous backups of the unencrypted wallet file will become useless as soon as you start using the new, encrypted wallet.</source>
        <translation>მნიშვნელოვანი: ნებისმიერი საფულის წინა სარეზერვო კოპია, რომელიც თქვენ შექმენით, უნდა იყოს ჩანაცვლებული ახლად გენერირებული, დაშიფრული საფულის ფაილით. უსაფრთხოების მიზნებისთვის, დაუშიფრავი საფულის ფაილის წინა სარეზევო კოპიები გახდება გამოუყენებული იმ წამსვე, როდესაც დაიწყებთ ახალი, დაშიფრული საფულის გამოყენებას.</translation>
    </message>
    <message>
        <source>Wallet encryption failed</source>
        <translation>საფულის დაშიფვრა წარუმატებით დამთვრდა</translation>
    </message>
    <message>
        <source>Wallet encryption failed due to an internal error. Your wallet was not encrypted.</source>
        <translation>საფულის დაშიფრვა ვერ მოხდა შიდა შეცდომის გამო. თქვენი საფულე არ არის დაშიფრული.</translation>
    </message>
    <message>
        <source>The supplied passphrases do not match.</source>
        <translation>მოწოდებული ფრაზა-პაროლები არ ემთხვევა ერთმანეთს.</translation>
    </message>
    <message>
        <source>Wallet unlock failed</source>
        <translation>საფულის გახსნა წარუმატებლად შესრულდა</translation>
    </message>
    <message>
        <source>The passphrase entered for the wallet decryption was incorrect.</source>
        <translation>საფულის განშიფრვის ფრაზა-პაროლი არაწორია</translation>
    </message>
    <message>
        <source>Wallet decryption failed</source>
        <translation>საფულის გაშიფვრა ვერ შესრულდა</translation>
    </message>
    <message>
        <source>Wallet passphrase was successfully changed.</source>
        <translation>საფულის ფრაზა-პაროლი შეცვლილია.</translation>
    </message>
    <message>
        <source>Warning: The Caps Lock key is on!</source>
        <translation>ყურადღება: ჩართულია Caps Lock რეჟიმი!</translation>
    </message>
</context>
<context>
    <name>BanTableModel</name>
    <message>
        <source>IP/Netmask</source>
        <translation>IP/ქსელის მასკა</translation>
    </message>
    </context>
<context>
    <name>QtumGUI</name>
    <message>
        <source>Sign &amp;message...</source>
        <translation>ხელ&amp;მოწერა</translation>
    </message>
    <message>
        <source>Synchronizing with network...</source>
        <translation>ქსელთან სინქრონიზება...</translation>
    </message>
    <message>
        <source>&amp;Overview</source>
        <translation>მიმ&amp;ოხილვა</translation>
    </message>
    <message>
        <source>Show general overview of wallet</source>
        <translation>საფულის ზოგადი მიმოხილვა</translation>
    </message>
    <message>
        <source>&amp;Transactions</source>
        <translation>&amp;ტრანსაქციები</translation>
    </message>
    <message>
        <source>Browse transaction history</source>
        <translation>ტრანსაქციების ისტორიის დათვალიერება</translation>
    </message>
    <message>
        <source>E&amp;xit</source>
        <translation>&amp;გასვლა</translation>
    </message>
    <message>
        <source>Quit application</source>
        <translation>გასვლა</translation>
    </message>
    <message>
        <source>&amp;About %1</source>
        <translation>%1-ის &amp;შესახებ</translation>
    </message>
    <message>
        <source>Show information about %1</source>
        <translation>%1-ის შესახებ ინფორმაციის ჩვენება</translation>
    </message>
    <message>
        <source>About &amp;Qt</source>
        <translation>&amp;Qt-ს შესახებ</translation>
    </message>
    <message>
        <source>Show information about Qt</source>
        <translation>ინფორმაცია Qt-ს შესახებ</translation>
    </message>
    <message>
        <source>&amp;Options...</source>
        <translation>&amp;ოპციები</translation>
    </message>
    <message>
        <source>Modify configuration options for %1</source>
        <translation>%1-ის კონფიგურირების პარამეტრების რედაქტირება</translation>
    </message>
    <message>
        <source>&amp;Encrypt Wallet...</source>
        <translation>საფულის &amp;დაშიფრვა</translation>
    </message>
    <message>
        <source>&amp;Backup Wallet...</source>
        <translation>საფულის &amp;არქივირება</translation>
    </message>
    <message>
        <source>&amp;Change Passphrase...</source>
        <translation>ფრაზა-პაროლის შე&amp;ცვლა</translation>
    </message>
    <message>
        <source>Open &amp;URI...</source>
        <translation>&amp;URI-ის გახსნა...</translation>
    </message>
    <message>
        <source>Wallet:</source>
        <translation>საფულე:</translation>
    </message>
    <message>
        <source>Click to disable network activity.</source>
        <translation>დააწკაპეთ ქსელური აქტივობის გასათიშად.</translation>
    </message>
    <message>
        <source>Network activity disabled.</source>
        <translation>ქსელური აქტივობა გათიშულია.</translation>
    </message>
    <message>
        <source>Reindexing blocks on disk...</source>
        <translation>დისკზე ბლოკების რეინდექსაცია...</translation>
    </message>
    <message>
        <source>Send coins to a Qtum address</source>
        <translation>მონეტების გაგზავნა Qtum-მისამართზე</translation>
    </message>
    <message>
        <source>Backup wallet to another location</source>
        <translation>საფულის არქივირება სხვა ადგილზე</translation>
    </message>
    <message>
        <source>Change the passphrase used for wallet encryption</source>
        <translation>საფულის დაშიფრვის ფრაზა-პაროლის შეცვლა</translation>
    </message>
    <message>
        <source>&amp;Verify message...</source>
        <translation>&amp;ვერიფიკაცია</translation>
    </message>
    <message>
        <source>&amp;Send</source>
        <translation>&amp;გაგზავნა</translation>
    </message>
    <message>
        <source>&amp;Receive</source>
        <translation>&amp;მიღება</translation>
    </message>
    <message>
        <source>&amp;Show / Hide</source>
        <translation>&amp;ჩვენება/დაფარვა</translation>
    </message>
    <message>
        <source>Show or hide the main Window</source>
        <translation>მთავარი ფანჯრის ჩვენება/დაფარვა</translation>
    </message>
    <message>
        <source>Encrypt the private keys that belong to your wallet</source>
        <translation>თქვენი საფულის პირადი გასაღებების დაშიფრვა</translation>
    </message>
    <message>
        <source>Sign messages with your Qtum addresses to prove you own them</source>
        <translation>მესიჯებზე ხელმოწერა თქვენი Qtum-მისამართებით იმის დასტურად, რომ ის თქვენია</translation>
    </message>
    <message>
        <source>Verify messages to ensure they were signed with specified Qtum addresses</source>
        <translation>შეამოწმეთ, რომ მესიჯები ხელმოწერილია მითითებული Qtum-მისამართით</translation>
    </message>
    <message>
        <source>&amp;File</source>
        <translation>&amp;ფაილი</translation>
    </message>
    <message>
        <source>&amp;Settings</source>
        <translation>&amp;პარამეტრები</translation>
    </message>
    <message>
        <source>&amp;Help</source>
        <translation>&amp;დახმარება</translation>
    </message>
    <message>
        <source>Tabs toolbar</source>
        <translation>ბარათების პანელი</translation>
    </message>
    <message>
        <source>Request payments (generates QR codes and qtum: URIs)</source>
        <translation>გადახდის მოთხოვნა (შეიქმნება QR-კოდები და qtum: ბმულები)</translation>
    </message>
    <message>
        <source>Show the list of used sending addresses and labels</source>
        <translation>გამოყენებული გაგზავნის მისამართებისა და ნიშნულების სიის ჩვენება</translation>
    </message>
    <message>
        <source>Show the list of used receiving addresses and labels</source>
        <translation>გამოყენებული მიღების მისამართებისა და ნიშნულების სიის ჩვენება</translation>
    </message>
    <message>
<<<<<<< HEAD
        <source>Open a qtum: URI or payment request</source>
        <translation>qtum: URI-ის ან გადახდის მოთხოვნის გახსნა</translation>
    </message>
    <message>
=======
>>>>>>> ee8ca219
        <source>&amp;Command-line options</source>
        <translation>საკომანდო სტრიქონის ოპ&amp;ციები</translation>
    </message>
    <message>
        <source>%1 behind</source>
        <translation>%1 გავლილია</translation>
    </message>
    <message>
        <source>Last received block was generated %1 ago.</source>
        <translation>ბოლო მიღებული ბლოკის გენერირებიდან გასულია %1</translation>
    </message>
    <message>
        <source>Transactions after this will not yet be visible.</source>
        <translation>შემდგომი ტრანსაქციები ნაჩვენები ჯერ არ იქნება.</translation>
    </message>
    <message>
        <source>Error</source>
        <translation>შეცდომა</translation>
    </message>
    <message>
        <source>Warning</source>
        <translation>გაფრთხილება</translation>
    </message>
    <message>
        <source>Information</source>
        <translation>ინფორმაცია</translation>
    </message>
    <message>
        <source>Up to date</source>
        <translation>განახლებულია</translation>
    </message>
    <message>
        <source>default wallet</source>
        <translation>ნაგულისხმევი საფულე</translation>
    </message>
    <message>
        <source>&amp;Window</source>
        <translation>&amp;ფანჯარა</translation>
    </message>
    <message>
        <source>%1 client</source>
        <translation>%1 კლიენტი</translation>
    </message>
    <message>
        <source>Connecting to peers...</source>
        <translation>შეერთება ქსელთან...</translation>
    </message>
    <message>
        <source>Catching up...</source>
        <translation>ჩართვა...</translation>
    </message>
    <message>
        <source>Date: %1
</source>
        <translation>თარიღი: %1
</translation>
    </message>
    <message>
        <source>Amount: %1
</source>
        <translation>რაოდენობა^ %1
</translation>
    </message>
    <message>
        <source>Wallet: %1
</source>
        <translation>საფულე: %1
</translation>
    </message>
    <message>
        <source>Type: %1
</source>
        <translation>ტიპი: %1
</translation>
    </message>
    <message>
        <source>Label: %1
</source>
        <translation>ლეიბლი: %1
</translation>
    </message>
    <message>
        <source>Address: %1
</source>
        <translation>მისამართი: %1
</translation>
    </message>
    <message>
        <source>Sent transaction</source>
        <translation>გაგზავნილი ტრანსაქციები</translation>
    </message>
    <message>
        <source>Incoming transaction</source>
        <translation>მიღებული ტრანსაქციები</translation>
    </message>
    <message>
        <source>Wallet is &lt;b&gt;encrypted&lt;/b&gt; and currently &lt;b&gt;unlocked&lt;/b&gt;</source>
        <translation>საფულე &lt;b&gt;დაშიფრულია&lt;/b&gt; და ამჟამად &lt;b&gt;განბლოკილია&lt;/b&gt;</translation>
    </message>
    <message>
        <source>Wallet is &lt;b&gt;encrypted&lt;/b&gt; and currently &lt;b&gt;locked&lt;/b&gt;</source>
        <translation>საფულე &lt;b&gt;დაშიფრულია&lt;/b&gt; და ამჟამად &lt;b&gt;დაბლოკილია&lt;/b&gt;</translation>
    </message>
    <message>
        <source>A fatal error occurred. Qtum can no longer continue safely and will quit.</source>
        <translation>ფატალური შეცდომა. Qtum ვერ უზრუნველყოფს უსაფრთხო გაგრძელებას, ამიტომ იხურება.</translation>
    </message>
</context>
<context>
    <name>CoinControlDialog</name>
    <message>
        <source>Quantity:</source>
        <translation>რაოდენობა:</translation>
    </message>
    <message>
        <source>Bytes:</source>
        <translation>ბაიტები:</translation>
    </message>
    <message>
        <source>Amount:</source>
        <translation>თანხა:</translation>
    </message>
    <message>
        <source>Fee:</source>
        <translation>საკომისიო:</translation>
    </message>
    <message>
        <source>Dust:</source>
        <translation>მტვერი:</translation>
    </message>
    <message>
        <source>After Fee:</source>
        <translation>დამატებითი საკომისიო:</translation>
    </message>
    <message>
        <source>Change:</source>
        <translation>ხურდა:</translation>
    </message>
    <message>
        <source>(un)select all</source>
        <translation>ყველას მონიშვნა/(მოხსნა)</translation>
    </message>
    <message>
        <source>Tree mode</source>
        <translation>განტოტვილი</translation>
    </message>
    <message>
        <source>List mode</source>
        <translation>სია</translation>
    </message>
    <message>
        <source>Amount</source>
        <translation>თანხა</translation>
    </message>
    <message>
        <source>Date</source>
        <translation>თარიღი</translation>
    </message>
    <message>
        <source>Confirmations</source>
        <translation>დადასტურება</translation>
    </message>
    <message>
        <source>Confirmed</source>
        <translation>დადასტურებულია</translation>
    </message>
    <message>
        <source>Copy address</source>
        <translation>მისამართის კოპირება</translation>
    </message>
    <message>
        <source>Copy label</source>
        <translation>ლეიბლის კოპირება</translation>
    </message>
    <message>
        <source>Copy amount</source>
        <translation>რაოდენობის კოპირება</translation>
    </message>
    <message>
        <source>Copy transaction ID</source>
        <translation>ტრანსაქციის ID-ს კოპირება</translation>
    </message>
    <message>
        <source>Lock unspent</source>
        <translation>დაუხარჯავის ჩაკეტვა</translation>
    </message>
    <message>
        <source>Unlock unspent</source>
        <translation>დაუხარჯავის განბლოკვა</translation>
    </message>
    <message>
        <source>Copy quantity</source>
        <translation>რაოდენობის კოპირება</translation>
    </message>
    <message>
        <source>Copy fee</source>
        <translation>საკომისიოს კოპირება</translation>
    </message>
    <message>
        <source>Copy after fee</source>
        <translation>დამატებითი საკომისიოს კოპირება</translation>
    </message>
    <message>
        <source>Copy bytes</source>
        <translation>ბაიტების კოპირება</translation>
    </message>
    <message>
        <source>Copy change</source>
        <translation>ხურდის კოპირება</translation>
    </message>
    <message>
        <source>(%1 locked)</source>
        <translation>(%1 დაბლოკილია)</translation>
    </message>
    <message>
        <source>yes</source>
        <translation>დიახ</translation>
    </message>
    <message>
        <source>no</source>
        <translation>არა</translation>
    </message>
    <message>
        <source>(no label)</source>
        <translation>(ნიშნული არ არის)</translation>
    </message>
    <message>
        <source>change from %1 (%2)</source>
        <translation>ხურდა %1-დან (%2)</translation>
    </message>
    <message>
        <source>(change)</source>
        <translation>(ხურდა)</translation>
    </message>
</context>
<context>
    <name>CreateWalletActivity</name>
    </context>
<context>
    <name>CreateWalletDialog</name>
    </context>
<context>
    <name>EditAddressDialog</name>
    <message>
        <source>Edit Address</source>
        <translation>მისამართის შეცვლა</translation>
    </message>
    <message>
        <source>&amp;Label</source>
        <translation>ნიშნუ&amp;ლი</translation>
    </message>
    <message>
        <source>The label associated with this address list entry</source>
        <translation>მისამართების სიის ამ ჩანაწერთან ასოცირებული ნიშნული</translation>
    </message>
    <message>
        <source>The address associated with this address list entry. This can only be modified for sending addresses.</source>
        <translation>მისამართების სიის ამ ჩანაწერთან მისამართი ასოცირებული. მისი შეცვლა შეიძლება მხოლოდ გაგზავნის მისამართის შემთხვევაში.</translation>
    </message>
    <message>
        <source>&amp;Address</source>
        <translation>მის&amp;ამართი</translation>
    </message>
    <message>
        <source>New sending address</source>
        <translation>ახალი გაგზავნის მისამართი</translation>
    </message>
    <message>
        <source>Edit receiving address</source>
        <translation>მიღების მისამართის შეცვლა</translation>
    </message>
    <message>
        <source>Edit sending address</source>
        <translation>გაგზავნის მისამართის შეცვლა</translation>
    </message>
    <message>
        <source>The entered address "%1" is not a valid Qtum address.</source>
        <translation>შეყვანილი მისამართი "%1" არ არის ვალიდური Qtum-მისამართი.</translation>
    </message>
    <message>
        <source>Could not unlock wallet.</source>
        <translation>საფულის განბლოკვა ვერ მოხერხდა.</translation>
    </message>
    <message>
        <source>New key generation failed.</source>
        <translation>ახალი გასაღების გენერირება ვერ მოხერხდა</translation>
    </message>
</context>
<context>
    <name>FreespaceChecker</name>
    <message>
        <source>A new data directory will be created.</source>
        <translation>შეიქმნება ახალი მონაცემთა კატალოგი.</translation>
    </message>
    <message>
        <source>name</source>
        <translation>სახელი</translation>
    </message>
    <message>
        <source>Directory already exists. Add %1 if you intend to create a new directory here.</source>
        <translation>კატალოგი უკვე არსებობს. დაამატეთ %1 თუ გინდათ ახალი კატალოგის აქვე შექმნა.</translation>
    </message>
    <message>
        <source>Path already exists, and is not a directory.</source>
        <translation>მისამართი უკვე არსებობს და არ წარმოადგენს კატალოგს.</translation>
    </message>
    <message>
        <source>Cannot create data directory here.</source>
        <translation>კატალოგის აქ შექმნა შეუძლებელია.</translation>
    </message>
</context>
<context>
    <name>HelpMessageDialog</name>
    <message>
        <source>version</source>
        <translation>ვერსია</translation>
    </message>
    <message>
        <source>About %1</source>
        <translation>%1-ის შესახებ</translation>
    </message>
    <message>
        <source>Command-line options</source>
        <translation>კომანდების ზოლის ოპციები</translation>
    </message>
</context>
<context>
    <name>Intro</name>
    <message>
        <source>Welcome</source>
        <translation>მოგესალმებით</translation>
    </message>
    <message>
        <source>Welcome to %1.</source>
        <translation>კეთილი იყოს თქვენი მობრძანება %1-ში.</translation>
    </message>
    <message>
        <source>Use the default data directory</source>
        <translation>ნაგულისხმევი კატალოგის გამოყენება</translation>
    </message>
    <message>
        <source>Use a custom data directory:</source>
        <translation>მითითებული კატალოგის გამოყენება:</translation>
    </message>
    <message>
        <source>Qtum</source>
        <translation>Qtum</translation>
    </message>
    <message>
        <source>Error</source>
        <translation>შეცდომა</translation>
    </message>
    </context>
<context>
    <name>ModalOverlay</name>
    <message>
        <source>Form</source>
        <translation>ფორმა</translation>
    </message>
    <message>
        <source>Unknown...</source>
        <translation>უცნობი...</translation>
    </message>
    <message>
        <source>Last block time</source>
        <translation>ბოლო ბლოკის დრო</translation>
    </message>
    <message>
        <source>Progress</source>
        <translation>პროგრესი</translation>
    </message>
    <message>
        <source>calculating...</source>
        <translation>მიმდინარეობს გამოთვლა...</translation>
    </message>
    <message>
        <source>Hide</source>
        <translation>დამალვა</translation>
    </message>
    </context>
<context>
    <name>OpenURIDialog</name>
    <message>
        <source>URI:</source>
        <translation>URI:</translation>
    </message>
</context>
<context>
    <name>OpenWalletActivity</name>
    <message>
        <source>default wallet</source>
        <translation>ნაგულისხმევი საფულე</translation>
    </message>
    </context>
<context>
    <name>OptionsDialog</name>
    <message>
        <source>Options</source>
        <translation>ოპციები</translation>
    </message>
    <message>
        <source>&amp;Main</source>
        <translation>&amp;მთავარი</translation>
    </message>
    <message>
        <source>Size of &amp;database cache</source>
        <translation>მონაცემთა ბაზის კეშის სი&amp;დიდე</translation>
    </message>
    <message>
        <source>Number of script &amp;verification threads</source>
        <translation>სკრიპტის &amp;ვერიფიცირების ნაკადების რაოდენობა</translation>
    </message>
    <message>
        <source>IP address of the proxy (e.g. IPv4: 127.0.0.1 / IPv6: ::1)</source>
        <translation>პროქსის IP-მისამართი (მაგ.: IPv4: 127.0.0.1 / IPv6: ::1)</translation>
    </message>
    <message>
        <source>Reset all client options to default.</source>
        <translation>კლიენტის ყველა პარამეტრის დაბრუნება ნაგულისხმევ მნიშვნელობებზე.</translation>
    </message>
    <message>
        <source>&amp;Reset Options</source>
        <translation>დაბ&amp;რუნების ოპციები</translation>
    </message>
    <message>
        <source>&amp;Network</source>
        <translation>&amp;ქსელი</translation>
    </message>
    <message>
        <source>W&amp;allet</source>
        <translation>ს&amp;აფულე</translation>
    </message>
    <message>
        <source>Expert</source>
        <translation>ექსპერტი</translation>
    </message>
    <message>
        <source>If you disable the spending of unconfirmed change, the change from a transaction cannot be used until that transaction has at least one confirmation. This also affects how your balance is computed.</source>
        <translation>დაუდასტურებელი ხურდის გამოყენების აკრძალვის შემდეგ მათი გამოყენება შეუძლებელი იქნება, სანამ ტრანსაქციას არ ექნება ერთი დასტური მაინც. ეს აისახება თქვენი ნაშთის დათვლაზეც.</translation>
    </message>
    <message>
        <source>Automatically open the Qtum client port on the router. This only works when your router supports UPnP and it is enabled.</source>
        <translation>როუტერში Qtum-კლიენტის პორტის ავტომატური გახსნა. მუშაობს, თუ თქვენს როუტერს ჩართული აქვს UPnP.</translation>
    </message>
    <message>
        <source>Map port using &amp;UPnP</source>
        <translation>პორტის გადამისამართება &amp;UPnP-ით</translation>
    </message>
    <message>
        <source>Proxy &amp;IP:</source>
        <translation>პროქსის &amp;IP:</translation>
    </message>
    <message>
        <source>&amp;Port:</source>
        <translation>&amp;პორტი</translation>
    </message>
    <message>
        <source>Port of the proxy (e.g. 9050)</source>
        <translation>პროქსის პორტი (მაგ.: 9050)</translation>
    </message>
    <message>
        <source>IPv4</source>
        <translation>IPv4</translation>
    </message>
    <message>
        <source>IPv6</source>
        <translation>IPv6</translation>
    </message>
    <message>
        <source>Tor</source>
        <translation>Tor</translation>
    </message>
    <message>
        <source>&amp;Window</source>
        <translation>&amp;ფანჯარა</translation>
    </message>
    <message>
        <source>Show only a tray icon after minimizing the window.</source>
        <translation>ფანჯრის მინიმიზებისას მხოლოდ იკონა სისტემურ ზონაში</translation>
    </message>
    <message>
        <source>&amp;Minimize to the tray instead of the taskbar</source>
        <translation>&amp;მინიმიზება სისტემურ ზონაში პროგრამების პანელის ნაცვლად</translation>
    </message>
    <message>
        <source>M&amp;inimize on close</source>
        <translation>მ&amp;ინიმიზება დახურვისას</translation>
    </message>
    <message>
        <source>&amp;Display</source>
        <translation>&amp;ჩვენება</translation>
    </message>
    <message>
        <source>User Interface &amp;language:</source>
        <translation>სამომხმარებ&amp;ლო ენა:</translation>
    </message>
    <message>
        <source>&amp;Unit to show amounts in:</source>
        <translation>ერთეუ&amp;ლი:</translation>
    </message>
    <message>
        <source>Choose the default subdivision unit to show in the interface and when sending coins.</source>
        <translation>აირჩიეთ გასაგზავნი თანხის ნაგულისხმევი ერთეული.</translation>
    </message>
    <message>
        <source>Whether to show coin control features or not.</source>
        <translation>ვაჩვენოთ თუ არა მონეტების მართვის პარამეტრები.</translation>
    </message>
    <message>
        <source>&amp;OK</source>
        <translation>&amp;OK</translation>
    </message>
    <message>
        <source>&amp;Cancel</source>
        <translation>&amp;გაუქმება</translation>
    </message>
    <message>
        <source>default</source>
        <translation>ნაგულისხმევი</translation>
    </message>
    <message>
        <source>none</source>
        <translation>ცარიელი</translation>
    </message>
    <message>
        <source>Confirm options reset</source>
        <translation>დაადასტურეთ პარამეტრების დაბრუნება ნაგულისხმევზე</translation>
    </message>
    <message>
        <source>Client restart required to activate changes.</source>
        <translation>ცვლილებები ძალაში შევა კლიენტის ხელახალი გაშვების შემდეგ.</translation>
    </message>
    <message>
        <source>Error</source>
        <translation>შეცდომა</translation>
    </message>
    <message>
        <source>This change would require a client restart.</source>
        <translation>ამ ცვლილებების ძალაში შესასვლელად საჭიროა კლიენტის დახურვა და ხელახალი გაშვება.</translation>
    </message>
    <message>
        <source>The supplied proxy address is invalid.</source>
        <translation>პროქსის მისამართი არასწორია.</translation>
    </message>
</context>
<context>
    <name>OverviewPage</name>
    <message>
        <source>Form</source>
        <translation>ფორმა</translation>
    </message>
    <message>
        <source>The displayed information may be out of date. Your wallet automatically synchronizes with the Qtum network after a connection is established, but this process has not completed yet.</source>
        <translation>ნაჩვენები ინფორმაცია შეიძლება მოძველებული იყოს. თქვენი საფულე ავტომატურად სინქრონიზდება Qtum-ის ქსელთან კავშირის დამყარების შემდეგ, ეს პროცესი ჯერ არ არის დასრულებული.</translation>
    </message>
    <message>
        <source>Available:</source>
        <translation>ხელმისაწვდომია:</translation>
    </message>
    <message>
        <source>Your current spendable balance</source>
        <translation>თქვენი ხელმისაწვდომი ნაშთი</translation>
    </message>
    <message>
        <source>Pending:</source>
        <translation>იგზავნება:</translation>
    </message>
    <message>
        <source>Total of transactions that have yet to be confirmed, and do not yet count toward the spendable balance</source>
        <translation>დასადასტურებელი ტრანსაქციების საერთო რაოდენობა, რომლებიც ჯერ არ არის ასახული ბალანსში</translation>
    </message>
    <message>
        <source>Immature:</source>
        <translation>მოუმზადებელია:</translation>
    </message>
    <message>
        <source>Mined balance that has not yet matured</source>
        <translation>მოპოვებული თანხა, რომელიც ჯერ არ არის მზადყოფნაში</translation>
    </message>
    <message>
        <source>Total:</source>
        <translation>სულ:</translation>
    </message>
    <message>
        <source>Your current total balance</source>
        <translation>თქვენი სრული მიმდინარე ბალანსი</translation>
    </message>
    </context>
<context>
    <name>PaymentServer</name>
    <message>
        <source>Payment request error</source>
        <translation>გადახდის მოთხოვნის შეცდომა</translation>
    </message>
    <message>
        <source>Cannot start qtum: click-to-pay handler</source>
        <translation>ვერ გაიშვა qtum: click-to-pay</translation>
    </message>
    <message>
        <source>URI handling</source>
        <translation>URI-ების დამუშავება</translation>
    </message>
    <message>
        <source>Invalid payment address %1</source>
        <translation>გადახდის მისამართი არასწორია: %1</translation>
    </message>
    <message>
        <source>Payment request file handling</source>
        <translation>გადახდის მოთხოვნის ფაილის დამუშავება</translation>
    </message>
</context>
<context>
    <name>PeerTableModel</name>
    </context>
<context>
    <name>QObject</name>
    <message>
        <source>Amount</source>
        <translation>თანხა</translation>
    </message>
    <message>
        <source>%1 h</source>
        <translation>%1 სთ</translation>
    </message>
    <message>
        <source>%1 m</source>
        <translation>%1 წთ</translation>
    </message>
    <message>
        <source>N/A</source>
        <translation>მიუწვდ.</translation>
    </message>
    <message>
        <source>%1 and %2</source>
        <translation>%1 და %2</translation>
    </message>
    <message>
        <source>%1 B</source>
        <translation>%1 B</translation>
    </message>
    <message>
        <source>%1 KB</source>
        <translation>%1 KB</translation>
    </message>
    <message>
        <source>%1 MB</source>
        <translation>%1 MB</translation>
    </message>
    <message>
        <source>%1 GB</source>
        <translation>%1 GB</translation>
    </message>
    <message>
        <source>Error: Specified data directory "%1" does not exist.</source>
        <translation>შეცდომა: მითითებული მონაცემთა კატალოგი "%1" არ არსებობს.</translation>
    </message>
    <message>
        <source>unknown</source>
        <translation>უცნობია</translation>
    </message>
</context>
<context>
    <name>QRImageWidget</name>
    <message>
        <source>&amp;Save Image...</source>
        <translation>გამო&amp;სახულების შენახვა...</translation>
    </message>
    <message>
        <source>&amp;Copy Image</source>
        <translation>გამოსახულების &amp;კოპირება</translation>
    </message>
    <message>
        <source>Resulting URI too long, try to reduce the text for label / message.</source>
        <translation>URI ძალიან გრძელი გამოდის, შეამოკლეთ ნიშნულის/მესიჯის ტექსტი.</translation>
    </message>
    <message>
        <source>Error encoding URI into QR Code.</source>
        <translation>შედომა URI-ის QR-კოდში გადაყვანისას.</translation>
    </message>
    <message>
        <source>Save QR Code</source>
        <translation>QR-კოდის შენახვა</translation>
    </message>
    <message>
        <source>PNG Image (*.png)</source>
        <translation>PNG სურათი (*.png)</translation>
    </message>
</context>
<context>
    <name>RPCConsole</name>
    <message>
        <source>N/A</source>
        <translation>მიუწვდ.</translation>
    </message>
    <message>
        <source>Client version</source>
        <translation>კლიენტის ვერსია</translation>
    </message>
    <message>
        <source>&amp;Information</source>
        <translation>&amp;ინფორმაცია</translation>
    </message>
    <message>
        <source>General</source>
        <translation>საერთო</translation>
    </message>
    <message>
        <source>Startup time</source>
        <translation>სტარტის დრო</translation>
    </message>
    <message>
        <source>Network</source>
        <translation>ქსელი</translation>
    </message>
    <message>
        <source>Name</source>
        <translation>სახელი</translation>
    </message>
    <message>
        <source>Number of connections</source>
        <translation>შეერთებების რაოდენობა</translation>
    </message>
    <message>
        <source>Block chain</source>
        <translation>ბლოკთა ჯაჭვი</translation>
    </message>
    <message>
        <source>Current number of blocks</source>
        <translation>ბლოკების მიმდინარე რაოდენობა</translation>
    </message>
    <message>
        <source>Last block time</source>
        <translation>ბოლო ბლოკის დრო</translation>
    </message>
    <message>
        <source>&amp;Open</source>
        <translation>&amp;შექმნა</translation>
    </message>
    <message>
        <source>&amp;Console</source>
        <translation>&amp;კონსოლი</translation>
    </message>
    <message>
        <source>&amp;Network Traffic</source>
        <translation>&amp;ქსელის ტრაფიკი</translation>
    </message>
    <message>
        <source>Totals</source>
        <translation>სულ:</translation>
    </message>
    <message>
        <source>In:</source>
        <translation>შემომავალი:</translation>
    </message>
    <message>
        <source>Out:</source>
        <translation>გამავალი:</translation>
    </message>
    <message>
        <source>Debug log file</source>
        <translation>დახვეწის ლოგ-ფაილი</translation>
    </message>
    <message>
        <source>Clear console</source>
        <translation>კონსოლის გასუფთავება</translation>
    </message>
    </context>
<context>
    <name>ReceiveCoinsDialog</name>
    <message>
        <source>&amp;Amount:</source>
        <translation>თ&amp;ანხა:</translation>
    </message>
    <message>
        <source>&amp;Label:</source>
        <translation>ნიშნუ&amp;ლი:</translation>
    </message>
    <message>
        <source>&amp;Message:</source>
        <translation>&amp;მესიჯი:</translation>
    </message>
    <message>
        <source>An optional message to attach to the payment request, which will be displayed when the request is opened. Note: The message will not be sent with the payment over the Qtum network.</source>
        <translation>არააუცილებელი მესიჯი, რომელიც ერთვის გადახდის მოთხოვნას და ნაჩვენები იქნება მოთხოვნის გახსნისას. შენიშვნა: მესიჯი არ გაყვება გადახდას ბითქოინის ქსელში.</translation>
    </message>
    <message>
        <source>An optional label to associate with the new receiving address.</source>
        <translation>არააუცილებელი ნიშნული ახალ მიღების მისამართთან ასოცირებისათვის.</translation>
    </message>
    <message>
        <source>Use this form to request payments. All fields are &lt;b&gt;optional&lt;/b&gt;.</source>
        <translation>გამოიყენეთ ეს ფორმა გადახდის მოთხოვნისათვის. ყველა ველი &lt;b&gt;არააუცილებელია&lt;/b&gt;.</translation>
    </message>
    <message>
        <source>An optional amount to request. Leave this empty or zero to not request a specific amount.</source>
        <translation>მოთხოვნის მოცულობა. არააუცილებელია. ჩაწერეთ 0 ან დატოვეთ ცარიელი, თუ არ მოითხოვება კონკრეტული მოცულობა.</translation>
    </message>
    <message>
        <source>Clear all fields of the form.</source>
        <translation>ფორმის ყველა ველის წაშლა</translation>
    </message>
    <message>
        <source>Clear</source>
        <translation>წაშლა</translation>
    </message>
    <message>
        <source>Requested payments history</source>
        <translation>მოთხოვნილი გადახდების ისტორია</translation>
    </message>
    <message>
        <source>Show the selected request (does the same as double clicking an entry)</source>
        <translation>არჩეული მოთხოვნის ჩვენება (იგივეა, რაც ჩანაწერზე ორჯერ ჩხვლეტა)</translation>
    </message>
    <message>
        <source>Show</source>
        <translation>ჩვენება</translation>
    </message>
    <message>
        <source>Remove the selected entries from the list</source>
        <translation>მონიშნული ჩანაწერების წაშლა სიიდან</translation>
    </message>
    <message>
        <source>Remove</source>
        <translation>წაშლა</translation>
    </message>
    <message>
        <source>Copy label</source>
        <translation>ლეიბლის კოპირება</translation>
    </message>
    <message>
        <source>Copy message</source>
        <translation>მესიჯის კოპირება</translation>
    </message>
    <message>
        <source>Copy amount</source>
        <translation>რაოდენობის კოპირება</translation>
    </message>
</context>
<context>
    <name>ReceiveRequestDialog</name>
    <message>
        <source>QR Code</source>
        <translation>QR-კოდი</translation>
    </message>
    <message>
        <source>Copy &amp;URI</source>
        <translation>&amp;URI-ის კოპირება</translation>
    </message>
    <message>
        <source>Copy &amp;Address</source>
        <translation>მის&amp;ამართის კოპირება</translation>
    </message>
    <message>
        <source>&amp;Save Image...</source>
        <translation>გამო&amp;სახულების შენახვა...</translation>
    </message>
    <message>
        <source>Request payment to %1</source>
        <translation>%1-ის გადაზდის მოთხოვნა</translation>
    </message>
    <message>
        <source>Payment information</source>
        <translation>ინფორმაცია გადახდის შესახებ</translation>
    </message>
    <message>
        <source>URI</source>
        <translation>URI</translation>
    </message>
    <message>
        <source>Address</source>
        <translation>მისამართი</translation>
    </message>
    <message>
        <source>Amount</source>
        <translation>თანხა</translation>
    </message>
    <message>
        <source>Label</source>
        <translation>ნიშნული</translation>
    </message>
    <message>
        <source>Message</source>
        <translation>მესიჯი</translation>
    </message>
    <message>
        <source>Wallet</source>
        <translation>საფულე</translation>
    </message>
</context>
<context>
    <name>RecentRequestsTableModel</name>
    <message>
        <source>Date</source>
        <translation>თარიღი</translation>
    </message>
    <message>
        <source>Label</source>
        <translation>ნიშნული</translation>
    </message>
    <message>
        <source>Message</source>
        <translation>მესიჯი</translation>
    </message>
    <message>
        <source>(no label)</source>
        <translation>(ნიშნული არ არის)</translation>
    </message>
    <message>
        <source>(no message)</source>
        <translation>(მესიჯები არ არის)</translation>
    </message>
    </context>
<context>
    <name>SendCoinsDialog</name>
    <message>
        <source>Send Coins</source>
        <translation>მონეტების გაგზავნა</translation>
    </message>
    <message>
        <source>Coin Control Features</source>
        <translation>მონეტების კონტროლის პარამეტრები</translation>
    </message>
    <message>
        <source>Inputs...</source>
        <translation>ხარჯები...</translation>
    </message>
    <message>
        <source>automatically selected</source>
        <translation>არჩეულია ავტომატურად</translation>
    </message>
    <message>
        <source>Insufficient funds!</source>
        <translation>არ არის საკმარისი თანხა!</translation>
    </message>
    <message>
        <source>Quantity:</source>
        <translation>რაოდენობა:</translation>
    </message>
    <message>
        <source>Bytes:</source>
        <translation>ბაიტები:</translation>
    </message>
    <message>
        <source>Amount:</source>
        <translation>თანხა:</translation>
    </message>
    <message>
        <source>Fee:</source>
        <translation>საკომისიო:</translation>
    </message>
    <message>
        <source>After Fee:</source>
        <translation>დამატებითი საკომისიო:</translation>
    </message>
    <message>
        <source>Change:</source>
        <translation>ხურდა:</translation>
    </message>
    <message>
        <source>If this is activated, but the change address is empty or invalid, change will be sent to a newly generated address.</source>
        <translation>ამის გააქტიურებისას თუ ხურდის მისამართი ცარიელია ან არასწორია, ხურდა გაიგზავნება ახლად გენერირებულ მისამართებზე.</translation>
    </message>
    <message>
        <source>Custom change address</source>
        <translation>ხურდის მისამართი</translation>
    </message>
    <message>
        <source>Transaction Fee:</source>
        <translation>ტრანსაქციის საფასური - საკომისიო:</translation>
    </message>
    <message>
        <source>Hide</source>
        <translation>დამალვა</translation>
    </message>
    <message>
        <source>Send to multiple recipients at once</source>
        <translation>გაგზავნა რამდენიმე რეციპიენტთან ერთდროულად</translation>
    </message>
    <message>
        <source>Add &amp;Recipient</source>
        <translation>&amp;რეციპიენტის დამატება</translation>
    </message>
    <message>
        <source>Clear all fields of the form.</source>
        <translation>ფორმის ყველა ველის წაშლა</translation>
    </message>
    <message>
        <source>Dust:</source>
        <translation>მტვერი:</translation>
    </message>
    <message>
        <source>Clear &amp;All</source>
        <translation>გ&amp;ასუფთავება</translation>
    </message>
    <message>
        <source>Balance:</source>
        <translation>ბალანსი:</translation>
    </message>
    <message>
        <source>Confirm the send action</source>
        <translation>გაგზავნის დადასტურება</translation>
    </message>
    <message>
        <source>S&amp;end</source>
        <translation>გაგ&amp;ზავნა</translation>
    </message>
    <message>
        <source>Copy quantity</source>
        <translation>რაოდენობის კოპირება</translation>
    </message>
    <message>
        <source>Copy amount</source>
        <translation>რაოდენობის კოპირება</translation>
    </message>
    <message>
        <source>Copy fee</source>
        <translation>საკომისიოს კოპირება</translation>
    </message>
    <message>
        <source>Copy after fee</source>
        <translation>დამატებითი საკომისიოს კოპირება</translation>
    </message>
    <message>
        <source>Copy bytes</source>
        <translation>ბაიტების კოპირება</translation>
    </message>
    <message>
        <source>Copy change</source>
        <translation>ხურდის კოპირება</translation>
    </message>
    <message>
        <source>%1 to %2</source>
        <translation>%1-დან %2-ში</translation>
    </message>
    <message>
        <source>Are you sure you want to send?</source>
        <translation>დარწმუნებული ხართ, რომ გინდათ გაგზავნა?</translation>
    </message>
    <message>
        <source>or</source>
        <translation>ან</translation>
    </message>
    <message>
        <source>Transaction fee</source>
        <translation>ტრანსაქციის საფასური - საკომისიო</translation>
    </message>
    <message>
        <source>Confirm send coins</source>
        <translation>მონეტების გაგზავნის დადასტურება</translation>
    </message>
    <message>
        <source>The amount to pay must be larger than 0.</source>
        <translation>გადახდის მოცულობა 0-ზე მეტი უნდა იყოს</translation>
    </message>
    <message>
        <source>The amount exceeds your balance.</source>
        <translation>თანხა აღემატება თქვენს ბალანსს</translation>
    </message>
    <message>
        <source>The total exceeds your balance when the %1 transaction fee is included.</source>
        <translation>საკომისიო %1-ის დამატების შემდეგ თანხა აჭარბებს თქვენს ბალანსს</translation>
    </message>
    <message>
        <source>Transaction creation failed!</source>
        <translation>შეცდომა ტრანსაქციის შექმნისას!</translation>
    </message>
    <message>
        <source>Warning: Invalid Qtum address</source>
        <translation>ყურადღება: არასწორია Qtum-მისამართი</translation>
    </message>
    <message>
        <source>Warning: Unknown change address</source>
        <translation>ყურადღება: უცნობია ხურდის მისამართი</translation>
    </message>
    <message>
        <source>(no label)</source>
        <translation>(ნიშნული არ არის)</translation>
    </message>
</context>
<context>
    <name>SendCoinsEntry</name>
    <message>
        <source>A&amp;mount:</source>
        <translation>&amp;რაოდენობა</translation>
    </message>
    <message>
        <source>Pay &amp;To:</source>
        <translation>ადრესა&amp;ტი:</translation>
    </message>
    <message>
        <source>&amp;Label:</source>
        <translation>ნიშნუ&amp;ლი:</translation>
    </message>
    <message>
        <source>Choose previously used address</source>
        <translation>აირჩიეთ ადრე გამოყენებული მისამართი</translation>
    </message>
    <message>
        <source>Alt+A</source>
        <translation>Alt+A</translation>
    </message>
    <message>
        <source>Paste address from clipboard</source>
        <translation>მისამართის ჩასმა კლიპბორდიდან</translation>
    </message>
    <message>
        <source>Alt+P</source>
        <translation>Alt+P</translation>
    </message>
    <message>
        <source>Remove this entry</source>
        <translation>ჩანაწერის წაშლა</translation>
    </message>
    <message>
        <source>Message:</source>
        <translation>მესიჯი:</translation>
    </message>
    <message>
        <source>Enter a label for this address to add it to the list of used addresses</source>
        <translation>შეიყვანეთ ამ მისამართის ნიშნული გამოყენებული მისამართების სიაში დასამატებლად</translation>
    </message>
    <message>
        <source>A message that was attached to the qtum: URI which will be stored with the transaction for your reference. Note: This message will not be sent over the Qtum network.</source>
        <translation>მესიჯი, რომელიც თან ერთვის მონეტებს:  URI, რომელიც შეინახება ტრანსაქციასთან ერთად თქვენთვის. შენიშვნა: მესიჯი არ გაყვება გადახდას ბითქოინის ქსელში.</translation>
    </message>
    <message>
        <source>Pay To:</source>
        <translation>ადრესატი:</translation>
    </message>
    <message>
        <source>Memo:</source>
        <translation>შენიშვნა:</translation>
    </message>
</context>
<context>
    <name>ShutdownWindow</name>
    <message>
        <source>Do not shut down the computer until this window disappears.</source>
        <translation>არ გამორთოთ კომპიუტერი ამ ფანჯრის გაქრობამდე.</translation>
    </message>
</context>
<context>
    <name>SignVerifyMessageDialog</name>
    <message>
        <source>Signatures - Sign / Verify a Message</source>
        <translation>ხელმოწერები - მესიჯის ხელმოწერა/ვერიფიკაცია</translation>
    </message>
    <message>
        <source>&amp;Sign Message</source>
        <translation>მე&amp;სიჯის ხელმოწერა</translation>
    </message>
    <message>
        <source>Choose previously used address</source>
        <translation>აირჩიეთ ადრე გამოყენებული მისამართი</translation>
    </message>
    <message>
        <source>Alt+A</source>
        <translation>Alt+A</translation>
    </message>
    <message>
        <source>Paste address from clipboard</source>
        <translation>მისამართის ჩასმა კლიპბორდიდან</translation>
    </message>
    <message>
        <source>Alt+P</source>
        <translation>Alt+P</translation>
    </message>
    <message>
        <source>Enter the message you want to sign here</source>
        <translation>აკრიფეთ ხელმოსაწერი მესიჯი</translation>
    </message>
    <message>
        <source>Signature</source>
        <translation>ხელმოწერა</translation>
    </message>
    <message>
        <source>Copy the current signature to the system clipboard</source>
        <translation>მიმდინარე ხელმოწერის კოპირება კლიპბორდში</translation>
    </message>
    <message>
        <source>Sign the message to prove you own this Qtum address</source>
        <translation>მოაწერეთ ხელი იმის დასადასტურებლად, რომ ეს მისამართი თქვენია</translation>
    </message>
    <message>
        <source>Sign &amp;Message</source>
        <translation>&amp;მესიჯის ხელმოწერა</translation>
    </message>
    <message>
        <source>Reset all sign message fields</source>
        <translation>ხელმოწერის ყველა ველის წაშლა</translation>
    </message>
    <message>
        <source>Clear &amp;All</source>
        <translation>გ&amp;ასუფთავება</translation>
    </message>
    <message>
        <source>&amp;Verify Message</source>
        <translation>მესიჯის &amp;ვერიფიკაცია</translation>
    </message>
    <message>
        <source>Verify the message to ensure it was signed with the specified Qtum address</source>
        <translation>შეამოწმეთ, რომ მესიჯი ხელმოწერილია მითითებული Qtum-მისამართით</translation>
    </message>
    <message>
        <source>Verify &amp;Message</source>
        <translation>&amp;მესიჯის ვერიფიკაცია</translation>
    </message>
    <message>
        <source>Reset all verify message fields</source>
        <translation>ვერიფიკაციის ყველა ველის წაშლა</translation>
    </message>
    <message>
        <source>Click "Sign Message" to generate signature</source>
        <translation>ხელმოწერის გენერირებისათვის დააჭირეთ "მესიჯის ხელმოწერა"-ს</translation>
    </message>
    <message>
        <source>The entered address is invalid.</source>
        <translation>შეყვანილი მისამართი არასწორია.</translation>
    </message>
    <message>
        <source>Please check the address and try again.</source>
        <translation>შეამოწმეთ მისამართი და სცადეთ ხელახლა.</translation>
    </message>
    <message>
        <source>The entered address does not refer to a key.</source>
        <translation>შეყვანილი მისამართი არ არის კავშირში გასაღებთან.</translation>
    </message>
    <message>
        <source>Wallet unlock was cancelled.</source>
        <translation>საფულის განბლოკვა შეწყვეტილია.</translation>
    </message>
    <message>
        <source>Private key for the entered address is not available.</source>
        <translation>ამ მისამართისათვის პირადი გასაღები მიუწვდომელია.</translation>
    </message>
    <message>
        <source>Message signing failed.</source>
        <translation>ვერ მოხერხდა მესიჯის ხელმოწერა.</translation>
    </message>
    <message>
        <source>Message signed.</source>
        <translation>მესიჯი ხელმოწერილია.</translation>
    </message>
    <message>
        <source>The signature could not be decoded.</source>
        <translation>ხელმოწერის დეკოდირება ვერ ხერხდება.</translation>
    </message>
    <message>
        <source>Please check the signature and try again.</source>
        <translation>შეამოწმეთ ხელმოწერა და სცადეთ ხელახლა.</translation>
    </message>
    <message>
        <source>The signature did not match the message digest.</source>
        <translation>ხელმოწერა არ შეესაბამება მესიჯის დაიჯესტს.</translation>
    </message>
    <message>
        <source>Message verification failed.</source>
        <translation>მესიჯის ვერიფიკაცია ვერ მოხერხდა.</translation>
    </message>
    <message>
        <source>Message verified.</source>
        <translation>მესიჯი ვერიფიცირებულია.</translation>
    </message>
</context>
<context>
    <name>TrafficGraphWidget</name>
    <message>
        <source>KB/s</source>
        <translation>KB/s</translation>
    </message>
</context>
<context>
    <name>TransactionDesc</name>
    <message>
        <source>Open until %1</source>
        <translation>ღია იქნება სანამ %1</translation>
    </message>
    <message>
        <source>%1/unconfirmed</source>
        <translation>%1/დაუდასტურებელია</translation>
    </message>
    <message>
        <source>%1 confirmations</source>
        <translation>%1 დადასტურებულია</translation>
    </message>
    <message>
        <source>Status</source>
        <translation>სტატუსი</translation>
    </message>
    <message>
        <source>Date</source>
        <translation>თარიღი</translation>
    </message>
    <message>
        <source>Source</source>
        <translation>წყარო</translation>
    </message>
    <message>
        <source>Generated</source>
        <translation>გენერირებულია</translation>
    </message>
    <message>
        <source>From</source>
        <translation>გამგზავნი</translation>
    </message>
    <message>
        <source>unknown</source>
        <translation>უცნობია</translation>
    </message>
    <message>
        <source>To</source>
        <translation>მიმღები</translation>
    </message>
    <message>
        <source>own address</source>
        <translation>საკუთარი მისამართი</translation>
    </message>
    <message>
        <source>label</source>
        <translation>ნიშნული</translation>
    </message>
    <message>
        <source>Credit</source>
        <translation>კრედიტი</translation>
    </message>
    <message>
        <source>not accepted</source>
        <translation>უარყოფილია</translation>
    </message>
    <message>
        <source>Debit</source>
        <translation>დებიტი</translation>
    </message>
    <message>
        <source>Transaction fee</source>
        <translation>ტრანსაქციის საფასური - საკომისიო</translation>
    </message>
    <message>
        <source>Net amount</source>
        <translation>სუფთა თანხა</translation>
    </message>
    <message>
        <source>Message</source>
        <translation>მესიჯი</translation>
    </message>
    <message>
        <source>Comment</source>
        <translation>შენიშვნა</translation>
    </message>
    <message>
        <source>Transaction ID</source>
        <translation>ტრანსაქციის ID</translation>
    </message>
    <message>
        <source>Merchant</source>
        <translation>გამყიდველი</translation>
    </message>
    <message>
        <source>Generated coins must mature %1 blocks before they can be spent. When you generated this block, it was broadcast to the network to be added to the block chain. If it fails to get into the chain, its state will change to "not accepted" and it won't be spendable. This may occasionally happen if another node generates a block within a few seconds of yours.</source>
        <translation>გენერირებული მონეტები გასაგზავნად მომწიფდება %1 ბლოკის შემდეგ. ეს ბლოკი გენერირების შემდეგ გავრცელებულ იქნა ქსელში ბლოკთა ჯაჭვზე დასამატებლად. თუ ის ვერ ჩაჯდა ჯაჭვში, მიეცემა სტატუსი "უარყოფილია" და ამ მონეტებს ვერ გამოიყენებთ. ასეთი რამ შეიძლება მოხდეს, თუ რომელიმე კვანძმა რამდენიმე წამით დაგასწროთ ბლოკის გენერირება.</translation>
    </message>
    <message>
        <source>Debug information</source>
        <translation>დახვეწის ინფორმაცია</translation>
    </message>
    <message>
        <source>Transaction</source>
        <translation>ტრანსაქცია</translation>
    </message>
    <message>
        <source>Inputs</source>
        <translation>ხარჯები</translation>
    </message>
    <message>
        <source>Amount</source>
        <translation>თანხა</translation>
    </message>
    <message>
        <source>true</source>
        <translation>ჭეშმარიტი</translation>
    </message>
    <message>
        <source>false</source>
        <translation>მცდარი</translation>
    </message>
</context>
<context>
    <name>TransactionDescDialog</name>
    <message>
        <source>This pane shows a detailed description of the transaction</source>
        <translation>ტრანსაქციის დაწვრილებითი აღწერილობა</translation>
    </message>
    </context>
<context>
    <name>TransactionTableModel</name>
    <message>
        <source>Date</source>
        <translation>თარიღი</translation>
    </message>
    <message>
        <source>Type</source>
        <translation>ტიპი</translation>
    </message>
    <message>
        <source>Label</source>
        <translation>ნიშნული</translation>
    </message>
    <message>
        <source>Open until %1</source>
        <translation>ღია იქნება სანამ %1</translation>
    </message>
    <message>
        <source>Unconfirmed</source>
        <translation>დაუდასტურებელია</translation>
    </message>
    <message>
        <source>Confirming (%1 of %2 recommended confirmations)</source>
        <translation>დადასტურებულია (%1,  რეკომენდებულია %2)</translation>
    </message>
    <message>
        <source>Confirmed (%1 confirmations)</source>
        <translation>დადასტურებულია (%1დასტური)</translation>
    </message>
    <message>
        <source>Conflicted</source>
        <translation>კონფლიქტშია</translation>
    </message>
    <message>
        <source>Immature (%1 confirmations, will be available after %2)</source>
        <translation>არ არის მომწიფებული (%1 დასტური, საჭიროა სულ %2)</translation>
    </message>
    <message>
        <source>Generated but not accepted</source>
        <translation>გენერირებულია, მაგრამ უარყოფილია</translation>
    </message>
    <message>
        <source>Received with</source>
        <translation>შემოსულია</translation>
    </message>
    <message>
        <source>Received from</source>
        <translation>გამომგზავნი</translation>
    </message>
    <message>
        <source>Sent to</source>
        <translation>გაგზავნილია</translation>
    </message>
    <message>
        <source>Payment to yourself</source>
        <translation>გადახდილია საკუთარი თავისათვის</translation>
    </message>
    <message>
        <source>Mined</source>
        <translation>მოპოვებულია</translation>
    </message>
    <message>
        <source>(n/a)</source>
        <translation>(მიუწვდ.)</translation>
    </message>
    <message>
        <source>(no label)</source>
        <translation>(ნიშნული არ არის)</translation>
    </message>
    <message>
        <source>Transaction status. Hover over this field to show number of confirmations.</source>
        <translation>ტრანსაქციის სტატუსი. ველზე კურსორის შეყვანისას გამოჩნდება დასტურების რაოდენობა.</translation>
    </message>
    <message>
        <source>Date and time that the transaction was received.</source>
        <translation>ტრანსაქციის მიღების თარიღი და დრო.</translation>
    </message>
    <message>
        <source>Type of transaction.</source>
        <translation>ტრანსაქციის ტიპი.</translation>
    </message>
    <message>
        <source>Amount removed from or added to balance.</source>
        <translation>ბალანსიდან მოხსნილი ან დამატებული თანხა.</translation>
    </message>
</context>
<context>
    <name>TransactionView</name>
    <message>
        <source>All</source>
        <translation>ყველა</translation>
    </message>
    <message>
        <source>Today</source>
        <translation>დღეს</translation>
    </message>
    <message>
        <source>This week</source>
        <translation>ამ კვირის</translation>
    </message>
    <message>
        <source>This month</source>
        <translation>ამ თვის</translation>
    </message>
    <message>
        <source>Last month</source>
        <translation>ბოლო თვის</translation>
    </message>
    <message>
        <source>This year</source>
        <translation>ამ წლის</translation>
    </message>
    <message>
        <source>Range...</source>
        <translation>შუალედი...</translation>
    </message>
    <message>
        <source>Received with</source>
        <translation>შემოსულია</translation>
    </message>
    <message>
        <source>Sent to</source>
        <translation>გაგზავნილია</translation>
    </message>
    <message>
        <source>To yourself</source>
        <translation>საკუთარი თავისათვის</translation>
    </message>
    <message>
        <source>Mined</source>
        <translation>მოპოვებულია</translation>
    </message>
    <message>
        <source>Other</source>
        <translation>სხვა</translation>
    </message>
    <message>
        <source>Min amount</source>
        <translation>მინ. თანხა</translation>
    </message>
    <message>
        <source>Copy address</source>
        <translation>მისამართის კოპირება</translation>
    </message>
    <message>
        <source>Copy label</source>
        <translation>ლეიბლის კოპირება</translation>
    </message>
    <message>
        <source>Copy amount</source>
        <translation>რაოდენობის კოპირება</translation>
    </message>
    <message>
        <source>Copy transaction ID</source>
        <translation>ტრანსაქციის ID-ს კოპირება</translation>
    </message>
    <message>
        <source>Edit label</source>
        <translation>ნიშნულის რედაქტირება</translation>
    </message>
    <message>
        <source>Show transaction details</source>
        <translation>ტრანსაქციის დეტალების ჩვენება</translation>
    </message>
    <message>
        <source>Export Transaction History</source>
        <translation>ტრანსაქციების ისტორიის ექსპორტი</translation>
    </message>
    <message>
        <source>Comma separated file (*.csv)</source>
        <translation>CSV ფორმატის ფაილი (*.csv)</translation>
    </message>
    <message>
        <source>Confirmed</source>
        <translation>დადასტურებულია</translation>
    </message>
    <message>
        <source>Date</source>
        <translation>თარიღი</translation>
    </message>
    <message>
        <source>Type</source>
        <translation>ტიპი</translation>
    </message>
    <message>
        <source>Label</source>
        <translation>ნიშნული</translation>
    </message>
    <message>
        <source>Address</source>
        <translation>მისამართი</translation>
    </message>
    <message>
        <source>ID</source>
        <translation>ID</translation>
    </message>
    <message>
        <source>Exporting Failed</source>
        <translation>ექპორტი ვერ განხორციელდა</translation>
    </message>
    <message>
        <source>There was an error trying to save the transaction history to %1.</source>
        <translation>შეცდომა %1-ში ტრანსაქციების შენახვის მცდელობისას.</translation>
    </message>
    <message>
        <source>Exporting Successful</source>
        <translation>ეხპორტი განხორციელებულია</translation>
    </message>
    <message>
        <source>The transaction history was successfully saved to %1.</source>
        <translation>ტრანსაქციების ისტორია შენახულია %1-ში.</translation>
    </message>
    <message>
        <source>Range:</source>
        <translation>შუალედი:</translation>
    </message>
    <message>
        <source>to</source>
        <translation>-</translation>
    </message>
</context>
<context>
    <name>UnitDisplayStatusBarControl</name>
    </context>
<context>
    <name>WalletController</name>
    </context>
<context>
    <name>WalletFrame</name>
    <message>
        <source>No wallet has been loaded.</source>
        <translation>არ არის ჩატვირთული საფულე.</translation>
    </message>
</context>
<context>
    <name>WalletModel</name>
    <message>
        <source>Send Coins</source>
        <translation>მონეტების გაგზავნა</translation>
    </message>
    <message>
        <source>default wallet</source>
        <translation>ნაგულისხმევი საფულე</translation>
    </message>
</context>
<context>
    <name>WalletView</name>
    <message>
        <source>&amp;Export</source>
        <translation>&amp;ექსპორტი</translation>
    </message>
    <message>
        <source>Export the data in the current tab to a file</source>
        <translation>ამ ბარათიდან მონაცემების ექსპორტი ფაილში</translation>
    </message>
    <message>
        <source>Backup Wallet</source>
        <translation>საფულის არქივირება</translation>
    </message>
    <message>
        <source>Wallet Data (*.dat)</source>
        <translation>საფულის მონაცემები (*.dat)</translation>
    </message>
    <message>
        <source>Backup Failed</source>
        <translation>არქივირება ვერ მოხერხდა</translation>
    </message>
    <message>
        <source>There was an error trying to save the wallet data to %1.</source>
        <translation>შეცდომა %1-ში საფულის მონაცემების შენახვის მცდელობისას.</translation>
    </message>
    <message>
        <source>Backup Successful</source>
        <translation>არქივირება შესრულებულია</translation>
    </message>
    <message>
        <source>The wallet data was successfully saved to %1.</source>
        <translation>საფულის მონაცემები შენახულია %1-ში.</translation>
    </message>
    </context>
<context>
    <name>qtum-core</name>
<<<<<<< HEAD
=======
    <message>
        <source>This is a pre-release test build - use at your own risk - do not use for mining or merchant applications</source>
        <translation>ეს არის წინასწარი სატესტო ვერსია - გამოიყენეთ საკუთარი რისკით - არ გამოიყენოთ მოპოვებისა ან კომერციული მიზნებისათვის</translation>
    </message>
    <message>
        <source>Warning: The network does not appear to fully agree! Some miners appear to be experiencing issues.</source>
        <translation>ყურადღება: ქსელში შეუთანხმებლობაა. შესაძლოა ცალკეულ მომპოვებლებს პრობლემები ექმნებათ!</translation>
    </message>
    <message>
        <source>Warning: We do not appear to fully agree with our peers! You may need to upgrade, or other nodes may need to upgrade.</source>
        <translation>ყურადღება: ჩვენ არ ვეთანხმებით ყველა პირს. შესაძლოა თქვენ ან სხვა კვანძებს განახლება გჭირდებათ.</translation>
    </message>
>>>>>>> ee8ca219
    <message>
        <source>Corrupted block database detected</source>
        <translation>შენიშნულია ბლოკთა ბაზის დაზიანება</translation>
    </message>
    <message>
        <source>Do you want to rebuild the block database now?</source>
        <translation>გავუშვათ ბლოკთა ბაზის ხელახლა აგება ეხლა?</translation>
    </message>
    <message>
        <source>Error initializing block database</source>
        <translation>ვერ ინიციალიზდება ბლოკების ბაზა</translation>
    </message>
    <message>
        <source>Error initializing wallet database environment %s!</source>
        <translation>ვერ ინიციალიზდება საფულის ბაზის გარემო %s!</translation>
    </message>
    <message>
        <source>Error loading block database</source>
        <translation>არ იტვირთება ბლოკების ბაზა</translation>
    </message>
    <message>
        <source>Error opening block database</source>
        <translation>ბლოკთა ბაზის შექმნა ვერ მოხერხდა</translation>
    </message>
    <message>
        <source>Failed to listen on any port. Use -listen=0 if you want this.</source>
        <translation>ვერ ხერხდება პორტების მიყურადება. თუ გსურთ, გამოიყენეთ -listen=0.</translation>
    </message>
    <message>
        <source>Incorrect or no genesis block found. Wrong datadir for network?</source>
        <translation>საწყისი ბლოკი არ არსებობს ან არასწორია. ქსელის მონაცემთა კატალოგი datadir ხომ არის არასწორი?</translation>
    </message>
    <message>
        <source>Not enough file descriptors available.</source>
        <translation>არ არის საკმარისი ფაილ-დესკრიპტორები.</translation>
    </message>
    <message>
        <source>Verifying blocks...</source>
        <translation>ბლოკების ვერიფიკაცია...</translation>
    </message>
    <message>
        <source>Signing transaction failed</source>
        <translation>ტრანსაქციების ხელმოწერა ვერ მოხერხდა</translation>
    </message>
    <message>
        <source>Transaction amount too small</source>
        <translation>ტრანსაქციების რაოდენობა ძალიან ცოტაა</translation>
    </message>
    <message>
        <source>Transaction too large</source>
        <translation>ტრანსაქცია ძალიან დიდია</translation>
    </message>
    <message>
        <source>Zapping all transactions from wallet...</source>
        <translation>ტრანსაქციების ჩახსნა საფულიდან...</translation>
    </message>
    <message>
        <source>Unknown network specified in -onlynet: '%s'</source>
        <translation>-onlynet-ში მითითებულია უცნობი ქსელი: '%s'</translation>
    </message>
    <message>
        <source>Insufficient funds</source>
        <translation>არ არის საკმარისი თანხა</translation>
    </message>
    <message>
        <source>Loading block index...</source>
        <translation>ბლოკების ინდექსის ჩატვირთვა...</translation>
    </message>
    <message>
        <source>Loading wallet...</source>
        <translation>საფულის ჩატვირთვა...</translation>
    </message>
    <message>
        <source>Cannot downgrade wallet</source>
        <translation>საფულის ძველ ვერსიაზე გადაყვანა შეუძლებელია</translation>
    </message>
    <message>
        <source>Rescanning...</source>
        <translation>სკანირება...</translation>
    </message>
    <message>
        <source>Done loading</source>
        <translation>ჩატვირთვა დასრულებულია</translation>
    </message>
</context>
</TS><|MERGE_RESOLUTION|>--- conflicted
+++ resolved
@@ -378,13 +378,6 @@
         <translation>გამოყენებული მიღების მისამართებისა და ნიშნულების სიის ჩვენება</translation>
     </message>
     <message>
-<<<<<<< HEAD
-        <source>Open a qtum: URI or payment request</source>
-        <translation>qtum: URI-ის ან გადახდის მოთხოვნის გახსნა</translation>
-    </message>
-    <message>
-=======
->>>>>>> ee8ca219
         <source>&amp;Command-line options</source>
         <translation>საკომანდო სტრიქონის ოპ&amp;ციები</translation>
     </message>
@@ -2061,8 +2054,6 @@
     </context>
 <context>
     <name>qtum-core</name>
-<<<<<<< HEAD
-=======
     <message>
         <source>This is a pre-release test build - use at your own risk - do not use for mining or merchant applications</source>
         <translation>ეს არის წინასწარი სატესტო ვერსია - გამოიყენეთ საკუთარი რისკით - არ გამოიყენოთ მოპოვებისა ან კომერციული მიზნებისათვის</translation>
@@ -2075,7 +2066,6 @@
         <source>Warning: We do not appear to fully agree with our peers! You may need to upgrade, or other nodes may need to upgrade.</source>
         <translation>ყურადღება: ჩვენ არ ვეთანხმებით ყველა პირს. შესაძლოა თქვენ ან სხვა კვანძებს განახლება გჭირდებათ.</translation>
     </message>
->>>>>>> ee8ca219
     <message>
         <source>Corrupted block database detected</source>
         <translation>შენიშნულია ბლოკთა ბაზის დაზიანება</translation>
