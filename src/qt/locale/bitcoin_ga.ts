--- conflicted
+++ resolved
@@ -353,15 +353,9 @@
         <translation type="unfinished">&amp;Forléargas </translation>
     </message>
     <message>
-<<<<<<< HEAD
-        <source>%s corrupt. Try using the wallet tool qtum-wallet to salvage or restoring a backup.</source>
-        <translation type="unfinished">Tá %s truaillithe. Triail an uirlis sparán qtum-wallet a úsáid chun tharrtháil nó chun cúltaca a athbhunú.</translation>
-   </message>
-=======
         <source>Show general overview of wallet</source>
         <translation type="unfinished">Taispeáin forbhreathnú ginearálta den sparán</translation>
     </message>
->>>>>>> 4985b774
     <message>
         <source>&amp;Transactions</source>
         <translation type="unfinished">&amp;Idirbheart</translation>
@@ -379,17 +373,12 @@
         <translation type="unfinished">Scoir feidhm</translation>
     </message>
     <message>
-<<<<<<< HEAD
-        <source>Fee estimation failed. Fallbackfee is disabled. Wait a few blocks or enable -fallbackfee.</source>
-        <translation type="unfinished">Theip ar mheastachán táillí. Tá fallbackfee díchumasaithe. Fan cúpla bloc nó cumasaigh -fallbackfee.</translation>
-=======
         <source>&amp;About %1</source>
         <translation type="unfinished">&amp;Maidir le %1</translation>
     </message>
     <message>
         <source>About &amp;Qt</source>
         <translation type="unfinished">Maidir le &amp;Qt</translation>
->>>>>>> 4985b774
     </message>
     <message>
         <source>Show information about Qt</source>
@@ -565,17 +554,12 @@
         <translation type="unfinished">&amp;Luachanna maisc</translation>
     </message>
     <message>
-<<<<<<< HEAD
-        <source>Error: Disk space is low for %s</source>
-        <translation type="unfinished">Earráid: Tá spás ar diosca íseal do %s</translation>
-=======
         <source>Mask the values in the Overview tab</source>
         <translation type="unfinished">Masc na luachanna sa gcluaisín Forléargas</translation>
     </message>
     <message>
         <source>default wallet</source>
         <translation type="unfinished">sparán réamhshocraithe</translation>
->>>>>>> 4985b774
     </message>
     <message>
         <source>No wallets available</source>
@@ -660,17 +644,12 @@
         <translation type="unfinished">Idirbheart seolta</translation>
     </message>
     <message>
-<<<<<<< HEAD
-        <source>Not enough file descriptors available.</source>
-        <translation type="unfinished">Níl dóthain tuairisceoirí comhaid ar fáil.</translation>
-=======
         <source>Incoming transaction</source>
         <translation type="unfinished">Idirbheart ag teacht isteach</translation>
     </message>
     <message>
         <source>HD key generation is &lt;b&gt;enabled&lt;/b&gt;</source>
         <translation type="unfinished">Tá giniúint eochair Cinnteachaíocha Ordlathach &lt;b&gt;cumasaithe&lt;/b&gt;</translation>
->>>>>>> 4985b774
     </message>
     <message>
         <source>HD key generation is &lt;b&gt;disabled&lt;/b&gt;</source>
@@ -819,17 +798,12 @@
         <translation type="unfinished">Athraitheach +/- %1 satosh(í) in aghaidh an ionchuir.</translation>
     </message>
     <message>
-<<<<<<< HEAD
-        <source>User Agent comment (%s) contains unsafe characters.</source>
-        <translation type="unfinished">Tá carachtair neamhshábháilte i nóta tráchta (%s) Gníomhaire Úsáideora.</translation>
-=======
         <source>(no label)</source>
         <translation type="unfinished">(gan lipéad)</translation>
     </message>
     <message>
         <source>change from %1 (%2)</source>
         <translation type="unfinished">sóinseáil ó %1 (%2)</translation>
->>>>>>> 4985b774
     </message>
     <message>
         <source>(change)</source>
@@ -903,43 +877,9 @@
 <context>
     <name>CreateWalletDialog</name>
     <message>
-<<<<<<< HEAD
-        <source>Send coins to a Qtum address</source>
-        <translation type="unfinished">Seol boinn chuig seoladh Qtum</translation>
-   </message>
-    <message>
-        <source>Backup wallet to another location</source>
-        <translation type="unfinished">Cúltacaigh Sparán chuig suíomh eile</translation>
-    </message>
-    <message>
-        <source>Change the passphrase used for wallet encryption</source>
-        <translation type="unfinished">Athraigh an pasfhrása a úsáidtear le haghaidh criptiú sparán</translation>
-    </message>
-    <message>
-        <source>&amp;Send</source>
-        <translation type="unfinished">&amp;Seol</translation>
-    </message>
-    <message>
-        <source>&amp;Receive</source>
-        <translation type="unfinished">&amp;Glac</translation>
-    </message>
-    <message>
-        <source>Encrypt the private keys that belong to your wallet</source>
-        <translation type="unfinished">Criptigh na heochracha príobháideacha a bhaineann le do sparán</translation>
-    </message>
-    <message>
-        <source>Sign messages with your Qtum addresses to prove you own them</source>
-        <translation type="unfinished">Sínigh teachtaireachtaí le do sheoltaí Qtum chun a chruthú gur leat iad</translation>
-    </message>
-    <message>
-        <source>Verify messages to ensure they were signed with specified Qtum addresses</source>
-        <translation type="unfinished">Teachtaireachtaí a fhíorú lena chinntiú go raibh siad sínithe le seoltaí sainithe Qtum</translation>
-   </message>
-=======
         <source>Create Wallet</source>
         <translation type="unfinished">Cruthaigh Sparán</translation>
     </message>
->>>>>>> 4985b774
     <message>
         <source>Wallet Name</source>
         <translation type="unfinished">Ainm Sparán</translation>
@@ -957,13 +897,8 @@
         <translation type="unfinished">Criptigh Sparán</translation>
     </message>
     <message>
-<<<<<<< HEAD
-        <source>Request payments (generates QR codes and qtum: URIs)</source>
-        <translation type="unfinished">Iarr íocaíochtaí (gineann cóid QR agus qtum: URIs)</translation>
-=======
         <source>Advanced Options</source>
         <translation type="unfinished">Ardroghanna</translation>
->>>>>>> 4985b774
     </message>
     <message>
         <source>Disable private keys for this wallet. Wallets with private keys disabled will have no private keys and cannot have an HD seed or imported private keys. This is ideal for watch-only wallets.</source>
@@ -1009,15 +944,6 @@
         <translation type="unfinished">&amp;Lipéad</translation>
     </message>
     <message>
-<<<<<<< HEAD
-        <source>Load Partially Signed Qtum Transaction</source>
-        <translation type="unfinished">Lódáil Idirbheart Qtum Sínithe go Páirteach</translation>
-   </message>
-    <message>
-        <source>Load Partially Signed Qtum Transaction from clipboard</source>
-        <translation type="unfinished">Lódáil Idirbheart Qtum Sínithe go Páirteach ón gearrthaisce</translation>
-   </message>
-=======
         <source>The label associated with this address list entry</source>
         <translation type="unfinished">An lipéad chomhcheangailte leis an iontráil liosta seoltaí seo</translation>
     </message>
@@ -1025,7 +951,6 @@
         <source>The address associated with this address list entry. This can only be modified for sending addresses.</source>
         <translation type="unfinished">An seoladh chomhcheangailte leis an iontráil liosta seoltaí seo. Ní féidir é seo a mionathraithe ach do seoltaí seoladh.</translation>
     </message>
->>>>>>> 4985b774
     <message>
         <source>&amp;Address</source>
         <translation type="unfinished">&amp;Seoladh</translation>
@@ -1043,15 +968,9 @@
         <translation type="unfinished">Eagarthóireacht seoladh seoladh</translation>
     </message>
     <message>
-<<<<<<< HEAD
-        <source>Open a qtum: URI</source>
-        <translation type="unfinished">Oscail qtum: URI</translation>
-   </message>
-=======
         <source>Address "%1" already exists as a receiving address with label "%2" and so cannot be added as a sending address.</source>
         <translation type="unfinished">Tá seoladh "%1" ann cheana mar sheoladh glactha le lipéad "%2" agus mar sin ní féidir é a chur leis mar sheoladh seolta.</translation>
     </message>
->>>>>>> 4985b774
     <message>
         <source>The entered address "%1" is already in the address book with label "%2".</source>
         <translation type="unfinished">Tá an seoladh a iontráladh "%1" sa leabhar seoltaí cheana féin le lipéad "%2"</translation>
@@ -1072,15 +991,9 @@
         <translation type="unfinished">Cruthófar eolaire sonraíocht nua.</translation>
     </message>
     <message>
-<<<<<<< HEAD
-        <source>Show the %1 help message to get a list with possible Qtum command-line options</source>
-        <translation type="unfinished">Taispeáin an %1 teachtaireacht chabhrach chun liosta a fháil de roghanna Qtum líne na n-orduithe féideartha</translation>
-   </message>
-=======
         <source>name</source>
         <translation type="unfinished">ainm</translation>
     </message>
->>>>>>> 4985b774
     <message>
         <source>Directory already exists. Add %1 if you intend to create a new directory here.</source>
         <translation type="unfinished">Tá eolaire ann cheana féin. Cuir %1 leis má tá sé ar intinn agat eolaire nua a chruthú anseo.</translation>
@@ -1104,16 +1017,6 @@
             <numerusform />
         </translation>
     </message>
-<<<<<<< HEAD
-    <message>
-        <source>Wallet Name</source>
-        <extracomment>Label of the input field where the name of the wallet is entered.</extracomment>
-        <translation type="unfinished">Ainm Sparán</translation>
-    </message>
-    <message>
-        <source>&amp;Window</source>
-        <translation type="unfinished">&amp;Fuinneog</translation>
-=======
     <message numerus="yes">
         <source>(of %n GB needed)</source>
         <translation type="unfinished">
@@ -1121,7 +1024,6 @@
             <numerusform>(de %n GB teastáil)</numerusform>
             <numerusform>(de %n GB teastáil)</numerusform>
         </translation>
->>>>>>> 4985b774
     </message>
     <message numerus="yes">
         <source>(%n GB needed for full chain)</source>
@@ -1140,13 +1042,8 @@
         <translation type="unfinished">Stórálfar thart ar %1 GB de shonraí sa comhadlann seo.</translation>
     </message>
     <message numerus="yes">
-<<<<<<< HEAD
-        <source>%n active connection(s) to Qtum network.</source>
-        <extracomment>A substring of the tooltip.</extracomment>
-=======
         <source>(sufficient to restore backups %n day(s) old)</source>
         <extracomment>Explanatory text on the capability of the current prune target.</extracomment>
->>>>>>> 4985b774
         <translation type="unfinished">
             <numerusform />
             <numerusform />
@@ -1516,35 +1413,7 @@
     </message>
 </context>
 <context>
-<<<<<<< HEAD
-    <name>Intro</name>
-    <message numerus="yes">
-        <source>%n GB of space available</source>
-        <translation type="unfinished">
-            <numerusform />
-            <numerusform />
-            <numerusform />
-        </translation>
-    </message>
-    <message numerus="yes">
-        <source>(of %n GB needed)</source>
-        <translation type="unfinished">
-            <numerusform>(de %n GB teastáil)</numerusform>
-            <numerusform>(de %n GB teastáil)</numerusform>
-            <numerusform>(de %n GB teastáil)</numerusform>
-        </translation>
-    </message>
-    <message numerus="yes">
-        <source>(%n GB needed for full chain)</source>
-        <translation type="unfinished">
-            <numerusform>(%n GB teastáil do slabhra iomlán)</numerusform>
-            <numerusform>(%n GB teastáil do slabhra iomlán)</numerusform>
-            <numerusform>(%n GB teastáil do slabhra iomlán)</numerusform>
-        </translation>
-    </message>
-=======
     <name>OverviewPage</name>
->>>>>>> 4985b774
     <message>
         <source>Form</source>
         <translation type="unfinished">Foirm</translation>
@@ -1554,13 +1423,8 @@
         <translation type="unfinished">Féadfaidh an fhaisnéis a thaispeántar a bheith as dáta. Déanann do sparán sioncrónú go huathoibríoch leis an líonra Qtum tar éis nasc a bhunú, ach níl an próiseas seo críochnaithe fós.</translation>
     </message>
     <message>
-<<<<<<< HEAD
-        <source>%1 will download and store a copy of the Qtum block chain.</source>
-        <translation type="unfinished">Íoslódáileafar %1 and stórálfaidh cóip de bhlocshlabhra Qtum.</translation>
-=======
         <source>Watch-only:</source>
         <translation type="unfinished">Faire-amháin:</translation>
->>>>>>> 4985b774
     </message>
     <message>
         <source>Available:</source>
@@ -1587,17 +1451,12 @@
         <translation type="unfinished">Iarmhéid mianadóireacht nach bhfuil fós aibithe</translation>
     </message>
     <message>
-<<<<<<< HEAD
-        <source>Reverting this setting requires re-downloading the entire blockchain. It is faster to download the full chain first and prune it later. Disables some advanced features.</source>
-        <translation type="unfinished">Teastaíonn an blocshlabhra iomlán a íoslódáil arís chun an socrú seo a fhilleadh. Tá sé níos sciobtha an slabhra iomlán a íoslódáil ar dtús agus é a bhearradh níos déanaí. Díchumasaíodh roinnt ardgnéithe.</translation>
-=======
         <source>Balances</source>
         <translation type="unfinished">Iarmhéideanna</translation>
     </message>
     <message>
         <source>Total:</source>
         <translation type="unfinished">Iomlán:</translation>
->>>>>>> 4985b774
     </message>
     <message>
         <source>Your current total balance</source>
@@ -1639,15 +1498,6 @@
         <translation type="unfinished">Sínigh Tx</translation>
     </message>
     <message>
-<<<<<<< HEAD
-        <source>Recent transactions may not yet be visible, and therefore your wallet's balance might be incorrect. This information will be correct once your wallet has finished synchronizing with the qtum network, as detailed below.</source>
-        <translation type="unfinished">B’fhéidir nach mbeidh idirbhearta dheireanacha le feiceáil fós, agus dá bhrí sin d’fhéadfadh go mbeadh iarmhéid do sparán mícheart. Beidh an faisnéis seo ceart nuair a bheidh do sparán críochnaithe ag sioncrónú leis an líonra qtum, mar atá luaite thíos.</translation>
-    </message>
-    <message>
-        <source>Attempting to spend qtums that are affected by not-yet-displayed transactions will not be accepted by the network.</source>
-        <translation type="unfinished">Ní ghlacfaidh an líonra le hiarrachtí qtums a chaitheamh a mbaineann le hidirbhearta nach bhfuil ar taispeáint go fóill.</translation> 
-   </message>
-=======
         <source>Broadcast Tx</source>
         <translation type="unfinished">Craol Tx</translation>
     </message>
@@ -1655,7 +1505,6 @@
         <source>Copy to Clipboard</source>
         <translation type="unfinished">Cóipeáil chuig Gearrthaisce</translation>
     </message>
->>>>>>> 4985b774
     <message>
         <source>Close</source>
         <translation type="unfinished">Dún</translation>
@@ -1685,15 +1534,9 @@
         <translation type="unfinished">Earráide anaithnid ag próiseáil idirbheart.</translation>
     </message>
     <message>
-<<<<<<< HEAD
-        <source>Open qtum URI</source>
-        <translation type="unfinished">Oscail URI qtum</translation>
-   </message>
-=======
         <source>Transaction broadcast successfully! Transaction ID: %1</source>
         <translation type="unfinished">Craoladh idirbheart go rathúil! Aitheantas Idirbheart: %1</translation>
     </message>
->>>>>>> 4985b774
     <message>
         <source>Transaction broadcast failed: %1</source>
         <translation type="unfinished">Theip ar chraoladh idirbhirt: %1</translation>
@@ -1794,14 +1637,9 @@
         <translation type="unfinished">Gníomhaire Úsáideora</translation>
     </message>
     <message>
-<<<<<<< HEAD
-        <source>Automatically open the Qtum client port on the router. This only works when your router supports UPnP and it is enabled.</source>
-        <translation type="unfinished">Oscail port cliant Qtum go huathoibríoch ar an ródaire. Ní oibríonn sé seo ach nuair a thacaíonn do ródaire le UPnP agus nuair a chumasaítear é.</translation>
-=======
         <source>Direction</source>
         <extracomment>Title of Peers Table column which indicates the direction the peer connection was initiated from.</extracomment>
         <translation type="unfinished">Treo</translation>
->>>>>>> 4985b774
     </message>
     <message>
         <source>Sent</source>
@@ -1819,14 +1657,9 @@
         <translation type="unfinished">Seoladh</translation>
     </message>
     <message>
-<<<<<<< HEAD
-        <source>Connect to the Qtum network through a SOCKS5 proxy.</source>
-        <translation type="unfinished">Ceangail leis an líonra Qtum trí sheachfhreastalaí SOCKS5.</translation>
-=======
         <source>Type</source>
         <extracomment>Title of Peers Table column which describes the type of peer connection. The "type" describes why the connection exists.</extracomment>
         <translation type="unfinished">Cinéal</translation>
->>>>>>> 4985b774
     </message>
     <message>
         <source>Network</source>
@@ -1894,30 +1727,20 @@
         <translation type="unfinished">Chun suíomh neamh-réamhshocraithe den eolaire sonraí a sainigh úsáid an rogha '%1'.</translation>
     </message>
     <message>
-<<<<<<< HEAD
-        <source>Connect to the Qtum network through a separate SOCKS5 proxy for Tor onion services.</source>
-        <translation type="unfinished">Ceangail le líonra Qtum trí seachfhreastalaí SOCKS5 ar leith do sheirbhísí Tor oinniún.</translation>
-=======
         <source>Blocksdir</source>
         <translation type="unfinished">Eolbloic</translation>
->>>>>>> 4985b774
     </message>
     <message>
         <source>To specify a non-default location of the blocks directory use the '%1' option.</source>
         <translation type="unfinished">Chun suíomh neamh-réamhshocraithe den eolaire bloic a sainigh úsáid an rogha '%1'.</translation>
     </message>
     <message>
-<<<<<<< HEAD
-        <source>&amp;OK</source>
-        <translation type="unfinished">&amp;Togha</translation>
-=======
         <source>Startup time</source>
         <translation type="unfinished">Am tosaithe</translation>
     </message>
     <message>
         <source>Network</source>
         <translation type="unfinished">Líonra</translation>
->>>>>>> 4985b774
     </message>
     <message>
         <source>Name</source>
@@ -1932,21 +1755,6 @@
         <translation type="unfinished">Blocshlabhra</translation>
     </message>
     <message>
-<<<<<<< HEAD
-        <source>Confirm options reset</source>
-        <extracomment>Window title text of pop-up window shown when the user has chosen to reset options.</extracomment>
-        <translation type="unfinished">Deimhnigh athshocrú roghanna</translation>
-    </message>
-    <message>
-        <source>Client restart required to activate changes.</source>
-        <extracomment>Text explaining that the settings changed will not come into effect until the client is restarted.</extracomment>
-        <translation type="unfinished">Atosú cliant ag teastáil chun athruithe a ghníomhachtú.</translation>
-    </message>
-    <message>
-        <source>Client will be shut down. Do you want to proceed?</source>
-        <extracomment>Text asking the user to confirm if they would like to proceed with a client shutdown.</extracomment>
-        <translation type="unfinished">Múchfar an cliant. Ar mhaith leat dul ar aghaidh?</translation>
-=======
         <source>Memory Pool</source>
         <translation type="unfinished">Linn Cuimhne</translation>
     </message>
@@ -1957,7 +1765,6 @@
     <message>
         <source>Memory usage</source>
         <translation type="unfinished">Úsáid cuimhne</translation>
->>>>>>> 4985b774
     </message>
     <message>
         <source>Wallet: </source>
@@ -1992,13 +1799,8 @@
         <translation type="unfinished">Roghnaigh piara chun faisnéis mhionsonraithe a fheiceáil.</translation>
     </message>
     <message>
-<<<<<<< HEAD
-        <source>The displayed information may be out of date. Your wallet automatically synchronizes with the Qtum network after a connection is established, but this process has not completed yet.</source>
-        <translation type="unfinished">Féadfaidh an fhaisnéis a thaispeántar a bheith as dáta. Déanann do sparán sioncrónú go huathoibríoch leis an líonra Qtum tar éis nasc a bhunú, ach níl an próiseas seo críochnaithe fós.</translation>
-=======
         <source>Version</source>
         <translation type="unfinished">Leagan</translation>
->>>>>>> 4985b774
     </message>
     <message>
         <source>Starting Block</source>
@@ -2184,35 +1986,20 @@
 <context>
     <name>ReceiveCoinsDialog</name>
     <message>
-<<<<<<< HEAD
-        <source>Cannot start qtum: click-to-pay handler</source>
-        <translation type="unfinished">Ní féidir qtum a thosú: láimhseálaí cliceáil-chun-íoc</translation>
-   </message>
-=======
         <source>&amp;Amount:</source>
         <translation type="unfinished">&amp;Suim</translation>
     </message>
->>>>>>> 4985b774
     <message>
         <source>&amp;Label:</source>
         <translation type="unfinished">&amp;Lipéad</translation>
     </message>
     <message>
-<<<<<<< HEAD
-        <source>'qtum://' is not a valid URI. Use 'qtum:' instead.</source>
-        <translation type="unfinished">Ní URI bailí é 'qtum://'. Úsáid 'qtum:' ina ionad.</translation>
-   </message>
-    <message>
-        <source>URI cannot be parsed! This can be caused by an invalid Qtum address or malformed URI parameters.</source>
-        <translation type="unfinished">Ní féidir URI a pharsáil! Is féidir le seoladh neamhbhailí Qtum nó paraiméadair URI drochfhoirmithe a bheith mar an chúis.</translation>
-=======
         <source>&amp;Message:</source>
         <translation type="unfinished">&amp;Teachtaireacht</translation>
     </message>
     <message>
         <source>An optional message to attach to the payment request, which will be displayed when the request is opened. Note: The message will not be sent with the payment over the Qtum network.</source>
         <translation type="unfinished">Teachtaireacht roghnach le ceangal leis an iarratas íocaíocht, a thaispeánfar nuair a osclaítear an iarraidh. Nóta: Ní sheolfar an teachtaireacht leis an íocaíocht thar líonra Qtum.</translation>
->>>>>>> 4985b774
     </message>
     <message>
         <source>An optional label to associate with the new receiving address.</source>
@@ -2579,13 +2366,8 @@
         <translation type="unfinished">Deimhnigh seol boinn</translation>
     </message>
     <message>
-<<<<<<< HEAD
-        <source>An optional message to attach to the payment request, which will be displayed when the request is opened. Note: The message will not be sent with the payment over the Qtum network.</source>
-        <translation type="unfinished">Teachtaireacht roghnach le ceangal leis an iarratas íocaíocht, a thaispeánfar nuair a osclaítear an iarraidh. Nóta: Ní sheolfar an teachtaireacht leis an íocaíocht thar líonra Qtum.</translation>
-=======
         <source>Watch-only balance:</source>
         <translation type="unfinished">Iarmhéid faire-amháin:</translation>
->>>>>>> 4985b774
     </message>
     <message>
         <source>The recipient address is not valid. Please recheck.</source>
@@ -2841,15 +2623,9 @@
         <translation type="unfinished">Ní fhéadfaí an síniú a dhíchódú.</translation>
     </message>
     <message>
-<<<<<<< HEAD
-        <source>When there is less transaction volume than space in the blocks, miners as well as relaying nodes may enforce a minimum fee. Paying only this minimum fee is just fine, but be aware that this can result in a never confirming transaction once there is more demand for qtum transactions than the network can process.</source>
-        <translation type="unfinished">Nuair a bhíonn méid idirbhirt níos lú ná spás sna bloic, féadfaidh mianadóirí chomh maith le nóid athsheachadadh táille íosta a fhorfheidhmiú. Tá sé sách maith an táille íosta seo a íoc, ach bíodh a fhios agat go bhféadfadh idirbheart nach ndeimhnítear riamh a bheith mar thoradh air seo a nuair a bhíonn níos mó éilimh ar idirbhearta qtum ná mar is féidir leis an líonra a phróiseáil.</translation> 
-   </message>
-=======
         <source>Please check the signature and try again.</source>
         <translation type="unfinished">Seiceáil an síniú le do thoil agus triail arís.</translation>
     </message>
->>>>>>> 4985b774
     <message>
         <source>The signature did not match the message digest.</source>
         <translation type="unfinished">Níor meaitseáil an síniú leis an aschur haisfheidhme.</translation>
@@ -2926,10 +2702,6 @@
         <translation type="unfinished">lipéad</translation>
     </message>
     <message>
-<<<<<<< HEAD
-        <source>Creates a Partially Signed Qtum Transaction (PSBT) for use with e.g. an offline %1 wallet, or a PSBT-compatible hardware wallet.</source>
-        <translation type="unfinished">Cruthaíonn Idirbheart Qtum Sínithe go Páirteach (IBSP) le húsáid le e.g. sparán as líne %1, nó sparán crua-earraí atá comhoiriúnach le IBSP.</translation>
-=======
         <source>Credit</source>
         <translation type="unfinished">Creidmheas</translation>
     </message>
@@ -2940,7 +2712,6 @@
             <numerusform />
             <numerusform />
         </translation>
->>>>>>> 4985b774
     </message>
     <message>
         <source>not accepted</source>
@@ -2971,14 +2742,8 @@
         <translation type="unfinished">Teachtaireacht</translation>
     </message>
     <message>
-<<<<<<< HEAD
-        <source>Please, review your transaction proposal. This will produce a Partially Signed Qtum Transaction (PSBT) which you can save or copy and then sign with e.g. an offline %1 wallet, or a PSBT-compatible hardware wallet.</source> 
-        <extracomment>Text to inform a user attempting to create a transaction of their current options. At this stage, a user can only create a PSBT. This string is displayed when private keys are disabled and an external signer is not available.</extracomment>
-        <translation type="unfinished">Le do thoil, déan athbhreithniú ar do thogra idirbhirt. Tabharfaidh sé seo Idirbheart Qtum Sínithe go Páirteach (IBSP) ar féidir leat a shábháil nó a chóipeáil agus a shíniú ansin le m.sh. sparán as líne %1, nó sparán crua-earraí atá comhoiriúnach le IBSP.</translation>
-=======
         <source>Comment</source>
         <translation type="unfinished">Trácht</translation>
->>>>>>> 4985b774
     </message>
     <message>
         <source>Transaction ID</source>
@@ -3032,19 +2797,6 @@
         <source>false</source>
         <translation type="unfinished">bréagach</translation>
     </message>
-<<<<<<< HEAD
-    <message numerus="yes">
-        <source>Estimated to begin confirmation within %n block(s).</source>
-        <translation type="unfinished">
-            <numerusform />
-            <numerusform />
-            <numerusform />
-        </translation>
-    </message>
-    <message>
-        <source>Warning: Invalid Qtum address</source>
-        <translation type="unfinished">Rabhadh: Seoladh neamhbhailí Qtum</translation>
-=======
 </context>
 <context>
     <name>TransactionDescDialog</name>
@@ -3055,7 +2807,6 @@
     <message>
         <source>Details for %1</source>
         <translation type="unfinished">Sonraí do %1</translation>
->>>>>>> 4985b774
     </message>
 </context>
 <context>
@@ -3093,13 +2844,8 @@
         <translation type="unfinished">Faoi choimhlint</translation>
     </message>
     <message>
-<<<<<<< HEAD
-        <source>The Qtum address to send the payment to</source>
-        <translation type="unfinished">Seoladh Qtum chun an íocaíocht a sheoladh chuig</translation>
-=======
         <source>Immature (%1 confirmations, will be available after %2)</source>
         <translation type="unfinished">Neamhaibí (%1 dearbhuithe, ar fáil t'éis %2)</translation>
->>>>>>> 4985b774
     </message>
     <message>
         <source>Generated but not accepted</source>
@@ -3114,15 +2860,9 @@
         <translation type="unfinished">Faighte ó</translation>
     </message>
     <message>
-<<<<<<< HEAD
-        <source>The fee will be deducted from the amount being sent. The recipient will receive less qtums than you enter in the amount field. If multiple recipients are selected, the fee is split equally.</source>
-        <translation type="unfinished">Bainfear an táille ón méid a sheolfar. Gheobhaidh an faighteoir níos lú qtums ná mar a iontrálann tú sa réimse méid. Má roghnaítear faighteoirí iolracha, roinntear an táille go cothrom.</translation>
-   </message>
-=======
         <source>Sent to</source>
         <translation type="unfinished">Seolta chuig</translation>
     </message>
->>>>>>> 4985b774
     <message>
         <source>Payment to yourself</source>
         <translation type="unfinished">Íocaíocht chugat féin</translation>
@@ -3136,14 +2876,6 @@
         <translation type="unfinished">faire-amháin</translation>
     </message>
     <message>
-<<<<<<< HEAD
-        <source>Enter a label for this address to add it to the list of used addresses</source>
-        <translation type="unfinished">Iontráil lipéad don seoladh seo chun é a chur le liosta na seoltaí úsáidte</translation>
-    </message>
-    <message>
-        <source>A message that was attached to the qtum: URI which will be stored with the transaction for your reference. Note: This message will not be sent over the Qtum network.</source>
-        <translation type="unfinished">Teachtaireacht a bhí ceangailte leis an qtum: URI a stórálfar leis an idirbheart le haghaidh do thagairt. Nóta: Ní sheolfar an teachtaireacht seo thar líonra Qtum.</translation>
-=======
         <source>(n/a)</source>
         <translation type="unfinished">(n/b)</translation>
     </message>
@@ -3166,7 +2898,6 @@
     <message>
         <source>Whether or not a watch-only address is involved in this transaction.</source>
         <translation type="unfinished">An bhfuil nó nach bhfuil seoladh faire-amháin bainteach leis an idirbheart seo.</translation>
->>>>>>> 4985b774
     </message>
     <message>
         <source>User-defined intent/purpose of the transaction.</source>
@@ -3184,21 +2915,12 @@
         <translation type="unfinished">Gach</translation>
     </message>
     <message>
-<<<<<<< HEAD
-        <source>You can sign messages/agreements with your addresses to prove you can receive qtums sent to them. Be careful not to sign anything vague or random, as phishing attacks may try to trick you into signing your identity over to them. Only sign fully-detailed statements you agree to.</source>
-        <translation type="unfinished">Féadfaidh tú teachtaireachtaí / comhaontuithe a shíniú le do sheoltaí chun a chruthú gur féidir leat qtums a sheoltear chucu a fháil. Bí cúramach gan aon rud doiléir nó randamach a shíniú, mar d’fhéadfadh ionsaithe fioscaireachta iarracht ar d’aitheantas a shíniú chucu. Ná sínigh ach ráitis lán-mhionsonraithe a aontaíonn tú leo.</translation>
-    </message>
-    <message>
-        <source>The Qtum address to sign the message with</source>
-        <translation type="unfinished">An seoladh Qtum chun an teachtaireacht a shíniú le</translation>
-=======
         <source>Today</source>
         <translation type="unfinished">Inniu</translation>
     </message>
     <message>
         <source>This week</source>
         <translation type="unfinished">An tseachtain seo</translation>
->>>>>>> 4985b774
     </message>
     <message>
         <source>This month</source>
@@ -3221,15 +2943,9 @@
         <translation type="unfinished">Seolta chuig</translation>
     </message>
     <message>
-<<<<<<< HEAD
-        <source>Sign the message to prove you own this Qtum address</source>
-        <translation type="unfinished">Sínigh an teachtaireacht chun a chruthú gur leat an seoladh Qtum seo</translation>
-   </message>
-=======
         <source>To yourself</source>
         <translation type="unfinished">Chugat fhéin</translation>
     </message>
->>>>>>> 4985b774
     <message>
         <source>Mined</source>
         <translation type="unfinished">Mianáilte</translation>
@@ -3252,13 +2968,8 @@
         <translation type="unfinished">Comhad athróige camógdheighilte</translation>
     </message>
     <message>
-<<<<<<< HEAD
-        <source>The Qtum address the message was signed with</source>
-        <translation type="unfinished">An seoladh Qtum a síníodh an teachtaireacht leis</translation>
-=======
         <source>Confirmed</source>
         <translation type="unfinished">Deimhnithe</translation>
->>>>>>> 4985b774
     </message>
     <message>
         <source>Watch-only</source>
@@ -3269,13 +2980,8 @@
         <translation type="unfinished">Dáta</translation>
     </message>
     <message>
-<<<<<<< HEAD
-        <source>Verify the message to ensure it was signed with the specified Qtum address</source>
-        <translation type="unfinished">Fíoraigh an teachtaireacht lena chinntiú go raibh sí sínithe leis an seoladh Qtum sainithe </translation>
-=======
         <source>Type</source>
         <translation type="unfinished">Cinéal</translation>
->>>>>>> 4985b774
     </message>
     <message>
         <source>Label</source>
@@ -3352,26 +3058,6 @@
 <context>
     <name>WalletModel</name>
     <message>
-<<<<<<< HEAD
-        <source>conflicted with a transaction with %1 confirmations</source>
-        <extracomment>Text explaining the current status of a transaction, shown in the status field of the details window for this transaction. This status represents an unconfirmed transaction that conflicts with a confirmed transaction.</extracomment>
-        <translation type="unfinished">faoi choimhlint le idirbheart le %1 dearbhuithe</translation>
-    </message>
-    <message>
-        <source>abandoned</source>
-        <extracomment>Text explaining the current status of a transaction, shown in the status field of the details window for this transaction. This status represents an abandoned transaction.</extracomment>
-        <translation type="unfinished">tréigthe</translation>
-    </message>
-    <message>
-        <source>%1/unconfirmed</source>
-        <extracomment>Text explaining the current status of a transaction, shown in the status field of the details window for this transaction. This status represents a transaction confirmed in at least one block, but less than 6 blocks.</extracomment>
-        <translation type="unfinished">%1/neamhdheimhnithe</translation>
-    </message>
-    <message>
-        <source>%1 confirmations</source>
-        <extracomment>Text explaining the current status of a transaction, shown in the status field of the details window for this transaction. This status represents a transaction confirmed in 6 or more blocks.</extracomment>
-        <translation type="unfinished">%1 dearbhuithe</translation>
-=======
         <source>Send Coins</source>
         <translation type="unfinished">Seol Boinn</translation>
     </message>
@@ -3399,7 +3085,6 @@
     <message>
         <source>New fee:</source>
         <translation type="unfinished">Táille nua:</translation>
->>>>>>> 4985b774
     </message>
     <message>
         <source>Confirm fee bump</source>
