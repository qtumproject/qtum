--- conflicted
+++ resolved
@@ -67,19 +67,11 @@
     </message>
     <message>
         <source>These are your Qtum addresses for sending payments. Always check the amount and the receiving address before sending coins.</source>
-<<<<<<< HEAD
-        <translation>Voici vos adresses Qtum pour envoyer des paiements. Vérifiez toujours le montant et l’adresse du destinataire avant d’envoyer des pièces.</translation>
-    </message>
-    <message>
-        <source>These are your Qtum addresses for receiving payments. It is recommended to use a new receiving address for each transaction.</source>
-        <translation>Voici vos adresses Qtum pour recevoir des paiements. Il est recommandé d’utiliser une nouvelle adresse de réception pour chaque transaction.</translation>
-=======
         <translation>Ce sont vos adresses Qtum pour envoyer des paiements. Vérifiez toujours le montant et l’adresse du destinataire avant d’envoyer des pièces.</translation>
     </message>
     <message>
         <source>These are your Qtum addresses for receiving payments. Use the 'Create new receiving address' button in the receive tab to create new addresses.</source>
         <translation>Ce sont vos adresses Qtum pour recevoir des paiements. Utilisez le bouton 'Créer une nouvelle adresse de réception' dans l’onglet Recevoir afin de créer de nouvelles adresses.</translation>
->>>>>>> 451880b9
     </message>
     <message>
         <source>&amp;Copy Address</source>
@@ -188,10 +180,6 @@
         <translation>Le porte-monnaie est chiffré</translation>
     </message>
     <message>
-<<<<<<< HEAD
-        <source>Your wallet is now encrypted. Remember that encrypting your wallet cannot fully protect your qtums from being stolen by malware infecting your computer.</source>
-        <translation>Votre porte-monnaie est désormais chiffré. N’oubliez pas que le chiffrement de votre porte-monnaie ne peut pas protéger entièrement vos qtums contre le vol par des programmes malveillants qui infecteraient votre ordinateur.</translation>
-=======
         <source>Enter the new passphrase for the wallet.&lt;br/&gt;Please use a passphrase of &lt;b&gt;ten or more random characters&lt;/b&gt;, or &lt;b&gt;eight or more words&lt;/b&gt;.</source>
         <translation>Saisissez la nouvelle phrase de passe du porte-monnaie.&lt;br/&gt;Veuillez utiliser une phrase de passe composée de &lt;b&gt;dix caractères aléatoires ou plus&lt;/b&gt;, ou de &lt;b&gt;huit mots ou plus&lt;/b&gt;.</translation>
     </message>
@@ -214,7 +202,6 @@
     <message>
         <source>Your wallet is now encrypted. </source>
         <translation>Votre porte-monnaie est désormais chiffré.</translation>
->>>>>>> 451880b9
     </message>
     <message>
         <source>IMPORTANT: Any previous backups you have made of your wallet file should be replaced with the newly generated, encrypted wallet file. For security reasons, previous backups of the unencrypted wallet file will become useless as soon as you start using the new, encrypted wallet.</source>
@@ -336,9 +323,6 @@
     </message>
     <message>
         <source>Open &amp;URI...</source>
-<<<<<<< HEAD
-        <translation>Ouvrir une &amp;URI...</translation>
-=======
         <translation>Ouvrir une &amp;URI…</translation>
     </message>
     <message>
@@ -348,7 +332,6 @@
     <message>
         <source>Create a new wallet</source>
         <translation>Créer un nouveau porte-monnaie</translation>
->>>>>>> 451880b9
     </message>
     <message>
         <source>Wallet:</source>
@@ -400,15 +383,7 @@
     </message>
     <message>
         <source>&amp;Verify message...</source>
-<<<<<<< HEAD
-        <translation>&amp;Vérifier un message...</translation>
-    </message>
-    <message>
-        <source>Qtum</source>
-        <translation>Qtum</translation>
-=======
         <translation>&amp;Vérifier un message…</translation>
->>>>>>> 451880b9
     </message>
     <message>
         <source>&amp;Send</source>
@@ -551,17 +526,8 @@
         <translation>porte-monnaie par défaut</translation>
     </message>
     <message>
-<<<<<<< HEAD
-        <source>Opening Wallet &lt;b&gt;%1&lt;/b&gt;...</source>
-        <translation>Ouverture du porte-monnaie &lt;b&gt;%1&lt;/b&gt;…</translation>
-    </message>
-    <message>
-        <source>Open Wallet Failed</source>
-        <translation>Échec d’ouverture du porte-monnaie</translation>
-=======
         <source>No wallets available</source>
         <translation>Aucun porte-monnaie n’est disponible</translation>
->>>>>>> 451880b9
     </message>
     <message>
         <source>&amp;Window</source>
@@ -576,13 +542,6 @@
         <translation>Zoomer</translation>
     </message>
     <message>
-<<<<<<< HEAD
-        <source>Restore</source>
-        <translation>Restaurer</translation>
-    </message>
-    <message>
-=======
->>>>>>> 451880b9
         <source>Main Window</source>
         <translation>Fenêtre principale</translation>
     </message>
@@ -1014,21 +973,14 @@
     <message>
         <source>Use a custom data directory:</source>
         <translation>Utiliser un répertoire de données personnalisé :</translation>
-<<<<<<< HEAD
     </message>
     <message>
         <source>Qtum</source>
         <translation>Qtum</translation>
-=======
-    </message>
-    <message>
-        <source>Qtum</source>
-        <translation>Qtum</translation>
     </message>
     <message>
         <source>Discard blocks after verification, except most recent %1 GB (prune)</source>
         <translation>Jeter les blocs après vérification, à l’exception des %1 Go les plus récents (élagage)</translation>
->>>>>>> 451880b9
     </message>
     <message>
         <source>At least %1 GB of data will be stored in this directory, and it will grow over time.</source>
@@ -1255,10 +1207,6 @@
         <translation>Mio</translation>
     </message>
     <message>
-        <source>MiB</source>
-        <translation>Mio</translation>
-    </message>
-    <message>
         <source>(0 = auto, &lt;0 = leave that many cores free)</source>
         <translation>(0 = auto, &lt; 0 = laisser ce nombre de cœurs inutilisés)</translation>
     </message>
@@ -1543,8 +1491,6 @@
     <message>
         <source>Cannot process payment request because BIP70 support was not compiled in.</source>
         <translation>Il est impossible de traiter la demande de paiement, car la prise en charge de BIP70 n’a pas été compilée dans le logiciel.</translation>
-<<<<<<< HEAD
-=======
     </message>
     <message>
         <source>Due to widespread security flaws in BIP70 it's strongly recommended that any merchant instructions to switch wallets be ignored.</source>
@@ -1553,7 +1499,6 @@
     <message>
         <source>If you are receiving this error you should request the merchant provide a BIP21 compatible URI.</source>
         <translation>Si vous recevez cette erreur, vous devriez demander au marchand de vous fournir une URI compatible avec BIP21.</translation>
->>>>>>> 451880b9
     </message>
     <message>
         <source>Invalid payment address %1</source>
@@ -3285,11 +3230,7 @@
         <translation>Fermer le porte-monnaie</translation>
     </message>
     <message>
-<<<<<<< HEAD
-        <source>Are you sure you wish to close wallet &lt;i&gt;%1&lt;/i&gt;?</source>
-=======
         <source>Are you sure you wish to close the wallet &lt;i&gt;%1&lt;/i&gt;?</source>
->>>>>>> 451880b9
         <translation>Voulez-vous vraiment fermer le porte-monnaie &lt;i&gt;%1&lt;/i&gt; ?</translation>
     </message>
     <message>
@@ -3421,13 +3362,6 @@
         <translation>Impossible de démarrer le serveur HTTP. Voir le journal de débogage pour plus de détails.</translation>
     </message>
     <message>
-<<<<<<< HEAD
-        <source>Qtum Core</source>
-        <translation>Qtum Core</translation>
-    </message>
-    <message>
-=======
->>>>>>> 451880b9
         <source>The %s developers</source>
         <translation>Les développeurs de %s</translation>
     </message>
@@ -3592,17 +3526,12 @@
         <translation>Le répertoire des blocs indiqué « %s » n’existe pas.</translation>
     </message>
     <message>
-<<<<<<< HEAD
-        <source>Unable to create the PID file '%s': %s</source>
-        <translation>Impossible de créer le fichier PID '%s' : %s</translation>
-=======
         <source>Unknown address type '%s'</source>
         <translation>Type d’adresse inconnu '%s'</translation>
     </message>
     <message>
         <source>Unknown change type '%s'</source>
         <translation>Type de monnaie inconnu '%s'</translation>
->>>>>>> 451880b9
     </message>
     <message>
         <source>Upgrading txindex database</source>
@@ -3703,13 +3632,6 @@
     <message>
         <source>Error: Disk space is low for %s</source>
         <translation>Erreur : Il reste peu d’espace disque sur %s</translation>
-<<<<<<< HEAD
-    </message>
-    <message>
-        <source>Information</source>
-        <translation>Informations</translation>
-=======
->>>>>>> 451880b9
     </message>
     <message>
         <source>Invalid -onion address or hostname: '%s'</source>
@@ -3748,8 +3670,6 @@
         <translation>Échec de signature de la transaction</translation>
     </message>
     <message>
-<<<<<<< HEAD
-=======
         <source>Specified -walletdir "%s" does not exist</source>
         <translation>Le -walletdir indiqué « %s» n’existe pas</translation>
     </message>
@@ -3762,7 +3682,6 @@
         <translation>Le -walletdir indiqué « %s » n’est pas un répertoire</translation>
     </message>
     <message>
->>>>>>> 451880b9
         <source>The specified config file %s does not exist
 </source>
         <translation>Le fichier de configuration indiqué %s n’existe pas
