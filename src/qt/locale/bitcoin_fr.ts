<TS language="fr" version="2.1">
<context>
    <name>AddressBookPage</name>
    <message>
        <source>Right-click to edit address or label</source>
        <translation>Cliquer à droite pour modifier l’adresse ou l’étiquette</translation>
    </message>
    <message>
        <source>Create a new address</source>
        <translation>Créer une nouvelle adresse</translation>
    </message>
    <message>
        <source>&amp;New</source>
        <translation>&amp;Nouvelle</translation>
    </message>
    <message>
        <source>Copy the currently selected address to the system clipboard</source>
        <translation>Copier l’adresse sélectionnée actuellement dans le presse-papiers</translation>
    </message>
    <message>
        <source>&amp;Copy</source>
        <translation>&amp;Copier</translation>
    </message>
    <message>
        <source>C&amp;lose</source>
        <translation>&amp;Fermer</translation>
    </message>
    <message>
        <source>Delete the currently selected address from the list</source>
        <translation>Supprimer de la liste l’adresse sélectionnée actuellement</translation>
    </message>
    <message>
        <source>Enter address or label to search</source>
        <translation>Saisir une adresse ou une étiquette à rechercher</translation>
    </message>
    <message>
        <source>Export the data in the current tab to a file</source>
        <translation>Exporter les données de l’onglet actuel vers un fichier</translation>
    </message>
    <message>
        <source>&amp;Export</source>
        <translation>&amp;Exporter</translation>
    </message>
    <message>
        <source>&amp;Delete</source>
        <translation>&amp;Supprimer</translation>
    </message>
    <message>
        <source>Choose the address to send coins to</source>
        <translation>Choisir l’adresse à laquelle envoyer des pièces</translation>
    </message>
    <message>
        <source>Choose the address to receive coins with</source>
        <translation>Choisir l’adresse avec laquelle recevoir des pîèces</translation>
    </message>
    <message>
        <source>C&amp;hoose</source>
        <translation>C&amp;hoisir</translation>
    </message>
    <message>
        <source>Sending addresses</source>
        <translation>Adresses d’envoi</translation>
    </message>
    <message>
        <source>Receiving addresses</source>
        <translation>Adresses de réception</translation>
    </message>
    <message>
        <source>These are your Qtum addresses for sending payments. Always check the amount and the receiving address before sending coins.</source>
        <translation>Voici vos adresses Qtum pour envoyer des paiements. Vérifiez toujours le montant et l’adresse du destinataire avant d’envoyer des pièces.</translation>
    </message>
    <message>
        <source>These are your Qtum addresses for receiving payments. It is recommended to use a new receiving address for each transaction.</source>
        <translation>Voici vos adresses Qtum pour recevoir des paiements. Il est recommandé d’utiliser une nouvelle adresse de réception pour chaque transaction.</translation>
    </message>
    <message>
        <source>&amp;Copy Address</source>
        <translation>&amp;Copier l’adresse</translation>
    </message>
    <message>
        <source>Copy &amp;Label</source>
        <translation>Copier l’é&amp;tiquette</translation>
    </message>
    <message>
        <source>&amp;Edit</source>
        <translation>&amp;Modifier</translation>
    </message>
    <message>
        <source>Export Address List</source>
        <translation>Exporter la liste d’adresses</translation>
    </message>
    <message>
        <source>Comma separated file (*.csv)</source>
        <translation>Valeurs séparées par des virgules (*.csv)</translation>
    </message>
    <message>
        <source>Exporting Failed</source>
        <translation>Échec d’exportation</translation>
    </message>
    <message>
        <source>There was an error trying to save the address list to %1. Please try again.</source>
        <translation>Une erreur est survenue lors de l’enregistrement de la liste d’adresses vers %1. Veuillez ressayer plus tard.</translation>
    </message>
</context>
<context>
    <name>AddressTableModel</name>
    <message>
        <source>Label</source>
        <translation>Étiquette</translation>
    </message>
    <message>
        <source>Address</source>
        <translation>Adresse</translation>
    </message>
    <message>
        <source>(no label)</source>
        <translation>(aucune étiquette)</translation>
    </message>
</context>
<context>
    <name>AskPassphraseDialog</name>
    <message>
        <source>Passphrase Dialog</source>
        <translation>Fenêtre de dialogue de la phrase de passe</translation>
    </message>
    <message>
        <source>Enter passphrase</source>
        <translation>Saisir la phrase de passe</translation>
    </message>
    <message>
        <source>New passphrase</source>
        <translation>Nouvelle phrase de passe</translation>
    </message>
    <message>
        <source>Repeat new passphrase</source>
        <translation>Répéter la phrase de passe</translation>
    </message>
    <message>
        <source>Show password</source>
        <translation>Afficher le mot de passe</translation>
    </message>
    <message>
        <source>Enter the new passphrase to the wallet.&lt;br/&gt;Please use a passphrase of &lt;b&gt;ten or more random characters&lt;/b&gt;, or &lt;b&gt;eight or more words&lt;/b&gt;.</source>
        <translation>Saisissez la nouvelle phrase de passe du porte-monnaie.&lt;br/&gt;Veuillez utiliser une phrase de passe composée de &lt;b&gt;dix caractères aléatoires ou plus&lt;/b&gt;, ou de &lt;b&gt;huit mots ou plus&lt;/b&gt;.</translation>
    </message>
    <message>
        <source>Encrypt wallet</source>
        <translation>Chiffrer le porte-monnaie</translation>
    </message>
    <message>
        <source>This operation needs your wallet passphrase to unlock the wallet.</source>
        <translation>Cette opération nécessite votre phrase de passe pour déverrouiller le porte-monnaie.</translation>
    </message>
    <message>
        <source>Unlock wallet</source>
        <translation>Déverrouiller le porte-monnaie</translation>
    </message>
    <message>
        <source>This operation needs your wallet passphrase to decrypt the wallet.</source>
        <translation>Cette opération nécessite votre phrase de passe pour déchiffrer le porte-monnaie.</translation>
    </message>
    <message>
        <source>Decrypt wallet</source>
        <translation>Déchiffrer le porte-monnaie</translation>
    </message>
    <message>
        <source>Change passphrase</source>
        <translation>Changer la phrase de passe</translation>
    </message>
    <message>
        <source>Enter the old passphrase and new passphrase to the wallet.</source>
        <translation>Saisir l’ancienne puis la nouvelle phrase de passe du porte-monnaie.</translation>
    </message>
    <message>
        <source>Confirm wallet encryption</source>
        <translation>Confirmer le chiffrement du porte-monnaie</translation>
    </message>
    <message>
        <source>Warning: If you encrypt your wallet and lose your passphrase, you will &lt;b&gt;LOSE ALL OF YOUR QTUMS&lt;/b&gt;!</source>
<<<<<<< HEAD
        <translation>Avertissement : si vous chiffrez votre porte-monnaie et perdez votre phrase de passe, vous &lt;b&gt;PERDREZ TOUS VOS QTUMS&lt;/b&gt; !</translation>
=======
        <translation>Avertissement : Si vous chiffrez votre porte-monnaie et perdez votre phrase de passe, vous &lt;b&gt;PERDREZ TOUS VOS QTUMS&lt;/b&gt; !</translation>
>>>>>>> 9e306671
    </message>
    <message>
        <source>Are you sure you wish to encrypt your wallet?</source>
        <translation>Voulez-vous vraiment chiffrer votre porte-monnaie ?</translation>
    </message>
    <message>
        <source>Wallet encrypted</source>
        <translation>Le porte-monnaie est chiffré</translation>
    </message>
    <message>
<<<<<<< HEAD
        <source>%1 will close now to finish the encryption process. Remember that encrypting your wallet cannot fully protect your qtums from being stolen by malware infecting your computer.</source>
        <translation>%1 va maintenant se fermer pour terminer le processus de chiffrement. Souvenez-vous que le chiffrement de votre porte-monnaie ne peut pas protéger entièrement vos qtums contre le vol par des logiciels malveillants qui infecteraient votre ordinateur.</translation>
=======
        <source>Your wallet is now encrypted. Remember that encrypting your wallet cannot fully protect your qtums from being stolen by malware infecting your computer.</source>
        <translation>Votre porte-monnaie est désormais chiffré. N’oubliez pas que le chiffrement de votre porte-monnaie ne peut pas protéger entièrement vos qtums contre le vol par des programmes malveillants qui infecteraient votre ordinateur.</translation>
>>>>>>> 9e306671
    </message>
    <message>
        <source>IMPORTANT: Any previous backups you have made of your wallet file should be replaced with the newly generated, encrypted wallet file. For security reasons, previous backups of the unencrypted wallet file will become useless as soon as you start using the new, encrypted wallet.</source>
        <translation>IMPORTANT : Toutes les sauvegardes précédentes du fichier de votre porte-monnaie devraient être remplacées par le fichier du porte-monnaie chiffré nouvellement généré. Pour des raisons de sécurité, les sauvegardes précédentes de votre fichier de porte-monnaie non chiffré deviendront inutilisables dès que vous commencerez à utiliser le nouveau porte-monnaie chiffré.</translation>
    </message>
    <message>
        <source>Wallet encryption failed</source>
        <translation>Échec de chiffrement du porte-monnaie</translation>
    </message>
    <message>
        <source>Wallet encryption failed due to an internal error. Your wallet was not encrypted.</source>
        <translation>Le chiffrement du porte-monnaie a échoué en raison d’une erreur interne. Votre porte-monnaie n’a pas été chiffré.</translation>
    </message>
    <message>
        <source>The supplied passphrases do not match.</source>
        <translation>Les phrases de passe saisies ne correspondent pas.</translation>
    </message>
    <message>
        <source>Wallet unlock failed</source>
        <translation>Échec de déverrouillage du porte-monnaie</translation>
    </message>
    <message>
        <source>The passphrase entered for the wallet decryption was incorrect.</source>
        <translation>La phrase de passe saisie pour déchiffrer le porte-monnaie était erronée.</translation>
    </message>
    <message>
        <source>Wallet decryption failed</source>
        <translation>Échec de déchiffrement du porte-monnaie</translation>
    </message>
    <message>
        <source>Wallet passphrase was successfully changed.</source>
        <translation>La phrase de passe du porte-monnaie a été modifiée avec succès.</translation>
    </message>
    <message>
        <source>Warning: The Caps Lock key is on!</source>
        <translation>Avertissement : La touche Verr. Maj. est activée !</translation>
    </message>
</context>
<context>
    <name>BanTableModel</name>
    <message>
        <source>IP/Netmask</source>
        <translation>IP/masque réseau</translation>
    </message>
    <message>
        <source>Banned Until</source>
        <translation>Banni jusqu’au</translation>
    </message>
</context>
<context>
    <name>QtumGUI</name>
    <message>
        <source>Sign &amp;message...</source>
        <translation>Signer un &amp;message...</translation>
    </message>
    <message>
        <source>Synchronizing with network...</source>
        <translation>Synchronisation avec le réseau…</translation>
    </message>
    <message>
        <source>&amp;Overview</source>
        <translation>&amp;Vue d’ensemble</translation>
    </message>
    <message>
        <source>Show general overview of wallet</source>
        <translation>Afficher une vue d’ensemble du porte-monnaie</translation>
    </message>
    <message>
        <source>&amp;Transactions</source>
        <translation>&amp;Transactions</translation>
    </message>
    <message>
        <source>Browse transaction history</source>
        <translation>Parcourir l’historique transactionnel</translation>
    </message>
    <message>
        <source>E&amp;xit</source>
        <translation>Q&amp;uitter</translation>
    </message>
    <message>
        <source>Quit application</source>
        <translation>Quitter l’application</translation>
    </message>
    <message>
        <source>&amp;About %1</source>
        <translation>À &amp;propos de %1</translation>
    </message>
    <message>
        <source>Show information about %1</source>
        <translation>Afficher des informations à propos de %1</translation>
    </message>
    <message>
        <source>About &amp;Qt</source>
        <translation>À propos de &amp;Qt</translation>
    </message>
    <message>
        <source>Show information about Qt</source>
        <translation>Afficher des informations sur Qt</translation>
    </message>
    <message>
        <source>&amp;Options...</source>
        <translation>&amp;Options…</translation>
    </message>
    <message>
        <source>Modify configuration options for %1</source>
        <translation>Modifier les options de configuration de %1</translation>
    </message>
    <message>
        <source>&amp;Encrypt Wallet...</source>
        <translation>&amp;Chiffrer le porte-monnaie...</translation>
    </message>
    <message>
        <source>&amp;Backup Wallet...</source>
        <translation>Sauvegarder le &amp;porte-monnaie...</translation>
    </message>
    <message>
        <source>&amp;Change Passphrase...</source>
        <translation>&amp;Changer la phrase de passe...</translation>
    </message>
    <message>
        <source>Open &amp;URI...</source>
        <translation>Ouvrir une &amp;URI...</translation>
    </message>
    <message>
        <source>Wallet:</source>
        <translation>Porte-monnaie :</translation>
    </message>
    <message>
        <source>Click to disable network activity.</source>
        <translation>Cliquer pour désactiver l’activité réseau.</translation>
    </message>
    <message>
        <source>Network activity disabled.</source>
        <translation>L’activité réseau est désactivée.</translation>
    </message>
    <message>
        <source>Click to enable network activity again.</source>
        <translation>Cliquer pour réactiver l’activité réseau.</translation>
    </message>
    <message>
        <source>Syncing Headers (%1%)...</source>
        <translation>Synchronisation des en-têtes (%1)...</translation>
    </message>
    <message>
        <source>Reindexing blocks on disk...</source>
        <translation>Réindexation des blocs sur le disque...</translation>
    </message>
    <message>
        <source>Proxy is &lt;b&gt;enabled&lt;/b&gt;: %1</source>
        <translation>Le serveur mandataire est &lt;b&gt;activé&lt;/b&gt; : %1</translation>
    </message>
    <message>
        <source>Send coins to a Qtum address</source>
        <translation>Envoyer des pièces à une adresse Qtum</translation>
    </message>
    <message>
        <source>Backup wallet to another location</source>
        <translation>Sauvegarder le porte-monnaie vers un autre emplacement</translation>
    </message>
    <message>
        <source>Change the passphrase used for wallet encryption</source>
        <translation>Modifier la phrase de passe utilisée pour le chiffrement du porte-monnaie</translation>
    </message>
    <message>
        <source>&amp;Debug window</source>
        <translation>Fenêtre de &amp;débogage</translation>
    </message>
    <message>
        <source>Open debugging and diagnostic console</source>
        <translation>Ouvrir une console de débogage et de diagnostic</translation>
    </message>
    <message>
        <source>&amp;Verify message...</source>
        <translation>&amp;Vérifier un message...</translation>
    </message>
    <message>
        <source>Qtum</source>
        <translation>Qtum</translation>
<<<<<<< HEAD
    </message>
    <message>
        <source>Wallet</source>
        <translation>Porte-monnaie</translation>
=======
>>>>>>> 9e306671
    </message>
    <message>
        <source>&amp;Send</source>
        <translation>&amp;Envoyer</translation>
    </message>
    <message>
        <source>&amp;Receive</source>
        <translation>&amp;Recevoir</translation>
    </message>
    <message>
        <source>&amp;Show / Hide</source>
        <translation>&amp;Afficher / cacher</translation>
    </message>
    <message>
        <source>Show or hide the main Window</source>
        <translation>Afficher ou cacher la fenêtre principale</translation>
    </message>
    <message>
        <source>Encrypt the private keys that belong to your wallet</source>
        <translation>Chiffrer les clés privées qui appartiennent à votre porte-monnaie</translation>
    </message>
    <message>
        <source>Sign messages with your Qtum addresses to prove you own them</source>
        <translation>Signer les messages avec vos adresses Qtum pour prouver que vous les détenez</translation>
    </message>
    <message>
        <source>Verify messages to ensure they were signed with specified Qtum addresses</source>
        <translation>Vérifier les messages pour s’assurer qu’ils ont été signés avec les adresses Qtum indiquées</translation>
    </message>
    <message>
        <source>&amp;File</source>
        <translation>&amp;Fichier</translation>
    </message>
    <message>
        <source>&amp;Settings</source>
        <translation>&amp;Paramètres</translation>
    </message>
    <message>
        <source>&amp;Help</source>
        <translation>&amp;Aide</translation>
    </message>
    <message>
        <source>Tabs toolbar</source>
        <translation>Barre d’outils des onglets</translation>
    </message>
    <message>
        <source>Request payments (generates QR codes and qtum: URIs)</source>
        <translation>Demander des paiements (génère des codes QR et des URI qtum:)</translation>
    </message>
    <message>
        <source>Show the list of used sending addresses and labels</source>
        <translation>Afficher la liste d’adresses d’envoi et d’étiquettes utilisées</translation>
    </message>
    <message>
        <source>Show the list of used receiving addresses and labels</source>
        <translation>Afficher la liste d’adresses de réception et d’étiquettes utilisées</translation>
    </message>
    <message>
        <source>Open a qtum: URI or payment request</source>
        <translation>Ouvrir une URI qtum: ou une demande de paiement</translation>
    </message>
    <message>
        <source>&amp;Command-line options</source>
        <translation>Options de ligne de &amp;commande</translation>
    </message>
    <message numerus="yes">
        <source>%n active connection(s) to Qtum network</source>
        <translation><numerusform>%n connexion active avec le réseau Qtum</numerusform><numerusform>%n connexions actives avec le réseau Qtum</numerusform></translation>
    </message>
    <message>
        <source>Indexing blocks on disk...</source>
        <translation>Indexation des blocs sur le disque...</translation>
    </message>
    <message>
        <source>Processing blocks on disk...</source>
        <translation>Traitement des blocs sur le disque...</translation>
    </message>
    <message numerus="yes">
        <source>Processed %n block(s) of transaction history.</source>
        <translation><numerusform>%n bloc d’historique transactionnel a été traité</numerusform><numerusform>%n blocs d’historique transactionnel ont été traités</numerusform></translation>
    </message>
    <message>
        <source>%1 behind</source>
        <translation>en retard de %1</translation>
    </message>
    <message>
        <source>Last received block was generated %1 ago.</source>
        <translation>Le dernier bloc reçu avait été généré il y a %1.</translation>
    </message>
    <message>
        <source>Transactions after this will not yet be visible.</source>
        <translation>Les transactions suivantes ne seront pas déjà visibles.</translation>
    </message>
    <message>
        <source>Error</source>
        <translation>Erreur</translation>
    </message>
    <message>
        <source>Warning</source>
        <translation>Avertissement</translation>
    </message>
    <message>
        <source>Information</source>
        <translation>Informations</translation>
    </message>
    <message>
        <source>Up to date</source>
        <translation>À jour</translation>
    </message>
    <message>
<<<<<<< HEAD
        <source>Show the %1 help message to get a list with possible Qtum command-line options</source>
        <translation>Afficher le message d’aide de %1 pour obtenir la liste des options de ligne de commande Qtum possibles.</translation>
=======
        <source>&amp;Sending addresses</source>
        <translation>&amp;Adresses d’envoi</translation>
    </message>
    <message>
        <source>&amp;Receiving addresses</source>
        <translation>&amp;Adresses de réception</translation>
    </message>
    <message>
        <source>Open Wallet</source>
        <translation>Ouvrir le porte-monnaie</translation>
    </message>
    <message>
        <source>Open a wallet</source>
        <translation>Ouvrir un porte-monnaie</translation>
    </message>
    <message>
        <source>Close Wallet...</source>
        <translation>Fermer le porte-monnaie…</translation>
    </message>
    <message>
        <source>Close wallet</source>
        <translation>Fermer le porte-monnaie</translation>
    </message>
    <message>
        <source>Show the %1 help message to get a list with possible Qtum command-line options</source>
        <translation>Afficher le message d’aide de %1 pour obtenir la liste des options de ligne de commande Qtum possibles.</translation>
    </message>
    <message>
        <source>default wallet</source>
        <translation>porte-monnaie par défaut</translation>
    </message>
    <message>
        <source>Opening Wallet &lt;b&gt;%1&lt;/b&gt;...</source>
        <translation>Ouverture du porte-monnaie &lt;b&gt;%1&lt;/b&gt;…</translation>
    </message>
    <message>
        <source>Open Wallet Failed</source>
        <translation>Échec d’ouverture du porte-monnaie</translation>
    </message>
    <message>
        <source>&amp;Window</source>
        <translation>&amp;Fenêtre</translation>
    </message>
    <message>
        <source>Minimize</source>
        <translation>Réduire</translation>
    </message>
    <message>
        <source>Zoom</source>
        <translation>Zoomer</translation>
    </message>
    <message>
        <source>Restore</source>
        <translation>Restaurer</translation>
    </message>
    <message>
        <source>Main Window</source>
        <translation>Fenêtre principale</translation>
>>>>>>> 9e306671
    </message>
    <message>
        <source>%1 client</source>
        <translation>Client %1</translation>
    </message>
    <message>
        <source>Connecting to peers...</source>
        <translation>Connexion aux pairs...</translation>
    </message>
    <message>
        <source>Catching up...</source>
        <translation>Rattrapage…</translation>
    </message>
    <message>
        <source>Date: %1
</source>
        <translation>Date : %1
</translation>
    </message>
    <message>
        <source>Amount: %1
</source>
        <translation>Montant : %1
</translation>
    </message>
    <message>
        <source>Wallet: %1
</source>
        <translation>Porte-monnaie : %1
</translation>
    </message>
    <message>
        <source>Type: %1
</source>
        <translation>Type  : %1
</translation>
    </message>
    <message>
        <source>Label: %1
</source>
        <translation>Étiquette : %1
</translation>
    </message>
    <message>
        <source>Address: %1
</source>
        <translation>Adresse : %1
</translation>
    </message>
    <message>
        <source>Sent transaction</source>
        <translation>Transaction envoyée</translation>
    </message>
    <message>
        <source>Incoming transaction</source>
        <translation>Transaction entrante</translation>
    </message>
    <message>
        <source>HD key generation is &lt;b&gt;enabled&lt;/b&gt;</source>
        <translation>La génération de clé HD est &lt;b&gt;activée&lt;/b&gt;</translation>
    </message>
    <message>
        <source>HD key generation is &lt;b&gt;disabled&lt;/b&gt;</source>
        <translation>La génération de clé HD est &lt;b&gt;désactivée&lt;/b&gt;</translation>
    </message>
    <message>
        <source>Private key &lt;b&gt;disabled&lt;/b&gt;</source>
        <translation>La clé privée est &lt;b&gt;désactivée&lt;/b&gt;</translation>
    </message>
    <message>
        <source>Wallet is &lt;b&gt;encrypted&lt;/b&gt; and currently &lt;b&gt;unlocked&lt;/b&gt;</source>
        <translation>Le porte-monnaie est &lt;b&gt;chiffré&lt;/b&gt; et est actuellement &lt;b&gt;déverrouillé&lt;/b&gt;</translation>
    </message>
    <message>
        <source>Wallet is &lt;b&gt;encrypted&lt;/b&gt; and currently &lt;b&gt;locked&lt;/b&gt;</source>
        <translation>Le porte-monnaie est &lt;b&gt;chiffré&lt;/b&gt; et actuellement &lt;b&gt;verrouillé&lt;/b&gt;</translation>
    </message>
    <message>
        <source>A fatal error occurred. Qtum can no longer continue safely and will quit.</source>
        <translation>Une erreur fatale est survenue. Qtum ne peut plus continuer en toute sécurité et va s’arrêter.</translation>
    </message>
</context>
<context>
    <name>CoinControlDialog</name>
    <message>
        <source>Coin Selection</source>
        <translation>Sélection des pièces</translation>
    </message>
    <message>
        <source>Quantity:</source>
        <translation>Quantité :</translation>
    </message>
    <message>
        <source>Bytes:</source>
        <translation>Octets :</translation>
    </message>
    <message>
        <source>Amount:</source>
        <translation>Montant :</translation>
    </message>
    <message>
        <source>Fee:</source>
        <translation>Frais :</translation>
    </message>
    <message>
        <source>Dust:</source>
        <translation>Poussière :</translation>
    </message>
    <message>
        <source>After Fee:</source>
        <translation>Après les frais :</translation>
    </message>
    <message>
        <source>Change:</source>
        <translation>Monnaie :</translation>
    </message>
    <message>
        <source>(un)select all</source>
        <translation>Tout (des)sélectionner</translation>
    </message>
    <message>
        <source>Tree mode</source>
        <translation>Mode arborescence</translation>
    </message>
    <message>
        <source>List mode</source>
        <translation>Mode liste</translation>
    </message>
    <message>
        <source>Amount</source>
        <translation>Montant</translation>
    </message>
    <message>
        <source>Received with label</source>
        <translation>Reçu avec une étiquette</translation>
    </message>
    <message>
        <source>Received with address</source>
        <translation>Reçu avec une adresse</translation>
    </message>
    <message>
        <source>Date</source>
        <translation>Date</translation>
    </message>
    <message>
        <source>Confirmations</source>
        <translation>Confirmations</translation>
    </message>
    <message>
        <source>Confirmed</source>
        <translation>Confirmée</translation>
    </message>
    <message>
        <source>Copy address</source>
        <translation>Copier l’adresse</translation>
    </message>
    <message>
        <source>Copy label</source>
        <translation>Copier l’étiquette</translation>
    </message>
    <message>
        <source>Copy amount</source>
        <translation>Copier le montant</translation>
    </message>
    <message>
        <source>Copy transaction ID</source>
        <translation>Copier l’ID de la transaction</translation>
    </message>
    <message>
        <source>Lock unspent</source>
        <translation>Verrouiller les transactions non dépensées</translation>
    </message>
    <message>
        <source>Unlock unspent</source>
        <translation>Déverrouiller les transactions non dépensées</translation>
    </message>
    <message>
        <source>Copy quantity</source>
        <translation>Copier la quantité</translation>
    </message>
    <message>
        <source>Copy fee</source>
        <translation>Copier les frais</translation>
    </message>
    <message>
        <source>Copy after fee</source>
        <translation>Copier après les frais</translation>
    </message>
    <message>
        <source>Copy bytes</source>
        <translation>Copier les octets</translation>
    </message>
    <message>
        <source>Copy dust</source>
        <translation>Copier la poussière</translation>
    </message>
    <message>
        <source>Copy change</source>
        <translation>Copier la monnaie</translation>
    </message>
    <message>
        <source>(%1 locked)</source>
        <translation>(%1 verrouillée)</translation>
    </message>
    <message>
        <source>yes</source>
        <translation>oui</translation>
    </message>
    <message>
        <source>no</source>
        <translation>non</translation>
    </message>
    <message>
        <source>This label turns red if any recipient receives an amount smaller than the current dust threshold.</source>
        <translation>Cette étiquette devient rouge si un destinataire reçoit un montant inférieur au seuil actuel de poussière.</translation>
    </message>
    <message>
        <source>Can vary +/- %1 satoshi(s) per input.</source>
        <translation>Peut varier +/- %1 satoshi(s) par entrée.</translation>
    </message>
    <message>
        <source>(no label)</source>
        <translation>(aucune étiquette)</translation>
    </message>
    <message>
        <source>change from %1 (%2)</source>
        <translation>monnaie de %1 (%2)</translation>
    </message>
    <message>
        <source>(change)</source>
        <translation>(monnaie)</translation>
    </message>
</context>
<context>
    <name>EditAddressDialog</name>
    <message>
        <source>Edit Address</source>
        <translation>Modifier l’adresse</translation>
    </message>
    <message>
        <source>&amp;Label</source>
        <translation>É&amp;tiquette</translation>
    </message>
    <message>
        <source>The label associated with this address list entry</source>
        <translation>L’étiquette associée à cette entrée de la liste d’adresses</translation>
    </message>
    <message>
        <source>The address associated with this address list entry. This can only be modified for sending addresses.</source>
        <translation>L’adresse associée à cette entrée de la liste d’adresses. Cela ne peut être modifié que pour les adresses d’envoi.</translation>
    </message>
    <message>
        <source>&amp;Address</source>
        <translation>&amp;Adresse</translation>
    </message>
    <message>
        <source>New sending address</source>
        <translation>Nouvelle adresse d’envoi</translation>
    </message>
    <message>
        <source>Edit receiving address</source>
        <translation>Modifier l’adresse de réception</translation>
    </message>
    <message>
        <source>Edit sending address</source>
        <translation>Modifier l’adresse d’envoi</translation>
    </message>
    <message>
        <source>The entered address "%1" is not a valid Qtum address.</source>
        <translation>L’adresse saisie « %1 » n’est pas une adresse Qtum valide.</translation>
    </message>
    <message>
        <source>Address "%1" already exists as a receiving address with label "%2" and so cannot be added as a sending address.</source>
        <translation>L’adresse « %1 » existe déjà en tant qu’adresse de réception avec l’étiquette « %2 » et ne peut donc pas être ajoutée en tant qu’adresse d’envoi.</translation>
    </message>
    <message>
        <source>The entered address "%1" is already in the address book with label "%2".</source>
        <translation>L’adresse saisie « %1 » est déjà présente dans le carnet d’adresses avec l’étiquette « %2 ».</translation>
    </message>
    <message>
        <source>Could not unlock wallet.</source>
        <translation>Impossible de déverrouiller le porte-monnaie.</translation>
    </message>
    <message>
        <source>New key generation failed.</source>
        <translation>Échec de génération de la nouvelle clé.</translation>
    </message>
</context>
<context>
    <name>FreespaceChecker</name>
    <message>
        <source>A new data directory will be created.</source>
        <translation>Un nouveau répertoire de données sera créé.</translation>
    </message>
    <message>
        <source>name</source>
        <translation>nom</translation>
    </message>
    <message>
        <source>Directory already exists. Add %1 if you intend to create a new directory here.</source>
        <translation>Le répertoire existe déjà. Ajouter %1 si vous comptez créer un nouveau répertoire ici.</translation>
    </message>
    <message>
        <source>Path already exists, and is not a directory.</source>
        <translation>Le chemin existe déjà et n’est pas un répertoire.</translation>
    </message>
    <message>
        <source>Cannot create data directory here.</source>
        <translation>Impossible de créer un répertoire de données ici.</translation>
    </message>
</context>
<context>
    <name>HelpMessageDialog</name>
    <message>
        <source>version</source>
        <translation>version</translation>
    </message>
    <message>
        <source>(%1-bit)</source>
        <translation>(%1-bit)</translation>
    </message>
    <message>
        <source>About %1</source>
        <translation>À propos de %1</translation>
    </message>
    <message>
        <source>Command-line options</source>
        <translation>Options de ligne de commande</translation>
    </message>
</context>
<context>
    <name>Intro</name>
    <message>
        <source>Welcome</source>
        <translation>Bienvenue</translation>
    </message>
    <message>
        <source>Welcome to %1.</source>
        <translation>Bienvenue à %1.</translation>
    </message>
    <message>
        <source>As this is the first time the program is launched, you can choose where %1 will store its data.</source>
        <translation>Puisque c’est la première fois que le logiciel est lancé, vous pouvez choisir où %1 stockera ses données.</translation>
    </message>
    <message>
        <source>When you click OK, %1 will begin to download and process the full %4 block chain (%2GB) starting with the earliest transactions in %3 when %4 initially launched.</source>
        <translation>Quand vous cliquerez sur Valider, %1 commencera à télécharger et à traiter l’intégralité de la chaîne de blocs %4 (%2 Go) en débutant avec les transactions les plus anciennes de %3, quand %4 a été lancé initialement.</translation>
    </message>
    <message>
        <source>This initial synchronisation is very demanding, and may expose hardware problems with your computer that had previously gone unnoticed. Each time you run %1, it will continue downloading where it left off.</source>
        <translation>La synchronisation initiale est très exigeante et pourrait exposer des problèmes matériels dans votre ordinateur passés inaperçus auparavant. Chaque fois que vous exécuterez %1, le téléchargement reprendra où il s’était arrêté.</translation>
    </message>
    <message>
        <source>If you have chosen to limit block chain storage (pruning), the historical data must still be downloaded and processed, but will be deleted afterward to keep your disk usage low.</source>
        <translation>Si vous avez choisi de limiter le stockage de la chaîne de blocs (élagage), les données historiques doivent quand même être téléchargées et traitées, mais seront supprimées par la suite pour minimiser l’utilisation de votre espace disque.</translation>
    </message>
    <message>
        <source>Use the default data directory</source>
        <translation>Utiliser le répertoire de données par défaut</translation>
    </message>
    <message>
        <source>Use a custom data directory:</source>
        <translation>Utiliser un répertoire de données personnalisé :</translation>
    </message>
    <message>
        <source>Qtum</source>
        <translation>Qtum</translation>
    </message>
    <message>
        <source>At least %1 GB of data will be stored in this directory, and it will grow over time.</source>
        <translation>Au moins %1 Go de données seront stockés dans ce répertoire et sa taille augmentera avec le temps.</translation>
    </message>
    <message>
        <source>Approximately %1 GB of data will be stored in this directory.</source>
        <translation>Approximativement %1 Go de données seront stockés dans ce répertoire.</translation>
    </message>
    <message>
        <source>%1 will download and store a copy of the Qtum block chain.</source>
        <translation>%1 téléchargera et stockera une copie de la chaîne de blocs Qtum.</translation>
    </message>
    <message>
        <source>The wallet will also be stored in this directory.</source>
        <translation>Le porte-monnaie sera aussi stocké dans ce répertoire.</translation>
    </message>
    <message>
        <source>Error: Specified data directory "%1" cannot be created.</source>
        <translation>Erreur : Le répertoire de données indiqué « %1 » ne peut pas être créé.</translation>
    </message>
    <message>
        <source>Error</source>
        <translation>Erreur</translation>
    </message>
    <message numerus="yes">
        <source>%n GB of free space available</source>
        <translation><numerusform>%n Go d’espace libre disponible</numerusform><numerusform>%n Go d’espace libre disponibles</numerusform></translation>
    </message>
    <message numerus="yes">
        <source>(of %n GB needed)</source>
        <translation><numerusform>(sur %n Go requis)</numerusform><numerusform>(sur %n Go requis)</numerusform></translation>
    </message>
</context>
<context>
    <name>ModalOverlay</name>
    <message>
        <source>Form</source>
        <translation>Formulaire</translation>
    </message>
    <message>
        <source>Recent transactions may not yet be visible, and therefore your wallet's balance might be incorrect. This information will be correct once your wallet has finished synchronizing with the qtum network, as detailed below.</source>
<<<<<<< HEAD
        <translation>Les transactions récentes ne sont peut-être pas encore visibles et par conséquent le solde de votre porte-monnaie est peut-être erroné. Cette information sera juste quand votre porte-monnaie aura fini de se synchroniser avec le réseau Qtum, comme décrit ci-dessous.</translation>
=======
        <translation>Les transactions récentes ne sont peut-être pas encore visibles et par conséquent le solde de votre porte-monnaie est peut-être erroné. Ces informations seront justes quand votre porte-monnaie aura fini de se synchroniser avec le réseau Qtum, comme décrit ci-dessous.</translation>
>>>>>>> 9e306671
    </message>
    <message>
        <source>Attempting to spend qtums that are affected by not-yet-displayed transactions will not be accepted by the network.</source>
        <translation>Toute tentative de dépense de qtums affectés par des transactions qui ne sont pas encore affichées ne sera pas acceptée par le réseau.</translation>
    </message>
    <message>
        <source>Number of blocks left</source>
        <translation>Nombre de blocs restants</translation>
    </message>
    <message>
        <source>Unknown...</source>
        <translation>Inconnu...</translation>
    </message>
    <message>
        <source>Last block time</source>
        <translation>Estampille temporelle du dernier bloc</translation>
    </message>
    <message>
        <source>Progress</source>
        <translation>Progression</translation>
    </message>
    <message>
        <source>Progress increase per hour</source>
        <translation>Avancement de la progression par heure</translation>
    </message>
    <message>
        <source>calculating...</source>
        <translation>calcul en cours...</translation>
    </message>
    <message>
        <source>Estimated time left until synced</source>
        <translation>Temps estimé avant la fin de la synchronisation</translation>
    </message>
    <message>
        <source>Hide</source>
        <translation>Cacher</translation>
    </message>
    <message>
        <source>Unknown. Syncing Headers (%1, %2%)...</source>
        <translation>Inconnu. Synchronisation des en-têtes (%1, %2)…</translation>
    </message>
</context>
<context>
    <name>OpenURIDialog</name>
    <message>
        <source>Open URI</source>
        <translation>Ouvrir une URI</translation>
    </message>
    <message>
        <source>Open payment request from URI or file</source>
        <translation>Ouvrir une demande de paiement à partir d’une URI ou d’un fichier</translation>
    </message>
    <message>
        <source>URI:</source>
        <translation>URI :</translation>
    </message>
    <message>
        <source>Select payment request file</source>
        <translation>Choisir le fichier de demande de paiement</translation>
    </message>
    <message>
        <source>Select payment request file to open</source>
        <translation>Choisir le fichier de demande de paiement à ouvrir</translation>
    </message>
</context>
<context>
    <name>OptionsDialog</name>
    <message>
        <source>Options</source>
        <translation>Options</translation>
    </message>
    <message>
        <source>&amp;Main</source>
        <translation>&amp;Principales</translation>
    </message>
    <message>
        <source>Automatically start %1 after logging in to the system.</source>
        <translation>Démarrer %1 automatiquement après avoir ouvert une session sur l’ordinateur.</translation>
    </message>
    <message>
        <source>&amp;Start %1 on system login</source>
        <translation>&amp;Démarrer %1 lors de l’ouverture d’une session</translation>
    </message>
    <message>
        <source>Size of &amp;database cache</source>
        <translation>Taille du cache de la base de &amp;données</translation>
    </message>
    <message>
        <source>Number of script &amp;verification threads</source>
        <translation>Nombre de fils de &amp;vérification de script</translation>
    </message>
    <message>
        <source>IP address of the proxy (e.g. IPv4: 127.0.0.1 / IPv6: ::1)</source>
        <translation>Adresse IP du mandataire (p. ex. IPv4 : 127.0.0.1 / IPv6 : ::1)</translation>
    </message>
    <message>
        <source>Shows if the supplied default SOCKS5 proxy is used to reach peers via this network type.</source>
        <translation>Indique si le mandataire SOCKS5 par défaut fourni est utilisé pour atteindre des pairs par ce type de réseau.</translation>
    </message>
    <message>
        <source>Use separate SOCKS&amp;5 proxy to reach peers via Tor hidden services:</source>
        <translation>Utiliser un mandataire SOCKS&amp;5 séparé pour atteindre les pairs en utilisant les services cachés de Tor.</translation>
    </message>
    <message>
        <source>Hide the icon from the system tray.</source>
        <translation>Cacher l’icône dans la zone de notification.</translation>
    </message>
    <message>
        <source>&amp;Hide tray icon</source>
        <translation>Cac&amp;her l’icône de la zone de notification</translation>
    </message>
    <message>
        <source>Minimize instead of exit the application when the window is closed. When this option is enabled, the application will be closed only after selecting Exit in the menu.</source>
        <translation>Quand la fenêtre est fermée, la réduire au lieu de quitter l’application. Si cette option est activée, l’application ne sera fermée qu’en sélectionnant Quitter dans le menu.</translation>
    </message>
    <message>
        <source>Third party URLs (e.g. a block explorer) that appear in the transactions tab as context menu items. %s in the URL is replaced by transaction hash. Multiple URLs are separated by vertical bar |.</source>
        <translation>URL tierces (p. ex. un explorateur de blocs) qui apparaissant dans l’onglet des transactions comme des éléments du menu contextuel. %s dans l’URL est remplacé par le hachage de la transaction. Les URL multiples sont séparées par une barre verticale |.</translation>
    </message>
    <message>
        <source>Open the %1 configuration file from the working directory.</source>
        <translation>Ouvrir le fichier de configuration %1 du répertoire de travail.</translation>
    </message>
    <message>
        <source>Open Configuration File</source>
        <translation>Ouvrir le fichier de configuration</translation>
    </message>
    <message>
        <source>Reset all client options to default.</source>
        <translation>Réinitialiser toutes les options du client aux valeurs par défaut.</translation>
    </message>
    <message>
        <source>&amp;Reset Options</source>
        <translation>&amp;Réinitialiser les options</translation>
    </message>
    <message>
        <source>&amp;Network</source>
        <translation>&amp;Réseau</translation>
    </message>
    <message>
        <source>Disables some advanced features but all blocks will still be fully validated. Reverting this setting requires re-downloading the entire blockchain. Actual disk usage may be somewhat higher.</source>
        <translation>Désactive certaines fonctions avancées, mais tous les blocs seront quand même validés entièrement. Changer ce paramètre à sa valeur antérieure exige de retélécharger la chaîne de blocs dans son intégralité. L’espace disque utilisé pourrait être un peu plus élevé.</translation>
    </message>
    <message>
        <source>Prune &amp;block storage to</source>
        <translation>Élaguer l’espace de stockage des &amp;blocs jusqu’à</translation>
    </message>
    <message>
        <source>GB</source>
        <translation>Go</translation>
    </message>
    <message>
        <source>Reverting this setting requires re-downloading the entire blockchain.</source>
        <translation>Changer ce paramètre à sa valeur antérieure exige de retélécharger la chaîne de blocs dans son intégralité.</translation>
    </message>
    <message>
        <source>MiB</source>
        <translation>Mio</translation>
    </message>
    <message>
        <source>(0 = auto, &lt;0 = leave that many cores free)</source>
        <translation>(0 = auto, &lt; 0 = laisser ce nombre de cœurs inutilisés)</translation>
    </message>
    <message>
        <source>W&amp;allet</source>
        <translation>&amp;Porte-monnaie</translation>
    </message>
    <message>
        <source>Expert</source>
        <translation>Expert</translation>
    </message>
    <message>
        <source>Enable coin &amp;control features</source>
        <translation>Activer les fonctions de &amp;contrôle des pièces</translation>
    </message>
    <message>
        <source>If you disable the spending of unconfirmed change, the change from a transaction cannot be used until that transaction has at least one confirmation. This also affects how your balance is computed.</source>
        <translation>Si vous désactivé la dépense de la monnaie non confirmée, la monnaie d’une transaction ne peut pas être utilisée tant que cette transaction n’a pas reçu au moins une confirmation. Celai affecte aussi le calcul de votre solde.</translation>
    </message>
    <message>
        <source>&amp;Spend unconfirmed change</source>
        <translation>&amp;Dépenser la monnaie non confirmée</translation>
    </message>
    <message>
        <source>Automatically open the Qtum client port on the router. This only works when your router supports UPnP and it is enabled.</source>
        <translation>Ouvrir automatiquement le port du client Qtum sur le routeur. Cela ne fonctionne que si votre routeur prend en charge l’UPnP et si la fonction est activée.</translation>
    </message>
    <message>
        <source>Map port using &amp;UPnP</source>
        <translation>Mapper le port avec l’&amp;UPnP</translation>
    </message>
    <message>
        <source>Accept connections from outside.</source>
        <translation>Accepter les connexions provenant de l’extérieur.</translation>
    </message>
    <message>
        <source>Allow incomin&amp;g connections</source>
        <translation>Permettre les connexions e&amp;ntrantes</translation>
    </message>
    <message>
        <source>Connect to the Qtum network through a SOCKS5 proxy.</source>
        <translation>Se connecter au réseau Qtum par un mandataire SOCKS5.</translation>
    </message>
    <message>
        <source>&amp;Connect through SOCKS5 proxy (default proxy):</source>
        <translation>Se &amp;connecter par un mandataire SOCKS5 (mandataire par défaut) :</translation>
    </message>
    <message>
        <source>Proxy &amp;IP:</source>
        <translation>&amp;IP du mandataire :</translation>
    </message>
    <message>
        <source>&amp;Port:</source>
        <translation>&amp;Port :</translation>
    </message>
    <message>
        <source>Port of the proxy (e.g. 9050)</source>
        <translation>Port du mandataire (p. ex. 9050)</translation>
    </message>
    <message>
        <source>Used for reaching peers via:</source>
        <translation>Utilisé pour rejoindre les pairs par :</translation>
    </message>
    <message>
        <source>IPv4</source>
        <translation>IPv4</translation>
    </message>
    <message>
        <source>IPv6</source>
        <translation>IPv6</translation>
    </message>
    <message>
        <source>Tor</source>
        <translation>Tor</translation>
    </message>
    <message>
        <source>Connect to the Qtum network through a separate SOCKS5 proxy for Tor hidden services.</source>
        <translation>Se connecter au réseau Qtum au travers d’un mandataire SOCKS5 séparé pour les services cachés de Tor.</translation>
    </message>
    <message>
        <source>&amp;Window</source>
        <translation>&amp;Fenêtre</translation>
    </message>
    <message>
        <source>Show only a tray icon after minimizing the window.</source>
        <translation>N’afficher qu’une icône dans la zone de notification après minimisation.</translation>
    </message>
    <message>
        <source>&amp;Minimize to the tray instead of the taskbar</source>
        <translation>&amp;Réduire dans la zone de notification au lieu de la barre des tâches</translation>
    </message>
    <message>
        <source>M&amp;inimize on close</source>
        <translation>Ré&amp;duire lors de la fermeture</translation>
    </message>
    <message>
        <source>&amp;Display</source>
        <translation>&amp;Affichage</translation>
    </message>
    <message>
        <source>User Interface &amp;language:</source>
        <translation>&amp;Langue de l’interface utilisateur :</translation>
    </message>
    <message>
        <source>The user interface language can be set here. This setting will take effect after restarting %1.</source>
        <translation>La langue de l’interface utilisateur peut être définie ici. Ce réglage sera pris en compte après redémarrage de %1.</translation>
    </message>
    <message>
        <source>&amp;Unit to show amounts in:</source>
        <translation>&amp;Unité d’affichage des montants :</translation>
    </message>
    <message>
        <source>Choose the default subdivision unit to show in the interface and when sending coins.</source>
        <translation>Choisir la sous-unité par défaut d’affichage dans l’interface et lors d’envoi de pièces.</translation>
    </message>
    <message>
        <source>Whether to show coin control features or not.</source>
        <translation>Afficher ou non les fonctions de contrôle des pièces.</translation>
    </message>
    <message>
        <source>&amp;Third party transaction URLs</source>
        <translation>URL de transaction &amp;tierces</translation>
    </message>
    <message>
        <source>Options set in this dialog are overridden by the command line or in the configuration file:</source>
        <translation>Les options définies dans cette boîte de dialogue sont remplacées par la ligne de commande ou par le fichier de configuration :</translation>
    </message>
    <message>
        <source>&amp;OK</source>
        <translation>&amp;Valider</translation>
    </message>
    <message>
        <source>&amp;Cancel</source>
        <translation>A&amp;nnuler</translation>
    </message>
    <message>
        <source>default</source>
        <translation>par défaut</translation>
    </message>
    <message>
        <source>none</source>
        <translation>aucune</translation>
    </message>
    <message>
        <source>Confirm options reset</source>
        <translation>Confirmer la réinitialisation des options</translation>
    </message>
    <message>
        <source>Client restart required to activate changes.</source>
        <translation>Le redémarrage du client est exigé pour activer les changements.</translation>
    </message>
    <message>
        <source>Client will be shut down. Do you want to proceed?</source>
        <translation>Le client sera arrêté. Voulez-vous continuer ?</translation>
    </message>
    <message>
        <source>Configuration options</source>
        <translation>Options de configuration</translation>
    </message>
    <message>
        <source>The configuration file is used to specify advanced user options which override GUI settings. Additionally, any command-line options will override this configuration file.</source>
        <translation>Le fichier de configuration est utilisé pour indiquer aux utilisateurs experts quelles options remplacent les paramètres de l’IUG. De plus, toute option de ligne de commande remplacera ce fichier de configuration.</translation>
    </message>
    <message>
        <source>Error</source>
        <translation>Erreur</translation>
    </message>
    <message>
        <source>The configuration file could not be opened.</source>
        <translation>Impossible d’ouvrir le fichier de configuration.</translation>
    </message>
    <message>
        <source>This change would require a client restart.</source>
        <translation>Ce changement demanderait un redémarrage du client.</translation>
    </message>
    <message>
        <source>The supplied proxy address is invalid.</source>
        <translation>L’adresse de serveur mandataire fournie est invalide.</translation>
    </message>
</context>
<context>
    <name>OverviewPage</name>
    <message>
        <source>Form</source>
        <translation>Formulaire</translation>
    </message>
    <message>
        <source>The displayed information may be out of date. Your wallet automatically synchronizes with the Qtum network after a connection is established, but this process has not completed yet.</source>
<<<<<<< HEAD
        <translation>Les informations affichées peuvent être obsolètes. Votre porte-monnaie est automatiquement synchronisé avec le réseau Qtum lorsque la connexion s’établit, or ce processus n’est pas encore terminé.</translation>
=======
        <translation>Les informations affichées peuvent être obsolètes. Votre porte-monnaie se synchronise automatiquement avec le réseau Qtum dès qu’une connexion est établie, mais ce processus n’est pas encore achevé.</translation>
>>>>>>> 9e306671
    </message>
    <message>
        <source>Watch-only:</source>
        <translation>Juste-regarder :</translation>
    </message>
    <message>
        <source>Available:</source>
        <translation>Disponible :</translation>
    </message>
    <message>
        <source>Your current spendable balance</source>
        <translation>Votre solde actuel disponible</translation>
    </message>
    <message>
        <source>Pending:</source>
        <translation>En attente :</translation>
    </message>
    <message>
        <source>Total of transactions that have yet to be confirmed, and do not yet count toward the spendable balance</source>
        <translation>Total des transactions qui doivent encore être confirmées et qui ne sont pas prises en compte dans le solde disponible</translation>
    </message>
    <message>
        <source>Immature:</source>
        <translation>Immature :</translation>
    </message>
    <message>
        <source>Mined balance that has not yet matured</source>
        <translation>Le solde miné n’est pas encore mûr</translation>
    </message>
    <message>
        <source>Balances</source>
        <translation>Soldes</translation>
    </message>
    <message>
        <source>Total:</source>
        <translation>Total :</translation>
    </message>
    <message>
        <source>Your current total balance</source>
        <translation>Votre solde total actuel</translation>
    </message>
    <message>
        <source>Your current balance in watch-only addresses</source>
        <translation>Votre balance actuelle en adresses juste-regarder</translation>
    </message>
    <message>
        <source>Spendable:</source>
        <translation>Disponible :</translation>
    </message>
    <message>
        <source>Recent transactions</source>
        <translation>Transactions récentes</translation>
    </message>
    <message>
        <source>Unconfirmed transactions to watch-only addresses</source>
        <translation>Transactions non confirmées vers des adresses juste-regarder</translation>
    </message>
    <message>
        <source>Mined balance in watch-only addresses that has not yet matured</source>
        <translation>Le solde miné dans des adresses juste-regarder, qui n’est pas encore mûr</translation>
    </message>
    <message>
        <source>Current total balance in watch-only addresses</source>
        <translation>Solde total actuel dans des adresses juste-regarder</translation>
    </message>
</context>
<context>
    <name>PaymentServer</name>
    <message>
        <source>Payment request error</source>
        <translation>Erreur de demande de paiement</translation>
    </message>
    <message>
        <source>Cannot start qtum: click-to-pay handler</source>
        <translation>Impossible de démarrer le gestionnaire de cliquer-pour-payer qtum:</translation>
    </message>
    <message>
        <source>URI handling</source>
        <translation>Gestion des URI</translation>
    </message>
    <message>
        <source>'qtum://' is not a valid URI. Use 'qtum:' instead.</source>
        <translation>'qtum://' n’est pas une URI valide. Utilisez plutôt 'qtum:'.</translation>
<<<<<<< HEAD
=======
    </message>
    <message>
        <source>You are using a BIP70 URL which will be unsupported in the future.</source>
        <translation>Vous utilisez une URL BIP70 qui ne sera plus prise en charge à l’avenir </translation>
>>>>>>> 9e306671
    </message>
    <message>
        <source>Payment request fetch URL is invalid: %1</source>
        <translation>L’URL de récupération de la demande de paiement est invalide : %1</translation>
    </message>
    <message>
        <source>Cannot process payment request because BIP70 support was not compiled in.</source>
        <translation>Il est impossible de traiter la demande de paiement, car la prise en charge de BIP70 n’a pas été compilée dans le logiciel.</translation>
    </message>
    <message>
        <source>Invalid payment address %1</source>
        <translation>Adresse de paiement invalide %1</translation>
    </message>
    <message>
        <source>URI cannot be parsed! This can be caused by an invalid Qtum address or malformed URI parameters.</source>
        <translation>L’URI ne peut pas être analysée ! Cela peut être causé par une adresse Qtum invalide ou par des paramètres d’URI mal formés.</translation>
    </message>
    <message>
        <source>Payment request file handling</source>
        <translation>Gestion des fichiers de demande de paiement</translation>
    </message>
    <message>
        <source>Payment request file cannot be read! This can be caused by an invalid payment request file.</source>
        <translation>Le fichier de demande de paiement ne peut pas être lu ! Cela peut être causé par un fichier de demande de paiement invalide.</translation>
    </message>
    <message>
        <source>Payment request rejected</source>
        <translation>Demande de paiement rejetée</translation>
    </message>
    <message>
        <source>Payment request network doesn't match client network.</source>
        <translation>Le réseau de la demande de paiement ne correspond pas au réseau du client.</translation>
    </message>
    <message>
        <source>Payment request expired.</source>
        <translation>La demande de paiement a expiré</translation>
    </message>
    <message>
        <source>Payment request is not initialized.</source>
        <translation>La demande de paiement n’est pas initialisée.</translation>
    </message>
    <message>
        <source>Unverified payment requests to custom payment scripts are unsupported.</source>
        <translation>Les demandes de paiements non vérifiées vers des scripts de paiement personnalisés ne sont pas prises en charge.</translation>
    </message>
    <message>
        <source>Invalid payment request.</source>
        <translation>Demande de paiement invalide.</translation>
    </message>
    <message>
        <source>Requested payment amount of %1 is too small (considered dust).</source>
        <translation>Le paiement demandé d’un montant de %1 est trop faible (considéré comme de la poussière).</translation>
    </message>
    <message>
        <source>Refund from %1</source>
        <translation>Remboursement de %1</translation>
    </message>
    <message>
        <source>Payment request %1 is too large (%2 bytes, allowed %3 bytes).</source>
        <translation>La demande de paiement %1 est trop grande (%2 octets, %3 octets permis).</translation>
    </message>
    <message>
        <source>Error communicating with %1: %2</source>
        <translation>Erreur de communication avec %1 : %2</translation>
    </message>
    <message>
        <source>Payment request cannot be parsed!</source>
        <translation>La demande de paiement ne peut pas être analysée !</translation>
    </message>
    <message>
        <source>Bad response from server %1</source>
        <translation>Mauvaise réponse du serveur %1</translation>
    </message>
    <message>
        <source>Network request error</source>
        <translation>Erreur de demande réseau</translation>
    </message>
    <message>
        <source>Payment acknowledged</source>
        <translation>Le paiement a été confirmé</translation>
    </message>
</context>
<context>
    <name>PeerTableModel</name>
    <message>
        <source>User Agent</source>
        <translation>Agent utilisateur</translation>
    </message>
    <message>
        <source>Node/Service</source>
        <translation>Nœud/service</translation>
    </message>
    <message>
        <source>NodeId</source>
        <translation>ID de nœud</translation>
    </message>
    <message>
        <source>Ping</source>
        <translation>Ping</translation>
    </message>
    <message>
        <source>Sent</source>
        <translation>Envoyé</translation>
    </message>
    <message>
        <source>Received</source>
        <translation>Reçu</translation>
    </message>
</context>
<context>
    <name>QObject</name>
    <message>
        <source>Amount</source>
        <translation>Montant</translation>
    </message>
    <message>
        <source>Enter a Qtum address (e.g. %1)</source>
        <translation>Saisir une adresse Qtum (p. ex. %1)</translation>
    </message>
    <message>
        <source>%1 d</source>
        <translation>%1 j</translation>
    </message>
    <message>
        <source>%1 h</source>
        <translation>%1 h</translation>
    </message>
    <message>
        <source>%1 m</source>
        <translation>%1 min</translation>
    </message>
    <message>
        <source>%1 s</source>
        <translation>%1 s</translation>
    </message>
    <message>
        <source>None</source>
        <translation>Aucun</translation>
    </message>
    <message>
        <source>N/A</source>
        <translation>N.D.</translation>
    </message>
    <message>
        <source>%1 ms</source>
        <translation>%1 ms</translation>
    </message>
    <message numerus="yes">
        <source>%n second(s)</source>
        <translation><numerusform>%n seconde</numerusform><numerusform>%n secondes</numerusform></translation>
    </message>
    <message numerus="yes">
        <source>%n minute(s)</source>
        <translation><numerusform>%n minute</numerusform><numerusform>%n minutes</numerusform></translation>
    </message>
    <message numerus="yes">
        <source>%n hour(s)</source>
        <translation><numerusform>%n heure</numerusform><numerusform>%n heures</numerusform></translation>
    </message>
    <message numerus="yes">
        <source>%n day(s)</source>
        <translation><numerusform>%n jour</numerusform><numerusform>%n jours</numerusform></translation>
    </message>
    <message numerus="yes">
        <source>%n week(s)</source>
        <translation><numerusform>%n semaine</numerusform><numerusform>%n semaines</numerusform></translation>
    </message>
    <message>
        <source>%1 and %2</source>
        <translation>%1 et %2</translation>
    </message>
    <message numerus="yes">
        <source>%n year(s)</source>
        <translation><numerusform>%n an</numerusform><numerusform>%n ans</numerusform></translation>
    </message>
    <message>
        <source>%1 B</source>
        <translation>%1 o</translation>
    </message>
    <message>
        <source>%1 KB</source>
        <translation>%1 Ko</translation>
    </message>
    <message>
        <source>%1 MB</source>
        <translation>%1 Mo</translation>
    </message>
    <message>
        <source>%1 GB</source>
        <translation>%1 Go</translation>
    </message>
    <message>
        <source>%1 didn't yet exit safely...</source>
        <translation>%1 ne s’est pas encore arrêté en toute sécurité...</translation>
    </message>
    <message>
        <source>unknown</source>
        <translation>inconnue</translation>
    </message>
</context>
<context>
    <name>QObject::QObject</name>
    <message>
        <source>Error parsing command line arguments: %1.</source>
        <translation>Erreur d’analyse des arguments de ligne de commande : %1.</translation>
    </message>
    <message>
        <source>Error: Specified data directory "%1" does not exist.</source>
        <translation>Erreur : Le répertoire de données indiqué « %1 » n’existe pas.</translation>
    </message>
    <message>
        <source>Error: Cannot parse configuration file: %1.</source>
        <translation>Erreur : Impossible d’analyser le fichier de configuration : %1.</translation>
    </message>
    <message>
        <source>Error: %1</source>
        <translation>Erreur : %1</translation>
    </message>
</context>
<context>
    <name>QRImageWidget</name>
    <message>
        <source>&amp;Save Image...</source>
        <translation>&amp;Enregistrer l’image...</translation>
    </message>
    <message>
        <source>&amp;Copy Image</source>
        <translation>&amp;Copier l’image</translation>
    </message>
    <message>
        <source>Save QR Code</source>
        <translation>Enregistrer le code QR</translation>
    </message>
    <message>
        <source>PNG Image (*.png)</source>
        <translation>Image PNG (*.png)</translation>
    </message>
</context>
<context>
    <name>RPCConsole</name>
    <message>
        <source>N/A</source>
        <translation>N.D.</translation>
    </message>
    <message>
        <source>Client version</source>
        <translation>Version du client</translation>
    </message>
    <message>
        <source>&amp;Information</source>
        <translation>&amp;Informations</translation>
    </message>
    <message>
        <source>Debug window</source>
        <translation>Fenêtre de débogage</translation>
    </message>
    <message>
        <source>General</source>
        <translation>Générales</translation>
    </message>
    <message>
        <source>Using BerkeleyDB version</source>
        <translation>Version BerkeleyDB utilisée</translation>
    </message>
    <message>
        <source>Datadir</source>
        <translation>Répertoire des données</translation>
    </message>
    <message>
        <source>To specify a non-default location of the data directory use the '%1' option.</source>
        <translation>Pour indiquer un emplacement du répertoire des données différent de celui par défaut, utiliser l’option ’%1’.</translation>
    </message>
    <message>
        <source>Blocksdir</source>
        <translation>Répertoire des blocs</translation>
    </message>
    <message>
        <source>To specify a non-default location of the blocks directory use the '%1' option.</source>
        <translation>Pour indiquer un emplacement du répertoire des blocs différent de celui par défaut, utiliser l’option ’%1’.</translation>
    </message>
    <message>
        <source>Startup time</source>
        <translation>Heure de démarrage</translation>
    </message>
    <message>
        <source>Network</source>
        <translation>Réseau</translation>
    </message>
    <message>
        <source>Name</source>
        <translation>Nom</translation>
    </message>
    <message>
        <source>Number of connections</source>
        <translation>Nombre de connexions</translation>
    </message>
    <message>
        <source>Block chain</source>
        <translation>Chaîne de blocs</translation>
    </message>
    <message>
        <source>Current number of blocks</source>
        <translation>Nombre actuel de blocs</translation>
    </message>
    <message>
        <source>Memory Pool</source>
        <translation>Réserve de mémoire</translation>
    </message>
    <message>
        <source>Current number of transactions</source>
        <translation>Nombre actuel de transactions</translation>
    </message>
    <message>
        <source>Memory usage</source>
        <translation>Utilisation de la mémoire</translation>
    </message>
    <message>
        <source>Wallet: </source>
        <translation>Porte-monnaie :</translation>
    </message>
    <message>
        <source>(none)</source>
        <translation>(aucun)</translation>
    </message>
    <message>
        <source>&amp;Reset</source>
        <translation>&amp;Réinitialiser</translation>
    </message>
    <message>
        <source>Received</source>
        <translation>Reçus</translation>
    </message>
    <message>
        <source>Sent</source>
        <translation>Envoyés</translation>
    </message>
    <message>
        <source>&amp;Peers</source>
        <translation>&amp;Pairs</translation>
    </message>
    <message>
        <source>Banned peers</source>
        <translation>Pairs bannis</translation>
    </message>
    <message>
        <source>Select a peer to view detailed information.</source>
        <translation>Choisir un pair pour voir des informations détaillées.</translation>
    </message>
    <message>
        <source>Whitelisted</source>
        <translation>Dans la liste blanche</translation>
    </message>
    <message>
        <source>Direction</source>
        <translation>Direction</translation>
    </message>
    <message>
        <source>Version</source>
        <translation>Version</translation>
    </message>
    <message>
        <source>Starting Block</source>
        <translation>Bloc de départ</translation>
    </message>
    <message>
        <source>Synced Headers</source>
        <translation>En-têtes synchronisés</translation>
    </message>
    <message>
        <source>Synced Blocks</source>
        <translation>Blocs synchronisés</translation>
    </message>
    <message>
        <source>User Agent</source>
        <translation>Agent utilisateur</translation>
    </message>
    <message>
        <source>Open the %1 debug log file from the current data directory. This can take a few seconds for large log files.</source>
        <translation>Ouvrir le fichier journal de débogage de %1 à partir du répertoire de données actuel. Cela peut prendre quelques secondes pour les fichiers journaux de grande taille.</translation>
    </message>
    <message>
        <source>Decrease font size</source>
        <translation>Diminuer la taille de police</translation>
    </message>
    <message>
        <source>Increase font size</source>
        <translation>Augmenter la taille de police</translation>
    </message>
    <message>
        <source>Services</source>
        <translation>Services</translation>
    </message>
    <message>
        <source>Ban Score</source>
        <translation>Pointage des bannissements</translation>
    </message>
    <message>
        <source>Connection Time</source>
        <translation>Temps de connexion</translation>
    </message>
    <message>
        <source>Last Send</source>
        <translation>Dernier envoi</translation>
    </message>
    <message>
        <source>Last Receive</source>
        <translation>Dernière réception</translation>
    </message>
    <message>
        <source>Ping Time</source>
        <translation>Temps de ping</translation>
    </message>
    <message>
        <source>The duration of a currently outstanding ping.</source>
        <translation>La durée d’un ping en cours.</translation>
    </message>
    <message>
        <source>Ping Wait</source>
        <translation>Attente du ping</translation>
    </message>
    <message>
        <source>Min Ping</source>
        <translation>Ping min.</translation>
    </message>
    <message>
        <source>Time Offset</source>
        <translation>Décalage temporel</translation>
    </message>
    <message>
        <source>Last block time</source>
        <translation>Estampille temporelle du dernier bloc</translation>
    </message>
    <message>
        <source>&amp;Open</source>
        <translation>&amp;Ouvrir</translation>
    </message>
    <message>
        <source>&amp;Console</source>
        <translation>&amp;Console</translation>
    </message>
    <message>
        <source>&amp;Network Traffic</source>
        <translation>Trafic &amp;réseau</translation>
    </message>
    <message>
        <source>Totals</source>
        <translation>Totaux</translation>
    </message>
    <message>
        <source>In:</source>
        <translation>Entrant :</translation>
    </message>
    <message>
        <source>Out:</source>
        <translation>Sortant :</translation>
    </message>
    <message>
        <source>Debug log file</source>
        <translation>Fichier journal de débogage</translation>
    </message>
    <message>
        <source>Clear console</source>
        <translation>Effacer la console</translation>
    </message>
    <message>
        <source>1 &amp;hour</source>
        <translation>1 &amp;heure</translation>
    </message>
    <message>
        <source>1 &amp;day</source>
        <translation>1 &amp;jour</translation>
    </message>
    <message>
        <source>1 &amp;week</source>
        <translation>1 &amp;semaine</translation>
    </message>
    <message>
        <source>1 &amp;year</source>
        <translation>1 &amp;an</translation>
    </message>
    <message>
        <source>&amp;Disconnect</source>
        <translation>&amp;Déconnecter</translation>
    </message>
    <message>
        <source>Ban for</source>
        <translation>Bannir pendant</translation>
    </message>
    <message>
        <source>&amp;Unban</source>
        <translation>&amp;Réhabiliter</translation>
    </message>
    <message>
        <source>Welcome to the %1 RPC console.</source>
        <translation>Bienvenue sur la console RPC de %1.</translation>
    </message>
    <message>
        <source>Use up and down arrows to navigate history, and %1 to clear screen.</source>
        <translation>Utilisez les touches de déplacement pour naviguer dans l’historique et %1 pour effacer l’écran.</translation>
    </message>
    <message>
        <source>Type %1 for an overview of available commands.</source>
        <translation>Tapez %1 pour afficher un aperçu des commandes proposées.</translation>
    </message>
    <message>
        <source>For more information on using this console type %1.</source>
        <translation>Pour de plus amples renseignements sur l’utilisation de cette console, tapez %1.</translation>
    </message>
    <message>
        <source>WARNING: Scammers have been active, telling users to type commands here, stealing their wallet contents. Do not use this console without fully understanding the ramifications of a command.</source>
        <translation>AVERTISSEMENT : Des fraudeurs se sont montrés actifs, demandant aux utilisateurs de taper des commandes ici, dérobant ainsi le contenu de leurs porte-monnaie. N’utilisez pas cette console sans une compréhension parfaite des conséquences d’une commande.</translation>
    </message>
    <message>
        <source>Network activity disabled</source>
        <translation>L’activité réseau est désactivée.</translation>
    </message>
    <message>
        <source>Executing command without any wallet</source>
        <translation>Exécution de la commande sans aucun porte-monnaie</translation>
    </message>
    <message>
        <source>Executing command using "%1" wallet</source>
        <translation>Exécution de la commande en utilisant le porte-monnaie « %1 »</translation>
    </message>
    <message>
        <source>(node id: %1)</source>
        <translation>(ID de nœud : %1)</translation>
    </message>
    <message>
        <source>via %1</source>
        <translation>par %1</translation>
    </message>
    <message>
        <source>never</source>
        <translation>jamais</translation>
    </message>
    <message>
        <source>Inbound</source>
        <translation>Entrant</translation>
    </message>
    <message>
        <source>Outbound</source>
        <translation>Sortant</translation>
    </message>
    <message>
        <source>Yes</source>
        <translation>Oui</translation>
    </message>
    <message>
        <source>No</source>
        <translation>Non</translation>
    </message>
    <message>
        <source>Unknown</source>
        <translation>Inconnu</translation>
    </message>
</context>
<context>
    <name>ReceiveCoinsDialog</name>
    <message>
        <source>&amp;Amount:</source>
        <translation>&amp;Montant :</translation>
    </message>
    <message>
        <source>&amp;Label:</source>
        <translation>&amp;Étiquette :</translation>
    </message>
    <message>
        <source>&amp;Message:</source>
        <translation>M&amp;essage :</translation>
    </message>
    <message>
        <source>An optional message to attach to the payment request, which will be displayed when the request is opened. Note: The message will not be sent with the payment over the Qtum network.</source>
<<<<<<< HEAD
        <translation>Un message facultatif à joindre à la demande de paiement et qui sera affiché à l’ouverture de celle-ci. Note : le message ne sera pas envoyé avec le paiement par le réseau Qtum.</translation>
=======
        <translation>Un message facultatif à joindre à la demande de paiement et qui sera affiché à l’ouverture de celle-ci. Note : Le message ne sera pas envoyé avec le paiement par le réseau Qtum.</translation>
>>>>>>> 9e306671
    </message>
    <message>
        <source>An optional label to associate with the new receiving address.</source>
        <translation>Un étiquette facultative à associer à la nouvelle adresse de réception.</translation>
    </message>
    <message>
        <source>Use this form to request payments. All fields are &lt;b&gt;optional&lt;/b&gt;.</source>
        <translation>Utiliser ce formulaire pour demander des paiements. Tous les champs sont  &lt;b&gt;facultatifs&lt;/b&gt;.</translation>
    </message>
    <message>
        <source>An optional amount to request. Leave this empty or zero to not request a specific amount.</source>
        <translation>Un montant facultatif à demander. Ne rien saisir ou un zéro pour ne pas demander de montant précis.</translation>
    </message>
    <message>
        <source>Clear all fields of the form.</source>
        <translation>Effacer tous les champs du formulaire.</translation>
    </message>
    <message>
        <source>Clear</source>
        <translation>Effacer</translation>
    </message>
    <message>
        <source>Native segwit addresses (aka Bech32 or BIP-173) reduce your transaction fees later on and offer better protection against typos, but old wallets don't support them. When unchecked, an address compatible with older wallets will be created instead.</source>
        <translation>Les adresses SegWit natives (aussi appelées Bech32 ou BIP-173) réduisent vos frais de transaction ultérieurs et offrent une meilleure protection contre les erreurs de frappe, mais les anciens porte-monnaie ne les prennent pas en charge. Si cette option n’est pas cochée, une adresse compatible avec les anciens porte-monnaie sera plutôt créée.</translation>
    </message>
    <message>
        <source>Generate native segwit (Bech32) address</source>
        <translation>Générer une adresse SegWit native (Bech32)</translation>
    </message>
    <message>
        <source>Requested payments history</source>
        <translation>Historique des paiements demandés</translation>
    </message>
    <message>
        <source>&amp;Request payment</source>
        <translation>&amp;Demander un paiement</translation>
    </message>
    <message>
        <source>Show the selected request (does the same as double clicking an entry)</source>
        <translation>Afficher la demande choisie (comme double-cliquer sur une entrée)</translation>
    </message>
    <message>
        <source>Show</source>
        <translation>Afficher</translation>
    </message>
    <message>
        <source>Remove the selected entries from the list</source>
        <translation>Retirer les entrées sélectionnées de la liste</translation>
    </message>
    <message>
        <source>Remove</source>
        <translation>Retirer</translation>
    </message>
    <message>
        <source>Copy URI</source>
        <translation>Copier l’URI</translation>
    </message>
    <message>
        <source>Copy label</source>
        <translation>Copier l’étiquette</translation>
    </message>
    <message>
        <source>Copy message</source>
        <translation>Copier le message</translation>
    </message>
    <message>
        <source>Copy amount</source>
        <translation>Copier le montant</translation>
    </message>
</context>
<context>
    <name>ReceiveRequestDialog</name>
    <message>
        <source>QR Code</source>
        <translation>Code QR</translation>
    </message>
    <message>
        <source>Copy &amp;URI</source>
        <translation>Copier l’&amp;URI</translation>
    </message>
    <message>
        <source>Copy &amp;Address</source>
        <translation>Copier l’&amp;adresse</translation>
    </message>
    <message>
        <source>&amp;Save Image...</source>
        <translation>&amp;Enregistrer l’image...</translation>
    </message>
    <message>
        <source>Request payment to %1</source>
        <translation>Demande de paiement à %1</translation>
    </message>
    <message>
        <source>Payment information</source>
        <translation>Informations de paiement</translation>
    </message>
    <message>
        <source>URI</source>
        <translation>URI</translation>
    </message>
    <message>
        <source>Address</source>
        <translation>Adresse</translation>
    </message>
    <message>
        <source>Amount</source>
        <translation>Montant</translation>
    </message>
    <message>
        <source>Label</source>
        <translation>Étiquette</translation>
    </message>
    <message>
        <source>Message</source>
        <translation>Message</translation>
    </message>
    <message>
        <source>Wallet</source>
        <translation>Porte-monnaie</translation>
    </message>
    <message>
        <source>Resulting URI too long, try to reduce the text for label / message.</source>
        <translation>L’URI résultante est trop longue. Essayez de réduire le texte de l’étiquette ou du message.</translation>
    </message>
    <message>
        <source>Error encoding URI into QR Code.</source>
        <translation>Erreur d’encodage de l’URI en code QR.</translation>
    </message>
</context>
<context>
    <name>RecentRequestsTableModel</name>
    <message>
        <source>Date</source>
        <translation>Date</translation>
    </message>
    <message>
        <source>Label</source>
        <translation>Étiquette</translation>
    </message>
    <message>
        <source>Message</source>
        <translation>Message</translation>
    </message>
    <message>
        <source>(no label)</source>
        <translation>(aucune étiquette)</translation>
    </message>
    <message>
        <source>(no message)</source>
        <translation>(aucun message)</translation>
    </message>
    <message>
        <source>(no amount requested)</source>
        <translation>(aucun montant demandé)</translation>
    </message>
    <message>
        <source>Requested</source>
        <translation>Demandée</translation>
    </message>
</context>
<context>
    <name>SendCoinsDialog</name>
    <message>
        <source>Send Coins</source>
        <translation>Envoyer des pièces</translation>
    </message>
    <message>
        <source>Coin Control Features</source>
        <translation>Fonctions de contrôle des pièces</translation>
    </message>
    <message>
        <source>Inputs...</source>
        <translation>Entrants...</translation>
    </message>
    <message>
        <source>automatically selected</source>
        <translation>choisi automatiquement</translation>
    </message>
    <message>
        <source>Insufficient funds!</source>
        <translation>Les fonds sont insuffisants !</translation>
    </message>
    <message>
        <source>Quantity:</source>
        <translation>Quantité :</translation>
    </message>
    <message>
        <source>Bytes:</source>
        <translation>Octets :</translation>
    </message>
    <message>
        <source>Amount:</source>
        <translation>Montant :</translation>
    </message>
    <message>
        <source>Fee:</source>
        <translation>Frais :</translation>
    </message>
    <message>
        <source>After Fee:</source>
        <translation>Après les frais :</translation>
    </message>
    <message>
        <source>Change:</source>
        <translation>Monnaie :</translation>
    </message>
    <message>
        <source>If this is activated, but the change address is empty or invalid, change will be sent to a newly generated address.</source>
        <translation>Si cette option est activée et l’adresse de monnaie est vide ou invalide, la monnaie sera envoyée vers une adresse nouvellement générée.</translation>
    </message>
    <message>
        <source>Custom change address</source>
        <translation>Adresse personnalisée de monnaie</translation>
    </message>
    <message>
        <source>Transaction Fee:</source>
        <translation>Frais de transaction :</translation>
    </message>
    <message>
        <source>Choose...</source>
        <translation>Choisir...</translation>
    </message>
    <message>
        <source>Using the fallbackfee can result in sending a transaction that will take several hours or days (or never) to confirm. Consider choosing your fee manually or wait until you have validated the complete chain.</source>
        <translation>L’utilisation de l’option « fallbackfee » (frais de repli) peut avoir comme effet d’envoyer une transaction qui prendra plusieurs heures ou jours pour être confirmée ou qui ne le sera jamais. Envisagez de choisir vos frais manuellement ou attendez d’avoir validé l’intégralité de la chaîne.</translation>
    </message>
    <message>
        <source>Warning: Fee estimation is currently not possible.</source>
        <translation>Avertissement : L’estimation des frais n’est actuellement pas possible.</translation>
    </message>
    <message>
        <source>collapse fee-settings</source>
        <translation>réduire les paramètres des frais</translation>
    </message>
    <message>
        <source>Specify a custom fee per kB (1,000 bytes) of the transaction's virtual size.

Note:  Since the fee is calculated on a per-byte basis, a fee of "100 satoshis per kB" for a transaction size of 500 bytes (half of 1 kB) would ultimately yield a fee of only 50 satoshis.</source>
        <translation>Déterminer des frais personnalisés par Ko (1 000 octets) de la taille virtuelle de la transaction.

Note : Les frais étant calculés par octet, des frais de « 100 satoshis par Ko » pour une transaction d’une taille de 500 octets (la moitié de 1 Ko) donneront des frais de seulement 50 satoshis.</translation>
    </message>
    <message>
        <source>per kilobyte</source>
        <translation>par kilo-octet</translation>
    </message>
    <message>
        <source>Hide</source>
        <translation>Cacher</translation>
    </message>
    <message>
<<<<<<< HEAD
        <source>Paying only the minimum fee is just fine as long as there is less transaction volume than space in the blocks. But be aware that this can end up in a never confirming transaction once there is more demand for qtum transactions than the network can process.</source>
        <translation>Il est correct de payer les frais minimum tant que le volume transactionnel est inférieur à l’espace dans les blocs. Mais soyez conscient que cela pourrait résulter en une transaction n’étant jamais confirmée une fois qu’il y aura plus de transactions que le réseau ne pourra en traiter.</translation>
    </message>
    <message>
        <source>(read the tooltip)</source>
        <translation>(lire l’infobulle)</translation>
    </message>
    <message>
=======
>>>>>>> 9e306671
        <source>Recommended:</source>
        <translation>Recommandés :</translation>
    </message>
    <message>
        <source>Custom:</source>
        <translation>Personnalisés : </translation>
    </message>
    <message>
        <source>(Smart fee not initialized yet. This usually takes a few blocks...)</source>
        <translation>(Les frais intelligents ne sont pas encore initialisés. Cela prend habituellement quelques blocs...)</translation>
    </message>
    <message>
        <source>Send to multiple recipients at once</source>
        <translation>Envoyer à plusieurs destinataires à la fois</translation>
    </message>
    <message>
        <source>Add &amp;Recipient</source>
        <translation>Ajouter un &amp;destinataire</translation>
    </message>
    <message>
        <source>Clear all fields of the form.</source>
        <translation>Effacer tous les champs du formulaire.</translation>
    </message>
    <message>
        <source>Dust:</source>
        <translation>Poussière :</translation>
    </message>
    <message>
        <source>When there is less transaction volume than space in the blocks, miners as well as relaying nodes may enforce a minimum fee. Paying only this minimum fee is just fine, but be aware that this can result in a never confirming transaction once there is more demand for qtum transactions than the network can process.</source>
        <translation>Quand le volume des transactions est inférieur à l’espace dans les blocs, les mineurs et les nœuds de relais peuvent imposer des frais minimaux. Il est correct de payer ces frais minimaux, mais soyez conscient que cette transaction pourrait n’être jamais confirmée si la demande en transactions de qtums dépassait la capacité de traitement du réseau.</translation>
    </message>
    <message>
        <source>A too low fee might result in a never confirming transaction (read the tooltip)</source>
        <translation>Si les frais sont trop bas, cette transaction pourrait n’être jamais confirmée (lire l’infobulle)</translation>
    </message>
    <message>
        <source>Confirmation time target:</source>
        <translation>Estimation du délai de confirmation :</translation>
    </message>
    <message>
        <source>Enable Replace-By-Fee</source>
        <translation>Activer Remplacer-par-des-frais</translation>
    </message>
    <message>
        <source>With Replace-By-Fee (BIP-125) you can increase a transaction's fee after it is sent. Without this, a higher fee may be recommended to compensate for increased transaction delay risk.</source>
        <translation>Avec Remplacer-par-des-frais (BIP-125), vous pouvez augmenter les frais de transaction après qu’elle est envoyée. Sans cela, des frais plus élevés peuvent être recommandés pour compenser le risque accru de retard transactionnel.</translation>
    </message>
    <message>
        <source>Clear &amp;All</source>
        <translation>&amp;Tout effacer</translation>
    </message>
    <message>
        <source>Balance:</source>
        <translation>Solde :</translation>
    </message>
    <message>
        <source>Confirm the send action</source>
        <translation>Confirmer l’action d’envoi</translation>
    </message>
    <message>
        <source>S&amp;end</source>
        <translation>E&amp;nvoyer</translation>
    </message>
    <message>
        <source>Copy quantity</source>
        <translation>Copier la quantité</translation>
    </message>
    <message>
        <source>Copy amount</source>
        <translation>Copier le montant</translation>
    </message>
    <message>
        <source>Copy fee</source>
        <translation>Copier les frais</translation>
    </message>
    <message>
        <source>Copy after fee</source>
        <translation>Copier après les frais</translation>
    </message>
    <message>
        <source>Copy bytes</source>
        <translation>Copier les octets</translation>
    </message>
    <message>
        <source>Copy dust</source>
        <translation>Copier la poussière</translation>
    </message>
    <message>
        <source>Copy change</source>
        <translation>Copier la monnaie</translation>
    </message>
    <message>
        <source>%1 (%2 blocks)</source>
        <translation>%1 (%2 blocs)</translation>
    </message>
    <message>
        <source>%1 to %2</source>
        <translation>%1 à %2</translation>
    </message>
    <message>
        <source>Are you sure you want to send?</source>
        <translation>Voulez-vous vraiment envoyer ?</translation>
    </message>
    <message>
        <source>or</source>
        <translation>ou</translation>
    </message>
    <message>
        <source>You can increase the fee later (signals Replace-By-Fee, BIP-125).</source>
        <translation>Vous pouvez augmenter les frais ultérieurement (signale Remplacer-par-des-frais, BIP-125).</translation>
    </message>
    <message>
        <source>from wallet %1</source>
        <translation>du porte-monnaie %1</translation>
    </message>
    <message>
        <source>Please, review your transaction.</source>
        <translation>Veuillez vérifier votre transaction.</translation>
    </message>
    <message>
        <source>Transaction fee</source>
        <translation>Frais de transaction</translation>
    </message>
    <message>
        <source>Not signalling Replace-By-Fee, BIP-125.</source>
        <translation>Ne signale pas Remplacer-par-des-frais, BIP-125.</translation>
    </message>
    <message>
        <source>Total Amount</source>
        <translation>Montant total</translation>
    </message>
    <message>
        <source>Confirm send coins</source>
        <translation>Confirmer l’envoi de pièces</translation>
    </message>
    <message>
        <source>The recipient address is not valid. Please recheck.</source>
        <translation>L’adresse du destinataire est invalide. Veuillez la revérifier.</translation>
    </message>
    <message>
        <source>The amount to pay must be larger than 0.</source>
        <translation>Le montant à payer doit être supérieur à 0.</translation>
    </message>
    <message>
        <source>The amount exceeds your balance.</source>
        <translation>Le montant dépasse votre solde.</translation>
    </message>
    <message>
        <source>The total exceeds your balance when the %1 transaction fee is included.</source>
        <translation>Le montant dépasse votre solde quand les frais de transaction de %1 sont inclus.</translation>
    </message>
    <message>
        <source>Duplicate address found: addresses should only be used once each.</source>
        <translation>Adresse identique trouvée : chaque adresse ne devrait être utilisée qu’une fois.</translation>
    </message>
    <message>
        <source>Transaction creation failed!</source>
        <translation>Échec de création de la transaction !</translation>
    </message>
    <message>
        <source>The transaction was rejected with the following reason: %1</source>
        <translation>La transaction a été rejetée pour la raison suivante : %1</translation>
    </message>
    <message>
        <source>A fee higher than %1 is considered an absurdly high fee.</source>
        <translation>Des frais supérieurs à %1 sont considérés comme ridiculement élevés.</translation>
    </message>
    <message>
        <source>Payment request expired.</source>
        <translation>La demande de paiement a expiré</translation>
    </message>
    <message numerus="yes">
        <source>Estimated to begin confirmation within %n block(s).</source>
        <translation><numerusform>Il est estimé que la confirmation commencera dans %n bloc.</numerusform><numerusform>Il est estimé que la confirmation commencera dans %n blocs.</numerusform></translation>
    </message>
    <message>
        <source>Warning: Invalid Qtum address</source>
<<<<<<< HEAD
        <translation>Avertissement : adresse Qtum invalide</translation>
=======
        <translation>Avertissement : L’adresse Qtum est invalide</translation>
>>>>>>> 9e306671
    </message>
    <message>
        <source>Warning: Unknown change address</source>
        <translation>Avertissement : L’adresse de monnaie est inconnue</translation>
    </message>
    <message>
        <source>Confirm custom change address</source>
        <translation>Confimer l’adresse personnalisée de monnaie</translation>
    </message>
    <message>
        <source>The address you selected for change is not part of this wallet. Any or all funds in your wallet may be sent to this address. Are you sure?</source>
        <translation>L’adresse que vous avez sélectionnée pour la monnaie ne fait pas partie de ce porte-monnaie. Les fonds de ce porte-monnaie peuvent en partie ou en totalité être envoyés vers cette adresse. Êtes-vous certain ?</translation>
    </message>
    <message>
        <source>(no label)</source>
        <translation>(aucune étiquette)</translation>
    </message>
</context>
<context>
    <name>SendCoinsEntry</name>
    <message>
        <source>A&amp;mount:</source>
        <translation>&amp;Montant :</translation>
    </message>
    <message>
        <source>Pay &amp;To:</source>
        <translation>&amp;Payer à :</translation>
    </message>
    <message>
        <source>&amp;Label:</source>
        <translation>É&amp;tiquette :</translation>
    </message>
    <message>
        <source>Choose previously used address</source>
        <translation>Choisir une adresse déjà utilisée</translation>
    </message>
    <message>
        <source>This is a normal payment.</source>
        <translation>Ceci est un paiement normal.</translation>
    </message>
    <message>
        <source>The Qtum address to send the payment to</source>
        <translation>L’adresse Qtum à laquelle envoyer le paiement</translation>
    </message>
    <message>
        <source>Alt+A</source>
        <translation>Alt+A</translation>
    </message>
    <message>
        <source>Paste address from clipboard</source>
        <translation>Coller l’adresse du presse-papiers</translation>
    </message>
    <message>
        <source>Alt+P</source>
        <translation>Alt+P</translation>
    </message>
    <message>
        <source>Remove this entry</source>
        <translation>Retirer cette entrée</translation>
    </message>
    <message>
        <source>The fee will be deducted from the amount being sent. The recipient will receive less qtums than you enter in the amount field. If multiple recipients are selected, the fee is split equally.</source>
        <translation>Les frais seront déduits du montant envoyé. Le destinataire recevra moins de qtums que le montant saisi dans le champ de montant. Si plusieurs destinataires sont sélectionnés, les frais seront partagés également..</translation>
    </message>
    <message>
        <source>S&amp;ubtract fee from amount</source>
        <translation>S&amp;oustraire les frais du montant</translation>
    </message>
    <message>
        <source>Use available balance</source>
        <translation>Utiliser le solde disponible</translation>
    </message>
    <message>
        <source>Message:</source>
        <translation>Message :</translation>
    </message>
    <message>
        <source>This is an unauthenticated payment request.</source>
        <translation>Cette demande de paiement n’est pas authentifiée.</translation>
    </message>
    <message>
        <source>This is an authenticated payment request.</source>
        <translation>Cette demande de paiement est authentifiée.</translation>
    </message>
    <message>
        <source>Enter a label for this address to add it to the list of used addresses</source>
        <translation>Saisir une étiquette pour cette adresse afin de l’ajouter à la liste d’adresses utilisées</translation>
    </message>
    <message>
        <source>A message that was attached to the qtum: URI which will be stored with the transaction for your reference. Note: This message will not be sent over the Qtum network.</source>
<<<<<<< HEAD
        <translation>Un message qui était joint à l’URI qtum: et qui sera stocké avec la transaction pour référence. Note : ce message ne sera pas envoyé par le réseau Qtum.</translation>
=======
        <translation>Un message qui était joint à l’URI qtum: et qui sera stocké avec la transaction pour référence. Note : Ce message ne sera pas envoyé par le réseau Qtum.</translation>
>>>>>>> 9e306671
    </message>
    <message>
        <source>Pay To:</source>
        <translation>Payer à :</translation>
    </message>
    <message>
        <source>Memo:</source>
        <translation>Mémo :</translation>
    </message>
    <message>
        <source>Enter a label for this address to add it to your address book</source>
        <translation>Saisir une étiquette pour cette adresse afin de l’ajouter à votre carnet d’adresses</translation>
    </message>
</context>
<context>
    <name>SendConfirmationDialog</name>
    <message>
        <source>Yes</source>
        <translation>Oui</translation>
    </message>
</context>
<context>
    <name>ShutdownWindow</name>
    <message>
        <source>%1 is shutting down...</source>
        <translation>Arrêt de %1...</translation>
    </message>
    <message>
        <source>Do not shut down the computer until this window disappears.</source>
        <translation>Ne pas éteindre l’ordinateur jusqu’à la disparition de cette fenêtre.</translation>
    </message>
</context>
<context>
    <name>SignVerifyMessageDialog</name>
    <message>
        <source>Signatures - Sign / Verify a Message</source>
        <translation>Signatures - Signer / vérifier un message</translation>
    </message>
    <message>
        <source>&amp;Sign Message</source>
        <translation>&amp;Signer un message</translation>
    </message>
    <message>
        <source>You can sign messages/agreements with your addresses to prove you can receive qtums sent to them. Be careful not to sign anything vague or random, as phishing attacks may try to trick you into signing your identity over to them. Only sign fully-detailed statements you agree to.</source>
        <translation>Vous pouvez signer des messages ou des accords avec vos adresses pour prouver que vous pouvez recevoir des qtums à ces dernières. Faites attention de ne rien signer de vague ou au hasard, car des attaques d’hameçonnage pourraient essayer de vous faire signer avec votre identité afin de l’usurper. Ne signez que des déclarations entièrement détaillées et avec lesquelles vous êtes d’accord.</translation>
    </message>
    <message>
        <source>The Qtum address to sign the message with</source>
        <translation>L’adresse Qtum avec laquelle signer le message</translation>
    </message>
    <message>
        <source>Choose previously used address</source>
        <translation>Choisir une adresse déjà utilisée</translation>
    </message>
    <message>
        <source>Alt+A</source>
        <translation>Alt+A</translation>
    </message>
    <message>
        <source>Paste address from clipboard</source>
        <translation>Coller une adresse du presse-papiers</translation>
    </message>
    <message>
        <source>Alt+P</source>
        <translation>Alt+P</translation>
    </message>
    <message>
        <source>Enter the message you want to sign here</source>
        <translation>Saisir ici le message que vous désirez signer</translation>
    </message>
    <message>
        <source>Signature</source>
        <translation>Signature</translation>
    </message>
    <message>
        <source>Copy the current signature to the system clipboard</source>
        <translation>Copier la signature actuelle dans le presse-papiers</translation>
    </message>
    <message>
        <source>Sign the message to prove you own this Qtum address</source>
        <translation>Signer le message afin de prouver que vous détenez cette adresse Qtum</translation>
    </message>
    <message>
        <source>Sign &amp;Message</source>
        <translation>Signer le &amp;message</translation>
    </message>
    <message>
        <source>Reset all sign message fields</source>
        <translation>Réinitialiser tous les champs de signature de message</translation>
    </message>
    <message>
        <source>Clear &amp;All</source>
        <translation>&amp;Tout effacer</translation>
    </message>
    <message>
        <source>&amp;Verify Message</source>
        <translation>&amp;Vérifier un message</translation>
    </message>
    <message>
        <source>Enter the receiver's address, message (ensure you copy line breaks, spaces, tabs, etc. exactly) and signature below to verify the message. Be careful not to read more into the signature than what is in the signed message itself, to avoid being tricked by a man-in-the-middle attack. Note that this only proves the signing party receives with the address, it cannot prove sendership of any transaction!</source>
        <translation>Saisir ci-dessous l’adresse du destinataire, le message (s’assurer de copier fidèlement les retours à la ligne, les espaces, les tabulations, etc.) et la signature pour vérifier le message. Faire attention à ne pas déduire davantage de la signature que ce qui est contenu dans le message signé même, pour éviter d’être trompé par une attaque d’homme du milieu. Prendre en compte que cela ne fait que prouver que le signataire reçoit l’adresse et ne peut pas prouver la provenance d’une transaction !</translation>
    </message>
    <message>
        <source>The Qtum address the message was signed with</source>
        <translation>L’adresse Qtum avec laquelle le message a été signé</translation>
    </message>
    <message>
        <source>Verify the message to ensure it was signed with the specified Qtum address</source>
        <translation>Vérifier le message pour s’assurer qu’il a été signé avec l’adresse Qtum indiquée</translation>
    </message>
    <message>
        <source>Verify &amp;Message</source>
        <translation>Vérifier le &amp;message</translation>
    </message>
    <message>
        <source>Reset all verify message fields</source>
        <translation>Réinitialiser tous les champs de vérification de message</translation>
    </message>
    <message>
        <source>Click "Sign Message" to generate signature</source>
        <translation>Cliquez sur « Signer le message » pour générer la signature</translation>
    </message>
    <message>
        <source>The entered address is invalid.</source>
        <translation>L’adresse saisie est invalide.</translation>
    </message>
    <message>
        <source>Please check the address and try again.</source>
        <translation>Veuillez vérifier l’adresse et ressayer.</translation>
    </message>
    <message>
        <source>The entered address does not refer to a key.</source>
        <translation>L’adresse saisie ne fait pas référence à une clé.</translation>
    </message>
    <message>
        <source>Wallet unlock was cancelled.</source>
        <translation>Le déverrouillage du porte-monnaie a été annulé.</translation>
    </message>
    <message>
        <source>Private key for the entered address is not available.</source>
        <translation>La clé privée pour l’adresse saisie n’est pas disponible.</translation>
    </message>
    <message>
        <source>Message signing failed.</source>
        <translation>Échec de signature du message.</translation>
    </message>
    <message>
        <source>Message signed.</source>
        <translation>Le message a été signé.</translation>
    </message>
    <message>
        <source>The signature could not be decoded.</source>
        <translation>La signature n’a pu être décodée.</translation>
    </message>
    <message>
        <source>Please check the signature and try again.</source>
        <translation>Veuillez vérifier la signature et ressayer.</translation>
    </message>
    <message>
        <source>The signature did not match the message digest.</source>
        <translation>La signature ne correspond pas au condensé du message.</translation>
    </message>
    <message>
        <source>Message verification failed.</source>
        <translation>Échec de vérification du message.</translation>
    </message>
    <message>
        <source>Message verified.</source>
        <translation>Le message a été vérifié.</translation>
    </message>
</context>
<context>
    <name>SplashScreen</name>
    <message>
        <source>[testnet]</source>
        <translation>[testnet]</translation>
    </message>
</context>
<context>
    <name>TrafficGraphWidget</name>
    <message>
        <source>KB/s</source>
        <translation>Ko/s</translation>
    </message>
</context>
<context>
    <name>TransactionDesc</name>
    <message numerus="yes">
        <source>Open for %n more block(s)</source>
        <translation><numerusform>Ouvert pendant encore %n bloc</numerusform><numerusform>Ouvert pendant encore %n blocs</numerusform></translation>
    </message>
    <message>
        <source>Open until %1</source>
        <translation>Ouvert jusqu’à %1</translation>
    </message>
    <message>
        <source>conflicted with a transaction with %1 confirmations</source>
        <translation>est en conflit avec une transaction ayant %1 confirmations</translation>
    </message>
    <message>
        <source>0/unconfirmed, %1</source>
        <translation>0/non confirmées, %1</translation>
    </message>
    <message>
        <source>in memory pool</source>
        <translation>dans la réserve de mémoire</translation>
    </message>
    <message>
        <source>not in memory pool</source>
        <translation>pas dans la réserve de mémoire</translation>
    </message>
    <message>
        <source>abandoned</source>
        <translation>abandonnée</translation>
    </message>
    <message>
        <source>%1/unconfirmed</source>
        <translation>%1/non confirmée</translation>
    </message>
    <message>
        <source>%1 confirmations</source>
        <translation>%1 confirmations</translation>
    </message>
    <message>
        <source>Status</source>
        <translation>État</translation>
    </message>
    <message>
        <source>Date</source>
        <translation>Date</translation>
    </message>
    <message>
        <source>Source</source>
        <translation>Source</translation>
    </message>
    <message>
        <source>Generated</source>
        <translation>Générée</translation>
    </message>
    <message>
        <source>From</source>
        <translation>De</translation>
    </message>
    <message>
        <source>unknown</source>
        <translation>inconnue</translation>
    </message>
    <message>
        <source>To</source>
        <translation>À</translation>
    </message>
    <message>
        <source>own address</source>
        <translation>votre adresse</translation>
    </message>
    <message>
        <source>watch-only</source>
        <translation>juste-regarder</translation>
    </message>
    <message>
        <source>label</source>
        <translation>étiquette</translation>
    </message>
    <message>
        <source>Credit</source>
        <translation>Crédit</translation>
    </message>
    <message numerus="yes">
        <source>matures in %n more block(s)</source>
        <translation><numerusform>arrivera à maturité dans %n bloc</numerusform><numerusform>arrivera à maturité dans %n blocs</numerusform></translation>
    </message>
    <message>
        <source>not accepted</source>
        <translation>refusée</translation>
    </message>
    <message>
        <source>Debit</source>
        <translation>Débit</translation>
    </message>
    <message>
        <source>Total debit</source>
        <translation>Débit total</translation>
    </message>
    <message>
        <source>Total credit</source>
        <translation>Crédit total</translation>
    </message>
    <message>
        <source>Transaction fee</source>
        <translation>Frais de transaction</translation>
    </message>
    <message>
        <source>Net amount</source>
        <translation>Montant net</translation>
    </message>
    <message>
        <source>Message</source>
        <translation>Message</translation>
    </message>
    <message>
        <source>Comment</source>
        <translation>Commentaire</translation>
    </message>
    <message>
        <source>Transaction ID</source>
        <translation>ID de la transaction</translation>
    </message>
    <message>
        <source>Transaction total size</source>
        <translation>Taille totale de la transaction</translation>
    </message>
    <message>
        <source>Transaction virtual size</source>
        <translation>Taille virtuelle de la transaction</translation>
    </message>
    <message>
        <source>Output index</source>
        <translation>Index des sorties</translation>
    </message>
    <message>
        <source>Merchant</source>
        <translation>Marchand</translation>
    </message>
    <message>
        <source>Generated coins must mature %1 blocks before they can be spent. When you generated this block, it was broadcast to the network to be added to the block chain. If it fails to get into the chain, its state will change to "not accepted" and it won't be spendable. This may occasionally happen if another node generates a block within a few seconds of yours.</source>
        <translation>Les pièces générées doivent mûrir pendant %1 blocs avant de pouvoir être dépensées. Quand vous avez généré ce bloc, il a été diffusé sur le réseau pour être ajouté à la chaîne de blocs. Si son intégration à la chaîne échoue, son état sera modifié en « refusée » et il ne sera pas possible de le dépenser. Cela peut arriver occasionnellement si un autre nœud génère un bloc à quelques secondes du vôtre.</translation>
    </message>
    <message>
        <source>Debug information</source>
        <translation>Informations de débogage</translation>
    </message>
    <message>
        <source>Transaction</source>
        <translation>Transaction</translation>
    </message>
    <message>
        <source>Inputs</source>
        <translation>Entrées</translation>
    </message>
    <message>
        <source>Amount</source>
        <translation>Montant</translation>
    </message>
    <message>
        <source>true</source>
        <translation>vrai</translation>
    </message>
    <message>
        <source>false</source>
        <translation>faux</translation>
    </message>
</context>
<context>
    <name>TransactionDescDialog</name>
    <message>
        <source>This pane shows a detailed description of the transaction</source>
        <translation>Ce panneau affiche une description détaillée de la transaction</translation>
    </message>
    <message>
        <source>Details for %1</source>
        <translation>Détails de %1</translation>
    </message>
</context>
<context>
    <name>TransactionTableModel</name>
    <message>
        <source>Date</source>
        <translation>Date</translation>
    </message>
    <message>
        <source>Type</source>
        <translation>Type</translation>
    </message>
    <message>
        <source>Label</source>
        <translation>Étiquette</translation>
    </message>
    <message numerus="yes">
        <source>Open for %n more block(s)</source>
        <translation><numerusform>Ouvert pendant encore %n bloc</numerusform><numerusform>Ouvert pendant encore %n blocs</numerusform></translation>
    </message>
    <message>
        <source>Open until %1</source>
        <translation>Ouvert jusqu’à %1</translation>
    </message>
    <message>
        <source>Unconfirmed</source>
        <translation>Non confirmée</translation>
    </message>
    <message>
        <source>Abandoned</source>
        <translation>Abandonnée</translation>
    </message>
    <message>
        <source>Confirming (%1 of %2 recommended confirmations)</source>
        <translation>Confirmation (%1 sur %2 confirmations recommandées)</translation>
    </message>
    <message>
        <source>Confirmed (%1 confirmations)</source>
        <translation>Confirmée (%1 confirmations)</translation>
    </message>
    <message>
        <source>Conflicted</source>
        <translation>En conflit</translation>
    </message>
    <message>
        <source>Immature (%1 confirmations, will be available after %2)</source>
        <translation>Immature (%1 confirmations, sera disponible après %2)</translation>
    </message>
    <message>
        <source>Generated but not accepted</source>
        <translation>Générée mais refusée</translation>
    </message>
    <message>
        <source>Received with</source>
        <translation>Reçue avec</translation>
    </message>
    <message>
        <source>Received from</source>
        <translation>Reçue de</translation>
    </message>
    <message>
        <source>Sent to</source>
        <translation>Envoyée à</translation>
    </message>
    <message>
        <source>Payment to yourself</source>
        <translation>Paiement à vous-même</translation>
    </message>
    <message>
        <source>Mined</source>
        <translation>Miné</translation>
    </message>
    <message>
        <source>watch-only</source>
        <translation>juste-regarder</translation>
    </message>
    <message>
        <source>(n/a)</source>
        <translation>(n.d)</translation>
    </message>
    <message>
        <source>(no label)</source>
        <translation>(aucune étiquette)</translation>
    </message>
    <message>
        <source>Transaction status. Hover over this field to show number of confirmations.</source>
        <translation>État de la transaction. Survoler ce champ avec la souris pour afficher le nombre de confirmations.</translation>
    </message>
    <message>
        <source>Date and time that the transaction was received.</source>
        <translation>Date et heure de réception de la transaction.</translation>
    </message>
    <message>
        <source>Type of transaction.</source>
        <translation>Type de transaction.</translation>
    </message>
    <message>
        <source>Whether or not a watch-only address is involved in this transaction.</source>
        <translation>Une adresse juste-regarder est-elle ou non impliquée dans cette transaction.</translation>
    </message>
    <message>
        <source>User-defined intent/purpose of the transaction.</source>
        <translation>Intention/but de la transaction défini par l’utilisateur.</translation>
    </message>
    <message>
        <source>Amount removed from or added to balance.</source>
        <translation>Le montant a été ajouté ou soustrait du solde.</translation>
    </message>
</context>
<context>
    <name>TransactionView</name>
    <message>
        <source>All</source>
        <translation>Toutes</translation>
    </message>
    <message>
        <source>Today</source>
        <translation>Aujourd’hui</translation>
    </message>
    <message>
        <source>This week</source>
        <translation>Cette semaine</translation>
    </message>
    <message>
        <source>This month</source>
        <translation>Ce mois</translation>
    </message>
    <message>
        <source>Last month</source>
        <translation>Le mois dernier</translation>
    </message>
    <message>
        <source>This year</source>
        <translation>Cette année</translation>
    </message>
    <message>
        <source>Range...</source>
        <translation>Plage…</translation>
    </message>
    <message>
        <source>Received with</source>
        <translation>Reçue avec</translation>
    </message>
    <message>
        <source>Sent to</source>
        <translation>Envoyée à</translation>
    </message>
    <message>
        <source>To yourself</source>
        <translation>À vous-même</translation>
    </message>
    <message>
        <source>Mined</source>
        <translation>Miné </translation>
    </message>
    <message>
        <source>Other</source>
        <translation>Autres </translation>
    </message>
    <message>
        <source>Enter address, transaction id, or label to search</source>
        <translation>Saisir l’adresse, l’ID de transaction ou l’étiquette à chercher</translation>
    </message>
    <message>
        <source>Min amount</source>
        <translation>Montant min.</translation>
    </message>
    <message>
        <source>Abandon transaction</source>
        <translation>Abandonner la transaction</translation>
    </message>
    <message>
        <source>Increase transaction fee</source>
        <translation>Augmenter les frais de transaction</translation>
    </message>
    <message>
        <source>Copy address</source>
        <translation>Copier l’adresse</translation>
    </message>
    <message>
        <source>Copy label</source>
        <translation>Copier l’étiquette </translation>
    </message>
    <message>
        <source>Copy amount</source>
        <translation>Copier le montant </translation>
    </message>
    <message>
        <source>Copy transaction ID</source>
        <translation>Copier l’ID de la transaction</translation>
    </message>
    <message>
        <source>Copy raw transaction</source>
        <translation>Copier la transaction brute</translation>
    </message>
    <message>
        <source>Copy full transaction details</source>
        <translation>Copier tous les détails de la transaction</translation>
    </message>
    <message>
        <source>Edit label</source>
        <translation>Modifier l’étiquette </translation>
    </message>
    <message>
        <source>Show transaction details</source>
        <translation>Afficher les détails de la transaction</translation>
    </message>
    <message>
        <source>Export Transaction History</source>
        <translation>Exporter l’historique transactionnel</translation>
    </message>
    <message>
        <source>Comma separated file (*.csv)</source>
        <translation>Valeurs séparées par des virgules (*.csv)</translation>
    </message>
    <message>
        <source>Confirmed</source>
        <translation>Confirmée</translation>
    </message>
    <message>
        <source>Watch-only</source>
        <translation>Juste-regarder</translation>
    </message>
    <message>
        <source>Date</source>
        <translation>Date </translation>
    </message>
    <message>
        <source>Type</source>
        <translation>Type </translation>
    </message>
    <message>
        <source>Label</source>
        <translation>Étiquette</translation>
    </message>
    <message>
        <source>Address</source>
        <translation>Adresse</translation>
    </message>
    <message>
        <source>ID</source>
        <translation>ID </translation>
    </message>
    <message>
        <source>Exporting Failed</source>
        <translation>Échec d’exportation</translation>
    </message>
    <message>
        <source>There was an error trying to save the transaction history to %1.</source>
        <translation>Une erreur est survenue lors de l’enregistrement de l’historique transactionnel vers %1.</translation>
    </message>
    <message>
        <source>Exporting Successful</source>
        <translation>L’exportation est réussie</translation>
    </message>
    <message>
        <source>The transaction history was successfully saved to %1.</source>
        <translation>L’historique transactionnel a été enregistré avec succès vers %1.</translation>
    </message>
    <message>
        <source>Range:</source>
        <translation>Plage :</translation>
    </message>
    <message>
        <source>to</source>
        <translation>à </translation>
    </message>
</context>
<context>
    <name>UnitDisplayStatusBarControl</name>
    <message>
        <source>Unit to show amounts in. Click to select another unit.</source>
        <translation>Unité d’affichage des montants. Cliquer pour choisir une autre unité.</translation>
    </message>
</context>
<context>
    <name>WalletController</name>
    <message>
        <source>Close wallet</source>
        <translation>Fermer le porte-monnaie</translation>
    </message>
    <message>
        <source>Are you sure you wish to close wallet &lt;i&gt;%1&lt;/i&gt;?</source>
        <translation>Voulez-vous vraiment fermer le porte-monnaie &lt;i&gt;%1&lt;/i&gt; ?</translation>
    </message>
    <message>
        <source>Closing the wallet for too long can result in having to resync the entire chain if pruning is enabled.</source>
        <translation>Fermer le porte-monnaie trop longtemps peut impliquer de devoir resynchroniser la chaîne entière si l’élagage est activé.</translation>
    </message>
</context>
<context>
    <name>WalletFrame</name>
    <message>
        <source>No wallet has been loaded.</source>
        <translation>Aucun porte-monnaie n’a été chargé.</translation>
    </message>
</context>
<context>
    <name>WalletModel</name>
    <message>
        <source>Send Coins</source>
        <translation>Envoyer des pièces</translation>
    </message>
    <message>
        <source>Fee bump error</source>
        <translation>Erreur d’augmentation des frais</translation>
    </message>
    <message>
        <source>Increasing transaction fee failed</source>
        <translation>Échec d’augmentation des frais de transaction</translation>
    </message>
    <message>
        <source>Do you want to increase the fee?</source>
        <translation>Souhaitez-vous augmenter les frais ?</translation>
    </message>
    <message>
        <source>Current fee:</source>
        <translation>Frais actuels :</translation>
    </message>
    <message>
        <source>Increase:</source>
        <translation>Augmentation :</translation>
    </message>
    <message>
        <source>New fee:</source>
        <translation>Nouveaux frais :</translation>
    </message>
    <message>
        <source>Confirm fee bump</source>
        <translation>Confirmer l’augmentation des frais</translation>
    </message>
    <message>
        <source>Can't sign transaction.</source>
        <translation>Impossible de signer la transaction.</translation>
    </message>
    <message>
        <source>Could not commit transaction</source>
        <translation>Impossible de valider la transaction</translation>
    </message>
    <message>
        <source>default wallet</source>
        <translation>porte-monnaie par défaut</translation>
    </message>
</context>
<context>
    <name>WalletView</name>
    <message>
        <source>&amp;Export</source>
        <translation>&amp;Exporter</translation>
    </message>
    <message>
        <source>Export the data in the current tab to a file</source>
        <translation>Exporter les données de l’onglet actuel vers un fichier</translation>
    </message>
    <message>
        <source>Backup Wallet</source>
        <translation>Sauvegarder le porte-monnaie</translation>
    </message>
    <message>
        <source>Wallet Data (*.dat)</source>
        <translation>Données du porte-monnaie (*.dat)</translation>
    </message>
    <message>
        <source>Backup Failed</source>
        <translation>Échec de la sauvegarde</translation>
    </message>
    <message>
        <source>There was an error trying to save the wallet data to %1.</source>
        <translation>Une erreur est survenue lors de l’enregistrement des données du porte-monnaie vers %1.</translation>
    </message>
    <message>
        <source>Backup Successful</source>
        <translation>La sauvegarde est réussie</translation>
    </message>
    <message>
        <source>The wallet data was successfully saved to %1.</source>
        <translation>Les données du porte-monnaie ont été enregistrées avec succès vers %1</translation>
    </message>
    <message>
        <source>Cancel</source>
        <translation>Annuler</translation>
    </message>
</context>
<context>
    <name>qtum-core</name>
    <message>
        <source>Distributed under the MIT software license, see the accompanying file %s or %s</source>
        <translation>Distribué sous la licence MIT d’utilisation d’un logiciel. Consulter le fichier joint %s ou %s</translation>
    </message>
    <message>
        <source>Prune configured below the minimum of %d MiB.  Please use a higher number.</source>
        <translation>L’élagage est configuré au-dessous du minimum de %d Mio. Veuillez utiliser un nombre plus élevé.</translation>
    </message>
    <message>
        <source>Prune: last wallet synchronisation goes beyond pruned data. You need to -reindex (download the whole blockchain again in case of pruned node)</source>
        <translation>Élagage : la dernière synchronisation de porte-monnaie va par-delà les données élaguées.  Vous devez -reindex (réindexer, télécharger de nouveau toute la chaîne de blocs en cas de nœud élagué)</translation>
    </message>
    <message>
        <source>Rescans are not possible in pruned mode. You will need to use -reindex which will download the whole blockchain again.</source>
        <translation>Les réanalyses sont impossibles en mode élagué. Vous devrez utiliser -reindex, ce qui téléchargera de nouveau la chaîne de blocs en entier.</translation>
    </message>
    <message>
        <source>Error: A fatal internal error occurred, see debug.log for details</source>
        <translation>Erreur : Une erreur interne fatale s’est produite. Voir debug.log pour plus de détails</translation>
    </message>
    <message>
        <source>Pruning blockstore...</source>
        <translation>Élagage du magasin de blocs...</translation>
    </message>
    <message>
        <source>Unable to start HTTP server. See debug log for details.</source>
        <translation>Impossible de démarrer le serveur HTTP. Voir le journal de débogage pour plus de détails.</translation>
    </message>
    <message>
        <source>Qtum Core</source>
        <translation>Qtum Core</translation>
    </message>
    <message>
        <source>The %s developers</source>
        <translation>Les développeurs de %s</translation>
    </message>
    <message>
        <source>Can't generate a change-address key. No keys in the internal keypool and can't generate any keys.</source>
        <translation>Impossible de générer une clé d’adresse de monnaie. Il n’y a pas de clés dans la réserve de clés et il est impossible d’en générer.</translation>
    </message>
    <message>
        <source>Cannot obtain a lock on data directory %s. %s is probably already running.</source>
        <translation>Impossible d’obtenir un verrou sur le répertoire de données %s. %s fonctionne probablement déjà.</translation>
    </message>
    <message>
        <source>Cannot provide specific connections and have addrman find outgoing connections at the same.</source>
        <translation>Il est impossible de fournir des connexions particulières et en même temps demander à addrman de trouver les connexions sortantes.</translation>
    </message>
    <message>
        <source>Error reading %s! All keys read correctly, but transaction data or address book entries might be missing or incorrect.</source>
        <translation>Erreur de lecture de %s ! Toutes les clés ont été lues correctement, mais les données transactionnelles ou les entrées du carnet d’adresses sont peut-être manquantes ou incorrectes.</translation>
    </message>
    <message>
        <source>Please check that your computer's date and time are correct! If your clock is wrong, %s will not work properly.</source>
        <translation>Veuillez vérifier que l’heure et la date de votre ordinateur sont justes ! Si votre horloge n’est pas à l’heure, %s ne fonctionnera pas correctement.</translation>
    </message>
    <message>
        <source>Please contribute if you find %s useful. Visit %s for further information about the software.</source>
        <translation>Si vous trouvez %s utile, vous pouvez y contribuer. Vous trouverez plus de renseignements au sujet du logiciel sur %s.</translation>
    </message>
    <message>
        <source>The block database contains a block which appears to be from the future. This may be due to your computer's date and time being set incorrectly. Only rebuild the block database if you are sure that your computer's date and time are correct</source>
        <translation>La base de données de blocs contient un bloc qui semble provenir du futur. Cela pourrait être causé par la date et l’heure erronées de votre ordinateur. Ne reconstruisez la base de données de blocs que si vous êtes certain que la date et l’heure de votre ordinateur sont justes.</translation>
    </message>
    <message>
        <source>This is a pre-release test build - use at your own risk - do not use for mining or merchant applications</source>
        <translation>Ceci est une préversion de test - son utilisation est entièrement à vos risques - ne pas l’utiliser pour miner ou pour des applications marchandes</translation>
    </message>
    <message>
        <source>This is the transaction fee you may discard if change is smaller than dust at this level</source>
        <translation>Les frais de transaction que vous pouvez ignorer si la monnaie rendue est inférieure à la poussière à ce niveau</translation>
    </message>
    <message>
        <source>Unable to replay blocks. You will need to rebuild the database using -reindex-chainstate.</source>
        <translation>Impossible de relire les blocs. Vous devrez reconstruire la base de données en utilisant -reindex-chainstate.</translation>
    </message>
    <message>
        <source>Unable to rewind the database to a pre-fork state. You will need to redownload the blockchain</source>
        <translation>Impossible de rebobiner la base de données à un état préfourche. Vous devrez retélécharger la chaîne de blocs</translation>
    </message>
    <message>
        <source>Warning: The network does not appear to fully agree! Some miners appear to be experiencing issues.</source>
        <translation>Avertissement : Le réseau ne semble pas totalement d’accord ! Certains mineurs semblent éprouver des problèmes.</translation>
    </message>
    <message>
        <source>Warning: We do not appear to fully agree with our peers! You may need to upgrade, or other nodes may need to upgrade.</source>
        <translation>Avertissement : Nous ne semblons pas être en accord complet avec nos pairs ! Une mise à niveau pourrait être nécessaire pour vous ou pour d’autres nœuds du réseau.</translation>
    </message>
    <message>
        <source>%d of last 100 blocks have unexpected version</source>
        <translation>%d des 100 derniers blocs ont une version inattendue</translation>
    </message>
    <message>
        <source>%s corrupt, salvage failed</source>
        <translation>%s corrompu, la récupération a échoué</translation>
    </message>
    <message>
        <source>-maxmempool must be at least %d MB</source>
        <translation>-maxmempool doit être d’au moins %d Mo</translation>
    </message>
    <message>
        <source>Cannot resolve -%s address: '%s'</source>
        <translation>Impossible de résoudre l’adresse -%s : « %s »</translation>
    </message>
    <message>
        <source>Change index out of range</source>
        <translation>L’index de changement est hors échelle</translation>
    </message>
    <message>
        <source>Config setting for %s only applied on %s network when in [%s] section.</source>
        <translation>Paramètre de configuration pour %s qui est seulement appliqué sur le réseau %s si situé dans la section [%s].</translation>
    </message>
    <message>
        <source>Copyright (C) %i-%i</source>
        <translation>Tous droits réservés (C) %i-%i</translation>
    </message>
    <message>
        <source>Corrupted block database detected</source>
        <translation>Une base de données de blocs corrompue a été détectée</translation>
    </message>
    <message>
        <source>Do you want to rebuild the block database now?</source>
        <translation>Voulez-vous reconstruire la base de données de blocs maintenant ?</translation>
    </message>
    <message>
        <source>Error initializing block database</source>
        <translation>Erreur d’initialisation de la base de données de blocs</translation>
    </message>
    <message>
        <source>Error initializing wallet database environment %s!</source>
        <translation>Erreur d’initialisation de l’environnement de la base de données du porte-monnaie %s !</translation>
    </message>
    <message>
        <source>Error loading %s</source>
        <translation>Erreur de chargement de %s</translation>
    </message>
    <message>
        <source>Error loading %s: Private keys can only be disabled during creation</source>
        <translation>Erreur de chargement de %s : les clés privées ne peuvent être désactivées qu’à la création.</translation>
    </message>
    <message>
        <source>Error loading %s: Wallet corrupted</source>
        <translation>Erreur de chargement de %s : porte-monnaie corrompu</translation>
    </message>
    <message>
        <source>Error loading %s: Wallet requires newer version of %s</source>
        <translation>Erreur de chargement de %s : le porte-monnaie exige une version plus récente de %s</translation>
    </message>
    <message>
        <source>Error loading block database</source>
        <translation>Erreur de chargement de la base de données de blocs</translation>
    </message>
    <message>
        <source>Error opening block database</source>
        <translation>Erreur d’ouverture de la base de données de blocs</translation>
    </message>
    <message>
        <source>Error: Disk space is low!</source>
        <translation>Erreur : Il reste peu d’espace disque !</translation>
    </message>
    <message>
        <source>Failed to listen on any port. Use -listen=0 if you want this.</source>
        <translation>Échec d’écoute sur un port quelconque. Utiliser -listen=0 si vous le voulez.</translation>
    </message>
    <message>
        <source>Failed to rescan the wallet during initialization</source>
        <translation>Échec de réanalyse du porte-monnaie lors de l’initialisation</translation>
    </message>
    <message>
        <source>Importing...</source>
        <translation>Importation...</translation>
    </message>
    <message>
        <source>Incorrect or no genesis block found. Wrong datadir for network?</source>
        <translation>Bloc de genèse incorrect ou introuvable. Mauvais datadir pour le réseau ?</translation>
    </message>
    <message>
        <source>Initialization sanity check failed. %s is shutting down.</source>
        <translation>L’initialisation du test de cohérence a échoué. %s est en cours de fermeture. </translation>
    </message>
    <message>
        <source>Invalid amount for -%s=&lt;amount&gt;: '%s'</source>
        <translation>Montant invalide pour -%s=&lt;amount&gt; : « %s »</translation>
    </message>
    <message>
        <source>Invalid amount for -discardfee=&lt;amount&gt;: '%s'</source>
        <translation>Montant invalide pour -discardfee=&lt;amount&gt; : « %s »</translation>
    </message>
    <message>
        <source>Invalid amount for -fallbackfee=&lt;amount&gt;: '%s'</source>
        <translation>Montant invalide pour -fallbackfee=&lt;amount&gt; : « %s »</translation>
    </message>
    <message>
        <source>Specified blocks directory "%s" does not exist.</source>
        <translation>Le répertoire des blocs indiqué « %s » n’existe pas.</translation>
    </message>
    <message>
        <source>Unable to create the PID file '%s': %s</source>
        <translation>Impossible de créer le fichier PID '%s' : %s</translation>
    </message>
    <message>
        <source>Upgrading txindex database</source>
        <translation>Mise à niveau de la base de données txindex</translation>
    </message>
    <message>
        <source>Loading P2P addresses...</source>
        <translation>Chargement des adresses P2P...</translation>
    </message>
    <message>
        <source>Loading banlist...</source>
        <translation>Chargement de la liste d’interdiction...</translation>
    </message>
    <message>
        <source>Not enough file descriptors available.</source>
        <translation>Pas assez de descripteurs de fichiers proposés.</translation>
    </message>
    <message>
        <source>Prune cannot be configured with a negative value.</source>
        <translation>L’élagage ne peut pas être configuré avec une valeur négative.</translation>
    </message>
    <message>
        <source>Prune mode is incompatible with -txindex.</source>
        <translation>Le mode élagage n’est pas compatible avec -txindex.</translation>
    </message>
    <message>
        <source>Replaying blocks...</source>
        <translation>Relecture des blocs...</translation>
    </message>
    <message>
        <source>Rewinding blocks...</source>
        <translation>Rebobinage des blocs...</translation>
    </message>
    <message>
        <source>The source code is available from %s.</source>
        <translation>Le code source se trouve sur %s.</translation>
    </message>
    <message>
        <source>Transaction fee and change calculation failed</source>
        <translation>Échec du calcul des frais de transaction et de la monnaie</translation>
    </message>
    <message>
        <source>Unable to bind to %s on this computer. %s is probably already running.</source>
        <translation>Impossible de se lier à %s sur cet ordinateur. %s fonctionne probablement déjà.</translation>
    </message>
    <message>
        <source>Unable to generate keys</source>
        <translation>Impossible de générer les clés</translation>
    </message>
    <message>
        <source>Unsupported logging category %s=%s.</source>
        <translation>Catégorie de journalisation non prise en charge %s=%s.</translation>
    </message>
    <message>
        <source>Upgrading UTXO database</source>
        <translation>Mise à niveau de la base de données UTXO</translation>
    </message>
    <message>
        <source>User Agent comment (%s) contains unsafe characters.</source>
        <translation>Le commentaire d’agent utilisateur (%s) contient des caractères dangereux.</translation>
    </message>
    <message>
        <source>Verifying blocks...</source>
        <translation>Vérification des blocs... </translation>
    </message>
    <message>
        <source>Wallet needed to be rewritten: restart %s to complete</source>
        <translation>Le porte-monnaie devait être réécrit : redémarrer %s pour terminer l’opération.</translation>
    </message>
    <message>
        <source>Error: Listening for incoming connections failed (listen returned error %s)</source>
        <translation>Erreur : L’écoute des connexions entrantes a échoué (l’écoute a retourné l’erreur %s)</translation>
    </message>
    <message>
        <source>Invalid amount for -maxtxfee=&lt;amount&gt;: '%s' (must be at least the minrelay fee of %s to prevent stuck transactions)</source>
        <translation>Montant invalide pour -maxtxfee=&lt;amount&gt; : « %s » (doit être au moins les frais minrelay de %s pour prévenir le blocage des transactions)</translation>
    </message>
    <message>
        <source>The transaction amount is too small to send after the fee has been deducted</source>
        <translation>Le montant de la transaction est trop bas pour être envoyé une fois que les frais ont été déduits</translation>
    </message>
    <message>
        <source>You need to rebuild the database using -reindex to go back to unpruned mode.  This will redownload the entire blockchain</source>
        <translation>Vous devez reconstruire la base de données en utilisant -reindex afin de revenir au mode sans élagage. Cela retéléchargera complètement la chaîne de blocs.</translation>
    </message>
    <message>
        <source>Error reading from database, shutting down.</source>
        <translation>Erreur de lecture de la base de données, fermeture en cours.</translation>
    </message>
    <message>
        <source>Error upgrading chainstate database</source>
        <translation>Erreur de mise à niveau de la base de données d’état de la chaîne</translation>
    </message>
    <message>
        <source>Error: Disk space is low for %s</source>
        <translation>Erreur : Il reste peu d’espace disque sur %s</translation>
    </message>
    <message>
        <source>Information</source>
        <translation>Informations</translation>
    </message>
    <message>
        <source>Invalid -onion address or hostname: '%s'</source>
        <translation>Adresse ou nom d’hôte -onion invalide : « %s »</translation>
    </message>
    <message>
        <source>Invalid -proxy address or hostname: '%s'</source>
        <translation>Adresse ou nom d’hôte -proxy invalide : « %s »</translation>
    </message>
    <message>
        <source>Invalid amount for -paytxfee=&lt;amount&gt;: '%s' (must be at least %s)</source>
        <translation>Montant invalide pour -paytxfee=&lt;montant&gt; : « %s » (doit être au moins %s)</translation>
    </message>
    <message>
        <source>Invalid netmask specified in -whitelist: '%s'</source>
        <translation>Masque réseau invalide indiqué dans -whitelist : « %s »</translation>
    </message>
    <message>
        <source>Need to specify a port with -whitebind: '%s'</source>
        <translation>Un port doit être précisé avec -whitebind : « %s »</translation>
    </message>
    <message>
        <source>Reducing -maxconnections from %d to %d, because of system limitations.</source>
        <translation>Réduction de -maxconnections de %d à %d, due aux restrictions du système</translation>
    </message>
    <message>
        <source>Section [%s] is not recognized.</source>
        <translation>La section [%s] n’est pas reconnue.</translation>
    </message>
    <message>
        <source>Signing transaction failed</source>
        <translation>Échec de signature de la transaction</translation>
    </message>
    <message>
<<<<<<< HEAD
=======
        <source>The specified config file %s does not exist
</source>
        <translation>Le fichier de configuration indiqué %s n’existe pas
</translation>
    </message>
    <message>
>>>>>>> 9e306671
        <source>The transaction amount is too small to pay the fee</source>
        <translation>Le montant de la transaction est trop bas pour que les frais soient payés</translation>
    </message>
    <message>
        <source>This is experimental software.</source>
        <translation>Ce logiciel est expérimental.</translation>
    </message>
    <message>
        <source>Transaction amount too small</source>
        <translation>Le montant de la transaction est trop bas</translation>
    </message>
    <message>
        <source>Transaction too large for fee policy</source>
        <translation>La transaction est trop grosse pour la politique de frais</translation>
    </message>
    <message>
        <source>Transaction too large</source>
        <translation>La transaction est trop grosse</translation>
    </message>
    <message>
        <source>Unable to bind to %s on this computer (bind returned error %s)</source>
        <translation>Impossible de se lier à %s sur cet ordinateur (bind a retourné l’erreur %s)</translation>
    </message>
    <message>
        <source>Unable to generate initial keys</source>
        <translation>Impossible de générer les clés initiales</translation>
    </message>
    <message>
        <source>Verifying wallet(s)...</source>
        <translation>Vérification des porte-monnaie...</translation>
    </message>
    <message>
        <source>Wallet %s resides outside wallet directory %s</source>
        <translation>Le porte-monnaie %s se trouve en dehors du répertoire de porte-monnaie %s</translation>
    </message>
    <message>
        <source>Warning</source>
        <translation>Avertissement</translation>
    </message>
    <message>
        <source>Warning: unknown new rules activated (versionbit %i)</source>
        <translation>Avertissement : De nouvelles règles inconnues ont été activées (bit de version %i).</translation>
    </message>
    <message>
        <source>Zapping all transactions from wallet...</source>
        <translation>Supprimer toutes les transactions du porte-monnaie...</translation>
    </message>
    <message>
        <source>-maxtxfee is set very high! Fees this large could be paid on a single transaction.</source>
        <translation>La valeur -maxtxfee est très élevée ! Des frais aussi élevés pourraient être payés en une seule transaction.</translation>
    </message>
    <message>
        <source>This is the transaction fee you may pay when fee estimates are not available.</source>
        <translation>Il s’agit des frais de transaction que vous pourriez payer si aucune estimation de frais n’est proposée.</translation>
    </message>
    <message>
        <source>This product includes software developed by the OpenSSL Project for use in the OpenSSL Toolkit %s and cryptographic software written by Eric Young and UPnP software written by Thomas Bernard.</source>
        <translation>Ce produit comprend des programmes développés par le Projet OpenSSL pour être utilisés dans la boîte à outils OpenSSL %s, et un programme cryptographique écrit par Eric Young, ainsi qu’un programme UPnP écrit par Thomas Bernard.</translation>
    </message>
    <message>
        <source>Total length of network version string (%i) exceeds maximum length (%i). Reduce the number or size of uacomments.</source>
        <translation>La taille totale de la chaîne de version de réseau (%i) dépasse la longueur maximale (%i). Réduire le nombre ou la taille des commentaires uacomments.</translation>
    </message>
    <message>
        <source>Warning: Wallet file corrupt, data salvaged! Original %s saved as %s in %s; if your balance or transactions are incorrect you should restore from a backup.</source>
        <translation>Avertissement : Le fichier du porte-monnaie est corrompu, les données ont été récupérées ! Le fichier %s original a été enregistré en tant que %s dans %s ; si votre solde ou vos transactions sont incorrects, vous devriez restaurer une sauvegarde.</translation>
    </message>
    <message>
        <source>%s is set very high!</source>
        <translation>La valeur %s est très élevée !</translation>
    </message>
    <message>
        <source>Error loading wallet %s. Duplicate -wallet filename specified.</source>
        <translation>Erreur de chargement du porte-monnaie %s. Le nom de fichier -wallet indiqué est un doublon.</translation>
    </message>
    <message>
        <source>Keypool ran out, please call keypoolrefill first</source>
        <translation>La réserve de clés est épuisée, veuillez d’abord appeler « keypoolrefill »</translation>
    </message>
    <message>
        <source>Starting network threads...</source>
        <translation>Démarrage des processus réseau...</translation>
    </message>
    <message>
        <source>The wallet will avoid paying less than the minimum relay fee.</source>
        <translation>Le porte-monnaie évitera de payer moins que les frais minimaux de relais. </translation>
    </message>
    <message>
        <source>This is the minimum transaction fee you pay on every transaction.</source>
        <translation>Il s’agit des frais minimaux que vous payez pour chaque transaction. </translation>
    </message>
    <message>
        <source>This is the transaction fee you will pay if you send a transaction.</source>
        <translation>Il s’agit des frais minimaux que vous payez si vous envoyez une transaction.</translation>
    </message>
    <message>
        <source>Transaction amounts must not be negative</source>
        <translation>Les montants transactionnels ne doivent pas être négatifs</translation>
    </message>
    <message>
        <source>Transaction has too long of a mempool chain</source>
        <translation>La chaîne de la réserve de mémoire de la transaction est trop longue</translation>
    </message>
    <message>
        <source>Transaction must have at least one recipient</source>
        <translation>La transaction doit comporter au moins un destinataire</translation>
    </message>
    <message>
        <source>Unknown network specified in -onlynet: '%s'</source>
        <translation>Réseau inconnu précisé dans -onlynet : « %s »</translation>
    </message>
    <message>
        <source>Insufficient funds</source>
        <translation>Fonds insuffisants</translation>
    </message>
    <message>
        <source>Cannot upgrade a non HD split wallet without upgrading to support pre split keypool. Please use -upgradewallet=169900 or -upgradewallet with no version specified.</source>
        <translation>Impossible de mettre à niveau un porte-monnaie divisé non-HD sans mettre à niveau pour prendre en charge la réserve de clés antérieure à la division. Veuillez utiliser -upgradewallet=169900 ou -upgradewallet sans indiquer de version.</translation>
    </message>
    <message>
        <source>Fee estimation failed. Fallbackfee is disabled. Wait a few blocks or enable -fallbackfee.</source>
        <translation>Échec d’estimation des frais. L’option de frais de repli est désactivée. Attendez quelques blocs ou activez -fallbackfee.</translation>
    </message>
    <message>
        <source>Warning: Private keys detected in wallet {%s} with disabled private keys</source>
        <translation>Avertissement : Des clés privées ont été détectées dans le porte-monnaie {%s} dont les clés privées sont désactivées.</translation>
    </message>
    <message>
        <source>Cannot write to data directory '%s'; check permissions.</source>
        <translation>Impossible d’écrire dans le répertoire de données '%s' ; veuillez vérifier les droits.</translation>
    </message>
    <message>
        <source>Loading block index...</source>
        <translation>Chargement de l’index des blocs…</translation>
    </message>
    <message>
        <source>Loading wallet...</source>
        <translation>Chargement du porte-monnaie…</translation>
    </message>
    <message>
        <source>Cannot downgrade wallet</source>
        <translation>Impossible de revenir à une version inférieure du porte-monnaie</translation>
    </message>
    <message>
        <source>Rescanning...</source>
        <translation>Réanalyse…</translation>
    </message>
    <message>
        <source>Done loading</source>
        <translation>Chargement terminé</translation>
    </message>
    <message>
        <source>Error</source>
        <translation>Erreur</translation>
    </message>
</context>
</TS><|MERGE_RESOLUTION|>--- conflicted
+++ resolved
@@ -177,11 +177,7 @@
     </message>
     <message>
         <source>Warning: If you encrypt your wallet and lose your passphrase, you will &lt;b&gt;LOSE ALL OF YOUR QTUMS&lt;/b&gt;!</source>
-<<<<<<< HEAD
-        <translation>Avertissement : si vous chiffrez votre porte-monnaie et perdez votre phrase de passe, vous &lt;b&gt;PERDREZ TOUS VOS QTUMS&lt;/b&gt; !</translation>
-=======
         <translation>Avertissement : Si vous chiffrez votre porte-monnaie et perdez votre phrase de passe, vous &lt;b&gt;PERDREZ TOUS VOS QTUMS&lt;/b&gt; !</translation>
->>>>>>> 9e306671
     </message>
     <message>
         <source>Are you sure you wish to encrypt your wallet?</source>
@@ -192,13 +188,8 @@
         <translation>Le porte-monnaie est chiffré</translation>
     </message>
     <message>
-<<<<<<< HEAD
-        <source>%1 will close now to finish the encryption process. Remember that encrypting your wallet cannot fully protect your qtums from being stolen by malware infecting your computer.</source>
-        <translation>%1 va maintenant se fermer pour terminer le processus de chiffrement. Souvenez-vous que le chiffrement de votre porte-monnaie ne peut pas protéger entièrement vos qtums contre le vol par des logiciels malveillants qui infecteraient votre ordinateur.</translation>
-=======
         <source>Your wallet is now encrypted. Remember that encrypting your wallet cannot fully protect your qtums from being stolen by malware infecting your computer.</source>
         <translation>Votre porte-monnaie est désormais chiffré. N’oubliez pas que le chiffrement de votre porte-monnaie ne peut pas protéger entièrement vos qtums contre le vol par des programmes malveillants qui infecteraient votre ordinateur.</translation>
->>>>>>> 9e306671
     </message>
     <message>
         <source>IMPORTANT: Any previous backups you have made of your wallet file should be replaced with the newly generated, encrypted wallet file. For security reasons, previous backups of the unencrypted wallet file will become useless as soon as you start using the new, encrypted wallet.</source>
@@ -377,13 +368,6 @@
     <message>
         <source>Qtum</source>
         <translation>Qtum</translation>
-<<<<<<< HEAD
-    </message>
-    <message>
-        <source>Wallet</source>
-        <translation>Porte-monnaie</translation>
-=======
->>>>>>> 9e306671
     </message>
     <message>
         <source>&amp;Send</source>
@@ -494,36 +478,32 @@
         <translation>À jour</translation>
     </message>
     <message>
-<<<<<<< HEAD
+        <source>&amp;Sending addresses</source>
+        <translation>&amp;Adresses d’envoi</translation>
+    </message>
+    <message>
+        <source>&amp;Receiving addresses</source>
+        <translation>&amp;Adresses de réception</translation>
+    </message>
+    <message>
+        <source>Open Wallet</source>
+        <translation>Ouvrir le porte-monnaie</translation>
+    </message>
+    <message>
+        <source>Open a wallet</source>
+        <translation>Ouvrir un porte-monnaie</translation>
+    </message>
+    <message>
+        <source>Close Wallet...</source>
+        <translation>Fermer le porte-monnaie…</translation>
+    </message>
+    <message>
+        <source>Close wallet</source>
+        <translation>Fermer le porte-monnaie</translation>
+    </message>
+    <message>
         <source>Show the %1 help message to get a list with possible Qtum command-line options</source>
         <translation>Afficher le message d’aide de %1 pour obtenir la liste des options de ligne de commande Qtum possibles.</translation>
-=======
-        <source>&amp;Sending addresses</source>
-        <translation>&amp;Adresses d’envoi</translation>
-    </message>
-    <message>
-        <source>&amp;Receiving addresses</source>
-        <translation>&amp;Adresses de réception</translation>
-    </message>
-    <message>
-        <source>Open Wallet</source>
-        <translation>Ouvrir le porte-monnaie</translation>
-    </message>
-    <message>
-        <source>Open a wallet</source>
-        <translation>Ouvrir un porte-monnaie</translation>
-    </message>
-    <message>
-        <source>Close Wallet...</source>
-        <translation>Fermer le porte-monnaie…</translation>
-    </message>
-    <message>
-        <source>Close wallet</source>
-        <translation>Fermer le porte-monnaie</translation>
-    </message>
-    <message>
-        <source>Show the %1 help message to get a list with possible Qtum command-line options</source>
-        <translation>Afficher le message d’aide de %1 pour obtenir la liste des options de ligne de commande Qtum possibles.</translation>
     </message>
     <message>
         <source>default wallet</source>
@@ -556,7 +536,6 @@
     <message>
         <source>Main Window</source>
         <translation>Fenêtre principale</translation>
->>>>>>> 9e306671
     </message>
     <message>
         <source>%1 client</source>
@@ -966,11 +945,7 @@
     </message>
     <message>
         <source>Recent transactions may not yet be visible, and therefore your wallet's balance might be incorrect. This information will be correct once your wallet has finished synchronizing with the qtum network, as detailed below.</source>
-<<<<<<< HEAD
-        <translation>Les transactions récentes ne sont peut-être pas encore visibles et par conséquent le solde de votre porte-monnaie est peut-être erroné. Cette information sera juste quand votre porte-monnaie aura fini de se synchroniser avec le réseau Qtum, comme décrit ci-dessous.</translation>
-=======
         <translation>Les transactions récentes ne sont peut-être pas encore visibles et par conséquent le solde de votre porte-monnaie est peut-être erroné. Ces informations seront justes quand votre porte-monnaie aura fini de se synchroniser avec le réseau Qtum, comme décrit ci-dessous.</translation>
->>>>>>> 9e306671
     </message>
     <message>
         <source>Attempting to spend qtums that are affected by not-yet-displayed transactions will not be accepted by the network.</source>
@@ -1319,11 +1294,7 @@
     </message>
     <message>
         <source>The displayed information may be out of date. Your wallet automatically synchronizes with the Qtum network after a connection is established, but this process has not completed yet.</source>
-<<<<<<< HEAD
-        <translation>Les informations affichées peuvent être obsolètes. Votre porte-monnaie est automatiquement synchronisé avec le réseau Qtum lorsque la connexion s’établit, or ce processus n’est pas encore terminé.</translation>
-=======
         <translation>Les informations affichées peuvent être obsolètes. Votre porte-monnaie se synchronise automatiquement avec le réseau Qtum dès qu’une connexion est établie, mais ce processus n’est pas encore achevé.</translation>
->>>>>>> 9e306671
     </message>
     <message>
         <source>Watch-only:</source>
@@ -1407,13 +1378,10 @@
     <message>
         <source>'qtum://' is not a valid URI. Use 'qtum:' instead.</source>
         <translation>'qtum://' n’est pas une URI valide. Utilisez plutôt 'qtum:'.</translation>
-<<<<<<< HEAD
-=======
     </message>
     <message>
         <source>You are using a BIP70 URL which will be unsupported in the future.</source>
         <translation>Vous utilisez une URL BIP70 qui ne sera plus prise en charge à l’avenir </translation>
->>>>>>> 9e306671
     </message>
     <message>
         <source>Payment request fetch URL is invalid: %1</source>
@@ -1987,11 +1955,7 @@
     </message>
     <message>
         <source>An optional message to attach to the payment request, which will be displayed when the request is opened. Note: The message will not be sent with the payment over the Qtum network.</source>
-<<<<<<< HEAD
-        <translation>Un message facultatif à joindre à la demande de paiement et qui sera affiché à l’ouverture de celle-ci. Note : le message ne sera pas envoyé avec le paiement par le réseau Qtum.</translation>
-=======
         <translation>Un message facultatif à joindre à la demande de paiement et qui sera affiché à l’ouverture de celle-ci. Note : Le message ne sera pas envoyé avec le paiement par le réseau Qtum.</translation>
->>>>>>> 9e306671
     </message>
     <message>
         <source>An optional label to associate with the new receiving address.</source>
@@ -2243,17 +2207,6 @@
         <translation>Cacher</translation>
     </message>
     <message>
-<<<<<<< HEAD
-        <source>Paying only the minimum fee is just fine as long as there is less transaction volume than space in the blocks. But be aware that this can end up in a never confirming transaction once there is more demand for qtum transactions than the network can process.</source>
-        <translation>Il est correct de payer les frais minimum tant que le volume transactionnel est inférieur à l’espace dans les blocs. Mais soyez conscient que cela pourrait résulter en une transaction n’étant jamais confirmée une fois qu’il y aura plus de transactions que le réseau ne pourra en traiter.</translation>
-    </message>
-    <message>
-        <source>(read the tooltip)</source>
-        <translation>(lire l’infobulle)</translation>
-    </message>
-    <message>
-=======
->>>>>>> 9e306671
         <source>Recommended:</source>
         <translation>Recommandés :</translation>
     </message>
@@ -2431,11 +2384,7 @@
     </message>
     <message>
         <source>Warning: Invalid Qtum address</source>
-<<<<<<< HEAD
-        <translation>Avertissement : adresse Qtum invalide</translation>
-=======
         <translation>Avertissement : L’adresse Qtum est invalide</translation>
->>>>>>> 9e306671
     </message>
     <message>
         <source>Warning: Unknown change address</source>
@@ -2526,11 +2475,7 @@
     </message>
     <message>
         <source>A message that was attached to the qtum: URI which will be stored with the transaction for your reference. Note: This message will not be sent over the Qtum network.</source>
-<<<<<<< HEAD
-        <translation>Un message qui était joint à l’URI qtum: et qui sera stocké avec la transaction pour référence. Note : ce message ne sera pas envoyé par le réseau Qtum.</translation>
-=======
         <translation>Un message qui était joint à l’URI qtum: et qui sera stocké avec la transaction pour référence. Note : Ce message ne sera pas envoyé par le réseau Qtum.</translation>
->>>>>>> 9e306671
     </message>
     <message>
         <source>Pay To:</source>
@@ -3610,15 +3555,12 @@
         <translation>Échec de signature de la transaction</translation>
     </message>
     <message>
-<<<<<<< HEAD
-=======
         <source>The specified config file %s does not exist
 </source>
         <translation>Le fichier de configuration indiqué %s n’existe pas
 </translation>
     </message>
     <message>
->>>>>>> 9e306671
         <source>The transaction amount is too small to pay the fee</source>
         <translation>Le montant de la transaction est trop bas pour que les frais soient payés</translation>
     </message>
