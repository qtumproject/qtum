<TS language="fr" version="2.1">
<context>
    <name>AddressBookPage</name>
    <message>
        <source>Right-click to edit address or label</source>
        <translation>Cliquer à droite pour modifier l’adresse ou l’étiquette</translation>
    </message>
    <message>
        <source>Create a new address</source>
        <translation>Créer une nouvelle adresse</translation>
    </message>
    <message>
        <source>&amp;New</source>
        <translation>&amp;Nouvelle</translation>
    </message>
    <message>
        <source>Copy the currently selected address to the system clipboard</source>
        <translation>Copier l’adresse sélectionnée actuellement dans le presse-papiers</translation>
    </message>
    <message>
        <source>&amp;Copy</source>
        <translation>&amp;Copier</translation>
    </message>
    <message>
        <source>C&amp;lose</source>
        <translation>&amp;Fermer</translation>
    </message>
    <message>
        <source>Delete the currently selected address from the list</source>
        <translation>Supprimer de la liste l’adresse sélectionnée actuellement</translation>
<<<<<<< HEAD
=======
    </message>
    <message>
        <source>Enter address or label to search</source>
        <translation>Saisir une adresse ou une étiquette à rechercher</translation>
>>>>>>> 228c1378
    </message>
    <message>
        <source>Export the data in the current tab to a file</source>
        <translation>Exporter les données de l’onglet actuel vers un fichier</translation>
    </message>
    <message>
        <source>&amp;Export</source>
        <translation>&amp;Exporter</translation>
    </message>
    <message>
        <source>&amp;Delete</source>
        <translation>&amp;Supprimer</translation>
    </message>
    <message>
        <source>Choose the address to send coins to</source>
        <translation>Choisir l’adresse à laquelle envoyer des pièces</translation>
    </message>
    <message>
        <source>Choose the address to receive coins with</source>
        <translation>Choisir l’adresse avec laquelle recevoir des pîèces</translation>
    </message>
    <message>
        <source>C&amp;hoose</source>
        <translation>C&amp;hoisir</translation>
    </message>
    <message>
        <source>Sending addresses</source>
        <translation>Adresses d’envoi</translation>
    </message>
    <message>
        <source>Receiving addresses</source>
        <translation>Adresses de réception</translation>
    </message>
    <message>
        <source>These are your Qtum addresses for sending payments. Always check the amount and the receiving address before sending coins.</source>
        <translation>Voici vos adresses Qtum pour envoyer des paiements. Vérifiez toujours le montant et l’adresse du destinataire avant d’envoyer des pièces.</translation>
    </message>
    <message>
        <source>These are your Qtum addresses for receiving payments. It is recommended to use a new receiving address for each transaction.</source>
        <translation>Voici vos adresses Qtum pour recevoir des paiements. Il est recommandé d’utiliser une nouvelle adresse de réception pour chaque transaction.</translation>
    </message>
    <message>
        <source>&amp;Copy Address</source>
        <translation>&amp;Copier l’adresse</translation>
    </message>
    <message>
        <source>Copy &amp;Label</source>
        <translation>Copier l’é&amp;tiquette</translation>
    </message>
    <message>
        <source>&amp;Edit</source>
        <translation>&amp;Modifier</translation>
    </message>
    <message>
        <source>Export Address List</source>
        <translation>Exporter la liste d’adresses</translation>
    </message>
    <message>
        <source>Comma separated file (*.csv)</source>
        <translation>Valeurs séparées par des virgules (*.csv)</translation>
    </message>
    <message>
        <source>Exporting Failed</source>
        <translation>Échec d’exportation</translation>
    </message>
    <message>
        <source>There was an error trying to save the address list to %1. Please try again.</source>
        <translation>Une erreur est survenue lors de l’enregistrement de la liste d’adresses vers %1. Veuillez ressayer plus tard.</translation>
    </message>
</context>
<context>
    <name>AddressTableModel</name>
    <message>
        <source>Label</source>
        <translation>Étiquette</translation>
    </message>
    <message>
        <source>Address</source>
        <translation>Adresse</translation>
    </message>
    <message>
        <source>(no label)</source>
        <translation>(aucune étiquette)</translation>
    </message>
</context>
<context>
    <name>AskPassphraseDialog</name>
    <message>
        <source>Passphrase Dialog</source>
        <translation>Fenêtre de dialogue de la phrase de passe</translation>
    </message>
    <message>
        <source>Enter passphrase</source>
        <translation>Saisir la phrase de passe</translation>
    </message>
    <message>
        <source>New passphrase</source>
        <translation>Nouvelle phrase de passe</translation>
    </message>
    <message>
        <source>Repeat new passphrase</source>
        <translation>Répéter la phrase de passe</translation>
    </message>
    <message>
        <source>Show password</source>
        <translation>Afficher le mot de passe</translation>
    </message>
    <message>
        <source>Enter the new passphrase to the wallet.&lt;br/&gt;Please use a passphrase of &lt;b&gt;ten or more random characters&lt;/b&gt;, or &lt;b&gt;eight or more words&lt;/b&gt;.</source>
        <translation>Saisissez la nouvelle phrase de passe du porte-monnaie.&lt;br/&gt;Veuillez utiliser une phrase de passe composée de &lt;b&gt;dix caractères aléatoires ou plus&lt;/b&gt;, ou de &lt;b&gt;huit mots ou plus&lt;/b&gt;.</translation>
    </message>
    <message>
        <source>Encrypt wallet</source>
        <translation>Chiffrer le porte-monnaie</translation>
    </message>
    <message>
        <source>This operation needs your wallet passphrase to unlock the wallet.</source>
        <translation>Cette opération nécessite votre phrase de passe pour déverrouiller le porte-monnaie.</translation>
    </message>
    <message>
        <source>Unlock wallet</source>
        <translation>Déverrouiller le porte-monnaie</translation>
    </message>
    <message>
        <source>This operation needs your wallet passphrase to decrypt the wallet.</source>
        <translation>Cette opération nécessite votre phrase de passe pour déchiffrer le porte-monnaie.</translation>
    </message>
    <message>
        <source>Decrypt wallet</source>
        <translation>Déchiffrer le porte-monnaie</translation>
    </message>
    <message>
        <source>Change passphrase</source>
        <translation>Changer la phrase de passe</translation>
    </message>
    <message>
        <source>Enter the old passphrase and new passphrase to the wallet.</source>
        <translation>Saisir l’ancienne puis la nouvelle phrase de passe du porte-monnaie.</translation>
    </message>
    <message>
        <source>Confirm wallet encryption</source>
        <translation>Confirmer le chiffrement du porte-monnaie</translation>
    </message>
    <message>
        <source>Warning: If you encrypt your wallet and lose your passphrase, you will &lt;b&gt;LOSE ALL OF YOUR QTUMS&lt;/b&gt;!</source>
        <translation>Avertissement : si vous chiffrez votre porte-monnaie et perdez votre phrase de passe, vous &lt;b&gt;PERDREZ TOUS VOS QTUMS&lt;/b&gt; !</translation>
    </message>
    <message>
        <source>Are you sure you wish to encrypt your wallet?</source>
        <translation>Voulez-vous vraiment chiffrer votre porte-monnaie ?</translation>
    </message>
    <message>
        <source>Wallet encrypted</source>
        <translation>Le porte-monnaie est chiffré</translation>
    </message>
    <message>
        <source>%1 will close now to finish the encryption process. Remember that encrypting your wallet cannot fully protect your qtums from being stolen by malware infecting your computer.</source>
        <translation>%1 va maintenant se fermer pour terminer le processus de chiffrement. Souvenez-vous que le chiffrement de votre porte-monnaie ne peut pas protéger entièrement vos qtums contre le vol par des logiciels malveillants qui infecteraient votre ordinateur.</translation>
    </message>
    <message>
        <source>IMPORTANT: Any previous backups you have made of your wallet file should be replaced with the newly generated, encrypted wallet file. For security reasons, previous backups of the unencrypted wallet file will become useless as soon as you start using the new, encrypted wallet.</source>
        <translation>IMPORTANT : toutes les sauvegardes précédentes du fichier de votre porte-monnaie devraient être remplacées par le fichier du porte-monnaie chiffré nouvellement généré. Pour des raisons de sécurité, les sauvegardes précédentes de votre fichier de porte-monnaie non chiffré deviendront inutilisables dès que vous commencerez à utiliser le nouveau porte-monnaie chiffré.</translation>
    </message>
    <message>
        <source>Wallet encryption failed</source>
        <translation>Échec de chiffrement du porte-monnaie</translation>
    </message>
    <message>
        <source>Wallet encryption failed due to an internal error. Your wallet was not encrypted.</source>
        <translation>Le chiffrement du porte-monnaie a échoué en raison d’une erreur interne. Votre porte-monnaie n’a pas été chiffré.</translation>
    </message>
    <message>
        <source>The supplied passphrases do not match.</source>
        <translation>Les phrases de passe saisies ne correspondent pas.</translation>
    </message>
    <message>
        <source>Wallet unlock failed</source>
        <translation>Échec de déverrouillage du porte-monnaie</translation>
    </message>
    <message>
        <source>The passphrase entered for the wallet decryption was incorrect.</source>
        <translation>La phrase de passe saisie pour déchiffrer le porte-monnaie était erronée.</translation>
    </message>
    <message>
        <source>Wallet decryption failed</source>
        <translation>Échec de déchiffrement du porte-monnaie</translation>
    </message>
    <message>
        <source>Wallet passphrase was successfully changed.</source>
        <translation>La phrase de passe du porte-monnaie a été modifiée avec succès.</translation>
    </message>
    <message>
        <source>Warning: The Caps Lock key is on!</source>
        <translation>Avertissement : la touche Verr. Maj. est activée !</translation>
    </message>
</context>
<context>
    <name>BanTableModel</name>
    <message>
        <source>IP/Netmask</source>
        <translation>IP/masque réseau</translation>
    </message>
    <message>
        <source>Banned Until</source>
        <translation>Banni jusqu’au</translation>
    </message>
</context>
<context>
    <name>QtumGUI</name>
    <message>
        <source>Sign &amp;message...</source>
        <translation>Signer un &amp;message...</translation>
    </message>
    <message>
        <source>Synchronizing with network...</source>
        <translation>Synchronisation avec le réseau…</translation>
    </message>
    <message>
        <source>&amp;Overview</source>
        <translation>&amp;Vue d’ensemble</translation>
    </message>
    <message>
        <source>Node</source>
        <translation>Nœud</translation>
    </message>
    <message>
        <source>Show general overview of wallet</source>
        <translation>Afficher une vue d’ensemble du porte-monnaie</translation>
    </message>
    <message>
        <source>&amp;Transactions</source>
        <translation>&amp;Transactions</translation>
    </message>
    <message>
        <source>Browse transaction history</source>
        <translation>Parcourir l’historique transactionnel</translation>
    </message>
    <message>
        <source>E&amp;xit</source>
        <translation>Q&amp;uitter</translation>
    </message>
    <message>
        <source>Quit application</source>
        <translation>Quitter l’application</translation>
    </message>
    <message>
        <source>&amp;About %1</source>
        <translation>À &amp;propos de %1</translation>
    </message>
    <message>
        <source>Show information about %1</source>
        <translation>Afficher des informations à propos de %1</translation>
    </message>
    <message>
        <source>About &amp;Qt</source>
        <translation>À propos de &amp;Qt</translation>
    </message>
    <message>
        <source>Show information about Qt</source>
        <translation>Afficher des informations sur Qt</translation>
    </message>
    <message>
        <source>&amp;Options...</source>
        <translation>&amp;Options…</translation>
    </message>
    <message>
        <source>Modify configuration options for %1</source>
        <translation>Modifier les options de configuration de %1</translation>
    </message>
    <message>
        <source>&amp;Encrypt Wallet...</source>
        <translation>&amp;Chiffrer le porte-monnaie...</translation>
    </message>
    <message>
        <source>&amp;Backup Wallet...</source>
        <translation>Sauvegarder le &amp;porte-monnaie...</translation>
    </message>
    <message>
        <source>&amp;Change Passphrase...</source>
        <translation>&amp;Changer la phrase de passe...</translation>
    </message>
    <message>
        <source>&amp;Sending addresses...</source>
        <translation>Adresses d’&amp;envoi...</translation>
    </message>
    <message>
        <source>&amp;Receiving addresses...</source>
        <translation>Adresses de &amp;réception...</translation>
    </message>
    <message>
        <source>Open &amp;URI...</source>
        <translation>Ouvrir une &amp;URI...</translation>
    </message>
    <message>
        <source>Wallet:</source>
        <translation>Porte-monnaie :</translation>
    </message>
    <message>
        <source>default wallet</source>
        <translation>porte-monnaie par défaut</translation>
    </message>
    <message>
        <source>Click to disable network activity.</source>
        <translation>Cliquer pour désactiver l’activité réseau.</translation>
    </message>
    <message>
        <source>Network activity disabled.</source>
        <translation>L’activité réseau est désactivée.</translation>
    </message>
    <message>
        <source>Click to enable network activity again.</source>
        <translation>Cliquer pour réactiver l’activité réseau.</translation>
    </message>
    <message>
        <source>Syncing Headers (%1%)...</source>
        <translation>Synchronisation des en-têtes (%1)...</translation>
    </message>
    <message>
        <source>Reindexing blocks on disk...</source>
        <translation>Réindexation des blocs sur le disque...</translation>
    </message>
    <message>
<<<<<<< HEAD
=======
        <source>Proxy is &lt;b&gt;enabled&lt;/b&gt;: %1</source>
        <translation>Le serveur mandataire est &lt;b&gt;activé&lt;/b&gt; : %1</translation>
    </message>
    <message>
>>>>>>> 228c1378
        <source>Send coins to a Qtum address</source>
        <translation>Envoyer des pièces à une adresse Qtum</translation>
    </message>
    <message>
        <source>Backup wallet to another location</source>
        <translation>Sauvegarder le porte-monnaie vers un autre emplacement</translation>
    </message>
    <message>
        <source>Change the passphrase used for wallet encryption</source>
        <translation>Modifier la phrase de passe utilisée pour le chiffrement du porte-monnaie</translation>
    </message>
    <message>
        <source>&amp;Debug window</source>
        <translation>Fenêtre de &amp;débogage</translation>
    </message>
    <message>
        <source>Open debugging and diagnostic console</source>
        <translation>Ouvrir une console de débogage et de diagnostic</translation>
    </message>
    <message>
        <source>&amp;Verify message...</source>
        <translation>&amp;Vérifier un message...</translation>
    </message>
    <message>
        <source>Qtum</source>
        <translation>Qtum</translation>
    </message>
    <message>
        <source>Wallet</source>
        <translation>Porte-monnaie</translation>
    </message>
    <message>
        <source>&amp;Send</source>
        <translation>&amp;Envoyer</translation>
    </message>
    <message>
        <source>&amp;Receive</source>
        <translation>&amp;Recevoir</translation>
    </message>
    <message>
        <source>&amp;Show / Hide</source>
        <translation>&amp;Afficher / cacher</translation>
    </message>
    <message>
        <source>Show or hide the main Window</source>
        <translation>Afficher ou cacher la fenêtre principale</translation>
    </message>
    <message>
        <source>Encrypt the private keys that belong to your wallet</source>
        <translation>Chiffrer les clés privées qui appartiennent à votre porte-monnaie</translation>
    </message>
    <message>
        <source>Sign messages with your Qtum addresses to prove you own them</source>
        <translation>Signer les messages avec vos adresses Qtum pour prouver que vous les détenez</translation>
    </message>
    <message>
        <source>Verify messages to ensure they were signed with specified Qtum addresses</source>
        <translation>Vérifier les messages pour s’assurer qu’ils ont été signés avec les adresses Qtum indiquées</translation>
    </message>
    <message>
        <source>&amp;File</source>
        <translation>&amp;Fichier</translation>
    </message>
    <message>
        <source>&amp;Settings</source>
        <translation>&amp;Paramètres</translation>
    </message>
    <message>
        <source>&amp;Help</source>
        <translation>&amp;Aide</translation>
    </message>
    <message>
        <source>Tabs toolbar</source>
        <translation>Barre d’outils des onglets</translation>
    </message>
    <message>
        <source>Request payments (generates QR codes and qtum: URIs)</source>
        <translation>Demander des paiements (génère des codes QR et des URI qtum:)</translation>
    </message>
    <message>
        <source>Show the list of used sending addresses and labels</source>
        <translation>Afficher la liste d’adresses d’envoi et d’étiquettes utilisées</translation>
    </message>
    <message>
        <source>Show the list of used receiving addresses and labels</source>
        <translation>Afficher la liste d’adresses de réception et d’étiquettes utilisées</translation>
    </message>
    <message>
        <source>Open a qtum: URI or payment request</source>
        <translation>Ouvrir une URI qtum: ou une demande de paiement</translation>
    </message>
    <message>
        <source>&amp;Command-line options</source>
        <translation>Options de ligne de &amp;commande</translation>
    </message>
    <message numerus="yes">
        <source>%n active connection(s) to Qtum network</source>
        <translation><numerusform>%n connexion active avec le réseau Qtum</numerusform><numerusform>%n connexions actives avec le réseau Qtum</numerusform></translation>
    </message>
    <message>
        <source>Indexing blocks on disk...</source>
        <translation>Indexation des blocs sur le disque...</translation>
    </message>
    <message>
        <source>Processing blocks on disk...</source>
        <translation>Traitement des blocs sur le disque...</translation>
    </message>
    <message numerus="yes">
        <source>Processed %n block(s) of transaction history.</source>
        <translation><numerusform>%n bloc d’historique transactionnel a été traité</numerusform><numerusform>%n blocs d’historique transactionnel ont été traités</numerusform></translation>
    </message>
    <message>
        <source>%1 behind</source>
        <translation>en retard de %1</translation>
    </message>
    <message>
        <source>Last received block was generated %1 ago.</source>
        <translation>Le dernier bloc reçu avait été généré il y a %1.</translation>
    </message>
    <message>
        <source>Transactions after this will not yet be visible.</source>
        <translation>Les transactions suivantes ne seront pas déjà visibles.</translation>
    </message>
    <message>
        <source>Error</source>
        <translation>Erreur</translation>
    </message>
    <message>
        <source>Warning</source>
        <translation>Avertissement</translation>
    </message>
    <message>
        <source>Information</source>
        <translation>Information</translation>
    </message>
    <message>
        <source>Up to date</source>
        <translation>À jour</translation>
    </message>
    <message>
        <source>Show the %1 help message to get a list with possible Qtum command-line options</source>
        <translation>Afficher le message d’aide de %1 pour obtenir la liste des options de ligne de commande Qtum possibles.</translation>
    </message>
    <message>
        <source>%1 client</source>
        <translation>Client %1</translation>
    </message>
    <message>
        <source>Connecting to peers...</source>
        <translation>Connexion aux pairs...</translation>
    </message>
    <message>
        <source>Catching up...</source>
        <translation>Rattrapage…</translation>
    </message>
    <message>
        <source>Date: %1
</source>
        <translation>Date : %1
</translation>
    </message>
    <message>
        <source>Amount: %1
</source>
        <translation>Montant : %1
</translation>
    </message>
    <message>
        <source>Wallet: %1
</source>
        <translation>Porte-monnaie : %1
</translation>
    </message>
    <message>
        <source>Type: %1
</source>
        <translation>Type : %1
</translation>
    </message>
    <message>
        <source>Label: %1
</source>
        <translation>Étiquette : %1
</translation>
    </message>
    <message>
        <source>Address: %1
</source>
        <translation>Adresse : %1
</translation>
    </message>
    <message>
        <source>Sent transaction</source>
        <translation>Transaction envoyée</translation>
    </message>
    <message>
        <source>Incoming transaction</source>
        <translation>Transaction entrante</translation>
    </message>
    <message>
        <source>HD key generation is &lt;b&gt;enabled&lt;/b&gt;</source>
        <translation>La génération de clé HD est &lt;b&gt;activée&lt;/b&gt;</translation>
    </message>
    <message>
        <source>HD key generation is &lt;b&gt;disabled&lt;/b&gt;</source>
        <translation>La génération de clé HD est &lt;b&gt;désactivée&lt;/b&gt;</translation>
    </message>
    <message>
        <source>Wallet is &lt;b&gt;encrypted&lt;/b&gt; and currently &lt;b&gt;unlocked&lt;/b&gt;</source>
        <translation>Le porte-monnaie est &lt;b&gt;chiffré&lt;/b&gt; et est actuellement &lt;b&gt;déverrouillé&lt;/b&gt;</translation>
    </message>
    <message>
        <source>Wallet is &lt;b&gt;encrypted&lt;/b&gt; and currently &lt;b&gt;locked&lt;/b&gt;</source>
        <translation>Le porte-monnaie est &lt;b&gt;chiffré&lt;/b&gt; et actuellement &lt;b&gt;verrouillé&lt;/b&gt;</translation>
    </message>
    <message>
        <source>A fatal error occurred. Qtum can no longer continue safely and will quit.</source>
        <translation>Une erreur fatale est survenue. Qtum ne peut plus continuer en toute sécurité et va s’arrêter.</translation>
    </message>
</context>
<context>
    <name>CoinControlDialog</name>
    <message>
        <source>Coin Selection</source>
        <translation>Sélection des pièces</translation>
    </message>
    <message>
        <source>Quantity:</source>
        <translation>Quantité :</translation>
    </message>
    <message>
        <source>Bytes:</source>
        <translation>Octets :</translation>
    </message>
    <message>
        <source>Amount:</source>
        <translation>Montant :</translation>
    </message>
    <message>
        <source>Fee:</source>
        <translation>Frais :</translation>
    </message>
    <message>
        <source>Dust:</source>
        <translation>Poussière :</translation>
    </message>
    <message>
        <source>After Fee:</source>
        <translation>Après les frais :</translation>
    </message>
    <message>
        <source>Change:</source>
        <translation>Monnaie :</translation>
    </message>
    <message>
        <source>(un)select all</source>
        <translation>Tout (des)sélectionner</translation>
    </message>
    <message>
        <source>Tree mode</source>
        <translation>Mode arborescence</translation>
    </message>
    <message>
        <source>List mode</source>
        <translation>Mode liste</translation>
    </message>
    <message>
        <source>Amount</source>
        <translation>Montant</translation>
    </message>
    <message>
        <source>Received with label</source>
        <translation>Reçu avec une étiquette</translation>
    </message>
    <message>
        <source>Received with address</source>
        <translation>Reçu avec une adresse</translation>
    </message>
    <message>
        <source>Date</source>
        <translation>Date</translation>
    </message>
    <message>
        <source>Confirmations</source>
        <translation>Confirmations</translation>
    </message>
    <message>
        <source>Confirmed</source>
        <translation>Confirmée</translation>
    </message>
    <message>
        <source>Copy address</source>
        <translation>Copier l’adresse</translation>
    </message>
    <message>
        <source>Copy label</source>
        <translation>Copier l’étiquette</translation>
    </message>
    <message>
        <source>Copy amount</source>
        <translation>Copier le montant</translation>
    </message>
    <message>
        <source>Copy transaction ID</source>
        <translation>Copier l’ID de la transaction</translation>
    </message>
    <message>
        <source>Lock unspent</source>
        <translation>Verrouiller les transactions non dépensées</translation>
    </message>
    <message>
        <source>Unlock unspent</source>
        <translation>Déverrouiller les transactions non dépensées</translation>
    </message>
    <message>
        <source>Copy quantity</source>
        <translation>Copier la quantité</translation>
    </message>
    <message>
        <source>Copy fee</source>
        <translation>Copier les frais</translation>
    </message>
    <message>
        <source>Copy after fee</source>
        <translation>Copier après les frais</translation>
    </message>
    <message>
        <source>Copy bytes</source>
        <translation>Copier les octets</translation>
    </message>
    <message>
        <source>Copy dust</source>
        <translation>Copier la poussière</translation>
    </message>
    <message>
        <source>Copy change</source>
        <translation>Copier la monnaie</translation>
    </message>
    <message>
        <source>(%1 locked)</source>
        <translation>(%1 verrouillée)</translation>
    </message>
    <message>
        <source>yes</source>
        <translation>oui</translation>
    </message>
    <message>
        <source>no</source>
        <translation>non</translation>
    </message>
    <message>
        <source>This label turns red if any recipient receives an amount smaller than the current dust threshold.</source>
        <translation>Cette étiquette devient rouge si un destinataire reçoit un montant inférieur au seuil actuel de poussière.</translation>
    </message>
    <message>
        <source>Can vary +/- %1 satoshi(s) per input.</source>
        <translation>Peut varier +/- %1 satoshi(s) par entrée.</translation>
    </message>
    <message>
        <source>(no label)</source>
        <translation>(aucune étiquette)</translation>
    </message>
    <message>
        <source>change from %1 (%2)</source>
        <translation>monnaie de %1 (%2)</translation>
    </message>
    <message>
        <source>(change)</source>
        <translation>(monnaie)</translation>
    </message>
</context>
<context>
    <name>EditAddressDialog</name>
    <message>
        <source>Edit Address</source>
        <translation>Modifier l’adresse</translation>
    </message>
    <message>
        <source>&amp;Label</source>
        <translation>É&amp;tiquette</translation>
    </message>
    <message>
        <source>The label associated with this address list entry</source>
        <translation>L’étiquette associée à cette entrée de la liste d’adresses</translation>
    </message>
    <message>
        <source>The address associated with this address list entry. This can only be modified for sending addresses.</source>
        <translation>L’adresse associée à cette entrée de la liste d’adresses. Cela ne peut être modifié que pour les adresses d’envoi.</translation>
    </message>
    <message>
        <source>&amp;Address</source>
        <translation>&amp;Adresse</translation>
    </message>
    <message>
        <source>New sending address</source>
        <translation>Nouvelle adresse d’envoi</translation>
    </message>
    <message>
        <source>Edit receiving address</source>
        <translation>Modifier l’adresse de réception</translation>
    </message>
    <message>
        <source>Edit sending address</source>
        <translation>Modifier l’adresse d’envoi</translation>
<<<<<<< HEAD
    </message>
    <message>
        <source>The entered address "%1" is not a valid Qtum address.</source>
        <translation>L’adresse saisie « %1 » n’est pas une adresse Qtum valide.</translation>
    </message>
    <message>
        <source>The entered address "%1" is already in the address book.</source>
        <translation>L’adresse saisie « %1 » est déjà présente dans le carnet d’adresses.</translation>
=======
    </message>
    <message>
        <source>The entered address "%1" is not a valid Qtum address.</source>
        <translation>L’adresse saisie « %1 » n’est pas une adresse Qtum valide.</translation>
    </message>
    <message>
        <source>Address "%1" already exists as a receiving address with label "%2" and so cannot be added as a sending address.</source>
        <translation>L’adresse « %1 » existe déjà en tant qu’adresse de réception avec l’étiquette « %2 » et ne peut donc pas être ajoutée en tant qu’adresse d’envoi.</translation>
    </message>
    <message>
        <source>The entered address "%1" is already in the address book with label "%2".</source>
        <translation>L’adresse saisie « %1 » est déjà présente dans le carnet d’adresses avec l’étiquette « %2 ».</translation>
>>>>>>> 228c1378
    </message>
    <message>
        <source>Could not unlock wallet.</source>
        <translation>Impossible de déverrouiller le porte-monnaie.</translation>
    </message>
    <message>
        <source>New key generation failed.</source>
        <translation>Échec de génération de la nouvelle clé.</translation>
    </message>
</context>
<context>
    <name>FreespaceChecker</name>
    <message>
        <source>A new data directory will be created.</source>
        <translation>Un nouveau répertoire de données sera créé.</translation>
    </message>
    <message>
        <source>name</source>
        <translation>nom</translation>
    </message>
    <message>
        <source>Directory already exists. Add %1 if you intend to create a new directory here.</source>
        <translation>Le répertoire existe déjà. Ajouter %1 si vous comptez créer un nouveau répertoire ici.</translation>
    </message>
    <message>
        <source>Path already exists, and is not a directory.</source>
        <translation>Le chemin existe déjà et n’est pas un répertoire.</translation>
    </message>
    <message>
        <source>Cannot create data directory here.</source>
        <translation>Impossible de créer un répertoire de données ici.</translation>
    </message>
</context>
<context>
    <name>HelpMessageDialog</name>
    <message>
        <source>version</source>
        <translation>version</translation>
    </message>
    <message>
        <source>(%1-bit)</source>
        <translation>(%1-bit)</translation>
    </message>
    <message>
        <source>About %1</source>
        <translation>À propos de %1</translation>
    </message>
    <message>
        <source>Command-line options</source>
        <translation>Options de ligne de commande</translation>
    </message>
</context>
<context>
    <name>Intro</name>
    <message>
<<<<<<< HEAD
        <source>Usage:</source>
        <translation>Utilisation :</translation>
    </message>
    <message>
        <source>command-line options</source>
        <translation>options de ligne de commande</translation>
    </message>
    <message>
        <source>UI Options:</source>
        <translation>Options de l’IU :</translation>
=======
        <source>Welcome</source>
        <translation>Bienvenue</translation>
>>>>>>> 228c1378
    </message>
    <message>
        <source>Welcome to %1.</source>
        <translation>Bienvenue à %1.</translation>
    </message>
    <message>
<<<<<<< HEAD
        <source>Set language, for example "de_DE" (default: system locale)</source>
        <translation>Définir la langue, par exemple « fr_CH » (par défaut : la langue du système)</translation>
=======
        <source>As this is the first time the program is launched, you can choose where %1 will store its data.</source>
        <translation>Puisque c’est la première fois que le logiciel est lancé, vous pouvez choisir où %1 stockera ses données.</translation>
>>>>>>> 228c1378
    </message>
    <message>
        <source>When you click OK, %1 will begin to download and process the full %4 block chain (%2GB) starting with the earliest transactions in %3 when %4 initially launched.</source>
        <translation>Lorsque vous cliquez sur OK, %1 commence à télécharger et à traiter l’intégralité de la chaîne de blocs %4 (%2 Go) en débutant avec les transactions les plus anciennes de %3, quand %4 a été lancé initialement.</translation>
    </message>
    <message>
        <source>This initial synchronisation is very demanding, and may expose hardware problems with your computer that had previously gone unnoticed. Each time you run %1, it will continue downloading where it left off.</source>
        <translation>La synchronisation initiale est très exigeante et pourrait exposer des problèmes matériels dans votre ordinateur passés inaperçus auparavant. Chaque fois que vous exécuterez %1, le téléchargement reprendra où il s’était arrêté.</translation>
    </message>
    <message>
<<<<<<< HEAD
        <source>Show splash screen on startup (default: %u)</source>
        <translation>Afficher l’écran d’accueil au démarrage (par défaut : %u)</translation>
    </message>
    <message>
        <source>Reset all settings changed in the GUI</source>
        <translation>Réinitialiser tous les paramètres changés dans l’IUG</translation>
=======
        <source>If you have chosen to limit block chain storage (pruning), the historical data must still be downloaded and processed, but will be deleted afterward to keep your disk usage low.</source>
        <translation>Si vous avez choisi de limiter le stockage de la chaîne de blocs (élagage), les données historiques doivent quand même être téléchargées et traitées, mais seront supprimées par la suite pour minimiser l’utilisation de votre espace disque.</translation>
    </message>
    <message>
        <source>Use the default data directory</source>
        <translation>Utiliser le répertoire de données par défaut</translation>
>>>>>>> 228c1378
    </message>
    <message>
        <source>Use a custom data directory:</source>
        <translation>Utiliser un répertoire de données personnalisé :</translation>
    </message>
    <message>
        <source>Qtum</source>
        <translation>Qtum</translation>
    </message>
    <message>
<<<<<<< HEAD
        <source>As this is the first time the program is launched, you can choose where %1 will store its data.</source>
        <translation>Puisque c’est la première fois que le logiciel est lancé, vous pouvez choisir où %1 stockera ses données.</translation>
    </message>
    <message>
        <source>When you click OK, %1 will begin to download and process the full %4 block chain (%2GB) starting with the earliest transactions in %3 when %4 initially launched.</source>
        <translation>Lorsque vous cliquez sur OK, %1 commence à télécharger et à traiter l’intégralité de la chaîne de blocs %4 (%2 Go) en débutant avec les transactions les plus anciennes de %3, quand %4 a été lancé initialement.</translation>
    </message>
    <message>
        <source>This initial synchronisation is very demanding, and may expose hardware problems with your computer that had previously gone unnoticed. Each time you run %1, it will continue downloading where it left off.</source>
        <translation>La synchronisation initiale est très exigeante et pourrait exposer des problèmes matériels dans votre ordinateur passés inaperçus auparavant. Chaque fois que vous exécuterez %1, le téléchargement reprendra où il s’était arrêté.</translation>
    </message>
    <message>
        <source>If you have chosen to limit block chain storage (pruning), the historical data must still be downloaded and processed, but will be deleted afterward to keep your disk usage low.</source>
        <translation>Si vous avez choisi de limiter le stockage de la chaîne de blocs (élagage), les données historiques doivent quand même être téléchargées et traitées, mais seront supprimées par la suite pour minimiser l’utilisation de votre espace disque.</translation>
=======
        <source>At least %1 GB of data will be stored in this directory, and it will grow over time.</source>
        <translation>Au moins %1 Go de données seront stockés dans ce répertoire et sa taille augmentera avec le temps.</translation>
    </message>
    <message>
        <source>Approximately %1 GB of data will be stored in this directory.</source>
        <translation>Approximativement %1 Go de données seront stockés dans ce répertoire.</translation>
>>>>>>> 228c1378
    </message>
    <message>
        <source>%1 will download and store a copy of the Qtum block chain.</source>
        <translation>%1 téléchargera et stockera une copie de la chaîne de blocs Qtum.</translation>
    </message>
    <message>
        <source>The wallet will also be stored in this directory.</source>
        <translation>Le porte-monnaie sera aussi stocké dans ce répertoire.</translation>
    </message>
    <message>
        <source>Qtum</source>
        <translation>Qtum</translation>
    </message>
    <message>
        <source>At least %1 GB of data will be stored in this directory, and it will grow over time.</source>
        <translation>Au moins %1 Go de données seront stockés dans ce répertoire et sa taille augmentera avec le temps.</translation>
    </message>
    <message>
        <source>Approximately %1 GB of data will be stored in this directory.</source>
        <translation>Approximativement %1 Go de données seront stockés dans ce répertoire.</translation>
    </message>
    <message>
        <source>%1 will download and store a copy of the Qtum block chain.</source>
        <translation>%1 téléchargera et stockera une copie de la chaîne de blocs Qtum.</translation>
    </message>
    <message>
        <source>The wallet will also be stored in this directory.</source>
        <translation>Le porte-monnaie sera aussi stocké dans ce répertoire.</translation>
    </message>
    <message>
        <source>Error: Specified data directory "%1" cannot be created.</source>
<<<<<<< HEAD
        <translation>Erreur : le répertoire de données indiqué « %1 » ne peut pas être créé.</translation>
=======
        <translation>Erreur : Le répertoire de données indiqué « %1 » ne peut pas être créé.</translation>
>>>>>>> 228c1378
    </message>
    <message>
        <source>Error</source>
        <translation>Erreur</translation>
    </message>
    <message numerus="yes">
        <source>%n GB of free space available</source>
        <translation><numerusform>%n Go d’espace libre disponible</numerusform><numerusform>%n Go d’espace libre disponibles</numerusform></translation>
    </message>
    <message numerus="yes">
        <source>(of %n GB needed)</source>
        <translation><numerusform>(sur %n Go requis)</numerusform><numerusform>(sur %n Go requis)</numerusform></translation>
    </message>
</context>
<context>
    <name>ModalOverlay</name>
    <message>
        <source>Form</source>
        <translation>Formulaire</translation>
    </message>
    <message>
        <source>Recent transactions may not yet be visible, and therefore your wallet's balance might be incorrect. This information will be correct once your wallet has finished synchronizing with the qtum network, as detailed below.</source>
        <translation>Les transactions récentes ne sont peut-être pas encore visibles et par conséquent le solde de votre porte-monnaie est peut-être erroné. Cette information sera juste quand votre porte-monnaie aura fini de se synchroniser avec le réseau Qtum, comme décrit ci-dessous.</translation>
    </message>
    <message>
        <source>Attempting to spend qtums that are affected by not-yet-displayed transactions will not be accepted by the network.</source>
        <translation>Toute tentative de dépense de qtums affectés par des transactions qui ne sont pas encore affichées ne sera pas acceptée par le réseau.</translation>
    </message>
    <message>
        <source>Number of blocks left</source>
        <translation>Nombre de blocs restants</translation>
    </message>
    <message>
        <source>Unknown...</source>
        <translation>Inconnu...</translation>
    </message>
    <message>
        <source>Last block time</source>
        <translation>Estampille temporelle du dernier bloc</translation>
    </message>
    <message>
        <source>Progress</source>
        <translation>Progression</translation>
    </message>
    <message>
        <source>Progress increase per hour</source>
        <translation>Avancement de la progression par heure</translation>
    </message>
    <message>
        <source>calculating...</source>
        <translation>calcul en cours...</translation>
    </message>
    <message>
        <source>Estimated time left until synced</source>
        <translation>Temps estimé avant la fin de la synchronisation</translation>
    </message>
    <message>
        <source>Hide</source>
        <translation>Cacher</translation>
    </message>
    <message>
        <source>Unknown. Syncing Headers (%1)...</source>
        <translation>Inconnu. Synchronisation des en-têtes (%1)...</translation>
    </message>
</context>
<context>
    <name>OpenURIDialog</name>
    <message>
        <source>Open URI</source>
        <translation>Ouvrir une URI</translation>
    </message>
    <message>
        <source>Open payment request from URI or file</source>
        <translation>Ouvrir une demande de paiement à partir d’une URI ou d’un fichier</translation>
    </message>
    <message>
        <source>URI:</source>
        <translation>URI :</translation>
    </message>
    <message>
        <source>Select payment request file</source>
        <translation>Choisir le fichier de demande de paiement</translation>
    </message>
    <message>
        <source>Select payment request file to open</source>
        <translation>Choisir le fichier de demande de paiement à ouvrir</translation>
    </message>
</context>
<context>
    <name>OptionsDialog</name>
    <message>
        <source>Options</source>
        <translation>Options</translation>
    </message>
    <message>
        <source>&amp;Main</source>
        <translation>&amp;Principaux</translation>
    </message>
    <message>
        <source>Automatically start %1 after logging in to the system.</source>
        <translation>Démarrer %1 automatiquement après avoir ouvert une session sur l’ordinateur.</translation>
    </message>
    <message>
        <source>&amp;Start %1 on system login</source>
        <translation>&amp;Démarrer %1 lors de l’ouverture d’une session</translation>
    </message>
    <message>
        <source>Size of &amp;database cache</source>
        <translation>Taille du cache de la base de &amp;données</translation>
    </message>
    <message>
        <source>MB</source>
        <translation>Mo</translation>
    </message>
    <message>
        <source>Number of script &amp;verification threads</source>
        <translation>Nombre de fils de &amp;vérification de script</translation>
    </message>
    <message>
        <source>IP address of the proxy (e.g. IPv4: 127.0.0.1 / IPv6: ::1)</source>
        <translation>Adresse IP du mandataire (p. ex. IPv4 : 127.0.0.1 / IPv6 : ::1)</translation>
    </message>
    <message>
        <source>Shows if the supplied default SOCKS5 proxy is used to reach peers via this network type.</source>
        <translation>Indique si le mandataire SOCKS5 par défaut fourni est utilisé pour atteindre des pairs par ce type de réseau.</translation>
    </message>
    <message>
        <source>Use separate SOCKS&amp;5 proxy to reach peers via Tor hidden services:</source>
        <translation>Utiliser un mandataire SOCKS&amp;5 séparé pour atteindre les pairs en utilisant les services cachés de Tor.</translation>
    </message>
    <message>
        <source>Hide the icon from the system tray.</source>
<<<<<<< HEAD
        <translation>Masquer l'icône dans la zone de notification.</translation>
=======
        <translation>Cacher l’icône dans la zone de notification.</translation>
>>>>>>> 228c1378
    </message>
    <message>
        <source>&amp;Hide tray icon</source>
        <translation>Cac&amp;her l’icône de la zone de notification</translation>
    </message>
    <message>
        <source>Minimize instead of exit the application when the window is closed. When this option is enabled, the application will be closed only after selecting Exit in the menu.</source>
<<<<<<< HEAD
        <translation>Minimiser au lieu de quitter l’application lorsque la fenêtre est fermée. Si cette option est activée, l’application ne sera fermée qu’en sélectionnant Quitter dans le menu.</translation>
=======
        <translation>Quand la fenêtre est fermée, réduire au lieu de quitter l’application. Si cette option est activée, l’application ne sera fermée qu’en sélectionnant Quitter dans le menu.</translation>
>>>>>>> 228c1378
    </message>
    <message>
        <source>Third party URLs (e.g. a block explorer) that appear in the transactions tab as context menu items. %s in the URL is replaced by transaction hash. Multiple URLs are separated by vertical bar |.</source>
        <translation>URL de tiers (p. ex. un explorateur de blocs) apparaissant dans l’onglet des transactions comme éléments du menu contextuel. %s dans l’URL est remplacé par le hachage de la transaction. Les URL multiples sont séparées par une barre verticale |.</translation>
    </message>
    <message>
        <source>Active command-line options that override above options:</source>
        <translation>Options de ligne de commande actives qui remplacent les options ci-dessus :</translation>
    </message>
    <message>
        <source>Open the %1 configuration file from the working directory.</source>
        <translation>Ouvrir le fichier de configuration %1 du répertoire de travail.</translation>
    </message>
    <message>
        <source>Open Configuration File</source>
        <translation>Ouvrir le fichier de configuration</translation>
    </message>
    <message>
        <source>Reset all client options to default.</source>
        <translation>Réinitialiser toutes les options du client aux valeurs par défaut.</translation>
    </message>
    <message>
        <source>&amp;Reset Options</source>
        <translation>&amp;Réinitialiser les options</translation>
    </message>
    <message>
        <source>&amp;Network</source>
        <translation>&amp;Réseau</translation>
    </message>
    <message>
        <source>Disables some advanced features but all blocks will still be fully validated. Reverting this setting requires re-downloading the entire blockchain. Actual disk usage may be somewhat higher.</source>
        <translation>Désactive certaines fonctions avancées, mais tous les blocs seront quand même validés entièrement. Changer ce paramètre à sa valeur antérieure exige de retélécharger la chaîne de blocs dans son intégralité. L’espace disque utilisé pourrait être un peu plus élevé.</translation>
    </message>
    <message>
        <source>Prune &amp;block storage to</source>
        <translation>Élaguer l’espace de stockage des &amp;blocs jusqu’à</translation>
    </message>
    <message>
        <source>GB</source>
        <translation>Go</translation>
    </message>
    <message>
        <source>Reverting this setting requires re-downloading the entire blockchain.</source>
        <translation>Changer ce paramètre à sa valeur antérieure exige de retélécharger la chaîne de blocs dans son intégralité.</translation>
    </message>
    <message>
        <source>(0 = auto, &lt;0 = leave that many cores free)</source>
        <translation>(0 = auto, &lt; 0 = laisser ce nombre de cœurs inutilisés)</translation>
    </message>
    <message>
        <source>W&amp;allet</source>
        <translation>&amp;Porte-monnaie</translation>
    </message>
    <message>
        <source>Expert</source>
        <translation>Expert</translation>
    </message>
    <message>
        <source>Enable coin &amp;control features</source>
        <translation>Activer les fonctions de &amp;contrôle des pièces</translation>
    </message>
    <message>
        <source>If you disable the spending of unconfirmed change, the change from a transaction cannot be used until that transaction has at least one confirmation. This also affects how your balance is computed.</source>
        <translation>Si vous désactivé la dépense de la monnaie non confirmée, la monnaie d’une transaction ne peut pas être utilisée tant que cette transaction n’a pas reçu au moins une confirmation. Celai affecte aussi le calcul de votre solde.</translation>
    </message>
    <message>
        <source>&amp;Spend unconfirmed change</source>
        <translation>&amp;Dépenser la monnaie non confirmée</translation>
    </message>
    <message>
        <source>Automatically open the Qtum client port on the router. This only works when your router supports UPnP and it is enabled.</source>
        <translation>Ouvrir automatiquement le port du client Qtum sur le routeur. Cela ne fonctionne que si votre routeur prend en charge l’UPnP et si la fonction est activée.</translation>
    </message>
    <message>
        <source>Map port using &amp;UPnP</source>
        <translation>Mapper le port avec l’&amp;UPnP</translation>
    </message>
    <message>
        <source>Accept connections from outside.</source>
        <translation>Accepter les connexions provenant de l’extérieur.</translation>
<<<<<<< HEAD
    </message>
    <message>
        <source>Allow incomin&amp;g connections</source>
        <translation>Permettre les connexions e&amp;ntrantes</translation>
    </message>
    <message>
=======
    </message>
    <message>
        <source>Allow incomin&amp;g connections</source>
        <translation>Permettre les connexions e&amp;ntrantes</translation>
    </message>
    <message>
>>>>>>> 228c1378
        <source>Connect to the Qtum network through a SOCKS5 proxy.</source>
        <translation>Se connecter au réseau Qtum par un mandataire SOCKS5.</translation>
    </message>
    <message>
        <source>&amp;Connect through SOCKS5 proxy (default proxy):</source>
        <translation>Se &amp;connecter par un mandataire SOCKS5 (mandataire par défaut) :</translation>
    </message>
    <message>
        <source>Proxy &amp;IP:</source>
        <translation>&amp;IP du mandataire :</translation>
    </message>
    <message>
        <source>&amp;Port:</source>
        <translation>&amp;Port :</translation>
    </message>
    <message>
        <source>Port of the proxy (e.g. 9050)</source>
        <translation>Port du mandataire (p. ex. 9050)</translation>
    </message>
    <message>
        <source>Used for reaching peers via:</source>
        <translation>Utilisé pour rejoindre les pairs par :</translation>
    </message>
    <message>
        <source>IPv4</source>
        <translation>IPv4</translation>
    </message>
    <message>
        <source>IPv6</source>
        <translation>IPv6</translation>
    </message>
    <message>
        <source>Tor</source>
        <translation>Tor</translation>
    </message>
    <message>
        <source>Connect to the Qtum network through a separate SOCKS5 proxy for Tor hidden services.</source>
        <translation>Se connecter au réseau Qtum au travers d’un mandataire SOCKS5 séparé pour les services cachés de Tor.</translation>
    </message>
    <message>
        <source>&amp;Window</source>
        <translation>&amp;Fenêtre</translation>
    </message>
    <message>
        <source>Show only a tray icon after minimizing the window.</source>
        <translation>N’afficher qu’une icône dans la zone de notification après minimisation.</translation>
    </message>
    <message>
        <source>&amp;Minimize to the tray instead of the taskbar</source>
        <translation>&amp;Réduire dans la zone de notification au lieu de la barre des tâches</translation>
    </message>
    <message>
        <source>M&amp;inimize on close</source>
        <translation>Ré&amp;duire lors de la fermeture</translation>
    </message>
    <message>
        <source>&amp;Display</source>
        <translation>&amp;Affichage</translation>
    </message>
    <message>
        <source>User Interface &amp;language:</source>
        <translation>&amp;Langue de l’interface utilisateur :</translation>
    </message>
    <message>
        <source>The user interface language can be set here. This setting will take effect after restarting %1.</source>
        <translation>La langue de l’interface utilisateur peut être définie ici. Ce réglage sera pris en compte après redémarrage de %1.</translation>
    </message>
    <message>
        <source>&amp;Unit to show amounts in:</source>
        <translation>&amp;Unité d’affichage des montants :</translation>
    </message>
    <message>
        <source>Choose the default subdivision unit to show in the interface and when sending coins.</source>
        <translation>Choisir la sous-unité par défaut d’affichage dans l’interface et lors d’envoi de pièces.</translation>
    </message>
    <message>
        <source>Whether to show coin control features or not.</source>
        <translation>Afficher ou non les fonctions de contrôle des pièces.</translation>
    </message>
    <message>
        <source>&amp;Third party transaction URLs</source>
        <translation>URL de transaction de &amp;tiers</translation>
    </message>
    <message>
        <source>&amp;OK</source>
        <translation>&amp;OK</translation>
    </message>
    <message>
        <source>&amp;Cancel</source>
        <translation>A&amp;nnuler</translation>
    </message>
    <message>
        <source>default</source>
        <translation>par défaut</translation>
    </message>
    <message>
        <source>none</source>
        <translation>aucune</translation>
    </message>
    <message>
        <source>Confirm options reset</source>
        <translation>Confirmer la réinitialisation des options</translation>
    </message>
    <message>
        <source>Client restart required to activate changes.</source>
        <translation>Le redémarrage du client est exigé pour activer les changements.</translation>
    </message>
    <message>
        <source>Client will be shut down. Do you want to proceed?</source>
        <translation>Le client sera arrêté. Voulez-vous continuer ?</translation>
    </message>
    <message>
        <source>Configuration options</source>
        <translation>Options de configuration</translation>
    </message>
    <message>
        <source>The configuration file is used to specify advanced user options which override GUI settings. Additionally, any command-line options will override this configuration file.</source>
        <translation>Le fichier de configuration est utilisé pour indiquer aux utilisateurs experts quelles options remplacent les paramètres de l’IUG. De plus, toute option de ligne de commande modifiera ce fichier de configuration.</translation>
    </message>
    <message>
        <source>Error</source>
        <translation>Erreur</translation>
    </message>
    <message>
        <source>The configuration file could not be opened.</source>
        <translation>Impossible d’ouvrir le fichier de configuration.</translation>
    </message>
    <message>
        <source>This change would require a client restart.</source>
        <translation>Ce changement demanderait un redémarrage du client.</translation>
    </message>
    <message>
        <source>The supplied proxy address is invalid.</source>
        <translation>L’adresse de serveur mandataire fournie est invalide.</translation>
    </message>
</context>
<context>
    <name>OverviewPage</name>
    <message>
        <source>Form</source>
        <translation>Formulaire</translation>
    </message>
    <message>
        <source>The displayed information may be out of date. Your wallet automatically synchronizes with the Qtum network after a connection is established, but this process has not completed yet.</source>
        <translation>Les informations affichées peuvent être obsolètes. Votre porte-monnaie est automatiquement synchronisé avec le réseau Qtum lorsque la connexion s’établit, or ce processus n’est pas encore terminé.</translation>
    </message>
    <message>
        <source>Watch-only:</source>
        <translation>Juste-regarder :</translation>
    </message>
    <message>
        <source>Available:</source>
        <translation>Disponible :</translation>
    </message>
    <message>
        <source>Your current spendable balance</source>
        <translation>Votre solde actuel disponible</translation>
    </message>
    <message>
        <source>Pending:</source>
        <translation>En attente :</translation>
    </message>
    <message>
        <source>Total of transactions that have yet to be confirmed, and do not yet count toward the spendable balance</source>
        <translation>Total des transactions qui doivent encore être confirmées et qui ne sont pas prises en compte dans le solde disponible</translation>
    </message>
    <message>
        <source>Immature:</source>
        <translation>Immature :</translation>
    </message>
    <message>
        <source>Mined balance that has not yet matured</source>
        <translation>Le solde miné n’est pas encore mûr</translation>
    </message>
    <message>
        <source>Balances</source>
        <translation>Soldes</translation>
    </message>
    <message>
        <source>Total:</source>
        <translation>Total :</translation>
    </message>
    <message>
        <source>Your current total balance</source>
        <translation>Votre solde total actuel</translation>
    </message>
    <message>
        <source>Your current balance in watch-only addresses</source>
        <translation>Votre balance actuelle en adresses juste-regarder</translation>
    </message>
    <message>
        <source>Spendable:</source>
        <translation>Disponible :</translation>
    </message>
    <message>
        <source>Recent transactions</source>
        <translation>Transactions récentes</translation>
    </message>
    <message>
        <source>Unconfirmed transactions to watch-only addresses</source>
        <translation>Transactions non confirmées vers des adresses juste-regarder</translation>
    </message>
    <message>
        <source>Mined balance in watch-only addresses that has not yet matured</source>
        <translation>Le solde miné dans des adresses juste-regarder, qui n’est pas encore mûr</translation>
    </message>
    <message>
        <source>Current total balance in watch-only addresses</source>
        <translation>Solde total actuel dans des adresses juste-regarder</translation>
    </message>
</context>
<context>
    <name>PaymentServer</name>
    <message>
        <source>Payment request error</source>
        <translation>Erreur de demande de paiement</translation>
    </message>
    <message>
        <source>Cannot start qtum: click-to-pay handler</source>
        <translation>Impossible de démarrer le gestionnaire de cliquer-pour-payer qtum:</translation>
    </message>
    <message>
        <source>URI handling</source>
        <translation>Gestion des URI</translation>
    </message>
    <message>
        <source>'qtum://' is not a valid URI. Use 'qtum:' instead.</source>
        <translation>'qtum://' n’est pas une URI valide. Utilisez plutôt 'qtum:'.</translation>
    </message>
    <message>
        <source>Payment request fetch URL is invalid: %1</source>
        <translation>L’URL de récupération de la demande de paiement est invalide : %1</translation>
    </message>
    <message>
        <source>Invalid payment address %1</source>
        <translation>Adresse de paiement invalide %1</translation>
    </message>
    <message>
        <source>URI cannot be parsed! This can be caused by an invalid Qtum address or malformed URI parameters.</source>
        <translation>L’URI ne peut pas être analysée ! Cela peut être causé par une adresse Qtum invalide ou par des paramètres d’URI mal formés.</translation>
    </message>
    <message>
        <source>Payment request file handling</source>
        <translation>Gestion des fichiers de demande de paiement</translation>
    </message>
    <message>
        <source>Payment request file cannot be read! This can be caused by an invalid payment request file.</source>
        <translation>Le fichier de demande de paiement ne peut pas être lu ! Cela peut être causé par un fichier de demande de paiement invalide.</translation>
    </message>
    <message>
        <source>Payment request rejected</source>
        <translation>Demande de paiement rejetée</translation>
    </message>
    <message>
        <source>Payment request network doesn't match client network.</source>
        <translation>Le réseau de la demande de paiement ne correspond pas au réseau du client.</translation>
    </message>
    <message>
        <source>Payment request expired.</source>
        <translation>La demande de paiement a expiré</translation>
    </message>
    <message>
        <source>Payment request is not initialized.</source>
        <translation>La demande de paiement n’est pas initialisée.</translation>
    </message>
    <message>
        <source>Unverified payment requests to custom payment scripts are unsupported.</source>
        <translation>Les demandes de paiements non vérifiées vers des scripts de paiement personnalisés ne sont pas prises en charge.</translation>
    </message>
    <message>
        <source>Invalid payment request.</source>
        <translation>Demande de paiement invalide.</translation>
    </message>
    <message>
        <source>Requested payment amount of %1 is too small (considered dust).</source>
        <translation>Le paiement demandé d’un montant de %1 est trop faible (considéré comme de la poussière).</translation>
    </message>
    <message>
        <source>Refund from %1</source>
        <translation>Remboursement de %1</translation>
    </message>
    <message>
        <source>Payment request %1 is too large (%2 bytes, allowed %3 bytes).</source>
        <translation>La demande de paiement %1 est trop grande (%2 octets, %3 octets permis).</translation>
    </message>
    <message>
        <source>Error communicating with %1: %2</source>
        <translation>Erreur de communication avec %1 : %2</translation>
    </message>
    <message>
        <source>Payment request cannot be parsed!</source>
        <translation>La demande de paiement ne peut pas être analysée !</translation>
    </message>
    <message>
        <source>Bad response from server %1</source>
        <translation>Mauvaise réponse du serveur %1</translation>
    </message>
    <message>
        <source>Network request error</source>
        <translation>Erreur de demande réseau</translation>
    </message>
    <message>
        <source>Payment acknowledged</source>
        <translation>Le paiement a été confirmé</translation>
    </message>
</context>
<context>
    <name>PeerTableModel</name>
    <message>
        <source>User Agent</source>
        <translation>Agent utilisateur</translation>
    </message>
    <message>
        <source>Node/Service</source>
        <translation>Nœud/service</translation>
    </message>
    <message>
        <source>NodeId</source>
        <translation>ID de nœud</translation>
    </message>
    <message>
        <source>Ping</source>
        <translation>Ping</translation>
    </message>
    <message>
        <source>Sent</source>
        <translation>Envoyé</translation>
    </message>
    <message>
        <source>Received</source>
        <translation>Reçu</translation>
    </message>
</context>
<context>
    <name>QObject</name>
    <message>
        <source>Amount</source>
        <translation>Montant</translation>
    </message>
    <message>
        <source>Enter a Qtum address (e.g. %1)</source>
        <translation>Saisir une adresse Qtum (p. ex. %1)</translation>
    </message>
    <message>
        <source>%1 d</source>
        <translation>%1 j</translation>
    </message>
    <message>
        <source>%1 h</source>
        <translation>%1 h</translation>
    </message>
    <message>
        <source>%1 m</source>
        <translation>%1 min</translation>
    </message>
    <message>
        <source>%1 s</source>
        <translation>%1 s</translation>
    </message>
    <message>
        <source>None</source>
        <translation>Aucun</translation>
    </message>
    <message>
        <source>N/A</source>
        <translation>N.D.</translation>
    </message>
    <message>
        <source>%1 ms</source>
        <translation>%1 ms</translation>
    </message>
    <message numerus="yes">
        <source>%n second(s)</source>
        <translation><numerusform>%n seconde</numerusform><numerusform>%n secondes</numerusform></translation>
    </message>
    <message numerus="yes">
        <source>%n minute(s)</source>
        <translation><numerusform>%n minute</numerusform><numerusform>%n minutes</numerusform></translation>
    </message>
    <message numerus="yes">
        <source>%n hour(s)</source>
        <translation><numerusform>%n heure</numerusform><numerusform>%n heures</numerusform></translation>
    </message>
    <message numerus="yes">
        <source>%n day(s)</source>
        <translation><numerusform>%n jour</numerusform><numerusform>%n jours</numerusform></translation>
    </message>
    <message numerus="yes">
        <source>%n week(s)</source>
        <translation><numerusform>%n semaine</numerusform><numerusform>%n semaines</numerusform></translation>
    </message>
    <message>
        <source>%1 and %2</source>
        <translation>%1 et %2</translation>
    </message>
    <message numerus="yes">
        <source>%n year(s)</source>
        <translation><numerusform>%n an</numerusform><numerusform>%n ans</numerusform></translation>
    </message>
    <message>
        <source>%1 B</source>
        <translation>%1 o</translation>
    </message>
    <message>
        <source>%1 KB</source>
        <translation>%1 Ko</translation>
    </message>
    <message>
        <source>%1 MB</source>
        <translation>%1 Mo</translation>
    </message>
    <message>
        <source>%1 GB</source>
        <translation>%1 Go</translation>
    </message>
    <message>
        <source>%1 didn't yet exit safely...</source>
        <translation>%1 ne s’est pas encore arrêté en toute sécurité...</translation>
    </message>
    <message>
        <source>unknown</source>
        <translation>inconnue</translation>
    </message>
</context>
<context>
    <name>QObject::QObject</name>
    <message>
        <source>Error parsing command line arguments: %1.</source>
        <translation>Erreur d’analyse des arguments de ligne de commande : %1.</translation>
    </message>
    <message>
        <source>Error: Specified data directory "%1" does not exist.</source>
<<<<<<< HEAD
        <translation>Erreur : le répertoire de données indiqué « %1 » n’existe pas.</translation>
    </message>
    <message>
        <source>Error: Cannot parse configuration file: %1. Only use key=value syntax.</source>
        <translation>Erreur : impossible d’analyser le fichier de configuration : %1. N’utiliser que la syntaxe clef=valeur.</translation>
=======
        <translation>Erreur : Le répertoire de données indiqué « %1 » n’existe pas.</translation>
    </message>
    <message>
        <source>Error: Cannot parse configuration file: %1.</source>
        <translation>Erreur : Impossible d’analyser le fichier de configuration : %1.</translation>
>>>>>>> 228c1378
    </message>
    <message>
        <source>Error: %1</source>
        <translation>Erreur : %1</translation>
    </message>
</context>
<context>
    <name>QRImageWidget</name>
    <message>
        <source>&amp;Save Image...</source>
        <translation>&amp;Enregistrer l’image...</translation>
    </message>
    <message>
        <source>&amp;Copy Image</source>
        <translation>&amp;Copier l’image</translation>
    </message>
    <message>
        <source>Save QR Code</source>
        <translation>Enregistrer le code QR</translation>
    </message>
    <message>
        <source>PNG Image (*.png)</source>
        <translation>Image PNG (*.png)</translation>
    </message>
</context>
<context>
    <name>RPCConsole</name>
    <message>
        <source>N/A</source>
        <translation>N.D.</translation>
    </message>
    <message>
        <source>Client version</source>
        <translation>Version du client</translation>
    </message>
    <message>
        <source>&amp;Information</source>
        <translation>&amp;Informations</translation>
    </message>
    <message>
        <source>Debug window</source>
        <translation>Fenêtre de débogage</translation>
    </message>
    <message>
        <source>General</source>
        <translation>Général</translation>
    </message>
    <message>
        <source>Using BerkeleyDB version</source>
        <translation>Version BerkeleyDB utilisée</translation>
    </message>
    <message>
        <source>Datadir</source>
        <translation>Datadir</translation>
    </message>
    <message>
        <source>Startup time</source>
        <translation>Heure de démarrage</translation>
    </message>
    <message>
        <source>Network</source>
        <translation>Réseau</translation>
    </message>
    <message>
        <source>Name</source>
        <translation>Nom</translation>
    </message>
    <message>
        <source>Number of connections</source>
        <translation>Nombre de connexions</translation>
    </message>
    <message>
        <source>Block chain</source>
        <translation>Chaîne de blocs</translation>
    </message>
    <message>
        <source>Current number of blocks</source>
        <translation>Nombre actuel de blocs</translation>
    </message>
    <message>
        <source>Memory Pool</source>
        <translation>Réserve de mémoire</translation>
    </message>
    <message>
        <source>Current number of transactions</source>
        <translation>Nombre actuel de transactions</translation>
    </message>
    <message>
        <source>Memory usage</source>
        <translation>Utilisation de la mémoire</translation>
    </message>
    <message>
<<<<<<< HEAD
=======
        <source>Wallet: </source>
        <translation>Porte-monnaie :</translation>
    </message>
    <message>
        <source>(none)</source>
        <translation>(aucun)</translation>
    </message>
    <message>
>>>>>>> 228c1378
        <source>&amp;Reset</source>
        <translation>&amp;Réinitialiser</translation>
    </message>
    <message>
        <source>Received</source>
        <translation>Reçu</translation>
    </message>
    <message>
        <source>Sent</source>
        <translation>Envoyé</translation>
    </message>
    <message>
        <source>&amp;Peers</source>
        <translation>&amp;Pairs</translation>
    </message>
    <message>
        <source>Banned peers</source>
        <translation>Pairs bannis</translation>
    </message>
    <message>
        <source>Select a peer to view detailed information.</source>
        <translation>Choisir un pair pour voir l’information détaillée.</translation>
    </message>
    <message>
        <source>Whitelisted</source>
        <translation>Dans la liste blanche</translation>
    </message>
    <message>
        <source>Direction</source>
        <translation>Direction</translation>
    </message>
    <message>
        <source>Version</source>
        <translation>Version</translation>
    </message>
    <message>
        <source>Starting Block</source>
        <translation>Bloc de départ</translation>
    </message>
    <message>
        <source>Synced Headers</source>
        <translation>En-têtes synchronisés</translation>
    </message>
    <message>
        <source>Synced Blocks</source>
        <translation>Blocs synchronisés</translation>
    </message>
    <message>
        <source>User Agent</source>
        <translation>Agent utilisateur</translation>
    </message>
    <message>
        <source>Open the %1 debug log file from the current data directory. This can take a few seconds for large log files.</source>
        <translation>Ouvrir le fichier journal de débogage de %1 à partir du répertoire de données actuel. Cela peut prendre quelques secondes pour les fichiers journaux de grande taille.</translation>
    </message>
    <message>
        <source>Decrease font size</source>
        <translation>Diminuer la taille de police</translation>
    </message>
    <message>
        <source>Increase font size</source>
        <translation>Augmenter la taille de police</translation>
    </message>
    <message>
        <source>Services</source>
        <translation>Services</translation>
    </message>
    <message>
        <source>Ban Score</source>
        <translation>Pointage des bannissements</translation>
    </message>
    <message>
        <source>Connection Time</source>
        <translation>Temps de connexion</translation>
    </message>
    <message>
        <source>Last Send</source>
        <translation>Dernier envoi</translation>
    </message>
    <message>
        <source>Last Receive</source>
        <translation>Dernière réception</translation>
    </message>
    <message>
        <source>Ping Time</source>
        <translation>Temps de ping</translation>
    </message>
    <message>
        <source>The duration of a currently outstanding ping.</source>
        <translation>La durée d’un ping en cours.</translation>
    </message>
    <message>
        <source>Ping Wait</source>
        <translation>Attente du ping</translation>
    </message>
    <message>
        <source>Min Ping</source>
        <translation>Ping min.</translation>
    </message>
    <message>
        <source>Time Offset</source>
        <translation>Décalage temporel</translation>
    </message>
    <message>
        <source>Last block time</source>
        <translation>Estampille temporelle du dernier bloc</translation>
    </message>
    <message>
        <source>&amp;Open</source>
        <translation>&amp;Ouvrir</translation>
    </message>
    <message>
        <source>&amp;Console</source>
        <translation>&amp;Console</translation>
    </message>
    <message>
        <source>&amp;Network Traffic</source>
        <translation>Trafic &amp;réseau</translation>
    </message>
    <message>
        <source>Totals</source>
        <translation>Totaux</translation>
    </message>
    <message>
        <source>In:</source>
        <translation>Entrant :</translation>
    </message>
    <message>
        <source>Out:</source>
        <translation>Sortant :</translation>
    </message>
    <message>
        <source>Debug log file</source>
        <translation>Fichier journal de débogage</translation>
    </message>
    <message>
        <source>Clear console</source>
        <translation>Effacer la console</translation>
    </message>
    <message>
        <source>1 &amp;hour</source>
        <translation>1 &amp;heure</translation>
    </message>
    <message>
        <source>1 &amp;day</source>
        <translation>1 &amp;jour</translation>
    </message>
    <message>
        <source>1 &amp;week</source>
        <translation>1 &amp;semaine</translation>
    </message>
    <message>
        <source>1 &amp;year</source>
        <translation>1 &amp;an</translation>
    </message>
    <message>
        <source>&amp;Disconnect</source>
        <translation>&amp;Déconnecter</translation>
    </message>
    <message>
        <source>Ban for</source>
        <translation>Bannir pendant</translation>
    </message>
    <message>
        <source>&amp;Unban</source>
        <translation>&amp;Réhabiliter</translation>
    </message>
    <message>
        <source>default wallet</source>
        <translation>porte-monnaie par défaut</translation>
    </message>
    <message>
<<<<<<< HEAD
        <source>Use up and down arrows to navigate history, and %1 to clear screen.</source>
        <translation>Utiliser les touches de déplacement pour naviguer dans l’historique et %1 pour effacer l’écran.</translation>
    </message>
    <message>
        <source>Type %1 for an overview of available commands.</source>
        <translation>Taper %1 pour afficher un aperçu des commandes proposées.</translation>
    </message>
    <message>
        <source>For more information on using this console type %1.</source>
        <translation>Pour plus d’informations sur l’utilisation de cette console, taper %1.</translation>
    </message>
    <message>
        <source>WARNING: Scammers have been active, telling users to type commands here, stealing their wallet contents. Do not use this console without fully understanding the ramifications of a command.</source>
        <translation>AVERTISSEMENT : des fraudeurs sont réputés être à l’oeuvre, demandant aux utilisateurs de taper des commandes ici, dérobant ainsi le contenu de leurs porte-monnaie. Ne pas utiliser cette console sans une compréhension parfaite des conséquences d’une commande.</translation>
    </message>
    <message>
        <source>Network activity disabled</source>
        <translation>L’activité réseau est désactivée.</translation>
=======
        <source>Welcome to the %1 RPC console.</source>
        <translation>Bienvenue sur la console RPC de %1.</translation>
    </message>
    <message>
        <source>Use up and down arrows to navigate history, and %1 to clear screen.</source>
        <translation>Utiliser les touches de déplacement pour naviguer dans l’historique et %1 pour effacer l’écran.</translation>
    </message>
    <message>
        <source>Type %1 for an overview of available commands.</source>
        <translation>Taper %1 pour afficher un aperçu des commandes proposées.</translation>
    </message>
    <message>
        <source>For more information on using this console type %1.</source>
        <translation>Pour plus d’informations sur l’utilisation de cette console, taper %1.</translation>
    </message>
    <message>
        <source>WARNING: Scammers have been active, telling users to type commands here, stealing their wallet contents. Do not use this console without fully understanding the ramifications of a command.</source>
        <translation>AVERTISSEMENT : des fraudeurs sont réputés être à l’oeuvre, demandant aux utilisateurs de taper des commandes ici, dérobant ainsi le contenu de leurs porte-monnaie. Ne pas utiliser cette console sans une compréhension parfaite des conséquences d’une commande.</translation>
    </message>
    <message>
        <source>Network activity disabled</source>
        <translation>L’activité réseau est désactivée.</translation>
    </message>
    <message>
        <source>Executing command without any wallet</source>
        <translation>Exécution de la commande sans aucun porte-monnaie</translation>
    </message>
    <message>
        <source>Executing command using "%1" wallet</source>
        <translation>Exécution de la commande en utilisant le porte-monnaie « %1 »</translation>
>>>>>>> 228c1378
    </message>
    <message>
        <source>(node id: %1)</source>
        <translation>(ID de nœud : %1)</translation>
    </message>
    <message>
        <source>via %1</source>
        <translation>par %1</translation>
    </message>
    <message>
        <source>never</source>
        <translation>jamais</translation>
    </message>
    <message>
        <source>Inbound</source>
        <translation>Entrant</translation>
    </message>
    <message>
        <source>Outbound</source>
        <translation>Sortant</translation>
    </message>
    <message>
        <source>Yes</source>
        <translation>Oui</translation>
    </message>
    <message>
        <source>No</source>
        <translation>Non</translation>
    </message>
    <message>
        <source>Unknown</source>
        <translation>Inconnu</translation>
    </message>
</context>
<context>
    <name>ReceiveCoinsDialog</name>
    <message>
        <source>&amp;Amount:</source>
        <translation>&amp;Montant :</translation>
    </message>
    <message>
        <source>&amp;Label:</source>
        <translation>&amp;Étiquette :</translation>
    </message>
    <message>
        <source>&amp;Message:</source>
        <translation>M&amp;essage :</translation>
    </message>
    <message>
        <source>An optional message to attach to the payment request, which will be displayed when the request is opened. Note: The message will not be sent with the payment over the Qtum network.</source>
        <translation>Un message facultatif à joindre à la demande de paiement et qui sera affiché à l’ouverture de celle-ci. Note : le message ne sera pas envoyé avec le paiement par le réseau Qtum.</translation>
    </message>
    <message>
        <source>An optional label to associate with the new receiving address.</source>
        <translation>Un étiquette facultative à associer à la nouvelle adresse de réception.</translation>
    </message>
    <message>
        <source>Use this form to request payments. All fields are &lt;b&gt;optional&lt;/b&gt;.</source>
        <translation>Utiliser ce formulaire pour demander des paiements. Tous les champs sont  &lt;b&gt;facultatifs&lt;/b&gt;.</translation>
    </message>
    <message>
        <source>An optional amount to request. Leave this empty or zero to not request a specific amount.</source>
        <translation>Un montant facultatif à demander. Ne rien saisir ou un zéro pour ne pas demander de montant précis.</translation>
    </message>
    <message>
        <source>Clear all fields of the form.</source>
        <translation>Effacer tous les champs du formulaire.</translation>
    </message>
    <message>
        <source>Clear</source>
        <translation>Effacer</translation>
    </message>
    <message>
        <source>Native segwit addresses (aka Bech32 or BIP-173) reduce your transaction fees later on and offer better protection against typos, but old wallets don't support them. When unchecked, an address compatible with older wallets will be created instead.</source>
        <translation>Les adresses SegWit natives (aussi appelées Bech32 ou BIP-173) réduisent vos frais de transaction ultérieurs et offrent une meilleure protection contre les erreurs de frappe, mais les anciens porte-monnaie ne les prennent pas en charge. Si cette option n’est pas cochée, une adresse compatible avec les anciens porte-monnaie sera plutôt créée.</translation>
    </message>
    <message>
        <source>Generate native segwit (Bech32) address</source>
        <translation>Générer une adresse SegWit native (Bech32)</translation>
    </message>
    <message>
        <source>Requested payments history</source>
        <translation>Historique des paiements demandés</translation>
    </message>
    <message>
        <source>&amp;Request payment</source>
        <translation>&amp;Demander un paiement</translation>
    </message>
    <message>
        <source>Bech32 addresses (BIP-173) are cheaper to spend from and offer better protection against typos. When unchecked a P2SH wrapped SegWit address will be created, compatible with older wallets.</source>
        <translation>Il est moins coûteux de dépenser à partir d’adresses Bech32 (BIP-173). Elles offrent aussi une meilleure protection contre les fautes de frappe. Si cette option n’est pas cochée, une adresse SegWit enveloppée dans un P2SH sera créée, compatible avec les anciens porte-monnaie.</translation>
    </message>
    <message>
        <source>Generate Bech32 address</source>
        <translation>Générer une adresse Bech32</translation>
    </message>
    <message>
        <source>Show the selected request (does the same as double clicking an entry)</source>
        <translation>Afficher la demande choisie (comme double-cliquer sur une entrée)</translation>
    </message>
    <message>
        <source>Show</source>
        <translation>Afficher</translation>
    </message>
    <message>
        <source>Remove the selected entries from the list</source>
        <translation>Retirer les entrées sélectionnées de la liste</translation>
    </message>
    <message>
        <source>Remove</source>
        <translation>Retirer</translation>
    </message>
    <message>
        <source>Copy URI</source>
        <translation>Copier l’URI</translation>
    </message>
    <message>
        <source>Copy label</source>
        <translation>Copier l’étiquette</translation>
    </message>
    <message>
        <source>Copy message</source>
        <translation>Copier le message</translation>
    </message>
    <message>
        <source>Copy amount</source>
        <translation>Copier le montant</translation>
    </message>
</context>
<context>
    <name>ReceiveRequestDialog</name>
    <message>
        <source>QR Code</source>
        <translation>Code QR</translation>
    </message>
    <message>
        <source>Copy &amp;URI</source>
        <translation>Copier l’&amp;URI</translation>
    </message>
    <message>
        <source>Copy &amp;Address</source>
        <translation>Copier l’&amp;adresse</translation>
    </message>
    <message>
        <source>&amp;Save Image...</source>
        <translation>&amp;Enregistrer l’image...</translation>
    </message>
    <message>
        <source>Request payment to %1</source>
        <translation>Demande de paiement à %1</translation>
    </message>
    <message>
        <source>Payment information</source>
        <translation>Informations de paiement</translation>
    </message>
    <message>
        <source>URI</source>
        <translation>URI</translation>
    </message>
    <message>
        <source>Address</source>
        <translation>Adresse</translation>
    </message>
    <message>
        <source>Amount</source>
        <translation>Montant</translation>
    </message>
    <message>
        <source>Label</source>
        <translation>Étiquette</translation>
    </message>
    <message>
        <source>Message</source>
        <translation>Message</translation>
    </message>
    <message>
        <source>Wallet</source>
        <translation>Porte-monnaie</translation>
    </message>
    <message>
        <source>Resulting URI too long, try to reduce the text for label / message.</source>
        <translation>L’URI résultante est trop longue. Essayez de réduire le texte de l’étiquette ou du message.</translation>
    </message>
    <message>
        <source>Error encoding URI into QR Code.</source>
        <translation>Erreur d’encodage de l’URI en code QR.</translation>
    </message>
</context>
<context>
    <name>RecentRequestsTableModel</name>
    <message>
        <source>Date</source>
        <translation>Date</translation>
    </message>
    <message>
        <source>Label</source>
        <translation>Étiquette</translation>
    </message>
    <message>
        <source>Message</source>
        <translation>Message</translation>
    </message>
    <message>
        <source>(no label)</source>
        <translation>(aucune étiquette)</translation>
    </message>
    <message>
        <source>(no message)</source>
        <translation>(aucun message)</translation>
    </message>
    <message>
        <source>(no amount requested)</source>
        <translation>(aucun montant demandé)</translation>
    </message>
    <message>
        <source>Requested</source>
        <translation>Demandée</translation>
    </message>
</context>
<context>
    <name>SendCoinsDialog</name>
    <message>
        <source>Send Coins</source>
        <translation>Envoyer des pièces</translation>
    </message>
    <message>
        <source>Coin Control Features</source>
        <translation>Fonctions de contrôle des pièces</translation>
    </message>
    <message>
        <source>Inputs...</source>
        <translation>Entrants...</translation>
    </message>
    <message>
        <source>automatically selected</source>
        <translation>choisi automatiquement</translation>
    </message>
    <message>
        <source>Insufficient funds!</source>
        <translation>Fonds insuffisants !</translation>
    </message>
    <message>
        <source>Quantity:</source>
        <translation>Quantité :</translation>
    </message>
    <message>
        <source>Bytes:</source>
        <translation>Octets :</translation>
    </message>
    <message>
        <source>Amount:</source>
        <translation>Montant :</translation>
    </message>
    <message>
        <source>Fee:</source>
        <translation>Frais :</translation>
    </message>
    <message>
        <source>After Fee:</source>
        <translation>Après les frais :</translation>
    </message>
    <message>
        <source>Change:</source>
        <translation>Monnaie :</translation>
    </message>
    <message>
        <source>If this is activated, but the change address is empty or invalid, change will be sent to a newly generated address.</source>
        <translation>Si cette option est activée et l’adresse de monnaie est vide ou invalide, la monnaie sera envoyée vers une adresse nouvellement générée.</translation>
    </message>
    <message>
        <source>Custom change address</source>
        <translation>Adresse personnalisée de monnaie</translation>
    </message>
    <message>
        <source>Transaction Fee:</source>
        <translation>Frais de transaction :</translation>
    </message>
    <message>
        <source>Choose...</source>
        <translation>Choisir...</translation>
    </message>
    <message>
        <source>Using the fallbackfee can result in sending a transaction that will take several hours or days (or never) to confirm. Consider choosing your fee manually or wait until you have validated the complete chain.</source>
        <translation>L’utilisation de l’option « fallbackfee » (frais de repli) peut avoir comme effet d’envoyer une transaction qui prendra plusieurs heures ou jours pour être confirmée ou qui ne le sera jamais. Envisagez de choisir vos frais manuellement ou attendez d’avoir validé l’intégralité de la chaîne.</translation>
    </message>
    <message>
        <source>Warning: Fee estimation is currently not possible.</source>
        <translation>Avertissement : l’estimation des frais n’est actuellement pas possible.</translation>
    </message>
    <message>
        <source>collapse fee-settings</source>
        <translation>réduire les paramètres des frais</translation>
    </message>
    <message>
        <source>Specify a custom fee per kB (1,000 bytes) of the transaction's virtual size.

Note:  Since the fee is calculated on a per-byte basis, a fee of "100 satoshis per kB" for a transaction size of 500 bytes (half of 1 kB) would ultimately yield a fee of only 50 satoshis.</source>
        <translation>Déterminer des frais personnalisés par Ko (1 000 octets) de la taille virtuelle de la transaction.

Note : Les frais étant calculés par octet, des frais de « 100 satoshis par Ko » pour une transaction d’une taille de 500 octets (la moitié de 1 Ko) donneront des frais de seulement 50 satoshis.</translation>
    </message>
    <message>
<<<<<<< HEAD
        <source>If the custom fee is set to 1000 satoshis and the transaction is only 250 bytes, then "per kilobyte" only pays 250 satoshis in fee, while "total at least" pays 1000 satoshis. For transactions bigger than a kilobyte both pay by kilobyte.</source>
        <translation>Si les frais personnalisés sont définis à 1 000 satoshis et que la transaction est seulement de 250 octets, le « par kilo-octet » ne paiera donc que 250 satoshis de frais, alors que le « total au moins » paiera 1 000 satoshis. Pour des transactions supérieures à un kilo-octet, les deux paieront par kilo-octet.</translation>
=======
        <source>per kilobyte</source>
        <translation>par kilo-octet</translation>
>>>>>>> 228c1378
    </message>
    <message>
        <source>Hide</source>
        <translation>Cacher</translation>
    </message>
    <message>
        <source>Paying only the minimum fee is just fine as long as there is less transaction volume than space in the blocks. But be aware that this can end up in a never confirming transaction once there is more demand for qtum transactions than the network can process.</source>
        <translation>Il est correct de payer les frais minimum tant que le volume transactionnel est inférieur à l’espace dans les blocs. Mais soyez conscient que cela pourrait résulter en une transaction n’étant jamais confirmée une fois qu’il y aura plus de transactions que le réseau ne pourra en traiter.</translation>
    </message>
    <message>
        <source>(read the tooltip)</source>
        <translation>(lire l’infobulle)</translation>
    </message>
    <message>
        <source>Recommended:</source>
        <translation>Recommandés :</translation>
    </message>
    <message>
        <source>Custom:</source>
        <translation>Personnalisés : </translation>
    </message>
    <message>
        <source>(Smart fee not initialized yet. This usually takes a few blocks...)</source>
        <translation>(Les frais intelligents ne sont pas encore initialisés. Cela prend habituellement quelques blocs...)</translation>
    </message>
    <message>
        <source>Send to multiple recipients at once</source>
        <translation>Envoyer à plusieurs destinataires à la fois</translation>
    </message>
    <message>
        <source>Add &amp;Recipient</source>
        <translation>Ajouter un &amp;destinataire</translation>
    </message>
    <message>
        <source>Clear all fields of the form.</source>
        <translation>Effacer tous les champs du formulaire.</translation>
    </message>
    <message>
        <source>Dust:</source>
        <translation>Poussière :</translation>
    </message>
    <message>
        <source>Confirmation time target:</source>
        <translation>Estimation du délai de confirmation :</translation>
    </message>
    <message>
        <source>Enable Replace-By-Fee</source>
        <translation>Activer Remplacer-par-des-frais</translation>
    </message>
    <message>
        <source>With Replace-By-Fee (BIP-125) you can increase a transaction's fee after it is sent. Without this, a higher fee may be recommended to compensate for increased transaction delay risk.</source>
        <translation>Avec Remplacer-par-des-frais (BIP-125), vous pouvez augmenter les frais de transaction après qu’elle est envoyée. Sans cela, des frais plus élevés peuvent être recommandés pour compenser le risque accru de retard transactionnel.</translation>
    </message>
    <message>
        <source>Clear &amp;All</source>
        <translation>&amp;Tout effacer</translation>
    </message>
    <message>
        <source>Balance:</source>
        <translation>Solde :</translation>
    </message>
    <message>
        <source>Confirm the send action</source>
        <translation>Confirmer l’action d’envoi</translation>
    </message>
    <message>
        <source>S&amp;end</source>
        <translation>E&amp;nvoyer</translation>
    </message>
    <message>
        <source>Copy quantity</source>
        <translation>Copier la quantité</translation>
    </message>
    <message>
        <source>Copy amount</source>
        <translation>Copier le montant</translation>
    </message>
    <message>
        <source>Copy fee</source>
        <translation>Copier les frais</translation>
    </message>
    <message>
        <source>Copy after fee</source>
        <translation>Copier après les frais</translation>
    </message>
    <message>
        <source>Copy bytes</source>
        <translation>Copier les octets</translation>
    </message>
    <message>
        <source>Copy dust</source>
        <translation>Copier la poussière</translation>
    </message>
    <message>
        <source>Copy change</source>
        <translation>Copier la monnaie</translation>
    </message>
    <message>
        <source>%1 (%2 blocks)</source>
        <translation>%1 (%2 blocs)</translation>
    </message>
    <message>
        <source>%1 to %2</source>
        <translation>%1 à %2</translation>
    </message>
    <message>
        <source>Are you sure you want to send?</source>
        <translation>Voulez-vous vraiment envoyer ?</translation>
    </message>
    <message>
        <source>or</source>
        <translation>ou</translation>
    </message>
    <message>
        <source>You can increase the fee later (signals Replace-By-Fee, BIP-125).</source>
        <translation>Vous pouvez augmenter les frais ultérieurement (signale Remplacer-par-des-frais, BIP-125).</translation>
    </message>
    <message>
        <source>from wallet %1</source>
        <translation>du porte-monnaie %1</translation>
    </message>
    <message>
        <source>Please, review your transaction.</source>
        <translation>Veuillez vérifier votre transaction.</translation>
    </message>
    <message>
        <source>Transaction fee</source>
        <translation>Frais de transaction</translation>
    </message>
    <message>
        <source>Not signalling Replace-By-Fee, BIP-125.</source>
        <translation>Ne signale pas Remplacer-par-des-frais, BIP-125.</translation>
    </message>
    <message>
        <source>Total Amount</source>
        <translation>Montant total</translation>
    </message>
    <message>
        <source>You can increase the fee later (signals Replace-By-Fee, BIP-125).</source>
        <translation>Vous pouvez augmenter les frais ultérieurement (signale Remplacer-par-des-frais, BIP-125).</translation>
    </message>
    <message>
        <source>Not signalling Replace-By-Fee, BIP-125.</source>
        <translation>Ne signale pas Remplacer-par-des-frais, BIP-125.</translation>
    </message>
    <message>
        <source>Confirm send coins</source>
        <translation>Confirmer l’envoi de pièces</translation>
    </message>
    <message>
        <source>The recipient address is not valid. Please recheck.</source>
        <translation>L’adresse du destinataire est invalide. Veuillez la revérifier.</translation>
    </message>
    <message>
        <source>The amount to pay must be larger than 0.</source>
        <translation>Le montant à payer doit être supérieur à 0.</translation>
    </message>
    <message>
        <source>The amount exceeds your balance.</source>
        <translation>Le montant dépasse votre solde.</translation>
    </message>
    <message>
        <source>The total exceeds your balance when the %1 transaction fee is included.</source>
        <translation>Le montant dépasse votre solde lorsque les frais de transaction de %1 sont inclus.</translation>
    </message>
    <message>
        <source>Duplicate address found: addresses should only be used once each.</source>
        <translation>Adresse identique trouvée : chaque adresse ne devrait être utilisée qu’une fois.</translation>
    </message>
    <message>
        <source>Transaction creation failed!</source>
        <translation>Échec de création de la transaction !</translation>
    </message>
    <message>
        <source>The transaction was rejected with the following reason: %1</source>
        <translation>La transaction a été rejetée pour la raison suivante : %1</translation>
    </message>
    <message>
        <source>A fee higher than %1 is considered an absurdly high fee.</source>
        <translation>Des frais supérieurs à %1 sont considérés comme ridiculement élevés.</translation>
    </message>
    <message>
        <source>Payment request expired.</source>
        <translation>La demande de paiement a expiré</translation>
    </message>
    <message>
        <source>Pay only the required fee of %1</source>
        <translation>Payer seulement les frais exigés de %1</translation>
    </message>
    <message numerus="yes">
        <source>Estimated to begin confirmation within %n block(s).</source>
        <translation><numerusform>Il est estimé que la confirmation commencera dans %n bloc.</numerusform><numerusform>Il est estimé que la confirmation commencera dans %n blocs.</numerusform></translation>
    </message>
    <message>
        <source>Warning: Invalid Qtum address</source>
        <translation>Avertissement : adresse Qtum invalide</translation>
    </message>
    <message>
        <source>Warning: Unknown change address</source>
        <translation>Avertissement : adresse de monnaie inconnue</translation>
    </message>
    <message>
        <source>Confirm custom change address</source>
        <translation>Confimer l’adresse personnalisée de monnaie</translation>
    </message>
    <message>
        <source>The address you selected for change is not part of this wallet. Any or all funds in your wallet may be sent to this address. Are you sure?</source>
        <translation>L’adresse que vous avez sélectionnée pour la monnaie ne fait pas partie de ce porte-monnaie. Les fonds de ce porte-monnaie peuvent en partie ou en totalité être envoyés vers cette adresse. Êtes-vous certain ?</translation>
    </message>
    <message>
        <source>(no label)</source>
        <translation>(aucune étiquette)</translation>
    </message>
</context>
<context>
    <name>SendCoinsEntry</name>
    <message>
        <source>A&amp;mount:</source>
        <translation>&amp;Montant :</translation>
    </message>
    <message>
        <source>Pay &amp;To:</source>
        <translation>&amp;Payer à :</translation>
    </message>
    <message>
        <source>&amp;Label:</source>
        <translation>É&amp;tiquette :</translation>
    </message>
    <message>
        <source>Choose previously used address</source>
        <translation>Choisir une adresse déjà utilisée</translation>
    </message>
    <message>
        <source>This is a normal payment.</source>
        <translation>Ceci est un paiement normal.</translation>
    </message>
    <message>
        <source>The Qtum address to send the payment to</source>
        <translation>L’adresse Qtum à laquelle envoyer le paiement</translation>
    </message>
    <message>
        <source>Alt+A</source>
        <translation>Alt+A</translation>
    </message>
    <message>
        <source>Paste address from clipboard</source>
        <translation>Coller l’adresse du presse-papiers</translation>
    </message>
    <message>
        <source>Alt+P</source>
        <translation>Alt+P</translation>
    </message>
    <message>
        <source>Remove this entry</source>
        <translation>Retirer cette entrée</translation>
    </message>
    <message>
        <source>The fee will be deducted from the amount being sent. The recipient will receive less qtums than you enter in the amount field. If multiple recipients are selected, the fee is split equally.</source>
        <translation>Les frais seront déduits du montant envoyé. Le destinataire recevra moins de qtums que le montant saisi dans le champ de montant. Si plusieurs destinataires sont sélectionnés, les frais seront partagés également..</translation>
    </message>
    <message>
        <source>S&amp;ubtract fee from amount</source>
        <translation>S&amp;oustraire les frais du montant</translation>
    </message>
    <message>
        <source>Use available balance</source>
        <translation>Utiliser le solde disponible</translation>
    </message>
    <message>
        <source>Message:</source>
        <translation>Message :</translation>
    </message>
    <message>
        <source>This is an unauthenticated payment request.</source>
        <translation>Cette demande de paiement n’est pas authentifiée.</translation>
    </message>
    <message>
        <source>This is an authenticated payment request.</source>
        <translation>Cette demande de paiement est authentifiée.</translation>
    </message>
    <message>
        <source>Enter a label for this address to add it to the list of used addresses</source>
        <translation>Saisir une étiquette pour cette adresse afin de l’ajouter à la liste d’adresses utilisées</translation>
    </message>
    <message>
        <source>A message that was attached to the qtum: URI which will be stored with the transaction for your reference. Note: This message will not be sent over the Qtum network.</source>
        <translation>Un message qui était joint à l’URI qtum: et qui sera stocké avec la transaction pour référence. Note : ce message ne sera pas envoyé par le réseau Qtum.</translation>
    </message>
    <message>
        <source>Pay To:</source>
        <translation>Payer à :</translation>
    </message>
    <message>
        <source>Memo:</source>
        <translation>Mémo :</translation>
    </message>
    <message>
        <source>Enter a label for this address to add it to your address book</source>
        <translation>Saisir une étiquette pour cette adresse afin de l’ajouter à votre carnet d’adresses</translation>
    </message>
</context>
<context>
    <name>SendConfirmationDialog</name>
    <message>
        <source>Yes</source>
        <translation>Oui</translation>
    </message>
</context>
<context>
    <name>ShutdownWindow</name>
    <message>
        <source>%1 is shutting down...</source>
        <translation>Arrêt de %1...</translation>
    </message>
    <message>
        <source>Do not shut down the computer until this window disappears.</source>
        <translation>Ne pas éteindre l’ordinateur jusqu’à la disparition de cette fenêtre.</translation>
    </message>
</context>
<context>
    <name>SignVerifyMessageDialog</name>
    <message>
        <source>Signatures - Sign / Verify a Message</source>
        <translation>Signatures - Signer / vérifier un message</translation>
    </message>
    <message>
        <source>&amp;Sign Message</source>
        <translation>&amp;Signer un message</translation>
    </message>
    <message>
        <source>You can sign messages/agreements with your addresses to prove you can receive qtums sent to them. Be careful not to sign anything vague or random, as phishing attacks may try to trick you into signing your identity over to them. Only sign fully-detailed statements you agree to.</source>
        <translation>Vous pouvez signer des messages ou des accords avec vos adresses pour prouver que vous pouvez recevoir des qtums à ces dernières. Faites attention de ne rien signer de vague ou au hasard, car des attaques d’hameçonnage pourraient essayer de vous faire signer avec votre identité afin de l’usurper. Ne signez que des déclarations entièrement détaillées et avec lesquelles vous êtes d’accord.</translation>
    </message>
    <message>
        <source>The Qtum address to sign the message with</source>
        <translation>L’adresse Qtum avec laquelle signer le message</translation>
    </message>
    <message>
        <source>Choose previously used address</source>
        <translation>Choisir une adresse déjà utilisée</translation>
    </message>
    <message>
        <source>Alt+A</source>
        <translation>Alt+A</translation>
    </message>
    <message>
        <source>Paste address from clipboard</source>
        <translation>Coller une adresse du presse-papiers</translation>
    </message>
    <message>
        <source>Alt+P</source>
        <translation>Alt+P</translation>
    </message>
    <message>
        <source>Enter the message you want to sign here</source>
        <translation>Saisir ici le message que vous désirez signer</translation>
    </message>
    <message>
        <source>Signature</source>
        <translation>Signature</translation>
    </message>
    <message>
        <source>Copy the current signature to the system clipboard</source>
        <translation>Copier la signature actuelle dans le presse-papiers</translation>
    </message>
    <message>
        <source>Sign the message to prove you own this Qtum address</source>
        <translation>Signer le message afin de prouver que vous détenez cette adresse Qtum</translation>
    </message>
    <message>
        <source>Sign &amp;Message</source>
        <translation>Signer le &amp;message</translation>
    </message>
    <message>
        <source>Reset all sign message fields</source>
        <translation>Réinitialiser tous les champs de signature de message</translation>
    </message>
    <message>
        <source>Clear &amp;All</source>
        <translation>&amp;Tout effacer</translation>
    </message>
    <message>
        <source>&amp;Verify Message</source>
        <translation>&amp;Vérifier un message</translation>
    </message>
    <message>
        <source>Enter the receiver's address, message (ensure you copy line breaks, spaces, tabs, etc. exactly) and signature below to verify the message. Be careful not to read more into the signature than what is in the signed message itself, to avoid being tricked by a man-in-the-middle attack. Note that this only proves the signing party receives with the address, it cannot prove sendership of any transaction!</source>
        <translation>Saisir ci-dessous l’adresse du destinataire, le message (s’assurer de copier fidèlement les retours à la ligne, les espaces, les tabulations, etc.) et la signature pour vérifier le message. Faire attention à ne pas déduire davantage de la signature que ce qui est contenu dans le message signé même, pour éviter d’être trompé par une attaque d’homme du milieu. Prendre en compte que cela ne fait que prouver que le signataire reçoit l’adresse et ne peut pas prouver la provenance d’une transaction !</translation>
    </message>
    <message>
        <source>The Qtum address the message was signed with</source>
        <translation>L’adresse Qtum avec laquelle le message a été signé</translation>
    </message>
    <message>
        <source>Verify the message to ensure it was signed with the specified Qtum address</source>
        <translation>Vérifier le message pour s’assurer qu’il a été signé avec l’adresse Qtum indiquée</translation>
    </message>
    <message>
        <source>Verify &amp;Message</source>
        <translation>Vérifier le &amp;message</translation>
    </message>
    <message>
        <source>Reset all verify message fields</source>
        <translation>Réinitialiser tous les champs de vérification de message</translation>
    </message>
    <message>
        <source>Click "Sign Message" to generate signature</source>
        <translation>Cliquez sur « Signer le message » pour générer la signature</translation>
    </message>
    <message>
        <source>The entered address is invalid.</source>
        <translation>L’adresse saisie est invalide.</translation>
    </message>
    <message>
        <source>Please check the address and try again.</source>
        <translation>Veuillez vérifier l’adresse et ressayer.</translation>
    </message>
    <message>
        <source>The entered address does not refer to a key.</source>
        <translation>L’adresse saisie ne fait pas référence à une clé.</translation>
    </message>
    <message>
        <source>Wallet unlock was cancelled.</source>
        <translation>Le déverrouillage du porte-monnaie a été annulé.</translation>
    </message>
    <message>
        <source>Private key for the entered address is not available.</source>
        <translation>La clé privée pour l’adresse saisie n’est pas disponible.</translation>
    </message>
    <message>
        <source>Message signing failed.</source>
        <translation>Échec de signature du message.</translation>
    </message>
    <message>
        <source>Message signed.</source>
        <translation>Le message a été signé.</translation>
    </message>
    <message>
        <source>The signature could not be decoded.</source>
        <translation>La signature n’a pu être décodée.</translation>
    </message>
    <message>
        <source>Please check the signature and try again.</source>
        <translation>Veuillez vérifier la signature et ressayer.</translation>
    </message>
    <message>
        <source>The signature did not match the message digest.</source>
        <translation>La signature ne correspond pas au condensé du message.</translation>
    </message>
    <message>
        <source>Message verification failed.</source>
        <translation>Échec de vérification du message.</translation>
    </message>
    <message>
        <source>Message verified.</source>
        <translation>Le message a été vérifié.</translation>
    </message>
</context>
<context>
    <name>SplashScreen</name>
    <message>
        <source>[testnet]</source>
        <translation>[testnet]</translation>
    </message>
</context>
<context>
    <name>TrafficGraphWidget</name>
    <message>
        <source>KB/s</source>
        <translation>Ko/s</translation>
    </message>
</context>
<context>
    <name>TransactionDesc</name>
    <message numerus="yes">
        <source>Open for %n more block(s)</source>
        <translation><numerusform>Ouvert pendant encore %n bloc</numerusform><numerusform>Ouvert pendant encore %n blocs</numerusform></translation>
    </message>
    <message>
        <source>Open until %1</source>
        <translation>Ouvert jusqu’à %1</translation>
    </message>
    <message>
        <source>conflicted with a transaction with %1 confirmations</source>
        <translation>est en conflit avec une transaction ayant %1 confirmations</translation>
    </message>
    <message>
        <source>0/unconfirmed, %1</source>
        <translation>0/non confirmées, %1</translation>
    </message>
    <message>
        <source>in memory pool</source>
        <translation>dans la réserve de mémoire</translation>
    </message>
    <message>
        <source>not in memory pool</source>
        <translation>pas dans la réserve de mémoire</translation>
    </message>
    <message>
        <source>abandoned</source>
        <translation>abandonnée</translation>
    </message>
    <message>
        <source>%1/unconfirmed</source>
        <translation>%1/non confirmée</translation>
    </message>
    <message>
        <source>%1 confirmations</source>
        <translation>%1 confirmations</translation>
    </message>
    <message>
        <source>Status</source>
        <translation>État</translation>
    </message>
    <message>
        <source>Date</source>
        <translation>Date</translation>
    </message>
    <message>
        <source>Source</source>
        <translation>Source</translation>
    </message>
    <message>
        <source>Generated</source>
        <translation>Générée</translation>
    </message>
    <message>
        <source>From</source>
        <translation>De</translation>
    </message>
    <message>
        <source>unknown</source>
        <translation>inconnue</translation>
    </message>
    <message>
        <source>To</source>
        <translation>À</translation>
    </message>
    <message>
        <source>own address</source>
        <translation>votre adresse</translation>
    </message>
    <message>
        <source>watch-only</source>
        <translation>juste-regarder</translation>
    </message>
    <message>
        <source>label</source>
        <translation>étiquette</translation>
    </message>
    <message>
        <source>Credit</source>
        <translation>Crédit</translation>
    </message>
    <message numerus="yes">
        <source>matures in %n more block(s)</source>
        <translation><numerusform>arrivera à maturité dans %n bloc</numerusform><numerusform>arrivera à maturité dans %n blocs</numerusform></translation>
    </message>
    <message>
        <source>not accepted</source>
        <translation>refusée</translation>
    </message>
    <message>
        <source>Debit</source>
        <translation>Débit</translation>
    </message>
    <message>
        <source>Total debit</source>
        <translation>Débit total</translation>
    </message>
    <message>
        <source>Total credit</source>
        <translation>Crédit total</translation>
    </message>
    <message>
        <source>Transaction fee</source>
        <translation>Frais de transaction</translation>
    </message>
    <message>
        <source>Net amount</source>
        <translation>Montant net</translation>
    </message>
    <message>
        <source>Message</source>
        <translation>Message</translation>
    </message>
    <message>
        <source>Comment</source>
        <translation>Commentaire</translation>
    </message>
    <message>
        <source>Transaction ID</source>
        <translation>ID de la transaction</translation>
    </message>
    <message>
        <source>Transaction total size</source>
        <translation>Taille totale de la transaction</translation>
    </message>
    <message>
        <source>Transaction virtual size</source>
        <translation>Taille virtuelle de la transaction</translation>
    </message>
    <message>
        <source>Output index</source>
        <translation>Index de sorties</translation>
    </message>
    <message>
        <source>Merchant</source>
        <translation>Marchand</translation>
    </message>
    <message>
        <source>Generated coins must mature %1 blocks before they can be spent. When you generated this block, it was broadcast to the network to be added to the block chain. If it fails to get into the chain, its state will change to "not accepted" and it won't be spendable. This may occasionally happen if another node generates a block within a few seconds of yours.</source>
        <translation>Les pièces générées doivent mûrir pendant %1 blocs avant de pouvoir être dépensées. Lorsque ce bloc a été généré, il a été diffusé sur le réseau pour être ajouté à la chaîne de blocs. Si son intégration à la chaîne échoue, son état sera modifié en « refusée » et il ne sera pas possible de le dépenser. Cela peut arriver occasionnellement si un autre nœud génère un bloc à quelques secondes du vôtre.</translation>
    </message>
    <message>
        <source>Debug information</source>
        <translation>Informations de débogage</translation>
    </message>
    <message>
        <source>Transaction</source>
        <translation>Transaction</translation>
    </message>
    <message>
        <source>Inputs</source>
        <translation>Entrées</translation>
    </message>
    <message>
        <source>Amount</source>
        <translation>Montant</translation>
    </message>
    <message>
        <source>true</source>
        <translation>vrai</translation>
    </message>
    <message>
        <source>false</source>
        <translation>faux</translation>
    </message>
</context>
<context>
    <name>TransactionDescDialog</name>
    <message>
        <source>This pane shows a detailed description of the transaction</source>
        <translation>Ce panneau affiche une description détaillée de la transaction</translation>
    </message>
    <message>
        <source>Details for %1</source>
        <translation>Détails de %1</translation>
    </message>
</context>
<context>
    <name>TransactionTableModel</name>
    <message>
        <source>Date</source>
        <translation>Date</translation>
    </message>
    <message>
        <source>Type</source>
        <translation>Type</translation>
    </message>
    <message>
        <source>Label</source>
        <translation>Étiquette</translation>
    </message>
    <message numerus="yes">
        <source>Open for %n more block(s)</source>
        <translation><numerusform>Ouvert pendant encore %n bloc</numerusform><numerusform>Ouvert pendant encore %n blocs</numerusform></translation>
    </message>
    <message>
        <source>Open until %1</source>
        <translation>Ouvert jusqu’à %1</translation>
<<<<<<< HEAD
    </message>
    <message>
        <source>Offline</source>
        <translation>Hors ligne</translation>
=======
>>>>>>> 228c1378
    </message>
    <message>
        <source>Unconfirmed</source>
        <translation>Non confirmée</translation>
    </message>
    <message>
        <source>Abandoned</source>
        <translation>Abandonnée</translation>
    </message>
    <message>
        <source>Confirming (%1 of %2 recommended confirmations)</source>
        <translation>Confirmation (%1 sur %2 confirmations recommandées)</translation>
    </message>
    <message>
        <source>Confirmed (%1 confirmations)</source>
        <translation>Confirmée (%1 confirmations)</translation>
    </message>
    <message>
        <source>Conflicted</source>
        <translation>En conflit</translation>
    </message>
    <message>
        <source>Immature (%1 confirmations, will be available after %2)</source>
        <translation>Immature (%1 confirmations, sera disponible après %2)</translation>
    </message>
    <message>
<<<<<<< HEAD
        <source>This block was not received by any other nodes and will probably not be accepted!</source>
        <translation>Ce bloc n’a été reçu par aucun autre nœud et ne sera probablement pas accepté !</translation>
    </message>
    <message>
=======
>>>>>>> 228c1378
        <source>Generated but not accepted</source>
        <translation>Générée mais refusée</translation>
    </message>
    <message>
        <source>Received with</source>
        <translation>Reçue avec</translation>
    </message>
    <message>
        <source>Received from</source>
        <translation>Reçue de</translation>
    </message>
    <message>
        <source>Sent to</source>
        <translation>Envoyée à</translation>
    </message>
    <message>
        <source>Payment to yourself</source>
        <translation>Paiement à vous-même</translation>
    </message>
    <message>
        <source>Mined</source>
        <translation>Miné</translation>
    </message>
    <message>
        <source>watch-only</source>
        <translation>juste-regarder</translation>
    </message>
    <message>
        <source>(n/a)</source>
        <translation>(n.d)</translation>
    </message>
    <message>
        <source>(no label)</source>
        <translation>(aucune étiquette)</translation>
    </message>
    <message>
        <source>Transaction status. Hover over this field to show number of confirmations.</source>
        <translation>État de la transaction. Survoler ce champ avec la souris pour afficher le nombre de confirmations.</translation>
    </message>
    <message>
        <source>Date and time that the transaction was received.</source>
        <translation>Date et heure de réception de la transaction.</translation>
    </message>
    <message>
        <source>Type of transaction.</source>
        <translation>Type de transaction.</translation>
    </message>
    <message>
        <source>Whether or not a watch-only address is involved in this transaction.</source>
        <translation>Une adresse juste-regarder est-elle ou non impliquée dans cette transaction.</translation>
    </message>
    <message>
        <source>User-defined intent/purpose of the transaction.</source>
        <translation>Intention/but de la transaction défini par l’utilisateur.</translation>
    </message>
    <message>
        <source>Amount removed from or added to balance.</source>
        <translation>Le montant a été ajouté ou soustrait du solde.</translation>
    </message>
</context>
<context>
    <name>TransactionView</name>
    <message>
        <source>All</source>
        <translation>Toutes</translation>
    </message>
    <message>
        <source>Today</source>
        <translation>Aujourd’hui</translation>
    </message>
    <message>
        <source>This week</source>
        <translation>Cette semaine</translation>
    </message>
    <message>
        <source>This month</source>
        <translation>Ce mois</translation>
    </message>
    <message>
        <source>Last month</source>
        <translation>Le mois dernier</translation>
    </message>
    <message>
        <source>This year</source>
        <translation>Cette année</translation>
    </message>
    <message>
        <source>Range...</source>
        <translation>Plage…</translation>
    </message>
    <message>
        <source>Received with</source>
        <translation>Reçue avec</translation>
    </message>
    <message>
        <source>Sent to</source>
        <translation>Envoyée à</translation>
    </message>
    <message>
        <source>To yourself</source>
        <translation>À vous-même</translation>
    </message>
    <message>
        <source>Mined</source>
        <translation>Miné </translation>
    </message>
    <message>
        <source>Other</source>
        <translation>Autres </translation>
    </message>
    <message>
        <source>Enter address, transaction id, or label to search</source>
<<<<<<< HEAD
        <translation>Saisir l'adresse, l’ID de transaction ou l'étiquette à chercher</translation>
=======
        <translation>Saisir l’adresse, l’ID de transaction ou l’étiquette à chercher</translation>
>>>>>>> 228c1378
    </message>
    <message>
        <source>Min amount</source>
        <translation>Montant min.</translation>
    </message>
    <message>
        <source>Abandon transaction</source>
        <translation>Abandonner la transaction</translation>
    </message>
    <message>
        <source>Increase transaction fee</source>
        <translation>Augmenter les frais de transaction</translation>
    </message>
    <message>
        <source>Copy address</source>
        <translation>Copier l’adresse</translation>
    </message>
    <message>
        <source>Copy label</source>
        <translation>Copier l’étiquette </translation>
    </message>
    <message>
        <source>Copy amount</source>
        <translation>Copier le montant </translation>
    </message>
    <message>
        <source>Copy transaction ID</source>
        <translation>Copier l’ID de la transaction</translation>
    </message>
    <message>
        <source>Copy raw transaction</source>
        <translation>Copier la transaction brute</translation>
    </message>
    <message>
        <source>Copy full transaction details</source>
        <translation>Copier tous les détails de la transaction</translation>
    </message>
    <message>
        <source>Edit label</source>
        <translation>Modifier l’étiquette </translation>
    </message>
    <message>
        <source>Show transaction details</source>
        <translation>Afficher les détails de la transaction</translation>
    </message>
    <message>
        <source>Export Transaction History</source>
        <translation>Exporter l’historique transactionnel</translation>
    </message>
    <message>
        <source>Comma separated file (*.csv)</source>
        <translation>Valeurs séparées par des virgules (*.csv)</translation>
    </message>
    <message>
        <source>Confirmed</source>
        <translation>Confirmée</translation>
    </message>
    <message>
        <source>Watch-only</source>
        <translation>Juste-regarder</translation>
    </message>
    <message>
        <source>Date</source>
        <translation>Date </translation>
    </message>
    <message>
        <source>Type</source>
        <translation>Type </translation>
    </message>
    <message>
        <source>Label</source>
        <translation>Étiquette</translation>
    </message>
    <message>
        <source>Address</source>
        <translation>Adresse</translation>
    </message>
    <message>
        <source>ID</source>
        <translation>ID </translation>
    </message>
    <message>
        <source>Exporting Failed</source>
        <translation>Échec d’exportation</translation>
    </message>
    <message>
        <source>There was an error trying to save the transaction history to %1.</source>
        <translation>Une erreur est survenue lors de l’enregistrement de l’historique transactionnel vers %1.</translation>
    </message>
    <message>
        <source>Exporting Successful</source>
        <translation>L’exportation est réussie</translation>
    </message>
    <message>
        <source>The transaction history was successfully saved to %1.</source>
        <translation>L’historique transactionnel a été enregistré avec succès vers %1.</translation>
    </message>
    <message>
        <source>Range:</source>
        <translation>Plage :</translation>
    </message>
    <message>
        <source>to</source>
        <translation>à </translation>
    </message>
</context>
<context>
    <name>UnitDisplayStatusBarControl</name>
    <message>
        <source>Unit to show amounts in. Click to select another unit.</source>
        <translation>Unité d’affichage des montants. Cliquer pour choisir une autre unité.</translation>
    </message>
</context>
<context>
    <name>WalletFrame</name>
    <message>
        <source>No wallet has been loaded.</source>
        <translation>Aucun porte-monnaie n’a été chargé.</translation>
    </message>
</context>
<context>
    <name>WalletModel</name>
    <message>
        <source>Send Coins</source>
        <translation>Envoyer des pièces</translation>
    </message>
    <message>
        <source>Fee bump error</source>
        <translation>Erreur d’augmentation des frais</translation>
    </message>
    <message>
        <source>Increasing transaction fee failed</source>
        <translation>Échec d’augmentation des frais de transaction</translation>
    </message>
    <message>
        <source>Do you want to increase the fee?</source>
        <translation>Souhaitez-vous augmenter les frais ?</translation>
    </message>
    <message>
        <source>Current fee:</source>
        <translation>Frais actuels :</translation>
    </message>
    <message>
        <source>Increase:</source>
        <translation>Augmentation :</translation>
    </message>
    <message>
        <source>New fee:</source>
        <translation>Nouveaux frais :</translation>
    </message>
    <message>
        <source>Confirm fee bump</source>
        <translation>Confirmer l’augmentation des frais</translation>
    </message>
    <message>
        <source>Can't sign transaction.</source>
        <translation>Impossible de signer la transaction.</translation>
    </message>
    <message>
        <source>Could not commit transaction</source>
        <translation>Impossible de valider la transaction</translation>
    </message>
</context>
<context>
    <name>WalletView</name>
    <message>
        <source>&amp;Export</source>
        <translation>&amp;Exporter</translation>
    </message>
    <message>
        <source>Export the data in the current tab to a file</source>
        <translation>Exporter les données de l’onglet actuel vers un fichier</translation>
    </message>
    <message>
        <source>Backup Wallet</source>
        <translation>Sauvegarder le porte-monnaie</translation>
    </message>
    <message>
        <source>Wallet Data (*.dat)</source>
        <translation>Données du porte-monnaie (*.dat)</translation>
    </message>
    <message>
        <source>Backup Failed</source>
        <translation>Échec de la sauvegarde</translation>
    </message>
    <message>
        <source>There was an error trying to save the wallet data to %1.</source>
        <translation>Une erreur est survenue lors de l’enregistrement des données du porte-monnaie vers %1.</translation>
    </message>
    <message>
        <source>Backup Successful</source>
        <translation>La sauvegarde est réussie</translation>
    </message>
    <message>
        <source>The wallet data was successfully saved to %1.</source>
        <translation>Les données du porte-monnaie ont été enregistrées avec succès vers %1</translation>
    </message>
<<<<<<< HEAD
</context>
<context>
    <name>qtum-core</name>
    <message>
        <source>Options:</source>
        <translation>Options :</translation>
    </message>
    <message>
        <source>Specify data directory</source>
        <translation>Indiquer le répertoire de données</translation>
    </message>
    <message>
        <source>Connect to a node to retrieve peer addresses, and disconnect</source>
        <translation>Se connecter à un nœud pour obtenir des adresses de pairs puis se déconnecter</translation>
    </message>
    <message>
        <source>Specify your own public address</source>
        <translation>Indiquer votre propre adresse publique</translation>
    </message>
    <message>
        <source>Accept command line and JSON-RPC commands</source>
        <translation>Accepter les commandes JSON-RPC et en ligne de commande</translation>
    </message>
    <message>
        <source>Distributed under the MIT software license, see the accompanying file %s or %s</source>
        <translation>Distribué sous la licence MIT d’utilisation d’un logiciel. Consulter le fichier joint %s ou %s</translation>
    </message>
    <message>
        <source>If &lt;category&gt; is not supplied or if &lt;category&gt; = 1, output all debugging information.</source>
        <translation>Si &lt;category&gt; n’est pas indiqué ou si &lt;category&gt; = 1, extraire toutes les données de débogage.</translation>
=======
    <message>
        <source>Cancel</source>
        <translation>Annuler</translation>
    </message>
</context>
<context>
    <name>qtum-core</name>
    <message>
        <source>Distributed under the MIT software license, see the accompanying file %s or %s</source>
        <translation>Distribué sous la licence MIT d’utilisation d’un logiciel. Consulter le fichier joint %s ou %s</translation>
>>>>>>> 228c1378
    </message>
    <message>
        <source>Prune configured below the minimum of %d MiB.  Please use a higher number.</source>
        <translation>L’élagage est configuré au-dessous du minimum de %d Mio. Veuillez utiliser un nombre plus élevé.</translation>
    </message>
    <message>
        <source>Prune: last wallet synchronisation goes beyond pruned data. You need to -reindex (download the whole blockchain again in case of pruned node)</source>
        <translation>Élagage : la dernière synchronisation de porte-monnaie va par-delà les données élaguées.  Vous devez -reindex (réindexer, télécharger de nouveau toute la chaîne de blocs en cas de nœud élagué)</translation>
    </message>
    <message>
        <source>Rescans are not possible in pruned mode. You will need to use -reindex which will download the whole blockchain again.</source>
        <translation>Les rebalayages sont impossibles en mode élagage. Vous devrez utiliser -reindex, ce qui téléchargera de nouveau la chaîne de blocs en entier.</translation>
    </message>
    <message>
        <source>Error: A fatal internal error occurred, see debug.log for details</source>
<<<<<<< HEAD
        <translation>Erreur : une erreur interne fatale s’est produite. Voir debug.log pour plus de détails</translation>
    </message>
    <message>
        <source>Fee (in %s/kB) to add to transactions you send (default: %s)</source>
        <translation>Les frais (en %s/ko) à ajouter aux transactions que vous envoyez (par défaut : %s)</translation>
=======
        <translation>Erreur : Une erreur interne fatale s’est produite. Voir debug.log pour plus de détails</translation>
>>>>>>> 228c1378
    </message>
    <message>
        <source>Pruning blockstore...</source>
        <translation>Élagage du magasin de blocs...</translation>
    </message>
    <message>
        <source>Unable to start HTTP server. See debug log for details.</source>
        <translation>Impossible de démarrer le serveur HTTP. Voir le journal de débogage pour plus de détails.</translation>
    </message>
    <message>
        <source>Qtum Core</source>
        <translation>Qtum Core</translation>
    </message>
    <message>
        <source>The %s developers</source>
        <translation>Les développeurs de %s</translation>
    </message>
    <message>
<<<<<<< HEAD
        <source>A fee rate (in %s/kB) that will be used when fee estimation has insufficient data (default: %s)</source>
        <translation>Un taux de frais (en %s/Ko) qui sera utilisé si l’estimation de frais ne possède pas suffisamment de données (par défaut : %s)</translation>
    </message>
    <message>
        <source>Accept relayed transactions received from whitelisted peers even when not relaying transactions (default: %d)</source>
        <translation>Accepter les transactions relayées reçues de pairs de la liste blanche même si le nœud ne relaie pas les transactions (par défaut : %d)</translation>
    </message>
    <message>
        <source>Add a node to connect to and attempt to keep the connection open (see the `addnode` RPC command help for more info)</source>
        <translation>Ajouter un nœud auquel se connecter et tenter de garder la connexion ouverte (voir l’aide de la commande RPC « addnode » pour plus d’infos)</translation>
    </message>
    <message>
        <source>Bind to given address and always listen on it. Use [host]:port notation for IPv6</source>
        <translation>Se lier à l’adresse donnée et toujours l’écouter. Utiliser la notation [host]:port pour l’IPv6</translation>
    </message>
    <message>
=======
>>>>>>> 228c1378
        <source>Cannot obtain a lock on data directory %s. %s is probably already running.</source>
        <translation>Impossible d’obtenir un verrou sur le répertoire de données %s. %s fonctionne probablement déjà.</translation>
    </message>
    <message>
        <source>Cannot provide specific connections and have addrman find outgoing connections at the same.</source>
        <translation>Il est impossible de fournir des connexions particulières et en même temps demander à addrman de trouver les connexions sortantes.</translation>
<<<<<<< HEAD
    </message>
    <message>
        <source>Connect only to the specified node(s); -connect=0 disables automatic connections (the rules for this peer are the same as for -addnode)</source>
        <translation>Se connecter seulement aux nœuds précisés ; -connect=0 désactive les connexions automatiques (les règles pour ce pair sont identiques à celles de -addnode)</translation>
    </message>
    <message>
        <source>Delete all wallet transactions and only recover those parts of the blockchain through -rescan on startup</source>
        <translation>Supprimer toutes les transactions du porte-monnaie et ne récupérer que ces parties de la chaîne de blocs avec -rescan au démarrage</translation>
    </message>
    <message>
        <source>Error reading %s! All keys read correctly, but transaction data or address book entries might be missing or incorrect.</source>
        <translation>Erreur de lecture de %s ! Toutes les clés ont été lues correctement, mais les données transactionnelles ou les entrées du carnet d’adresses sont peut-être manquantes ou incorrectes.</translation>
    </message>
    <message>
        <source>Exclude debugging information for a category. Can be used in conjunction with -debug=1 to output debug logs for all categories except one or more specified categories.</source>
        <translation>Exclure les informations de débogage pour une catégorie. Peut être utilisé en combinaison avec -debug=1 pour sortir les journaux de débogage pour toutes les catégories sauf une ou plusieurs particulières.</translation>
    </message>
    <message>
        <source>Execute command when a wallet transaction changes (%s in cmd is replaced by TxID)</source>
        <translation>Exécuter la commande lorsqu’une transaction de porte-monnaie change (%s dans la commande est remplacée par TxID)</translation>
    </message>
    <message>
        <source>If this block is in the chain assume that it and its ancestors are valid and potentially skip their script verification (0 to verify all, default: %s, testnet: %s)</source>
        <translation>Si ce bloc est dans la chaîne, supposer qu’il est valide, ainsi que ces ancêtres, et ignorer potentiellement la vérification de leur script (0 pour tout vérifier, valeur par défaut : %s, réseau de test : %s)</translation>
    </message>
    <message>
        <source>Maximum allowed median peer time offset adjustment. Local perspective of time may be influenced by peers forward or backward by this amount. (default: %u seconds)</source>
        <translation>Réglage moyen maximal autorisé de décalage de l’heure d’un pair. La perspective locale du temps peut être influencée par les pairs, en avance ou en retard, de cette valeur. (Par défaut : %u secondes)</translation>
    </message>
    <message>
        <source>Maximum total fees (in %s) to use in a single wallet transaction or raw transaction; setting this too low may abort large transactions (default: %s)</source>
        <translation>Frais totaux maximaux (en %s) à utiliser en une seule transaction de porte-monnaie ou transaction brute ; les définir trop bas pourrait interrompre les grosses transactions (par défaut : %s)</translation>
=======
    </message>
    <message>
        <source>Error reading %s! All keys read correctly, but transaction data or address book entries might be missing or incorrect.</source>
        <translation>Erreur de lecture de %s ! Toutes les clés ont été lues correctement, mais les données transactionnelles ou les entrées du carnet d’adresses sont peut-être manquantes ou incorrectes.</translation>
>>>>>>> 228c1378
    </message>
    <message>
        <source>Please check that your computer's date and time are correct! If your clock is wrong, %s will not work properly.</source>
        <translation>Veuillez vérifier que l’heure et la date de votre ordinateur sont justes ! Si votre horloge n’est pas à l’heure, %s ne fonctionnera pas correctement.</translation>
    </message>
    <message>
        <source>Please contribute if you find %s useful. Visit %s for further information about the software.</source>
        <translation>Si vous trouvez %s utile, vous pouvez y contribuer. Vous trouverez davantage d’informations à propos du logiciel sur %s.</translation>
<<<<<<< HEAD
    </message>
    <message>
        <source>Query for peer addresses via DNS lookup, if low on addresses (default: 1 unless -connect used)</source>
        <translation>Demander les adresses de pairs par consultation DNS si l’on manque d’adresses (par défaut : 1 sauf si -connect est utilisé)</translation>
    </message>
    <message>
        <source>Reduce storage requirements by enabling pruning (deleting) of old blocks. This allows the pruneblockchain RPC to be called to delete specific blocks, and enables automatic pruning of old blocks if a target size in MiB is provided. This mode is incompatible with -txindex and -rescan. Warning: Reverting this setting requires re-downloading the entire blockchain. (default: 0 = disable pruning blocks, 1 = allow manual pruning via RPC, &gt;%u = automatically prune block files to stay under the specified target size in MiB)</source>
        <translation>Réduire les exigences de stockage en activant l’élagage (suppression) des anciens blocs. Cela permet d’appeler le RPC « pruneblockchain » pour supprimer des blocs précis et active l’élagage automatique des anciens blocs si une taille cible en Mio est fournie. Ce mode n’est pas compatible avec -txindex et -rescan. Avertissement : ramener ce paramètre à sa valeur antérieure exige de retélécharger l’intégralité de la chaîne de blocs (par défaut : 0 = désactiver l’élagage des blocs, 1 = permettre l’élagage manuel par RPC, &gt;%u = élaguer automatiquement les fichiers de blocs pour rester en deçà de la taille cible précisée en Mio).</translation>
    </message>
    <message>
        <source>Set lowest fee rate (in %s/kB) for transactions to be included in block creation. (default: %s)</source>
        <translation>Définir le taux minimal de frais (en %s/Ko) pour les transactions à inclure dans la création de blocs (par défaut : %s)</translation>
    </message>
    <message>
        <source>Set the number of script verification threads (%u to %d, 0 = auto, &lt;0 = leave that many cores free, default: %d)</source>
        <translation>Définir le nombre de fils de vérification des scripts (%u à %d, 0 = auto, &lt; 0 = laisser ce nombre de cœurs inutilisés, par défaut : %d)</translation>
=======
>>>>>>> 228c1378
    </message>
    <message>
        <source>The block database contains a block which appears to be from the future. This may be due to your computer's date and time being set incorrectly. Only rebuild the block database if you are sure that your computer's date and time are correct</source>
        <translation>La base de données de blocs contient un bloc qui semble provenir du futur. Cela pourrait être causé par la date et l’heure erronées de votre ordinateur. Ne reconstruisez la base de données de blocs que si vous êtes certain que la date et l’heure de votre ordinateur sont justes.</translation>
    </message>
    <message>
        <source>This is a pre-release test build - use at your own risk - do not use for mining or merchant applications</source>
        <translation>Ceci est une préversion de test - son utilisation est entièrement à vos risques - ne pas l’utiliser pour miner ou pour des applications marchandes</translation>
<<<<<<< HEAD
    </message>
    <message>
        <source>This is the transaction fee you may discard if change is smaller than dust at this level</source>
        <translation>Les frais de transaction que vous pouvez ignorer si la monnaie rendue est inférieure à la poussière à ce niveau</translation>
    </message>
    <message>
        <source>Unable to replay blocks. You will need to rebuild the database using -reindex-chainstate.</source>
        <translation>Impossible de relire les blocs. Vous devrez reconstruire la base de données en utilisant -reindex-chainstate.</translation>
    </message>
    <message>
        <source>Unable to rewind the database to a pre-fork state. You will need to redownload the blockchain</source>
        <translation>Impossible de rebobiner la base de données à un état préfourche. Vous devrez retélécharger la chaîne de blocs</translation>
    </message>
    <message>
        <source>Use UPnP to map the listening port (default: 1 when listening and no -proxy)</source>
        <translation>Utiliser l’UPnP pour mapper le port d’écoute (par défaut : 1 en écoute et sans -proxy)</translation>
    </message>
    <message>
        <source>Username and hashed password for JSON-RPC connections. The field &lt;userpw&gt; comes in the format: &lt;USERNAME&gt;:&lt;SALT&gt;$&lt;HASH&gt;. A canonical python script is included in share/rpcuser. The client then connects normally using the rpcuser=&lt;USERNAME&gt;/rpcpassword=&lt;PASSWORD&gt; pair of arguments. This option can be specified multiple times</source>
        <translation>Nom d’utilisateur et mot de passe haché pour les connexions JSON-RPC. Le champ &lt;userpw&gt; est au format : &lt;USERNAME&gt;:&lt;SALT&gt;$&lt;HASH&gt;. Un script python canonique est inclus dans share/rpcuser. Le client se connecte ensuite normalement en utilisant la paire d’arguments rpcuser=&lt;USERNAME&gt;/rpcpassword=&lt;PASSWORD&gt;. Cette option peut être précisée plusieurs fois.</translation>
=======
    </message>
    <message>
        <source>This is the transaction fee you may discard if change is smaller than dust at this level</source>
        <translation>Les frais de transaction que vous pouvez ignorer si la monnaie rendue est inférieure à la poussière à ce niveau</translation>
    </message>
    <message>
        <source>Unable to replay blocks. You will need to rebuild the database using -reindex-chainstate.</source>
        <translation>Impossible de relire les blocs. Vous devrez reconstruire la base de données en utilisant -reindex-chainstate.</translation>
>>>>>>> 228c1378
    </message>
    <message>
        <source>Unable to rewind the database to a pre-fork state. You will need to redownload the blockchain</source>
        <translation>Impossible de rebobiner la base de données à un état préfourche. Vous devrez retélécharger la chaîne de blocs</translation>
    </message>
    <message>
        <source>Warning: The network does not appear to fully agree! Some miners appear to be experiencing issues.</source>
        <translation>Avertissement : le réseau ne semble pas totalement d’accord ! Certains mineurs semblent éprouver des problèmes.</translation>
    </message>
    <message>
        <source>Warning: We do not appear to fully agree with our peers! You may need to upgrade, or other nodes may need to upgrade.</source>
        <translation>Avertissement : nous ne semblons pas être en accord complet avec nos pairs ! Une mise à niveau pourrait être nécessaire pour vous ou pour d’autres nœuds du réseau.</translation>
<<<<<<< HEAD
    </message>
    <message>
        <source>Whether to save the mempool on shutdown and load on restart (default: %u)</source>
        <translation>Enregistrer ou non la réserve de mémoire lors de la fermeture et la charger ou non lors du redémarrage (par défaut : %u)</translation>
=======
>>>>>>> 228c1378
    </message>
    <message>
        <source>%d of last 100 blocks have unexpected version</source>
        <translation>%d des 100 derniers blocs ont une version inattendue</translation>
    </message>
    <message>
        <source>%s corrupt, salvage failed</source>
        <translation>%s corrompu, la récupération a échoué</translation>
    </message>
    <message>
        <source>-maxmempool must be at least %d MB</source>
        <translation>-maxmempool doit être d’au moins %d Mo</translation>
<<<<<<< HEAD
    </message>
    <message>
        <source>&lt;category&gt; can be:</source>
        <translation>&lt;category&gt; peut être :</translation>
    </message>
    <message>
        <source>Accept connections from outside (default: 1 if no -proxy or -connect)</source>
        <translation>Accepter les connexions entrantes (par défaut : 1 si aucun -proxy ou -connect )</translation>
    </message>
    <message>
        <source>Append comment to the user agent string</source>
        <translation>Ajouter un commentaire à la chaîne d’agent utilisateur</translation>
    </message>
    <message>
        <source>Attempt to recover private keys from a corrupt wallet on startup</source>
        <translation>Tenter de récupérer les clés privées d’un porte-monnaie corrompu lors du démarrage</translation>
    </message>
    <message>
        <source>Block creation options:</source>
        <translation>Options de création de blocs :</translation>
=======
>>>>>>> 228c1378
    </message>
    <message>
        <source>Cannot resolve -%s address: '%s'</source>
        <translation>Impossible de résoudre l’adresse -%s : « %s »</translation>
<<<<<<< HEAD
    </message>
    <message>
        <source>Chain selection options:</source>
        <translation>Options de sélection de la chaîne :</translation>
=======
>>>>>>> 228c1378
    </message>
    <message>
        <source>Change index out of range</source>
        <translation>L’index de changement est hors échelle</translation>
<<<<<<< HEAD
    </message>
    <message>
        <source>Connection options:</source>
        <translation>Options de connexion :</translation>
=======
>>>>>>> 228c1378
    </message>
    <message>
        <source>Copyright (C) %i-%i</source>
        <translation>Tous droits réservés (C) %i-%i</translation>
    </message>
    <message>
        <source>Corrupted block database detected</source>
        <translation>Une base de données de blocs corrompue a été détectée</translation>
    </message>
    <message>
        <source>Do you want to rebuild the block database now?</source>
        <translation>Voulez-vous reconstruire la base de données de blocs maintenant ?</translation>
    </message>
    <message>
        <source>Error creating %s: You can't create non-HD wallets with this version.</source>
        <translation>Erreur de création de %s : vous ne pouvez pas créer de porte-monnaie non HD avec cette version.</translation>
    </message>
    <message>
        <source>Error creating %s: You can't create non-HD wallets with this version.</source>
        <translation>Erreur de création de %s : vous ne pouvez pas créer de porte-monnaie non HD avec cette version.</translation>
    </message>
    <message>
        <source>Error initializing block database</source>
        <translation>Erreur d’initialisation de la base de données de blocs</translation>
    </message>
    <message>
        <source>Error initializing wallet database environment %s!</source>
        <translation>Erreur d’initialisation de l’environnement de la base de données du porte-monnaie %s !</translation>
    </message>
    <message>
        <source>Error loading %s</source>
        <translation>Erreur de chargement de %s</translation>
    </message>
    <message>
        <source>Error loading %s: Private keys can only be disabled during creation</source>
        <translation>Erreur de chargement de %s : les clés privées ne peuvent être désactivées qu’à la création.</translation>
    </message>
    <message>
        <source>Error loading %s: Wallet corrupted</source>
        <translation>Erreur de chargement de %s : porte-monnaie corrompu</translation>
    </message>
    <message>
        <source>Error loading %s: Wallet requires newer version of %s</source>
        <translation>Erreur de chargement de %s : le porte-monnaie exige une version plus récente de %s</translation>
    </message>
    <message>
        <source>Error loading block database</source>
        <translation>Erreur de chargement de la base de données de blocs</translation>
    </message>
    <message>
        <source>Error opening block database</source>
        <translation>Erreur d’ouverture de la base de données de blocs</translation>
    </message>
    <message>
        <source>Error: Disk space is low!</source>
<<<<<<< HEAD
        <translation>Erreur : l’espace disque est faible !</translation>
=======
        <translation>Erreur : Il reste peu d’espace disque !</translation>
>>>>>>> 228c1378
    </message>
    <message>
        <source>Failed to listen on any port. Use -listen=0 if you want this.</source>
        <translation>Échec d’écoute sur un port quelconque. Utiliser -listen=0 si vous le voulez.</translation>
    </message>
    <message>
        <source>Failed to rescan the wallet during initialization</source>
        <translation>Échec de réanalyse du porte-monnaie lors de l’initialisation</translation>
    </message>
    <message>
        <source>Importing...</source>
        <translation>Importation...</translation>
    </message>
    <message>
        <source>Incorrect or no genesis block found. Wrong datadir for network?</source>
        <translation>Bloc de genèse incorrect ou introuvable. Mauvais datadir pour le réseau ?</translation>
    </message>
    <message>
        <source>Initialization sanity check failed. %s is shutting down.</source>
        <translation>L’initialisation du test de cohérence a échoué. %s est en cours de fermeture. </translation>
    </message>
    <message>
        <source>Invalid amount for -%s=&lt;amount&gt;: '%s'</source>
        <translation>Montant invalide pour -%s=&lt;amount&gt; : « %s »</translation>
    </message>
    <message>
        <source>Invalid amount for -discardfee=&lt;amount&gt;: '%s'</source>
        <translation>Montant invalide pour -discardfee=&lt;amount&gt; : « %s »</translation>
    </message>
    <message>
        <source>Invalid amount for -fallbackfee=&lt;amount&gt;: '%s'</source>
        <translation>Montant invalide pour -fallbackfee=&lt;amount&gt; : « %s »</translation>
    </message>
    <message>
        <source>Upgrading txindex database</source>
        <translation>Mise à niveau de la base de données txindex</translation>
    </message>
    <message>
        <source>Loading P2P addresses...</source>
        <translation>Chargement des adresses P2P...</translation>
<<<<<<< HEAD
    </message>
    <message>
        <source>Loading banlist...</source>
        <translation>Chargement de la liste d’interdiction...</translation>
=======
>>>>>>> 228c1378
    </message>
    <message>
        <source>Loading banlist...</source>
        <translation>Chargement de la liste d’interdiction...</translation>
    </message>
    <message>
        <source>Not enough file descriptors available.</source>
        <translation>Pas assez de descripteurs de fichiers proposés.</translation>
    </message>
    <message>
<<<<<<< HEAD
        <source>Only connect to nodes in network &lt;net&gt; (ipv4, ipv6 or onion)</source>
        <translation>Seulement se connecter aux nœuds du réseau &lt;net&gt; (IPv4, IPv6 ou oignon)</translation>
    </message>
    <message>
        <source>Print this help message and exit</source>
        <translation>Imprimer ce message d’aide et quitter</translation>
    </message>
    <message>
        <source>Print version and exit</source>
        <translation>Imprimer la version et quitter</translation>
    </message>
    <message>
=======
>>>>>>> 228c1378
        <source>Prune cannot be configured with a negative value.</source>
        <translation>L’élagage ne peut pas être configuré avec une valeur négative.</translation>
    </message>
    <message>
        <source>Prune mode is incompatible with -txindex.</source>
        <translation>Le mode élagage n’est pas compatible avec -txindex.</translation>
<<<<<<< HEAD
    </message>
    <message>
        <source>Rebuild chain state and block index from the blk*.dat files on disk</source>
        <translation>Reconstruire l’état de la chaîne et l’index des blocs à partir des fichiers blk*.dat sur le disque</translation>
    </message>
    <message>
        <source>Rebuild chain state from the currently indexed blocks</source>
        <translation>Reconstruire l’état de la chaîne à partir des blocs indexés actuellement</translation>
    </message>
    <message>
=======
    </message>
    <message>
>>>>>>> 228c1378
        <source>Replaying blocks...</source>
        <translation>Relecture des blocs...</translation>
    </message>
    <message>
        <source>Rewinding blocks...</source>
        <translation>Rebobinage des blocs...</translation>
    </message>
    <message>
<<<<<<< HEAD
        <source>Send transactions with full-RBF opt-in enabled (RPC only, default: %u)</source>
        <translation>Envoyer les transactions avec « full-RBF opt-in » activé (RPC seulement, par défaut : %u)</translation>
    </message>
    <message>
        <source>Set database cache size in megabytes (%d to %d, default: %d)</source>
        <translation>Définir la taille du cache de la base de données en mégaoctets (%d à %d, default: %d)</translation>
    </message>
    <message>
        <source>Specify wallet file (within data directory)</source>
        <translation>Indiquer le fichier de porte-monnaie (dans le répertoire de données)</translation>
    </message>
    <message>
        <source>The source code is available from %s.</source>
        <translation>Le code source se trouve sur %s.</translation>
    </message>
    <message>
=======
        <source>The source code is available from %s.</source>
        <translation>Le code source se trouve sur %s.</translation>
    </message>
    <message>
>>>>>>> 228c1378
        <source>Transaction fee and change calculation failed</source>
        <translation>Échec du calcul des frais de transaction et de la monnaie</translation>
    </message>
    <message>
        <source>Unable to bind to %s on this computer. %s is probably already running.</source>
        <translation>Impossible de se lier à %s sur cet ordinateur. %s fonctionne probablement déjà.</translation>
    </message>
    <message>
        <source>Unable to generate keys</source>
        <translation>Impossible de générer les clés</translation>
    </message>
    <message>
        <source>Unsupported argument -benchmark ignored, use -debug=bench.</source>
        <translation>Argument non pris en charge -benchmark ignoré, utiliser -debug=bench.</translation>
    </message>
    <message>
        <source>Unsupported argument -debugnet ignored, use -debug=net.</source>
        <translation>Argument non pris en charge -debugnet ignoré, utiliser -debug=net.</translation>
    </message>
    <message>
        <source>Unsupported argument -tor found, use -onion.</source>
        <translation>Argument non pris en charge -tor trouvé, utiliser -onion</translation>
    </message>
    <message>
        <source>Unsupported logging category %s=%s.</source>
        <translation>Catégorie de journalisation non prise en charge %s=%s.</translation>
<<<<<<< HEAD
    </message>
    <message>
        <source>Upgrading UTXO database</source>
        <translation>Mise à niveau de la base de données UTXO</translation>
    </message>
    <message>
        <source>Use UPnP to map the listening port (default: %u)</source>
        <translation>Utiliser l’UPnP pour mapper le port d’écoute (par défaut : %u)</translation>
=======
>>>>>>> 228c1378
    </message>
    <message>
        <source>Upgrading UTXO database</source>
        <translation>Mise à niveau de la base de données UTXO</translation>
    </message>
    <message>
        <source>User Agent comment (%s) contains unsafe characters.</source>
        <translation>Le commentaire d’agent utilisateur (%s) contient des caractères dangereux.</translation>
    </message>
    <message>
        <source>Verifying blocks...</source>
        <translation>Vérification des blocs... </translation>
    </message>
    <message>
<<<<<<< HEAD
        <source>Wallet debugging/testing options:</source>
        <translation>Options de débogage/de test du porte-monnaie :</translation>
    </message>
    <message>
        <source>Wallet needed to be rewritten: restart %s to complete</source>
        <translation>Le porte-monnaie devait être réécrit : redémarrer %s pour terminer l’opération.</translation>
    </message>
    <message>
        <source>Wallet options:</source>
        <translation>Options du porte-monnaie :</translation>
    </message>
    <message>
        <source>Allow JSON-RPC connections from specified source. Valid for &lt;ip&gt; are a single IP (e.g. 1.2.3.4), a network/netmask (e.g. 1.2.3.4/255.255.255.0) or a network/CIDR (e.g. 1.2.3.4/24). This option can be specified multiple times</source>
        <translation>Permettre les connexions JSON-RPC de sources spécifiques. Valide pour &lt;ip&gt; qui sont une IP simple (p. ex. 1.2.3.4), un réseau/masque réseau (p. ex. 1.2.3.4/255.255.255.0) ou un réseau/CIDR (p. ex. 1.2.3.4/24). Cette option peut être être précisée plusieurs fois</translation>
    </message>
    <message>
        <source>Bind to given address and whitelist peers connecting to it. Use [host]:port notation for IPv6</source>
        <translation>Se lier à l’adresse donnée et aux pairs s’y connectant. Utiliser la notation [host]:port pour l’IPv6</translation>
    </message>
    <message>
        <source>Create new files with system default permissions, instead of umask 077 (only effective with disabled wallet functionality)</source>
        <translation>Créer de nouveaux fichiers avec les permissions système par défaut, au lieu de umask 077 (effectif seulement avec la fonction du porte-monnaie désactivée)</translation>
    </message>
    <message>
        <source>Discover own IP addresses (default: 1 when listening and no -externalip or -proxy)</source>
        <translation>Découvrir ses propres adresses (par défaut : 1 en écoute et sans externalip ou -proxy)</translation>
    </message>
    <message>
        <source>Error: Listening for incoming connections failed (listen returned error %s)</source>
        <translation>Erreur : l’écoute des connexions entrantes a échoué (l’écoute a retourné l’erreur %s)</translation>
    </message>
    <message>
        <source>Execute command when a relevant alert is received or we see a really long fork (%s in cmd is replaced by message)</source>
        <translation>Exécuter une commande lorsqu’une alerte pertinente est reçue, ou si nous voyons une bifurcation vraiment étendue (%s dans la commande est remplacé par le message)</translation>
    </message>
    <message>
        <source>Fees (in %s/kB) smaller than this are considered zero fee for relaying, mining and transaction creation (default: %s)</source>
        <translation>Les frais (en %s/Ko) inférieurs à ce seuil sont considérés comme étant nuls pour le relais, le minage et la création de transactions (par défaut : %s)</translation>
    </message>
    <message>
        <source>If paytxfee is not set, include enough fee so transactions begin confirmation on average within n blocks (default: %u)</source>
        <translation>Si paytxfee n’est pas défini, inclure suffisamment de frais afin que les transactions commencent la confirmation en moyenne avant n blocs (par défaut : %u)</translation>
=======
        <source>Wallet needed to be rewritten: restart %s to complete</source>
        <translation>Le porte-monnaie devait être réécrit : redémarrer %s pour terminer l’opération.</translation>
    </message>
    <message>
        <source>Error: Listening for incoming connections failed (listen returned error %s)</source>
        <translation>Erreur : L’écoute des connexions entrantes a échoué (l’écoute a retourné l’erreur %s)</translation>
>>>>>>> 228c1378
    </message>
    <message>
        <source>Invalid amount for -maxtxfee=&lt;amount&gt;: '%s' (must be at least the minrelay fee of %s to prevent stuck transactions)</source>
        <translation>Montant invalide pour -maxtxfee=&lt;amount&gt; : « %s » (doit être au moins les frais minrelay de %s pour prévenir le blocage des transactions)</translation>
<<<<<<< HEAD
    </message>
    <message>
        <source>Maximum size of data in data carrier transactions we relay and mine (default: %u)</source>
        <translation>Quantité maximale de données dans les transactions du porteur de données que nous relayons et minons (par défaut : %u)</translation>
    </message>
    <message>
        <source>Randomize credentials for every proxy connection. This enables Tor stream isolation (default: %u)</source>
        <translation>Aléer les authentifiants pour chaque connexion mandataire. Cela active l’isolement de flux de Tor (par défaut : %u) </translation>
=======
>>>>>>> 228c1378
    </message>
    <message>
        <source>The transaction amount is too small to send after the fee has been deducted</source>
        <translation>Le montant de la transaction est trop bas pour être envoyé une fois que les frais ont été déduits</translation>
    </message>
    <message>
<<<<<<< HEAD
        <source>Whitelisted peers cannot be DoS banned and their transactions are always relayed, even if they are already in the mempool, useful e.g. for a gateway</source>
        <translation>Les pairs de la liste blanche ne peuvent pas être bannis DoS et leurs transactions sont toujours relayées, même si elles sont déjà dans le mempool, utile p. ex. pour une passerelle</translation>
    </message>
    <message>
=======
>>>>>>> 228c1378
        <source>You need to rebuild the database using -reindex to go back to unpruned mode.  This will redownload the entire blockchain</source>
        <translation>Vous devez reconstruire la base de données en utilisant -reindex afin de revenir au mode sans élagage. Cela retéléchargera complètement la chaîne de blocs.</translation>
    </message>
    <message>
        <source>Error loading %s: You can't disable HD on an already existing HD wallet</source>
        <translation>Erreur de chargement de %s : vous ne pouvez pas désactiver HD sur un porte-monnaie HD existant</translation>
    </message>
    <message>
        <source>Error loading %s: You can't disable HD on an already existing HD wallet</source>
        <translation>Erreur de chargement de %s : vous ne pouvez pas désactiver HD sur un porte-monnaie HD existant</translation>
    </message>
    <message>
        <source>Error reading from database, shutting down.</source>
        <translation>Erreur de lecture de la base de données, fermeture en cours.</translation>
    </message>
    <message>
        <source>Error upgrading chainstate database</source>
        <translation>Erreur de mise à niveau de la base de données d’état de la chaîne</translation>
<<<<<<< HEAD
    </message>
    <message>
        <source>Imports blocks from external blk000??.dat file on startup</source>
        <translation>Importe des blocs à partir d’un fichier blk000??.dat externe lors du démarrage</translation>
=======
>>>>>>> 228c1378
    </message>
    <message>
        <source>Information</source>
        <translation>Informations</translation>
    </message>
    <message>
        <source>Invalid -onion address or hostname: '%s'</source>
        <translation>Adresse ou nom d’hôte -onion invalide : « %s »</translation>
<<<<<<< HEAD
    </message>
    <message>
        <source>Invalid -proxy address or hostname: '%s'</source>
        <translation>Adresse ou nom d’hôte -proxy invalide : « %s »</translation>
    </message>
    <message>
        <source>Invalid amount for -paytxfee=&lt;amount&gt;: '%s' (must be at least %s)</source>
        <translation>Montant invalide pour -paytxfee=&lt;montant&gt; : « %s » (doit être au moins %s)</translation>
    </message>
    <message>
        <source>Invalid netmask specified in -whitelist: '%s'</source>
        <translation>Masque réseau invalide indiqué dans -whitelist : « %s »</translation>
    </message>
    <message>
        <source>Keep at most &lt;n&gt; unconnectable transactions in memory (default: %u)</source>
        <translation>Garder au plus &lt;n&gt; transactions non connectables en mémoire (par défaut : %u)</translation>
    </message>
    <message>
        <source>Need to specify a port with -whitebind: '%s'</source>
        <translation>Un port doit être précisé avec -whitebind : « %s »</translation>
=======
    </message>
    <message>
        <source>Invalid -proxy address or hostname: '%s'</source>
        <translation>Adresse ou nom d’hôte -proxy invalide : « %s »</translation>
    </message>
    <message>
        <source>Invalid amount for -paytxfee=&lt;amount&gt;: '%s' (must be at least %s)</source>
        <translation>Montant invalide pour -paytxfee=&lt;montant&gt; : « %s » (doit être au moins %s)</translation>
>>>>>>> 228c1378
    </message>
    <message>
        <source>Invalid netmask specified in -whitelist: '%s'</source>
        <translation>Masque réseau invalide indiqué dans -whitelist : « %s »</translation>
    </message>
    <message>
        <source>Need to specify a port with -whitebind: '%s'</source>
        <translation>Un port doit être précisé avec -whitebind : « %s »</translation>
    </message>
    <message>
        <source>Reducing -maxconnections from %d to %d, because of system limitations.</source>
        <translation>Réduction de -maxconnections de %d à %d, due aux restrictions du système</translation>
    </message>
    <message>
<<<<<<< HEAD
        <source>Rescan the block chain for missing wallet transactions on startup</source>
        <translation>Réanalyser la chaîne de blocs au démarrage, à la recherche de transactions de porte-monnaie manquantes</translation>
    </message>
    <message>
        <source>Send trace/debug info to console instead of debug.log file</source>
        <translation>Envoyer les infos de débogage/trace à la console au lieu du fichier debug.log</translation>
    </message>
    <message>
        <source>Show all debugging options (usage: --help -help-debug)</source>
        <translation>Montrer toutes les options de débogage (utilisation : --help --help-debug)</translation>
    </message>
    <message>
        <source>Shrink debug.log file on client startup (default: 1 when no -debug)</source>
        <translation>Réduire le fichier debug.log lors du démarrage du client (par défaut : 1 sans -debug)</translation>
    </message>
    <message>
=======
>>>>>>> 228c1378
        <source>Signing transaction failed</source>
        <translation>Échec de signature de la transaction</translation>
    </message>
    <message>
        <source>Specified blocks directory "%s" does not exist.
</source>
        <translation>Le répertoire de blocs indiqué « %s » n’existe pas.
</translation>
    </message>
    <message>
        <source>The transaction amount is too small to pay the fee</source>
        <translation>Le montant de la transaction est trop bas pour que les frais soient payés</translation>
    </message>
    <message>
        <source>This is experimental software.</source>
        <translation>Ceci est un logiciel expérimental.</translation>
    </message>
    <message>
<<<<<<< HEAD
        <source>Tor control port password (default: empty)</source>
        <translation>Mot de passe du port de contrôle Tor (par défaut : vide)</translation>
    </message>
    <message>
        <source>Tor control port to use if onion listening enabled (default: %s)</source>
        <translation>Port de contrôle Tor à utiliser si l’écoute onion est activée (par défaut :%s)</translation>
    </message>
    <message>
=======
>>>>>>> 228c1378
        <source>Transaction amount too small</source>
        <translation>Le montant de la transaction est trop bas</translation>
    </message>
    <message>
        <source>Transaction too large for fee policy</source>
        <translation>La transaction est trop grosse pour la politique de frais</translation>
    </message>
    <message>
        <source>Transaction too large</source>
        <translation>La transaction est trop grosse</translation>
    </message>
    <message>
        <source>Unable to bind to %s on this computer (bind returned error %s)</source>
        <translation>Impossible de se lier à %s sur cet ordinateur (bind a retourné l’erreur %s)</translation>
    </message>
    <message>
        <source>Unable to generate initial keys</source>
        <translation>Impossible de générer les clés initiales</translation>
    </message>
    <message>
        <source>Verifying wallet(s)...</source>
        <translation>Vérification des porte-monnaie...</translation>
    </message>
    <message>
<<<<<<< HEAD
        <source>Username for JSON-RPC connections</source>
        <translation>Nom d’utilisateur pour les connexions JSON-RPC</translation>
    </message>
    <message>
        <source>Verifying wallet(s)...</source>
        <translation>Vérification des porte-monnaie...</translation>
    </message>
    <message>
=======
>>>>>>> 228c1378
        <source>Wallet %s resides outside wallet directory %s</source>
        <translation>Le porte-monnaie %s se trouve en dehors du répertoire de porte-monnaie %s</translation>
    </message>
    <message>
        <source>Warning</source>
        <translation>Avertissement</translation>
    </message>
    <message>
        <source>Warning: unknown new rules activated (versionbit %i)</source>
        <translation>Avertissement : nouvelles règles inconnues activées (bit de version %i)</translation>
    </message>
    <message>
<<<<<<< HEAD
        <source>Whether to operate in a blocks only mode (default: %u)</source>
        <translation>Fonctionner ou non en mode blocs seulement (par défaut : %u)</translation>
    </message>
    <message>
        <source>You need to rebuild the database using -reindex to change -txindex</source>
        <translation>Vous devez reconstruire la base de données en utilisant -reindex afin de modifier -txindex</translation>
    </message>
    <message>
=======
>>>>>>> 228c1378
        <source>Zapping all transactions from wallet...</source>
        <translation>Supprimer toutes les transactions du porte-monnaie...</translation>
    </message>
    <message>
<<<<<<< HEAD
        <source>ZeroMQ notification options:</source>
        <translation>Options de notification ZeroMQ</translation>
    </message>
    <message>
        <source>Password for JSON-RPC connections</source>
        <translation>Mot de passe pour les connexions JSON-RPC</translation>
    </message>
    <message>
        <source>Execute command when the best block changes (%s in cmd is replaced by block hash)</source>
        <translation>Exécuter la commande lorsque le meilleur bloc change (%s dans cmd est remplacé par le hachage du bloc)</translation>
    </message>
    <message>
        <source>Allow DNS lookups for -addnode, -seednode and -connect</source>
        <translation>Autoriser les recherches DNS pour -addnode, -seednode et -connect</translation>
    </message>
    <message>
        <source>(1 = keep tx meta data e.g. account owner and payment request information, 2 = drop tx meta data)</source>
        <translation>(1 = conserver les métadonnées de transmission, p. ex. les informations du propriétaire du compte et de demande de paiement, 2 = abandonner les métadonnées de transmission)</translation>
    </message>
    <message>
        <source>-maxtxfee is set very high! Fees this large could be paid on a single transaction.</source>
        <translation>La valeur -maxtxfee est très élevée ! Des frais aussi élevés pourraient être payés en une seule transaction.</translation>
    </message>
    <message>
        <source>Bind to given address to listen for JSON-RPC connections. This option is ignored unless -rpcallowip is also passed. Port is optional and overrides -rpcport. Use [host]:port notation for IPv6. This option can be specified multiple times (default: 127.0.0.1 and ::1 i.e., localhost, or if -rpcallowip has been specified, 0.0.0.0 and :: i.e., all addresses)</source>
        <translation>Se lier à l’adresse donnée pour écouter des connexions JSON-RPC. Cette option est ignorée à moins que -rpcallowip soit aussi passé. Le port est facultatif et remplace -rpcport. Utiliser la notation [host]:port pour l’IPv6. Cette option peut être précisée plusieurs fois (par défaut : 127.0.0.1 et ::1 c.-à-d. l’hôte local ou si -rpcallowip a été précisé, 0.0.0.0 et :: c.-à-d. toutes les adresses)</translation>
    </message>
    <message>
        <source>Do not keep transactions in the mempool longer than &lt;n&gt; hours (default: %u)</source>
        <translation>Ne pas conserver de transactions dans la réserve de mémoire plus de &lt;n&gt; heures (par défaut : %u)</translation>
    </message>
    <message>
        <source>Equivalent bytes per sigop in transactions for relay and mining (default: %u)</source>
        <translation>Octets équivalents par sigop dans les transactions pour relayer et miner (par défaut : %u)</translation>
    </message>
    <message>
        <source>Error loading %s: You can't enable HD on an already existing non-HD wallet</source>
        <translation>Erreur de chargement de %s : vous ne pouvez pas activer HD sur un porte-monnaie non HD existant</translation>
    </message>
    <message>
        <source>Error loading wallet %s. -wallet parameter must only specify a filename (not a path).</source>
        <translation>Erreur de chargement du porte-monnaie %s. Le paramètre -wallet ne doit indiquer qu’un nom de fichier (pas un chemin).</translation>
    </message>
    <message>
        <source>Fees (in %s/kB) smaller than this are considered zero fee for transaction creation (default: %s)</source>
        <translation>Les frais (en %s/Ko) inférieurs à ce seuil sont considérés comme étant nuls pour la création de transactions (par défaut : %s)</translation>
    </message>
    <message>
        <source>Force relay of transactions from whitelisted peers even if they violate local relay policy (default: %d)</source>
        <translation>Forcer le relais de transactions des pairs de la liste blanche même s’ils transgressent la politique locale de relais (par défaut : %d)</translation>
    </message>
    <message>
        <source>How thorough the block verification of -checkblocks is (0-4, default: %u)</source>
        <translation>Degré de profondeur de la vérification des blocs -checkblocks (0-4, par défaut : %u)</translation>
    </message>
    <message>
        <source>Maintain a full transaction index, used by the getrawtransaction rpc call (default: %u)</source>
        <translation>Maintenir un index complet des transactions, utilisé par l’appel RPC getrawtransaction (obtenir la transaction brute) (par défaut : %u)</translation>
    </message>
    <message>
        <source>Number of seconds to keep misbehaving peers from reconnecting (default: %u)</source>
        <translation>Délai en secondes de refus de reconnexion pour les pairs présentant un mauvais comportement (par défaut : %u)</translation>
    </message>
    <message>
        <source>Output debugging information (default: %u, supplying &lt;category&gt; is optional)</source>
        <translation>Extraire les informations de débogage (par défaut : %u, fournir &lt;category&gt; est facultatif)</translation>
    </message>
    <message>
        <source>Sets the serialization of raw transaction or block hex returned in non-verbose mode, non-segwit(0) or segwit(1) (default: %d)</source>
        <translation>Définit la sérialisation de la transaction brute ou les données hexa de bloc retournées en mode non-verbose, non-segwit(0) ou segwit(1) (par défaut : %d)</translation>
    </message>
    <message>
        <source>Specify directory to hold wallets (default: &lt;datadir&gt;/wallets if it exists, otherwise &lt;datadir&gt;)</source>
        <translation>Indiquer le répertoire où placer les porte-monnaie (par défaut : &lt;datadir&gt;/wallets s’il existe, autrement &lt;datadir&gt;)</translation>
    </message>
    <message>
        <source>Specify location of debug log file: this can be an absolute path or a path relative to the data directory (default: %s)</source>
        <translation>Indiquer l’emplacement du fichier journal de débogage : ce peut être un chemin absolu ou un chemin relatif au répertoire de données (par défaut : %s)</translation>
    </message>
    <message>
        <source>Support filtering of blocks and transaction with bloom filters (default: %u)</source>
        <translation>Prendre en charge le filtrage des blocs et des transactions avec les filtres bloom (par défaut : %u)</translation>
=======
        <source>-maxtxfee is set very high! Fees this large could be paid on a single transaction.</source>
        <translation>La valeur -maxtxfee est très élevée ! Des frais aussi élevés pourraient être payés en une seule transaction.</translation>
    </message>
    <message>
        <source>Error loading %s: You can't enable HD on an already existing non-HD wallet</source>
        <translation>Erreur de chargement de %s : vous ne pouvez pas activer HD sur un porte-monnaie non HD existant</translation>
>>>>>>> 228c1378
    </message>
    <message>
        <source>The fee rate (in %s/kB) that indicates your tolerance for discarding change by adding it to the fee (default: %s). Note: An output is discarded if it is dust at this rate, but we will always discard up to the dust relay fee and a discard fee above that is limited by the fee estimate for the longest target</source>
        <translation>Le taux de frais (en %s/Ko) qui indique votre tolérance à renoncer à la monnaie en l’ajoutant aux frais (par défaut : %s). Note : une sortie est rejetée si elle est considérée comme poussière pour ce taux, mais nous rejetterons toujours jusqu’aux frais de relais poussière et des frais de rejet par delà cette valeur qui sont limités par l’estimation de frais pour la cible la plus longue </translation>
    </message>
    <message>
        <source>This is the transaction fee you may pay when fee estimates are not available.</source>
        <translation>Il s’agit des frais de transaction que vous pourriez payer si aucune estimation de frais n’est proposée.</translation>
    </message>
    <message>
        <source>This product includes software developed by the OpenSSL Project for use in the OpenSSL Toolkit %s and cryptographic software written by Eric Young and UPnP software written by Thomas Bernard.</source>
        <translation>Ce produit comprend des logiciels développés par le Projet OpenSSL pour être utilisés dans la boîte à outils OpenSSL %s, et un logiciel cryptographique écrit par Eric Young, ainsi qu’un logiciel UPnP écrit par Thomas Bernard.</translation>
    </message>
    <message>
        <source>Total length of network version string (%i) exceeds maximum length (%i). Reduce the number or size of uacomments.</source>
        <translation>La taille totale de la chaîne de version de réseau (%i) dépasse la longueur maximale (%i). Réduire le nombre ou la taille des commentaires uacomments.</translation>
    </message>
    <message>
        <source>Unsupported argument -socks found. Setting SOCKS version isn't possible anymore, only SOCKS5 proxies are supported.</source>
        <translation>L’argument non pris en charge -socks a été trouvé. Il n’est plus possible de définir la version de SOCKS, seuls les mandataires SOCKS5 sont pris en charge.</translation>
    </message>
    <message>
        <source>Unsupported argument -whitelistalwaysrelay ignored, use -whitelistrelay and/or -whitelistforcerelay.</source>
        <translation>Argument non pris charge -whitelistalwaysrelay ignoré, utiliser -whitelistrelay et/ou -whitelistforcerelay.</translation>
    </message>
    <message>
        <source>Warning: Unknown block versions being mined! It's possible unknown rules are in effect</source>
        <translation>Avertissement : des versions de blocs inconnues sont minées ! Il est possible que des règles inconnues soient en vigueur</translation>
    </message>
    <message>
        <source>Warning: Wallet file corrupt, data salvaged! Original %s saved as %s in %s; if your balance or transactions are incorrect you should restore from a backup.</source>
        <translation>Avertissement : le fichier du porte-monnaie est corrompu, les données ont été récupérées ! Le fichier %s original a été enregistré en tant que %s dans %s ; si votre solde ou vos transactions sont incorrects, vous devriez restaurer une sauvegarde.</translation>
<<<<<<< HEAD
    </message>
    <message>
        <source>Whitelist peers connecting from the given IP address (e.g. 1.2.3.4) or CIDR notated network (e.g. 1.2.3.0/24). Can be specified multiple times.</source>
        <translation>Pairs de la liste blanche se connectant à partir de l’adresse IP donnée (p. ex. 1.2.3.4) ou du réseau noté CIDR (p. ex. 1.2.3.0/24). Peut être précisé plusieurs fois.</translation>
=======
>>>>>>> 228c1378
    </message>
    <message>
        <source>%s is set very high!</source>
        <translation>La valeur %s est très élevée !</translation>
<<<<<<< HEAD
    </message>
    <message>
        <source>(default: %s)</source>
        <translation>(par défaut : %s)</translation>
    </message>
    <message>
        <source>Always query for peer addresses via DNS lookup (default: %u)</source>
        <translation>Toujours demander les adresses des pairs par recherche DNS (par défaut : %u)</translation>
    </message>
    <message>
        <source>Error loading wallet %s. -wallet filename must be a regular file.</source>
        <translation>Erreur de chargement du porte-monnaie %s. Le paramètre -wallet doit être un fichier ordinaire.</translation>
    </message>
    <message>
        <source>Error loading wallet %s. Duplicate -wallet filename specified.</source>
        <translation>Erreur de chargement du porte-monnaie %s. Le nom de fichier -wallet indiqué est un doublon.</translation>
    </message>
    <message>
        <source>Error loading wallet %s. Invalid characters in -wallet filename.</source>
        <translation>Erreur de chargement du porte-monnaie %s. Il y a des caractères invalides dans le nom de fichier -wallet.</translation>
    </message>
    <message>
        <source>How many blocks to check at startup (default: %u, 0 = all)</source>
        <translation>Nombre de blocs à vérifier au démarrage (par défaut : %u, 0 = tous)</translation>
    </message>
    <message>
        <source>Include IP addresses in debug output (default: %u)</source>
        <translation>Inclure les adresses IP à la sortie de débogage (par défaut : %u)</translation>
    </message>
    <message>
        <source>Keypool ran out, please call keypoolrefill first</source>
        <translation>La réserve de clés est épuisée, veuillez d’abord appeler « keypoolrefill »</translation>
    </message>
    <message>
        <source>Listen for JSON-RPC connections on &lt;port&gt; (default: %u or testnet: %u)</source>
        <translation>Écouter les connexions JSON-RPC sur &lt;port&gt; (par défaut : %u ou tesnet : %u)</translation>
    </message>
    <message>
        <source>Listen for connections on &lt;port&gt; (default: %u or testnet: %u)</source>
        <translation>Écouter les connexions sur &lt;port&gt; (par défaut : %u ou tesnet : %u)</translation>
    </message>
    <message>
        <source>Maintain at most &lt;n&gt; connections to peers (default: %u)</source>
        <translation>Garder au plus &lt;n&gt; connexions avec les pairs (par défaut : %u)</translation>
    </message>
    <message>
        <source>Make the wallet broadcast transactions</source>
        <translation>Obliger le porte-monnaie à diffuser les transactions</translation>
    </message>
    <message>
        <source>Maximum per-connection receive buffer, &lt;n&gt;*1000 bytes (default: %u)</source>
        <translation>Tampon maximal de réception par connexion, &lt;n&gt;*1000 octets (par défaut : %u)</translation>
    </message>
    <message>
        <source>Maximum per-connection send buffer, &lt;n&gt;*1000 bytes (default: %u)</source>
        <translation>Tampon maximal d’envoi par connexion », &lt;n&gt;*1000 octets (par défaut : %u)</translation>
    </message>
    <message>
        <source>Prepend debug output with timestamp (default: %u)</source>
        <translation>Ajouter l’estampille temporelle au début de la sortie de débogage (par défaut : %u)</translation>
    </message>
    <message>
        <source>Relay and mine data carrier transactions (default: %u)</source>
        <translation>Relayer et miner les transactions du porteur de données (par défaut : %u)</translation>
    </message>
    <message>
        <source>Relay non-P2SH multisig (default: %u)</source>
        <translation>Relayer les multisignatures non-P2SH (par défaut : %u)</translation>
    </message>
    <message>
        <source>Set key pool size to &lt;n&gt; (default: %u)</source>
        <translation>Définir la taille de la réserve de clés à &lt;n&gt; (par défaut : %u)</translation>
    </message>
    <message>
        <source>Set maximum BIP141 block weight (default: %d)</source>
        <translation>Définir le poids maximal de bloc BIP141 (par défaut : %d)</translation>
    </message>
    <message>
        <source>Set the number of threads to service RPC calls (default: %d)</source>
        <translation>Définir le nombre de fils pour les appels RPC (par défaut : %d)</translation>
    </message>
    <message>
        <source>Specify configuration file (default: %s)</source>
        <translation>Indiquer le fichier de configuration (par défaut : %s)</translation>
    </message>
    <message>
        <source>Specify connection timeout in milliseconds (minimum: 1, default: %d)</source>
        <translation>Indiquer le délai d’expiration de la connexion en millisecondes (minimum : 1, par défaut : %d)</translation>
    </message>
    <message>
        <source>Specify pid file (default: %s)</source>
        <translation>Indiquer le fichier pid (par défaut : %s)</translation>
    </message>
    <message>
        <source>Spend unconfirmed change when sending transactions (default: %u)</source>
        <translation>Dépenser la monnaie non confirmée lors de l’envoi de transactions (par défaut : %u)</translation>
=======
    </message>
    <message>
        <source>Error loading wallet %s. Duplicate -wallet filename specified.</source>
        <translation>Erreur de chargement du porte-monnaie %s. Le nom de fichier -wallet indiqué est un doublon.</translation>
    </message>
    <message>
        <source>Keypool ran out, please call keypoolrefill first</source>
        <translation>La réserve de clés est épuisée, veuillez d’abord appeler « keypoolrefill »</translation>
>>>>>>> 228c1378
    </message>
    <message>
        <source>Starting network threads...</source>
        <translation>Démarrage des processus réseau...</translation>
    </message>
    <message>
        <source>The wallet will avoid paying less than the minimum relay fee.</source>
        <translation>Le porte-monnaie évitera de payer moins que les frais minimaux de relais. </translation>
    </message>
    <message>
        <source>This is the minimum transaction fee you pay on every transaction.</source>
        <translation>Il s’agit des frais minimaux que vous payez pour chaque transaction. </translation>
    </message>
    <message>
        <source>This is the transaction fee you will pay if you send a transaction.</source>
        <translation>Il s’agit des frais minimaux que vous payez si vous envoyez une transaction.</translation>
<<<<<<< HEAD
    </message>
    <message>
        <source>Threshold for disconnecting misbehaving peers (default: %u)</source>
        <translation>Seuil de déconnexion des pairs présentant un mauvais comportement (par défaut : %u)</translation>
=======
>>>>>>> 228c1378
    </message>
    <message>
        <source>Transaction amounts must not be negative</source>
        <translation>Les montants transactionnels ne doivent pas être négatifs</translation>
    </message>
    <message>
        <source>Transaction has too long of a mempool chain</source>
        <translation>La chaîne de la réserve de mémoire de la transaction est trop longue</translation>
    </message>
    <message>
        <source>Transaction must have at least one recipient</source>
        <translation>La transaction doit comporter au moins un destinataire</translation>
    </message>
    <message>
        <source>Unknown network specified in -onlynet: '%s'</source>
        <translation>Réseau inconnu précisé dans -onlynet : « %s »</translation>
    </message>
    <message>
        <source>Insufficient funds</source>
        <translation>Fonds insuffisants</translation>
    </message>
    <message>
        <source>Can't generate a change-address key. Private keys are disabled for this wallet.</source>
        <translation>Impossible de générer une clé d’adresse de monnaie. Les clés privées sont désactivées pour ce porte-monnaie.</translation>
    </message>
    <message>
        <source>Cannot upgrade a non HD split wallet without upgrading to support pre split keypool. Please use -upgradewallet=169900 or -upgradewallet with no version specified.</source>
        <translation>Impossible de mettre à niveau un porte-monnaie divisé non-HD sans mettre à niveau pour prendre en charge la réserve de clés antérieure à la division. Veuillez utiliser -upgradewallet=169900 ou -upgradewallet sans indiquer de version.</translation>
    </message>
    <message>
        <source>Fee estimation failed. Fallbackfee is disabled. Wait a few blocks or enable -fallbackfee.</source>
        <translation>Échec d’estimation des frais. L’option de frais de repli est désactivée. Attendez quelques blocs ou activez -fallbackfee.</translation>
    </message>
    <message>
<<<<<<< HEAD
=======
        <source>Warning: Private keys detected in wallet {%s} with disabled private keys</source>
        <translation>Avertissement : Des clés privées ont été détectées dans le porte-monnaie {%s} dont les clés privées sont désactivées.</translation>
    </message>
    <message>
        <source>Cannot write to data directory '%s'; check permissions.</source>
        <translation>Impossible d’écrire dans le répertoire de données '%s' ; veuillez vérifier les droits.</translation>
    </message>
    <message>
        <source>Loading block index...</source>
        <translation>Chargement de l’index des blocs…</translation>
    </message>
    <message>
>>>>>>> 228c1378
        <source>Loading wallet...</source>
        <translation>Chargement du porte-monnaie…</translation>
    </message>
    <message>
        <source>Cannot downgrade wallet</source>
        <translation>Impossible de revenir à une version inférieure du porte-monnaie</translation>
    </message>
    <message>
        <source>Rescanning...</source>
        <translation>Nouvelle analyse…</translation>
    </message>
    <message>
        <source>Done loading</source>
        <translation>Chargement terminé</translation>
    </message>
    <message>
        <source>Error</source>
        <translation>Erreur</translation>
    </message>
</context>
</TS><|MERGE_RESOLUTION|>--- conflicted
+++ resolved
@@ -28,13 +28,10 @@
     <message>
         <source>Delete the currently selected address from the list</source>
         <translation>Supprimer de la liste l’adresse sélectionnée actuellement</translation>
-<<<<<<< HEAD
-=======
     </message>
     <message>
         <source>Enter address or label to search</source>
         <translation>Saisir une adresse ou une étiquette à rechercher</translation>
->>>>>>> 228c1378
     </message>
     <message>
         <source>Export the data in the current tab to a file</source>
@@ -357,13 +354,10 @@
         <translation>Réindexation des blocs sur le disque...</translation>
     </message>
     <message>
-<<<<<<< HEAD
-=======
         <source>Proxy is &lt;b&gt;enabled&lt;/b&gt;: %1</source>
         <translation>Le serveur mandataire est &lt;b&gt;activé&lt;/b&gt; : %1</translation>
     </message>
     <message>
->>>>>>> 228c1378
         <source>Send coins to a Qtum address</source>
         <translation>Envoyer des pièces à une adresse Qtum</translation>
     </message>
@@ -768,29 +762,18 @@
     <message>
         <source>Edit sending address</source>
         <translation>Modifier l’adresse d’envoi</translation>
-<<<<<<< HEAD
     </message>
     <message>
         <source>The entered address "%1" is not a valid Qtum address.</source>
         <translation>L’adresse saisie « %1 » n’est pas une adresse Qtum valide.</translation>
     </message>
     <message>
-        <source>The entered address "%1" is already in the address book.</source>
-        <translation>L’adresse saisie « %1 » est déjà présente dans le carnet d’adresses.</translation>
-=======
-    </message>
-    <message>
-        <source>The entered address "%1" is not a valid Qtum address.</source>
-        <translation>L’adresse saisie « %1 » n’est pas une adresse Qtum valide.</translation>
-    </message>
-    <message>
         <source>Address "%1" already exists as a receiving address with label "%2" and so cannot be added as a sending address.</source>
         <translation>L’adresse « %1 » existe déjà en tant qu’adresse de réception avec l’étiquette « %2 » et ne peut donc pas être ajoutée en tant qu’adresse d’envoi.</translation>
     </message>
     <message>
         <source>The entered address "%1" is already in the address book with label "%2".</source>
         <translation>L’adresse saisie « %1 » est déjà présente dans le carnet d’adresses avec l’étiquette « %2 ».</translation>
->>>>>>> 228c1378
     </message>
     <message>
         <source>Could not unlock wallet.</source>
@@ -846,34 +829,16 @@
 <context>
     <name>Intro</name>
     <message>
-<<<<<<< HEAD
-        <source>Usage:</source>
-        <translation>Utilisation :</translation>
-    </message>
-    <message>
-        <source>command-line options</source>
-        <translation>options de ligne de commande</translation>
-    </message>
-    <message>
-        <source>UI Options:</source>
-        <translation>Options de l’IU :</translation>
-=======
         <source>Welcome</source>
         <translation>Bienvenue</translation>
->>>>>>> 228c1378
     </message>
     <message>
         <source>Welcome to %1.</source>
         <translation>Bienvenue à %1.</translation>
     </message>
     <message>
-<<<<<<< HEAD
-        <source>Set language, for example "de_DE" (default: system locale)</source>
-        <translation>Définir la langue, par exemple « fr_CH » (par défaut : la langue du système)</translation>
-=======
         <source>As this is the first time the program is launched, you can choose where %1 will store its data.</source>
         <translation>Puisque c’est la première fois que le logiciel est lancé, vous pouvez choisir où %1 stockera ses données.</translation>
->>>>>>> 228c1378
     </message>
     <message>
         <source>When you click OK, %1 will begin to download and process the full %4 block chain (%2GB) starting with the earliest transactions in %3 when %4 initially launched.</source>
@@ -884,21 +849,12 @@
         <translation>La synchronisation initiale est très exigeante et pourrait exposer des problèmes matériels dans votre ordinateur passés inaperçus auparavant. Chaque fois que vous exécuterez %1, le téléchargement reprendra où il s’était arrêté.</translation>
     </message>
     <message>
-<<<<<<< HEAD
-        <source>Show splash screen on startup (default: %u)</source>
-        <translation>Afficher l’écran d’accueil au démarrage (par défaut : %u)</translation>
-    </message>
-    <message>
-        <source>Reset all settings changed in the GUI</source>
-        <translation>Réinitialiser tous les paramètres changés dans l’IUG</translation>
-=======
         <source>If you have chosen to limit block chain storage (pruning), the historical data must still be downloaded and processed, but will be deleted afterward to keep your disk usage low.</source>
         <translation>Si vous avez choisi de limiter le stockage de la chaîne de blocs (élagage), les données historiques doivent quand même être téléchargées et traitées, mais seront supprimées par la suite pour minimiser l’utilisation de votre espace disque.</translation>
     </message>
     <message>
         <source>Use the default data directory</source>
         <translation>Utiliser le répertoire de données par défaut</translation>
->>>>>>> 228c1378
     </message>
     <message>
         <source>Use a custom data directory:</source>
@@ -909,29 +865,12 @@
         <translation>Qtum</translation>
     </message>
     <message>
-<<<<<<< HEAD
-        <source>As this is the first time the program is launched, you can choose where %1 will store its data.</source>
-        <translation>Puisque c’est la première fois que le logiciel est lancé, vous pouvez choisir où %1 stockera ses données.</translation>
-    </message>
-    <message>
-        <source>When you click OK, %1 will begin to download and process the full %4 block chain (%2GB) starting with the earliest transactions in %3 when %4 initially launched.</source>
-        <translation>Lorsque vous cliquez sur OK, %1 commence à télécharger et à traiter l’intégralité de la chaîne de blocs %4 (%2 Go) en débutant avec les transactions les plus anciennes de %3, quand %4 a été lancé initialement.</translation>
-    </message>
-    <message>
-        <source>This initial synchronisation is very demanding, and may expose hardware problems with your computer that had previously gone unnoticed. Each time you run %1, it will continue downloading where it left off.</source>
-        <translation>La synchronisation initiale est très exigeante et pourrait exposer des problèmes matériels dans votre ordinateur passés inaperçus auparavant. Chaque fois que vous exécuterez %1, le téléchargement reprendra où il s’était arrêté.</translation>
-    </message>
-    <message>
-        <source>If you have chosen to limit block chain storage (pruning), the historical data must still be downloaded and processed, but will be deleted afterward to keep your disk usage low.</source>
-        <translation>Si vous avez choisi de limiter le stockage de la chaîne de blocs (élagage), les données historiques doivent quand même être téléchargées et traitées, mais seront supprimées par la suite pour minimiser l’utilisation de votre espace disque.</translation>
-=======
         <source>At least %1 GB of data will be stored in this directory, and it will grow over time.</source>
         <translation>Au moins %1 Go de données seront stockés dans ce répertoire et sa taille augmentera avec le temps.</translation>
     </message>
     <message>
         <source>Approximately %1 GB of data will be stored in this directory.</source>
         <translation>Approximativement %1 Go de données seront stockés dans ce répertoire.</translation>
->>>>>>> 228c1378
     </message>
     <message>
         <source>%1 will download and store a copy of the Qtum block chain.</source>
@@ -942,32 +881,8 @@
         <translation>Le porte-monnaie sera aussi stocké dans ce répertoire.</translation>
     </message>
     <message>
-        <source>Qtum</source>
-        <translation>Qtum</translation>
-    </message>
-    <message>
-        <source>At least %1 GB of data will be stored in this directory, and it will grow over time.</source>
-        <translation>Au moins %1 Go de données seront stockés dans ce répertoire et sa taille augmentera avec le temps.</translation>
-    </message>
-    <message>
-        <source>Approximately %1 GB of data will be stored in this directory.</source>
-        <translation>Approximativement %1 Go de données seront stockés dans ce répertoire.</translation>
-    </message>
-    <message>
-        <source>%1 will download and store a copy of the Qtum block chain.</source>
-        <translation>%1 téléchargera et stockera une copie de la chaîne de blocs Qtum.</translation>
-    </message>
-    <message>
-        <source>The wallet will also be stored in this directory.</source>
-        <translation>Le porte-monnaie sera aussi stocké dans ce répertoire.</translation>
-    </message>
-    <message>
         <source>Error: Specified data directory "%1" cannot be created.</source>
-<<<<<<< HEAD
-        <translation>Erreur : le répertoire de données indiqué « %1 » ne peut pas être créé.</translation>
-=======
         <translation>Erreur : Le répertoire de données indiqué « %1 » ne peut pas être créé.</translation>
->>>>>>> 228c1378
     </message>
     <message>
         <source>Error</source>
@@ -1100,11 +1015,7 @@
     </message>
     <message>
         <source>Hide the icon from the system tray.</source>
-<<<<<<< HEAD
-        <translation>Masquer l'icône dans la zone de notification.</translation>
-=======
         <translation>Cacher l’icône dans la zone de notification.</translation>
->>>>>>> 228c1378
     </message>
     <message>
         <source>&amp;Hide tray icon</source>
@@ -1112,11 +1023,7 @@
     </message>
     <message>
         <source>Minimize instead of exit the application when the window is closed. When this option is enabled, the application will be closed only after selecting Exit in the menu.</source>
-<<<<<<< HEAD
-        <translation>Minimiser au lieu de quitter l’application lorsque la fenêtre est fermée. Si cette option est activée, l’application ne sera fermée qu’en sélectionnant Quitter dans le menu.</translation>
-=======
         <translation>Quand la fenêtre est fermée, réduire au lieu de quitter l’application. Si cette option est activée, l’application ne sera fermée qu’en sélectionnant Quitter dans le menu.</translation>
->>>>>>> 228c1378
     </message>
     <message>
         <source>Third party URLs (e.g. a block explorer) that appear in the transactions tab as context menu items. %s in the URL is replaced by transaction hash. Multiple URLs are separated by vertical bar |.</source>
@@ -1197,21 +1104,12 @@
     <message>
         <source>Accept connections from outside.</source>
         <translation>Accepter les connexions provenant de l’extérieur.</translation>
-<<<<<<< HEAD
     </message>
     <message>
         <source>Allow incomin&amp;g connections</source>
         <translation>Permettre les connexions e&amp;ntrantes</translation>
     </message>
     <message>
-=======
-    </message>
-    <message>
-        <source>Allow incomin&amp;g connections</source>
-        <translation>Permettre les connexions e&amp;ntrantes</translation>
-    </message>
-    <message>
->>>>>>> 228c1378
         <source>Connect to the Qtum network through a SOCKS5 proxy.</source>
         <translation>Se connecter au réseau Qtum par un mandataire SOCKS5.</translation>
     </message>
@@ -1644,19 +1542,11 @@
     </message>
     <message>
         <source>Error: Specified data directory "%1" does not exist.</source>
-<<<<<<< HEAD
-        <translation>Erreur : le répertoire de données indiqué « %1 » n’existe pas.</translation>
-    </message>
-    <message>
-        <source>Error: Cannot parse configuration file: %1. Only use key=value syntax.</source>
-        <translation>Erreur : impossible d’analyser le fichier de configuration : %1. N’utiliser que la syntaxe clef=valeur.</translation>
-=======
         <translation>Erreur : Le répertoire de données indiqué « %1 » n’existe pas.</translation>
     </message>
     <message>
         <source>Error: Cannot parse configuration file: %1.</source>
         <translation>Erreur : Impossible d’analyser le fichier de configuration : %1.</translation>
->>>>>>> 228c1378
     </message>
     <message>
         <source>Error: %1</source>
@@ -1749,8 +1639,6 @@
         <translation>Utilisation de la mémoire</translation>
     </message>
     <message>
-<<<<<<< HEAD
-=======
         <source>Wallet: </source>
         <translation>Porte-monnaie :</translation>
     </message>
@@ -1759,7 +1647,6 @@
         <translation>(aucun)</translation>
     </message>
     <message>
->>>>>>> 228c1378
         <source>&amp;Reset</source>
         <translation>&amp;Réinitialiser</translation>
     </message>
@@ -1932,7 +1819,10 @@
         <translation>porte-monnaie par défaut</translation>
     </message>
     <message>
-<<<<<<< HEAD
+        <source>Welcome to the %1 RPC console.</source>
+        <translation>Bienvenue sur la console RPC de %1.</translation>
+    </message>
+    <message>
         <source>Use up and down arrows to navigate history, and %1 to clear screen.</source>
         <translation>Utiliser les touches de déplacement pour naviguer dans l’historique et %1 pour effacer l’écran.</translation>
     </message>
@@ -1951,29 +1841,6 @@
     <message>
         <source>Network activity disabled</source>
         <translation>L’activité réseau est désactivée.</translation>
-=======
-        <source>Welcome to the %1 RPC console.</source>
-        <translation>Bienvenue sur la console RPC de %1.</translation>
-    </message>
-    <message>
-        <source>Use up and down arrows to navigate history, and %1 to clear screen.</source>
-        <translation>Utiliser les touches de déplacement pour naviguer dans l’historique et %1 pour effacer l’écran.</translation>
-    </message>
-    <message>
-        <source>Type %1 for an overview of available commands.</source>
-        <translation>Taper %1 pour afficher un aperçu des commandes proposées.</translation>
-    </message>
-    <message>
-        <source>For more information on using this console type %1.</source>
-        <translation>Pour plus d’informations sur l’utilisation de cette console, taper %1.</translation>
-    </message>
-    <message>
-        <source>WARNING: Scammers have been active, telling users to type commands here, stealing their wallet contents. Do not use this console without fully understanding the ramifications of a command.</source>
-        <translation>AVERTISSEMENT : des fraudeurs sont réputés être à l’oeuvre, demandant aux utilisateurs de taper des commandes ici, dérobant ainsi le contenu de leurs porte-monnaie. Ne pas utiliser cette console sans une compréhension parfaite des conséquences d’une commande.</translation>
-    </message>
-    <message>
-        <source>Network activity disabled</source>
-        <translation>L’activité réseau est désactivée.</translation>
     </message>
     <message>
         <source>Executing command without any wallet</source>
@@ -1982,7 +1849,6 @@
     <message>
         <source>Executing command using "%1" wallet</source>
         <translation>Exécution de la commande en utilisant le porte-monnaie « %1 »</translation>
->>>>>>> 228c1378
     </message>
     <message>
         <source>(node id: %1)</source>
@@ -2070,14 +1936,6 @@
     <message>
         <source>&amp;Request payment</source>
         <translation>&amp;Demander un paiement</translation>
-    </message>
-    <message>
-        <source>Bech32 addresses (BIP-173) are cheaper to spend from and offer better protection against typos. When unchecked a P2SH wrapped SegWit address will be created, compatible with older wallets.</source>
-        <translation>Il est moins coûteux de dépenser à partir d’adresses Bech32 (BIP-173). Elles offrent aussi une meilleure protection contre les fautes de frappe. Si cette option n’est pas cochée, une adresse SegWit enveloppée dans un P2SH sera créée, compatible avec les anciens porte-monnaie.</translation>
-    </message>
-    <message>
-        <source>Generate Bech32 address</source>
-        <translation>Générer une adresse Bech32</translation>
     </message>
     <message>
         <source>Show the selected request (does the same as double clicking an entry)</source>
@@ -2285,13 +2143,8 @@
 Note : Les frais étant calculés par octet, des frais de « 100 satoshis par Ko » pour une transaction d’une taille de 500 octets (la moitié de 1 Ko) donneront des frais de seulement 50 satoshis.</translation>
     </message>
     <message>
-<<<<<<< HEAD
-        <source>If the custom fee is set to 1000 satoshis and the transaction is only 250 bytes, then "per kilobyte" only pays 250 satoshis in fee, while "total at least" pays 1000 satoshis. For transactions bigger than a kilobyte both pay by kilobyte.</source>
-        <translation>Si les frais personnalisés sont définis à 1 000 satoshis et que la transaction est seulement de 250 octets, le « par kilo-octet » ne paiera donc que 250 satoshis de frais, alors que le « total au moins » paiera 1 000 satoshis. Pour des transactions supérieures à un kilo-octet, les deux paieront par kilo-octet.</translation>
-=======
         <source>per kilobyte</source>
         <translation>par kilo-octet</translation>
->>>>>>> 228c1378
     </message>
     <message>
         <source>Hide</source>
@@ -2428,14 +2281,6 @@
     <message>
         <source>Total Amount</source>
         <translation>Montant total</translation>
-    </message>
-    <message>
-        <source>You can increase the fee later (signals Replace-By-Fee, BIP-125).</source>
-        <translation>Vous pouvez augmenter les frais ultérieurement (signale Remplacer-par-des-frais, BIP-125).</translation>
-    </message>
-    <message>
-        <source>Not signalling Replace-By-Fee, BIP-125.</source>
-        <translation>Ne signale pas Remplacer-par-des-frais, BIP-125.</translation>
     </message>
     <message>
         <source>Confirm send coins</source>
@@ -2963,13 +2808,6 @@
     <message>
         <source>Open until %1</source>
         <translation>Ouvert jusqu’à %1</translation>
-<<<<<<< HEAD
-    </message>
-    <message>
-        <source>Offline</source>
-        <translation>Hors ligne</translation>
-=======
->>>>>>> 228c1378
     </message>
     <message>
         <source>Unconfirmed</source>
@@ -2996,13 +2834,6 @@
         <translation>Immature (%1 confirmations, sera disponible après %2)</translation>
     </message>
     <message>
-<<<<<<< HEAD
-        <source>This block was not received by any other nodes and will probably not be accepted!</source>
-        <translation>Ce bloc n’a été reçu par aucun autre nœud et ne sera probablement pas accepté !</translation>
-    </message>
-    <message>
-=======
->>>>>>> 228c1378
         <source>Generated but not accepted</source>
         <translation>Générée mais refusée</translation>
     </message>
@@ -3115,11 +2946,7 @@
     </message>
     <message>
         <source>Enter address, transaction id, or label to search</source>
-<<<<<<< HEAD
-        <translation>Saisir l'adresse, l’ID de transaction ou l'étiquette à chercher</translation>
-=======
         <translation>Saisir l’adresse, l’ID de transaction ou l’étiquette à chercher</translation>
->>>>>>> 228c1378
     </message>
     <message>
         <source>Min amount</source>
@@ -3317,51 +3144,18 @@
         <source>The wallet data was successfully saved to %1.</source>
         <translation>Les données du porte-monnaie ont été enregistrées avec succès vers %1</translation>
     </message>
-<<<<<<< HEAD
+    <message>
+        <source>Cancel</source>
+        <translation>Annuler</translation>
+    </message>
 </context>
 <context>
     <name>qtum-core</name>
-    <message>
-        <source>Options:</source>
-        <translation>Options :</translation>
-    </message>
-    <message>
-        <source>Specify data directory</source>
-        <translation>Indiquer le répertoire de données</translation>
-    </message>
-    <message>
-        <source>Connect to a node to retrieve peer addresses, and disconnect</source>
-        <translation>Se connecter à un nœud pour obtenir des adresses de pairs puis se déconnecter</translation>
-    </message>
-    <message>
-        <source>Specify your own public address</source>
-        <translation>Indiquer votre propre adresse publique</translation>
-    </message>
-    <message>
-        <source>Accept command line and JSON-RPC commands</source>
-        <translation>Accepter les commandes JSON-RPC et en ligne de commande</translation>
-    </message>
     <message>
         <source>Distributed under the MIT software license, see the accompanying file %s or %s</source>
         <translation>Distribué sous la licence MIT d’utilisation d’un logiciel. Consulter le fichier joint %s ou %s</translation>
     </message>
     <message>
-        <source>If &lt;category&gt; is not supplied or if &lt;category&gt; = 1, output all debugging information.</source>
-        <translation>Si &lt;category&gt; n’est pas indiqué ou si &lt;category&gt; = 1, extraire toutes les données de débogage.</translation>
-=======
-    <message>
-        <source>Cancel</source>
-        <translation>Annuler</translation>
-    </message>
-</context>
-<context>
-    <name>qtum-core</name>
-    <message>
-        <source>Distributed under the MIT software license, see the accompanying file %s or %s</source>
-        <translation>Distribué sous la licence MIT d’utilisation d’un logiciel. Consulter le fichier joint %s ou %s</translation>
->>>>>>> 228c1378
-    </message>
-    <message>
         <source>Prune configured below the minimum of %d MiB.  Please use a higher number.</source>
         <translation>L’élagage est configuré au-dessous du minimum de %d Mio. Veuillez utiliser un nombre plus élevé.</translation>
     </message>
@@ -3375,15 +3169,7 @@
     </message>
     <message>
         <source>Error: A fatal internal error occurred, see debug.log for details</source>
-<<<<<<< HEAD
-        <translation>Erreur : une erreur interne fatale s’est produite. Voir debug.log pour plus de détails</translation>
-    </message>
-    <message>
-        <source>Fee (in %s/kB) to add to transactions you send (default: %s)</source>
-        <translation>Les frais (en %s/ko) à ajouter aux transactions que vous envoyez (par défaut : %s)</translation>
-=======
         <translation>Erreur : Une erreur interne fatale s’est produite. Voir debug.log pour plus de détails</translation>
->>>>>>> 228c1378
     </message>
     <message>
         <source>Pruning blockstore...</source>
@@ -3402,97 +3188,24 @@
         <translation>Les développeurs de %s</translation>
     </message>
     <message>
-<<<<<<< HEAD
-        <source>A fee rate (in %s/kB) that will be used when fee estimation has insufficient data (default: %s)</source>
-        <translation>Un taux de frais (en %s/Ko) qui sera utilisé si l’estimation de frais ne possède pas suffisamment de données (par défaut : %s)</translation>
-    </message>
-    <message>
-        <source>Accept relayed transactions received from whitelisted peers even when not relaying transactions (default: %d)</source>
-        <translation>Accepter les transactions relayées reçues de pairs de la liste blanche même si le nœud ne relaie pas les transactions (par défaut : %d)</translation>
-    </message>
-    <message>
-        <source>Add a node to connect to and attempt to keep the connection open (see the `addnode` RPC command help for more info)</source>
-        <translation>Ajouter un nœud auquel se connecter et tenter de garder la connexion ouverte (voir l’aide de la commande RPC « addnode » pour plus d’infos)</translation>
-    </message>
-    <message>
-        <source>Bind to given address and always listen on it. Use [host]:port notation for IPv6</source>
-        <translation>Se lier à l’adresse donnée et toujours l’écouter. Utiliser la notation [host]:port pour l’IPv6</translation>
-    </message>
-    <message>
-=======
->>>>>>> 228c1378
         <source>Cannot obtain a lock on data directory %s. %s is probably already running.</source>
         <translation>Impossible d’obtenir un verrou sur le répertoire de données %s. %s fonctionne probablement déjà.</translation>
     </message>
     <message>
         <source>Cannot provide specific connections and have addrman find outgoing connections at the same.</source>
         <translation>Il est impossible de fournir des connexions particulières et en même temps demander à addrman de trouver les connexions sortantes.</translation>
-<<<<<<< HEAD
-    </message>
-    <message>
-        <source>Connect only to the specified node(s); -connect=0 disables automatic connections (the rules for this peer are the same as for -addnode)</source>
-        <translation>Se connecter seulement aux nœuds précisés ; -connect=0 désactive les connexions automatiques (les règles pour ce pair sont identiques à celles de -addnode)</translation>
-    </message>
-    <message>
-        <source>Delete all wallet transactions and only recover those parts of the blockchain through -rescan on startup</source>
-        <translation>Supprimer toutes les transactions du porte-monnaie et ne récupérer que ces parties de la chaîne de blocs avec -rescan au démarrage</translation>
     </message>
     <message>
         <source>Error reading %s! All keys read correctly, but transaction data or address book entries might be missing or incorrect.</source>
         <translation>Erreur de lecture de %s ! Toutes les clés ont été lues correctement, mais les données transactionnelles ou les entrées du carnet d’adresses sont peut-être manquantes ou incorrectes.</translation>
     </message>
     <message>
-        <source>Exclude debugging information for a category. Can be used in conjunction with -debug=1 to output debug logs for all categories except one or more specified categories.</source>
-        <translation>Exclure les informations de débogage pour une catégorie. Peut être utilisé en combinaison avec -debug=1 pour sortir les journaux de débogage pour toutes les catégories sauf une ou plusieurs particulières.</translation>
-    </message>
-    <message>
-        <source>Execute command when a wallet transaction changes (%s in cmd is replaced by TxID)</source>
-        <translation>Exécuter la commande lorsqu’une transaction de porte-monnaie change (%s dans la commande est remplacée par TxID)</translation>
-    </message>
-    <message>
-        <source>If this block is in the chain assume that it and its ancestors are valid and potentially skip their script verification (0 to verify all, default: %s, testnet: %s)</source>
-        <translation>Si ce bloc est dans la chaîne, supposer qu’il est valide, ainsi que ces ancêtres, et ignorer potentiellement la vérification de leur script (0 pour tout vérifier, valeur par défaut : %s, réseau de test : %s)</translation>
-    </message>
-    <message>
-        <source>Maximum allowed median peer time offset adjustment. Local perspective of time may be influenced by peers forward or backward by this amount. (default: %u seconds)</source>
-        <translation>Réglage moyen maximal autorisé de décalage de l’heure d’un pair. La perspective locale du temps peut être influencée par les pairs, en avance ou en retard, de cette valeur. (Par défaut : %u secondes)</translation>
-    </message>
-    <message>
-        <source>Maximum total fees (in %s) to use in a single wallet transaction or raw transaction; setting this too low may abort large transactions (default: %s)</source>
-        <translation>Frais totaux maximaux (en %s) à utiliser en une seule transaction de porte-monnaie ou transaction brute ; les définir trop bas pourrait interrompre les grosses transactions (par défaut : %s)</translation>
-=======
-    </message>
-    <message>
-        <source>Error reading %s! All keys read correctly, but transaction data or address book entries might be missing or incorrect.</source>
-        <translation>Erreur de lecture de %s ! Toutes les clés ont été lues correctement, mais les données transactionnelles ou les entrées du carnet d’adresses sont peut-être manquantes ou incorrectes.</translation>
->>>>>>> 228c1378
-    </message>
-    <message>
         <source>Please check that your computer's date and time are correct! If your clock is wrong, %s will not work properly.</source>
         <translation>Veuillez vérifier que l’heure et la date de votre ordinateur sont justes ! Si votre horloge n’est pas à l’heure, %s ne fonctionnera pas correctement.</translation>
     </message>
     <message>
         <source>Please contribute if you find %s useful. Visit %s for further information about the software.</source>
         <translation>Si vous trouvez %s utile, vous pouvez y contribuer. Vous trouverez davantage d’informations à propos du logiciel sur %s.</translation>
-<<<<<<< HEAD
-    </message>
-    <message>
-        <source>Query for peer addresses via DNS lookup, if low on addresses (default: 1 unless -connect used)</source>
-        <translation>Demander les adresses de pairs par consultation DNS si l’on manque d’adresses (par défaut : 1 sauf si -connect est utilisé)</translation>
-    </message>
-    <message>
-        <source>Reduce storage requirements by enabling pruning (deleting) of old blocks. This allows the pruneblockchain RPC to be called to delete specific blocks, and enables automatic pruning of old blocks if a target size in MiB is provided. This mode is incompatible with -txindex and -rescan. Warning: Reverting this setting requires re-downloading the entire blockchain. (default: 0 = disable pruning blocks, 1 = allow manual pruning via RPC, &gt;%u = automatically prune block files to stay under the specified target size in MiB)</source>
-        <translation>Réduire les exigences de stockage en activant l’élagage (suppression) des anciens blocs. Cela permet d’appeler le RPC « pruneblockchain » pour supprimer des blocs précis et active l’élagage automatique des anciens blocs si une taille cible en Mio est fournie. Ce mode n’est pas compatible avec -txindex et -rescan. Avertissement : ramener ce paramètre à sa valeur antérieure exige de retélécharger l’intégralité de la chaîne de blocs (par défaut : 0 = désactiver l’élagage des blocs, 1 = permettre l’élagage manuel par RPC, &gt;%u = élaguer automatiquement les fichiers de blocs pour rester en deçà de la taille cible précisée en Mio).</translation>
-    </message>
-    <message>
-        <source>Set lowest fee rate (in %s/kB) for transactions to be included in block creation. (default: %s)</source>
-        <translation>Définir le taux minimal de frais (en %s/Ko) pour les transactions à inclure dans la création de blocs (par défaut : %s)</translation>
-    </message>
-    <message>
-        <source>Set the number of script verification threads (%u to %d, 0 = auto, &lt;0 = leave that many cores free, default: %d)</source>
-        <translation>Définir le nombre de fils de vérification des scripts (%u à %d, 0 = auto, &lt; 0 = laisser ce nombre de cœurs inutilisés, par défaut : %d)</translation>
-=======
->>>>>>> 228c1378
     </message>
     <message>
         <source>The block database contains a block which appears to be from the future. This may be due to your computer's date and time being set incorrectly. Only rebuild the block database if you are sure that your computer's date and time are correct</source>
@@ -3501,7 +3214,6 @@
     <message>
         <source>This is a pre-release test build - use at your own risk - do not use for mining or merchant applications</source>
         <translation>Ceci est une préversion de test - son utilisation est entièrement à vos risques - ne pas l’utiliser pour miner ou pour des applications marchandes</translation>
-<<<<<<< HEAD
     </message>
     <message>
         <source>This is the transaction fee you may discard if change is smaller than dust at this level</source>
@@ -3516,41 +3228,12 @@
         <translation>Impossible de rebobiner la base de données à un état préfourche. Vous devrez retélécharger la chaîne de blocs</translation>
     </message>
     <message>
-        <source>Use UPnP to map the listening port (default: 1 when listening and no -proxy)</source>
-        <translation>Utiliser l’UPnP pour mapper le port d’écoute (par défaut : 1 en écoute et sans -proxy)</translation>
-    </message>
-    <message>
-        <source>Username and hashed password for JSON-RPC connections. The field &lt;userpw&gt; comes in the format: &lt;USERNAME&gt;:&lt;SALT&gt;$&lt;HASH&gt;. A canonical python script is included in share/rpcuser. The client then connects normally using the rpcuser=&lt;USERNAME&gt;/rpcpassword=&lt;PASSWORD&gt; pair of arguments. This option can be specified multiple times</source>
-        <translation>Nom d’utilisateur et mot de passe haché pour les connexions JSON-RPC. Le champ &lt;userpw&gt; est au format : &lt;USERNAME&gt;:&lt;SALT&gt;$&lt;HASH&gt;. Un script python canonique est inclus dans share/rpcuser. Le client se connecte ensuite normalement en utilisant la paire d’arguments rpcuser=&lt;USERNAME&gt;/rpcpassword=&lt;PASSWORD&gt;. Cette option peut être précisée plusieurs fois.</translation>
-=======
-    </message>
-    <message>
-        <source>This is the transaction fee you may discard if change is smaller than dust at this level</source>
-        <translation>Les frais de transaction que vous pouvez ignorer si la monnaie rendue est inférieure à la poussière à ce niveau</translation>
-    </message>
-    <message>
-        <source>Unable to replay blocks. You will need to rebuild the database using -reindex-chainstate.</source>
-        <translation>Impossible de relire les blocs. Vous devrez reconstruire la base de données en utilisant -reindex-chainstate.</translation>
->>>>>>> 228c1378
-    </message>
-    <message>
-        <source>Unable to rewind the database to a pre-fork state. You will need to redownload the blockchain</source>
-        <translation>Impossible de rebobiner la base de données à un état préfourche. Vous devrez retélécharger la chaîne de blocs</translation>
-    </message>
-    <message>
         <source>Warning: The network does not appear to fully agree! Some miners appear to be experiencing issues.</source>
         <translation>Avertissement : le réseau ne semble pas totalement d’accord ! Certains mineurs semblent éprouver des problèmes.</translation>
     </message>
     <message>
         <source>Warning: We do not appear to fully agree with our peers! You may need to upgrade, or other nodes may need to upgrade.</source>
         <translation>Avertissement : nous ne semblons pas être en accord complet avec nos pairs ! Une mise à niveau pourrait être nécessaire pour vous ou pour d’autres nœuds du réseau.</translation>
-<<<<<<< HEAD
-    </message>
-    <message>
-        <source>Whether to save the mempool on shutdown and load on restart (default: %u)</source>
-        <translation>Enregistrer ou non la réserve de mémoire lors de la fermeture et la charger ou non lors du redémarrage (par défaut : %u)</translation>
-=======
->>>>>>> 228c1378
     </message>
     <message>
         <source>%d of last 100 blocks have unexpected version</source>
@@ -3563,51 +3246,14 @@
     <message>
         <source>-maxmempool must be at least %d MB</source>
         <translation>-maxmempool doit être d’au moins %d Mo</translation>
-<<<<<<< HEAD
-    </message>
-    <message>
-        <source>&lt;category&gt; can be:</source>
-        <translation>&lt;category&gt; peut être :</translation>
-    </message>
-    <message>
-        <source>Accept connections from outside (default: 1 if no -proxy or -connect)</source>
-        <translation>Accepter les connexions entrantes (par défaut : 1 si aucun -proxy ou -connect )</translation>
-    </message>
-    <message>
-        <source>Append comment to the user agent string</source>
-        <translation>Ajouter un commentaire à la chaîne d’agent utilisateur</translation>
-    </message>
-    <message>
-        <source>Attempt to recover private keys from a corrupt wallet on startup</source>
-        <translation>Tenter de récupérer les clés privées d’un porte-monnaie corrompu lors du démarrage</translation>
-    </message>
-    <message>
-        <source>Block creation options:</source>
-        <translation>Options de création de blocs :</translation>
-=======
->>>>>>> 228c1378
     </message>
     <message>
         <source>Cannot resolve -%s address: '%s'</source>
         <translation>Impossible de résoudre l’adresse -%s : « %s »</translation>
-<<<<<<< HEAD
-    </message>
-    <message>
-        <source>Chain selection options:</source>
-        <translation>Options de sélection de la chaîne :</translation>
-=======
->>>>>>> 228c1378
     </message>
     <message>
         <source>Change index out of range</source>
         <translation>L’index de changement est hors échelle</translation>
-<<<<<<< HEAD
-    </message>
-    <message>
-        <source>Connection options:</source>
-        <translation>Options de connexion :</translation>
-=======
->>>>>>> 228c1378
     </message>
     <message>
         <source>Copyright (C) %i-%i</source>
@@ -3626,10 +3272,6 @@
         <translation>Erreur de création de %s : vous ne pouvez pas créer de porte-monnaie non HD avec cette version.</translation>
     </message>
     <message>
-        <source>Error creating %s: You can't create non-HD wallets with this version.</source>
-        <translation>Erreur de création de %s : vous ne pouvez pas créer de porte-monnaie non HD avec cette version.</translation>
-    </message>
-    <message>
         <source>Error initializing block database</source>
         <translation>Erreur d’initialisation de la base de données de blocs</translation>
     </message>
@@ -3663,11 +3305,7 @@
     </message>
     <message>
         <source>Error: Disk space is low!</source>
-<<<<<<< HEAD
-        <translation>Erreur : l’espace disque est faible !</translation>
-=======
         <translation>Erreur : Il reste peu d’espace disque !</translation>
->>>>>>> 228c1378
     </message>
     <message>
         <source>Failed to listen on any port. Use -listen=0 if you want this.</source>
@@ -3708,59 +3346,24 @@
     <message>
         <source>Loading P2P addresses...</source>
         <translation>Chargement des adresses P2P...</translation>
-<<<<<<< HEAD
     </message>
     <message>
         <source>Loading banlist...</source>
         <translation>Chargement de la liste d’interdiction...</translation>
-=======
->>>>>>> 228c1378
-    </message>
-    <message>
-        <source>Loading banlist...</source>
-        <translation>Chargement de la liste d’interdiction...</translation>
     </message>
     <message>
         <source>Not enough file descriptors available.</source>
         <translation>Pas assez de descripteurs de fichiers proposés.</translation>
     </message>
     <message>
-<<<<<<< HEAD
-        <source>Only connect to nodes in network &lt;net&gt; (ipv4, ipv6 or onion)</source>
-        <translation>Seulement se connecter aux nœuds du réseau &lt;net&gt; (IPv4, IPv6 ou oignon)</translation>
-    </message>
-    <message>
-        <source>Print this help message and exit</source>
-        <translation>Imprimer ce message d’aide et quitter</translation>
-    </message>
-    <message>
-        <source>Print version and exit</source>
-        <translation>Imprimer la version et quitter</translation>
-    </message>
-    <message>
-=======
->>>>>>> 228c1378
         <source>Prune cannot be configured with a negative value.</source>
         <translation>L’élagage ne peut pas être configuré avec une valeur négative.</translation>
     </message>
     <message>
         <source>Prune mode is incompatible with -txindex.</source>
         <translation>Le mode élagage n’est pas compatible avec -txindex.</translation>
-<<<<<<< HEAD
-    </message>
-    <message>
-        <source>Rebuild chain state and block index from the blk*.dat files on disk</source>
-        <translation>Reconstruire l’état de la chaîne et l’index des blocs à partir des fichiers blk*.dat sur le disque</translation>
-    </message>
-    <message>
-        <source>Rebuild chain state from the currently indexed blocks</source>
-        <translation>Reconstruire l’état de la chaîne à partir des blocs indexés actuellement</translation>
-    </message>
-    <message>
-=======
-    </message>
-    <message>
->>>>>>> 228c1378
+    </message>
+    <message>
         <source>Replaying blocks...</source>
         <translation>Relecture des blocs...</translation>
     </message>
@@ -3769,29 +3372,10 @@
         <translation>Rebobinage des blocs...</translation>
     </message>
     <message>
-<<<<<<< HEAD
-        <source>Send transactions with full-RBF opt-in enabled (RPC only, default: %u)</source>
-        <translation>Envoyer les transactions avec « full-RBF opt-in » activé (RPC seulement, par défaut : %u)</translation>
-    </message>
-    <message>
-        <source>Set database cache size in megabytes (%d to %d, default: %d)</source>
-        <translation>Définir la taille du cache de la base de données en mégaoctets (%d à %d, default: %d)</translation>
-    </message>
-    <message>
-        <source>Specify wallet file (within data directory)</source>
-        <translation>Indiquer le fichier de porte-monnaie (dans le répertoire de données)</translation>
-    </message>
-    <message>
         <source>The source code is available from %s.</source>
         <translation>Le code source se trouve sur %s.</translation>
     </message>
     <message>
-=======
-        <source>The source code is available from %s.</source>
-        <translation>Le code source se trouve sur %s.</translation>
-    </message>
-    <message>
->>>>>>> 228c1378
         <source>Transaction fee and change calculation failed</source>
         <translation>Échec du calcul des frais de transaction et de la monnaie</translation>
     </message>
@@ -3818,23 +3402,12 @@
     <message>
         <source>Unsupported logging category %s=%s.</source>
         <translation>Catégorie de journalisation non prise en charge %s=%s.</translation>
-<<<<<<< HEAD
     </message>
     <message>
         <source>Upgrading UTXO database</source>
         <translation>Mise à niveau de la base de données UTXO</translation>
     </message>
     <message>
-        <source>Use UPnP to map the listening port (default: %u)</source>
-        <translation>Utiliser l’UPnP pour mapper le port d’écoute (par défaut : %u)</translation>
-=======
->>>>>>> 228c1378
-    </message>
-    <message>
-        <source>Upgrading UTXO database</source>
-        <translation>Mise à niveau de la base de données UTXO</translation>
-    </message>
-    <message>
         <source>User Agent comment (%s) contains unsafe characters.</source>
         <translation>Le commentaire d’agent utilisateur (%s) contient des caractères dangereux.</translation>
     </message>
@@ -3843,85 +3416,22 @@
         <translation>Vérification des blocs... </translation>
     </message>
     <message>
-<<<<<<< HEAD
-        <source>Wallet debugging/testing options:</source>
-        <translation>Options de débogage/de test du porte-monnaie :</translation>
-    </message>
-    <message>
         <source>Wallet needed to be rewritten: restart %s to complete</source>
         <translation>Le porte-monnaie devait être réécrit : redémarrer %s pour terminer l’opération.</translation>
     </message>
     <message>
-        <source>Wallet options:</source>
-        <translation>Options du porte-monnaie :</translation>
-    </message>
-    <message>
-        <source>Allow JSON-RPC connections from specified source. Valid for &lt;ip&gt; are a single IP (e.g. 1.2.3.4), a network/netmask (e.g. 1.2.3.4/255.255.255.0) or a network/CIDR (e.g. 1.2.3.4/24). This option can be specified multiple times</source>
-        <translation>Permettre les connexions JSON-RPC de sources spécifiques. Valide pour &lt;ip&gt; qui sont une IP simple (p. ex. 1.2.3.4), un réseau/masque réseau (p. ex. 1.2.3.4/255.255.255.0) ou un réseau/CIDR (p. ex. 1.2.3.4/24). Cette option peut être être précisée plusieurs fois</translation>
-    </message>
-    <message>
-        <source>Bind to given address and whitelist peers connecting to it. Use [host]:port notation for IPv6</source>
-        <translation>Se lier à l’adresse donnée et aux pairs s’y connectant. Utiliser la notation [host]:port pour l’IPv6</translation>
-    </message>
-    <message>
-        <source>Create new files with system default permissions, instead of umask 077 (only effective with disabled wallet functionality)</source>
-        <translation>Créer de nouveaux fichiers avec les permissions système par défaut, au lieu de umask 077 (effectif seulement avec la fonction du porte-monnaie désactivée)</translation>
-    </message>
-    <message>
-        <source>Discover own IP addresses (default: 1 when listening and no -externalip or -proxy)</source>
-        <translation>Découvrir ses propres adresses (par défaut : 1 en écoute et sans externalip ou -proxy)</translation>
-    </message>
-    <message>
-        <source>Error: Listening for incoming connections failed (listen returned error %s)</source>
-        <translation>Erreur : l’écoute des connexions entrantes a échoué (l’écoute a retourné l’erreur %s)</translation>
-    </message>
-    <message>
-        <source>Execute command when a relevant alert is received or we see a really long fork (%s in cmd is replaced by message)</source>
-        <translation>Exécuter une commande lorsqu’une alerte pertinente est reçue, ou si nous voyons une bifurcation vraiment étendue (%s dans la commande est remplacé par le message)</translation>
-    </message>
-    <message>
-        <source>Fees (in %s/kB) smaller than this are considered zero fee for relaying, mining and transaction creation (default: %s)</source>
-        <translation>Les frais (en %s/Ko) inférieurs à ce seuil sont considérés comme étant nuls pour le relais, le minage et la création de transactions (par défaut : %s)</translation>
-    </message>
-    <message>
-        <source>If paytxfee is not set, include enough fee so transactions begin confirmation on average within n blocks (default: %u)</source>
-        <translation>Si paytxfee n’est pas défini, inclure suffisamment de frais afin que les transactions commencent la confirmation en moyenne avant n blocs (par défaut : %u)</translation>
-=======
-        <source>Wallet needed to be rewritten: restart %s to complete</source>
-        <translation>Le porte-monnaie devait être réécrit : redémarrer %s pour terminer l’opération.</translation>
-    </message>
-    <message>
         <source>Error: Listening for incoming connections failed (listen returned error %s)</source>
         <translation>Erreur : L’écoute des connexions entrantes a échoué (l’écoute a retourné l’erreur %s)</translation>
->>>>>>> 228c1378
     </message>
     <message>
         <source>Invalid amount for -maxtxfee=&lt;amount&gt;: '%s' (must be at least the minrelay fee of %s to prevent stuck transactions)</source>
         <translation>Montant invalide pour -maxtxfee=&lt;amount&gt; : « %s » (doit être au moins les frais minrelay de %s pour prévenir le blocage des transactions)</translation>
-<<<<<<< HEAD
-    </message>
-    <message>
-        <source>Maximum size of data in data carrier transactions we relay and mine (default: %u)</source>
-        <translation>Quantité maximale de données dans les transactions du porteur de données que nous relayons et minons (par défaut : %u)</translation>
-    </message>
-    <message>
-        <source>Randomize credentials for every proxy connection. This enables Tor stream isolation (default: %u)</source>
-        <translation>Aléer les authentifiants pour chaque connexion mandataire. Cela active l’isolement de flux de Tor (par défaut : %u) </translation>
-=======
->>>>>>> 228c1378
     </message>
     <message>
         <source>The transaction amount is too small to send after the fee has been deducted</source>
         <translation>Le montant de la transaction est trop bas pour être envoyé une fois que les frais ont été déduits</translation>
     </message>
     <message>
-<<<<<<< HEAD
-        <source>Whitelisted peers cannot be DoS banned and their transactions are always relayed, even if they are already in the mempool, useful e.g. for a gateway</source>
-        <translation>Les pairs de la liste blanche ne peuvent pas être bannis DoS et leurs transactions sont toujours relayées, même si elles sont déjà dans le mempool, utile p. ex. pour une passerelle</translation>
-    </message>
-    <message>
-=======
->>>>>>> 228c1378
         <source>You need to rebuild the database using -reindex to go back to unpruned mode.  This will redownload the entire blockchain</source>
         <translation>Vous devez reconstruire la base de données en utilisant -reindex afin de revenir au mode sans élagage. Cela retéléchargera complètement la chaîne de blocs.</translation>
     </message>
@@ -3930,23 +3440,12 @@
         <translation>Erreur de chargement de %s : vous ne pouvez pas désactiver HD sur un porte-monnaie HD existant</translation>
     </message>
     <message>
-        <source>Error loading %s: You can't disable HD on an already existing HD wallet</source>
-        <translation>Erreur de chargement de %s : vous ne pouvez pas désactiver HD sur un porte-monnaie HD existant</translation>
-    </message>
-    <message>
         <source>Error reading from database, shutting down.</source>
         <translation>Erreur de lecture de la base de données, fermeture en cours.</translation>
     </message>
     <message>
         <source>Error upgrading chainstate database</source>
         <translation>Erreur de mise à niveau de la base de données d’état de la chaîne</translation>
-<<<<<<< HEAD
-    </message>
-    <message>
-        <source>Imports blocks from external blk000??.dat file on startup</source>
-        <translation>Importe des blocs à partir d’un fichier blk000??.dat externe lors du démarrage</translation>
-=======
->>>>>>> 228c1378
     </message>
     <message>
         <source>Information</source>
@@ -3955,7 +3454,6 @@
     <message>
         <source>Invalid -onion address or hostname: '%s'</source>
         <translation>Adresse ou nom d’hôte -onion invalide : « %s »</translation>
-<<<<<<< HEAD
     </message>
     <message>
         <source>Invalid -proxy address or hostname: '%s'</source>
@@ -3970,55 +3468,14 @@
         <translation>Masque réseau invalide indiqué dans -whitelist : « %s »</translation>
     </message>
     <message>
-        <source>Keep at most &lt;n&gt; unconnectable transactions in memory (default: %u)</source>
-        <translation>Garder au plus &lt;n&gt; transactions non connectables en mémoire (par défaut : %u)</translation>
-    </message>
-    <message>
         <source>Need to specify a port with -whitebind: '%s'</source>
         <translation>Un port doit être précisé avec -whitebind : « %s »</translation>
-=======
-    </message>
-    <message>
-        <source>Invalid -proxy address or hostname: '%s'</source>
-        <translation>Adresse ou nom d’hôte -proxy invalide : « %s »</translation>
-    </message>
-    <message>
-        <source>Invalid amount for -paytxfee=&lt;amount&gt;: '%s' (must be at least %s)</source>
-        <translation>Montant invalide pour -paytxfee=&lt;montant&gt; : « %s » (doit être au moins %s)</translation>
->>>>>>> 228c1378
-    </message>
-    <message>
-        <source>Invalid netmask specified in -whitelist: '%s'</source>
-        <translation>Masque réseau invalide indiqué dans -whitelist : « %s »</translation>
-    </message>
-    <message>
-        <source>Need to specify a port with -whitebind: '%s'</source>
-        <translation>Un port doit être précisé avec -whitebind : « %s »</translation>
     </message>
     <message>
         <source>Reducing -maxconnections from %d to %d, because of system limitations.</source>
         <translation>Réduction de -maxconnections de %d à %d, due aux restrictions du système</translation>
     </message>
     <message>
-<<<<<<< HEAD
-        <source>Rescan the block chain for missing wallet transactions on startup</source>
-        <translation>Réanalyser la chaîne de blocs au démarrage, à la recherche de transactions de porte-monnaie manquantes</translation>
-    </message>
-    <message>
-        <source>Send trace/debug info to console instead of debug.log file</source>
-        <translation>Envoyer les infos de débogage/trace à la console au lieu du fichier debug.log</translation>
-    </message>
-    <message>
-        <source>Show all debugging options (usage: --help -help-debug)</source>
-        <translation>Montrer toutes les options de débogage (utilisation : --help --help-debug)</translation>
-    </message>
-    <message>
-        <source>Shrink debug.log file on client startup (default: 1 when no -debug)</source>
-        <translation>Réduire le fichier debug.log lors du démarrage du client (par défaut : 1 sans -debug)</translation>
-    </message>
-    <message>
-=======
->>>>>>> 228c1378
         <source>Signing transaction failed</source>
         <translation>Échec de signature de la transaction</translation>
     </message>
@@ -4037,17 +3494,6 @@
         <translation>Ceci est un logiciel expérimental.</translation>
     </message>
     <message>
-<<<<<<< HEAD
-        <source>Tor control port password (default: empty)</source>
-        <translation>Mot de passe du port de contrôle Tor (par défaut : vide)</translation>
-    </message>
-    <message>
-        <source>Tor control port to use if onion listening enabled (default: %s)</source>
-        <translation>Port de contrôle Tor à utiliser si l’écoute onion est activée (par défaut :%s)</translation>
-    </message>
-    <message>
-=======
->>>>>>> 228c1378
         <source>Transaction amount too small</source>
         <translation>Le montant de la transaction est trop bas</translation>
     </message>
@@ -4072,17 +3518,6 @@
         <translation>Vérification des porte-monnaie...</translation>
     </message>
     <message>
-<<<<<<< HEAD
-        <source>Username for JSON-RPC connections</source>
-        <translation>Nom d’utilisateur pour les connexions JSON-RPC</translation>
-    </message>
-    <message>
-        <source>Verifying wallet(s)...</source>
-        <translation>Vérification des porte-monnaie...</translation>
-    </message>
-    <message>
-=======
->>>>>>> 228c1378
         <source>Wallet %s resides outside wallet directory %s</source>
         <translation>Le porte-monnaie %s se trouve en dehors du répertoire de porte-monnaie %s</translation>
     </message>
@@ -4095,118 +3530,18 @@
         <translation>Avertissement : nouvelles règles inconnues activées (bit de version %i)</translation>
     </message>
     <message>
-<<<<<<< HEAD
-        <source>Whether to operate in a blocks only mode (default: %u)</source>
-        <translation>Fonctionner ou non en mode blocs seulement (par défaut : %u)</translation>
-    </message>
-    <message>
-        <source>You need to rebuild the database using -reindex to change -txindex</source>
-        <translation>Vous devez reconstruire la base de données en utilisant -reindex afin de modifier -txindex</translation>
-    </message>
-    <message>
-=======
->>>>>>> 228c1378
         <source>Zapping all transactions from wallet...</source>
         <translation>Supprimer toutes les transactions du porte-monnaie...</translation>
     </message>
     <message>
-<<<<<<< HEAD
-        <source>ZeroMQ notification options:</source>
-        <translation>Options de notification ZeroMQ</translation>
-    </message>
-    <message>
-        <source>Password for JSON-RPC connections</source>
-        <translation>Mot de passe pour les connexions JSON-RPC</translation>
-    </message>
-    <message>
-        <source>Execute command when the best block changes (%s in cmd is replaced by block hash)</source>
-        <translation>Exécuter la commande lorsque le meilleur bloc change (%s dans cmd est remplacé par le hachage du bloc)</translation>
-    </message>
-    <message>
-        <source>Allow DNS lookups for -addnode, -seednode and -connect</source>
-        <translation>Autoriser les recherches DNS pour -addnode, -seednode et -connect</translation>
-    </message>
-    <message>
-        <source>(1 = keep tx meta data e.g. account owner and payment request information, 2 = drop tx meta data)</source>
-        <translation>(1 = conserver les métadonnées de transmission, p. ex. les informations du propriétaire du compte et de demande de paiement, 2 = abandonner les métadonnées de transmission)</translation>
-    </message>
-    <message>
         <source>-maxtxfee is set very high! Fees this large could be paid on a single transaction.</source>
         <translation>La valeur -maxtxfee est très élevée ! Des frais aussi élevés pourraient être payés en une seule transaction.</translation>
     </message>
     <message>
-        <source>Bind to given address to listen for JSON-RPC connections. This option is ignored unless -rpcallowip is also passed. Port is optional and overrides -rpcport. Use [host]:port notation for IPv6. This option can be specified multiple times (default: 127.0.0.1 and ::1 i.e., localhost, or if -rpcallowip has been specified, 0.0.0.0 and :: i.e., all addresses)</source>
-        <translation>Se lier à l’adresse donnée pour écouter des connexions JSON-RPC. Cette option est ignorée à moins que -rpcallowip soit aussi passé. Le port est facultatif et remplace -rpcport. Utiliser la notation [host]:port pour l’IPv6. Cette option peut être précisée plusieurs fois (par défaut : 127.0.0.1 et ::1 c.-à-d. l’hôte local ou si -rpcallowip a été précisé, 0.0.0.0 et :: c.-à-d. toutes les adresses)</translation>
-    </message>
-    <message>
-        <source>Do not keep transactions in the mempool longer than &lt;n&gt; hours (default: %u)</source>
-        <translation>Ne pas conserver de transactions dans la réserve de mémoire plus de &lt;n&gt; heures (par défaut : %u)</translation>
-    </message>
-    <message>
-        <source>Equivalent bytes per sigop in transactions for relay and mining (default: %u)</source>
-        <translation>Octets équivalents par sigop dans les transactions pour relayer et miner (par défaut : %u)</translation>
-    </message>
-    <message>
         <source>Error loading %s: You can't enable HD on an already existing non-HD wallet</source>
         <translation>Erreur de chargement de %s : vous ne pouvez pas activer HD sur un porte-monnaie non HD existant</translation>
     </message>
     <message>
-        <source>Error loading wallet %s. -wallet parameter must only specify a filename (not a path).</source>
-        <translation>Erreur de chargement du porte-monnaie %s. Le paramètre -wallet ne doit indiquer qu’un nom de fichier (pas un chemin).</translation>
-    </message>
-    <message>
-        <source>Fees (in %s/kB) smaller than this are considered zero fee for transaction creation (default: %s)</source>
-        <translation>Les frais (en %s/Ko) inférieurs à ce seuil sont considérés comme étant nuls pour la création de transactions (par défaut : %s)</translation>
-    </message>
-    <message>
-        <source>Force relay of transactions from whitelisted peers even if they violate local relay policy (default: %d)</source>
-        <translation>Forcer le relais de transactions des pairs de la liste blanche même s’ils transgressent la politique locale de relais (par défaut : %d)</translation>
-    </message>
-    <message>
-        <source>How thorough the block verification of -checkblocks is (0-4, default: %u)</source>
-        <translation>Degré de profondeur de la vérification des blocs -checkblocks (0-4, par défaut : %u)</translation>
-    </message>
-    <message>
-        <source>Maintain a full transaction index, used by the getrawtransaction rpc call (default: %u)</source>
-        <translation>Maintenir un index complet des transactions, utilisé par l’appel RPC getrawtransaction (obtenir la transaction brute) (par défaut : %u)</translation>
-    </message>
-    <message>
-        <source>Number of seconds to keep misbehaving peers from reconnecting (default: %u)</source>
-        <translation>Délai en secondes de refus de reconnexion pour les pairs présentant un mauvais comportement (par défaut : %u)</translation>
-    </message>
-    <message>
-        <source>Output debugging information (default: %u, supplying &lt;category&gt; is optional)</source>
-        <translation>Extraire les informations de débogage (par défaut : %u, fournir &lt;category&gt; est facultatif)</translation>
-    </message>
-    <message>
-        <source>Sets the serialization of raw transaction or block hex returned in non-verbose mode, non-segwit(0) or segwit(1) (default: %d)</source>
-        <translation>Définit la sérialisation de la transaction brute ou les données hexa de bloc retournées en mode non-verbose, non-segwit(0) ou segwit(1) (par défaut : %d)</translation>
-    </message>
-    <message>
-        <source>Specify directory to hold wallets (default: &lt;datadir&gt;/wallets if it exists, otherwise &lt;datadir&gt;)</source>
-        <translation>Indiquer le répertoire où placer les porte-monnaie (par défaut : &lt;datadir&gt;/wallets s’il existe, autrement &lt;datadir&gt;)</translation>
-    </message>
-    <message>
-        <source>Specify location of debug log file: this can be an absolute path or a path relative to the data directory (default: %s)</source>
-        <translation>Indiquer l’emplacement du fichier journal de débogage : ce peut être un chemin absolu ou un chemin relatif au répertoire de données (par défaut : %s)</translation>
-    </message>
-    <message>
-        <source>Support filtering of blocks and transaction with bloom filters (default: %u)</source>
-        <translation>Prendre en charge le filtrage des blocs et des transactions avec les filtres bloom (par défaut : %u)</translation>
-=======
-        <source>-maxtxfee is set very high! Fees this large could be paid on a single transaction.</source>
-        <translation>La valeur -maxtxfee est très élevée ! Des frais aussi élevés pourraient être payés en une seule transaction.</translation>
-    </message>
-    <message>
-        <source>Error loading %s: You can't enable HD on an already existing non-HD wallet</source>
-        <translation>Erreur de chargement de %s : vous ne pouvez pas activer HD sur un porte-monnaie non HD existant</translation>
->>>>>>> 228c1378
-    </message>
-    <message>
-        <source>The fee rate (in %s/kB) that indicates your tolerance for discarding change by adding it to the fee (default: %s). Note: An output is discarded if it is dust at this rate, but we will always discard up to the dust relay fee and a discard fee above that is limited by the fee estimate for the longest target</source>
-        <translation>Le taux de frais (en %s/Ko) qui indique votre tolérance à renoncer à la monnaie en l’ajoutant aux frais (par défaut : %s). Note : une sortie est rejetée si elle est considérée comme poussière pour ce taux, mais nous rejetterons toujours jusqu’aux frais de relais poussière et des frais de rejet par delà cette valeur qui sont limités par l’estimation de frais pour la cible la plus longue </translation>
-    </message>
-    <message>
         <source>This is the transaction fee you may pay when fee estimates are not available.</source>
         <translation>Il s’agit des frais de transaction que vous pourriez payer si aucune estimation de frais n’est proposée.</translation>
     </message>
@@ -4233,126 +3568,20 @@
     <message>
         <source>Warning: Wallet file corrupt, data salvaged! Original %s saved as %s in %s; if your balance or transactions are incorrect you should restore from a backup.</source>
         <translation>Avertissement : le fichier du porte-monnaie est corrompu, les données ont été récupérées ! Le fichier %s original a été enregistré en tant que %s dans %s ; si votre solde ou vos transactions sont incorrects, vous devriez restaurer une sauvegarde.</translation>
-<<<<<<< HEAD
-    </message>
-    <message>
-        <source>Whitelist peers connecting from the given IP address (e.g. 1.2.3.4) or CIDR notated network (e.g. 1.2.3.0/24). Can be specified multiple times.</source>
-        <translation>Pairs de la liste blanche se connectant à partir de l’adresse IP donnée (p. ex. 1.2.3.4) ou du réseau noté CIDR (p. ex. 1.2.3.0/24). Peut être précisé plusieurs fois.</translation>
-=======
->>>>>>> 228c1378
     </message>
     <message>
         <source>%s is set very high!</source>
         <translation>La valeur %s est très élevée !</translation>
-<<<<<<< HEAD
-    </message>
-    <message>
-        <source>(default: %s)</source>
-        <translation>(par défaut : %s)</translation>
-    </message>
-    <message>
-        <source>Always query for peer addresses via DNS lookup (default: %u)</source>
-        <translation>Toujours demander les adresses des pairs par recherche DNS (par défaut : %u)</translation>
-    </message>
-    <message>
-        <source>Error loading wallet %s. -wallet filename must be a regular file.</source>
-        <translation>Erreur de chargement du porte-monnaie %s. Le paramètre -wallet doit être un fichier ordinaire.</translation>
     </message>
     <message>
         <source>Error loading wallet %s. Duplicate -wallet filename specified.</source>
         <translation>Erreur de chargement du porte-monnaie %s. Le nom de fichier -wallet indiqué est un doublon.</translation>
     </message>
     <message>
-        <source>Error loading wallet %s. Invalid characters in -wallet filename.</source>
-        <translation>Erreur de chargement du porte-monnaie %s. Il y a des caractères invalides dans le nom de fichier -wallet.</translation>
-    </message>
-    <message>
-        <source>How many blocks to check at startup (default: %u, 0 = all)</source>
-        <translation>Nombre de blocs à vérifier au démarrage (par défaut : %u, 0 = tous)</translation>
-    </message>
-    <message>
-        <source>Include IP addresses in debug output (default: %u)</source>
-        <translation>Inclure les adresses IP à la sortie de débogage (par défaut : %u)</translation>
-    </message>
-    <message>
         <source>Keypool ran out, please call keypoolrefill first</source>
         <translation>La réserve de clés est épuisée, veuillez d’abord appeler « keypoolrefill »</translation>
     </message>
     <message>
-        <source>Listen for JSON-RPC connections on &lt;port&gt; (default: %u or testnet: %u)</source>
-        <translation>Écouter les connexions JSON-RPC sur &lt;port&gt; (par défaut : %u ou tesnet : %u)</translation>
-    </message>
-    <message>
-        <source>Listen for connections on &lt;port&gt; (default: %u or testnet: %u)</source>
-        <translation>Écouter les connexions sur &lt;port&gt; (par défaut : %u ou tesnet : %u)</translation>
-    </message>
-    <message>
-        <source>Maintain at most &lt;n&gt; connections to peers (default: %u)</source>
-        <translation>Garder au plus &lt;n&gt; connexions avec les pairs (par défaut : %u)</translation>
-    </message>
-    <message>
-        <source>Make the wallet broadcast transactions</source>
-        <translation>Obliger le porte-monnaie à diffuser les transactions</translation>
-    </message>
-    <message>
-        <source>Maximum per-connection receive buffer, &lt;n&gt;*1000 bytes (default: %u)</source>
-        <translation>Tampon maximal de réception par connexion, &lt;n&gt;*1000 octets (par défaut : %u)</translation>
-    </message>
-    <message>
-        <source>Maximum per-connection send buffer, &lt;n&gt;*1000 bytes (default: %u)</source>
-        <translation>Tampon maximal d’envoi par connexion », &lt;n&gt;*1000 octets (par défaut : %u)</translation>
-    </message>
-    <message>
-        <source>Prepend debug output with timestamp (default: %u)</source>
-        <translation>Ajouter l’estampille temporelle au début de la sortie de débogage (par défaut : %u)</translation>
-    </message>
-    <message>
-        <source>Relay and mine data carrier transactions (default: %u)</source>
-        <translation>Relayer et miner les transactions du porteur de données (par défaut : %u)</translation>
-    </message>
-    <message>
-        <source>Relay non-P2SH multisig (default: %u)</source>
-        <translation>Relayer les multisignatures non-P2SH (par défaut : %u)</translation>
-    </message>
-    <message>
-        <source>Set key pool size to &lt;n&gt; (default: %u)</source>
-        <translation>Définir la taille de la réserve de clés à &lt;n&gt; (par défaut : %u)</translation>
-    </message>
-    <message>
-        <source>Set maximum BIP141 block weight (default: %d)</source>
-        <translation>Définir le poids maximal de bloc BIP141 (par défaut : %d)</translation>
-    </message>
-    <message>
-        <source>Set the number of threads to service RPC calls (default: %d)</source>
-        <translation>Définir le nombre de fils pour les appels RPC (par défaut : %d)</translation>
-    </message>
-    <message>
-        <source>Specify configuration file (default: %s)</source>
-        <translation>Indiquer le fichier de configuration (par défaut : %s)</translation>
-    </message>
-    <message>
-        <source>Specify connection timeout in milliseconds (minimum: 1, default: %d)</source>
-        <translation>Indiquer le délai d’expiration de la connexion en millisecondes (minimum : 1, par défaut : %d)</translation>
-    </message>
-    <message>
-        <source>Specify pid file (default: %s)</source>
-        <translation>Indiquer le fichier pid (par défaut : %s)</translation>
-    </message>
-    <message>
-        <source>Spend unconfirmed change when sending transactions (default: %u)</source>
-        <translation>Dépenser la monnaie non confirmée lors de l’envoi de transactions (par défaut : %u)</translation>
-=======
-    </message>
-    <message>
-        <source>Error loading wallet %s. Duplicate -wallet filename specified.</source>
-        <translation>Erreur de chargement du porte-monnaie %s. Le nom de fichier -wallet indiqué est un doublon.</translation>
-    </message>
-    <message>
-        <source>Keypool ran out, please call keypoolrefill first</source>
-        <translation>La réserve de clés est épuisée, veuillez d’abord appeler « keypoolrefill »</translation>
->>>>>>> 228c1378
-    </message>
-    <message>
         <source>Starting network threads...</source>
         <translation>Démarrage des processus réseau...</translation>
     </message>
@@ -4367,13 +3596,6 @@
     <message>
         <source>This is the transaction fee you will pay if you send a transaction.</source>
         <translation>Il s’agit des frais minimaux que vous payez si vous envoyez une transaction.</translation>
-<<<<<<< HEAD
-    </message>
-    <message>
-        <source>Threshold for disconnecting misbehaving peers (default: %u)</source>
-        <translation>Seuil de déconnexion des pairs présentant un mauvais comportement (par défaut : %u)</translation>
-=======
->>>>>>> 228c1378
     </message>
     <message>
         <source>Transaction amounts must not be negative</source>
@@ -4408,8 +3630,6 @@
         <translation>Échec d’estimation des frais. L’option de frais de repli est désactivée. Attendez quelques blocs ou activez -fallbackfee.</translation>
     </message>
     <message>
-<<<<<<< HEAD
-=======
         <source>Warning: Private keys detected in wallet {%s} with disabled private keys</source>
         <translation>Avertissement : Des clés privées ont été détectées dans le porte-monnaie {%s} dont les clés privées sont désactivées.</translation>
     </message>
@@ -4422,7 +3642,6 @@
         <translation>Chargement de l’index des blocs…</translation>
     </message>
     <message>
->>>>>>> 228c1378
         <source>Loading wallet...</source>
         <translation>Chargement du porte-monnaie…</translation>
     </message>
