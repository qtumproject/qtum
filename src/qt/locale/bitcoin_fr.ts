<TS language="fr" version="2.1">
<context>
    <name>AddressBookPage</name>
    <message>
        <source>Right-click to edit address or label</source>
        <translation>Right-click to edit address or label</translation>
    </message>
    <message>
        <source>Create a new address</source>
        <translation>Create a new address</translation>
    </message>
    <message>
        <source>&amp;New</source>
        <translation>&amp;New</translation>
    </message>
    <message>
        <source>Copy the currently selected address to the system clipboard</source>
        <translation>Copy the currently selected address to the system clipboard</translation>
    </message>
    <message>
        <source>&amp;Copy</source>
        <translation>&amp;Copy</translation>
    </message>
    <message>
        <source>C&amp;lose</source>
        <translation>C&amp;lose</translation>
    </message>
    <message>
        <source>Delete the currently selected address from the list</source>
        <translation>Delete the currently selected address from the list</translation>
    </message>
    <message>
        <source>Enter address or label to search</source>
        <translation>Enter address or label to search</translation>
    </message>
    <message>
        <source>Export the data in the current tab to a file</source>
        <translation>Export the data in the current tab to a file</translation>
    </message>
    <message>
        <source>&amp;Export</source>
        <translation>&amp;Export</translation>
    </message>
    <message>
        <source>&amp;Delete</source>
        <translation>&amp;Delete</translation>
    </message>
    <message>
        <source>Choose the address to send coins to</source>
        <translation>Choose the address to send coins to</translation>
    </message>
    <message>
        <source>Choose the address to receive coins with</source>
        <translation>Choose the address to receive coins with</translation>
    </message>
    <message>
        <source>C&amp;hoose</source>
        <translation>C&amp;hoose</translation>
    </message>
    <message>
        <source>Sending addresses</source>
        <translation>Sending addresses</translation>
    </message>
    <message>
        <source>Receiving addresses</source>
        <translation>Receiving addresses</translation>
    </message>
    <message>
        <source>These are your Qtum addresses for sending payments. Always check the amount and the receiving address before sending coins.</source>
<<<<<<< HEAD
        <translation>Ce sont vos adresses Qtum pour envoyer des paiements. Vérifiez toujours le montant et l’adresse du destinataire avant d’envoyer des pièces.</translation>
    </message>
    <message>
        <source>These are your Qtum addresses for receiving payments. Use the 'Create new receiving address' button in the receive tab to create new addresses.</source>
        <translation>Ce sont vos adresses Qtum pour recevoir des paiements. Utilisez le bouton 'Créer une nouvelle adresse de réception' dans l’onglet Recevoir afin de créer de nouvelles adresses.</translation>
=======
        <translation>These are your Qtum addresses for sending payments. Always check the amount and the receiving address before sending coins.</translation>
    </message>
    <message>
        <source>These are your Qtum addresses for receiving payments. Use the 'Create new receiving address' button in the receive tab to create new addresses.
Signing is only possible with addresses of the type 'legacy'.</source>
        <translation>These are your Qtum addresses for receiving payments. Use the 'Create new receiving address' button in the receive tab to create new addresses.
Signing is only possible with addresses of the type 'legacy'.</translation>
>>>>>>> da23532c
    </message>
    <message>
        <source>&amp;Copy Address</source>
        <translation>&amp;Copy Address</translation>
    </message>
    <message>
        <source>Copy &amp;Label</source>
        <translation>Copy &amp;Label</translation>
    </message>
    <message>
        <source>&amp;Edit</source>
        <translation>&amp;Edit</translation>
    </message>
    <message>
        <source>Export Address List</source>
        <translation>Export Address List</translation>
    </message>
    <message>
        <source>Comma separated file (*.csv)</source>
        <translation>Comma separated file (*.csv)</translation>
    </message>
    <message>
        <source>Exporting Failed</source>
        <translation>Exporting Failed</translation>
    </message>
    <message>
        <source>There was an error trying to save the address list to %1. Please try again.</source>
        <translation>There was an error trying to save the address list to %1. Please try again.</translation>
    </message>
</context>
<context>
    <name>AddressTableModel</name>
    <message>
        <source>Label</source>
        <translation>Label</translation>
    </message>
    <message>
        <source>Address</source>
        <translation>Address</translation>
    </message>
    <message>
        <source>(no label)</source>
        <translation>(no label)</translation>
    </message>
</context>
<context>
    <name>AskPassphraseDialog</name>
    <message>
        <source>Passphrase Dialog</source>
        <translation>Passphrase Dialog</translation>
    </message>
    <message>
        <source>Enter passphrase</source>
        <translation>Enter passphrase</translation>
    </message>
    <message>
        <source>New passphrase</source>
        <translation>New passphrase</translation>
    </message>
    <message>
        <source>Repeat new passphrase</source>
        <translation>Repeat new passphrase</translation>
    </message>
    <message>
        <source>Show passphrase</source>
        <translation>Show passphrase</translation>
    </message>
    <message>
        <source>Encrypt wallet</source>
        <translation>Encrypt wallet</translation>
    </message>
    <message>
        <source>This operation needs your wallet passphrase to unlock the wallet.</source>
        <translation>This operation needs your wallet passphrase to unlock the wallet.</translation>
    </message>
    <message>
        <source>Unlock wallet</source>
        <translation>Unlock wallet</translation>
    </message>
    <message>
        <source>This operation needs your wallet passphrase to decrypt the wallet.</source>
        <translation>This operation needs your wallet passphrase to decrypt the wallet.</translation>
    </message>
    <message>
        <source>Decrypt wallet</source>
        <translation>Decrypt wallet</translation>
    </message>
    <message>
        <source>Change passphrase</source>
        <translation>Change passphrase</translation>
    </message>
    <message>
        <source>Confirm wallet encryption</source>
        <translation>Confirm wallet encryption</translation>
    </message>
    <message>
        <source>Warning: If you encrypt your wallet and lose your passphrase, you will &lt;b&gt;LOSE ALL OF YOUR QTUMS&lt;/b&gt;!</source>
<<<<<<< HEAD
        <translation>Avertissement : Si vous chiffrez votre porte-monnaie et perdez votre phrase de passe, vous &lt;b&gt;PERDREZ TOUS VOS QTUMS&lt;/b&gt; !</translation>
=======
        <translation>Warning: If you encrypt your wallet and lose your passphrase, you will &lt;b&gt;LOSE ALL OF YOUR QTUMS&lt;/b&gt;!</translation>
>>>>>>> da23532c
    </message>
    <message>
        <source>Are you sure you wish to encrypt your wallet?</source>
        <translation>Are you sure you wish to encrypt your wallet?</translation>
    </message>
    <message>
        <source>Wallet encrypted</source>
        <translation>Wallet encrypted</translation>
    </message>
    <message>
        <source>Enter the new passphrase for the wallet.&lt;br/&gt;Please use a passphrase of &lt;b&gt;ten or more random characters&lt;/b&gt;, or &lt;b&gt;eight or more words&lt;/b&gt;.</source>
        <translation>Enter the new passphrase for the wallet.&lt;br/&gt;Please use a passphrase of &lt;b&gt;ten or more random characters&lt;/b&gt;, or &lt;b&gt;eight or more words&lt;/b&gt;.</translation>
    </message>
    <message>
        <source>Enter the old passphrase and new passphrase for the wallet.</source>
        <translation>Enter the old passphrase and new passphrase for the wallet.</translation>
    </message>
    <message>
        <source>Remember that encrypting your wallet cannot fully protect your qtums from being stolen by malware infecting your computer.</source>
<<<<<<< HEAD
        <translation>N’oubliez pas que le chiffrement de votre porte-monnaie ne peut pas protéger entièrement vos qtums contre le vol par des programmes malveillants qui infecteraient votre ordinateur.</translation>
=======
        <translation>Remember that encrypting your wallet cannot fully protect your qtums from being stolen by malware infecting your computer.</translation>
>>>>>>> da23532c
    </message>
    <message>
        <source>Wallet to be encrypted</source>
        <translation>Wallet to be encrypted</translation>
    </message>
    <message>
        <source>Your wallet is about to be encrypted. </source>
        <translation>Your wallet is about to be encrypted. </translation>
    </message>
    <message>
        <source>Your wallet is now encrypted. </source>
        <translation>Your wallet is now encrypted. </translation>
    </message>
    <message>
        <source>IMPORTANT: Any previous backups you have made of your wallet file should be replaced with the newly generated, encrypted wallet file. For security reasons, previous backups of the unencrypted wallet file will become useless as soon as you start using the new, encrypted wallet.</source>
        <translation>IMPORTANT: Any previous backups you have made of your wallet file should be replaced with the newly generated, encrypted wallet file. For security reasons, previous backups of the unencrypted wallet file will become useless as soon as you start using the new, encrypted wallet.</translation>
    </message>
    <message>
        <source>Wallet encryption failed</source>
        <translation>Wallet encryption failed</translation>
    </message>
    <message>
        <source>Wallet encryption failed due to an internal error. Your wallet was not encrypted.</source>
        <translation>Wallet encryption failed due to an internal error. Your wallet was not encrypted.</translation>
    </message>
    <message>
        <source>The supplied passphrases do not match.</source>
        <translation>The supplied passphrases do not match.</translation>
    </message>
    <message>
        <source>Wallet unlock failed</source>
        <translation>Wallet unlock failed</translation>
    </message>
    <message>
        <source>The passphrase entered for the wallet decryption was incorrect.</source>
        <translation>The passphrase entered for the wallet decryption was incorrect.</translation>
    </message>
    <message>
        <source>Wallet decryption failed</source>
        <translation>Wallet decryption failed</translation>
    </message>
    <message>
        <source>Wallet passphrase was successfully changed.</source>
        <translation>Wallet passphrase was successfully changed.</translation>
    </message>
    <message>
        <source>Warning: The Caps Lock key is on!</source>
        <translation>Warning: The Caps Lock key is on!</translation>
    </message>
</context>
<context>
    <name>BanTableModel</name>
    <message>
        <source>IP/Netmask</source>
        <translation>IP/Netmask</translation>
    </message>
    <message>
        <source>Banned Until</source>
        <translation>Banned Until</translation>
    </message>
</context>
<context>
    <name>QtumGUI</name>
    <message>
        <source>Sign &amp;message...</source>
        <translation>Sign &amp;message...</translation>
    </message>
    <message>
        <source>Synchronizing with network...</source>
        <translation>Synchronizing with network...</translation>
    </message>
    <message>
        <source>&amp;Overview</source>
        <translation>&amp;Overview</translation>
    </message>
    <message>
        <source>Show general overview of wallet</source>
        <translation>Show general overview of wallet</translation>
    </message>
    <message>
        <source>&amp;Transactions</source>
        <translation>&amp;Transactions</translation>
    </message>
    <message>
        <source>Browse transaction history</source>
        <translation>Browse transaction history</translation>
    </message>
    <message>
        <source>E&amp;xit</source>
        <translation>E&amp;xit</translation>
    </message>
    <message>
        <source>Quit application</source>
        <translation>Quit application</translation>
    </message>
    <message>
        <source>&amp;About %1</source>
        <translation>&amp;About %1</translation>
    </message>
    <message>
        <source>Show information about %1</source>
        <translation>Show information about %1</translation>
    </message>
    <message>
        <source>About &amp;Qt</source>
        <translation>About &amp;Qt</translation>
    </message>
    <message>
        <source>Show information about Qt</source>
        <translation>Show information about Qt</translation>
    </message>
    <message>
        <source>&amp;Options...</source>
        <translation>&amp;Options...</translation>
    </message>
    <message>
        <source>Modify configuration options for %1</source>
        <translation>Modify configuration options for %1</translation>
    </message>
    <message>
        <source>&amp;Encrypt Wallet...</source>
        <translation>&amp;Encrypt Wallet...</translation>
    </message>
    <message>
        <source>&amp;Backup Wallet...</source>
        <translation>&amp;Backup Wallet...</translation>
    </message>
    <message>
        <source>&amp;Change Passphrase...</source>
        <translation>&amp;Change Passphrase...</translation>
    </message>
    <message>
        <source>Open &amp;URI...</source>
        <translation>Open &amp;URI...</translation>
    </message>
    <message>
        <source>Create Wallet...</source>
        <translation>Create Wallet...</translation>
    </message>
    <message>
        <source>Create a new wallet</source>
        <translation>Create a new wallet</translation>
    </message>
    <message>
        <source>Wallet:</source>
        <translation>Wallet:</translation>
    </message>
    <message>
        <source>Click to disable network activity.</source>
        <translation>Click to disable network activity.</translation>
    </message>
    <message>
        <source>Network activity disabled.</source>
        <translation>Network activity disabled.</translation>
    </message>
    <message>
        <source>Click to enable network activity again.</source>
        <translation>Click to enable network activity again.</translation>
    </message>
    <message>
        <source>Syncing Headers (%1%)...</source>
        <translation>Syncing Headers (%1%)...</translation>
    </message>
    <message>
        <source>Reindexing blocks on disk...</source>
        <translation>Reindexing blocks on disk...</translation>
    </message>
    <message>
        <source>Proxy is &lt;b&gt;enabled&lt;/b&gt;: %1</source>
        <translation>Proxy is &lt;b&gt;enabled&lt;/b&gt;: %1</translation>
    </message>
    <message>
        <source>Send coins to a Qtum address</source>
<<<<<<< HEAD
        <translation>Envoyer des pièces à une adresse Qtum</translation>
=======
        <translation>Send coins to a Qtum address</translation>
>>>>>>> da23532c
    </message>
    <message>
        <source>Backup wallet to another location</source>
        <translation>Backup wallet to another location</translation>
    </message>
    <message>
        <source>Change the passphrase used for wallet encryption</source>
        <translation>Change the passphrase used for wallet encryption</translation>
    </message>
    <message>
        <source>&amp;Verify message...</source>
        <translation>&amp;Verify message...</translation>
    </message>
    <message>
        <source>&amp;Send</source>
        <translation>&amp;Send</translation>
    </message>
    <message>
        <source>&amp;Receive</source>
        <translation>&amp;Receive</translation>
    </message>
    <message>
        <source>&amp;Show / Hide</source>
        <translation>&amp;Show / Hide</translation>
    </message>
    <message>
        <source>Show or hide the main Window</source>
        <translation>Show or hide the main Window</translation>
    </message>
    <message>
        <source>Encrypt the private keys that belong to your wallet</source>
        <translation>Encrypt the private keys that belong to your wallet</translation>
    </message>
    <message>
        <source>Sign messages with your Qtum addresses to prove you own them</source>
<<<<<<< HEAD
        <translation>Signer les messages avec vos adresses Qtum pour prouver que vous les détenez</translation>
    </message>
    <message>
        <source>Verify messages to ensure they were signed with specified Qtum addresses</source>
        <translation>Vérifier les messages pour s’assurer qu’ils ont été signés avec les adresses Qtum indiquées</translation>
=======
        <translation>Sign messages with your Qtum addresses to prove you own them</translation>
    </message>
    <message>
        <source>Verify messages to ensure they were signed with specified Qtum addresses</source>
        <translation>Verify messages to ensure they were signed with specified Qtum addresses</translation>
>>>>>>> da23532c
    </message>
    <message>
        <source>&amp;File</source>
        <translation>&amp;File</translation>
    </message>
    <message>
        <source>&amp;Settings</source>
        <translation>&amp;Settings</translation>
    </message>
    <message>
        <source>&amp;Help</source>
        <translation>&amp;Help</translation>
    </message>
    <message>
        <source>Tabs toolbar</source>
        <translation>Tabs toolbar</translation>
    </message>
    <message>
        <source>Request payments (generates QR codes and qtum: URIs)</source>
<<<<<<< HEAD
        <translation>Demander des paiements (génère des codes QR et des URI qtum:)</translation>
=======
        <translation>Request payments (generates QR codes and qtum: URIs)</translation>
>>>>>>> da23532c
    </message>
    <message>
        <source>Show the list of used sending addresses and labels</source>
        <translation>Show the list of used sending addresses and labels</translation>
    </message>
    <message>
        <source>Show the list of used receiving addresses and labels</source>
        <translation>Show the list of used receiving addresses and labels</translation>
    </message>
    <message>
        <source>&amp;Command-line options</source>
        <translation>&amp;Command-line options</translation>
    </message>
    <message numerus="yes">
        <source>%n active connection(s) to Qtum network</source>
<<<<<<< HEAD
        <translation><numerusform>%n connexion active avec le réseau Qtum</numerusform><numerusform>%n connexions actives avec le réseau Qtum</numerusform></translation>
=======
        <translation><numerusform>%n active connection to Qtum network</numerusform><numerusform>%n active connections to Qtum network</numerusform></translation>
>>>>>>> da23532c
    </message>
    <message>
        <source>Indexing blocks on disk...</source>
        <translation>Indexing blocks on disk...</translation>
    </message>
    <message>
        <source>Processing blocks on disk...</source>
        <translation>Processing blocks on disk...</translation>
    </message>
    <message numerus="yes">
        <source>Processed %n block(s) of transaction history.</source>
        <translation><numerusform>Processed %n block of transaction history.</numerusform><numerusform>Processed %n blocks of transaction history.</numerusform></translation>
    </message>
    <message>
        <source>%1 behind</source>
        <translation>%1 behind</translation>
    </message>
    <message>
        <source>Last received block was generated %1 ago.</source>
        <translation>Last received block was generated %1 ago.</translation>
    </message>
    <message>
        <source>Transactions after this will not yet be visible.</source>
        <translation>Transactions after this will not yet be visible.</translation>
    </message>
    <message>
        <source>Error</source>
        <translation>Error</translation>
    </message>
    <message>
        <source>Warning</source>
        <translation>Warning</translation>
    </message>
    <message>
        <source>Information</source>
        <translation>Information</translation>
    </message>
    <message>
        <source>Up to date</source>
        <translation>Up to date</translation>
    </message>
    <message>
        <source>&amp;Load PSBT from file...</source>
        <translation>&amp;Load PSBT from file...</translation>
    </message>
    <message>
        <source>Load Partially Signed Qtum Transaction</source>
        <translation>Load Partially Signed Qtum Transaction</translation>
    </message>
    <message>
        <source>Load PSBT from clipboard...</source>
        <translation>Load PSBT from clipboard...</translation>
    </message>
    <message>
        <source>Load Partially Signed Qtum Transaction from clipboard</source>
        <translation>Load Partially Signed Qtum Transaction from clipboard</translation>
    </message>
    <message>
        <source>Node window</source>
        <translation>Node window</translation>
    </message>
    <message>
        <source>Open node debugging and diagnostic console</source>
        <translation>Open node debugging and diagnostic console</translation>
    </message>
    <message>
        <source>&amp;Sending addresses</source>
        <translation>&amp;Sending addresses</translation>
    </message>
    <message>
        <source>&amp;Receiving addresses</source>
        <translation>&amp;Receiving addresses</translation>
    </message>
    <message>
        <source>Open a qtum: URI</source>
<<<<<<< HEAD
        <translation>Ouvrir une URI qtum:</translation>
=======
        <translation>Open a qtum: URI</translation>
>>>>>>> da23532c
    </message>
    <message>
        <source>Open Wallet</source>
        <translation>Open Wallet</translation>
    </message>
    <message>
        <source>Open a wallet</source>
        <translation>Open a wallet</translation>
    </message>
    <message>
        <source>Close Wallet...</source>
        <translation>Close Wallet...</translation>
    </message>
    <message>
        <source>Close wallet</source>
        <translation>Close wallet</translation>
    </message>
    <message>
        <source>Close All Wallets...</source>
        <translation>Close All Wallets...</translation>
    </message>
    <message>
        <source>Close all wallets</source>
        <translation>Close all wallets</translation>
    </message>
    <message>
        <source>Show the %1 help message to get a list with possible Qtum command-line options</source>
        <translation>Show the %1 help message to get a list with possible Qtum command-line options</translation>
    </message>
    <message>
        <source>&amp;Mask values</source>
        <translation>&amp;Mask values</translation>
    </message>
    <message>
<<<<<<< HEAD
        <source>Show the %1 help message to get a list with possible Qtum command-line options</source>
        <translation>Afficher le message d’aide de %1 pour obtenir la liste des options de ligne de commande Qtum possibles.</translation>
=======
        <source>Mask the values in the Overview tab</source>
        <translation>Mask the values in the Overview tab</translation>
>>>>>>> da23532c
    </message>
    <message>
        <source>default wallet</source>
        <translation>default wallet</translation>
    </message>
    <message>
        <source>No wallets available</source>
        <translation>No wallets available</translation>
    </message>
    <message>
        <source>&amp;Window</source>
        <translation>&amp;Window</translation>
    </message>
    <message>
        <source>Minimize</source>
        <translation>Minimize</translation>
    </message>
    <message>
        <source>Zoom</source>
        <translation>Zoom</translation>
    </message>
    <message>
        <source>Main Window</source>
        <translation>Main Window</translation>
    </message>
    <message>
        <source>%1 client</source>
        <translation>%1 client</translation>
    </message>
    <message>
        <source>Connecting to peers...</source>
        <translation>Connecting to peers...</translation>
    </message>
    <message>
        <source>Catching up...</source>
        <translation>Catching up...</translation>
    </message>
    <message>
        <source>Error: %1</source>
        <translation>Error: %1</translation>
    </message>
    <message>
        <source>Warning: %1</source>
        <translation>Warning: %1</translation>
    </message>
    <message>
        <source>Date: %1
</source>
        <translation>Date: %1
</translation>
    </message>
    <message>
        <source>Amount: %1
</source>
        <translation>Amount: %1
</translation>
    </message>
    <message>
        <source>Wallet: %1
</source>
        <translation>Wallet: %1
</translation>
    </message>
    <message>
        <source>Type: %1
</source>
        <translation>Type: %1
</translation>
    </message>
    <message>
        <source>Label: %1
</source>
        <translation>Label: %1
</translation>
    </message>
    <message>
        <source>Address: %1
</source>
        <translation>Address: %1
</translation>
    </message>
    <message>
        <source>Sent transaction</source>
        <translation>Sent transaction</translation>
    </message>
    <message>
        <source>Incoming transaction</source>
        <translation>Incoming transaction</translation>
    </message>
    <message>
        <source>HD key generation is &lt;b&gt;enabled&lt;/b&gt;</source>
        <translation>HD key generation is &lt;b&gt;enabled&lt;/b&gt;</translation>
    </message>
    <message>
        <source>HD key generation is &lt;b&gt;disabled&lt;/b&gt;</source>
        <translation>HD key generation is &lt;b&gt;disabled&lt;/b&gt;</translation>
    </message>
    <message>
        <source>Private key &lt;b&gt;disabled&lt;/b&gt;</source>
        <translation>Private key &lt;b&gt;disabled&lt;/b&gt;</translation>
    </message>
    <message>
        <source>Wallet is &lt;b&gt;encrypted&lt;/b&gt; and currently &lt;b&gt;unlocked&lt;/b&gt;</source>
        <translation>Wallet is &lt;b&gt;encrypted&lt;/b&gt; and currently &lt;b&gt;unlocked&lt;/b&gt;</translation>
    </message>
    <message>
        <source>Wallet is &lt;b&gt;encrypted&lt;/b&gt; and currently &lt;b&gt;locked&lt;/b&gt;</source>
        <translation>Wallet is &lt;b&gt;encrypted&lt;/b&gt; and currently &lt;b&gt;locked&lt;/b&gt;</translation>
    </message>
    <message>
<<<<<<< HEAD
        <source>A fatal error occurred. Qtum can no longer continue safely and will quit.</source>
        <translation>Une erreur fatale est survenue. Qtum ne peut plus continuer en toute sécurité et va s’arrêter.</translation>
=======
        <source>Original message:</source>
        <translation>Original message:</translation>
    </message>
    <message>
        <source>A fatal error occurred. %1 can no longer continue safely and will quit.</source>
        <translation>A fatal error occurred. %1 can no longer continue safely and will quit.</translation>
>>>>>>> da23532c
    </message>
</context>
<context>
    <name>CoinControlDialog</name>
    <message>
        <source>Coin Selection</source>
        <translation>Coin Selection</translation>
    </message>
    <message>
        <source>Quantity:</source>
        <translation>Quantity:</translation>
    </message>
    <message>
        <source>Bytes:</source>
        <translation>Bytes:</translation>
    </message>
    <message>
        <source>Amount:</source>
        <translation>Amount:</translation>
    </message>
    <message>
        <source>Fee:</source>
        <translation>Fee:</translation>
    </message>
    <message>
        <source>Dust:</source>
        <translation>Dust:</translation>
    </message>
    <message>
        <source>After Fee:</source>
        <translation>After Fee:</translation>
    </message>
    <message>
        <source>Change:</source>
        <translation>Change:</translation>
    </message>
    <message>
        <source>(un)select all</source>
        <translation>(un)select all</translation>
    </message>
    <message>
        <source>Tree mode</source>
        <translation>Tree mode</translation>
    </message>
    <message>
        <source>List mode</source>
        <translation>List mode</translation>
    </message>
    <message>
        <source>Amount</source>
        <translation>Amount</translation>
    </message>
    <message>
        <source>Received with label</source>
        <translation>Received with label</translation>
    </message>
    <message>
        <source>Received with address</source>
        <translation>Received with address</translation>
    </message>
    <message>
        <source>Date</source>
        <translation>Date</translation>
    </message>
    <message>
        <source>Confirmations</source>
        <translation>Confirmations</translation>
    </message>
    <message>
        <source>Confirmed</source>
        <translation>Confirmed</translation>
    </message>
    <message>
        <source>Copy address</source>
        <translation>Copy address</translation>
    </message>
    <message>
        <source>Copy label</source>
        <translation>Copy label</translation>
    </message>
    <message>
        <source>Copy amount</source>
        <translation>Copy amount</translation>
    </message>
    <message>
        <source>Copy transaction ID</source>
        <translation>Copy transaction ID</translation>
    </message>
    <message>
        <source>Lock unspent</source>
        <translation>Lock unspent</translation>
    </message>
    <message>
        <source>Unlock unspent</source>
        <translation>Unlock unspent</translation>
    </message>
    <message>
        <source>Copy quantity</source>
        <translation>Copy quantity</translation>
    </message>
    <message>
        <source>Copy fee</source>
        <translation>Copy fee</translation>
    </message>
    <message>
        <source>Copy after fee</source>
        <translation>Copy after fee</translation>
    </message>
    <message>
        <source>Copy bytes</source>
        <translation>Copy bytes</translation>
    </message>
    <message>
        <source>Copy dust</source>
        <translation>Copy dust</translation>
    </message>
    <message>
        <source>Copy change</source>
        <translation>Copy change</translation>
    </message>
    <message>
        <source>(%1 locked)</source>
        <translation>(%1 locked)</translation>
    </message>
    <message>
        <source>yes</source>
        <translation>yes</translation>
    </message>
    <message>
        <source>no</source>
        <translation>no</translation>
    </message>
    <message>
        <source>This label turns red if any recipient receives an amount smaller than the current dust threshold.</source>
        <translation>This label turns red if any recipient receives an amount smaller than the current dust threshold.</translation>
    </message>
    <message>
        <source>Can vary +/- %1 satoshi(s) per input.</source>
        <translation>Can vary +/- %1 satoshi(s) per input.</translation>
    </message>
    <message>
        <source>(no label)</source>
        <translation>(no label)</translation>
    </message>
    <message>
        <source>change from %1 (%2)</source>
        <translation>change from %1 (%2)</translation>
    </message>
    <message>
        <source>(change)</source>
        <translation>(change)</translation>
    </message>
</context>
<context>
    <name>CreateWalletActivity</name>
    <message>
        <source>Creating Wallet &lt;b&gt;%1&lt;/b&gt;...</source>
        <translation>Creating Wallet &lt;b&gt;%1&lt;/b&gt;...</translation>
    </message>
    <message>
        <source>Create wallet failed</source>
        <translation>Create wallet failed</translation>
    </message>
    <message>
        <source>Create wallet warning</source>
        <translation>Create wallet warning</translation>
    </message>
</context>
<context>
    <name>CreateWalletDialog</name>
    <message>
        <source>Create Wallet</source>
        <translation>Create Wallet</translation>
    </message>
    <message>
        <source>Wallet Name</source>
        <translation>Wallet Name</translation>
    </message>
    <message>
        <source>Encrypt the wallet. The wallet will be encrypted with a passphrase of your choice.</source>
        <translation>Encrypt the wallet. The wallet will be encrypted with a passphrase of your choice.</translation>
    </message>
    <message>
        <source>Encrypt Wallet</source>
        <translation>Encrypt Wallet</translation>
    </message>
    <message>
        <source>Disable private keys for this wallet. Wallets with private keys disabled will have no private keys and cannot have an HD seed or imported private keys. This is ideal for watch-only wallets.</source>
        <translation>Disable private keys for this wallet. Wallets with private keys disabled will have no private keys and cannot have an HD seed or imported private keys. This is ideal for watch-only wallets.</translation>
    </message>
    <message>
        <source>Disable Private Keys</source>
        <translation>Disable Private Keys</translation>
    </message>
    <message>
        <source>Make a blank wallet. Blank wallets do not initially have private keys or scripts. Private keys and addresses can be imported, or an HD seed can be set, at a later time.</source>
        <translation>Make a blank wallet. Blank wallets do not initially have private keys or scripts. Private keys and addresses can be imported, or an HD seed can be set, at a later time.</translation>
    </message>
    <message>
        <source>Make Blank Wallet</source>
        <translation>Make Blank Wallet</translation>
    </message>
    <message>
        <source>Use descriptors for scriptPubKey management</source>
        <translation>Use descriptors for scriptPubKey management</translation>
    </message>
    <message>
        <source>Descriptor Wallet</source>
        <translation>Descriptor Wallet</translation>
    </message>
    <message>
        <source>Create</source>
        <translation>Create</translation>
    </message>
    <message>
        <source>Compiled without sqlite support (required for descriptor wallets)</source>
        <translation>Compiled without sqlite support (required for descriptor wallets)</translation>
    </message>
</context>
<context>
    <name>EditAddressDialog</name>
    <message>
        <source>Edit Address</source>
        <translation>Edit Address</translation>
    </message>
    <message>
        <source>&amp;Label</source>
        <translation>&amp;Label</translation>
    </message>
    <message>
        <source>The label associated with this address list entry</source>
        <translation>The label associated with this address list entry</translation>
    </message>
    <message>
        <source>The address associated with this address list entry. This can only be modified for sending addresses.</source>
        <translation>The address associated with this address list entry. This can only be modified for sending addresses.</translation>
    </message>
    <message>
        <source>&amp;Address</source>
        <translation>&amp;Address</translation>
    </message>
    <message>
        <source>New sending address</source>
        <translation>New sending address</translation>
    </message>
    <message>
        <source>Edit receiving address</source>
        <translation>Edit receiving address</translation>
    </message>
    <message>
        <source>Edit sending address</source>
        <translation>Edit sending address</translation>
    </message>
    <message>
        <source>The entered address "%1" is not a valid Qtum address.</source>
<<<<<<< HEAD
        <translation>L’adresse saisie « %1 » n’est pas une adresse Qtum valide.</translation>
=======
        <translation>The entered address "%1" is not a valid Qtum address.</translation>
>>>>>>> da23532c
    </message>
    <message>
        <source>Address "%1" already exists as a receiving address with label "%2" and so cannot be added as a sending address.</source>
        <translation>Address "%1" already exists as a receiving address with label "%2" and so cannot be added as a sending address.</translation>
    </message>
    <message>
        <source>The entered address "%1" is already in the address book with label "%2".</source>
        <translation>The entered address "%1" is already in the address book with label "%2".</translation>
    </message>
    <message>
        <source>Could not unlock wallet.</source>
        <translation>Could not unlock wallet.</translation>
    </message>
    <message>
        <source>New key generation failed.</source>
        <translation>New key generation failed.</translation>
    </message>
</context>
<context>
    <name>FreespaceChecker</name>
    <message>
        <source>A new data directory will be created.</source>
        <translation>A new data directory will be created.</translation>
    </message>
    <message>
        <source>name</source>
        <translation>name</translation>
    </message>
    <message>
        <source>Directory already exists. Add %1 if you intend to create a new directory here.</source>
        <translation>Directory already exists. Add %1 if you intend to create a new directory here.</translation>
    </message>
    <message>
        <source>Path already exists, and is not a directory.</source>
        <translation>Path already exists, and is not a directory.</translation>
    </message>
    <message>
        <source>Cannot create data directory here.</source>
        <translation>Cannot create data directory here.</translation>
    </message>
</context>
<context>
    <name>HelpMessageDialog</name>
    <message>
        <source>version</source>
        <translation>version</translation>
    </message>
    <message>
        <source>About %1</source>
        <translation>About %1</translation>
    </message>
    <message>
        <source>Command-line options</source>
        <translation>Command-line options</translation>
    </message>
</context>
<context>
    <name>Intro</name>
    <message>
        <source>Welcome</source>
        <translation>Welcome</translation>
    </message>
    <message>
        <source>Welcome to %1.</source>
        <translation>Welcome to %1.</translation>
    </message>
    <message>
        <source>As this is the first time the program is launched, you can choose where %1 will store its data.</source>
        <translation>As this is the first time the program is launched, you can choose where %1 will store its data.</translation>
    </message>
    <message>
        <source>When you click OK, %1 will begin to download and process the full %4 block chain (%2GB) starting with the earliest transactions in %3 when %4 initially launched.</source>
        <translation>When you click OK, %1 will begin to download and process the full %4 block chain (%2GB) starting with the earliest transactions in %3 when %4 initially launched.</translation>
    </message>
    <message>
        <source>Reverting this setting requires re-downloading the entire blockchain. It is faster to download the full chain first and prune it later. Disables some advanced features.</source>
        <translation>Reverting this setting requires re-downloading the entire blockchain. It is faster to download the full chain first and prune it later. Disables some advanced features.</translation>
    </message>
    <message>
        <source>This initial synchronisation is very demanding, and may expose hardware problems with your computer that had previously gone unnoticed. Each time you run %1, it will continue downloading where it left off.</source>
        <translation>This initial synchronisation is very demanding, and may expose hardware problems with your computer that had previously gone unnoticed. Each time you run %1, it will continue downloading where it left off.</translation>
    </message>
    <message>
        <source>If you have chosen to limit block chain storage (pruning), the historical data must still be downloaded and processed, but will be deleted afterward to keep your disk usage low.</source>
        <translation>If you have chosen to limit block chain storage (pruning), the historical data must still be downloaded and processed, but will be deleted afterward to keep your disk usage low.</translation>
    </message>
    <message>
        <source>Use the default data directory</source>
        <translation>Use the default data directory</translation>
    </message>
    <message>
        <source>Use a custom data directory:</source>
        <translation>Use a custom data directory:</translation>
    </message>
    <message>
        <source>Qtum</source>
        <translation>Qtum</translation>
    </message>
    <message>
        <source>Discard blocks after verification, except most recent %1 GB (prune)</source>
        <translation>Discard blocks after verification, except most recent %1 GB (prune)</translation>
    </message>
    <message>
        <source>At least %1 GB of data will be stored in this directory, and it will grow over time.</source>
        <translation>At least %1 GB of data will be stored in this directory, and it will grow over time.</translation>
    </message>
    <message>
        <source>Approximately %1 GB of data will be stored in this directory.</source>
        <translation>Approximately %1 GB of data will be stored in this directory.</translation>
    </message>
    <message>
        <source>%1 will download and store a copy of the Qtum block chain.</source>
<<<<<<< HEAD
        <translation>%1 téléchargera et stockera une copie de la chaîne de blocs Qtum.</translation>
=======
        <translation>%1 will download and store a copy of the Qtum block chain.</translation>
>>>>>>> da23532c
    </message>
    <message>
        <source>The wallet will also be stored in this directory.</source>
        <translation>The wallet will also be stored in this directory.</translation>
    </message>
    <message>
        <source>Error: Specified data directory "%1" cannot be created.</source>
        <translation>Error: Specified data directory "%1" cannot be created.</translation>
    </message>
    <message>
        <source>Error</source>
        <translation>Error</translation>
    </message>
    <message numerus="yes">
        <source>%n GB of free space available</source>
        <translation><numerusform>%n GB of free space available</numerusform><numerusform>%n GB of free space available</numerusform></translation>
    </message>
    <message numerus="yes">
        <source>(of %n GB needed)</source>
        <translation><numerusform>(of %n GB needed)</numerusform><numerusform>(of %n GB needed)</numerusform></translation>
    </message>
    <message numerus="yes">
        <source>(%n GB needed for full chain)</source>
        <translation><numerusform>(%n GB needed for full chain)</numerusform><numerusform>(%n GB needed for full chain)</numerusform></translation>
    </message>
</context>
<context>
    <name>ModalOverlay</name>
    <message>
        <source>Form</source>
        <translation>Form</translation>
    </message>
    <message>
        <source>Recent transactions may not yet be visible, and therefore your wallet's balance might be incorrect. This information will be correct once your wallet has finished synchronizing with the qtum network, as detailed below.</source>
<<<<<<< HEAD
        <translation>Les transactions récentes ne sont peut-être pas encore visibles et par conséquent le solde de votre porte-monnaie est peut-être erroné. Ces informations seront justes quand votre porte-monnaie aura fini de se synchroniser avec le réseau Qtum, comme décrit ci-dessous.</translation>
    </message>
    <message>
        <source>Attempting to spend qtums that are affected by not-yet-displayed transactions will not be accepted by the network.</source>
        <translation>Toute tentative de dépense de qtums affectés par des transactions qui ne sont pas encore affichées ne sera pas acceptée par le réseau.</translation>
=======
        <translation>Recent transactions may not yet be visible, and therefore your wallet's balance might be incorrect. This information will be correct once your wallet has finished synchronizing with the qtum network, as detailed below.</translation>
    </message>
    <message>
        <source>Attempting to spend qtums that are affected by not-yet-displayed transactions will not be accepted by the network.</source>
        <translation>Attempting to spend qtums that are affected by not-yet-displayed transactions will not be accepted by the network.</translation>
>>>>>>> da23532c
    </message>
    <message>
        <source>Number of blocks left</source>
        <translation>Number of blocks left</translation>
    </message>
    <message>
        <source>Unknown...</source>
        <translation>Unknown...</translation>
    </message>
    <message>
        <source>Last block time</source>
        <translation>Last block time</translation>
    </message>
    <message>
        <source>Progress</source>
        <translation>Progress</translation>
    </message>
    <message>
        <source>Progress increase per hour</source>
        <translation>Progress increase per hour</translation>
    </message>
    <message>
        <source>calculating...</source>
        <translation>calculating...</translation>
    </message>
    <message>
        <source>Estimated time left until synced</source>
        <translation>Estimated time left until synced</translation>
    </message>
    <message>
        <source>Hide</source>
        <translation>Hide</translation>
    </message>
    <message>
        <source>Esc</source>
        <translation>Esc</translation>
    </message>
    <message>
        <source>%1 is currently syncing.  It will download headers and blocks from peers and validate them until reaching the tip of the block chain.</source>
        <translation>%1 is currently syncing.  It will download headers and blocks from peers and validate them until reaching the tip of the block chain.</translation>
    </message>
    <message>
        <source>Unknown. Syncing Headers (%1, %2%)...</source>
        <translation>Unknown. Syncing Headers (%1, %2%)...</translation>
    </message>
</context>
<context>
    <name>OpenURIDialog</name>
    <message>
        <source>Open qtum URI</source>
<<<<<<< HEAD
        <translation>Ouvrir une URI qtum</translation>
=======
        <translation>Open qtum URI</translation>
>>>>>>> da23532c
    </message>
    <message>
        <source>URI:</source>
        <translation>URI:</translation>
    </message>
</context>
<context>
    <name>OpenWalletActivity</name>
    <message>
        <source>Open wallet failed</source>
        <translation>Open wallet failed</translation>
    </message>
    <message>
        <source>Open wallet warning</source>
        <translation>Open wallet warning</translation>
    </message>
    <message>
        <source>default wallet</source>
        <translation>default wallet</translation>
    </message>
    <message>
        <source>Opening Wallet &lt;b&gt;%1&lt;/b&gt;...</source>
        <translation>Opening Wallet &lt;b&gt;%1&lt;/b&gt;...</translation>
    </message>
</context>
<context>
    <name>OptionsDialog</name>
    <message>
        <source>Options</source>
        <translation>Options</translation>
    </message>
    <message>
        <source>&amp;Main</source>
        <translation>&amp;Main</translation>
    </message>
    <message>
        <source>Automatically start %1 after logging in to the system.</source>
        <translation>Automatically start %1 after logging in to the system.</translation>
    </message>
    <message>
        <source>&amp;Start %1 on system login</source>
        <translation>&amp;Start %1 on system login</translation>
    </message>
    <message>
        <source>Size of &amp;database cache</source>
        <translation>Size of &amp;database cache</translation>
    </message>
    <message>
        <source>Number of script &amp;verification threads</source>
        <translation>Number of script &amp;verification threads</translation>
    </message>
    <message>
        <source>IP address of the proxy (e.g. IPv4: 127.0.0.1 / IPv6: ::1)</source>
        <translation>IP address of the proxy (e.g. IPv4: 127.0.0.1 / IPv6: ::1)</translation>
    </message>
    <message>
        <source>Shows if the supplied default SOCKS5 proxy is used to reach peers via this network type.</source>
        <translation>Shows if the supplied default SOCKS5 proxy is used to reach peers via this network type.</translation>
    </message>
    <message>
        <source>Hide the icon from the system tray.</source>
        <translation>Hide the icon from the system tray.</translation>
    </message>
    <message>
        <source>&amp;Hide tray icon</source>
        <translation>&amp;Hide tray icon</translation>
    </message>
    <message>
        <source>Minimize instead of exit the application when the window is closed. When this option is enabled, the application will be closed only after selecting Exit in the menu.</source>
        <translation>Minimize instead of exit the application when the window is closed. When this option is enabled, the application will be closed only after selecting Exit in the menu.</translation>
    </message>
    <message>
        <source>Third party URLs (e.g. a block explorer) that appear in the transactions tab as context menu items. %s in the URL is replaced by transaction hash. Multiple URLs are separated by vertical bar |.</source>
        <translation>Third party URLs (e.g. a block explorer) that appear in the transactions tab as context menu items. %s in the URL is replaced by transaction hash. Multiple URLs are separated by vertical bar |.</translation>
    </message>
    <message>
        <source>Open the %1 configuration file from the working directory.</source>
        <translation>Open the %1 configuration file from the working directory.</translation>
    </message>
    <message>
        <source>Open Configuration File</source>
        <translation>Open Configuration File</translation>
    </message>
    <message>
        <source>Reset all client options to default.</source>
        <translation>Reset all client options to default.</translation>
    </message>
    <message>
        <source>&amp;Reset Options</source>
        <translation>&amp;Reset Options</translation>
    </message>
    <message>
        <source>&amp;Network</source>
        <translation>&amp;Network</translation>
    </message>
    <message>
        <source>Disables some advanced features but all blocks will still be fully validated. Reverting this setting requires re-downloading the entire blockchain. Actual disk usage may be somewhat higher.</source>
        <translation>Disables some advanced features but all blocks will still be fully validated. Reverting this setting requires re-downloading the entire blockchain. Actual disk usage may be somewhat higher.</translation>
    </message>
    <message>
        <source>Prune &amp;block storage to</source>
        <translation>Prune &amp;block storage to</translation>
    </message>
    <message>
        <source>GB</source>
        <translation>GB</translation>
    </message>
    <message>
        <source>Reverting this setting requires re-downloading the entire blockchain.</source>
        <translation>Reverting this setting requires re-downloading the entire blockchain.</translation>
    </message>
    <message>
        <source>MiB</source>
        <translation>MiB</translation>
    </message>
    <message>
        <source>(0 = auto, &lt;0 = leave that many cores free)</source>
        <translation>(0 = auto, &lt;0 = leave that many cores free)</translation>
    </message>
    <message>
        <source>W&amp;allet</source>
        <translation>W&amp;allet</translation>
    </message>
    <message>
        <source>Expert</source>
        <translation>Expert</translation>
    </message>
    <message>
        <source>Enable coin &amp;control features</source>
        <translation>Enable coin &amp;control features</translation>
    </message>
    <message>
        <source>If you disable the spending of unconfirmed change, the change from a transaction cannot be used until that transaction has at least one confirmation. This also affects how your balance is computed.</source>
        <translation>If you disable the spending of unconfirmed change, the change from a transaction cannot be used until that transaction has at least one confirmation. This also affects how your balance is computed.</translation>
    </message>
    <message>
        <source>&amp;Spend unconfirmed change</source>
        <translation>&amp;Spend unconfirmed change</translation>
    </message>
    <message>
        <source>Automatically open the Qtum client port on the router. This only works when your router supports UPnP and it is enabled.</source>
<<<<<<< HEAD
        <translation>Ouvrir automatiquement le port du client Qtum sur le routeur. Cela ne fonctionne que si votre routeur prend en charge l’UPnP et si la fonction est activée.</translation>
=======
        <translation>Automatically open the Qtum client port on the router. This only works when your router supports UPnP and it is enabled.</translation>
>>>>>>> da23532c
    </message>
    <message>
        <source>Map port using &amp;UPnP</source>
        <translation>Map port using &amp;UPnP</translation>
    </message>
    <message>
        <source>Accept connections from outside.</source>
        <translation>Accept connections from outside.</translation>
    </message>
    <message>
        <source>Allow incomin&amp;g connections</source>
        <translation>Allow incomin&amp;g connections</translation>
    </message>
    <message>
        <source>Connect to the Qtum network through a SOCKS5 proxy.</source>
<<<<<<< HEAD
        <translation>Se connecter au réseau Qtum par un mandataire SOCKS5.</translation>
=======
        <translation>Connect to the Qtum network through a SOCKS5 proxy.</translation>
>>>>>>> da23532c
    </message>
    <message>
        <source>&amp;Connect through SOCKS5 proxy (default proxy):</source>
        <translation>&amp;Connect through SOCKS5 proxy (default proxy):</translation>
    </message>
    <message>
        <source>Proxy &amp;IP:</source>
        <translation>Proxy &amp;IP:</translation>
    </message>
    <message>
        <source>&amp;Port:</source>
        <translation>&amp;Port:</translation>
    </message>
    <message>
        <source>Port of the proxy (e.g. 9050)</source>
        <translation>Port of the proxy (e.g. 9050)</translation>
    </message>
    <message>
        <source>Used for reaching peers via:</source>
        <translation>Used for reaching peers via:</translation>
    </message>
    <message>
        <source>IPv4</source>
        <translation>IPv4</translation>
    </message>
    <message>
        <source>IPv6</source>
        <translation>IPv6</translation>
    </message>
    <message>
        <source>Tor</source>
        <translation>Tor</translation>
    </message>
    <message>
<<<<<<< HEAD
        <source>Connect to the Qtum network through a separate SOCKS5 proxy for Tor hidden services.</source>
        <translation>Se connecter au réseau Qtum au travers d’un mandataire SOCKS5 séparé pour les services cachés de Tor.</translation>
    </message>
    <message>
=======
>>>>>>> da23532c
        <source>&amp;Window</source>
        <translation>&amp;Window</translation>
    </message>
    <message>
        <source>Show only a tray icon after minimizing the window.</source>
        <translation>Show only a tray icon after minimizing the window.</translation>
    </message>
    <message>
        <source>&amp;Minimize to the tray instead of the taskbar</source>
        <translation>&amp;Minimize to the tray instead of the taskbar</translation>
    </message>
    <message>
        <source>M&amp;inimize on close</source>
        <translation>M&amp;inimize on close</translation>
    </message>
    <message>
        <source>&amp;Display</source>
        <translation>&amp;Display</translation>
    </message>
    <message>
        <source>User Interface &amp;language:</source>
        <translation>User Interface &amp;language:</translation>
    </message>
    <message>
        <source>The user interface language can be set here. This setting will take effect after restarting %1.</source>
        <translation>The user interface language can be set here. This setting will take effect after restarting %1.</translation>
    </message>
    <message>
        <source>&amp;Unit to show amounts in:</source>
        <translation>&amp;Unit to show amounts in:</translation>
    </message>
    <message>
        <source>Choose the default subdivision unit to show in the interface and when sending coins.</source>
        <translation>Choose the default subdivision unit to show in the interface and when sending coins.</translation>
    </message>
    <message>
        <source>Whether to show coin control features or not.</source>
        <translation>Whether to show coin control features or not.</translation>
    </message>
    <message>
        <source>Connect to the Qtum network through a separate SOCKS5 proxy for Tor onion services.</source>
        <translation>Connect to the Qtum network through a separate SOCKS5 proxy for Tor onion services.</translation>
    </message>
    <message>
        <source>Use separate SOCKS&amp;5 proxy to reach peers via Tor onion services:</source>
        <translation>Use separate SOCKS&amp;5 proxy to reach peers via Tor onion services:</translation>
    </message>
    <message>
        <source>&amp;Third party transaction URLs</source>
        <translation>&amp;Third party transaction URLs</translation>
    </message>
    <message>
        <source>Options set in this dialog are overridden by the command line or in the configuration file:</source>
        <translation>Options set in this dialog are overridden by the command line or in the configuration file:</translation>
    </message>
    <message>
        <source>&amp;OK</source>
        <translation>&amp;OK</translation>
    </message>
    <message>
        <source>&amp;Cancel</source>
        <translation>&amp;Cancel</translation>
    </message>
    <message>
        <source>default</source>
        <translation>default</translation>
    </message>
    <message>
        <source>none</source>
        <translation>none</translation>
    </message>
    <message>
        <source>Confirm options reset</source>
        <translation>Confirm options reset</translation>
    </message>
    <message>
        <source>Client restart required to activate changes.</source>
        <translation>Client restart required to activate changes.</translation>
    </message>
    <message>
        <source>Client will be shut down. Do you want to proceed?</source>
        <translation>Client will be shut down. Do you want to proceed?</translation>
    </message>
    <message>
        <source>Configuration options</source>
        <translation>Configuration options</translation>
    </message>
    <message>
        <source>The configuration file is used to specify advanced user options which override GUI settings. Additionally, any command-line options will override this configuration file.</source>
        <translation>The configuration file is used to specify advanced user options which override GUI settings. Additionally, any command-line options will override this configuration file.</translation>
    </message>
    <message>
        <source>Error</source>
        <translation>Error</translation>
    </message>
    <message>
        <source>The configuration file could not be opened.</source>
        <translation>The configuration file could not be opened.</translation>
    </message>
    <message>
        <source>This change would require a client restart.</source>
        <translation>This change would require a client restart.</translation>
    </message>
    <message>
        <source>The supplied proxy address is invalid.</source>
        <translation>The supplied proxy address is invalid.</translation>
    </message>
</context>
<context>
    <name>OverviewPage</name>
    <message>
        <source>Form</source>
        <translation>Form</translation>
    </message>
    <message>
        <source>The displayed information may be out of date. Your wallet automatically synchronizes with the Qtum network after a connection is established, but this process has not completed yet.</source>
<<<<<<< HEAD
        <translation>Les informations affichées peuvent être obsolètes. Votre porte-monnaie se synchronise automatiquement avec le réseau Qtum dès qu’une connexion est établie, mais ce processus n’est pas encore achevé.</translation>
=======
        <translation>The displayed information may be out of date. Your wallet automatically synchronizes with the Qtum network after a connection is established, but this process has not completed yet.</translation>
>>>>>>> da23532c
    </message>
    <message>
        <source>Watch-only:</source>
        <translation>Watch-only:</translation>
    </message>
    <message>
        <source>Available:</source>
        <translation>Available:</translation>
    </message>
    <message>
        <source>Your current spendable balance</source>
        <translation>Your current spendable balance</translation>
    </message>
    <message>
        <source>Pending:</source>
        <translation>Pending:</translation>
    </message>
    <message>
        <source>Total of transactions that have yet to be confirmed, and do not yet count toward the spendable balance</source>
        <translation>Total of transactions that have yet to be confirmed, and do not yet count toward the spendable balance</translation>
    </message>
    <message>
        <source>Immature:</source>
        <translation>Immature:</translation>
    </message>
    <message>
        <source>Mined balance that has not yet matured</source>
        <translation>Mined balance that has not yet matured</translation>
    </message>
    <message>
        <source>Balances</source>
        <translation>Balances</translation>
    </message>
    <message>
        <source>Total:</source>
        <translation>Total:</translation>
    </message>
    <message>
        <source>Your current total balance</source>
        <translation>Your current total balance</translation>
    </message>
    <message>
        <source>Your current balance in watch-only addresses</source>
        <translation>Your current balance in watch-only addresses</translation>
    </message>
    <message>
        <source>Spendable:</source>
        <translation>Spendable:</translation>
    </message>
    <message>
        <source>Recent transactions</source>
        <translation>Recent transactions</translation>
    </message>
    <message>
        <source>Unconfirmed transactions to watch-only addresses</source>
        <translation>Unconfirmed transactions to watch-only addresses</translation>
    </message>
    <message>
        <source>Mined balance in watch-only addresses that has not yet matured</source>
        <translation>Mined balance in watch-only addresses that has not yet matured</translation>
    </message>
    <message>
        <source>Current total balance in watch-only addresses</source>
        <translation>Current total balance in watch-only addresses</translation>
    </message>
    <message>
        <source>Privacy mode activated for the Overview tab. To unmask the values, uncheck Settings-&gt;Mask values.</source>
        <translation>Privacy mode activated for the Overview tab. To unmask the values, uncheck Settings-&gt;Mask values.</translation>
    </message>
</context>
<context>
    <name>PSBTOperationsDialog</name>
    <message>
        <source>Dialog</source>
        <translation>Dialog</translation>
    </message>
    <message>
        <source>Sign Tx</source>
        <translation>Sign Tx</translation>
    </message>
    <message>
        <source>Broadcast Tx</source>
        <translation>Broadcast Tx</translation>
    </message>
    <message>
        <source>Copy to Clipboard</source>
        <translation>Copy to Clipboard</translation>
    </message>
    <message>
        <source>Save...</source>
        <translation>Save...</translation>
    </message>
    <message>
        <source>Close</source>
        <translation>Close</translation>
    </message>
    <message>
        <source>Failed to load transaction: %1</source>
        <translation>Failed to load transaction: %1</translation>
    </message>
    <message>
        <source>Failed to sign transaction: %1</source>
        <translation>Failed to sign transaction: %1</translation>
    </message>
    <message>
        <source>Could not sign any more inputs.</source>
        <translation>Could not sign any more inputs.</translation>
    </message>
    <message>
        <source>Signed %1 inputs, but more signatures are still required.</source>
        <translation>Signed %1 inputs, but more signatures are still required.</translation>
    </message>
    <message>
        <source>Signed transaction successfully. Transaction is ready to broadcast.</source>
        <translation>Signed transaction successfully. Transaction is ready to broadcast.</translation>
    </message>
    <message>
        <source>Unknown error processing transaction.</source>
        <translation>Unknown error processing transaction.</translation>
    </message>
    <message>
        <source>Transaction broadcast successfully! Transaction ID: %1</source>
        <translation>Transaction broadcast successfully! Transaction ID: %1</translation>
    </message>
    <message>
        <source>Transaction broadcast failed: %1</source>
        <translation>Transaction broadcast failed: %1</translation>
    </message>
    <message>
        <source>PSBT copied to clipboard.</source>
        <translation>PSBT copied to clipboard.</translation>
    </message>
    <message>
        <source>Save Transaction Data</source>
        <translation>Save Transaction Data</translation>
    </message>
    <message>
        <source>Partially Signed Transaction (Binary) (*.psbt)</source>
        <translation>Partially Signed Transaction (Binary) (*.psbt)</translation>
    </message>
    <message>
        <source>PSBT saved to disk.</source>
        <translation>PSBT saved to disk.</translation>
    </message>
    <message>
        <source> * Sends %1 to %2</source>
        <translation> * Sends %1 to %2</translation>
    </message>
    <message>
        <source>Unable to calculate transaction fee or total transaction amount.</source>
        <translation>Unable to calculate transaction fee or total transaction amount.</translation>
    </message>
    <message>
        <source>Pays transaction fee: </source>
        <translation>Pays transaction fee: </translation>
    </message>
    <message>
        <source>Total Amount</source>
        <translation>Total Amount</translation>
    </message>
    <message>
        <source>or</source>
        <translation>or</translation>
    </message>
    <message>
        <source>Transaction has %1 unsigned inputs.</source>
        <translation>Transaction has %1 unsigned inputs.</translation>
    </message>
    <message>
        <source>Transaction is missing some information about inputs.</source>
        <translation>Transaction is missing some information about inputs.</translation>
    </message>
    <message>
        <source>Transaction still needs signature(s).</source>
        <translation>Transaction still needs signature(s).</translation>
    </message>
    <message>
        <source>(But this wallet cannot sign transactions.)</source>
        <translation>(But this wallet cannot sign transactions.)</translation>
    </message>
    <message>
        <source>(But this wallet does not have the right keys.)</source>
        <translation>(But this wallet does not have the right keys.)</translation>
    </message>
    <message>
        <source>Transaction is fully signed and ready for broadcast.</source>
        <translation>Transaction is fully signed and ready for broadcast.</translation>
    </message>
    <message>
        <source>Transaction status is unknown.</source>
        <translation>Transaction status is unknown.</translation>
    </message>
</context>
<context>
    <name>PaymentServer</name>
    <message>
        <source>Payment request error</source>
        <translation>Payment request error</translation>
    </message>
    <message>
        <source>Cannot start qtum: click-to-pay handler</source>
<<<<<<< HEAD
        <translation>Impossible de démarrer le gestionnaire de cliquer-pour-payer qtum:</translation>
=======
        <translation>Cannot start qtum: click-to-pay handler</translation>
>>>>>>> da23532c
    </message>
    <message>
        <source>URI handling</source>
        <translation>URI handling</translation>
    </message>
    <message>
        <source>'qtum://' is not a valid URI. Use 'qtum:' instead.</source>
<<<<<<< HEAD
        <translation>'qtum://' n’est pas une URI valide. Utilisez plutôt 'qtum:'.</translation>
=======
        <translation>'qtum://' is not a valid URI. Use 'qtum:' instead.</translation>
>>>>>>> da23532c
    </message>
    <message>
        <source>Cannot process payment request because BIP70 is not supported.</source>
        <translation>Cannot process payment request because BIP70 is not supported.</translation>
    </message>
    <message>
        <source>Due to widespread security flaws in BIP70 it's strongly recommended that any merchant instructions to switch wallets be ignored.</source>
        <translation>Due to widespread security flaws in BIP70 it's strongly recommended that any merchant instructions to switch wallets be ignored.</translation>
    </message>
    <message>
        <source>If you are receiving this error you should request the merchant provide a BIP21 compatible URI.</source>
        <translation>If you are receiving this error you should request the merchant provide a BIP21 compatible URI.</translation>
    </message>
    <message>
        <source>Invalid payment address %1</source>
        <translation>Invalid payment address %1</translation>
    </message>
    <message>
        <source>URI cannot be parsed! This can be caused by an invalid Qtum address or malformed URI parameters.</source>
<<<<<<< HEAD
        <translation>L’URI ne peut pas être analysée ! Cela peut être causé par une adresse Qtum invalide ou par des paramètres d’URI mal formés.</translation>
=======
        <translation>URI cannot be parsed! This can be caused by an invalid Qtum address or malformed URI parameters.</translation>
>>>>>>> da23532c
    </message>
    <message>
        <source>Payment request file handling</source>
        <translation>Payment request file handling</translation>
    </message>
</context>
<context>
    <name>PeerTableModel</name>
    <message>
        <source>User Agent</source>
        <translation>User Agent</translation>
    </message>
    <message>
        <source>Node/Service</source>
        <translation>Node/Service</translation>
    </message>
    <message>
        <source>NodeId</source>
        <translation>NodeId</translation>
    </message>
    <message>
        <source>Ping</source>
        <translation>Ping</translation>
    </message>
    <message>
        <source>Sent</source>
        <translation>Sent</translation>
    </message>
    <message>
        <source>Received</source>
        <translation>Received</translation>
    </message>
</context>
<context>
    <name>QObject</name>
    <message>
        <source>Amount</source>
        <translation>Amount</translation>
    </message>
    <message>
        <source>Enter a Qtum address (e.g. %1)</source>
<<<<<<< HEAD
        <translation>Saisir une adresse Qtum (p. ex. %1)</translation>
=======
        <translation>Enter a Qtum address (e.g. %1)</translation>
>>>>>>> da23532c
    </message>
    <message>
        <source>%1 d</source>
        <translation>%1 d</translation>
    </message>
    <message>
        <source>%1 h</source>
        <translation>%1 h</translation>
    </message>
    <message>
        <source>%1 m</source>
        <translation>%1 m</translation>
    </message>
    <message>
        <source>%1 s</source>
        <translation>%1 s</translation>
    </message>
    <message>
        <source>None</source>
        <translation>None</translation>
    </message>
    <message>
        <source>N/A</source>
        <translation>N/A</translation>
    </message>
    <message>
        <source>%1 ms</source>
        <translation>%1 ms</translation>
    </message>
    <message numerus="yes">
        <source>%n second(s)</source>
        <translation><numerusform>%n second</numerusform><numerusform>%n seconds</numerusform></translation>
    </message>
    <message numerus="yes">
        <source>%n minute(s)</source>
        <translation><numerusform>%n minute</numerusform><numerusform>%n minutes</numerusform></translation>
    </message>
    <message numerus="yes">
        <source>%n hour(s)</source>
        <translation><numerusform>%n hour</numerusform><numerusform>%n hours</numerusform></translation>
    </message>
    <message numerus="yes">
        <source>%n day(s)</source>
        <translation><numerusform>%n day</numerusform><numerusform>%n days</numerusform></translation>
    </message>
    <message numerus="yes">
        <source>%n week(s)</source>
        <translation><numerusform>%n week</numerusform><numerusform>%n weeks</numerusform></translation>
    </message>
    <message>
        <source>%1 and %2</source>
        <translation>%1 and %2</translation>
    </message>
    <message numerus="yes">
        <source>%n year(s)</source>
        <translation><numerusform>%n year</numerusform><numerusform>%n years</numerusform></translation>
    </message>
    <message>
        <source>%1 B</source>
        <translation>%1 B</translation>
    </message>
    <message>
        <source>%1 KB</source>
        <translation>%1 KB</translation>
    </message>
    <message>
        <source>%1 MB</source>
        <translation>%1 MB</translation>
    </message>
    <message>
        <source>%1 GB</source>
        <translation>%1 GB</translation>
    </message>
    <message>
        <source>Error: Specified data directory "%1" does not exist.</source>
        <translation>Error: Specified data directory "%1" does not exist.</translation>
    </message>
    <message>
        <source>Error: Cannot parse configuration file: %1.</source>
        <translation>Error: Cannot parse configuration file: %1.</translation>
    </message>
    <message>
        <source>Error: %1</source>
        <translation>Error: %1</translation>
    </message>
    <message>
        <source>Error initializing settings: %1</source>
        <translation>Error initializing settings: %1</translation>
    </message>
    <message>
        <source>%1 didn't yet exit safely...</source>
        <translation>%1 didn't yet exit safely...</translation>
    </message>
    <message>
        <source>unknown</source>
        <translation>unknown</translation>
    </message>
</context>
<context>
    <name>QRImageWidget</name>
    <message>
        <source>&amp;Save Image...</source>
        <translation>&amp;Save Image...</translation>
    </message>
    <message>
        <source>&amp;Copy Image</source>
        <translation>&amp;Copy Image</translation>
    </message>
    <message>
        <source>Resulting URI too long, try to reduce the text for label / message.</source>
        <translation>Resulting URI too long, try to reduce the text for label / message.</translation>
    </message>
    <message>
        <source>Error encoding URI into QR Code.</source>
        <translation>Error encoding URI into QR Code.</translation>
    </message>
    <message>
        <source>QR code support not available.</source>
        <translation>QR code support not available.</translation>
    </message>
    <message>
        <source>Save QR Code</source>
        <translation>Save QR Code</translation>
    </message>
    <message>
        <source>PNG Image (*.png)</source>
        <translation>PNG Image (*.png)</translation>
    </message>
</context>
<context>
    <name>RPCConsole</name>
    <message>
        <source>N/A</source>
        <translation>N/A</translation>
    </message>
    <message>
        <source>Client version</source>
        <translation>Client version</translation>
    </message>
    <message>
        <source>&amp;Information</source>
        <translation>&amp;Information</translation>
    </message>
    <message>
        <source>General</source>
        <translation>General</translation>
    </message>
    <message>
        <source>Using BerkeleyDB version</source>
        <translation>Using BerkeleyDB version</translation>
    </message>
    <message>
        <source>Datadir</source>
        <translation>Datadir</translation>
    </message>
    <message>
        <source>To specify a non-default location of the data directory use the '%1' option.</source>
        <translation>To specify a non-default location of the data directory use the '%1' option.</translation>
    </message>
    <message>
        <source>Blocksdir</source>
        <translation>Blocksdir</translation>
    </message>
    <message>
        <source>To specify a non-default location of the blocks directory use the '%1' option.</source>
        <translation>To specify a non-default location of the blocks directory use the '%1' option.</translation>
    </message>
    <message>
        <source>Startup time</source>
        <translation>Startup time</translation>
    </message>
    <message>
        <source>Network</source>
        <translation>Network</translation>
    </message>
    <message>
        <source>Name</source>
        <translation>Name</translation>
    </message>
    <message>
        <source>Number of connections</source>
        <translation>Number of connections</translation>
    </message>
    <message>
        <source>Block chain</source>
        <translation>Block chain</translation>
    </message>
    <message>
        <source>Memory Pool</source>
        <translation>Memory Pool</translation>
    </message>
    <message>
        <source>Current number of transactions</source>
        <translation>Current number of transactions</translation>
    </message>
    <message>
        <source>Memory usage</source>
        <translation>Memory usage</translation>
    </message>
    <message>
        <source>Wallet: </source>
        <translation>Wallet: </translation>
    </message>
    <message>
        <source>(none)</source>
        <translation>(none)</translation>
    </message>
    <message>
        <source>&amp;Reset</source>
        <translation>&amp;Reset</translation>
    </message>
    <message>
        <source>Received</source>
        <translation>Received</translation>
    </message>
    <message>
        <source>Sent</source>
        <translation>Sent</translation>
    </message>
    <message>
        <source>&amp;Peers</source>
        <translation>&amp;Peers</translation>
    </message>
    <message>
        <source>Banned peers</source>
        <translation>Banned peers</translation>
    </message>
    <message>
        <source>Select a peer to view detailed information.</source>
        <translation>Select a peer to view detailed information.</translation>
    </message>
    <message>
        <source>Direction</source>
        <translation>Direction</translation>
    </message>
    <message>
        <source>Version</source>
        <translation>Version</translation>
    </message>
    <message>
        <source>Starting Block</source>
        <translation>Starting Block</translation>
    </message>
    <message>
        <source>Synced Headers</source>
        <translation>Synced Headers</translation>
    </message>
    <message>
        <source>Synced Blocks</source>
        <translation>Synced Blocks</translation>
    </message>
    <message>
        <source>The mapped Autonomous System used for diversifying peer selection.</source>
        <translation>The mapped Autonomous System used for diversifying peer selection.</translation>
    </message>
    <message>
        <source>Mapped AS</source>
        <translation>Mapped AS</translation>
    </message>
    <message>
        <source>The mapped Autonomous System used for diversifying peer selection.</source>
        <translation>Le système autonome mappé utilisé pour diversifier la sélection des pairs.</translation>
    </message>
    <message>
        <source>Mapped AS</source>
        <translation>SA mappé</translation>
    </message>
    <message>
        <source>User Agent</source>
        <translation>User Agent</translation>
    </message>
    <message>
        <source>Node window</source>
        <translation>Node window</translation>
    </message>
    <message>
        <source>Current block height</source>
        <translation>Current block height</translation>
    </message>
    <message>
        <source>Open the %1 debug log file from the current data directory. This can take a few seconds for large log files.</source>
        <translation>Open the %1 debug log file from the current data directory. This can take a few seconds for large log files.</translation>
    </message>
    <message>
        <source>Decrease font size</source>
        <translation>Decrease font size</translation>
    </message>
    <message>
        <source>Increase font size</source>
        <translation>Increase font size</translation>
    </message>
    <message>
        <source>Permissions</source>
        <translation>Permissions</translation>
    </message>
    <message>
        <source>Services</source>
        <translation>Services</translation>
    </message>
    <message>
        <source>Connection Time</source>
        <translation>Connection Time</translation>
    </message>
    <message>
        <source>Last Send</source>
        <translation>Last Send</translation>
    </message>
    <message>
        <source>Last Receive</source>
        <translation>Last Receive</translation>
    </message>
    <message>
        <source>Ping Time</source>
        <translation>Ping Time</translation>
    </message>
    <message>
        <source>The duration of a currently outstanding ping.</source>
        <translation>The duration of a currently outstanding ping.</translation>
    </message>
    <message>
        <source>Ping Wait</source>
        <translation>Ping Wait</translation>
    </message>
    <message>
        <source>Min Ping</source>
        <translation>Min Ping</translation>
    </message>
    <message>
        <source>Time Offset</source>
        <translation>Time Offset</translation>
    </message>
    <message>
        <source>Last block time</source>
        <translation>Last block time</translation>
    </message>
    <message>
        <source>&amp;Open</source>
        <translation>&amp;Open</translation>
    </message>
    <message>
        <source>&amp;Console</source>
        <translation>&amp;Console</translation>
    </message>
    <message>
        <source>&amp;Network Traffic</source>
        <translation>&amp;Network Traffic</translation>
    </message>
    <message>
        <source>Totals</source>
        <translation>Totals</translation>
    </message>
    <message>
        <source>In:</source>
        <translation>In:</translation>
    </message>
    <message>
        <source>Out:</source>
        <translation>Out:</translation>
    </message>
    <message>
        <source>Debug log file</source>
        <translation>Debug log file</translation>
    </message>
    <message>
        <source>Clear console</source>
        <translation>Clear console</translation>
    </message>
    <message>
        <source>1 &amp;hour</source>
        <translation>1 &amp;hour</translation>
    </message>
    <message>
        <source>1 &amp;day</source>
        <translation>1 &amp;day</translation>
    </message>
    <message>
        <source>1 &amp;week</source>
        <translation>1 &amp;week</translation>
    </message>
    <message>
        <source>1 &amp;year</source>
        <translation>1 &amp;year</translation>
    </message>
    <message>
        <source>&amp;Disconnect</source>
        <translation>&amp;Disconnect</translation>
    </message>
    <message>
        <source>Ban for</source>
        <translation>Ban for</translation>
    </message>
    <message>
        <source>&amp;Unban</source>
        <translation>&amp;Unban</translation>
    </message>
    <message>
        <source>Welcome to the %1 RPC console.</source>
        <translation>Welcome to the %1 RPC console.</translation>
    </message>
    <message>
        <source>Use up and down arrows to navigate history, and %1 to clear screen.</source>
        <translation>Use up and down arrows to navigate history, and %1 to clear screen.</translation>
    </message>
    <message>
        <source>Type %1 for an overview of available commands.</source>
        <translation>Type %1 for an overview of available commands.</translation>
    </message>
    <message>
        <source>For more information on using this console type %1.</source>
        <translation>For more information on using this console type %1.</translation>
    </message>
    <message>
        <source>WARNING: Scammers have been active, telling users to type commands here, stealing their wallet contents. Do not use this console without fully understanding the ramifications of a command.</source>
        <translation>WARNING: Scammers have been active, telling users to type commands here, stealing their wallet contents. Do not use this console without fully understanding the ramifications of a command.</translation>
    </message>
    <message>
        <source>Network activity disabled</source>
        <translation>Network activity disabled</translation>
    </message>
    <message>
        <source>Executing command without any wallet</source>
        <translation>Executing command without any wallet</translation>
    </message>
    <message>
        <source>Executing command using "%1" wallet</source>
        <translation>Executing command using "%1" wallet</translation>
    </message>
    <message>
        <source>(node id: %1)</source>
        <translation>(node id: %1)</translation>
    </message>
    <message>
        <source>via %1</source>
        <translation>via %1</translation>
    </message>
    <message>
        <source>never</source>
        <translation>never</translation>
    </message>
    <message>
        <source>Inbound</source>
        <translation>Inbound</translation>
    </message>
    <message>
        <source>Outbound</source>
        <translation>Outbound</translation>
    </message>
    <message>
        <source>Unknown</source>
        <translation>Unknown</translation>
    </message>
</context>
<context>
    <name>ReceiveCoinsDialog</name>
    <message>
        <source>&amp;Amount:</source>
        <translation>&amp;Amount:</translation>
    </message>
    <message>
        <source>&amp;Label:</source>
        <translation>&amp;Label:</translation>
    </message>
    <message>
        <source>&amp;Message:</source>
        <translation>&amp;Message:</translation>
    </message>
    <message>
        <source>An optional message to attach to the payment request, which will be displayed when the request is opened. Note: The message will not be sent with the payment over the Qtum network.</source>
<<<<<<< HEAD
        <translation>Un message facultatif à joindre à la demande de paiement et qui sera affiché à l’ouverture de celle-ci. Note : Le message ne sera pas envoyé avec le paiement par le réseau Qtum.</translation>
=======
        <translation>An optional message to attach to the payment request, which will be displayed when the request is opened. Note: The message will not be sent with the payment over the Qtum network.</translation>
>>>>>>> da23532c
    </message>
    <message>
        <source>An optional label to associate with the new receiving address.</source>
        <translation>An optional label to associate with the new receiving address.</translation>
    </message>
    <message>
        <source>Use this form to request payments. All fields are &lt;b&gt;optional&lt;/b&gt;.</source>
        <translation>Use this form to request payments. All fields are &lt;b&gt;optional&lt;/b&gt;.</translation>
    </message>
    <message>
        <source>An optional amount to request. Leave this empty or zero to not request a specific amount.</source>
        <translation>An optional amount to request. Leave this empty or zero to not request a specific amount.</translation>
    </message>
    <message>
        <source>An optional label to associate with the new receiving address (used by you to identify an invoice).  It is also attached to the payment request.</source>
        <translation>An optional label to associate with the new receiving address (used by you to identify an invoice).  It is also attached to the payment request.</translation>
    </message>
    <message>
        <source>An optional message that is attached to the payment request and may be displayed to the sender.</source>
        <translation>An optional message that is attached to the payment request and may be displayed to the sender.</translation>
    </message>
    <message>
        <source>&amp;Create new receiving address</source>
        <translation>&amp;Create new receiving address</translation>
    </message>
    <message>
        <source>Clear all fields of the form.</source>
        <translation>Clear all fields of the form.</translation>
    </message>
    <message>
        <source>Clear</source>
        <translation>Clear</translation>
    </message>
    <message>
        <source>Native segwit addresses (aka Bech32 or BIP-173) reduce your transaction fees later on and offer better protection against typos, but old wallets don't support them. When unchecked, an address compatible with older wallets will be created instead.</source>
        <translation>Native segwit addresses (aka Bech32 or BIP-173) reduce your transaction fees later on and offer better protection against typos, but old wallets don't support them. When unchecked, an address compatible with older wallets will be created instead.</translation>
    </message>
    <message>
        <source>Generate native segwit (Bech32) address</source>
        <translation>Generate native segwit (Bech32) address</translation>
    </message>
    <message>
        <source>Requested payments history</source>
        <translation>Requested payments history</translation>
    </message>
    <message>
        <source>Show the selected request (does the same as double clicking an entry)</source>
        <translation>Show the selected request (does the same as double clicking an entry)</translation>
    </message>
    <message>
        <source>Show</source>
        <translation>Show</translation>
    </message>
    <message>
        <source>Remove the selected entries from the list</source>
        <translation>Remove the selected entries from the list</translation>
    </message>
    <message>
        <source>Remove</source>
        <translation>Remove</translation>
    </message>
    <message>
        <source>Copy URI</source>
        <translation>Copy URI</translation>
    </message>
    <message>
        <source>Copy label</source>
        <translation>Copy label</translation>
    </message>
    <message>
        <source>Copy message</source>
        <translation>Copy message</translation>
    </message>
    <message>
        <source>Copy amount</source>
        <translation>Copy amount</translation>
    </message>
    <message>
        <source>Could not unlock wallet.</source>
        <translation>Could not unlock wallet.</translation>
    </message>
    <message>
        <source>Could not generate new %1 address</source>
        <translation>Could not generate new %1 address</translation>
    </message>
</context>
<context>
    <name>ReceiveRequestDialog</name>
    <message>
        <source>Request payment to ...</source>
        <translation>Request payment to ...</translation>
    </message>
    <message>
        <source>Address:</source>
        <translation>Address:</translation>
    </message>
    <message>
        <source>Amount:</source>
        <translation>Amount:</translation>
    </message>
    <message>
        <source>Label:</source>
        <translation>Label:</translation>
    </message>
    <message>
        <source>Message:</source>
        <translation>Message:</translation>
    </message>
    <message>
        <source>Wallet:</source>
        <translation>Wallet:</translation>
    </message>
    <message>
        <source>Copy &amp;URI</source>
        <translation>Copy &amp;URI</translation>
    </message>
    <message>
        <source>Copy &amp;Address</source>
        <translation>Copy &amp;Address</translation>
    </message>
    <message>
        <source>&amp;Save Image...</source>
        <translation>&amp;Save Image...</translation>
    </message>
    <message>
        <source>Request payment to %1</source>
        <translation>Request payment to %1</translation>
    </message>
    <message>
        <source>Payment information</source>
        <translation>Payment information</translation>
    </message>
</context>
<context>
    <name>RecentRequestsTableModel</name>
    <message>
        <source>Date</source>
        <translation>Date</translation>
    </message>
    <message>
        <source>Label</source>
        <translation>Label</translation>
    </message>
    <message>
        <source>Message</source>
        <translation>Message</translation>
    </message>
    <message>
        <source>(no label)</source>
        <translation>(no label)</translation>
    </message>
    <message>
        <source>(no message)</source>
        <translation>(no message)</translation>
    </message>
    <message>
        <source>(no amount requested)</source>
        <translation>(no amount requested)</translation>
    </message>
    <message>
        <source>Requested</source>
        <translation>Requested</translation>
    </message>
</context>
<context>
    <name>SendCoinsDialog</name>
    <message>
        <source>Send Coins</source>
        <translation>Send Coins</translation>
    </message>
    <message>
        <source>Coin Control Features</source>
        <translation>Coin Control Features</translation>
    </message>
    <message>
        <source>Inputs...</source>
        <translation>Inputs...</translation>
    </message>
    <message>
        <source>automatically selected</source>
        <translation>automatically selected</translation>
    </message>
    <message>
        <source>Insufficient funds!</source>
        <translation>Insufficient funds!</translation>
    </message>
    <message>
        <source>Quantity:</source>
        <translation>Quantity:</translation>
    </message>
    <message>
        <source>Bytes:</source>
        <translation>Bytes:</translation>
    </message>
    <message>
        <source>Amount:</source>
        <translation>Amount:</translation>
    </message>
    <message>
        <source>Fee:</source>
        <translation>Fee:</translation>
    </message>
    <message>
        <source>After Fee:</source>
        <translation>After Fee:</translation>
    </message>
    <message>
        <source>Change:</source>
        <translation>Change:</translation>
    </message>
    <message>
        <source>If this is activated, but the change address is empty or invalid, change will be sent to a newly generated address.</source>
        <translation>If this is activated, but the change address is empty or invalid, change will be sent to a newly generated address.</translation>
    </message>
    <message>
        <source>Custom change address</source>
        <translation>Custom change address</translation>
    </message>
    <message>
        <source>Transaction Fee:</source>
        <translation>Transaction Fee:</translation>
    </message>
    <message>
        <source>Choose...</source>
        <translation>Choose...</translation>
    </message>
    <message>
        <source>Using the fallbackfee can result in sending a transaction that will take several hours or days (or never) to confirm. Consider choosing your fee manually or wait until you have validated the complete chain.</source>
        <translation>Using the fallbackfee can result in sending a transaction that will take several hours or days (or never) to confirm. Consider choosing your fee manually or wait until you have validated the complete chain.</translation>
    </message>
    <message>
        <source>Warning: Fee estimation is currently not possible.</source>
        <translation>Warning: Fee estimation is currently not possible.</translation>
    </message>
    <message>
        <source>Specify a custom fee per kB (1,000 bytes) of the transaction's virtual size.

Note:  Since the fee is calculated on a per-byte basis, a fee of "100 satoshis per kB" for a transaction size of 500 bytes (half of 1 kB) would ultimately yield a fee of only 50 satoshis.</source>
        <translation>Specify a custom fee per kB (1,000 bytes) of the transaction's virtual size.

Note:  Since the fee is calculated on a per-byte basis, a fee of "100 satoshis per kB" for a transaction size of 500 bytes (half of 1 kB) would ultimately yield a fee of only 50 satoshis.</translation>
    </message>
    <message>
        <source>per kilobyte</source>
        <translation>per kilobyte</translation>
    </message>
    <message>
        <source>Hide</source>
        <translation>Hide</translation>
    </message>
    <message>
        <source>Recommended:</source>
        <translation>Recommended:</translation>
    </message>
    <message>
        <source>Custom:</source>
        <translation>Custom:</translation>
    </message>
    <message>
        <source>(Smart fee not initialized yet. This usually takes a few blocks...)</source>
        <translation>(Smart fee not initialized yet. This usually takes a few blocks...)</translation>
    </message>
    <message>
        <source>Send to multiple recipients at once</source>
        <translation>Send to multiple recipients at once</translation>
    </message>
    <message>
        <source>Add &amp;Recipient</source>
        <translation>Add &amp;Recipient</translation>
    </message>
    <message>
        <source>Clear all fields of the form.</source>
        <translation>Clear all fields of the form.</translation>
    </message>
    <message>
        <source>Dust:</source>
        <translation>Dust:</translation>
    </message>
    <message>
        <source>Hide transaction fee settings</source>
        <translation>Hide transaction fee settings</translation>
    </message>
    <message>
        <source>When there is less transaction volume than space in the blocks, miners as well as relaying nodes may enforce a minimum fee. Paying only this minimum fee is just fine, but be aware that this can result in a never confirming transaction once there is more demand for qtum transactions than the network can process.</source>
<<<<<<< HEAD
        <translation>Quand le volume des transactions est inférieur à l’espace dans les blocs, les mineurs et les nœuds de relais peuvent imposer des frais minimaux. Il est correct de payer ces frais minimaux, mais soyez conscient que cette transaction pourrait n’être jamais confirmée si la demande en transactions de qtums dépassait la capacité de traitement du réseau.</translation>
=======
        <translation>When there is less transaction volume than space in the blocks, miners as well as relaying nodes may enforce a minimum fee. Paying only this minimum fee is just fine, but be aware that this can result in a never confirming transaction once there is more demand for qtum transactions than the network can process.</translation>
>>>>>>> da23532c
    </message>
    <message>
        <source>A too low fee might result in a never confirming transaction (read the tooltip)</source>
        <translation>A too low fee might result in a never confirming transaction (read the tooltip)</translation>
    </message>
    <message>
        <source>Confirmation time target:</source>
        <translation>Confirmation time target:</translation>
    </message>
    <message>
        <source>Enable Replace-By-Fee</source>
        <translation>Enable Replace-By-Fee</translation>
    </message>
    <message>
        <source>With Replace-By-Fee (BIP-125) you can increase a transaction's fee after it is sent. Without this, a higher fee may be recommended to compensate for increased transaction delay risk.</source>
        <translation>With Replace-By-Fee (BIP-125) you can increase a transaction's fee after it is sent. Without this, a higher fee may be recommended to compensate for increased transaction delay risk.</translation>
    </message>
    <message>
        <source>Clear &amp;All</source>
        <translation>Clear &amp;All</translation>
    </message>
    <message>
        <source>Balance:</source>
        <translation>Balance:</translation>
    </message>
    <message>
        <source>Confirm the send action</source>
        <translation>Confirm the send action</translation>
    </message>
    <message>
        <source>S&amp;end</source>
        <translation>S&amp;end</translation>
    </message>
    <message>
        <source>Copy quantity</source>
        <translation>Copy quantity</translation>
    </message>
    <message>
        <source>Copy amount</source>
        <translation>Copy amount</translation>
    </message>
    <message>
        <source>Copy fee</source>
        <translation>Copy fee</translation>
    </message>
    <message>
        <source>Copy after fee</source>
        <translation>Copy after fee</translation>
    </message>
    <message>
        <source>Copy bytes</source>
        <translation>Copy bytes</translation>
    </message>
    <message>
        <source>Copy dust</source>
        <translation>Copy dust</translation>
    </message>
    <message>
        <source>Copy change</source>
        <translation>Copy change</translation>
    </message>
    <message>
        <source>%1 (%2 blocks)</source>
        <translation>%1 (%2 blocks)</translation>
    </message>
    <message>
        <source>Cr&amp;eate Unsigned</source>
        <translation>Cr&amp;eate Unsigned</translation>
    </message>
    <message>
        <source>Creates a Partially Signed Qtum Transaction (PSBT) for use with e.g. an offline %1 wallet, or a PSBT-compatible hardware wallet.</source>
<<<<<<< HEAD
        <translation>Crée une transaction Qtum partiellement signée (TBPS) à utiliser, par exemple, avec un porte-monnaie %1 hors ligne ou avec un porte-monnaie matériel compatible TBPS.</translation>
=======
        <translation>Creates a Partially Signed Qtum Transaction (PSBT) for use with e.g. an offline %1 wallet, or a PSBT-compatible hardware wallet.</translation>
>>>>>>> da23532c
    </message>
    <message>
        <source> from wallet '%1'</source>
        <translation> from wallet '%1'</translation>
    </message>
    <message>
        <source>%1 to '%2'</source>
        <translation>%1 to '%2'</translation>
    </message>
    <message>
        <source>%1 to %2</source>
        <translation>%1 to %2</translation>
    </message>
    <message>
        <source>Do you want to draft this transaction?</source>
        <translation>Do you want to draft this transaction?</translation>
    </message>
    <message>
        <source>Are you sure you want to send?</source>
        <translation>Are you sure you want to send?</translation>
    </message>
    <message>
        <source>Create Unsigned</source>
        <translation>Create Unsigned</translation>
    </message>
    <message>
<<<<<<< HEAD
        <source>Please, review your transaction proposal. This will produce a Partially Signed Qtum Transaction (PSBT) which you can copy and then sign with e.g. an offline %1 wallet, or a PSBT-compatible hardware wallet.</source>
        <translation>Veuillez réviser votre proposition de transaction. Une transaction Qtum partiellement signée (TBPS) sera produite, que vous pourrez copier puis signer avec, par exemple, un porte-monnaie %1 hors ligne ou avec un porte-monnaie matériel compatible TBPS.</translation>
=======
        <source>Save Transaction Data</source>
        <translation>Save Transaction Data</translation>
    </message>
    <message>
        <source>Partially Signed Transaction (Binary) (*.psbt)</source>
        <translation>Partially Signed Transaction (Binary) (*.psbt)</translation>
    </message>
    <message>
        <source>PSBT saved</source>
        <translation>PSBT saved</translation>
>>>>>>> da23532c
    </message>
    <message>
        <source>or</source>
        <translation>or</translation>
    </message>
    <message>
        <source>You can increase the fee later (signals Replace-By-Fee, BIP-125).</source>
        <translation>You can increase the fee later (signals Replace-By-Fee, BIP-125).</translation>
    </message>
    <message>
        <source>Please, review your transaction proposal. This will produce a Partially Signed Qtum Transaction (PSBT) which you can save or copy and then sign with e.g. an offline %1 wallet, or a PSBT-compatible hardware wallet.</source>
        <translation>Please, review your transaction proposal. This will produce a Partially Signed Qtum Transaction (PSBT) which you can save or copy and then sign with e.g. an offline %1 wallet, or a PSBT-compatible hardware wallet.</translation>
    </message>
    <message>
        <source>Please, review your transaction.</source>
        <translation>Please, review your transaction.</translation>
    </message>
    <message>
        <source>Transaction fee</source>
        <translation>Transaction fee</translation>
    </message>
    <message>
        <source>Not signalling Replace-By-Fee, BIP-125.</source>
        <translation>Not signalling Replace-By-Fee, BIP-125.</translation>
    </message>
    <message>
        <source>Total Amount</source>
        <translation>Total Amount</translation>
    </message>
    <message>
        <source>To review recipient list click "Show Details..."</source>
        <translation>To review recipient list click "Show Details..."</translation>
    </message>
    <message>
        <source>Confirm send coins</source>
        <translation>Confirm send coins</translation>
    </message>
    <message>
        <source>Confirm transaction proposal</source>
        <translation>Confirm transaction proposal</translation>
    </message>
    <message>
        <source>Send</source>
        <translation>Send</translation>
    </message>
    <message>
        <source>Watch-only balance:</source>
        <translation>Watch-only balance:</translation>
    </message>
    <message>
        <source>The recipient address is not valid. Please recheck.</source>
        <translation>The recipient address is not valid. Please recheck.</translation>
    </message>
    <message>
        <source>The amount to pay must be larger than 0.</source>
        <translation>The amount to pay must be larger than 0.</translation>
    </message>
    <message>
        <source>The amount exceeds your balance.</source>
        <translation>The amount exceeds your balance.</translation>
    </message>
    <message>
        <source>The total exceeds your balance when the %1 transaction fee is included.</source>
        <translation>The total exceeds your balance when the %1 transaction fee is included.</translation>
    </message>
    <message>
        <source>Duplicate address found: addresses should only be used once each.</source>
        <translation>Duplicate address found: addresses should only be used once each.</translation>
    </message>
    <message>
        <source>Transaction creation failed!</source>
        <translation>Transaction creation failed!</translation>
    </message>
    <message>
        <source>A fee higher than %1 is considered an absurdly high fee.</source>
        <translation>A fee higher than %1 is considered an absurdly high fee.</translation>
    </message>
    <message>
        <source>Payment request expired.</source>
        <translation>Payment request expired.</translation>
    </message>
    <message numerus="yes">
        <source>Estimated to begin confirmation within %n block(s).</source>
        <translation><numerusform>Estimated to begin confirmation within %n block.</numerusform><numerusform>Estimated to begin confirmation within %n blocks.</numerusform></translation>
    </message>
    <message>
        <source>Warning: Invalid Qtum address</source>
<<<<<<< HEAD
        <translation>Avertissement : L’adresse Qtum est invalide</translation>
=======
        <translation>Warning: Invalid Qtum address</translation>
>>>>>>> da23532c
    </message>
    <message>
        <source>Warning: Unknown change address</source>
        <translation>Warning: Unknown change address</translation>
    </message>
    <message>
        <source>Confirm custom change address</source>
        <translation>Confirm custom change address</translation>
    </message>
    <message>
        <source>The address you selected for change is not part of this wallet. Any or all funds in your wallet may be sent to this address. Are you sure?</source>
        <translation>The address you selected for change is not part of this wallet. Any or all funds in your wallet may be sent to this address. Are you sure?</translation>
    </message>
    <message>
        <source>(no label)</source>
        <translation>(no label)</translation>
    </message>
</context>
<context>
    <name>SendCoinsEntry</name>
    <message>
        <source>A&amp;mount:</source>
        <translation>A&amp;mount:</translation>
    </message>
    <message>
        <source>Pay &amp;To:</source>
        <translation>Pay &amp;To:</translation>
    </message>
    <message>
        <source>&amp;Label:</source>
        <translation>&amp;Label:</translation>
    </message>
    <message>
        <source>Choose previously used address</source>
        <translation>Choose previously used address</translation>
    </message>
    <message>
        <source>The Qtum address to send the payment to</source>
<<<<<<< HEAD
        <translation>L’adresse Qtum à laquelle envoyer le paiement</translation>
=======
        <translation>The Qtum address to send the payment to</translation>
>>>>>>> da23532c
    </message>
    <message>
        <source>Alt+A</source>
        <translation>Alt+A</translation>
    </message>
    <message>
        <source>Paste address from clipboard</source>
        <translation>Paste address from clipboard</translation>
    </message>
    <message>
        <source>Alt+P</source>
        <translation>Alt+P</translation>
    </message>
    <message>
        <source>Remove this entry</source>
        <translation>Remove this entry</translation>
    </message>
    <message>
        <source>The amount to send in the selected unit</source>
        <translation>The amount to send in the selected unit</translation>
    </message>
    <message>
        <source>The fee will be deducted from the amount being sent. The recipient will receive less qtums than you enter in the amount field. If multiple recipients are selected, the fee is split equally.</source>
<<<<<<< HEAD
        <translation>Les frais seront déduits du montant envoyé. Le destinataire recevra moins de qtums que le montant saisi dans le champ de montant. Si plusieurs destinataires sont sélectionnés, les frais seront partagés également..</translation>
=======
        <translation>The fee will be deducted from the amount being sent. The recipient will receive less qtums than you enter in the amount field. If multiple recipients are selected, the fee is split equally.</translation>
>>>>>>> da23532c
    </message>
    <message>
        <source>S&amp;ubtract fee from amount</source>
        <translation>S&amp;ubtract fee from amount</translation>
    </message>
    <message>
        <source>Use available balance</source>
        <translation>Use available balance</translation>
    </message>
    <message>
        <source>Message:</source>
        <translation>Message:</translation>
    </message>
    <message>
        <source>This is an unauthenticated payment request.</source>
        <translation>This is an unauthenticated payment request.</translation>
    </message>
    <message>
        <source>This is an authenticated payment request.</source>
        <translation>This is an authenticated payment request.</translation>
    </message>
    <message>
        <source>Enter a label for this address to add it to the list of used addresses</source>
        <translation>Enter a label for this address to add it to the list of used addresses</translation>
    </message>
    <message>
        <source>A message that was attached to the qtum: URI which will be stored with the transaction for your reference. Note: This message will not be sent over the Qtum network.</source>
<<<<<<< HEAD
        <translation>Un message qui était joint à l’URI qtum: et qui sera stocké avec la transaction pour référence. Note : Ce message ne sera pas envoyé par le réseau Qtum.</translation>
=======
        <translation>A message that was attached to the qtum: URI which will be stored with the transaction for your reference. Note: This message will not be sent over the Qtum network.</translation>
>>>>>>> da23532c
    </message>
    <message>
        <source>Pay To:</source>
        <translation>Pay To:</translation>
    </message>
    <message>
        <source>Memo:</source>
        <translation>Memo:</translation>
    </message>
</context>
<context>
    <name>ShutdownWindow</name>
    <message>
        <source>%1 is shutting down...</source>
        <translation>%1 is shutting down...</translation>
    </message>
    <message>
        <source>Do not shut down the computer until this window disappears.</source>
        <translation>Do not shut down the computer until this window disappears.</translation>
    </message>
</context>
<context>
    <name>SignVerifyMessageDialog</name>
    <message>
        <source>Signatures - Sign / Verify a Message</source>
        <translation>Signatures - Sign / Verify a Message</translation>
    </message>
    <message>
        <source>&amp;Sign Message</source>
        <translation>&amp;Sign Message</translation>
    </message>
    <message>
        <source>You can sign messages/agreements with your addresses to prove you can receive qtums sent to them. Be careful not to sign anything vague or random, as phishing attacks may try to trick you into signing your identity over to them. Only sign fully-detailed statements you agree to.</source>
<<<<<<< HEAD
        <translation>Vous pouvez signer des messages ou des accords avec vos adresses pour prouver que vous pouvez recevoir des qtums à ces dernières. Faites attention de ne rien signer de vague ou au hasard, car des attaques d’hameçonnage pourraient essayer de vous faire signer avec votre identité afin de l’usurper. Ne signez que des déclarations entièrement détaillées et avec lesquelles vous êtes d’accord.</translation>
    </message>
    <message>
        <source>The Qtum address to sign the message with</source>
        <translation>L’adresse Qtum avec laquelle signer le message</translation>
=======
        <translation>You can sign messages/agreements with your addresses to prove you can receive qtums sent to them. Be careful not to sign anything vague or random, as phishing attacks may try to trick you into signing your identity over to them. Only sign fully-detailed statements you agree to.</translation>
    </message>
    <message>
        <source>The Qtum address to sign the message with</source>
        <translation>The Qtum address to sign the message with</translation>
>>>>>>> da23532c
    </message>
    <message>
        <source>Choose previously used address</source>
        <translation>Choose previously used address</translation>
    </message>
    <message>
        <source>Alt+A</source>
        <translation>Alt+A</translation>
    </message>
    <message>
        <source>Paste address from clipboard</source>
        <translation>Paste address from clipboard</translation>
    </message>
    <message>
        <source>Alt+P</source>
        <translation>Alt+P</translation>
    </message>
    <message>
        <source>Enter the message you want to sign here</source>
        <translation>Enter the message you want to sign here</translation>
    </message>
    <message>
        <source>Signature</source>
        <translation>Signature</translation>
    </message>
    <message>
        <source>Copy the current signature to the system clipboard</source>
        <translation>Copy the current signature to the system clipboard</translation>
    </message>
    <message>
        <source>Sign the message to prove you own this Qtum address</source>
<<<<<<< HEAD
        <translation>Signer le message afin de prouver que vous détenez cette adresse Qtum</translation>
=======
        <translation>Sign the message to prove you own this Qtum address</translation>
>>>>>>> da23532c
    </message>
    <message>
        <source>Sign &amp;Message</source>
        <translation>Sign &amp;Message</translation>
    </message>
    <message>
        <source>Reset all sign message fields</source>
        <translation>Reset all sign message fields</translation>
    </message>
    <message>
        <source>Clear &amp;All</source>
        <translation>Clear &amp;All</translation>
    </message>
    <message>
        <source>&amp;Verify Message</source>
        <translation>&amp;Verify Message</translation>
    </message>
    <message>
        <source>Enter the receiver's address, message (ensure you copy line breaks, spaces, tabs, etc. exactly) and signature below to verify the message. Be careful not to read more into the signature than what is in the signed message itself, to avoid being tricked by a man-in-the-middle attack. Note that this only proves the signing party receives with the address, it cannot prove sendership of any transaction!</source>
        <translation>Enter the receiver's address, message (ensure you copy line breaks, spaces, tabs, etc. exactly) and signature below to verify the message. Be careful not to read more into the signature than what is in the signed message itself, to avoid being tricked by a man-in-the-middle attack. Note that this only proves the signing party receives with the address, it cannot prove sendership of any transaction!</translation>
    </message>
    <message>
        <source>The Qtum address the message was signed with</source>
<<<<<<< HEAD
        <translation>L’adresse Qtum avec laquelle le message a été signé</translation>
=======
        <translation>The Qtum address the message was signed with</translation>
>>>>>>> da23532c
    </message>
    <message>
        <source>The signed message to verify</source>
        <translation>The signed message to verify</translation>
    </message>
    <message>
        <source>The signature given when the message was signed</source>
        <translation>The signature given when the message was signed</translation>
    </message>
    <message>
        <source>Verify the message to ensure it was signed with the specified Qtum address</source>
<<<<<<< HEAD
        <translation>Vérifier le message pour s’assurer qu’il a été signé avec l’adresse Qtum indiquée</translation>
=======
        <translation>Verify the message to ensure it was signed with the specified Qtum address</translation>
>>>>>>> da23532c
    </message>
    <message>
        <source>Verify &amp;Message</source>
        <translation>Verify &amp;Message</translation>
    </message>
    <message>
        <source>Reset all verify message fields</source>
        <translation>Reset all verify message fields</translation>
    </message>
    <message>
        <source>Click "Sign Message" to generate signature</source>
        <translation>Click "Sign Message" to generate signature</translation>
    </message>
    <message>
        <source>The entered address is invalid.</source>
        <translation>The entered address is invalid.</translation>
    </message>
    <message>
        <source>Please check the address and try again.</source>
        <translation>Please check the address and try again.</translation>
    </message>
    <message>
        <source>The entered address does not refer to a key.</source>
        <translation>The entered address does not refer to a key.</translation>
    </message>
    <message>
        <source>Wallet unlock was cancelled.</source>
        <translation>Wallet unlock was cancelled.</translation>
    </message>
    <message>
        <source>No error</source>
        <translation>No error</translation>
    </message>
    <message>
        <source>Private key for the entered address is not available.</source>
        <translation>Private key for the entered address is not available.</translation>
    </message>
    <message>
        <source>Message signing failed.</source>
        <translation>Message signing failed.</translation>
    </message>
    <message>
        <source>Message signed.</source>
        <translation>Message signed.</translation>
    </message>
    <message>
        <source>The signature could not be decoded.</source>
        <translation>The signature could not be decoded.</translation>
    </message>
    <message>
        <source>Please check the signature and try again.</source>
        <translation>Please check the signature and try again.</translation>
    </message>
    <message>
        <source>The signature did not match the message digest.</source>
        <translation>The signature did not match the message digest.</translation>
    </message>
    <message>
        <source>Message verification failed.</source>
        <translation>Message verification failed.</translation>
    </message>
    <message>
        <source>Message verified.</source>
        <translation>Message verified.</translation>
    </message>
</context>
<context>
    <name>TrafficGraphWidget</name>
    <message>
        <source>KB/s</source>
        <translation>KB/s</translation>
    </message>
</context>
<context>
    <name>TransactionDesc</name>
    <message numerus="yes">
        <source>Open for %n more block(s)</source>
        <translation><numerusform>Open for %n more block</numerusform><numerusform>Open for %n more blocks</numerusform></translation>
    </message>
    <message>
        <source>Open until %1</source>
        <translation>Open until %1</translation>
    </message>
    <message>
        <source>conflicted with a transaction with %1 confirmations</source>
        <translation>conflicted with a transaction with %1 confirmations</translation>
    </message>
    <message>
        <source>0/unconfirmed, %1</source>
        <translation>0/unconfirmed, %1</translation>
    </message>
    <message>
        <source>in memory pool</source>
        <translation>in memory pool</translation>
    </message>
    <message>
        <source>not in memory pool</source>
        <translation>not in memory pool</translation>
    </message>
    <message>
        <source>abandoned</source>
        <translation>abandoned</translation>
    </message>
    <message>
        <source>%1/unconfirmed</source>
        <translation>%1/unconfirmed</translation>
    </message>
    <message>
        <source>%1 confirmations</source>
        <translation>%1 confirmations</translation>
    </message>
    <message>
        <source>Status</source>
        <translation>Status</translation>
    </message>
    <message>
        <source>Date</source>
        <translation>Date</translation>
    </message>
    <message>
        <source>Source</source>
        <translation>Source</translation>
    </message>
    <message>
        <source>Generated</source>
        <translation>Generated</translation>
    </message>
    <message>
        <source>From</source>
        <translation>From</translation>
    </message>
    <message>
        <source>unknown</source>
        <translation>unknown</translation>
    </message>
    <message>
        <source>To</source>
        <translation>To</translation>
    </message>
    <message>
        <source>own address</source>
        <translation>own address</translation>
    </message>
    <message>
        <source>watch-only</source>
        <translation>watch-only</translation>
    </message>
    <message>
        <source>label</source>
        <translation>label</translation>
    </message>
    <message>
        <source>Credit</source>
        <translation>Credit</translation>
    </message>
    <message numerus="yes">
        <source>matures in %n more block(s)</source>
        <translation><numerusform>matures in %n more block</numerusform><numerusform>matures in %n more blocks</numerusform></translation>
    </message>
    <message>
        <source>not accepted</source>
        <translation>not accepted</translation>
    </message>
    <message>
        <source>Debit</source>
        <translation>Debit</translation>
    </message>
    <message>
        <source>Total debit</source>
        <translation>Total debit</translation>
    </message>
    <message>
        <source>Total credit</source>
        <translation>Total credit</translation>
    </message>
    <message>
        <source>Transaction fee</source>
        <translation>Transaction fee</translation>
    </message>
    <message>
        <source>Net amount</source>
        <translation>Net amount</translation>
    </message>
    <message>
        <source>Message</source>
        <translation>Message</translation>
    </message>
    <message>
        <source>Comment</source>
        <translation>Comment</translation>
    </message>
    <message>
        <source>Transaction ID</source>
        <translation>Transaction ID</translation>
    </message>
    <message>
        <source>Transaction total size</source>
        <translation>Transaction total size</translation>
    </message>
    <message>
        <source>Transaction virtual size</source>
        <translation>Transaction virtual size</translation>
    </message>
    <message>
        <source>Output index</source>
        <translation>Output index</translation>
    </message>
    <message>
        <source> (Certificate was not verified)</source>
        <translation> (Certificate was not verified)</translation>
    </message>
    <message>
        <source>Merchant</source>
        <translation>Merchant</translation>
    </message>
    <message>
        <source>Generated coins must mature %1 blocks before they can be spent. When you generated this block, it was broadcast to the network to be added to the block chain. If it fails to get into the chain, its state will change to "not accepted" and it won't be spendable. This may occasionally happen if another node generates a block within a few seconds of yours.</source>
        <translation>Generated coins must mature %1 blocks before they can be spent. When you generated this block, it was broadcast to the network to be added to the block chain. If it fails to get into the chain, its state will change to "not accepted" and it won't be spendable. This may occasionally happen if another node generates a block within a few seconds of yours.</translation>
    </message>
    <message>
        <source>Debug information</source>
        <translation>Debug information</translation>
    </message>
    <message>
        <source>Transaction</source>
        <translation>Transaction</translation>
    </message>
    <message>
        <source>Inputs</source>
        <translation>Inputs</translation>
    </message>
    <message>
        <source>Amount</source>
        <translation>Amount</translation>
    </message>
    <message>
        <source>true</source>
        <translation>true</translation>
    </message>
    <message>
        <source>false</source>
        <translation>false</translation>
    </message>
</context>
<context>
    <name>TransactionDescDialog</name>
    <message>
        <source>This pane shows a detailed description of the transaction</source>
        <translation>This pane shows a detailed description of the transaction</translation>
    </message>
    <message>
        <source>Details for %1</source>
        <translation>Details for %1</translation>
    </message>
</context>
<context>
    <name>TransactionTableModel</name>
    <message>
        <source>Date</source>
        <translation>Date</translation>
    </message>
    <message>
        <source>Type</source>
        <translation>Type</translation>
    </message>
    <message>
        <source>Label</source>
        <translation>Label</translation>
    </message>
    <message numerus="yes">
        <source>Open for %n more block(s)</source>
        <translation><numerusform>Open for %n more block</numerusform><numerusform>Open for %n more blocks</numerusform></translation>
    </message>
    <message>
        <source>Open until %1</source>
        <translation>Open until %1</translation>
    </message>
    <message>
        <source>Unconfirmed</source>
        <translation>Unconfirmed</translation>
    </message>
    <message>
        <source>Abandoned</source>
        <translation>Abandoned</translation>
    </message>
    <message>
        <source>Confirming (%1 of %2 recommended confirmations)</source>
        <translation>Confirming (%1 of %2 recommended confirmations)</translation>
    </message>
    <message>
        <source>Confirmed (%1 confirmations)</source>
        <translation>Confirmed (%1 confirmations)</translation>
    </message>
    <message>
        <source>Conflicted</source>
        <translation>Conflicted</translation>
    </message>
    <message>
        <source>Immature (%1 confirmations, will be available after %2)</source>
        <translation>Immature (%1 confirmations, will be available after %2)</translation>
    </message>
    <message>
        <source>Generated but not accepted</source>
        <translation>Generated but not accepted</translation>
    </message>
    <message>
        <source>Received with</source>
        <translation>Received with</translation>
    </message>
    <message>
        <source>Received from</source>
        <translation>Received from</translation>
    </message>
    <message>
        <source>Sent to</source>
        <translation>Sent to</translation>
    </message>
    <message>
        <source>Payment to yourself</source>
        <translation>Payment to yourself</translation>
    </message>
    <message>
        <source>Mined</source>
        <translation>Mined</translation>
    </message>
    <message>
        <source>watch-only</source>
        <translation>watch-only</translation>
    </message>
    <message>
        <source>(n/a)</source>
        <translation>(n/a)</translation>
    </message>
    <message>
        <source>(no label)</source>
        <translation>(no label)</translation>
    </message>
    <message>
        <source>Transaction status. Hover over this field to show number of confirmations.</source>
        <translation>Transaction status. Hover over this field to show number of confirmations.</translation>
    </message>
    <message>
        <source>Date and time that the transaction was received.</source>
        <translation>Date and time that the transaction was received.</translation>
    </message>
    <message>
        <source>Type of transaction.</source>
        <translation>Type of transaction.</translation>
    </message>
    <message>
        <source>Whether or not a watch-only address is involved in this transaction.</source>
        <translation>Whether or not a watch-only address is involved in this transaction.</translation>
    </message>
    <message>
        <source>User-defined intent/purpose of the transaction.</source>
        <translation>User-defined intent/purpose of the transaction.</translation>
    </message>
    <message>
        <source>Amount removed from or added to balance.</source>
        <translation>Amount removed from or added to balance.</translation>
    </message>
</context>
<context>
    <name>TransactionView</name>
    <message>
        <source>All</source>
        <translation>All</translation>
    </message>
    <message>
        <source>Today</source>
        <translation>Today</translation>
    </message>
    <message>
        <source>This week</source>
        <translation>This week</translation>
    </message>
    <message>
        <source>This month</source>
        <translation>This month</translation>
    </message>
    <message>
        <source>Last month</source>
        <translation>Last month</translation>
    </message>
    <message>
        <source>This year</source>
        <translation>This year</translation>
    </message>
    <message>
        <source>Range...</source>
        <translation>Range...</translation>
    </message>
    <message>
        <source>Received with</source>
        <translation>Received with</translation>
    </message>
    <message>
        <source>Sent to</source>
        <translation>Sent to</translation>
    </message>
    <message>
        <source>To yourself</source>
        <translation>To yourself</translation>
    </message>
    <message>
        <source>Mined</source>
        <translation>Mined</translation>
    </message>
    <message>
        <source>Other</source>
        <translation>Other</translation>
    </message>
    <message>
        <source>Enter address, transaction id, or label to search</source>
        <translation>Enter address, transaction id, or label to search</translation>
    </message>
    <message>
        <source>Min amount</source>
        <translation>Min amount</translation>
    </message>
    <message>
        <source>Abandon transaction</source>
        <translation>Abandon transaction</translation>
    </message>
    <message>
        <source>Increase transaction fee</source>
        <translation>Increase transaction fee</translation>
    </message>
    <message>
        <source>Copy address</source>
        <translation>Copy address</translation>
    </message>
    <message>
        <source>Copy label</source>
        <translation>Copy label</translation>
    </message>
    <message>
        <source>Copy amount</source>
        <translation>Copy amount</translation>
    </message>
    <message>
        <source>Copy transaction ID</source>
        <translation>Copy transaction ID</translation>
    </message>
    <message>
        <source>Copy raw transaction</source>
        <translation>Copy raw transaction</translation>
    </message>
    <message>
        <source>Copy full transaction details</source>
        <translation>Copy full transaction details</translation>
    </message>
    <message>
        <source>Edit label</source>
        <translation>Edit label</translation>
    </message>
    <message>
        <source>Show transaction details</source>
        <translation>Show transaction details</translation>
    </message>
    <message>
        <source>Export Transaction History</source>
        <translation>Export Transaction History</translation>
    </message>
    <message>
        <source>Comma separated file (*.csv)</source>
        <translation>Comma separated file (*.csv)</translation>
    </message>
    <message>
        <source>Confirmed</source>
        <translation>Confirmed</translation>
    </message>
    <message>
        <source>Watch-only</source>
        <translation>Watch-only</translation>
    </message>
    <message>
        <source>Date</source>
        <translation>Date</translation>
    </message>
    <message>
        <source>Type</source>
        <translation>Type</translation>
    </message>
    <message>
        <source>Label</source>
        <translation>Label</translation>
    </message>
    <message>
        <source>Address</source>
        <translation>Address</translation>
    </message>
    <message>
        <source>ID</source>
        <translation>ID</translation>
    </message>
    <message>
        <source>Exporting Failed</source>
        <translation>Exporting Failed</translation>
    </message>
    <message>
        <source>There was an error trying to save the transaction history to %1.</source>
        <translation>There was an error trying to save the transaction history to %1.</translation>
    </message>
    <message>
        <source>Exporting Successful</source>
        <translation>Exporting Successful</translation>
    </message>
    <message>
        <source>The transaction history was successfully saved to %1.</source>
        <translation>The transaction history was successfully saved to %1.</translation>
    </message>
    <message>
        <source>Range:</source>
        <translation>Range:</translation>
    </message>
    <message>
        <source>to</source>
        <translation>to</translation>
    </message>
</context>
<context>
    <name>UnitDisplayStatusBarControl</name>
    <message>
        <source>Unit to show amounts in. Click to select another unit.</source>
        <translation>Unit to show amounts in. Click to select another unit.</translation>
    </message>
</context>
<context>
    <name>WalletController</name>
    <message>
        <source>Close wallet</source>
        <translation>Close wallet</translation>
    </message>
    <message>
        <source>Are you sure you wish to close the wallet &lt;i&gt;%1&lt;/i&gt;?</source>
        <translation>Are you sure you wish to close the wallet &lt;i&gt;%1&lt;/i&gt;?</translation>
    </message>
    <message>
        <source>Closing the wallet for too long can result in having to resync the entire chain if pruning is enabled.</source>
        <translation>Closing the wallet for too long can result in having to resync the entire chain if pruning is enabled.</translation>
    </message>
    <message>
        <source>Close all wallets</source>
        <translation>Close all wallets</translation>
    </message>
    <message>
        <source>Are you sure you wish to close all wallets?</source>
        <translation>Are you sure you wish to close all wallets?</translation>
    </message>
</context>
<context>
    <name>WalletFrame</name>
    <message>
        <source>No wallet has been loaded.
Go to File &gt; Open Wallet to load a wallet.
- OR -</source>
        <translation>No wallet has been loaded.
Go to File &gt; Open Wallet to load a wallet.
- OR -</translation>
    </message>
    <message>
        <source>Create a new wallet</source>
        <translation>Create a new wallet</translation>
    </message>
</context>
<context>
    <name>WalletModel</name>
    <message>
        <source>Send Coins</source>
        <translation>Send Coins</translation>
    </message>
    <message>
        <source>Fee bump error</source>
        <translation>Fee bump error</translation>
    </message>
    <message>
        <source>Increasing transaction fee failed</source>
        <translation>Increasing transaction fee failed</translation>
    </message>
    <message>
        <source>Do you want to increase the fee?</source>
        <translation>Do you want to increase the fee?</translation>
    </message>
    <message>
        <source>Do you want to draft a transaction with fee increase?</source>
        <translation>Do you want to draft a transaction with fee increase?</translation>
    </message>
    <message>
        <source>Current fee:</source>
        <translation>Current fee:</translation>
    </message>
    <message>
        <source>Increase:</source>
        <translation>Increase:</translation>
    </message>
    <message>
        <source>New fee:</source>
        <translation>New fee:</translation>
    </message>
    <message>
        <source>Confirm fee bump</source>
        <translation>Confirm fee bump</translation>
    </message>
    <message>
        <source>Can't draft transaction.</source>
        <translation>Can't draft transaction.</translation>
    </message>
    <message>
        <source>PSBT copied</source>
        <translation>PSBT copied</translation>
    </message>
    <message>
        <source>Can't sign transaction.</source>
        <translation>Can't sign transaction.</translation>
    </message>
    <message>
        <source>Could not commit transaction</source>
        <translation>Could not commit transaction</translation>
    </message>
    <message>
        <source>default wallet</source>
        <translation>default wallet</translation>
    </message>
</context>
<context>
    <name>WalletView</name>
    <message>
        <source>&amp;Export</source>
        <translation>&amp;Export</translation>
    </message>
    <message>
        <source>Export the data in the current tab to a file</source>
        <translation>Export the data in the current tab to a file</translation>
    </message>
    <message>
        <source>Error</source>
        <translation>Error</translation>
    </message>
    <message>
        <source>Unable to decode PSBT from clipboard (invalid base64)</source>
        <translation>Unable to decode PSBT from clipboard (invalid base64)</translation>
    </message>
    <message>
        <source>Load Transaction Data</source>
        <translation>Load Transaction Data</translation>
    </message>
    <message>
        <source>Partially Signed Transaction (*.psbt)</source>
        <translation>Partially Signed Transaction (*.psbt)</translation>
    </message>
    <message>
        <source>PSBT file must be smaller than 100 MiB</source>
        <translation>PSBT file must be smaller than 100 MiB</translation>
    </message>
    <message>
        <source>Unable to decode PSBT</source>
        <translation>Unable to decode PSBT</translation>
    </message>
    <message>
        <source>Backup Wallet</source>
        <translation>Backup Wallet</translation>
    </message>
    <message>
        <source>Wallet Data (*.dat)</source>
        <translation>Wallet Data (*.dat)</translation>
    </message>
    <message>
        <source>Backup Failed</source>
        <translation>Backup Failed</translation>
    </message>
    <message>
        <source>There was an error trying to save the wallet data to %1.</source>
        <translation>There was an error trying to save the wallet data to %1.</translation>
    </message>
    <message>
        <source>Backup Successful</source>
        <translation>Backup Successful</translation>
    </message>
    <message>
        <source>The wallet data was successfully saved to %1.</source>
        <translation>The wallet data was successfully saved to %1.</translation>
    </message>
    <message>
        <source>Cancel</source>
        <translation>Cancel</translation>
    </message>
</context>
<context>
    <name>qtum-core</name>
    <message>
        <source>Distributed under the MIT software license, see the accompanying file %s or %s</source>
        <translation>Distributed under the MIT software license, see the accompanying file %s or %s</translation>
    </message>
    <message>
        <source>Prune configured below the minimum of %d MiB.  Please use a higher number.</source>
        <translation>Prune configured below the minimum of %d MiB.  Please use a higher number.</translation>
    </message>
    <message>
        <source>Prune: last wallet synchronisation goes beyond pruned data. You need to -reindex (download the whole blockchain again in case of pruned node)</source>
        <translation>Prune: last wallet synchronisation goes beyond pruned data. You need to -reindex (download the whole blockchain again in case of pruned node)</translation>
    </message>
    <message>
        <source>Pruning blockstore...</source>
        <translation>Pruning blockstore...</translation>
    </message>
    <message>
        <source>Unable to start HTTP server. See debug log for details.</source>
        <translation>Unable to start HTTP server. See debug log for details.</translation>
    </message>
    <message>
        <source>The %s developers</source>
        <translation>The %s developers</translation>
    </message>
    <message>
        <source>Cannot obtain a lock on data directory %s. %s is probably already running.</source>
        <translation>Cannot obtain a lock on data directory %s. %s is probably already running.</translation>
    </message>
    <message>
        <source>Cannot provide specific connections and have addrman find outgoing connections at the same.</source>
        <translation>Cannot provide specific connections and have addrman find outgoing connections at the same.</translation>
    </message>
    <message>
        <source>Error reading %s! All keys read correctly, but transaction data or address book entries might be missing or incorrect.</source>
        <translation>Error reading %s! All keys read correctly, but transaction data or address book entries might be missing or incorrect.</translation>
    </message>
    <message>
        <source>More than one onion bind address is provided. Using %s for the automatically created Tor onion service.</source>
        <translation>More than one onion bind address is provided. Using %s for the automatically created Tor onion service.</translation>
    </message>
    <message>
        <source>Please check that your computer's date and time are correct! If your clock is wrong, %s will not work properly.</source>
        <translation>Please check that your computer's date and time are correct! If your clock is wrong, %s will not work properly.</translation>
    </message>
    <message>
        <source>Please contribute if you find %s useful. Visit %s for further information about the software.</source>
        <translation>Please contribute if you find %s useful. Visit %s for further information about the software.</translation>
    </message>
    <message>
        <source>SQLiteDatabase: Failed to prepare the statement to fetch sqlite wallet schema version: %s</source>
        <translation>SQLiteDatabase: Failed to prepare the statement to fetch sqlite wallet schema version: %s</translation>
    </message>
    <message>
        <source>SQLiteDatabase: Failed to prepare the statement to fetch the application id: %s</source>
        <translation>SQLiteDatabase: Failed to prepare the statement to fetch the application id: %s</translation>
    </message>
    <message>
        <source>SQLiteDatabase: Unknown sqlite wallet schema version %d. Only version %d is supported</source>
        <translation>SQLiteDatabase: Unknown sqlite wallet schema version %d. Only version %d is supported</translation>
    </message>
    <message>
        <source>The block database contains a block which appears to be from the future. This may be due to your computer's date and time being set incorrectly. Only rebuild the block database if you are sure that your computer's date and time are correct</source>
        <translation>The block database contains a block which appears to be from the future. This may be due to your computer's date and time being set incorrectly. Only rebuild the block database if you are sure that your computer's date and time are correct</translation>
    </message>
    <message>
        <source>This is a pre-release test build - use at your own risk - do not use for mining or merchant applications</source>
        <translation>This is a pre-release test build - use at your own risk - do not use for mining or merchant applications</translation>
    </message>
    <message>
        <source>This is the transaction fee you may discard if change is smaller than dust at this level</source>
        <translation>This is the transaction fee you may discard if change is smaller than dust at this level</translation>
    </message>
    <message>
        <source>Unable to replay blocks. You will need to rebuild the database using -reindex-chainstate.</source>
        <translation>Unable to replay blocks. You will need to rebuild the database using -reindex-chainstate.</translation>
    </message>
    <message>
        <source>Unable to rewind the database to a pre-fork state. You will need to redownload the blockchain</source>
        <translation>Unable to rewind the database to a pre-fork state. You will need to redownload the blockchain</translation>
    </message>
    <message>
        <source>Warning: The network does not appear to fully agree! Some miners appear to be experiencing issues.</source>
        <translation>Warning: The network does not appear to fully agree! Some miners appear to be experiencing issues.</translation>
    </message>
    <message>
        <source>Warning: We do not appear to fully agree with our peers! You may need to upgrade, or other nodes may need to upgrade.</source>
        <translation>Warning: We do not appear to fully agree with our peers! You may need to upgrade, or other nodes may need to upgrade.</translation>
    </message>
    <message>
        <source>-maxmempool must be at least %d MB</source>
        <translation>-maxmempool must be at least %d MB</translation>
    </message>
    <message>
        <source>Cannot resolve -%s address: '%s'</source>
        <translation>Cannot resolve -%s address: '%s'</translation>
    </message>
    <message>
        <source>Change index out of range</source>
        <translation>Change index out of range</translation>
    </message>
    <message>
        <source>Config setting for %s only applied on %s network when in [%s] section.</source>
        <translation>Config setting for %s only applied on %s network when in [%s] section.</translation>
    </message>
    <message>
        <source>Copyright (C) %i-%i</source>
        <translation>Copyright (C) %i-%i</translation>
    </message>
    <message>
        <source>Corrupted block database detected</source>
        <translation>Corrupted block database detected</translation>
    </message>
    <message>
        <source>Could not find asmap file %s</source>
        <translation>Could not find asmap file %s</translation>
    </message>
    <message>
        <source>Could not parse asmap file %s</source>
        <translation>Could not parse asmap file %s</translation>
    </message>
    <message>
        <source>Do you want to rebuild the block database now?</source>
        <translation>Do you want to rebuild the block database now?</translation>
    </message>
    <message>
        <source>Error initializing block database</source>
        <translation>Error initializing block database</translation>
    </message>
    <message>
        <source>Error initializing wallet database environment %s!</source>
        <translation>Error initializing wallet database environment %s!</translation>
    </message>
    <message>
        <source>Error loading %s</source>
        <translation>Error loading %s</translation>
    </message>
    <message>
        <source>Error loading %s: Private keys can only be disabled during creation</source>
        <translation>Error loading %s: Private keys can only be disabled during creation</translation>
    </message>
    <message>
        <source>Error loading %s: Wallet corrupted</source>
        <translation>Error loading %s: Wallet corrupted</translation>
    </message>
    <message>
        <source>Error loading %s: Wallet requires newer version of %s</source>
        <translation>Error loading %s: Wallet requires newer version of %s</translation>
    </message>
    <message>
        <source>Error loading block database</source>
        <translation>Error loading block database</translation>
    </message>
    <message>
        <source>Error opening block database</source>
        <translation>Error opening block database</translation>
    </message>
    <message>
        <source>Failed to listen on any port. Use -listen=0 if you want this.</source>
        <translation>Failed to listen on any port. Use -listen=0 if you want this.</translation>
    </message>
    <message>
        <source>Failed to rescan the wallet during initialization</source>
        <translation>Failed to rescan the wallet during initialization</translation>
    </message>
    <message>
        <source>Failed to verify database</source>
        <translation>Failed to verify database</translation>
    </message>
    <message>
        <source>Ignoring duplicate -wallet %s.</source>
        <translation>Ignoring duplicate -wallet %s.</translation>
    </message>
    <message>
        <source>Importing...</source>
        <translation>Importing...</translation>
    </message>
    <message>
        <source>Incorrect or no genesis block found. Wrong datadir for network?</source>
        <translation>Incorrect or no genesis block found. Wrong datadir for network?</translation>
    </message>
    <message>
        <source>Initialization sanity check failed. %s is shutting down.</source>
        <translation>Initialization sanity check failed. %s is shutting down.</translation>
    </message>
    <message>
        <source>Invalid P2P permission: '%s'</source>
        <translation>Invalid P2P permission: '%s'</translation>
    </message>
    <message>
        <source>Invalid amount for -%s=&lt;amount&gt;: '%s'</source>
        <translation>Invalid amount for -%s=&lt;amount&gt;: '%s'</translation>
    </message>
    <message>
        <source>Invalid amount for -discardfee=&lt;amount&gt;: '%s'</source>
        <translation>Invalid amount for -discardfee=&lt;amount&gt;: '%s'</translation>
    </message>
    <message>
        <source>Invalid amount for -fallbackfee=&lt;amount&gt;: '%s'</source>
        <translation>Invalid amount for -fallbackfee=&lt;amount&gt;: '%s'</translation>
    </message>
    <message>
        <source>SQLiteDatabase: Failed to execute statement to verify database: %s</source>
        <translation>SQLiteDatabase: Failed to execute statement to verify database: %s</translation>
    </message>
    <message>
        <source>SQLiteDatabase: Failed to fetch sqlite wallet schema version: %s</source>
        <translation>SQLiteDatabase: Failed to fetch sqlite wallet schema version: %s</translation>
    </message>
    <message>
        <source>SQLiteDatabase: Failed to fetch the application id: %s</source>
        <translation>SQLiteDatabase: Failed to fetch the application id: %s</translation>
    </message>
    <message>
        <source>SQLiteDatabase: Failed to prepare statement to verify database: %s</source>
        <translation>SQLiteDatabase: Failed to prepare statement to verify database: %s</translation>
    </message>
    <message>
        <source>SQLiteDatabase: Failed to read database verification error: %s</source>
        <translation>SQLiteDatabase: Failed to read database verification error: %s</translation>
    </message>
    <message>
        <source>SQLiteDatabase: Unexpected application id. Expected %u, got %u</source>
        <translation>SQLiteDatabase: Unexpected application id. Expected %u, got %u</translation>
    </message>
    <message>
        <source>Specified blocks directory "%s" does not exist.</source>
        <translation>Specified blocks directory "%s" does not exist.</translation>
    </message>
    <message>
        <source>Unknown address type '%s'</source>
        <translation>Unknown address type '%s'</translation>
    </message>
    <message>
        <source>Unknown change type '%s'</source>
        <translation>Unknown change type '%s'</translation>
    </message>
    <message>
        <source>Upgrading txindex database</source>
        <translation>Upgrading txindex database</translation>
    </message>
    <message>
        <source>Loading P2P addresses...</source>
        <translation>Loading P2P addresses...</translation>
    </message>
    <message>
        <source>Loading banlist...</source>
        <translation>Loading banlist...</translation>
    </message>
    <message>
        <source>Not enough file descriptors available.</source>
        <translation>Not enough file descriptors available.</translation>
    </message>
    <message>
        <source>Prune cannot be configured with a negative value.</source>
        <translation>Prune cannot be configured with a negative value.</translation>
    </message>
    <message>
        <source>Prune mode is incompatible with -txindex.</source>
        <translation>Prune mode is incompatible with -txindex.</translation>
    </message>
    <message>
        <source>Replaying blocks...</source>
        <translation>Replaying blocks...</translation>
    </message>
    <message>
        <source>Rewinding blocks...</source>
        <translation>Rewinding blocks...</translation>
    </message>
    <message>
        <source>The source code is available from %s.</source>
        <translation>The source code is available from %s.</translation>
    </message>
    <message>
        <source>Transaction fee and change calculation failed</source>
        <translation>Transaction fee and change calculation failed</translation>
    </message>
    <message>
        <source>Unable to bind to %s on this computer. %s is probably already running.</source>
        <translation>Unable to bind to %s on this computer. %s is probably already running.</translation>
    </message>
    <message>
        <source>Unable to generate keys</source>
        <translation>Unable to generate keys</translation>
    </message>
    <message>
        <source>Unsupported logging category %s=%s.</source>
        <translation>Unsupported logging category %s=%s.</translation>
    </message>
    <message>
        <source>Upgrading UTXO database</source>
        <translation>Upgrading UTXO database</translation>
    </message>
    <message>
        <source>User Agent comment (%s) contains unsafe characters.</source>
        <translation>User Agent comment (%s) contains unsafe characters.</translation>
    </message>
    <message>
        <source>Verifying blocks...</source>
        <translation>Verifying blocks...</translation>
    </message>
    <message>
        <source>Wallet needed to be rewritten: restart %s to complete</source>
        <translation>Wallet needed to be rewritten: restart %s to complete</translation>
    </message>
    <message>
        <source>Error: Listening for incoming connections failed (listen returned error %s)</source>
        <translation>Error: Listening for incoming connections failed (listen returned error %s)</translation>
    </message>
    <message>
        <source>%s corrupt. Try using the wallet tool qtum-wallet to salvage or restoring a backup.</source>
        <translation>%s corrupt. Try using the wallet tool qtum-wallet to salvage or restoring a backup.</translation>
    </message>
    <message>
        <source>Cannot upgrade a non HD split wallet without upgrading to support pre split keypool. Please use version 169900 or no version specified.</source>
        <translation>Cannot upgrade a non HD split wallet without upgrading to support pre split keypool. Please use version 169900 or no version specified.</translation>
    </message>
    <message>
        <source>Invalid amount for -maxtxfee=&lt;amount&gt;: '%s' (must be at least the minrelay fee of %s to prevent stuck transactions)</source>
        <translation>Invalid amount for -maxtxfee=&lt;amount&gt;: '%s' (must be at least the minrelay fee of %s to prevent stuck transactions)</translation>
    </message>
    <message>
        <source>The transaction amount is too small to send after the fee has been deducted</source>
        <translation>The transaction amount is too small to send after the fee has been deducted</translation>
    </message>
    <message>
        <source>This error could occur if this wallet was not shutdown cleanly and was last loaded using a build with a newer version of Berkeley DB. If so, please use the software that last loaded this wallet</source>
        <translation>This error could occur if this wallet was not shutdown cleanly and was last loaded using a build with a newer version of Berkeley DB. If so, please use the software that last loaded this wallet</translation>
    </message>
    <message>
        <source>This is the maximum transaction fee you pay (in addition to the normal fee) to prioritize partial spend avoidance over regular coin selection.</source>
        <translation>This is the maximum transaction fee you pay (in addition to the normal fee) to prioritize partial spend avoidance over regular coin selection.</translation>
    </message>
    <message>
        <source>Transaction needs a change address, but we can't generate it. Please call keypoolrefill first.</source>
        <translation>Transaction needs a change address, but we can't generate it. Please call keypoolrefill first.</translation>
    </message>
    <message>
        <source>You need to rebuild the database using -reindex to go back to unpruned mode.  This will redownload the entire blockchain</source>
        <translation>You need to rebuild the database using -reindex to go back to unpruned mode.  This will redownload the entire blockchain</translation>
    </message>
    <message>
        <source>A fatal internal error occurred, see debug.log for details</source>
        <translation>A fatal internal error occurred, see debug.log for details</translation>
    </message>
    <message>
        <source>Cannot set -peerblockfilters without -blockfilterindex.</source>
        <translation>Cannot set -peerblockfilters without -blockfilterindex.</translation>
    </message>
    <message>
        <source>Disk space is too low!</source>
        <translation>Disk space is too low!</translation>
    </message>
    <message>
        <source>Error reading from database, shutting down.</source>
        <translation>Error reading from database, shutting down.</translation>
    </message>
    <message>
        <source>Error upgrading chainstate database</source>
        <translation>Error upgrading chainstate database</translation>
    </message>
    <message>
        <source>Error: Disk space is low for %s</source>
        <translation>Error: Disk space is low for %s</translation>
    </message>
    <message>
        <source>Error: Keypool ran out, please call keypoolrefill first</source>
        <translation>Error: Keypool ran out, please call keypoolrefill first</translation>
    </message>
    <message>
        <source>Fee rate (%s) is lower than the minimum fee rate setting (%s)</source>
        <translation>Fee rate (%s) is lower than the minimum fee rate setting (%s)</translation>
    </message>
    <message>
        <source>Invalid -onion address or hostname: '%s'</source>
        <translation>Invalid -onion address or hostname: '%s'</translation>
    </message>
    <message>
        <source>Invalid -proxy address or hostname: '%s'</source>
        <translation>Invalid -proxy address or hostname: '%s'</translation>
    </message>
    <message>
        <source>Invalid amount for -paytxfee=&lt;amount&gt;: '%s' (must be at least %s)</source>
        <translation>Invalid amount for -paytxfee=&lt;amount&gt;: '%s' (must be at least %s)</translation>
    </message>
    <message>
        <source>Invalid netmask specified in -whitelist: '%s'</source>
        <translation>Invalid netmask specified in -whitelist: '%s'</translation>
    </message>
    <message>
        <source>Need to specify a port with -whitebind: '%s'</source>
        <translation>Need to specify a port with -whitebind: '%s'</translation>
    </message>
    <message>
        <source>No proxy server specified. Use -proxy=&lt;ip&gt; or -proxy=&lt;ip:port&gt;.</source>
        <translation>No proxy server specified. Use -proxy=&lt;ip&gt; or -proxy=&lt;ip:port&gt;.</translation>
    </message>
    <message>
        <source>Prune mode is incompatible with -blockfilterindex.</source>
        <translation>Prune mode is incompatible with -blockfilterindex.</translation>
    </message>
    <message>
        <source>Reducing -maxconnections from %d to %d, because of system limitations.</source>
        <translation>Reducing -maxconnections from %d to %d, because of system limitations.</translation>
    </message>
    <message>
        <source>Section [%s] is not recognized.</source>
        <translation>Section [%s] is not recognized.</translation>
    </message>
    <message>
        <source>Signing transaction failed</source>
        <translation>Signing transaction failed</translation>
    </message>
    <message>
        <source>Specified -walletdir "%s" does not exist</source>
        <translation>Specified -walletdir "%s" does not exist</translation>
    </message>
    <message>
        <source>Specified -walletdir "%s" is a relative path</source>
        <translation>Specified -walletdir "%s" is a relative path</translation>
    </message>
    <message>
        <source>Specified -walletdir "%s" is not a directory</source>
        <translation>Specified -walletdir "%s" is not a directory</translation>
    </message>
    <message>
        <source>The specified config file %s does not exist
</source>
        <translation>The specified config file %s does not exist
</translation>
    </message>
    <message>
        <source>The transaction amount is too small to pay the fee</source>
        <translation>The transaction amount is too small to pay the fee</translation>
    </message>
    <message>
        <source>This is experimental software.</source>
        <translation>This is experimental software.</translation>
    </message>
    <message>
        <source>Transaction amount too small</source>
        <translation>Transaction amount too small</translation>
    </message>
    <message>
        <source>Transaction too large</source>
        <translation>Transaction too large</translation>
    </message>
    <message>
        <source>Unable to bind to %s on this computer (bind returned error %s)</source>
        <translation>Unable to bind to %s on this computer (bind returned error %s)</translation>
    </message>
    <message>
        <source>Unable to create the PID file '%s': %s</source>
        <translation>Unable to create the PID file '%s': %s</translation>
    </message>
    <message>
        <source>Unable to generate initial keys</source>
        <translation>Unable to generate initial keys</translation>
    </message>
    <message>
        <source>Unknown -blockfilterindex value %s.</source>
        <translation>Unknown -blockfilterindex value %s.</translation>
    </message>
    <message>
        <source>Verifying wallet(s)...</source>
        <translation>Verifying wallet(s)...</translation>
    </message>
    <message>
        <source>Warning: unknown new rules activated (versionbit %i)</source>
        <translation>Warning: unknown new rules activated (versionbit %i)</translation>
    </message>
    <message>
        <source>-maxtxfee is set very high! Fees this large could be paid on a single transaction.</source>
        <translation>-maxtxfee is set very high! Fees this large could be paid on a single transaction.</translation>
    </message>
    <message>
        <source>This is the transaction fee you may pay when fee estimates are not available.</source>
        <translation>This is the transaction fee you may pay when fee estimates are not available.</translation>
    </message>
    <message>
        <source>Total length of network version string (%i) exceeds maximum length (%i). Reduce the number or size of uacomments.</source>
        <translation>Total length of network version string (%i) exceeds maximum length (%i). Reduce the number or size of uacomments.</translation>
    </message>
    <message>
        <source>%s is set very high!</source>
        <translation>%s is set very high!</translation>
    </message>
    <message>
        <source>Starting network threads...</source>
        <translation>Starting network threads...</translation>
    </message>
    <message>
        <source>The wallet will avoid paying less than the minimum relay fee.</source>
        <translation>The wallet will avoid paying less than the minimum relay fee.</translation>
    </message>
    <message>
        <source>This is the minimum transaction fee you pay on every transaction.</source>
        <translation>This is the minimum transaction fee you pay on every transaction.</translation>
    </message>
    <message>
        <source>This is the transaction fee you will pay if you send a transaction.</source>
        <translation>This is the transaction fee you will pay if you send a transaction.</translation>
    </message>
    <message>
        <source>Transaction amounts must not be negative</source>
        <translation>Transaction amounts must not be negative</translation>
    </message>
    <message>
        <source>Transaction has too long of a mempool chain</source>
        <translation>Transaction has too long of a mempool chain</translation>
    </message>
    <message>
        <source>Transaction must have at least one recipient</source>
        <translation>Transaction must have at least one recipient</translation>
    </message>
    <message>
        <source>Unknown network specified in -onlynet: '%s'</source>
        <translation>Unknown network specified in -onlynet: '%s'</translation>
    </message>
    <message>
        <source>Insufficient funds</source>
        <translation>Insufficient funds</translation>
    </message>
    <message>
        <source>Fee estimation failed. Fallbackfee is disabled. Wait a few blocks or enable -fallbackfee.</source>
        <translation>Fee estimation failed. Fallbackfee is disabled. Wait a few blocks or enable -fallbackfee.</translation>
    </message>
    <message>
        <source>Warning: Private keys detected in wallet {%s} with disabled private keys</source>
        <translation>Warning: Private keys detected in wallet {%s} with disabled private keys</translation>
    </message>
    <message>
        <source>Cannot write to data directory '%s'; check permissions.</source>
        <translation>Cannot write to data directory '%s'; check permissions.</translation>
    </message>
    <message>
        <source>Loading block index...</source>
        <translation>Loading block index...</translation>
    </message>
    <message>
        <source>Loading wallet...</source>
        <translation>Loading wallet...</translation>
    </message>
    <message>
        <source>Cannot downgrade wallet</source>
        <translation>Cannot downgrade wallet</translation>
    </message>
    <message>
        <source>Rescanning...</source>
        <translation>Rescanning...</translation>
    </message>
    <message>
        <source>Done loading</source>
        <translation>Done loading</translation>
    </message>
</context>
</TS><|MERGE_RESOLUTION|>--- conflicted
+++ resolved
@@ -67,13 +67,6 @@
     </message>
     <message>
         <source>These are your Qtum addresses for sending payments. Always check the amount and the receiving address before sending coins.</source>
-<<<<<<< HEAD
-        <translation>Ce sont vos adresses Qtum pour envoyer des paiements. Vérifiez toujours le montant et l’adresse du destinataire avant d’envoyer des pièces.</translation>
-    </message>
-    <message>
-        <source>These are your Qtum addresses for receiving payments. Use the 'Create new receiving address' button in the receive tab to create new addresses.</source>
-        <translation>Ce sont vos adresses Qtum pour recevoir des paiements. Utilisez le bouton 'Créer une nouvelle adresse de réception' dans l’onglet Recevoir afin de créer de nouvelles adresses.</translation>
-=======
         <translation>These are your Qtum addresses for sending payments. Always check the amount and the receiving address before sending coins.</translation>
     </message>
     <message>
@@ -81,7 +74,6 @@
 Signing is only possible with addresses of the type 'legacy'.</source>
         <translation>These are your Qtum addresses for receiving payments. Use the 'Create new receiving address' button in the receive tab to create new addresses.
 Signing is only possible with addresses of the type 'legacy'.</translation>
->>>>>>> da23532c
     </message>
     <message>
         <source>&amp;Copy Address</source>
@@ -179,11 +171,7 @@
     </message>
     <message>
         <source>Warning: If you encrypt your wallet and lose your passphrase, you will &lt;b&gt;LOSE ALL OF YOUR QTUMS&lt;/b&gt;!</source>
-<<<<<<< HEAD
-        <translation>Avertissement : Si vous chiffrez votre porte-monnaie et perdez votre phrase de passe, vous &lt;b&gt;PERDREZ TOUS VOS QTUMS&lt;/b&gt; !</translation>
-=======
         <translation>Warning: If you encrypt your wallet and lose your passphrase, you will &lt;b&gt;LOSE ALL OF YOUR QTUMS&lt;/b&gt;!</translation>
->>>>>>> da23532c
     </message>
     <message>
         <source>Are you sure you wish to encrypt your wallet?</source>
@@ -203,11 +191,7 @@
     </message>
     <message>
         <source>Remember that encrypting your wallet cannot fully protect your qtums from being stolen by malware infecting your computer.</source>
-<<<<<<< HEAD
-        <translation>N’oubliez pas que le chiffrement de votre porte-monnaie ne peut pas protéger entièrement vos qtums contre le vol par des programmes malveillants qui infecteraient votre ordinateur.</translation>
-=======
         <translation>Remember that encrypting your wallet cannot fully protect your qtums from being stolen by malware infecting your computer.</translation>
->>>>>>> da23532c
     </message>
     <message>
         <source>Wallet to be encrypted</source>
@@ -381,11 +365,7 @@
     </message>
     <message>
         <source>Send coins to a Qtum address</source>
-<<<<<<< HEAD
-        <translation>Envoyer des pièces à une adresse Qtum</translation>
-=======
         <translation>Send coins to a Qtum address</translation>
->>>>>>> da23532c
     </message>
     <message>
         <source>Backup wallet to another location</source>
@@ -421,19 +401,11 @@
     </message>
     <message>
         <source>Sign messages with your Qtum addresses to prove you own them</source>
-<<<<<<< HEAD
-        <translation>Signer les messages avec vos adresses Qtum pour prouver que vous les détenez</translation>
-    </message>
-    <message>
-        <source>Verify messages to ensure they were signed with specified Qtum addresses</source>
-        <translation>Vérifier les messages pour s’assurer qu’ils ont été signés avec les adresses Qtum indiquées</translation>
-=======
         <translation>Sign messages with your Qtum addresses to prove you own them</translation>
     </message>
     <message>
         <source>Verify messages to ensure they were signed with specified Qtum addresses</source>
         <translation>Verify messages to ensure they were signed with specified Qtum addresses</translation>
->>>>>>> da23532c
     </message>
     <message>
         <source>&amp;File</source>
@@ -453,11 +425,7 @@
     </message>
     <message>
         <source>Request payments (generates QR codes and qtum: URIs)</source>
-<<<<<<< HEAD
-        <translation>Demander des paiements (génère des codes QR et des URI qtum:)</translation>
-=======
         <translation>Request payments (generates QR codes and qtum: URIs)</translation>
->>>>>>> da23532c
     </message>
     <message>
         <source>Show the list of used sending addresses and labels</source>
@@ -473,11 +441,7 @@
     </message>
     <message numerus="yes">
         <source>%n active connection(s) to Qtum network</source>
-<<<<<<< HEAD
-        <translation><numerusform>%n connexion active avec le réseau Qtum</numerusform><numerusform>%n connexions actives avec le réseau Qtum</numerusform></translation>
-=======
         <translation><numerusform>%n active connection to Qtum network</numerusform><numerusform>%n active connections to Qtum network</numerusform></translation>
->>>>>>> da23532c
     </message>
     <message>
         <source>Indexing blocks on disk...</source>
@@ -553,11 +517,7 @@
     </message>
     <message>
         <source>Open a qtum: URI</source>
-<<<<<<< HEAD
-        <translation>Ouvrir une URI qtum:</translation>
-=======
         <translation>Open a qtum: URI</translation>
->>>>>>> da23532c
     </message>
     <message>
         <source>Open Wallet</source>
@@ -592,13 +552,8 @@
         <translation>&amp;Mask values</translation>
     </message>
     <message>
-<<<<<<< HEAD
-        <source>Show the %1 help message to get a list with possible Qtum command-line options</source>
-        <translation>Afficher le message d’aide de %1 pour obtenir la liste des options de ligne de commande Qtum possibles.</translation>
-=======
         <source>Mask the values in the Overview tab</source>
         <translation>Mask the values in the Overview tab</translation>
->>>>>>> da23532c
     </message>
     <message>
         <source>default wallet</source>
@@ -709,17 +664,12 @@
         <translation>Wallet is &lt;b&gt;encrypted&lt;/b&gt; and currently &lt;b&gt;locked&lt;/b&gt;</translation>
     </message>
     <message>
-<<<<<<< HEAD
-        <source>A fatal error occurred. Qtum can no longer continue safely and will quit.</source>
-        <translation>Une erreur fatale est survenue. Qtum ne peut plus continuer en toute sécurité et va s’arrêter.</translation>
-=======
         <source>Original message:</source>
         <translation>Original message:</translation>
     </message>
     <message>
         <source>A fatal error occurred. %1 can no longer continue safely and will quit.</source>
         <translation>A fatal error occurred. %1 can no longer continue safely and will quit.</translation>
->>>>>>> da23532c
     </message>
 </context>
 <context>
@@ -975,11 +925,7 @@
     </message>
     <message>
         <source>The entered address "%1" is not a valid Qtum address.</source>
-<<<<<<< HEAD
-        <translation>L’adresse saisie « %1 » n’est pas une adresse Qtum valide.</translation>
-=======
         <translation>The entered address "%1" is not a valid Qtum address.</translation>
->>>>>>> da23532c
     </message>
     <message>
         <source>Address "%1" already exists as a receiving address with label "%2" and so cannot be added as a sending address.</source>
@@ -1092,11 +1038,7 @@
     </message>
     <message>
         <source>%1 will download and store a copy of the Qtum block chain.</source>
-<<<<<<< HEAD
-        <translation>%1 téléchargera et stockera une copie de la chaîne de blocs Qtum.</translation>
-=======
         <translation>%1 will download and store a copy of the Qtum block chain.</translation>
->>>>>>> da23532c
     </message>
     <message>
         <source>The wallet will also be stored in this directory.</source>
@@ -1131,19 +1073,11 @@
     </message>
     <message>
         <source>Recent transactions may not yet be visible, and therefore your wallet's balance might be incorrect. This information will be correct once your wallet has finished synchronizing with the qtum network, as detailed below.</source>
-<<<<<<< HEAD
-        <translation>Les transactions récentes ne sont peut-être pas encore visibles et par conséquent le solde de votre porte-monnaie est peut-être erroné. Ces informations seront justes quand votre porte-monnaie aura fini de se synchroniser avec le réseau Qtum, comme décrit ci-dessous.</translation>
-    </message>
-    <message>
-        <source>Attempting to spend qtums that are affected by not-yet-displayed transactions will not be accepted by the network.</source>
-        <translation>Toute tentative de dépense de qtums affectés par des transactions qui ne sont pas encore affichées ne sera pas acceptée par le réseau.</translation>
-=======
         <translation>Recent transactions may not yet be visible, and therefore your wallet's balance might be incorrect. This information will be correct once your wallet has finished synchronizing with the qtum network, as detailed below.</translation>
     </message>
     <message>
         <source>Attempting to spend qtums that are affected by not-yet-displayed transactions will not be accepted by the network.</source>
         <translation>Attempting to spend qtums that are affected by not-yet-displayed transactions will not be accepted by the network.</translation>
->>>>>>> da23532c
     </message>
     <message>
         <source>Number of blocks left</source>
@@ -1194,11 +1128,7 @@
     <name>OpenURIDialog</name>
     <message>
         <source>Open qtum URI</source>
-<<<<<<< HEAD
-        <translation>Ouvrir une URI qtum</translation>
-=======
         <translation>Open qtum URI</translation>
->>>>>>> da23532c
     </message>
     <message>
         <source>URI:</source>
@@ -1340,11 +1270,7 @@
     </message>
     <message>
         <source>Automatically open the Qtum client port on the router. This only works when your router supports UPnP and it is enabled.</source>
-<<<<<<< HEAD
-        <translation>Ouvrir automatiquement le port du client Qtum sur le routeur. Cela ne fonctionne que si votre routeur prend en charge l’UPnP et si la fonction est activée.</translation>
-=======
         <translation>Automatically open the Qtum client port on the router. This only works when your router supports UPnP and it is enabled.</translation>
->>>>>>> da23532c
     </message>
     <message>
         <source>Map port using &amp;UPnP</source>
@@ -1360,11 +1286,7 @@
     </message>
     <message>
         <source>Connect to the Qtum network through a SOCKS5 proxy.</source>
-<<<<<<< HEAD
-        <translation>Se connecter au réseau Qtum par un mandataire SOCKS5.</translation>
-=======
         <translation>Connect to the Qtum network through a SOCKS5 proxy.</translation>
->>>>>>> da23532c
     </message>
     <message>
         <source>&amp;Connect through SOCKS5 proxy (default proxy):</source>
@@ -1399,13 +1321,6 @@
         <translation>Tor</translation>
     </message>
     <message>
-<<<<<<< HEAD
-        <source>Connect to the Qtum network through a separate SOCKS5 proxy for Tor hidden services.</source>
-        <translation>Se connecter au réseau Qtum au travers d’un mandataire SOCKS5 séparé pour les services cachés de Tor.</translation>
-    </message>
-    <message>
-=======
->>>>>>> da23532c
         <source>&amp;Window</source>
         <translation>&amp;Window</translation>
     </message>
@@ -1522,11 +1437,7 @@
     </message>
     <message>
         <source>The displayed information may be out of date. Your wallet automatically synchronizes with the Qtum network after a connection is established, but this process has not completed yet.</source>
-<<<<<<< HEAD
-        <translation>Les informations affichées peuvent être obsolètes. Votre porte-monnaie se synchronise automatiquement avec le réseau Qtum dès qu’une connexion est établie, mais ce processus n’est pas encore achevé.</translation>
-=======
         <translation>The displayed information may be out of date. Your wallet automatically synchronizes with the Qtum network after a connection is established, but this process has not completed yet.</translation>
->>>>>>> da23532c
     </message>
     <message>
         <source>Watch-only:</source>
@@ -1728,11 +1639,7 @@
     </message>
     <message>
         <source>Cannot start qtum: click-to-pay handler</source>
-<<<<<<< HEAD
-        <translation>Impossible de démarrer le gestionnaire de cliquer-pour-payer qtum:</translation>
-=======
         <translation>Cannot start qtum: click-to-pay handler</translation>
->>>>>>> da23532c
     </message>
     <message>
         <source>URI handling</source>
@@ -1740,11 +1647,7 @@
     </message>
     <message>
         <source>'qtum://' is not a valid URI. Use 'qtum:' instead.</source>
-<<<<<<< HEAD
-        <translation>'qtum://' n’est pas une URI valide. Utilisez plutôt 'qtum:'.</translation>
-=======
         <translation>'qtum://' is not a valid URI. Use 'qtum:' instead.</translation>
->>>>>>> da23532c
     </message>
     <message>
         <source>Cannot process payment request because BIP70 is not supported.</source>
@@ -1764,11 +1667,7 @@
     </message>
     <message>
         <source>URI cannot be parsed! This can be caused by an invalid Qtum address or malformed URI parameters.</source>
-<<<<<<< HEAD
-        <translation>L’URI ne peut pas être analysée ! Cela peut être causé par une adresse Qtum invalide ou par des paramètres d’URI mal formés.</translation>
-=======
         <translation>URI cannot be parsed! This can be caused by an invalid Qtum address or malformed URI parameters.</translation>
->>>>>>> da23532c
     </message>
     <message>
         <source>Payment request file handling</source>
@@ -1810,11 +1709,7 @@
     </message>
     <message>
         <source>Enter a Qtum address (e.g. %1)</source>
-<<<<<<< HEAD
-        <translation>Saisir une adresse Qtum (p. ex. %1)</translation>
-=======
         <translation>Enter a Qtum address (e.g. %1)</translation>
->>>>>>> da23532c
     </message>
     <message>
         <source>%1 d</source>
@@ -2075,14 +1970,6 @@
         <translation>Mapped AS</translation>
     </message>
     <message>
-        <source>The mapped Autonomous System used for diversifying peer selection.</source>
-        <translation>Le système autonome mappé utilisé pour diversifier la sélection des pairs.</translation>
-    </message>
-    <message>
-        <source>Mapped AS</source>
-        <translation>SA mappé</translation>
-    </message>
-    <message>
         <source>User Agent</source>
         <translation>User Agent</translation>
     </message>
@@ -2283,11 +2170,7 @@
     </message>
     <message>
         <source>An optional message to attach to the payment request, which will be displayed when the request is opened. Note: The message will not be sent with the payment over the Qtum network.</source>
-<<<<<<< HEAD
-        <translation>Un message facultatif à joindre à la demande de paiement et qui sera affiché à l’ouverture de celle-ci. Note : Le message ne sera pas envoyé avec le paiement par le réseau Qtum.</translation>
-=======
         <translation>An optional message to attach to the payment request, which will be displayed when the request is opened. Note: The message will not be sent with the payment over the Qtum network.</translation>
->>>>>>> da23532c
     </message>
     <message>
         <source>An optional label to associate with the new receiving address.</source>
@@ -2572,11 +2455,7 @@
     </message>
     <message>
         <source>When there is less transaction volume than space in the blocks, miners as well as relaying nodes may enforce a minimum fee. Paying only this minimum fee is just fine, but be aware that this can result in a never confirming transaction once there is more demand for qtum transactions than the network can process.</source>
-<<<<<<< HEAD
-        <translation>Quand le volume des transactions est inférieur à l’espace dans les blocs, les mineurs et les nœuds de relais peuvent imposer des frais minimaux. Il est correct de payer ces frais minimaux, mais soyez conscient que cette transaction pourrait n’être jamais confirmée si la demande en transactions de qtums dépassait la capacité de traitement du réseau.</translation>
-=======
         <translation>When there is less transaction volume than space in the blocks, miners as well as relaying nodes may enforce a minimum fee. Paying only this minimum fee is just fine, but be aware that this can result in a never confirming transaction once there is more demand for qtum transactions than the network can process.</translation>
->>>>>>> da23532c
     </message>
     <message>
         <source>A too low fee might result in a never confirming transaction (read the tooltip)</source>
@@ -2648,11 +2527,7 @@
     </message>
     <message>
         <source>Creates a Partially Signed Qtum Transaction (PSBT) for use with e.g. an offline %1 wallet, or a PSBT-compatible hardware wallet.</source>
-<<<<<<< HEAD
-        <translation>Crée une transaction Qtum partiellement signée (TBPS) à utiliser, par exemple, avec un porte-monnaie %1 hors ligne ou avec un porte-monnaie matériel compatible TBPS.</translation>
-=======
         <translation>Creates a Partially Signed Qtum Transaction (PSBT) for use with e.g. an offline %1 wallet, or a PSBT-compatible hardware wallet.</translation>
->>>>>>> da23532c
     </message>
     <message>
         <source> from wallet '%1'</source>
@@ -2679,10 +2554,6 @@
         <translation>Create Unsigned</translation>
     </message>
     <message>
-<<<<<<< HEAD
-        <source>Please, review your transaction proposal. This will produce a Partially Signed Qtum Transaction (PSBT) which you can copy and then sign with e.g. an offline %1 wallet, or a PSBT-compatible hardware wallet.</source>
-        <translation>Veuillez réviser votre proposition de transaction. Une transaction Qtum partiellement signée (TBPS) sera produite, que vous pourrez copier puis signer avec, par exemple, un porte-monnaie %1 hors ligne ou avec un porte-monnaie matériel compatible TBPS.</translation>
-=======
         <source>Save Transaction Data</source>
         <translation>Save Transaction Data</translation>
     </message>
@@ -2693,7 +2564,6 @@
     <message>
         <source>PSBT saved</source>
         <translation>PSBT saved</translation>
->>>>>>> da23532c
     </message>
     <message>
         <source>or</source>
@@ -2781,11 +2651,7 @@
     </message>
     <message>
         <source>Warning: Invalid Qtum address</source>
-<<<<<<< HEAD
-        <translation>Avertissement : L’adresse Qtum est invalide</translation>
-=======
         <translation>Warning: Invalid Qtum address</translation>
->>>>>>> da23532c
     </message>
     <message>
         <source>Warning: Unknown change address</source>
@@ -2824,11 +2690,7 @@
     </message>
     <message>
         <source>The Qtum address to send the payment to</source>
-<<<<<<< HEAD
-        <translation>L’adresse Qtum à laquelle envoyer le paiement</translation>
-=======
         <translation>The Qtum address to send the payment to</translation>
->>>>>>> da23532c
     </message>
     <message>
         <source>Alt+A</source>
@@ -2852,11 +2714,7 @@
     </message>
     <message>
         <source>The fee will be deducted from the amount being sent. The recipient will receive less qtums than you enter in the amount field. If multiple recipients are selected, the fee is split equally.</source>
-<<<<<<< HEAD
-        <translation>Les frais seront déduits du montant envoyé. Le destinataire recevra moins de qtums que le montant saisi dans le champ de montant. Si plusieurs destinataires sont sélectionnés, les frais seront partagés également..</translation>
-=======
         <translation>The fee will be deducted from the amount being sent. The recipient will receive less qtums than you enter in the amount field. If multiple recipients are selected, the fee is split equally.</translation>
->>>>>>> da23532c
     </message>
     <message>
         <source>S&amp;ubtract fee from amount</source>
@@ -2884,11 +2742,7 @@
     </message>
     <message>
         <source>A message that was attached to the qtum: URI which will be stored with the transaction for your reference. Note: This message will not be sent over the Qtum network.</source>
-<<<<<<< HEAD
-        <translation>Un message qui était joint à l’URI qtum: et qui sera stocké avec la transaction pour référence. Note : Ce message ne sera pas envoyé par le réseau Qtum.</translation>
-=======
         <translation>A message that was attached to the qtum: URI which will be stored with the transaction for your reference. Note: This message will not be sent over the Qtum network.</translation>
->>>>>>> da23532c
     </message>
     <message>
         <source>Pay To:</source>
@@ -2922,19 +2776,11 @@
     </message>
     <message>
         <source>You can sign messages/agreements with your addresses to prove you can receive qtums sent to them. Be careful not to sign anything vague or random, as phishing attacks may try to trick you into signing your identity over to them. Only sign fully-detailed statements you agree to.</source>
-<<<<<<< HEAD
-        <translation>Vous pouvez signer des messages ou des accords avec vos adresses pour prouver que vous pouvez recevoir des qtums à ces dernières. Faites attention de ne rien signer de vague ou au hasard, car des attaques d’hameçonnage pourraient essayer de vous faire signer avec votre identité afin de l’usurper. Ne signez que des déclarations entièrement détaillées et avec lesquelles vous êtes d’accord.</translation>
-    </message>
-    <message>
-        <source>The Qtum address to sign the message with</source>
-        <translation>L’adresse Qtum avec laquelle signer le message</translation>
-=======
         <translation>You can sign messages/agreements with your addresses to prove you can receive qtums sent to them. Be careful not to sign anything vague or random, as phishing attacks may try to trick you into signing your identity over to them. Only sign fully-detailed statements you agree to.</translation>
     </message>
     <message>
         <source>The Qtum address to sign the message with</source>
         <translation>The Qtum address to sign the message with</translation>
->>>>>>> da23532c
     </message>
     <message>
         <source>Choose previously used address</source>
@@ -2966,11 +2812,7 @@
     </message>
     <message>
         <source>Sign the message to prove you own this Qtum address</source>
-<<<<<<< HEAD
-        <translation>Signer le message afin de prouver que vous détenez cette adresse Qtum</translation>
-=======
         <translation>Sign the message to prove you own this Qtum address</translation>
->>>>>>> da23532c
     </message>
     <message>
         <source>Sign &amp;Message</source>
@@ -2994,11 +2836,7 @@
     </message>
     <message>
         <source>The Qtum address the message was signed with</source>
-<<<<<<< HEAD
-        <translation>L’adresse Qtum avec laquelle le message a été signé</translation>
-=======
         <translation>The Qtum address the message was signed with</translation>
->>>>>>> da23532c
     </message>
     <message>
         <source>The signed message to verify</source>
@@ -3010,11 +2848,7 @@
     </message>
     <message>
         <source>Verify the message to ensure it was signed with the specified Qtum address</source>
-<<<<<<< HEAD
-        <translation>Vérifier le message pour s’assurer qu’il a été signé avec l’adresse Qtum indiquée</translation>
-=======
         <translation>Verify the message to ensure it was signed with the specified Qtum address</translation>
->>>>>>> da23532c
     </message>
     <message>
         <source>Verify &amp;Message</source>
