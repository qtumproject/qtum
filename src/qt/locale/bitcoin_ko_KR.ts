--- conflicted
+++ resolved
@@ -67,11 +67,7 @@
     </message>
     <message>
         <source>These are your Qtum addresses for sending payments. Always check the amount and the receiving address before sending coins.</source>
-<<<<<<< HEAD
-        <translation>큐텀을 보내는 계좌 주소입니다. 코인을 보내기 전에 잔고와 받는 주소를 항상 확인하세요.</translation>
-=======
         <translation>큐텀을 보내는 계좌 주소입니다. 코인을 보내기 전에 금액과 받는 주소를 항상 확인하세요.</translation>
->>>>>>> 9e306671
     </message>
     <message>
         <source>These are your Qtum addresses for receiving payments. It is recommended to use a new receiving address for each transaction.</source>
@@ -192,13 +188,8 @@
         <translation>지갑 암호화 완료</translation>
     </message>
     <message>
-<<<<<<< HEAD
-        <source>%1 will close now to finish the encryption process. Remember that encrypting your wallet cannot fully protect your qtums from being stolen by malware infecting your computer.</source>
-        <translation>암호화 처리 과정을 끝내기 위해 %1을 종료합니다. 지갑 암호화는 컴퓨터로의 멀웨어 감염으로 인한 큐텀 도난을 완전히 방지할 수 없음을 기억하세요.</translation>
-=======
         <source>Your wallet is now encrypted. Remember that encrypting your wallet cannot fully protect your qtums from being stolen by malware infecting your computer.</source>
         <translation>이제 지갑이 암호화되었습니다. 지갑을 암호화한다고 해서 당신의 컴퓨터를 감염시키는 멀웨어로부터 큐텀을 완전히 보호할 수는 없다는 점을 유념하세요.</translation>
->>>>>>> 9e306671
     </message>
     <message>
         <source>IMPORTANT: Any previous backups you have made of your wallet file should be replaced with the newly generated, encrypted wallet file. For security reasons, previous backups of the unencrypted wallet file will become useless as soon as you start using the new, encrypted wallet.</source>
@@ -352,11 +343,7 @@
     </message>
     <message>
         <source>Send coins to a Qtum address</source>
-<<<<<<< HEAD
-        <translation>큐텀 주소로 코인 전송</translation>
-=======
         <translation>큐텀 주소로 코인을 전송합니다</translation>
->>>>>>> 9e306671
     </message>
     <message>
         <source>Backup wallet to another location</source>
@@ -376,19 +363,11 @@
     </message>
     <message>
         <source>&amp;Verify message...</source>
-<<<<<<< HEAD
-        <translation>메시지 확인(&amp;V)...</translation>
+        <translation>메시지 검증(&amp;V)...</translation>
     </message>
     <message>
         <source>Qtum</source>
         <translation>큐텀</translation>
-=======
-        <translation>메시지 검증(&amp;V)...</translation>
->>>>>>> 9e306671
-    </message>
-    <message>
-        <source>Qtum</source>
-        <translation>큐텀</translation>
     </message>
     <message>
         <source>&amp;Send</source>
@@ -412,19 +391,11 @@
     </message>
     <message>
         <source>Sign messages with your Qtum addresses to prove you own them</source>
-<<<<<<< HEAD
-        <translation>지갑 주소가 본인 소유인지 증명하기 위해 큐텀 주소에 서명할 수 있습니다.</translation>
-    </message>
-    <message>
-        <source>Verify messages to ensure they were signed with specified Qtum addresses</source>
-        <translation>큐텀 주소의 전자 서명 확인을 위해 첨부된 메시지가 있을 경우 이를 검증할 수 있습니다.</translation>
-=======
         <translation>지갑 주소가 본인 소유인지 증명하기 위해 메시지를 서명합니다</translation>
     </message>
     <message>
         <source>Verify messages to ensure they were signed with specified Qtum addresses</source>
         <translation>해당 큐텀 주소로 서명되었는지 확인하기 위해 메시지를 검증합니다</translation>
->>>>>>> 9e306671
     </message>
     <message>
         <source>&amp;File</source>
@@ -444,11 +415,7 @@
     </message>
     <message>
         <source>Request payments (generates QR codes and qtum: URIs)</source>
-<<<<<<< HEAD
-        <translation>지불 요청하기 (QR코드와 큐텀이 생성됩니다: URIs)</translation>
-=======
         <translation>지불 요청하기 (QR코드와 qtum: URI를 생성합니다)</translation>
->>>>>>> 9e306671
     </message>
     <message>
         <source>Show the list of used sending addresses and labels</source>
@@ -468,11 +435,7 @@
     </message>
     <message numerus="yes">
         <source>%n active connection(s) to Qtum network</source>
-<<<<<<< HEAD
-        <translation><numerusform>큐텀 네트워크에 %n개의 연결이 활성화되어 있습니다.</numerusform></translation>
-=======
         <translation><numerusform>큐텀 네트워크에 %n개의 연결 활성화됨</numerusform></translation>
->>>>>>> 9e306671
     </message>
     <message>
         <source>Indexing blocks on disk...</source>
@@ -531,10 +494,6 @@
         <translation>지갑 하나 열기</translation>
     </message>
     <message>
-<<<<<<< HEAD
-        <source>Show the %1 help message to get a list with possible Qtum command-line options</source>
-        <translation>사용할 수 있는 큐텀 명령줄 옵션 목록을 가져오기 위해 %1 도움말 메시지를 표시합니다.</translation>
-=======
         <source>Close Wallet...</source>
         <translation>지갑 닫기...</translation>
     </message>
@@ -577,7 +536,6 @@
     <message>
         <source>Main Window</source>
         <translation>메인창</translation>
->>>>>>> 9e306671
     </message>
     <message>
         <source>%1 client</source>
@@ -956,11 +914,7 @@
     </message>
     <message>
         <source>%1 will download and store a copy of the Qtum block chain.</source>
-<<<<<<< HEAD
-        <translation>%1은 Qtum 블록 체인의 사본을 다운로드하여 저장합니다.</translation>
-=======
         <translation>%1은 큐텀 블록체인의 사본을 다운로드하여 저장합니다.</translation>
->>>>>>> 9e306671
     </message>
     <message>
         <source>The wallet will also be stored in this directory.</source>
@@ -1177,11 +1131,7 @@
     </message>
     <message>
         <source>Automatically open the Qtum client port on the router. This only works when your router supports UPnP and it is enabled.</source>
-<<<<<<< HEAD
-        <translation>라우터에서 Qtum 클라이언트 포트를 자동적으로 엽니다. 라우터에서 UPnP를 지원하고 활성화 했을 경우에만 동작합니다.</translation>
-=======
         <translation>라우터에서 큐텀 클라이언트 포트를 자동적으로 엽니다. 라우터에서 UPnP를 지원하고 활성화 했을 경우에만 동작합니다.</translation>
->>>>>>> 9e306671
     </message>
     <message>
         <source>Map port using &amp;UPnP</source>
@@ -1197,11 +1147,7 @@
     </message>
     <message>
         <source>Connect to the Qtum network through a SOCKS5 proxy.</source>
-<<<<<<< HEAD
-        <translation>SOCKS5 프록시를 통해 큐텀 네트워크 연결</translation>
-=======
         <translation>SOCKS5 프록시를 통해 큐텀 네트워크에 연결합니다.</translation>
->>>>>>> 9e306671
     </message>
     <message>
         <source>&amp;Connect through SOCKS5 proxy (default proxy):</source>
@@ -1423,11 +1369,7 @@
     </message>
     <message>
         <source>Cannot start qtum: click-to-pay handler</source>
-<<<<<<< HEAD
-        <translation>큐텀을 시작할 수 없습니다: 지급제어기를 클릭하시오</translation>
-=======
         <translation>큐텀을: 핸들러를 시작할 수 없음</translation>
->>>>>>> 9e306671
     </message>
     <message>
         <source>URI handling</source>
@@ -1436,13 +1378,10 @@
     <message>
         <source>'qtum://' is not a valid URI. Use 'qtum:' instead.</source>
         <translation>'qtum://"은 잘못된 URI입니다. 'qtum:'을 사용하십시오.</translation>
-<<<<<<< HEAD
-=======
     </message>
     <message>
         <source>You are using a BIP70 URL which will be unsupported in the future.</source>
         <translation>지금 사용하고 있는 BIP70 URL은 나중에 지원되지 않을 수 있습니다.</translation>
->>>>>>> 9e306671
     </message>
     <message>
         <source>Payment request fetch URL is invalid: %1</source>
@@ -1560,11 +1499,7 @@
     </message>
     <message>
         <source>Enter a Qtum address (e.g. %1)</source>
-<<<<<<< HEAD
-        <translation>큐텀 주소를 입력하기 (예. %1)</translation>
-=======
         <translation>큐텀 주소를 입력하세요 (예. %1)</translation>
->>>>>>> 9e306671
     </message>
     <message>
         <source>%1 d</source>
@@ -2272,17 +2207,6 @@
         <translation>숨기기</translation>
     </message>
     <message>
-<<<<<<< HEAD
-        <source>Paying only the minimum fee is just fine as long as there is less transaction volume than space in the blocks. But be aware that this can end up in a never confirming transaction once there is more demand for qtum transactions than the network can process.</source>
-        <translation>블록의 용량보다 거래의 용량이 작은 경우에는 최소한의 수수료만으로도 충분합니다. 그러나 큐텀 네트워크의 처리량보다 더 많은 거래 요구는 영원히 검증이 안 될 수도 있습니다.</translation>
-    </message>
-    <message>
-        <source>(read the tooltip)</source>
-        <translation>(툴팁을 꼭 읽어보세요)</translation>
-    </message>
-    <message>
-=======
->>>>>>> 9e306671
         <source>Recommended:</source>
         <translation>권장:</translation>
     </message>
@@ -2551,11 +2475,7 @@
     </message>
     <message>
         <source>A message that was attached to the qtum: URI which will be stored with the transaction for your reference. Note: This message will not be sent over the Qtum network.</source>
-<<<<<<< HEAD
-        <translation>큐텀에 첨부된 메시지: 참고용으로 거래와 함께 저장될 URI. 메모: 이 메시지는 큐텀 네트워크로 전송되지 않습니다.</translation>
-=======
         <translation>qtum: URI에 추가된 메시지는 참고를 위해 거래내역과 함께 저장될 것입니다. Note: 이 메시지는 큐텀 네트워크로 전송되지 않습니다.</translation>
->>>>>>> 9e306671
     </message>
     <message>
         <source>Pay To:</source>
@@ -2600,19 +2520,11 @@
     </message>
     <message>
         <source>You can sign messages/agreements with your addresses to prove you can receive qtums sent to them. Be careful not to sign anything vague or random, as phishing attacks may try to trick you into signing your identity over to them. Only sign fully-detailed statements you agree to.</source>
-<<<<<<< HEAD
-        <translation>여러분 자신을 증명하기 위해 주소를 첨가하고 서명할 수 있습니다. 피싱 공격으로 말미암아 여러분의 서명을 통해 속아 넘어가게 할 수 있으므로, 서명하지 않은 모든 모호한 요소를 주의하십시오. 조항들이 완전 무결한지 확인 후 동의하는 경우에만 서명하십시오.</translation>
-    </message>
-    <message>
-        <source>The Qtum address to sign the message with</source>
-        <translation>메세지를 서명한 큐텀 주소</translation>
-=======
         <translation>당신이 해당 주소로 큐텀을 받을 수 있다는 것을 증명하기 위해 메시지/합의문을 그 주소로 서명할 수 있습니다. 피싱 공격이 당신을 속일 수 있으므로 임의의 내용이나 모호한 내용에 서명하지 않도록 주의하세요. 당신이 동의하는 명확한 조항들에만 서명하세요.</translation>
     </message>
     <message>
         <source>The Qtum address to sign the message with</source>
         <translation>메세지를 서명할 큐텀 주소</translation>
->>>>>>> 9e306671
     </message>
     <message>
         <source>Choose previously used address</source>
@@ -2644,11 +2556,7 @@
     </message>
     <message>
         <source>Sign the message to prove you own this Qtum address</source>
-<<<<<<< HEAD
-        <translation>여러분의 큐텀 주소를 증명하려면 메시지 서명하십시오</translation>
-=======
         <translation>당신이 이 큐텀 주소를 소유한다는 증명을 위해 메시지를 서명합니다</translation>
->>>>>>> 9e306671
     </message>
     <message>
         <source>Sign &amp;Message</source>
@@ -2676,11 +2584,7 @@
     </message>
     <message>
         <source>Verify the message to ensure it was signed with the specified Qtum address</source>
-<<<<<<< HEAD
-        <translation>정확한 큐텀주소가 입력됬는지 메시지를 확인하시오</translation>
-=======
         <translation>입력된 큐텀 주소로 메시지가 서명되었는지 검증합니다</translation>
->>>>>>> 9e306671
     </message>
     <message>
         <source>Verify &amp;Message</source>
@@ -3663,15 +3567,12 @@
         <translation>지정한 -walletdir "%s"은 디렉토리가 아닙니다</translation>
     </message>
     <message>
-<<<<<<< HEAD
-=======
         <source>The specified config file %s does not exist
 </source>
         <translation>지정한 설정 파일 "%s"는 존재하지 않습니다
 </translation>
     </message>
     <message>
->>>>>>> 9e306671
         <source>The transaction amount is too small to pay the fee</source>
         <translation>거래액이 수수료를 지불하기엔 너무 작습니다</translation>
     </message>
