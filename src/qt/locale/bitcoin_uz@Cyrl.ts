<TS language="uz@Cyrl" version="2.1">
<context>
    <name>AddressBookPage</name>
    <message>
        <source>Right-click to edit address or label</source>
        <translation>Манзил ёки ёрлиқни таҳрирлаш учун икки марта босинг</translation>
    </message>
    <message>
        <source>Create a new address</source>
        <translation>Янги манзил яратинг</translation>
    </message>
    <message>
        <source>&amp;New</source>
        <translation>&amp;Янги</translation>
    </message>
    <message>
        <source>Copy the currently selected address to the system clipboard</source>
        <translation>Жорий танланган манзилни тизим вақтинчалик хотирасига нусха кўчиринг</translation>
    </message>
    <message>
        <source>&amp;Copy</source>
        <translation>&amp;Нусха олиш</translation>
    </message>
    <message>
        <source>C&amp;lose</source>
        <translation>&amp;Ёпиш</translation>
    </message>
    <message>
        <source>Delete the currently selected address from the list</source>
        <translation>Жорий танланган манзилни рўйхатдан ўчириш</translation>
    </message>
    <message>
        <source>Enter address or label to search</source>
        <translation>Излаш учун манзил ёки ёрлиқни киритинг</translation>
    </message>
    <message>
        <source>Export the data in the current tab to a file</source>
        <translation>Жорий ички ойна ичидаги маълумотларни файлга экспорт қилиш</translation>
    </message>
    <message>
        <source>&amp;Export</source>
        <translation>&amp;Экспорт</translation>
    </message>
    <message>
        <source>&amp;Delete</source>
        <translation>&amp;Ўчириш</translation>
    </message>
    <message>
        <source>Choose the address to send coins to</source>
        <translation>Тангаларни жўнатиш учун манзилни танланг</translation>
    </message>
    <message>
        <source>Choose the address to receive coins with</source>
        <translation>Тангаларни қабул қилиш учун манзилни танланг</translation>
    </message>
    <message>
        <source>C&amp;hoose</source>
        <translation>&amp;Танлаш</translation>
    </message>
    <message>
        <source>Sending addresses</source>
        <translation>Жўнатиладиган манзиллар</translation>
    </message>
    <message>
        <source>Receiving addresses</source>
        <translation>Қабул қилинадиган манзиллар</translation>
    </message>
    <message>
        <source>These are your Qtum addresses for sending payments. Always check the amount and the receiving address before sending coins.</source>
        <translation>Улар тўловларни жўнатиш учун сизнинг Qtum манзилларингиз. Доимо тангаларни жўнатишдан олдин сумма ва қабул қилувчи манзилни текшириб кўринг. </translation>
    </message>
    <message>
        <source>&amp;Copy Address</source>
        <translation>Манзилдан &amp;нусха олиш</translation>
    </message>
    <message>
        <source>Copy &amp;Label</source>
        <translation>Нусха олиш ва ёрлиқ</translation>
    </message>
    <message>
        <source>&amp;Edit</source>
        <translation>&amp;Таҳрирлаш</translation>
    </message>
    <message>
        <source>Export Address List</source>
        <translation>Манзил рўйхатини экспорт қилиш</translation>
    </message>
    <message>
        <source>Comma separated file (*.csv)</source>
        <translation>Вергул билан ажратилган файл (*.csv)</translation>
    </message>
    <message>
        <source>Exporting Failed</source>
        <translation>Экспорт қилиб бўлмади</translation>
    </message>
    <message>
        <source>There was an error trying to save the address list to %1. Please try again.</source>
        <translation>Манзил рўйхатини %1.га сақлашда хатолик юз берди. Яна уриниб кўринг.</translation>
    </message>
</context>
<context>
    <name>AddressTableModel</name>
    <message>
        <source>Label</source>
        <translation>Ёрлиқ</translation>
    </message>
    <message>
        <source>Address</source>
        <translation>Манзил</translation>
    </message>
    <message>
        <source>(no label)</source>
        <translation>(Ёрлиқ мавжуд эмас)</translation>
    </message>
</context>
<context>
    <name>AskPassphraseDialog</name>
    <message>
        <source>Passphrase Dialog</source>
        <translation>Махфий сўз ойнаси</translation>
    </message>
    <message>
        <source>Enter passphrase</source>
        <translation>Махфий сузни киритинг</translation>
    </message>
    <message>
        <source>New passphrase</source>
        <translation>Янги махфий суз</translation>
    </message>
    <message>
        <source>Repeat new passphrase</source>
        <translation>Янги махфий сузни такрорланг</translation>
    </message>
    <message>
        <source>Encrypt wallet</source>
        <translation>Ҳамённи қодлаш</translation>
    </message>
    <message>
        <source>This operation needs your wallet passphrase to unlock the wallet.</source>
        <translation>Ушбу операцияни амалга ошириш учун ҳамённи қулфдан чиқариш парол сўзини талаб қилади.</translation>
    </message>
    <message>
        <source>Unlock wallet</source>
        <translation>Ҳамённи қулфдан чиқариш</translation>
    </message>
    <message>
        <source>This operation needs your wallet passphrase to decrypt the wallet.</source>
        <translation>Ушбу операцияни амалга ошириш учун ҳамённи коддан чиқариш парол сўзини талаб қилади.</translation>
    </message>
    <message>
        <source>Decrypt wallet</source>
        <translation>Ҳамённи коддан чиқариш</translation>
    </message>
    <message>
        <source>Change passphrase</source>
        <translation>Махфий сузни узгартириш</translation>
    </message>
    <message>
        <source>Confirm wallet encryption</source>
        <translation>Ҳамённи кодлашни тасдиқлаш</translation>
    </message>
    <message>
        <source>Warning: If you encrypt your wallet and lose your passphrase, you will &lt;b&gt;LOSE ALL OF YOUR QTUMS&lt;/b&gt;!</source>
        <translation>Диққат: Агар сиз ҳамёнингизни кодласангиз ва махфий сўзингизни унутсангиз, сиз &lt;b&gt;БАРЧА QTUM ПУЛЛАРИНГИЗНИ ЙЎҚОТАСИЗ&lt;/b&gt;!</translation>
    </message>
    <message>
        <source>Are you sure you wish to encrypt your wallet?</source>
        <translation>Ҳамёнингизни кодлашни ростдан хоҳлайсизми?</translation>
    </message>
    <message>
        <source>Wallet encrypted</source>
        <translation>Ҳамёни кодланган</translation>
    </message>
    <message>
        <source>IMPORTANT: Any previous backups you have made of your wallet file should be replaced with the newly generated, encrypted wallet file. For security reasons, previous backups of the unencrypted wallet file will become useless as soon as you start using the new, encrypted wallet.</source>
        <translation>МУҲИМ: Сиз қилган олдинги ҳамён файли заҳиралари янги яратилган, кодланган ҳамён файли билан алмаштирилиши керак. Хавфсизлик сабабларига кўра олдинги кодланган ҳамён файли заҳираси янги кодланган ҳамёндан фойдаланишингиз билан яроқсиз ҳолга келади.</translation>
    </message>
    <message>
        <source>Wallet encryption failed</source>
        <translation>Ҳамённи кодлаш амалга ошмади</translation>
    </message>
    <message>
        <source>Wallet encryption failed due to an internal error. Your wallet was not encrypted.</source>
        <translation>Ҳамённи кодлаш ташқи хато туфайли амалга ошмади. Ҳамёнингиз кодланмади.</translation>
    </message>
    <message>
        <source>The supplied passphrases do not match.</source>
        <translation>Киритилган пароллар мос келмади.</translation>
    </message>
    <message>
        <source>Wallet unlock failed</source>
        <translation>Ҳамённи қулфдан чиқариш амалга ошмади</translation>
    </message>
    <message>
        <source>The passphrase entered for the wallet decryption was incorrect.</source>
        <translation>Ҳамённи коддан чиқариш учун киритилган парол нотўғри.</translation>
    </message>
    <message>
        <source>Wallet decryption failed</source>
        <translation>Ҳамённи коддан чиқариш амалга ошмади</translation>
    </message>
    <message>
        <source>Wallet passphrase was successfully changed.</source>
        <translation>Ҳамён пароли муваффақиятли алмаштирилди.</translation>
    </message>
    <message>
        <source>Warning: The Caps Lock key is on!</source>
        <translation>Диққат: Caps Lock тугмаси ёқилган!</translation>
    </message>
</context>
<context>
    <name>BanTableModel</name>
    </context>
<context>
    <name>QtumGUI</name>
    <message>
        <source>Sign &amp;message...</source>
        <translation>&amp;Хабар ёзиш...</translation>
    </message>
    <message>
        <source>Synchronizing with network...</source>
        <translation>Тармоқ билан синхронланмоқда...</translation>
    </message>
    <message>
        <source>&amp;Overview</source>
        <translation>&amp;Кўриб чиқиш</translation>
    </message>
    <message>
        <source>Show general overview of wallet</source>
        <translation>Ҳамённинг умумий кўринишини кўрсатиш</translation>
    </message>
    <message>
        <source>&amp;Transactions</source>
        <translation>&amp;Пул ўтказмалари</translation>
    </message>
    <message>
        <source>Browse transaction history</source>
        <translation>Пул ўтказмалари тарихини кўриш</translation>
    </message>
    <message>
        <source>E&amp;xit</source>
        <translation>Ч&amp;иқиш</translation>
    </message>
    <message>
        <source>Quit application</source>
        <translation>Иловадан чиқиш</translation>
    </message>
    <message>
        <source>About &amp;Qt</source>
        <translation>&amp;Qt ҳақида</translation>
    </message>
    <message>
        <source>Show information about Qt</source>
        <translation>Qt ҳақидаги маълумотларни кўрсатиш</translation>
    </message>
    <message>
        <source>&amp;Options...</source>
        <translation>&amp;Мосламалар...</translation>
    </message>
    <message>
        <source>&amp;Encrypt Wallet...</source>
        <translation>Ҳамённи &amp;кодлаш...</translation>
    </message>
    <message>
        <source>&amp;Backup Wallet...</source>
        <translation>Ҳамённи &amp;заҳиралаш...</translation>
    </message>
    <message>
        <source>&amp;Change Passphrase...</source>
        <translation>Махфий сўзни &amp;ўзгартириш...</translation>
    </message>
    <message>
        <source>Open &amp;URI...</source>
        <translation>Интернет манзилни очиш</translation>
    </message>
    <message>
        <source>Reindexing blocks on disk...</source>
        <translation>Дискдаги блоклар қайта индексланмоқда...</translation>
    </message>
    <message>
        <source>Send coins to a Qtum address</source>
        <translation>Тангаларни Qtum манзилига жўнатиш</translation>
    </message>
    <message>
        <source>Backup wallet to another location</source>
        <translation>Ҳамённи бошқа манзилга заҳиралаш</translation>
    </message>
    <message>
        <source>Change the passphrase used for wallet encryption</source>
        <translation>Паролни ўзгартириш ҳамённи кодлашда фойдаланилади</translation>
    </message>
    <message>
        <source>&amp;Verify message...</source>
        <translation>Хабарни &amp;тасдиқлаш...</translation>
    </message>
    <message>
        <source>&amp;Send</source>
        <translation>&amp;Жўнатиш</translation>
    </message>
    <message>
        <source>&amp;Receive</source>
        <translation>&amp;Қабул қилиш</translation>
    </message>
    <message>
        <source>&amp;Show / Hide</source>
        <translation>&amp;Кўрсатиш / Яшириш</translation>
    </message>
    <message>
        <source>Show or hide the main Window</source>
        <translation>Асосий ойнани кўрсатиш ёки яшириш</translation>
    </message>
    <message>
        <source>Encrypt the private keys that belong to your wallet</source>
        <translation>Ҳамёнингизга тегишли махфий калитларни кодлаш</translation>
    </message>
    <message>
        <source>Sign messages with your Qtum addresses to prove you own them</source>
        <translation>Qtum манзилидан унинг эгаси эканлигингизни исботлаш учун хабарлар ёзинг</translation>
    </message>
    <message>
        <source>Verify messages to ensure they were signed with specified Qtum addresses</source>
        <translation>Хабарларни махсус Qtum манзилларингиз билан ёзилганлигига ишонч ҳосил қилиш учун уларни тасдиқланг</translation>
    </message>
    <message>
        <source>&amp;File</source>
        <translation>&amp;Файл</translation>
    </message>
    <message>
        <source>&amp;Settings</source>
        <translation>&amp; Созламалар</translation>
    </message>
    <message>
        <source>&amp;Help</source>
        <translation>&amp;Ёрдам</translation>
    </message>
    <message>
        <source>Tabs toolbar</source>
        <translation>Ички ойналар асбоблар панели</translation>
    </message>
    <message>
        <source>Request payments (generates QR codes and qtum: URIs)</source>
        <translation>Тўловлар (QR кодлари ва qtum ёрдамида яратишлар: URI’лар) сўраш</translation>
    </message>
    <message>
        <source>Show the list of used sending addresses and labels</source>
        <translation>Фойдаланилган жўнатилган манзиллар ва ёрлиқлар рўйхатини кўрсатиш</translation>
    </message>
    <message>
        <source>Show the list of used receiving addresses and labels</source>
        <translation>Фойдаланилган қабул қилинган манзиллар ва ёрлиқлар рўйхатини кўрсатиш</translation>
    </message>
    <message>
        <source>&amp;Command-line options</source>
        <translation>&amp;Буйруқлар сатри мосламалари</translation>
    </message>
    <message numerus="yes">
        <source>%n active connection(s) to Qtum network</source>
        <translation><numerusform>%n та Qtum тармоғига фаол уланиш мавжуд</numerusform></translation>
    </message>
    <message>
        <source>%1 behind</source>
        <translation>%1 орқада</translation>
    </message>
    <message>
        <source>Last received block was generated %1 ago.</source>
        <translation>Сўнги қабул қилинган блок %1 олдин яратилган.</translation>
    </message>
    <message>
        <source>Transactions after this will not yet be visible.</source>
        <translation>Бундан кейинги пул ўтказмалари кўринмайдиган бўлади.</translation>
    </message>
    <message>
        <source>Error</source>
        <translation>Хатолик</translation>
    </message>
    <message>
        <source>Warning</source>
        <translation>Диққат</translation>
    </message>
    <message>
        <source>Information</source>
        <translation>Маълумот</translation>
    </message>
    <message>
        <source>Up to date</source>
        <translation>Янгиланган</translation>
    </message>
    <message>
        <source>&amp;Window</source>
        <translation>&amp;Ойна</translation>
    </message>
    <message>
        <source>Minimize</source>
        <translation>Камайтириш</translation>
    </message>
    <message>
        <source>Catching up...</source>
        <translation>Банд қилинмоқда...</translation>
    </message>
    <message>
        <source>Sent transaction</source>
        <translation>Жўнатилган операция</translation>
    </message>
    <message>
        <source>Incoming transaction</source>
        <translation>Кирувчи операция</translation>
    </message>
    <message>
        <source>Wallet is &lt;b&gt;encrypted&lt;/b&gt; and currently &lt;b&gt;unlocked&lt;/b&gt;</source>
        <translation>Ҳамён &lt;b&gt;кодланган&lt;/b&gt; ва вақтинча &lt;b&gt;қулфдан чиқарилган&lt;/b&gt;</translation>
    </message>
    <message>
        <source>Wallet is &lt;b&gt;encrypted&lt;/b&gt; and currently &lt;b&gt;locked&lt;/b&gt;</source>
        <translation>Ҳамён &lt;b&gt;кодланган&lt;/b&gt; ва вақтинча &lt;b&gt;қулфланган&lt;/b&gt;</translation>
    </message>
<<<<<<< HEAD
    <message>
        <source>A fatal error occurred. Qtum can no longer continue safely and will quit.</source>
        <translation>Жиддий хато юз берди. Qtum хавфсиз ишлай олмайди, шунинг учун чиқиб кетилади.</translation>
    </message>
</context>
=======
    </context>
>>>>>>> da23532c
<context>
    <name>CoinControlDialog</name>
    <message>
        <source>Quantity:</source>
        <translation>Сони:</translation>
    </message>
    <message>
        <source>Bytes:</source>
        <translation>Байт:</translation>
    </message>
    <message>
        <source>Amount:</source>
        <translation>Миқдори:</translation>
    </message>
    <message>
        <source>Fee:</source>
        <translation>Солиқ:</translation>
    </message>
    <message>
        <source>Dust:</source>
        <translation>Ахлат қутиси:</translation>
    </message>
    <message>
        <source>After Fee:</source>
        <translation>Солиқдан сўнг:</translation>
    </message>
    <message>
        <source>Change:</source>
        <translation>Ўзгартириш:</translation>
    </message>
    <message>
        <source>(un)select all</source>
        <translation>барчасини танаш (бекор қилиш)</translation>
    </message>
    <message>
        <source>Tree mode</source>
        <translation>Дарахт усулида</translation>
    </message>
    <message>
        <source>List mode</source>
        <translation>Рўйхат усулида</translation>
    </message>
    <message>
        <source>Amount</source>
        <translation>Миқдори</translation>
    </message>
    <message>
        <source>Date</source>
        <translation>Сана</translation>
    </message>
    <message>
        <source>Confirmations</source>
        <translation>Тасдиқлашлар</translation>
    </message>
    <message>
        <source>Confirmed</source>
        <translation>Тасдиқланди</translation>
    </message>
    <message>
        <source>Copy address</source>
        <translation>Манзилни нусхалаш</translation>
    </message>
    <message>
        <source>Copy label</source>
        <translation>Ёрликни нусхала</translation>
    </message>
    <message>
        <source>Copy amount</source>
        <translation>Кийматни нусхала</translation>
    </message>
    <message>
        <source>Copy transaction ID</source>
        <translation>Ўтказам рақамидан нусха олиш</translation>
    </message>
    <message>
        <source>Lock unspent</source>
        <translation>Сарфланмаганларни қулфлаш</translation>
    </message>
    <message>
        <source>Unlock unspent</source>
        <translation>Сарфланмаганларни қулфдан чиқариш</translation>
    </message>
    <message>
        <source>Copy quantity</source>
        <translation>Нусха сони</translation>
    </message>
    <message>
        <source>Copy fee</source>
        <translation>Нусха солиғи</translation>
    </message>
    <message>
        <source>Copy after fee</source>
        <translation>Нусха солиқдан сўнг</translation>
    </message>
    <message>
        <source>Copy bytes</source>
        <translation>Нусха байти</translation>
    </message>
    <message>
        <source>Copy dust</source>
        <translation>Нусха чангги</translation>
    </message>
    <message>
        <source>Copy change</source>
        <translation>Нусха қайтими</translation>
    </message>
    <message>
        <source>(%1 locked)</source>
        <translation>(%1 қулфланган)</translation>
    </message>
    <message>
        <source>yes</source>
        <translation>ҳа</translation>
    </message>
    <message>
        <source>no</source>
        <translation>йўқ</translation>
    </message>
    <message>
        <source>Can vary +/- %1 satoshi(s) per input.</source>
        <translation>Ҳар бир кирим +/- %1 сатоши(лар) билан ўзгариши мумкин.</translation>
    </message>
    <message>
        <source>(no label)</source>
        <translation>(Ёрлиқ мавжуд эмас)</translation>
    </message>
    <message>
        <source>change from %1 (%2)</source>
        <translation>%1 (%2)дан ўзгартириш</translation>
    </message>
    <message>
        <source>(change)</source>
        <translation>(ўзгартириш)</translation>
    </message>
</context>
<context>
    <name>CreateWalletActivity</name>
    </context>
<context>
    <name>CreateWalletDialog</name>
    </context>
<context>
    <name>EditAddressDialog</name>
    <message>
        <source>Edit Address</source>
        <translation>Манзилларни таҳрирлаш</translation>
    </message>
    <message>
        <source>&amp;Label</source>
        <translation>&amp;Ёрлик</translation>
    </message>
    <message>
        <source>The label associated with this address list entry</source>
        <translation>Ёрлиқ ушбу манзилар рўйхати ёзуви билан боғланган</translation>
    </message>
    <message>
        <source>The address associated with this address list entry. This can only be modified for sending addresses.</source>
        <translation>Манзил ушбу манзиллар рўйхати ёзуви билан боғланган. Уни фақат жўнатиладиган манзиллар учун ўзгартирса бўлади.</translation>
    </message>
    <message>
        <source>&amp;Address</source>
        <translation>&amp;Манзил</translation>
    </message>
    <message>
        <source>New sending address</source>
        <translation>Янги жунатилувчи манзил</translation>
    </message>
    <message>
        <source>Edit receiving address</source>
        <translation>Кабул килувчи манзилни тахрирлаш</translation>
    </message>
    <message>
        <source>Edit sending address</source>
        <translation>Жунатилувчи манзилни тахрирлаш</translation>
    </message>
    <message>
        <source>The entered address "%1" is not a valid Qtum address.</source>
        <translation>Киритилган "%1" манзили тўғри Qtum манзили эмас.</translation>
    </message>
    <message>
        <source>Could not unlock wallet.</source>
        <translation>Ҳамён қулфдан чиқмади.</translation>
    </message>
    <message>
        <source>New key generation failed.</source>
        <translation>Янги калит яратиш амалга ошмади.</translation>
    </message>
</context>
<context>
    <name>FreespaceChecker</name>
    <message>
        <source>A new data directory will be created.</source>
        <translation>Янги маълумотлар директорияси яратилади.</translation>
    </message>
    <message>
        <source>name</source>
        <translation>номи</translation>
    </message>
    <message>
        <source>Directory already exists. Add %1 if you intend to create a new directory here.</source>
        <translation>Директория аллақачон мавжуд. Агар бу ерда янги директория яратмоқчи бўлсангиз, %1 қўшинг.</translation>
    </message>
    <message>
        <source>Path already exists, and is not a directory.</source>
        <translation>Йўл аллақачон мавжуд. У директория эмас.</translation>
    </message>
    <message>
        <source>Cannot create data directory here.</source>
        <translation>Маълумотлар директориясини бу ерда яратиб бўлмайди..</translation>
    </message>
</context>
<context>
    <name>HelpMessageDialog</name>
    <message>
        <source>version</source>
        <translation>версияси</translation>
    </message>
    <message>
        <source>Command-line options</source>
        <translation>Буйруқлар сатри мосламалари</translation>
    </message>
</context>
<context>
    <name>Intro</name>
    <message>
        <source>Welcome</source>
        <translation>Хуш келибсиз</translation>
    </message>
    <message>
        <source>Use the default data directory</source>
        <translation>Стандарт маълумотлар директориясидан фойдаланиш</translation>
    </message>
    <message>
        <source>Use a custom data directory:</source>
        <translation>Бошқа маълумотлар директориясида фойдаланинг:</translation>
    </message>
    <message>
        <source>Qtum</source>
        <translation>Qtum</translation>
    </message>
    <message>
        <source>Error: Specified data directory "%1" cannot be created.</source>
        <translation>Хато: кўрсатилган "%1" маълумотлар директориясини яратиб бўлмайди.</translation>
    </message>
    <message>
        <source>Error</source>
        <translation>Хатолик</translation>
    </message>
    </context>
<context>
    <name>ModalOverlay</name>
    <message>
        <source>Form</source>
        <translation>Шакл</translation>
    </message>
    <message>
        <source>Last block time</source>
        <translation>Сўнгги блок вақти</translation>
    </message>
    </context>
<context>
    <name>OpenURIDialog</name>
    <message>
        <source>URI:</source>
        <translation>URI:</translation>
    </message>
</context>
<context>
    <name>OpenWalletActivity</name>
    </context>
<context>
    <name>OptionsDialog</name>
    <message>
        <source>Options</source>
        <translation>Танламалар</translation>
    </message>
    <message>
        <source>&amp;Main</source>
        <translation>&amp;Асосий</translation>
    </message>
    <message>
        <source>Size of &amp;database cache</source>
        <translation>&amp;Маълумотлар базаси кеши</translation>
    </message>
    <message>
        <source>Number of script &amp;verification threads</source>
        <translation>Мавзуларни &amp;тўғрилаш скрипти миқдори</translation>
    </message>
    <message>
        <source>IP address of the proxy (e.g. IPv4: 127.0.0.1 / IPv6: ::1)</source>
        <translation>Прокси IP манзили (масалан: IPv4: 127.0.0.1 / IPv6: ::1)</translation>
    </message>
    <message>
        <source>&amp;Network</source>
        <translation>Тармоқ</translation>
    </message>
    <message>
        <source>W&amp;allet</source>
        <translation>Ҳамён</translation>
    </message>
    <message>
        <source>Proxy &amp;IP:</source>
        <translation>Прокси &amp;IP рақами:</translation>
    </message>
    <message>
        <source>&amp;Port:</source>
        <translation>&amp;Порт:</translation>
    </message>
    <message>
        <source>Port of the proxy (e.g. 9050)</source>
        <translation>Прокси порти (e.g. 9050)</translation>
    </message>
    <message>
        <source>&amp;Window</source>
        <translation>&amp;Ойна</translation>
    </message>
    <message>
        <source>Show only a tray icon after minimizing the window.</source>
        <translation>Ойна йиғилгандан сўнг фақат трэй нишончаси кўрсатилсин.</translation>
    </message>
    <message>
        <source>&amp;Minimize to the tray instead of the taskbar</source>
        <translation>Манзиллар панели ўрнига трэйни &amp;йиғиш</translation>
    </message>
    <message>
        <source>M&amp;inimize on close</source>
        <translation>Ёпишда й&amp;иғиш</translation>
    </message>
    <message>
        <source>&amp;Display</source>
        <translation>&amp;Кўрсатиш</translation>
    </message>
    <message>
        <source>User Interface &amp;language:</source>
        <translation>Фойдаланувчи интерфейси &amp;тили:</translation>
    </message>
    <message>
        <source>&amp;Unit to show amounts in:</source>
        <translation>Миқдорларни кўрсатиш учун &amp;қисм:</translation>
    </message>
    <message>
        <source>&amp;OK</source>
        <translation>&amp;OK</translation>
    </message>
    <message>
        <source>&amp;Cancel</source>
        <translation>&amp;Бекор қилиш</translation>
    </message>
    <message>
        <source>default</source>
        <translation>стандарт</translation>
    </message>
    <message>
        <source>none</source>
        <translation>йўқ</translation>
    </message>
    <message>
        <source>Confirm options reset</source>
        <translation>Тасдиқлаш танловларини рад қилиш</translation>
    </message>
    <message>
        <source>Client restart required to activate changes.</source>
        <translation>Ўзгаришлар амалга ошиши учун мижозни қайта ишга тушириш талаб қилинади.</translation>
    </message>
    <message>
        <source>Error</source>
        <translation>Хатолик</translation>
    </message>
    <message>
        <source>This change would require a client restart.</source>
        <translation>Ушбу ўзгариш мижозни қайтадан ишга туширишни талаб қилади.</translation>
    </message>
    <message>
        <source>The supplied proxy address is invalid.</source>
        <translation>Келтирилган прокси манзили ишламайди.</translation>
    </message>
</context>
<context>
    <name>OverviewPage</name>
    <message>
        <source>Form</source>
        <translation>Шакл</translation>
    </message>
    <message>
        <source>The displayed information may be out of date. Your wallet automatically synchronizes with the Qtum network after a connection is established, but this process has not completed yet.</source>
        <translation>Кўрсатилган маълумот эскирган бўлиши мумкин. Ҳамёнингиз алоқа ўрнатилгандан сўнг Qtum тармоқ билан автоматик тарзда синхронланади, аммо жараён ҳалигача тугалланмади.</translation>
    </message>
    <message>
        <source>Watch-only:</source>
        <translation>Фақат кўришга</translation>
    </message>
    <message>
        <source>Available:</source>
        <translation>Мавжуд:</translation>
    </message>
    <message>
        <source>Your current spendable balance</source>
        <translation>Жорий сарфланадиган балансингиз</translation>
    </message>
    <message>
        <source>Pending:</source>
        <translation>Кутилмоқда:</translation>
    </message>
    <message>
        <source>Total of transactions that have yet to be confirmed, and do not yet count toward the spendable balance</source>
        <translation>Жами ўтказмалар ҳозиргача тасдиқланган ва сафланадиган баланс томонга ҳали ҳам ҳисобланмади</translation>
    </message>
    <message>
        <source>Immature:</source>
        <translation>Тайёр эмас:</translation>
    </message>
    <message>
        <source>Mined balance that has not yet matured</source>
        <translation>Миналаштирилган баланс ҳалигача тайёр эмас</translation>
    </message>
    <message>
        <source>Balances</source>
        <translation>Баланслар</translation>
    </message>
    <message>
        <source>Total:</source>
        <translation>Жами:</translation>
    </message>
    <message>
        <source>Your current total balance</source>
        <translation>Жорий умумий балансингиз</translation>
    </message>
    <message>
        <source>Your current balance in watch-only addresses</source>
        <translation>Жорий балансингиз фақат кўринадиган манзилларда</translation>
    </message>
    <message>
        <source>Spendable:</source>
        <translation>Сарфланадиган:</translation>
    </message>
    <message>
        <source>Recent transactions</source>
        <translation>Сўнгги пул ўтказмалари</translation>
    </message>
    <message>
        <source>Unconfirmed transactions to watch-only addresses</source>
        <translation>Тасдиқланмаган ўтказмалар-фақат манзилларини кўриш</translation>
    </message>
    <message>
        <source>Current total balance in watch-only addresses</source>
        <translation>Жорий умумий баланс фақат кўринадиган манзилларда</translation>
    </message>
    </context>
<context>
    <name>PSBTOperationsDialog</name>
    <message>
        <source>or</source>
        <translation>ёки</translation>
    </message>
    </context>
<context>
    <name>PaymentServer</name>
    <message>
        <source>Payment request error</source>
        <translation>Тўлов сўрови хато</translation>
    </message>
    <message>
        <source>URI handling</source>
        <translation>URI осилиб қолмоқда</translation>
    </message>
    <message>
        <source>Invalid payment address %1</source>
        <translation>Нотўғри тўлов манзили %1</translation>
    </message>
    </context>
<context>
    <name>PeerTableModel</name>
    <message>
        <source>User Agent</source>
        <translation>Фойдаланувчи вакил</translation>
    </message>
    </context>
<context>
    <name>QObject</name>
    <message>
        <source>Amount</source>
        <translation>Миқдори</translation>
    </message>
    <message>
        <source>Enter a Qtum address (e.g. %1)</source>
        <translation>Qtum манзилини киритинг (масалан.  %1)</translation>
    </message>
    <message>
        <source>%1 m</source>
        <translation>%1 д</translation>
    </message>
    <message>
        <source>%1 s</source>
        <translation>%1 с</translation>
    </message>
    <message>
        <source>None</source>
        <translation>Йўқ</translation>
    </message>
    <message>
        <source>N/A</source>
        <translation>Тўғри келмайди</translation>
    </message>
    <message>
        <source>%1 ms</source>
        <translation>%1 мс</translation>
    </message>
    <message>
        <source>%1 and %2</source>
        <translation>%1 ва %2</translation>
    </message>
    <message>
        <source>%1 B</source>
        <translation>%1 Б</translation>
    </message>
    <message>
        <source>%1 KB</source>
        <translation>%1 КБ</translation>
    </message>
    <message>
        <source>%1 MB</source>
        <translation>%1 МБ</translation>
    </message>
    <message>
        <source>%1 GB</source>
        <translation>%1 ГБ</translation>
    </message>
    <message>
        <source>unknown</source>
        <translation>Номаълум</translation>
    </message>
</context>
<context>
    <name>QRImageWidget</name>
    <message>
        <source>&amp;Save Image...</source>
        <translation>Расмни &amp;сақлаш</translation>
    </message>
    <message>
        <source>&amp;Copy Image</source>
        <translation>Расмдан &amp;нусха олиш</translation>
    </message>
    <message>
        <source>Save QR Code</source>
        <translation>QR кодни сақлаш</translation>
    </message>
    <message>
        <source>PNG Image (*.png)</source>
        <translation>PNG расм (*.png)</translation>
    </message>
</context>
<context>
    <name>RPCConsole</name>
    <message>
        <source>N/A</source>
        <translation>Тўғри келмайди</translation>
    </message>
    <message>
        <source>Client version</source>
        <translation>Мижоз номи</translation>
    </message>
    <message>
        <source>&amp;Information</source>
        <translation>&amp;Маълумот</translation>
    </message>
    <message>
        <source>General</source>
        <translation>Асосий</translation>
    </message>
    <message>
        <source>Using BerkeleyDB version</source>
        <translation>Фойдаланилаётган BerkeleyDB версияси</translation>
    </message>
    <message>
        <source>Startup time</source>
        <translation>Бошланиш вақти</translation>
    </message>
    <message>
        <source>Network</source>
        <translation>Тармоқ</translation>
    </message>
    <message>
        <source>Name</source>
        <translation>Ном</translation>
    </message>
    <message>
        <source>&amp;Peers</source>
        <translation>&amp;Уламлар</translation>
    </message>
    <message>
        <source>Select a peer to view detailed information.</source>
        <translation>Батафсил маълумотларни кўриш учун уламни танланг.</translation>
    </message>
    <message>
        <source>Direction</source>
        <translation>Йўналиш</translation>
    </message>
    <message>
        <source>Version</source>
        <translation>Версия</translation>
    </message>
    <message>
        <source>User Agent</source>
        <translation>Фойдаланувчи вакил</translation>
    </message>
    <message>
        <source>Services</source>
        <translation>Хизматлар</translation>
    </message>
    <message>
        <source>Connection Time</source>
        <translation>Уланиш вақти</translation>
    </message>
    <message>
        <source>Last Send</source>
        <translation>Сўнгги жўнатилган</translation>
    </message>
    <message>
        <source>Last Receive</source>
        <translation>Сўнгги қабул қилинган</translation>
    </message>
    <message>
        <source>Ping Time</source>
        <translation>Ping вақти</translation>
    </message>
    <message>
        <source>Last block time</source>
        <translation>Сўнгги блок вақти</translation>
    </message>
    <message>
        <source>&amp;Open</source>
        <translation>&amp;Очиш</translation>
    </message>
    <message>
        <source>&amp;Console</source>
        <translation>&amp;Терминал</translation>
    </message>
    <message>
        <source>&amp;Network Traffic</source>
        <translation>&amp;Тармоқ трафиги</translation>
    </message>
    <message>
        <source>Totals</source>
        <translation>Жами</translation>
    </message>
    <message>
        <source>In:</source>
        <translation>Ичига:</translation>
    </message>
    <message>
        <source>Out:</source>
        <translation>Ташқарига:</translation>
    </message>
    <message>
        <source>Debug log file</source>
        <translation>Тузатиш журнали файли</translation>
    </message>
    <message>
        <source>Clear console</source>
        <translation>Терминални тозалаш</translation>
    </message>
    <message>
        <source>via %1</source>
        <translation>%1 орқали</translation>
    </message>
    <message>
        <source>never</source>
        <translation>ҳеч қачон</translation>
    </message>
    <message>
        <source>Inbound</source>
        <translation>Ички йўналиш</translation>
    </message>
    <message>
        <source>Outbound</source>
        <translation>Ташқи йўналиш</translation>
    </message>
    <message>
        <source>Unknown</source>
        <translation>Номаълум</translation>
    </message>
</context>
<context>
    <name>ReceiveCoinsDialog</name>
    <message>
        <source>&amp;Amount:</source>
        <translation>&amp;Миқдор:</translation>
    </message>
    <message>
        <source>&amp;Label:</source>
        <translation>&amp;Ёрлиқ:</translation>
    </message>
    <message>
        <source>&amp;Message:</source>
        <translation>&amp;Хабар:</translation>
    </message>
    <message>
        <source>An optional label to associate with the new receiving address.</source>
        <translation>Янги қабул қилинаётган манзил билан боғланган танланадиган ёрлиқ.</translation>
    </message>
    <message>
        <source>Use this form to request payments. All fields are &lt;b&gt;optional&lt;/b&gt;.</source>
        <translation>Ушбу сўровдан тўловларни сўраш учун фойдаланинг. Барча майдонлар &lt;b&gt;мажбурий эмас&lt;/b&gt;.</translation>
    </message>
    <message>
        <source>An optional amount to request. Leave this empty or zero to not request a specific amount.</source>
        <translation>Хоҳланган миқдор сўрови. Кўрсатилган миқдорни сўраш учун буни бўш ёки ноль қолдиринг.</translation>
    </message>
    <message>
        <source>Clear all fields of the form.</source>
        <translation>Шаклнинг барча майдончаларини тозалаш</translation>
    </message>
    <message>
        <source>Clear</source>
        <translation>Тозалаш</translation>
    </message>
    <message>
        <source>Requested payments history</source>
        <translation>Сўралган тўлов тарихи</translation>
    </message>
    <message>
        <source>Show the selected request (does the same as double clicking an entry)</source>
        <translation>Танланган сўровни кўрсатиш (икки марта босилганда ҳам бир хил амал бажарилсин)</translation>
    </message>
    <message>
        <source>Show</source>
        <translation>Кўрсатиш</translation>
    </message>
    <message>
        <source>Remove the selected entries from the list</source>
        <translation>Танланганларни рўйхатдан ўчириш</translation>
    </message>
    <message>
        <source>Remove</source>
        <translation>Ўчириш</translation>
    </message>
    <message>
        <source>Copy label</source>
        <translation>Ёрликни нусхала</translation>
    </message>
    <message>
        <source>Copy message</source>
        <translation>Хабарни нусхала</translation>
    </message>
    <message>
        <source>Copy amount</source>
        <translation>Кийматни нусхала</translation>
    </message>
    <message>
        <source>Could not unlock wallet.</source>
        <translation>Ҳамён қулфдан чиқмади.</translation>
    </message>
    </context>
<context>
    <name>ReceiveRequestDialog</name>
    <message>
        <source>Amount:</source>
        <translation>Миқдори:</translation>
    </message>
    <message>
        <source>Message:</source>
        <translation>Хабар</translation>
    </message>
    <message>
        <source>Copy &amp;Address</source>
        <translation>Нусҳалаш &amp; Манзил</translation>
    </message>
    <message>
        <source>&amp;Save Image...</source>
        <translation>Расмни &amp;сақлаш</translation>
    </message>
    <message>
        <source>Request payment to %1</source>
        <translation> %1 дан Тўловни сўраш</translation>
    </message>
    <message>
        <source>Payment information</source>
        <translation>Тўлов маълумоти</translation>
    </message>
</context>
<context>
    <name>RecentRequestsTableModel</name>
    <message>
        <source>Date</source>
        <translation>Сана</translation>
    </message>
    <message>
        <source>Label</source>
        <translation>Ёрлиқ</translation>
    </message>
    <message>
        <source>Message</source>
        <translation>Хабар</translation>
    </message>
    <message>
        <source>(no label)</source>
        <translation>(Ёрлиқ мавжуд эмас)</translation>
    </message>
    <message>
        <source>(no message)</source>
        <translation>(Хабар йўқ)</translation>
    </message>
    </context>
<context>
    <name>SendCoinsDialog</name>
    <message>
        <source>Send Coins</source>
        <translation>Тангаларни жунат</translation>
    </message>
    <message>
        <source>Coin Control Features</source>
        <translation>Танга бошқаруви ҳусусиятлари</translation>
    </message>
    <message>
        <source>automatically selected</source>
        <translation>автоматик тарзда танланган</translation>
    </message>
    <message>
        <source>Insufficient funds!</source>
        <translation>Кам миқдор</translation>
    </message>
    <message>
        <source>Quantity:</source>
        <translation>Сони:</translation>
    </message>
    <message>
        <source>Bytes:</source>
        <translation>Байт:</translation>
    </message>
    <message>
        <source>Amount:</source>
        <translation>Миқдори:</translation>
    </message>
    <message>
        <source>Fee:</source>
        <translation>Солиқ:</translation>
    </message>
    <message>
        <source>After Fee:</source>
        <translation>Солиқдан сўнг:</translation>
    </message>
    <message>
        <source>Change:</source>
        <translation>Ўзгартириш:</translation>
    </message>
    <message>
        <source>If this is activated, but the change address is empty or invalid, change will be sent to a newly generated address.</source>
        <translation>Агар бу фаоллаштирилса, аммо ўзгартирилган манзил бўл ёки нотўғри бўлса, ўзгариш янги яратилган манзилга жўнатилади.</translation>
    </message>
    <message>
        <source>Custom change address</source>
        <translation>Бошқа ўзгартирилган манзил</translation>
    </message>
    <message>
        <source>Transaction Fee:</source>
        <translation>Ўтказма тўлови</translation>
    </message>
    <message>
        <source>Choose...</source>
        <translation>Танлов</translation>
    </message>
    <message>
        <source>per kilobyte</source>
        <translation>Хар килобайтига</translation>
    </message>
    <message>
        <source>Recommended:</source>
        <translation>Тавсия этилган</translation>
    </message>
    <message>
        <source>Send to multiple recipients at once</source>
        <translation>Бирданига бир нечта қабул қилувчиларга жўнатиш</translation>
    </message>
    <message>
        <source>Clear all fields of the form.</source>
        <translation>Шаклнинг барча майдончаларини тозалаш</translation>
    </message>
    <message>
        <source>Dust:</source>
        <translation>Ахлат қутиси:</translation>
    </message>
    <message>
        <source>Clear &amp;All</source>
        <translation>Барчасини &amp; Тозалаш</translation>
    </message>
    <message>
        <source>Balance:</source>
        <translation>Баланс</translation>
    </message>
    <message>
        <source>Confirm the send action</source>
        <translation>Жўнатиш амалини тасдиқлаш</translation>
    </message>
    <message>
        <source>S&amp;end</source>
        <translation>Жў&amp;натиш</translation>
    </message>
    <message>
        <source>Copy quantity</source>
        <translation>Нусха сони</translation>
    </message>
    <message>
        <source>Copy amount</source>
        <translation>Кийматни нусхала</translation>
    </message>
    <message>
        <source>Copy fee</source>
        <translation>Нусха солиғи</translation>
    </message>
    <message>
        <source>Copy after fee</source>
        <translation>Нусха солиқдан сўнг</translation>
    </message>
    <message>
        <source>Copy bytes</source>
        <translation>Нусха байти</translation>
    </message>
    <message>
        <source>Copy dust</source>
        <translation>Нусха чангги</translation>
    </message>
    <message>
        <source>Copy change</source>
        <translation>Нусха қайтими</translation>
    </message>
    <message>
        <source>%1 to %2</source>
        <translation>%1 дан %2</translation>
    </message>
    <message>
        <source>Are you sure you want to send?</source>
        <translation>Жўнатишни хоҳлашингизга ишончингиз комилми?</translation>
    </message>
    <message>
        <source>or</source>
        <translation>ёки</translation>
    </message>
    <message>
        <source>Transaction fee</source>
        <translation>Ўтказма тўлови</translation>
    </message>
    <message>
        <source>Confirm send coins</source>
        <translation>Тангалар жўнаишни тасдиқлаш</translation>
    </message>
    <message>
        <source>The amount to pay must be larger than 0.</source>
        <translation>Тўлов миқдори 0. дан катта бўлиши керак. </translation>
    </message>
    <message>
        <source>Warning: Invalid Qtum address</source>
        <translation>Диққат: Нотўғр Qtum манзили</translation>
    </message>
    <message>
        <source>Warning: Unknown change address</source>
        <translation>Диққат: Номаълум ўзгариш манзили</translation>
    </message>
    <message>
        <source>(no label)</source>
        <translation>(Ёрлиқ мавжуд эмас)</translation>
    </message>
</context>
<context>
    <name>SendCoinsEntry</name>
    <message>
        <source>A&amp;mount:</source>
        <translation>&amp;Миқдори:</translation>
    </message>
    <message>
        <source>Pay &amp;To:</source>
        <translation>&amp;Тўлов олувчи:</translation>
    </message>
    <message>
        <source>&amp;Label:</source>
        <translation>&amp;Ёрлиқ:</translation>
    </message>
    <message>
        <source>Choose previously used address</source>
        <translation>Олдин фойдаланилган манзилни танла</translation>
    </message>
    <message>
        <source>Alt+A</source>
        <translation>Alt+A</translation>
    </message>
    <message>
        <source>Paste address from clipboard</source>
        <translation>Клипбоарддан манзилни қўйиш</translation>
    </message>
    <message>
        <source>Alt+P</source>
        <translation>Alt+P</translation>
    </message>
    <message>
        <source>Message:</source>
        <translation>Хабар</translation>
    </message>
    <message>
        <source>Pay To:</source>
        <translation>Тўлов олувчи:</translation>
    </message>
    </context>
<context>
    <name>ShutdownWindow</name>
    </context>
<context>
    <name>SignVerifyMessageDialog</name>
    <message>
        <source>Choose previously used address</source>
        <translation>Олдин фойдаланилган манзилни танла</translation>
    </message>
    <message>
        <source>Alt+A</source>
        <translation>Alt+A</translation>
    </message>
    <message>
        <source>Paste address from clipboard</source>
        <translation>Клипбоарддан манзилни қўйиш</translation>
    </message>
    <message>
        <source>Alt+P</source>
        <translation>Alt+P</translation>
    </message>
    <message>
        <source>Signature</source>
        <translation>Имзо</translation>
    </message>
    <message>
        <source>Clear &amp;All</source>
        <translation>Барчасини &amp; Тозалаш</translation>
    </message>
    <message>
        <source>Message verified.</source>
        <translation>Хабар тасдиқланди.</translation>
    </message>
</context>
<context>
    <name>TrafficGraphWidget</name>
    </context>
<context>
    <name>TransactionDesc</name>
    <message>
        <source>Open until %1</source>
        <translation>%1 гача очиш</translation>
    </message>
    <message>
        <source>%1/unconfirmed</source>
        <translation>%1/тасдиқланмади</translation>
    </message>
    <message>
        <source>%1 confirmations</source>
        <translation>%1 тасдиқлашлар</translation>
    </message>
    <message>
        <source>Date</source>
        <translation>Сана</translation>
    </message>
    <message>
        <source>Source</source>
        <translation>Манба</translation>
    </message>
    <message>
        <source>Generated</source>
        <translation>Яратилган</translation>
    </message>
    <message>
        <source>From</source>
        <translation>Дан</translation>
    </message>
    <message>
        <source>unknown</source>
        <translation>Номаълум</translation>
    </message>
    <message>
        <source>To</source>
        <translation>Га</translation>
    </message>
    <message>
        <source>own address</source>
        <translation>ўз манзили</translation>
    </message>
    <message>
        <source>label</source>
        <translation>ёрлиқ</translation>
    </message>
    <message>
        <source>Credit</source>
        <translation>Кредит (қарз)</translation>
    </message>
    <message>
        <source>not accepted</source>
        <translation>қабул қилинмади</translation>
    </message>
    <message>
        <source>Transaction fee</source>
        <translation>Ўтказма тўлови</translation>
    </message>
    <message>
        <source>Net amount</source>
        <translation>Умумий миқдор</translation>
    </message>
    <message>
        <source>Message</source>
        <translation>Хабар</translation>
    </message>
    <message>
        <source>Comment</source>
        <translation>Шарҳ</translation>
    </message>
    <message>
        <source>Transaction ID</source>
        <translation>ID</translation>
    </message>
    <message>
        <source>Merchant</source>
        <translation>Савдо</translation>
    </message>
    <message>
        <source>Transaction</source>
        <translation>Ўтказма</translation>
    </message>
    <message>
        <source>Amount</source>
        <translation>Миқдори</translation>
    </message>
    <message>
        <source>true</source>
        <translation>рост</translation>
    </message>
    <message>
        <source>false</source>
        <translation>ёлғон</translation>
    </message>
</context>
<context>
    <name>TransactionDescDialog</name>
    <message>
        <source>This pane shows a detailed description of the transaction</source>
        <translation>Ушбу ойна операциянинг батафсил таърифини кўрсатади</translation>
    </message>
    </context>
<context>
    <name>TransactionTableModel</name>
    <message>
        <source>Date</source>
        <translation>Сана</translation>
    </message>
    <message>
        <source>Type</source>
        <translation>Тури</translation>
    </message>
    <message>
        <source>Label</source>
        <translation>Ёрлиқ</translation>
    </message>
    <message>
        <source>Open until %1</source>
        <translation>%1 гача очиш</translation>
    </message>
    <message>
        <source>Unconfirmed</source>
        <translation>Тасдиқланмаган</translation>
    </message>
    <message>
        <source>Confirmed (%1 confirmations)</source>
        <translation>Тасдиқланди (%1 та тасдиқ)</translation>
    </message>
    <message>
        <source>Generated but not accepted</source>
        <translation>Яратилди, аммо қабул қилинмади</translation>
    </message>
    <message>
        <source>Received with</source>
        <translation>Ёрдамида қабул қилиш</translation>
    </message>
    <message>
        <source>Received from</source>
        <translation>Дан қабул қилиш</translation>
    </message>
    <message>
        <source>Sent to</source>
        <translation>Жўнатиш</translation>
    </message>
    <message>
        <source>Payment to yourself</source>
        <translation>Ўзингизга тўлов</translation>
    </message>
    <message>
        <source>Mined</source>
        <translation>Фойда</translation>
    </message>
    <message>
        <source>(n/a)</source>
        <translation>(қ/қ)</translation>
    </message>
    <message>
        <source>(no label)</source>
        <translation>(Ёрлиқ мавжуд эмас)</translation>
    </message>
    <message>
        <source>Transaction status. Hover over this field to show number of confirmations.</source>
        <translation>Ўтказма ҳолати. Ушбу майдон бўйлаб тасдиқлашлар сонини кўрсатиш.</translation>
    </message>
    <message>
        <source>Date and time that the transaction was received.</source>
        <translation>Ўтказма қабул қилинган сана ва вақт.</translation>
    </message>
    <message>
        <source>Type of transaction.</source>
        <translation>Пул ўтказмаси тури</translation>
    </message>
    <message>
        <source>Amount removed from or added to balance.</source>
        <translation>Миқдор ўчирилган ёки балансга қўшилган.</translation>
    </message>
</context>
<context>
    <name>TransactionView</name>
    <message>
        <source>All</source>
        <translation>Барча</translation>
    </message>
    <message>
        <source>Today</source>
        <translation>Бугун</translation>
    </message>
    <message>
        <source>This week</source>
        <translation>Шу ҳафта</translation>
    </message>
    <message>
        <source>This month</source>
        <translation>Шу ой</translation>
    </message>
    <message>
        <source>Last month</source>
        <translation>Ўтган хафта</translation>
    </message>
    <message>
        <source>This year</source>
        <translation>Шу йил</translation>
    </message>
    <message>
        <source>Range...</source>
        <translation>Оралиқ...</translation>
    </message>
    <message>
        <source>Received with</source>
        <translation>Ёрдамида қабул қилиш</translation>
    </message>
    <message>
        <source>Sent to</source>
        <translation>Жўнатиш</translation>
    </message>
    <message>
        <source>To yourself</source>
        <translation>Ўзингизга</translation>
    </message>
    <message>
        <source>Mined</source>
        <translation>Фойда</translation>
    </message>
    <message>
        <source>Other</source>
        <translation>Бошка</translation>
    </message>
    <message>
        <source>Min amount</source>
        <translation>Мин қиймат</translation>
    </message>
    <message>
        <source>Copy address</source>
        <translation>Манзилни нусхалаш</translation>
    </message>
    <message>
        <source>Copy label</source>
        <translation>Ёрликни нусхала</translation>
    </message>
    <message>
        <source>Copy amount</source>
        <translation>Кийматни нусхала</translation>
    </message>
    <message>
        <source>Copy transaction ID</source>
        <translation>Ўтказам рақамидан нусха олиш</translation>
    </message>
    <message>
        <source>Edit label</source>
        <translation>Ёрликни тахрирлаш</translation>
    </message>
    <message>
        <source>Show transaction details</source>
        <translation>Ўтказма тафсилотларини кўрсатиш </translation>
    </message>
    <message>
        <source>Export Transaction History</source>
        <translation>Ўтказмалар тарихини экспорт қилиш</translation>
    </message>
    <message>
        <source>Comma separated file (*.csv)</source>
        <translation>Вергул билан ажратилган файл (*.csv)</translation>
    </message>
    <message>
        <source>Confirmed</source>
        <translation>Тасдиқланди</translation>
    </message>
    <message>
        <source>Watch-only</source>
        <translation>Фақат кўришга</translation>
    </message>
    <message>
        <source>Date</source>
        <translation>Сана</translation>
    </message>
    <message>
        <source>Type</source>
        <translation>Тури</translation>
    </message>
    <message>
        <source>Label</source>
        <translation>Ёрлиқ</translation>
    </message>
    <message>
        <source>Address</source>
        <translation>Манзил</translation>
    </message>
    <message>
        <source>ID</source>
        <translation>ID</translation>
    </message>
    <message>
        <source>Exporting Failed</source>
        <translation>Экспорт қилиб бўлмади</translation>
    </message>
    <message>
        <source>The transaction history was successfully saved to %1.</source>
        <translation>Ўтказмалар тарихи %1 га муваффаққиятли сақланди.</translation>
    </message>
    <message>
        <source>Range:</source>
        <translation>Оралиқ:</translation>
    </message>
    <message>
        <source>to</source>
        <translation>Кимга</translation>
    </message>
</context>
<context>
    <name>UnitDisplayStatusBarControl</name>
    </context>
<context>
    <name>WalletController</name>
    </context>
<context>
    <name>WalletFrame</name>
    </context>
<context>
    <name>WalletModel</name>
    <message>
        <source>Send Coins</source>
        <translation>Тангаларни жунат</translation>
    </message>
    </context>
<context>
    <name>WalletView</name>
    <message>
        <source>&amp;Export</source>
        <translation>&amp;Экспорт</translation>
    </message>
    <message>
        <source>Export the data in the current tab to a file</source>
        <translation>Жорий ички ойна ичидаги маълумотларни файлга экспорт қилиш</translation>
    </message>
    <message>
        <source>Error</source>
        <translation>Хатолик</translation>
    </message>
    </context>
<context>
    <name>qtum-core</name>
    <message>
        <source>Insufficient funds</source>
        <translation>Кам миқдор</translation>
    </message>
    <message>
        <source>Loading block index...</source>
        <translation>Тўсиқ индекси юкланмоқда...</translation>
    </message>
    <message>
        <source>Loading wallet...</source>
        <translation>Ҳамён юкланмоқда...</translation>
    </message>
    <message>
        <source>Rescanning...</source>
        <translation>Қайта текшириб чиқилмоқда...</translation>
    </message>
    <message>
        <source>Done loading</source>
        <translation>Юклаш тайёр</translation>
    </message>
</context>
</TS><|MERGE_RESOLUTION|>--- conflicted
+++ resolved
@@ -413,15 +413,7 @@
         <source>Wallet is &lt;b&gt;encrypted&lt;/b&gt; and currently &lt;b&gt;locked&lt;/b&gt;</source>
         <translation>Ҳамён &lt;b&gt;кодланган&lt;/b&gt; ва вақтинча &lt;b&gt;қулфланган&lt;/b&gt;</translation>
     </message>
-<<<<<<< HEAD
-    <message>
-        <source>A fatal error occurred. Qtum can no longer continue safely and will quit.</source>
-        <translation>Жиддий хато юз берди. Qtum хавфсиз ишлай олмайди, шунинг учун чиқиб кетилади.</translation>
-    </message>
-</context>
-=======
-    </context>
->>>>>>> da23532c
+    </context>
 <context>
     <name>CoinControlDialog</name>
     <message>
