<TS version="2.1" language="uz@Cyrl">
<context>
    <name>AddressBookPage</name>
    <message>
        <source>Right-click to edit address or label</source>
        <translation type="unfinished">Манзил ёки ёрлиқни таҳрирлаш учун икки марта босинг</translation>
    </message>
    <message>
        <source>Create a new address</source>
        <translation type="unfinished">Янги манзил яратинг</translation>
    </message>
    <message>
        <source>&amp;New</source>
        <translation type="unfinished">&amp;Янги</translation>
    </message>
    <message>
        <source>Copy the currently selected address to the system clipboard</source>
        <translation type="unfinished">Жорий танланган манзилни тизим вақтинчалик хотирасига нусха кўчиринг</translation>
    </message>
    <message>
        <source>&amp;Copy</source>
        <translation type="unfinished">&amp;Нусха олиш</translation>
    </message>
    <message>
        <source>C&amp;lose</source>
        <translation type="unfinished">&amp;Ёпиш</translation>
    </message>
    <message>
        <source>Delete the currently selected address from the list</source>
        <translation type="unfinished">Жорий танланган манзилни рўйхатдан ўчириш</translation>
    </message>
    <message>
        <source>Enter address or label to search</source>
        <translation type="unfinished">Излаш учун манзил ёки ёрлиқни киритинг</translation>
    </message>
    <message>
        <source>Export the data in the current tab to a file</source>
        <translation type="unfinished">Жорий ички ойна ичидаги маълумотларни файлга экспорт қилиш</translation>
    </message>
    <message>
        <source>&amp;Export</source>
        <translation type="unfinished">&amp;Экспорт</translation>
    </message>
    <message>
        <source>&amp;Delete</source>
        <translation type="unfinished">&amp;Ўчириш</translation>
    </message>
    <message>
        <source>Choose the address to send coins to</source>
        <translation type="unfinished">Тангаларни жўнатиш учун манзилни танланг</translation>
    </message>
    <message>
        <source>Choose the address to receive coins with</source>
        <translation type="unfinished">Тангаларни қабул қилиш учун манзилни танланг</translation>
    </message>
    <message>
        <source>C&amp;hoose</source>
        <translation type="unfinished">&amp;Танлаш</translation>
    </message>
    <message>
        <source>Sending addresses</source>
        <translation type="unfinished">Жўнатиладиган манзиллар</translation>
    </message>
    <message>
        <source>Receiving addresses</source>
        <translation type="unfinished">Қабул қилинадиган манзиллар</translation>
    </message>
    <message>
        <source>These are your Qtum addresses for sending payments. Always check the amount and the receiving address before sending coins.</source>
        <translation type="unfinished">Улар тўловларни жўнатиш учун сизнинг Qtum манзилларингиз. Доимо тангаларни жўнатишдан олдин сумма ва қабул қилувчи манзилни текшириб кўринг. </translation>
    </message>
    <message>
        <source>These are your Qtum addresses for receiving payments. Use the 'Create new receiving address' button in the receive tab to create new addresses.
Signing is only possible with addresses of the type 'legacy'.</source>
        <translation type="unfinished">Улар тўловларни қабул қилиш учун сизнинг Qtum манзилларингиз. Янги манзилларни яратиш учун қабул қилиш варағидаги "Янги қабул қилиш манзилини яратиш" устига босинг. 
Фақат 'legacy' туридаги манзиллар билан ҳисобга кириш мумкин.</translation>
    </message>
    <message>
        <source>&amp;Copy Address</source>
        <translation type="unfinished">Манзилдан &amp;нусха олиш</translation>
    </message>
    <message>
        <source>Copy &amp;Label</source>
        <translation type="unfinished">Нусха олиш ва ёрлиқ</translation>
    </message>
    <message>
        <source>&amp;Edit</source>
        <translation type="unfinished">&amp;Таҳрирлаш</translation>
    </message>
    <message>
        <source>Export Address List</source>
        <translation type="unfinished">Манзил рўйхатини экспорт қилиш</translation>
    </message>
    <message>
        <source>Comma separated file</source>
        <extracomment>Expanded name of the CSV file format. See: https://en.wikipedia.org/wiki/Comma-separated_values.</extracomment>
        <translation type="unfinished">Вергул билан ажратилган файл</translation>
    </message>
    <message>
        <source>There was an error trying to save the address list to %1. Please try again.</source>
        <extracomment>An error message. %1 is a stand-in argument for the name of the file we attempted to save to.</extracomment>
        <translation type="unfinished">Манзил рўйхатини %1.га сақлашда хатолик юз берди. Яна уриниб кўринг.</translation>
    </message>
    <message>
        <source>Exporting Failed</source>
        <translation type="unfinished">Экспорт қилиб бўлмади</translation>
    </message>
</context>
<context>
    <name>AddressTableModel</name>
    <message>
        <source>Label</source>
        <translation type="unfinished">Ёрлиқ</translation>
    </message>
    <message>
        <source>Address</source>
        <translation type="unfinished">Манзил</translation>
    </message>
    <message>
        <source>(no label)</source>
        <translation type="unfinished">(Ёрлиқ мавжуд эмас)</translation>
    </message>
</context>
<context>
    <name>AskPassphraseDialog</name>
    <message>
        <source>Passphrase Dialog</source>
        <translation type="unfinished">Махфий сўз ойнаси</translation>
    </message>
    <message>
        <source>Enter passphrase</source>
        <translation type="unfinished">Махфий сўзни киритинг</translation>
    </message>
    <message>
        <source>New passphrase</source>
        <translation type="unfinished">Янги махфий сўз</translation>
    </message>
    <message>
        <source>Repeat new passphrase</source>
        <translation type="unfinished">Янги махфий сўзни такрорланг</translation>
    </message>
    <message>
        <source>Show passphrase</source>
        <translation type="unfinished">Махфий сўзни кўрсатиш</translation>
    </message>
    <message>
        <source>Show passphrase</source>
        <translation type="unfinished">Махфий сўзни кўрсатиш</translation>
    </message>
    <message>
        <source>Encrypt wallet</source>
        <translation type="unfinished">Ҳамённи шифрлаш</translation>
    </message>
    <message>
        <source>This operation needs your wallet passphrase to unlock the wallet.</source>
        <translation type="unfinished">Ушбу операцияни амалга ошириш учун ҳамённи қулфдан чиқариш махфий сўзини талаб қилади.</translation>
    </message>
    <message>
        <source>Unlock wallet</source>
        <translation type="unfinished">Ҳамённи қулфдан чиқариш</translation>
    </message>
    <message>
        <source>Change passphrase</source>
        <translation type="unfinished">Махфий сузни узгартириш</translation>
    </message>
    <message>
        <source>Confirm wallet encryption</source>
        <translation type="unfinished">Ҳамённи кодлашни тасдиқлаш</translation>
    </message>
    <message>
        <source>Warning: If you encrypt your wallet and lose your passphrase, you will &lt;b&gt;LOSE ALL OF YOUR QTUMS&lt;/b&gt;!</source>
<<<<<<< HEAD
        <translation type="unfinished">Диққат: Агар сиз ҳамёнингизни кодласангиз ва махфий сўзингизни унутсангиз, сиз &lt;b&gt;БАРЧА QTUM ПУЛЛАРИНГИЗНИ ЙЎҚОТАСИЗ&lt;/b&gt;!</translation>
    </message>
=======
        <translation type="unfinished">Диққат: Агар сиз ҳамёнингизни кодласангиз ва махфий сўзингизни унутсангиз, сиз &lt;b&gt;БАРЧА QTUM ПУЛЛАРИНГИЗНИ ЙЎҚОТАСИЗ&lt;/b&gt;!</translation> 
   </message>
>>>>>>> d82fec21
    <message>
        <source>Are you sure you wish to encrypt your wallet?</source>
        <translation type="unfinished">Ҳамёнингизни кодлашни ростдан хоҳлайсизми?</translation>
    </message>
    <message>
        <source>Wallet encrypted</source>
        <translation type="unfinished">Ҳамён шифрланган</translation>
    </message>
    <message>
        <source>Wallet to be encrypted</source>
        <translation type="unfinished">Шифрланадиган ҳамён</translation>
    </message>
    <message>
        <source>Your wallet is about to be encrypted. </source>
        <translation type="unfinished">Ҳамёнингиз шифрланиш арафасида.</translation>
    </message>
    <message>
        <source>Your wallet is now encrypted. </source>
        <translation type="unfinished">Ҳамёнингиз энди шифрланади.</translation>
    </message>
    <message>
        <source>Wallet to be encrypted</source>
        <translation type="unfinished">Шифрланадиган ҳамён</translation>
    </message>
    <message>
        <source>Your wallet is about to be encrypted. </source>
        <translation type="unfinished">Ҳамёнингиз шифрланиш арафасида.</translation>
    </message>
    <message>
        <source>Your wallet is now encrypted. </source>
        <translation type="unfinished">Ҳамёнингиз энди шифрланади.</translation>
    </message>
    <message>
        <source>IMPORTANT: Any previous backups you have made of your wallet file should be replaced with the newly generated, encrypted wallet file. For security reasons, previous backups of the unencrypted wallet file will become useless as soon as you start using the new, encrypted wallet.</source>
        <translation type="unfinished">МУҲИМ: Сиз қилган олдинги ҳамён файли заҳиралари янги яратилган, кодланган ҳамён файли билан алмаштирилиши керак. Хавфсизлик сабабларига кўра олдинги кодланган ҳамён файли заҳираси янги кодланган ҳамёндан фойдаланишингиз билан яроқсиз ҳолга келади.</translation>
    </message>
    <message>
        <source>Wallet encryption failed</source>
        <translation type="unfinished">Ҳамённи кодлаш амалга ошмади</translation>
    </message>
    <message>
        <source>Wallet encryption failed due to an internal error. Your wallet was not encrypted.</source>
        <translation type="unfinished">Ҳамённи кодлаш ташқи хато туфайли амалга ошмади. Ҳамёнингиз кодланмади.</translation>
    </message>
    <message>
        <source>The supplied passphrases do not match.</source>
        <translation type="unfinished">Киритилган пароллар мос келмади.</translation>
    </message>
    <message>
        <source>Wallet unlock failed</source>
        <translation type="unfinished">Ҳамённи қулфдан чиқариш амалга ошмади</translation>
    </message>
    <message>
        <source>The passphrase entered for the wallet decryption was incorrect.</source>
        <translation type="unfinished">Ҳамённи коддан чиқариш учун киритилган парол нотўғри.</translation>
    </message>
    <message>
        <source>Wallet passphrase was successfully changed.</source>
        <translation type="unfinished">Ҳамён пароли муваффақиятли алмаштирилди.</translation>
    </message>
    <message>
        <source>Warning: The Caps Lock key is on!</source>
        <translation type="unfinished">Диққат: Caps Lock тугмаси ёқилган!</translation>
    </message>
</context>
<context>
    <name>QObject</name>
    <message>
        <source>unknown</source>
        <translation type="unfinished">Номаълум</translation>
    </message>
    <message>
        <source>Amount</source>
        <translation type="unfinished">Миқдори</translation>
    </message>
    <message>
        <source>Enter a Qtum address (e.g. %1)</source>
        <translation type="unfinished">Qtum манзилини киритинг (масалан.  %1)</translation>
<<<<<<< HEAD
    </message>
=======
   </message>
>>>>>>> d82fec21
    <message>
        <source>Inbound</source>
        <extracomment>An inbound connection from a peer. An inbound connection is a connection initiated by a peer.</extracomment>
        <translation type="unfinished">Ички йўналиш</translation>
    </message>
    <message>
        <source>Outbound</source>
        <extracomment>An outbound connection to a peer. An outbound connection is a connection initiated by us.</extracomment>
        <translation type="unfinished">Ташқи йўналиш</translation>
    </message>
    <message>
        <source>%1 m</source>
        <translation type="unfinished">%1 д</translation>
    </message>
    <message>
        <source>%1 s</source>
        <translation type="unfinished">%1 с</translation>
    </message>
    <message>
        <source>None</source>
        <translation type="unfinished">Йўқ</translation>
    </message>
    <message>
        <source>N/A</source>
        <translation type="unfinished">Тўғри келмайди</translation>
    </message>
    <message>
        <source>%1 ms</source>
        <translation type="unfinished">%1 мс</translation>
    </message>
    <message numerus="yes">
        <source>%n second(s)</source>
        <translation type="unfinished">
            <numerusform />
            <numerusform />
        </translation>
    </message>
    <message numerus="yes">
        <source>%n minute(s)</source>
        <translation type="unfinished">
            <numerusform />
            <numerusform />
        </translation>
    </message>
    <message numerus="yes">
        <source>%n hour(s)</source>
        <translation type="unfinished">
            <numerusform />
            <numerusform />
        </translation>
    </message>
    <message numerus="yes">
        <source>%n day(s)</source>
        <translation type="unfinished">
            <numerusform />
            <numerusform />
        </translation>
    </message>
    <message numerus="yes">
        <source>%n week(s)</source>
        <translation type="unfinished">
            <numerusform />
            <numerusform />
        </translation>
    </message>
    <message>
        <source>%1 and %2</source>
        <translation type="unfinished">%1 ва %2</translation>
    </message>
    <message numerus="yes">
        <source>%n year(s)</source>
        <translation type="unfinished">
            <numerusform />
            <numerusform />
        </translation>
    </message>
    <message>
        <source>%1 B</source>
        <translation type="unfinished">%1 Б</translation>
    </message>
    <message>
        <source>%1 MB</source>
        <translation type="unfinished">%1 МБ</translation>
    </message>
    <message>
        <source>%1 GB</source>
        <translation type="unfinished">%1 ГБ</translation>
    </message>
</context>
<context>
    <name>bitcoin-core</name>
    <message>
        <source>Done loading</source>
        <translation type="unfinished">Юклаш тайёр</translation>
    </message>
    <message>
        <source>Insufficient funds</source>
        <translation type="unfinished">Кам миқдор</translation>
    </message>
    </context>
<context>
    <name>BitcoinGUI</name>
    <message>
        <source>&amp;Overview</source>
        <translation type="unfinished">&amp;Кўриб чиқиш</translation>
    </message>
    <message>
        <source>Show general overview of wallet</source>
        <translation type="unfinished">Ҳамённинг умумий кўринишини кўрсатиш</translation>
    </message>
    <message>
        <source>&amp;Transactions</source>
        <translation type="unfinished">&amp;Пул ўтказмалари</translation>
    </message>
    <message>
        <source>Browse transaction history</source>
        <translation type="unfinished">Пул ўтказмалари тарихини кўриш</translation>
    </message>
    <message>
        <source>E&amp;xit</source>
        <translation type="unfinished">Ч&amp;иқиш</translation>
    </message>
    <message>
        <source>Quit application</source>
        <translation type="unfinished">Иловадан чиқиш</translation>
    </message>
    <message>
        <source>About &amp;Qt</source>
        <translation type="unfinished">&amp;Qt ҳақида</translation>
    </message>
    <message>
        <source>Show information about Qt</source>
        <translation type="unfinished">Qt ҳақидаги маълумотларни кўрсатиш</translation>
    </message>
    <message>
        <source>Send coins to a Qtum address</source>
        <translation type="unfinished">Тангаларни Qtum манзилига жўнатиш</translation>
    </message>
    <message>
        <source>Backup wallet to another location</source>
        <translation type="unfinished">Ҳамённи бошқа манзилга заҳиралаш</translation>
    </message>
    <message>
        <source>Change the passphrase used for wallet encryption</source>
        <translation type="unfinished">Паролни ўзгартириш ҳамённи кодлашда фойдаланилади</translation>
    </message>
    <message>
        <source>&amp;Send</source>
        <translation type="unfinished">&amp;Жўнатиш</translation>
    </message>
    <message>
        <source>&amp;Receive</source>
        <translation type="unfinished">&amp;Қабул қилиш</translation>
    </message>
    <message>
        <source>Encrypt the private keys that belong to your wallet</source>
        <translation type="unfinished">Ҳамёнингизга тегишли махфий калитларни кодлаш</translation>
    </message>
    <message>
        <source>Sign messages with your Qtum addresses to prove you own them</source>
<<<<<<< HEAD
        <translation type="unfinished">Qtum манзилидан унинг эгаси эканлигингизни исботлаш учун хабарлар ёзинг</translation>
    </message>
=======
        <translation type="unfinished">Qtum манзилидан унинг эгаси эканлигингизни исботлаш учун хабарлар ёзинг</translation> 
   </message>
>>>>>>> d82fec21
    <message>
        <source>Verify messages to ensure they were signed with specified Qtum addresses</source>
        <translation type="unfinished">Хабарларни махсус Qtum манзилларингиз билан ёзилганлигига ишонч ҳосил қилиш учун уларни тасдиқланг</translation>
    </message>
    <message>
        <source>&amp;File</source>
        <translation type="unfinished">&amp;Файл</translation>
    </message>
    <message>
        <source>&amp;Settings</source>
        <translation type="unfinished">&amp; Созламалар</translation>
    </message>
    <message>
        <source>&amp;Help</source>
        <translation type="unfinished">&amp;Ёрдам</translation>
    </message>
    <message>
        <source>Tabs toolbar</source>
        <translation type="unfinished">Ички ойналар асбоблар панели</translation>
    </message>
    <message>
        <source>Request payments (generates QR codes and qtum: URIs)</source>
        <translation type="unfinished">Тўловлар (QR кодлари ва qtum ёрдамида яратишлар: URI’лар) сўраш</translation>
    </message>
    <message>
        <source>Show the list of used sending addresses and labels</source>
        <translation type="unfinished">Фойдаланилган жўнатилган манзиллар ва ёрлиқлар рўйхатини кўрсатиш</translation>
    </message>
    <message>
        <source>Show the list of used receiving addresses and labels</source>
        <translation type="unfinished">Фойдаланилган қабул қилинган манзиллар ва ёрлиқлар рўйхатини кўрсатиш</translation>
    </message>
    <message>
        <source>&amp;Command-line options</source>
        <translation type="unfinished">&amp;Буйруқлар сатри мосламалари</translation>
    </message>
    <message numerus="yes">
        <source>Processed %n block(s) of transaction history.</source>
        <translation type="unfinished">
            <numerusform />
            <numerusform />
        </translation>
    </message>
    <message>
        <source>%1 behind</source>
        <translation type="unfinished">%1 орқада</translation>
    </message>
    <message>
        <source>Last received block was generated %1 ago.</source>
        <translation type="unfinished">Сўнги қабул қилинган блок %1 олдин яратилган.</translation>
    </message>
    <message>
        <source>Transactions after this will not yet be visible.</source>
        <translation type="unfinished">Бундан кейинги пул ўтказмалари кўринмайдиган бўлади.</translation>
    </message>
    <message>
        <source>Error</source>
        <translation type="unfinished">Хатолик</translation>
    </message>
    <message>
        <source>Warning</source>
        <translation type="unfinished">Диққат</translation>
    </message>
    <message>
        <source>Information</source>
        <translation type="unfinished">Маълумот</translation>
    </message>
    <message>
        <source>Up to date</source>
        <translation type="unfinished">Янгиланган</translation>
    </message>
    <message>
        <source>&amp;Window</source>
        <translation type="unfinished">&amp;Ойна</translation>
    </message>
    <message numerus="yes">
<<<<<<< HEAD
        <source>%n active connection(s) to Qtum network.</source>
=======
        <source>%n active connection(s) to Qtum network.</source> 
>>>>>>> d82fec21
        <extracomment>A substring of the tooltip.</extracomment>
        <translation type="unfinished">
            <numerusform />
            <numerusform />
        </translation>
    </message>
    <message>
        <source>Sent transaction</source>
        <translation type="unfinished">Жўнатилган операция</translation>
    </message>
    <message>
        <source>Incoming transaction</source>
        <translation type="unfinished">Кирувчи операция</translation>
    </message>
    <message>
        <source>Wallet is &lt;b&gt;encrypted&lt;/b&gt; and currently &lt;b&gt;unlocked&lt;/b&gt;</source>
        <translation type="unfinished">Ҳамён &lt;b&gt;кодланган&lt;/b&gt; ва вақтинча &lt;b&gt;қулфдан чиқарилган&lt;/b&gt;</translation>
    </message>
    <message>
        <source>Wallet is &lt;b&gt;encrypted&lt;/b&gt; and currently &lt;b&gt;locked&lt;/b&gt;</source>
        <translation type="unfinished">Ҳамён &lt;b&gt;кодланган&lt;/b&gt; ва вақтинча &lt;b&gt;қулфланган&lt;/b&gt;</translation>
    </message>
    </context>
<context>
    <name>CoinControlDialog</name>
    <message>
        <source>Quantity:</source>
        <translation type="unfinished">Сони:</translation>
    </message>
    <message>
        <source>Bytes:</source>
        <translation type="unfinished">Байт:</translation>
    </message>
    <message>
        <source>Amount:</source>
        <translation type="unfinished">Миқдори:</translation>
    </message>
    <message>
        <source>Fee:</source>
        <translation type="unfinished">Солиқ:</translation>
    </message>
    <message>
        <source>Dust:</source>
        <translation type="unfinished">Ахлат қутиси:</translation>
    </message>
    <message>
        <source>After Fee:</source>
        <translation type="unfinished">Солиқдан сўнг:</translation>
    </message>
    <message>
        <source>Change:</source>
        <translation type="unfinished">Ўзгартириш:</translation>
    </message>
    <message>
        <source>(un)select all</source>
        <translation type="unfinished">барчасини танаш (бекор қилиш)</translation>
    </message>
    <message>
        <source>Tree mode</source>
        <translation type="unfinished">Дарахт усулида</translation>
    </message>
    <message>
        <source>List mode</source>
        <translation type="unfinished">Рўйхат усулида</translation>
    </message>
    <message>
        <source>Amount</source>
        <translation type="unfinished">Миқдори</translation>
    </message>
    <message>
        <source>Date</source>
        <translation type="unfinished">Сана</translation>
    </message>
    <message>
        <source>Confirmations</source>
        <translation type="unfinished">Тасдиқлашлар</translation>
    </message>
    <message>
        <source>Confirmed</source>
        <translation type="unfinished">Тасдиқланди</translation>
    </message>
    <message>
        <source>Copy amount</source>
        <translation type="unfinished">Кийматни нусхала</translation>
    </message>
    <message>
        <source>Copy quantity</source>
        <translation type="unfinished">Нусха сони</translation>
    </message>
    <message>
        <source>Copy fee</source>
        <translation type="unfinished">Нусха солиғи</translation>
    </message>
    <message>
        <source>Copy after fee</source>
        <translation type="unfinished">Нусха солиқдан сўнг</translation>
    </message>
    <message>
        <source>Copy bytes</source>
        <translation type="unfinished">Нусха байти</translation>
    </message>
    <message>
        <source>Copy dust</source>
        <translation type="unfinished">Нусха чангги</translation>
    </message>
    <message>
        <source>Copy change</source>
        <translation type="unfinished">Нусха қайтими</translation>
    </message>
    <message>
        <source>(%1 locked)</source>
        <translation type="unfinished">(%1 қулфланган)</translation>
    </message>
    <message>
        <source>yes</source>
        <translation type="unfinished">ҳа</translation>
    </message>
    <message>
        <source>no</source>
        <translation type="unfinished">йўқ</translation>
    </message>
    <message>
        <source>Can vary +/- %1 satoshi(s) per input.</source>
        <translation type="unfinished">Ҳар бир кирим +/- %1 сатоши(лар) билан ўзгариши мумкин.</translation>
    </message>
    <message>
        <source>(no label)</source>
        <translation type="unfinished">(Ёрлиқ мавжуд эмас)</translation>
    </message>
    <message>
        <source>change from %1 (%2)</source>
        <translation type="unfinished">%1 (%2)дан ўзгартириш</translation>
    </message>
    <message>
        <source>(change)</source>
        <translation type="unfinished">(ўзгартириш)</translation>
    </message>
</context>
<context>
    <name>CreateWalletDialog</name>
    <message>
        <source>Wallet</source>
        <translation type="unfinished">Ҳамён</translation>
    </message>
    </context>
<context>
    <name>EditAddressDialog</name>
    <message>
        <source>Edit Address</source>
        <translation type="unfinished">Манзилларни таҳрирлаш</translation>
    </message>
    <message>
        <source>&amp;Label</source>
        <translation type="unfinished">&amp;Ёрлик</translation>
    </message>
    <message>
        <source>The label associated with this address list entry</source>
        <translation type="unfinished">Ёрлиқ ушбу манзилар рўйхати ёзуви билан боғланган</translation>
    </message>
    <message>
        <source>The address associated with this address list entry. This can only be modified for sending addresses.</source>
        <translation type="unfinished">Манзил ушбу манзиллар рўйхати ёзуви билан боғланган. Уни фақат жўнатиладиган манзиллар учун ўзгартирса бўлади.</translation>
    </message>
    <message>
        <source>&amp;Address</source>
        <translation type="unfinished">&amp;Манзил</translation>
    </message>
    <message>
        <source>New sending address</source>
        <translation type="unfinished">Янги жунатилувчи манзил</translation>
    </message>
    <message>
        <source>Edit receiving address</source>
        <translation type="unfinished">Кабул килувчи манзилни тахрирлаш</translation>
    </message>
    <message>
        <source>Edit sending address</source>
        <translation type="unfinished">Жунатилувчи манзилни тахрирлаш</translation>
    </message>
    <message>
        <source>The entered address "%1" is not a valid Qtum address.</source>
        <translation type="unfinished">Киритилган "%1" манзили тўғри Qtum манзили эмас.</translation>
    </message>
    <message>
        <source>Could not unlock wallet.</source>
        <translation type="unfinished">Ҳамён қулфдан чиқмади.</translation>
    </message>
    <message>
        <source>New key generation failed.</source>
        <translation type="unfinished">Янги калит яратиш амалга ошмади.</translation>
    </message>
</context>
<context>
    <name>FreespaceChecker</name>
    <message>
        <source>A new data directory will be created.</source>
        <translation type="unfinished">Янги маълумотлар директорияси яратилади.</translation>
    </message>
    <message>
        <source>name</source>
        <translation type="unfinished">номи</translation>
    </message>
    <message>
        <source>Directory already exists. Add %1 if you intend to create a new directory here.</source>
        <translation type="unfinished">Директория аллақачон мавжуд. Агар бу ерда янги директория яратмоқчи бўлсангиз, %1 қўшинг.</translation>
    </message>
    <message>
        <source>Path already exists, and is not a directory.</source>
        <translation type="unfinished">Йўл аллақачон мавжуд. У директория эмас.</translation>
    </message>
    <message>
        <source>Cannot create data directory here.</source>
        <translation type="unfinished">Маълумотлар директориясини бу ерда яратиб бўлмайди..</translation>
    </message>
</context>
<context>
    <name>Intro</name>
    <message numerus="yes">
        <source>%n GB of space available</source>
        <translation type="unfinished">
            <numerusform />
            <numerusform />
        </translation>
    </message>
    <message numerus="yes">
        <source>(of %n GB needed)</source>
        <translation type="unfinished">
            <numerusform />
            <numerusform />
        </translation>
    </message>
    <message numerus="yes">
        <source>(%n GB needed for full chain)</source>
        <translation type="unfinished">
            <numerusform />
            <numerusform />
        </translation>
    </message>
    <message numerus="yes">
        <source>(sufficient to restore backups %n day(s) old)</source>
        <extracomment>Explanatory text on the capability of the current prune target.</extracomment>
        <translation type="unfinished">
            <numerusform />
            <numerusform />
        </translation>
    </message>
    <message>
        <source>Error: Specified data directory "%1" cannot be created.</source>
        <translation type="unfinished">Хато: кўрсатилган "%1" маълумотлар директориясини яратиб бўлмайди.</translation>
    </message>
    <message>
        <source>Error</source>
        <translation type="unfinished">Хатолик</translation>
    </message>
    <message>
        <source>Welcome</source>
        <translation type="unfinished">Хуш келибсиз</translation>
    </message>
    <message>
        <source>Use the default data directory</source>
        <translation type="unfinished">Стандарт маълумотлар директориясидан фойдаланиш</translation>
    </message>
    <message>
        <source>Use a custom data directory:</source>
        <translation type="unfinished">Бошқа маълумотлар директориясида фойдаланинг:</translation>
    </message>
</context>
<context>
    <name>HelpMessageDialog</name>
    <message>
        <source>version</source>
        <translation type="unfinished">версияси</translation>
    </message>
    <message>
        <source>Command-line options</source>
        <translation type="unfinished">Буйруқлар сатри мосламалари</translation>
    </message>
</context>
<context>
    <name>ModalOverlay</name>
    <message>
        <source>Form</source>
        <translation type="unfinished">Шакл</translation>
    </message>
    <message>
        <source>Last block time</source>
        <translation type="unfinished">Сўнгги блок вақти</translation>
    </message>
    </context>
<context>
    <name>OpenURIDialog</name>
    <message>
        <source>Paste address from clipboard</source>
        <extracomment>Tooltip text for button that allows you to paste an address that is in your clipboard.</extracomment>
        <translation type="unfinished">Клипбоарддан манзилни қўйиш</translation>
    </message>
</context>
<context>
    <name>OptionsDialog</name>
    <message>
        <source>Options</source>
        <translation type="unfinished">Танламалар</translation>
    </message>
    <message>
        <source>&amp;Main</source>
        <translation type="unfinished">&amp;Асосий</translation>
    </message>
    <message>
        <source>Size of &amp;database cache</source>
        <translation type="unfinished">&amp;Маълумотлар базаси кеши</translation>
    </message>
    <message>
        <source>Number of script &amp;verification threads</source>
        <translation type="unfinished">Мавзуларни &amp;тўғрилаш скрипти миқдори</translation>
    </message>
    <message>
        <source>IP address of the proxy (e.g. IPv4: 127.0.0.1 / IPv6: ::1)</source>
        <translation type="unfinished">Прокси IP манзили (масалан: IPv4: 127.0.0.1 / IPv6: ::1)</translation>
    </message>
    <message>
        <source>&amp;Network</source>
        <translation type="unfinished">Тармоқ</translation>
    </message>
    <message>
        <source>W&amp;allet</source>
        <translation type="unfinished">Ҳамён</translation>
    </message>
    <message>
        <source>Proxy &amp;IP:</source>
        <translation type="unfinished">Прокси &amp;IP рақами:</translation>
    </message>
    <message>
        <source>&amp;Port:</source>
        <translation type="unfinished">&amp;Порт:</translation>
    </message>
    <message>
        <source>Port of the proxy (e.g. 9050)</source>
        <translation type="unfinished">Прокси порти (e.g. 9050)</translation>
    </message>
    <message>
        <source>&amp;Window</source>
        <translation type="unfinished">&amp;Ойна</translation>
    </message>
    <message>
        <source>Show only a tray icon after minimizing the window.</source>
        <translation type="unfinished">Ойна йиғилгандан сўнг фақат трэй нишончаси кўрсатилсин.</translation>
    </message>
    <message>
        <source>&amp;Minimize to the tray instead of the taskbar</source>
        <translation type="unfinished">Манзиллар панели ўрнига трэйни &amp;йиғиш</translation>
    </message>
    <message>
        <source>M&amp;inimize on close</source>
        <translation type="unfinished">Ёпишда й&amp;иғиш</translation>
    </message>
    <message>
        <source>&amp;Display</source>
        <translation type="unfinished">&amp;Кўрсатиш</translation>
    </message>
    <message>
        <source>User Interface &amp;language:</source>
        <translation type="unfinished">Фойдаланувчи интерфейси &amp;тили:</translation>
    </message>
    <message>
        <source>&amp;Unit to show amounts in:</source>
        <translation type="unfinished">Миқдорларни кўрсатиш учун &amp;қисм:</translation>
    </message>
    <message>
        <source>&amp;Cancel</source>
        <translation type="unfinished">&amp;Бекор қилиш</translation>
    </message>
    <message>
        <source>default</source>
        <translation type="unfinished">стандарт</translation>
    </message>
    <message>
        <source>none</source>
        <translation type="unfinished">йўқ</translation>
    </message>
    <message>
        <source>Confirm options reset</source>
        <extracomment>Window title text of pop-up window shown when the user has chosen to reset options.</extracomment>
        <translation type="unfinished">Тасдиқлаш танловларини рад қилиш</translation>
    </message>
    <message>
        <source>Client restart required to activate changes.</source>
        <extracomment>Text explaining that the settings changed will not come into effect until the client is restarted.</extracomment>
        <translation type="unfinished">Ўзгаришлар амалга ошиши учун мижозни қайта ишга тушириш талаб қилинади.</translation>
    </message>
    <message>
        <source>Error</source>
        <translation type="unfinished">Хатолик</translation>
    </message>
    <message>
        <source>This change would require a client restart.</source>
        <translation type="unfinished">Ушбу ўзгариш мижозни қайтадан ишга туширишни талаб қилади.</translation>
    </message>
    <message>
        <source>The supplied proxy address is invalid.</source>
        <translation type="unfinished">Келтирилган прокси манзили ишламайди.</translation>
    </message>
</context>
<context>
    <name>OverviewPage</name>
    <message>
        <source>Form</source>
        <translation type="unfinished">Шакл</translation>
    </message>
    <message>
        <source>The displayed information may be out of date. Your wallet automatically synchronizes with the Qtum network after a connection is established, but this process has not completed yet.</source>
        <translation type="unfinished">Кўрсатилган маълумот эскирган бўлиши мумкин. Ҳамёнингиз алоқа ўрнатилгандан сўнг Qtum тармоқ билан автоматик тарзда синхронланади, аммо жараён ҳалигача тугалланмади.</translation>
    </message>
    <message>
        <source>Watch-only:</source>
        <translation type="unfinished">Фақат кўришга</translation>
    </message>
    <message>
        <source>Available:</source>
        <translation type="unfinished">Мавжуд:</translation>
    </message>
    <message>
        <source>Your current spendable balance</source>
        <translation type="unfinished">Жорий сарфланадиган балансингиз</translation>
    </message>
    <message>
        <source>Pending:</source>
        <translation type="unfinished">Кутилмоқда:</translation>
    </message>
    <message>
        <source>Total of transactions that have yet to be confirmed, and do not yet count toward the spendable balance</source>
        <translation type="unfinished">Жами ўтказмалар ҳозиргача тасдиқланган ва сафланадиган баланс томонга ҳали ҳам ҳисобланмади</translation>
    </message>
    <message>
        <source>Immature:</source>
        <translation type="unfinished">Тайёр эмас:</translation>
    </message>
    <message>
        <source>Mined balance that has not yet matured</source>
        <translation type="unfinished">Миналаштирилган баланс ҳалигача тайёр эмас</translation>
    </message>
    <message>
        <source>Balances</source>
        <translation type="unfinished">Баланслар</translation>
    </message>
    <message>
        <source>Total:</source>
        <translation type="unfinished">Жами:</translation>
    </message>
    <message>
        <source>Your current total balance</source>
        <translation type="unfinished">Жорий умумий балансингиз</translation>
    </message>
    <message>
        <source>Your current balance in watch-only addresses</source>
        <translation type="unfinished">Жорий балансингиз фақат кўринадиган манзилларда</translation>
    </message>
    <message>
        <source>Spendable:</source>
        <translation type="unfinished">Сарфланадиган:</translation>
    </message>
    <message>
        <source>Recent transactions</source>
        <translation type="unfinished">Сўнгги пул ўтказмалари</translation>
    </message>
    <message>
        <source>Unconfirmed transactions to watch-only addresses</source>
        <translation type="unfinished">Тасдиқланмаган ўтказмалар-фақат манзилларини кўриш</translation>
    </message>
    <message>
        <source>Current total balance in watch-only addresses</source>
        <translation type="unfinished">Жорий умумий баланс фақат кўринадиган манзилларда</translation>
    </message>
    </context>
<context>
    <name>PSBTOperationsDialog</name>
    <message>
        <source>or</source>
        <translation type="unfinished">ёки</translation>
    </message>
    </context>
<context>
    <name>PaymentServer</name>
    <message>
        <source>Payment request error</source>
        <translation type="unfinished">Тўлов сўрови хато</translation>
    </message>
    <message>
        <source>URI handling</source>
        <translation type="unfinished">URI осилиб қолмоқда</translation>
    </message>
    </context>
<context>
    <name>PeerTableModel</name>
    <message>
        <source>User Agent</source>
        <extracomment>Title of Peers Table column which contains the peer's User Agent string.</extracomment>
        <translation type="unfinished">Фойдаланувчи вакил</translation>
    </message>
    <message>
        <source>Direction</source>
        <extracomment>Title of Peers Table column which indicates the direction the peer connection was initiated from.</extracomment>
        <translation type="unfinished">Йўналиш</translation>
    </message>
    <message>
        <source>Address</source>
        <extracomment>Title of Peers Table column which contains the IP/Onion/I2P address of the connected peer.</extracomment>
        <translation type="unfinished">Манзил</translation>
    </message>
    <message>
        <source>Type</source>
        <extracomment>Title of Peers Table column which describes the type of peer connection. The "type" describes why the connection exists.</extracomment>
        <translation type="unfinished">Тури</translation>
    </message>
    <message>
        <source>Network</source>
        <extracomment>Title of Peers Table column which states the network the peer connected through.</extracomment>
        <translation type="unfinished">Тармоқ</translation>
    </message>
    <message>
        <source>Inbound</source>
        <extracomment>An Inbound Connection from a Peer.</extracomment>
        <translation type="unfinished">Ички йўналиш</translation>
    </message>
    <message>
        <source>Outbound</source>
        <extracomment>An Outbound Connection to a Peer.</extracomment>
        <translation type="unfinished">Ташқи йўналиш</translation>
    </message>
</context>
<context>
    <name>QRImageWidget</name>
    <message>
        <source>&amp;Copy Image</source>
        <translation type="unfinished">Расмдан &amp;нусха олиш</translation>
    </message>
    <message>
        <source>Save QR Code</source>
        <translation type="unfinished">QR кодни сақлаш</translation>
    </message>
    </context>
<context>
    <name>RPCConsole</name>
    <message>
        <source>N/A</source>
        <translation type="unfinished">Тўғри келмайди</translation>
    </message>
    <message>
        <source>Client version</source>
        <translation type="unfinished">Мижоз номи</translation>
    </message>
    <message>
        <source>&amp;Information</source>
        <translation type="unfinished">&amp;Маълумот</translation>
    </message>
    <message>
        <source>General</source>
        <translation type="unfinished">Асосий</translation>
    </message>
    <message>
        <source>Startup time</source>
        <translation type="unfinished">Бошланиш вақти</translation>
    </message>
    <message>
        <source>Network</source>
        <translation type="unfinished">Тармоқ</translation>
    </message>
    <message>
        <source>Name</source>
        <translation type="unfinished">Ном</translation>
    </message>
    <message>
        <source>&amp;Peers</source>
        <translation type="unfinished">&amp;Уламлар</translation>
    </message>
    <message>
        <source>Select a peer to view detailed information.</source>
        <translation type="unfinished">Батафсил маълумотларни кўриш учун уламни танланг.</translation>
    </message>
    <message>
        <source>Version</source>
        <translation type="unfinished">Версия</translation>
    </message>
    <message>
        <source>User Agent</source>
        <translation type="unfinished">Фойдаланувчи вакил</translation>
    </message>
    <message>
        <source>Services</source>
        <translation type="unfinished">Хизматлар</translation>
    </message>
    <message>
        <source>Connection Time</source>
        <translation type="unfinished">Уланиш вақти</translation>
    </message>
    <message>
        <source>Last Send</source>
        <translation type="unfinished">Сўнгги жўнатилган</translation>
    </message>
    <message>
        <source>Last Receive</source>
        <translation type="unfinished">Сўнгги қабул қилинган</translation>
    </message>
    <message>
        <source>Ping Time</source>
        <translation type="unfinished">Ping вақти</translation>
    </message>
    <message>
        <source>Last block time</source>
        <translation type="unfinished">Сўнгги блок вақти</translation>
    </message>
    <message>
        <source>&amp;Open</source>
        <translation type="unfinished">&amp;Очиш</translation>
    </message>
    <message>
        <source>&amp;Console</source>
        <translation type="unfinished">&amp;Терминал</translation>
    </message>
    <message>
        <source>&amp;Network Traffic</source>
        <translation type="unfinished">&amp;Тармоқ трафиги</translation>
    </message>
    <message>
        <source>Totals</source>
        <translation type="unfinished">Жами</translation>
    </message>
    <message>
        <source>Debug log file</source>
        <translation type="unfinished">Тузатиш журнали файли</translation>
    </message>
    <message>
        <source>Clear console</source>
        <translation type="unfinished">Терминални тозалаш</translation>
    </message>
    <message>
        <source>In:</source>
        <translation type="unfinished">Ичига:</translation>
    </message>
    <message>
        <source>Out:</source>
        <translation type="unfinished">Ташқарига:</translation>
    </message>
    <message>
        <source>via %1</source>
        <translation type="unfinished">%1 орқали</translation>
    </message>
    <message>
        <source>Yes</source>
        <translation type="unfinished">Ҳа</translation>
    </message>
    <message>
        <source>No</source>
        <translation type="unfinished">Йўқ</translation>
    </message>
    <message>
        <source>To</source>
        <translation type="unfinished">Га</translation>
    </message>
    <message>
        <source>From</source>
        <translation type="unfinished">Дан</translation>
    </message>
    <message>
        <source>Unknown</source>
        <translation type="unfinished">Номаълум</translation>
    </message>
</context>
<context>
    <name>ReceiveCoinsDialog</name>
    <message>
        <source>&amp;Amount:</source>
        <translation type="unfinished">&amp;Миқдор:</translation>
    </message>
    <message>
        <source>&amp;Label:</source>
        <translation type="unfinished">&amp;Ёрлиқ:</translation>
    </message>
    <message>
        <source>&amp;Message:</source>
        <translation type="unfinished">&amp;Хабар:</translation>
    </message>
    <message>
        <source>An optional label to associate with the new receiving address.</source>
        <translation type="unfinished">Янги қабул қилинаётган манзил билан боғланган танланадиган ёрлиқ.</translation>
    </message>
    <message>
        <source>Use this form to request payments. All fields are &lt;b&gt;optional&lt;/b&gt;.</source>
        <translation type="unfinished">Ушбу сўровдан тўловларни сўраш учун фойдаланинг. Барча майдонлар &lt;b&gt;мажбурий эмас&lt;/b&gt;.</translation>
    </message>
    <message>
        <source>An optional amount to request. Leave this empty or zero to not request a specific amount.</source>
        <translation type="unfinished">Хоҳланган миқдор сўрови. Кўрсатилган миқдорни сўраш учун буни бўш ёки ноль қолдиринг.</translation>
    </message>
    <message>
        <source>Clear all fields of the form.</source>
        <translation type="unfinished">Шаклнинг барча майдончаларини тозалаш</translation>
    </message>
    <message>
        <source>Clear</source>
        <translation type="unfinished">Тозалаш</translation>
    </message>
    <message>
        <source>Requested payments history</source>
        <translation type="unfinished">Сўралган тўлов тарихи</translation>
    </message>
    <message>
        <source>Show the selected request (does the same as double clicking an entry)</source>
        <translation type="unfinished">Танланган сўровни кўрсатиш (икки марта босилганда ҳам бир хил амал бажарилсин)</translation>
    </message>
    <message>
        <source>Show</source>
        <translation type="unfinished">Кўрсатиш</translation>
    </message>
    <message>
        <source>Remove the selected entries from the list</source>
        <translation type="unfinished">Танланганларни рўйхатдан ўчириш</translation>
    </message>
    <message>
        <source>Remove</source>
        <translation type="unfinished">Ўчириш</translation>
    </message>
    <message>
        <source>Could not unlock wallet.</source>
        <translation type="unfinished">Ҳамён қулфдан чиқмади.</translation>
    </message>
    </context>
<context>
    <name>ReceiveRequestDialog</name>
    <message>
        <source>Amount:</source>
        <translation type="unfinished">Миқдори:</translation>
    </message>
    <message>
        <source>Message:</source>
        <translation type="unfinished">Хабар</translation>
    </message>
    <message>
        <source>Copy &amp;Address</source>
        <translation type="unfinished">Нусҳалаш &amp; Манзил</translation>
    </message>
    <message>
        <source>Payment information</source>
        <translation type="unfinished">Тўлов маълумоти</translation>
    </message>
    <message>
        <source>Request payment to %1</source>
        <translation type="unfinished"> %1 дан Тўловни сўраш</translation>
    </message>
</context>
<context>
    <name>RecentRequestsTableModel</name>
    <message>
        <source>Date</source>
        <translation type="unfinished">Сана</translation>
    </message>
    <message>
        <source>Label</source>
        <translation type="unfinished">Ёрлиқ</translation>
    </message>
    <message>
        <source>Message</source>
        <translation type="unfinished">Хабар</translation>
    </message>
    <message>
        <source>(no label)</source>
        <translation type="unfinished">(Ёрлиқ мавжуд эмас)</translation>
    </message>
    <message>
        <source>(no message)</source>
        <translation type="unfinished">(Хабар йўқ)</translation>
    </message>
    </context>
<context>
    <name>SendCoinsDialog</name>
    <message>
        <source>Send Coins</source>
        <translation type="unfinished">Тангаларни жунат</translation>
    </message>
    <message>
        <source>Coin Control Features</source>
        <translation type="unfinished">Танга бошқаруви ҳусусиятлари</translation>
    </message>
    <message>
        <source>automatically selected</source>
        <translation type="unfinished">автоматик тарзда танланган</translation>
    </message>
    <message>
        <source>Insufficient funds!</source>
        <translation type="unfinished">Кам миқдор</translation>
    </message>
    <message>
        <source>Quantity:</source>
        <translation type="unfinished">Сони:</translation>
    </message>
    <message>
        <source>Bytes:</source>
        <translation type="unfinished">Байт:</translation>
    </message>
    <message>
        <source>Amount:</source>
        <translation type="unfinished">Миқдори:</translation>
    </message>
    <message>
        <source>Fee:</source>
        <translation type="unfinished">Солиқ:</translation>
    </message>
    <message>
        <source>After Fee:</source>
        <translation type="unfinished">Солиқдан сўнг:</translation>
    </message>
    <message>
        <source>Change:</source>
        <translation type="unfinished">Ўзгартириш:</translation>
    </message>
    <message>
        <source>If this is activated, but the change address is empty or invalid, change will be sent to a newly generated address.</source>
        <translation type="unfinished">Агар бу фаоллаштирилса, аммо ўзгартирилган манзил бўл ёки нотўғри бўлса, ўзгариш янги яратилган манзилга жўнатилади.</translation>
    </message>
    <message>
        <source>Custom change address</source>
        <translation type="unfinished">Бошқа ўзгартирилган манзил</translation>
    </message>
    <message>
        <source>Transaction Fee:</source>
        <translation type="unfinished">Ўтказма тўлови</translation>
    </message>
    <message>
        <source>per kilobyte</source>
        <translation type="unfinished">Хар килобайтига</translation>
    </message>
    <message>
        <source>Recommended:</source>
        <translation type="unfinished">Тавсия этилган</translation>
    </message>
    <message>
        <source>Send to multiple recipients at once</source>
        <translation type="unfinished">Бирданига бир нечта қабул қилувчиларга жўнатиш</translation>
    </message>
    <message>
        <source>Clear all fields of the form.</source>
        <translation type="unfinished">Шаклнинг барча майдончаларини тозалаш</translation>
    </message>
    <message>
        <source>Dust:</source>
        <translation type="unfinished">Ахлат қутиси:</translation>
    </message>
    <message>
        <source>Clear &amp;All</source>
        <translation type="unfinished">Барчасини &amp; Тозалаш</translation>
    </message>
    <message>
        <source>Balance:</source>
        <translation type="unfinished">Баланс</translation>
    </message>
    <message>
        <source>Confirm the send action</source>
        <translation type="unfinished">Жўнатиш амалини тасдиқлаш</translation>
    </message>
    <message>
        <source>S&amp;end</source>
        <translation type="unfinished">Жў&amp;натиш</translation>
    </message>
    <message>
        <source>Copy quantity</source>
        <translation type="unfinished">Нусха сони</translation>
    </message>
    <message>
        <source>Copy amount</source>
        <translation type="unfinished">Кийматни нусхала</translation>
    </message>
    <message>
        <source>Copy fee</source>
        <translation type="unfinished">Нусха солиғи</translation>
    </message>
    <message>
        <source>Copy after fee</source>
        <translation type="unfinished">Нусха солиқдан сўнг</translation>
    </message>
    <message>
        <source>Copy bytes</source>
        <translation type="unfinished">Нусха байти</translation>
    </message>
    <message>
        <source>Copy dust</source>
        <translation type="unfinished">Нусха чангги</translation>
    </message>
    <message>
        <source>Copy change</source>
        <translation type="unfinished">Нусха қайтими</translation>
    </message>
    <message>
        <source>%1 to %2</source>
        <translation type="unfinished">%1 дан %2</translation>
    </message>
    <message>
        <source>or</source>
        <translation type="unfinished">ёки</translation>
    </message>
    <message>
        <source>Transaction fee</source>
        <translation type="unfinished">Ўтказма тўлови</translation>
    </message>
    <message>
        <source>Confirm send coins</source>
        <translation type="unfinished">Тангалар жўнаишни тасдиқлаш</translation>
    </message>
    <message>
        <source>The amount to pay must be larger than 0.</source>
        <translation type="unfinished">Тўлов миқдори 0. дан катта бўлиши керак. </translation>
    </message>
    <message numerus="yes">
        <source>Estimated to begin confirmation within %n block(s).</source>
        <translation type="unfinished">
            <numerusform />
            <numerusform />
        </translation>
    </message>
    <message>
        <source>Warning: Invalid Qtum address</source>
<<<<<<< HEAD
        <translation type="unfinished">Диққат: Нотўғр Qtum манзили</translation>
    </message>
=======
        <translation type="unfinished">Диққат: Нотўғр Qtum манзили</translation> 
   </message>
>>>>>>> d82fec21
    <message>
        <source>Warning: Unknown change address</source>
        <translation type="unfinished">Диққат: Номаълум ўзгариш манзили</translation>
    </message>
    <message>
        <source>(no label)</source>
        <translation type="unfinished">(Ёрлиқ мавжуд эмас)</translation>
    </message>
</context>
<context>
    <name>SendCoinsEntry</name>
    <message>
        <source>A&amp;mount:</source>
        <translation type="unfinished">&amp;Миқдори:</translation>
    </message>
    <message>
        <source>Pay &amp;To:</source>
        <translation type="unfinished">&amp;Тўлов олувчи:</translation>
    </message>
    <message>
        <source>&amp;Label:</source>
        <translation type="unfinished">&amp;Ёрлиқ:</translation>
    </message>
    <message>
        <source>Choose previously used address</source>
        <translation type="unfinished">Олдин фойдаланилган манзилни танла</translation>
    </message>
    <message>
        <source>Paste address from clipboard</source>
        <translation type="unfinished">Клипбоарддан манзилни қўйиш</translation>
    </message>
    <message>
        <source>Message:</source>
        <translation type="unfinished">Хабар</translation>
    </message>
    </context>
<context>
    <name>SignVerifyMessageDialog</name>
    <message>
        <source>Choose previously used address</source>
        <translation type="unfinished">Олдин фойдаланилган манзилни танла</translation>
    </message>
    <message>
        <source>Paste address from clipboard</source>
        <translation type="unfinished">Клипбоарддан манзилни қўйиш</translation>
    </message>
    <message>
        <source>Signature</source>
        <translation type="unfinished">Имзо</translation>
    </message>
    <message>
        <source>Clear &amp;All</source>
        <translation type="unfinished">Барчасини &amp; Тозалаш</translation>
    </message>
    <message>
        <source>Message verified.</source>
        <translation type="unfinished">Хабар тасдиқланди.</translation>
    </message>
</context>
<context>
    <name>TransactionDesc</name>
    <message>
        <source>%1/unconfirmed</source>
        <extracomment>Text explaining the current status of a transaction, shown in the status field of the details window for this transaction. This status represents a transaction confirmed in at least one block, but less than 6 blocks.</extracomment>
        <translation type="unfinished">%1/тасдиқланмади</translation>
    </message>
    <message>
        <source>%1 confirmations</source>
        <extracomment>Text explaining the current status of a transaction, shown in the status field of the details window for this transaction. This status represents a transaction confirmed in 6 or more blocks.</extracomment>
        <translation type="unfinished">%1 тасдиқлашлар</translation>
    </message>
    <message>
        <source>Date</source>
        <translation type="unfinished">Сана</translation>
    </message>
    <message>
        <source>Source</source>
        <translation type="unfinished">Манба</translation>
    </message>
    <message>
        <source>Generated</source>
        <translation type="unfinished">Яратилган</translation>
    </message>
    <message>
        <source>From</source>
        <translation type="unfinished">Дан</translation>
    </message>
    <message>
        <source>unknown</source>
        <translation type="unfinished">Номаълум</translation>
    </message>
    <message>
        <source>To</source>
        <translation type="unfinished">Га</translation>
    </message>
    <message>
        <source>own address</source>
        <translation type="unfinished">ўз манзили</translation>
    </message>
    <message>
        <source>label</source>
        <translation type="unfinished">ёрлиқ</translation>
    </message>
    <message>
        <source>Credit</source>
        <translation type="unfinished">Кредит (қарз)</translation>
    </message>
    <message numerus="yes">
        <source>matures in %n more block(s)</source>
        <translation type="unfinished">
            <numerusform />
            <numerusform />
        </translation>
    </message>
    <message>
        <source>not accepted</source>
        <translation type="unfinished">қабул қилинмади</translation>
    </message>
    <message>
        <source>Transaction fee</source>
        <translation type="unfinished">Ўтказма тўлови</translation>
    </message>
    <message>
        <source>Net amount</source>
        <translation type="unfinished">Умумий миқдор</translation>
    </message>
    <message>
        <source>Message</source>
        <translation type="unfinished">Хабар</translation>
    </message>
    <message>
        <source>Comment</source>
        <translation type="unfinished">Шарҳ</translation>
    </message>
    <message>
        <source>Transaction ID</source>
        <translation type="unfinished">ID</translation>
    </message>
    <message>
        <source>Merchant</source>
        <translation type="unfinished">Савдо</translation>
    </message>
    <message>
        <source>Transaction</source>
        <translation type="unfinished">Ўтказма</translation>
    </message>
    <message>
        <source>Amount</source>
        <translation type="unfinished">Миқдори</translation>
    </message>
    <message>
        <source>true</source>
        <translation type="unfinished">рост</translation>
    </message>
    <message>
        <source>false</source>
        <translation type="unfinished">ёлғон</translation>
    </message>
</context>
<context>
    <name>TransactionDescDialog</name>
    <message>
        <source>This pane shows a detailed description of the transaction</source>
        <translation type="unfinished">Ушбу ойна операциянинг батафсил таърифини кўрсатади</translation>
    </message>
    </context>
<context>
    <name>TransactionTableModel</name>
    <message>
        <source>Date</source>
        <translation type="unfinished">Сана</translation>
    </message>
    <message>
        <source>Type</source>
        <translation type="unfinished">Тури</translation>
    </message>
    <message>
        <source>Label</source>
        <translation type="unfinished">Ёрлиқ</translation>
    </message>
    <message>
        <source>Unconfirmed</source>
        <translation type="unfinished">Тасдиқланмаган</translation>
    </message>
    <message>
        <source>Confirmed (%1 confirmations)</source>
        <translation type="unfinished">Тасдиқланди (%1 та тасдиқ)</translation>
    </message>
    <message>
        <source>Generated but not accepted</source>
        <translation type="unfinished">Яратилди, аммо қабул қилинмади</translation>
    </message>
    <message>
        <source>Received with</source>
        <translation type="unfinished">Ёрдамида қабул қилиш</translation>
    </message>
    <message>
        <source>Received from</source>
        <translation type="unfinished">Дан қабул қилиш</translation>
    </message>
    <message>
        <source>Sent to</source>
        <translation type="unfinished">Жўнатиш</translation>
    </message>
    <message>
        <source>Payment to yourself</source>
        <translation type="unfinished">Ўзингизга тўлов</translation>
    </message>
    <message>
        <source>Mined</source>
        <translation type="unfinished">Фойда</translation>
    </message>
    <message>
        <source>(n/a)</source>
        <translation type="unfinished">(қ/қ)</translation>
    </message>
    <message>
        <source>(no label)</source>
        <translation type="unfinished">(Ёрлиқ мавжуд эмас)</translation>
    </message>
    <message>
        <source>Transaction status. Hover over this field to show number of confirmations.</source>
        <translation type="unfinished">Ўтказма ҳолати. Ушбу майдон бўйлаб тасдиқлашлар сонини кўрсатиш.</translation>
    </message>
    <message>
        <source>Date and time that the transaction was received.</source>
        <translation type="unfinished">Ўтказма қабул қилинган сана ва вақт.</translation>
    </message>
    <message>
        <source>Type of transaction.</source>
        <translation type="unfinished">Пул ўтказмаси тури</translation>
    </message>
    <message>
        <source>Amount removed from or added to balance.</source>
        <translation type="unfinished">Миқдор ўчирилган ёки балансга қўшилган.</translation>
    </message>
</context>
<context>
    <name>TransactionView</name>
    <message>
        <source>All</source>
        <translation type="unfinished">Барча</translation>
    </message>
    <message>
        <source>Today</source>
        <translation type="unfinished">Бугун</translation>
    </message>
    <message>
        <source>This week</source>
        <translation type="unfinished">Шу ҳафта</translation>
    </message>
    <message>
        <source>This month</source>
        <translation type="unfinished">Шу ой</translation>
    </message>
    <message>
        <source>Last month</source>
        <translation type="unfinished">Ўтган хафта</translation>
    </message>
    <message>
        <source>This year</source>
        <translation type="unfinished">Шу йил</translation>
    </message>
    <message>
        <source>Received with</source>
        <translation type="unfinished">Ёрдамида қабул қилиш</translation>
    </message>
    <message>
        <source>Sent to</source>
        <translation type="unfinished">Жўнатиш</translation>
    </message>
    <message>
        <source>To yourself</source>
        <translation type="unfinished">Ўзингизга</translation>
    </message>
    <message>
        <source>Mined</source>
        <translation type="unfinished">Фойда</translation>
    </message>
    <message>
        <source>Other</source>
        <translation type="unfinished">Бошка</translation>
    </message>
    <message>
        <source>Min amount</source>
        <translation type="unfinished">Мин қиймат</translation>
    </message>
    <message>
        <source>Export Transaction History</source>
        <translation type="unfinished">Ўтказмалар тарихини экспорт қилиш</translation>
    </message>
    <message>
        <source>Comma separated file</source>
        <extracomment>Expanded name of the CSV file format. See: https://en.wikipedia.org/wiki/Comma-separated_values.</extracomment>
        <translation type="unfinished">Вергул билан ажратилган файл</translation>
    </message>
    <message>
        <source>Confirmed</source>
        <translation type="unfinished">Тасдиқланди</translation>
    </message>
    <message>
        <source>Watch-only</source>
        <translation type="unfinished">Фақат кўришга</translation>
    </message>
    <message>
        <source>Date</source>
        <translation type="unfinished">Сана</translation>
    </message>
    <message>
        <source>Type</source>
        <translation type="unfinished">Тури</translation>
    </message>
    <message>
        <source>Label</source>
        <translation type="unfinished">Ёрлиқ</translation>
    </message>
    <message>
        <source>Address</source>
        <translation type="unfinished">Манзил</translation>
    </message>
    <message>
        <source>Exporting Failed</source>
        <translation type="unfinished">Экспорт қилиб бўлмади</translation>
    </message>
    <message>
        <source>The transaction history was successfully saved to %1.</source>
        <translation type="unfinished">Ўтказмалар тарихи %1 га муваффаққиятли сақланди.</translation>
    </message>
    <message>
        <source>Range:</source>
        <translation type="unfinished">Оралиқ:</translation>
    </message>
    <message>
        <source>to</source>
        <translation type="unfinished">Кимга</translation>
    </message>
</context>
<context>
    <name>WalletFrame</name>
    <message>
        <source>Error</source>
        <translation type="unfinished">Хатолик</translation>
    </message>
    </context>
<context>
    <name>WalletModel</name>
    <message>
        <source>Send Coins</source>
        <translation type="unfinished">Тангаларни жунат</translation>
    </message>
    </context>
<context>
    <name>WalletView</name>
    <message>
        <source>&amp;Export</source>
        <translation type="unfinished">&amp;Экспорт</translation>
    </message>
    <message>
        <source>Export the data in the current tab to a file</source>
        <translation type="unfinished">Жорий ички ойна ичидаги маълумотларни файлга экспорт қилиш</translation>
    </message>
    </context>
</TS><|MERGE_RESOLUTION|>--- conflicted
+++ resolved
@@ -144,10 +144,6 @@
         <translation type="unfinished">Махфий сўзни кўрсатиш</translation>
     </message>
     <message>
-        <source>Show passphrase</source>
-        <translation type="unfinished">Махфий сўзни кўрсатиш</translation>
-    </message>
-    <message>
         <source>Encrypt wallet</source>
         <translation type="unfinished">Ҳамённи шифрлаш</translation>
     </message>
@@ -169,13 +165,8 @@
     </message>
     <message>
         <source>Warning: If you encrypt your wallet and lose your passphrase, you will &lt;b&gt;LOSE ALL OF YOUR QTUMS&lt;/b&gt;!</source>
-<<<<<<< HEAD
-        <translation type="unfinished">Диққат: Агар сиз ҳамёнингизни кодласангиз ва махфий сўзингизни унутсангиз, сиз &lt;b&gt;БАРЧА QTUM ПУЛЛАРИНГИЗНИ ЙЎҚОТАСИЗ&lt;/b&gt;!</translation>
-    </message>
-=======
         <translation type="unfinished">Диққат: Агар сиз ҳамёнингизни кодласангиз ва махфий сўзингизни унутсангиз, сиз &lt;b&gt;БАРЧА QTUM ПУЛЛАРИНГИЗНИ ЙЎҚОТАСИЗ&lt;/b&gt;!</translation> 
    </message>
->>>>>>> d82fec21
     <message>
         <source>Are you sure you wish to encrypt your wallet?</source>
         <translation type="unfinished">Ҳамёнингизни кодлашни ростдан хоҳлайсизми?</translation>
@@ -197,18 +188,6 @@
         <translation type="unfinished">Ҳамёнингиз энди шифрланади.</translation>
     </message>
     <message>
-        <source>Wallet to be encrypted</source>
-        <translation type="unfinished">Шифрланадиган ҳамён</translation>
-    </message>
-    <message>
-        <source>Your wallet is about to be encrypted. </source>
-        <translation type="unfinished">Ҳамёнингиз шифрланиш арафасида.</translation>
-    </message>
-    <message>
-        <source>Your wallet is now encrypted. </source>
-        <translation type="unfinished">Ҳамёнингиз энди шифрланади.</translation>
-    </message>
-    <message>
         <source>IMPORTANT: Any previous backups you have made of your wallet file should be replaced with the newly generated, encrypted wallet file. For security reasons, previous backups of the unencrypted wallet file will become useless as soon as you start using the new, encrypted wallet.</source>
         <translation type="unfinished">МУҲИМ: Сиз қилган олдинги ҳамён файли заҳиралари янги яратилган, кодланган ҳамён файли билан алмаштирилиши керак. Хавфсизлик сабабларига кўра олдинги кодланган ҳамён файли заҳираси янги кодланган ҳамёндан фойдаланишингиз билан яроқсиз ҳолга келади.</translation>
     </message>
@@ -254,11 +233,7 @@
     <message>
         <source>Enter a Qtum address (e.g. %1)</source>
         <translation type="unfinished">Qtum манзилини киритинг (масалан.  %1)</translation>
-<<<<<<< HEAD
-    </message>
-=======
    </message>
->>>>>>> d82fec21
     <message>
         <source>Inbound</source>
         <extracomment>An inbound connection from a peer. An inbound connection is a connection initiated by a peer.</extracomment>
@@ -419,13 +394,8 @@
     </message>
     <message>
         <source>Sign messages with your Qtum addresses to prove you own them</source>
-<<<<<<< HEAD
-        <translation type="unfinished">Qtum манзилидан унинг эгаси эканлигингизни исботлаш учун хабарлар ёзинг</translation>
-    </message>
-=======
         <translation type="unfinished">Qtum манзилидан унинг эгаси эканлигингизни исботлаш учун хабарлар ёзинг</translation> 
    </message>
->>>>>>> d82fec21
     <message>
         <source>Verify messages to ensure they were signed with specified Qtum addresses</source>
         <translation type="unfinished">Хабарларни махсус Qtum манзилларингиз билан ёзилганлигига ишонч ҳосил қилиш учун уларни тасдиқланг</translation>
@@ -502,11 +472,7 @@
         <translation type="unfinished">&amp;Ойна</translation>
     </message>
     <message numerus="yes">
-<<<<<<< HEAD
-        <source>%n active connection(s) to Qtum network.</source>
-=======
         <source>%n active connection(s) to Qtum network.</source> 
->>>>>>> d82fec21
         <extracomment>A substring of the tooltip.</extracomment>
         <translation type="unfinished">
             <numerusform />
@@ -1426,13 +1392,8 @@
     </message>
     <message>
         <source>Warning: Invalid Qtum address</source>
-<<<<<<< HEAD
-        <translation type="unfinished">Диққат: Нотўғр Qtum манзили</translation>
-    </message>
-=======
         <translation type="unfinished">Диққат: Нотўғр Qtum манзили</translation> 
    </message>
->>>>>>> d82fec21
     <message>
         <source>Warning: Unknown change address</source>
         <translation type="unfinished">Диққат: Номаълум ўзгариш манзили</translation>
