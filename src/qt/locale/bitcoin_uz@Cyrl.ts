<TS version="2.1" language="uz@Cyrl">
<context>
    <name>AddressBookPage</name>
    <message>
        <source>Right-click to edit address or label</source>
        <translation type="unfinished">Манзил ёки ёрлиқни таҳрирлаш учун икки марта босинг</translation>
    </message>
    <message>
        <source>Create a new address</source>
        <translation type="unfinished">Янги манзил яратинг</translation>
    </message>
    <message>
        <source>&amp;New</source>
        <translation type="unfinished">&amp;Янги</translation>
    </message>
    <message>
        <source>Copy the currently selected address to the system clipboard</source>
        <translation type="unfinished">Жорий танланган манзилни тизим вақтинчалик хотирасига нусха кўчиринг</translation>
    </message>
    <message>
        <source>&amp;Copy</source>
        <translation type="unfinished">&amp;Нусха олиш</translation>
    </message>
    <message>
        <source>C&amp;lose</source>
        <translation type="unfinished">&amp;Ёпиш</translation>
    </message>
    <message>
        <source>Delete the currently selected address from the list</source>
        <translation type="unfinished">Жорий танланган манзилни рўйхатдан ўчириш</translation>
    </message>
    <message>
        <source>Enter address or label to search</source>
        <translation type="unfinished">Излаш учун манзил ёки ёрлиқни киритинг</translation>
    </message>
    <message>
        <source>Export the data in the current tab to a file</source>
        <translation type="unfinished">Жорий ички ойна ичидаги маълумотларни файлга экспорт қилиш</translation>
    </message>
    <message>
        <source>&amp;Export</source>
        <translation type="unfinished">&amp;Экспорт</translation>
    </message>
    <message>
        <source>&amp;Delete</source>
        <translation type="unfinished">&amp;Ўчириш</translation>
    </message>
    <message>
        <source>Choose the address to send coins to</source>
        <translation type="unfinished">Тангаларни жўнатиш учун манзилни танланг</translation>
    </message>
    <message>
        <source>Choose the address to receive coins with</source>
        <translation type="unfinished">Тангаларни қабул қилиш учун манзилни танланг</translation>
    </message>
    <message>
        <source>C&amp;hoose</source>
        <translation type="unfinished">&amp;Танлаш</translation>
    </message>
    <message>
        <source>These are your Qtum addresses for sending payments. Always check the amount and the receiving address before sending coins.</source>
        <translation type="unfinished">Улар тўловларни жўнатиш учун сизнинг Qtum манзилларингиз. Доимо тангаларни жўнатишдан олдин сумма ва қабул қилувчи манзилни текшириб кўринг. </translation>
    </message>
    <message>
<<<<<<< HEAD
        <source>Receiving addresses</source>
        <translation type="unfinished">Қабул қилинадиган манзиллар</translation>
    </message>
    <message>
        <source>These are your Qtum addresses for sending payments. Always check the amount and the receiving address before sending coins.</source>
        <translation type="unfinished">Улар тўловларни жўнатиш учун сизнинг Qtum манзилларингиз. Доимо тангаларни жўнатишдан олдин сумма ва қабул қилувчи манзилни текшириб кўринг. </translation>
    </message>
    <message>
        <source>These are your Qtum addresses for receiving payments. Use the 'Create new receiving address' button in the receive tab to create new addresses.
Signing is only possible with addresses of the type 'legacy'.</source>
        <translation type="unfinished">Улар тўловларни қабул қилиш учун сизнинг Qtum манзилларингиз. Янги манзилларни яратиш учун қабул қилиш варағидаги "Янги қабул қилиш манзилини яратиш" устига босинг.
=======
        <source>These are your Qtum addresses for receiving payments. Use the 'Create new receiving address' button in the receive tab to create new addresses.
Signing is only possible with addresses of the type 'legacy'.</source>
        <translation type="unfinished">Улар тўловларни қабул қилиш учун сизнинг Qtum манзилларингиз. Янги манзилларни яратиш учун қабул қилиш варағидаги "Янги қабул қилиш манзилини яратиш" устига босинг. 
>>>>>>> 86d0551a
Фақат 'legacy' туридаги манзиллар билан ҳисобга кириш мумкин.</translation>
    </message>
    <message>
        <source>&amp;Copy Address</source>
        <translation type="unfinished">Манзилдан &amp;нусха олиш</translation>
    </message>
    <message>
        <source>Copy &amp;Label</source>
        <translation type="unfinished">Нусха олиш ва ёрлиқ</translation>
    </message>
    <message>
        <source>&amp;Edit</source>
        <translation type="unfinished">&amp;Таҳрирлаш</translation>
    </message>
    <message>
        <source>Export Address List</source>
        <translation type="unfinished">Манзил рўйхатини экспорт қилиш</translation>
    </message>
    <message>
        <source>Comma separated file</source>
        <extracomment>Expanded name of the CSV file format. See: https://en.wikipedia.org/wiki/Comma-separated_values.</extracomment>
        <translation type="unfinished">Вергул билан ажратилган файл</translation>
    </message>
    <message>
        <source>There was an error trying to save the address list to %1. Please try again.</source>
        <extracomment>An error message. %1 is a stand-in argument for the name of the file we attempted to save to.</extracomment>
        <translation type="unfinished">Манзил рўйхатини %1.га сақлашда хатолик юз берди. Яна уриниб кўринг.</translation>
    </message>
    <message>
        <source>Exporting Failed</source>
        <translation type="unfinished">Экспорт қилиб бўлмади</translation>
    </message>
</context>
<context>
    <name>AddressTableModel</name>
    <message>
        <source>Label</source>
        <translation type="unfinished">Ёрлиқ</translation>
    </message>
    <message>
        <source>Address</source>
        <translation type="unfinished">Манзил</translation>
    </message>
    <message>
        <source>(no label)</source>
        <translation type="unfinished">(Ёрлиқ мавжуд эмас)</translation>
    </message>
</context>
<context>
    <name>AskPassphraseDialog</name>
    <message>
        <source>Passphrase Dialog</source>
        <translation type="unfinished">Махфий сўз ойнаси</translation>
    </message>
    <message>
        <source>Enter passphrase</source>
        <translation type="unfinished">Махфий сўзни киритинг</translation>
    </message>
    <message>
        <source>New passphrase</source>
        <translation type="unfinished">Янги махфий сўз</translation>
    </message>
    <message>
        <source>Repeat new passphrase</source>
        <translation type="unfinished">Янги махфий сўзни такрорланг</translation>
    </message>
    <message>
        <source>Show passphrase</source>
        <translation type="unfinished">Махфий сўзни кўрсатиш</translation>
    </message>
    <message>
        <source>Encrypt wallet</source>
        <translation type="unfinished">Ҳамённи шифрлаш</translation>
    </message>
    <message>
        <source>This operation needs your wallet passphrase to unlock the wallet.</source>
        <translation type="unfinished">Ушбу операцияни амалга ошириш учун ҳамённи қулфдан чиқариш махфий сўзини талаб қилади.</translation>
    </message>
    <message>
        <source>Unlock wallet</source>
        <translation type="unfinished">Ҳамённи қулфдан чиқариш</translation>
    </message>
    <message>
        <source>Change passphrase</source>
        <translation type="unfinished">Махфий сузни узгартириш</translation>
    </message>
    <message>
        <source>Confirm wallet encryption</source>
        <translation type="unfinished">Ҳамённи кодлашни тасдиқлаш</translation>
    </message>
    <message>
        <source>Warning: If you encrypt your wallet and lose your passphrase, you will &lt;b&gt;LOSE ALL OF YOUR QTUMS&lt;/b&gt;!</source>
<<<<<<< HEAD
        <translation type="unfinished">Диққат: Агар сиз ҳамёнингизни кодласангиз ва махфий сўзингизни унутсангиз, сиз &lt;b&gt;БАРЧА QTUM ПУЛЛАРИНГИЗНИ ЙЎҚОТАСИЗ&lt;/b&gt;!</translation> 
   </message>
=======
        <translation type="unfinished">Диққат: Агар сиз ҳамёнингизни кодласангиз ва махфий сўзингизни унутсангиз, сиз &lt;b&gt;БАРЧА QTUM ПУЛЛАРИНГИЗНИ ЙЎҚОТАСИЗ&lt;/b&gt;!</translation>
    </message>
>>>>>>> 86d0551a
    <message>
        <source>Are you sure you wish to encrypt your wallet?</source>
        <translation type="unfinished">Ҳамёнингизни кодлашни ростдан хоҳлайсизми?</translation>
    </message>
    <message>
        <source>Wallet encrypted</source>
        <translation type="unfinished">Ҳамён шифрланган</translation>
    </message>
    <message>
        <source>Enter the new passphrase for the wallet.&lt;br/&gt;Please use a passphrase of &lt;b&gt;ten or more random characters&lt;/b&gt;, or &lt;b&gt;eight or more words&lt;/b&gt;.</source>
        <translation type="unfinished">Hamyon uchun yangi maxfiy so'zni kiriting. &lt;br/&gt;Iltimos, &lt;b&gt;10 va undan ortiq istalgan&lt;/b&gt; yoki &lt;b&gt;8 va undan ortiq so'zlardan&lt;/b&gt; iborat maxfiy so'zdan foydalaning.</translation>
    </message>
    <message>
        <source>Enter the old passphrase and new passphrase for the wallet.</source>
        <translation type="unfinished">Hamyonning oldingi va yangi maxfiy so'zlarini kiriting</translation>
    </message>
    <message>
        <source>Remember that encrypting your wallet cannot fully protect your qtums from being stolen by malware infecting your computer.</source>
        <translation type="unfinished">Shuni yodda tutingki, hamyonni shifrlash kompyuterdagi virus yoki zararli dasturlar sizning qtumlaringizni o'g'irlashidan to'liq himoyalay olmaydi.</translation>
    </message>
    <message>
        <source>Wallet to be encrypted</source>
        <translation type="unfinished">Шифрланадиган ҳамён</translation>
    </message>
    <message>
        <source>Your wallet is about to be encrypted. </source>
        <translation type="unfinished">Ҳамёнингиз шифрланиш арафасида.</translation>
    </message>
    <message>
        <source>Your wallet is now encrypted. </source>
        <translation type="unfinished">Ҳамёнингиз энди шифрланади.</translation>
    </message>
    <message>
        <source>IMPORTANT: Any previous backups you have made of your wallet file should be replaced with the newly generated, encrypted wallet file. For security reasons, previous backups of the unencrypted wallet file will become useless as soon as you start using the new, encrypted wallet.</source>
        <translation type="unfinished">МУҲИМ: Сиз қилган олдинги ҳамён файли заҳиралари янги яратилган, кодланган ҳамён файли билан алмаштирилиши керак. Хавфсизлик сабабларига кўра олдинги кодланган ҳамён файли заҳираси янги кодланган ҳамёндан фойдаланишингиз билан яроқсиз ҳолга келади.</translation>
    </message>
    <message>
        <source>Wallet encryption failed</source>
        <translation type="unfinished">Ҳамённи кодлаш амалга ошмади</translation>
    </message>
    <message>
        <source>Wallet encryption failed due to an internal error. Your wallet was not encrypted.</source>
        <translation type="unfinished">Ҳамённи кодлаш ташқи хато туфайли амалга ошмади. Ҳамёнингиз кодланмади.</translation>
    </message>
    <message>
        <source>The supplied passphrases do not match.</source>
        <translation type="unfinished">Киритилган пароллар мос келмади.</translation>
    </message>
    <message>
        <source>Wallet unlock failed</source>
        <translation type="unfinished">Ҳамённи қулфдан чиқариш амалга ошмади</translation>
    </message>
    <message>
        <source>The passphrase entered for the wallet decryption was incorrect.</source>
        <translation type="unfinished">Ҳамённи коддан чиқариш учун киритилган парол нотўғри.</translation>
    </message>
    <message>
        <source>Wallet passphrase was successfully changed.</source>
        <translation type="unfinished">Ҳамён пароли муваффақиятли алмаштирилди.</translation>
    </message>
    <message>
        <source>Warning: The Caps Lock key is on!</source>
        <translation type="unfinished">Диққат: Caps Lock тугмаси ёқилган!</translation>
    </message>
</context>
<context>
    <name>BanTableModel</name>
    <message>
        <source>Banned Until</source>
        <translation type="unfinished">gacha kirish taqiqlanadi</translation>
    </message>
</context>
<context>
    <name>BitcoinApplication</name>
    <message>
        <source>Runaway exception</source>
        <translation type="unfinished">qo'shimcha istisno</translation>
    </message>
    <message>
        <source>A fatal error occurred. %1 can no longer continue safely and will quit.</source>
        <translation type="unfinished">Fatal xatolik yuz berdi. %1 xavfsiz ravishda davom eta olmaydi va tizimni tark etadi. </translation>
    </message>
    <message>
        <source>Internal error</source>
        <translation type="unfinished">Ichki xatolik</translation>
    </message>
    <message>
        <source>An internal error occurred. %1 will attempt to continue safely. This is an unexpected bug which can be reported as described below.</source>
        <translation type="unfinished">Ichki xatolik yuzaga keldi. %1 xavfsiz protsessni davom ettirishga harakat qiladi. Bu kutilmagan xato boʻlib, uni quyida tavsiflanganidek xabar qilish mumkin.</translation>
    </message>
</context>
<context>
    <name>QObject</name>
    <message>
        <source>Do you want to reset settings to default values, or to abort without making changes?</source>
        <extracomment>Explanatory text shown on startup when the settings file cannot be read. Prompts user to make a choice between resetting or aborting.</extracomment>
        <translation type="unfinished">Sozlamalarni asliga qaytarishni xohlaysizmi yoki o'zgartirishlar saqlanmasinmi?</translation>
    </message>
    <message>
        <source>A fatal error occurred. Check that settings file is writable, or try running with -nosettings.</source>
        <extracomment>Explanatory text shown on startup when the settings file could not be written. Prompts user to check that we have the ability to write to the file. Explains that the user has the option of running without a settings file.</extracomment>
        <translation type="unfinished">Fatal xatolik yuz berdi. Sozlamalar fayli tahrirlashga yaroqliligini tekshiring yoki -nosettings bilan davom etishga harakat qiling.</translation>
    </message>
    <message>
        <source>Error: %1</source>
        <translation type="unfinished">Xatolik: %1</translation>
    </message>
    <message>
        <source>%1 didn't yet exit safely…</source>
        <translation type="unfinished">%1 hali tizimni xavfsiz ravishda tark etgani yo'q...</translation>
    </message>
    <message>
        <source>unknown</source>
        <translation type="unfinished">Номаълум</translation>
    </message>
    <message>
        <source>Amount</source>
        <translation type="unfinished">Миқдори</translation>
    </message>
    <message>
        <source>Enter a Qtum address (e.g. %1)</source>
        <translation type="unfinished">Qtum манзилини киритинг (масалан.  %1)</translation>
<<<<<<< HEAD
   </message>
=======
    </message>
>>>>>>> 86d0551a
    <message>
        <source>Inbound</source>
        <extracomment>An inbound connection from a peer. An inbound connection is a connection initiated by a peer.</extracomment>
        <translation type="unfinished">Ички йўналиш</translation>
    </message>
    <message>
        <source>Outbound</source>
        <extracomment>An outbound connection to a peer. An outbound connection is a connection initiated by us.</extracomment>
        <translation type="unfinished">Ташқи йўналиш</translation>
    </message>
    <message>
        <source>%1 m</source>
        <translation type="unfinished">%1 д</translation>
    </message>
    <message>
        <source>%1 s</source>
        <translation type="unfinished">%1 с</translation>
    </message>
    <message>
        <source>None</source>
        <translation type="unfinished">Йўқ</translation>
    </message>
    <message>
        <source>N/A</source>
        <translation type="unfinished">Тўғри келмайди</translation>
    </message>
    <message>
        <source>%1 ms</source>
        <translation type="unfinished">%1 мс</translation>
    </message>
    <message numerus="yes">
        <source>%n second(s)</source>
        <translation type="unfinished">
            <numerusform />
            <numerusform />
        </translation>
    </message>
    <message numerus="yes">
        <source>%n minute(s)</source>
        <translation type="unfinished">
            <numerusform />
            <numerusform />
        </translation>
    </message>
    <message numerus="yes">
        <source>%n hour(s)</source>
        <translation type="unfinished">
            <numerusform />
            <numerusform />
        </translation>
    </message>
    <message numerus="yes">
        <source>%n day(s)</source>
        <translation type="unfinished">
            <numerusform />
            <numerusform />
        </translation>
    </message>
    <message numerus="yes">
        <source>%n week(s)</source>
        <translation type="unfinished">
            <numerusform />
            <numerusform />
        </translation>
    </message>
    <message>
        <source>%1 and %2</source>
        <translation type="unfinished">%1 ва %2</translation>
    </message>
    <message numerus="yes">
        <source>%n year(s)</source>
        <translation type="unfinished">
            <numerusform />
            <numerusform />
        </translation>
    </message>
    <message>
        <source>%1 B</source>
        <translation type="unfinished">%1 Б</translation>
    </message>
    <message>
        <source>%1 MB</source>
        <translation type="unfinished">%1 МБ</translation>
    </message>
    <message>
        <source>%1 GB</source>
        <translation type="unfinished">%1 ГБ</translation>
    </message>
</context>
<context>
    <name>BitcoinGUI</name>
    <message>
        <source>&amp;Overview</source>
        <translation type="unfinished">&amp;Кўриб чиқиш</translation>
    </message>
    <message>
        <source>Show general overview of wallet</source>
        <translation type="unfinished">Ҳамённинг умумий кўринишини кўрсатиш</translation>
    </message>
    <message>
        <source>&amp;Transactions</source>
        <translation type="unfinished">&amp;Пул ўтказмалари</translation>
    </message>
    <message>
        <source>Browse transaction history</source>
        <translation type="unfinished">Пул ўтказмалари тарихини кўриш</translation>
    </message>
    <message>
        <source>E&amp;xit</source>
        <translation type="unfinished">Ч&amp;иқиш</translation>
    </message>
    <message>
        <source>Quit application</source>
        <translation type="unfinished">Иловадан чиқиш</translation>
    </message>
    <message>
        <source>&amp;About %1</source>
        <translation type="unfinished">&amp;%1 haqida</translation>
    </message>
    <message>
        <source>Show information about %1</source>
        <translation type="unfinished">%1 haqida axborotni ko'rsatish</translation>
    </message>
    <message>
        <source>About &amp;Qt</source>
        <translation type="unfinished">&amp;Qt ҳақида</translation>
    </message>
    <message>
        <source>Show information about Qt</source>
        <translation type="unfinished">Qt ҳақидаги маълумотларни кўрсатиш</translation>
    </message>
    <message>
        <source>Modify configuration options for %1</source>
        <translation type="unfinished">%1 konfiguratsiya sozlamalarini o'zgartirish</translation>
    </message>
    <message>
        <source>Create a new wallet</source>
        <translation type="unfinished">Yangi hamyon yaratish</translation>
    </message>
    <message>
        <source>&amp;Minimize</source>
        <translation type="unfinished">&amp;Kichraytirish</translation>
    </message>
    <message>
        <source>Wallet:</source>
        <translation type="unfinished">Hamyon</translation>
    </message>
    <message>
        <source>Network activity disabled.</source>
        <extracomment>A substring of the tooltip.</extracomment>
        <translation type="unfinished">Mobil tarmoq faoliyati o'chirilgan</translation>
    </message>
    <message>
        <source>Proxy is &lt;b&gt;enabled&lt;/b&gt;: %1</source>
        <translation type="unfinished">Proksi &lt;b&gt;yoqildi&lt;/b&gt;: %1</translation>
    </message>
    <message>
        <source>Send coins to a Qtum address</source>
        <translation type="unfinished">Тангаларни Qtum манзилига жўнатиш</translation>
    </message>
    <message>
        <source>Backup wallet to another location</source>
        <translation type="unfinished">Ҳамённи бошқа манзилга заҳиралаш</translation>
    </message>
    <message>
        <source>Change the passphrase used for wallet encryption</source>
        <translation type="unfinished">Паролни ўзгартириш ҳамённи кодлашда фойдаланилади</translation>
    </message>
    <message>
        <source>&amp;Send</source>
        <translation type="unfinished">&amp;Жўнатиш</translation>
    </message>
    <message>
        <source>&amp;Receive</source>
        <translation type="unfinished">&amp;Қабул қилиш</translation>
    </message>
    <message>
        <source>&amp;Options…</source>
        <translation type="unfinished">&amp;Sozlamalar...</translation>
    </message>
    <message>
        <source>&amp;Encrypt Wallet…</source>
        <translation type="unfinished">&amp;Hamyonni shifrlash...</translation>
    </message>
    <message>
        <source>Encrypt the private keys that belong to your wallet</source>
        <translation type="unfinished">Ҳамёнингизга тегишли махфий калитларни кодлаш</translation>
    </message>
    <message>
        <source>&amp;Backup Wallet…</source>
        <translation type="unfinished">&amp;Hamyon nusxasi...</translation>
    </message>
    <message>
        <source>&amp;Change Passphrase…</source>
        <translation type="unfinished">&amp;Maxfiy so'zni o'zgartirish...</translation>
    </message>
    <message>
        <source>Sign &amp;message…</source>
        <translation type="unfinished">Xabarni &amp;signlash...</translation>
    </message>
    <message>
        <source>Sign messages with your Qtum addresses to prove you own them</source>
        <translation type="unfinished">Qtum манзилидан унинг эгаси эканлигингизни исботлаш учун хабарлар ёзинг</translation>
    </message>
    <message>
        <source>&amp;Verify message…</source>
        <translation type="unfinished">&amp;Xabarni tasdiqlash...</translation>
    </message>
    <message>
        <source>Verify messages to ensure they were signed with specified Qtum addresses</source>
        <translation type="unfinished">Хабарларни махсус Qtum манзилларингиз билан ёзилганлигига ишонч ҳосил қилиш учун уларни тасдиқланг</translation>
    </message>
    <message>
        <source>&amp;Load PSBT from file…</source>
        <translation type="unfinished">&amp;PSBT ni fayldan yuklash...</translation>
    </message>
    <message>
        <source>Open &amp;URI…</source>
        <translation type="unfinished">&amp;URL manzilni ochish</translation>
    </message>
    <message>
        <source>Close Wallet…</source>
        <translation type="unfinished">Hamyonni yopish</translation>
    </message>
    <message>
        <source>Create Wallet…</source>
        <translation type="unfinished">Hamyonni yaratish...</translation>
    </message>
    <message>
        <source>Close All Wallets…</source>
        <translation type="unfinished">Barcha hamyonlarni yopish...</translation>
    </message>
    <message>
        <source>&amp;File</source>
        <translation type="unfinished">&amp;Файл</translation>
    </message>
    <message>
        <source>&amp;Settings</source>
        <translation type="unfinished">&amp; Созламалар</translation>
    </message>
    <message>
        <source>&amp;Help</source>
        <translation type="unfinished">&amp;Ёрдам</translation>
    </message>
    <message>
        <source>Tabs toolbar</source>
        <translation type="unfinished">Ички ойналар асбоблар панели</translation>
    </message>
    <message>
        <source>Syncing Headers (%1%)…</source>
        <translation type="unfinished">Sarlavhalar sinxronlashtirilmoqda (%1%)...</translation>
    </message>
    <message>
        <source>Synchronizing with network…</source>
        <translation type="unfinished">Internet bilan sinxronlash...</translation>
    </message>
    <message>
        <source>Indexing blocks on disk…</source>
        <translation type="unfinished">Diskdagi bloklarni indekslash...</translation>
    </message>
    <message>
        <source>Processing blocks on disk…</source>
        <translation type="unfinished">Diskdagi bloklarni protsesslash...</translation>
    </message>
    <message>
        <source>Connecting to peers…</source>
        <translation type="unfinished">Pirlarga ulanish...</translation>
    </message>
    <message>
        <source>Request payments (generates QR codes and qtum: URIs)</source>
        <translation type="unfinished">Тўловлар (QR кодлари ва qtum ёрдамида яратишлар: URI’лар) сўраш</translation>
    </message>
    <message>
        <source>Show the list of used sending addresses and labels</source>
        <translation type="unfinished">Фойдаланилган жўнатилган манзиллар ва ёрлиқлар рўйхатини кўрсатиш</translation>
    </message>
    <message>
        <source>Show the list of used receiving addresses and labels</source>
        <translation type="unfinished">Фойдаланилган қабул қилинган манзиллар ва ёрлиқлар рўйхатини кўрсатиш</translation>
    </message>
    <message>
        <source>&amp;Command-line options</source>
        <translation type="unfinished">&amp;Буйруқлар сатри мосламалари</translation>
    </message>
    <message numerus="yes">
        <source>Processed %n block(s) of transaction history.</source>
        <translation type="unfinished">
            <numerusform>Tranzaksiya tarixining %n blok(lar)i qayta ishlandi.</numerusform>
            <numerusform />
        </translation>
    </message>
    <message>
        <source>%1 behind</source>
        <translation type="unfinished">%1 орқада</translation>
    </message>
    <message>
        <source>Catching up…</source>
        <translation type="unfinished">Yetkazilmoqda...</translation>
    </message>
    <message>
        <source>Last received block was generated %1 ago.</source>
        <translation type="unfinished">Сўнги қабул қилинган блок %1 олдин яратилган.</translation>
    </message>
    <message>
        <source>Transactions after this will not yet be visible.</source>
        <translation type="unfinished">Бундан кейинги пул ўтказмалари кўринмайдиган бўлади.</translation>
    </message>
    <message>
        <source>Error</source>
        <translation type="unfinished">Хатолик</translation>
    </message>
    <message>
        <source>Warning</source>
        <translation type="unfinished">Диққат</translation>
    </message>
    <message>
        <source>Information</source>
        <translation type="unfinished">Маълумот</translation>
    </message>
    <message>
        <source>Up to date</source>
        <translation type="unfinished">Янгиланган</translation>
    </message>
    <message>
        <source>Load Partially Signed Qtum Transaction</source>
        <translation type="unfinished">Qisman signlangan Bitkoin tranzaksiyasini yuklash</translation>
    </message>
    <message>
        <source>Load PSBT from &amp;clipboard…</source>
        <translation type="unfinished">&amp;Nusxalanganlar dan PSBT ni yuklash</translation>
    </message>
    <message>
        <source>Load Partially Signed Qtum Transaction from clipboard</source>
        <translation type="unfinished">Nusxalanganlar qisman signlangan Bitkoin tranzaksiyalarini yuklash</translation>
    </message>
    <message>
        <source>Node window</source>
        <translation type="unfinished">Node oynasi</translation>
    </message>
    <message>
        <source>Open node debugging and diagnostic console</source>
        <translation type="unfinished">Node debuglash va tahlil konsolini ochish</translation>
    </message>
    <message>
        <source>&amp;Sending addresses</source>
        <translation type="unfinished">&amp;Yuborish manzillari</translation>
    </message>
    <message>
        <source>&amp;Receiving addresses</source>
        <translation type="unfinished">&amp;Qabul qilish manzillari</translation>
    </message>
    <message>
        <source>Open a qtum: URI</source>
        <translation type="unfinished">Bitkoinni ochish: URI</translation>
    </message>
    <message>
        <source>Open Wallet</source>
        <translation type="unfinished">Ochiq hamyon</translation>
    </message>
    <message>
        <source>Open a wallet</source>
        <translation type="unfinished">Hamyonni ochish</translation>
    </message>
    <message>
        <source>Close wallet</source>
        <translation type="unfinished">Hamyonni yopish</translation>
    </message>
    <message>
        <source>Close all wallets</source>
        <translation type="unfinished">Barcha hamyonlarni yopish</translation>
    </message>
    <message>
        <source>Show the %1 help message to get a list with possible Qtum command-line options</source>
        <translation type="unfinished">Yozilishi mumkin bo'lgan command-line sozlamalar ro'yxatini olish uchun %1 yordam xabarini ko'rsatish</translation>
    </message>
    <message>
        <source>Mask the values in the Overview tab</source>
        <translation type="unfinished">Umumiy ko'rinish menyusidagi qiymatlarni maskirovka qilish</translation>
    </message>
    <message>
        <source>default wallet</source>
        <translation type="unfinished">standart hamyon</translation>
    </message>
    <message>
        <source>No wallets available</source>
        <translation type="unfinished">Hamyonlar mavjud emas</translation>
    </message>
    <message>
        <source>Wallet Name</source>
        <extracomment>Label of the input field where the name of the wallet is entered.</extracomment>
        <translation type="unfinished">Hamyon nomi</translation>
    </message>
    <message>
        <source>&amp;Window</source>
        <translation type="unfinished">&amp;Ойна</translation>
    </message>
    <message>
        <source>Zoom</source>
        <translation type="unfinished">Kattalashtirish</translation>
    </message>
    <message>
        <source>Main Window</source>
        <translation type="unfinished">Asosiy Oyna</translation>
    </message>
    <message>
        <source>%1 client</source>
        <translation type="unfinished">%1 mijoz </translation>
    </message>
    <message>
        <source>&amp;Hide</source>
        <translation type="unfinished">&amp;Yashirish</translation>
    </message>
    <message>
        <source>S&amp;how</source>
        <translation type="unfinished">Ko'&amp;rsatish</translation>
    </message>
    <message numerus="yes">
        <source>%n active connection(s) to Qtum network.</source>
        <extracomment>A substring of the tooltip.</extracomment>
        <translation type="unfinished">
            <numerusform>Bitkoin tarmog'iga %n aktiv ulanishlar.</numerusform>
            <numerusform />
        </translation>
    </message>
    <message>
        <source>Click for more actions.</source>
        <extracomment>A substring of the tooltip. "More actions" are available via the context menu.</extracomment>
        <translation type="unfinished">Ko'proq sozlamalar uchun bosing.</translation>
    </message>
    <message>
        <source>Show Peers tab</source>
        <extracomment>A context menu item. The "Peers tab" is an element of the "Node window".</extracomment>
        <translation type="unfinished">Pirlar oynasini ko'rsatish</translation>
    </message>
    <message>
        <source>Disable network activity</source>
        <extracomment>A context menu item.</extracomment>
        <translation type="unfinished">Ijtimoiy tarmoq faoliyatini cheklash</translation>
    </message>
    <message>
        <source>Enable network activity</source>
        <extracomment>A context menu item. The network activity was disabled previously.</extracomment>
        <translation type="unfinished">Ijtimoiy tarmoq faoliyatini yoqish</translation>
    </message>
    <message>
        <source>Error: %1</source>
        <translation type="unfinished">Xatolik: %1</translation>
    </message>
    <message>
        <source>Warning: %1</source>
        <translation type="unfinished">Ogohlantirish: %1</translation>
    </message>
    <message>
        <source>Date: %1
</source>
<<<<<<< HEAD
        <translation type="unfinished">Sana: %1</translation>
=======
        <translation type="unfinished">Sana: %1
</translation>
>>>>>>> 86d0551a
    </message>
    <message>
        <source>Amount: %1
</source>
        <translation type="unfinished">Miqdor: %1
</translation>
    </message>
    <message>
        <source>Wallet: %1
</source>
        <translation type="unfinished">Hamyon: %1
</translation>
    </message>
    <message>
        <source>Type: %1
</source>
        <translation type="unfinished">Tip: %1
</translation>
    </message>
    <message>
        <source>Label: %1
</source>
        <translation type="unfinished">Yorliq: %1
</translation>
    </message>
    <message>
        <source>Address: %1
</source>
        <translation type="unfinished">Manzil: %1
</translation>
    </message>
    <message>
        <source>Sent transaction</source>
        <translation type="unfinished">Жўнатилган операция</translation>
    </message>
    <message>
        <source>Incoming transaction</source>
        <translation type="unfinished">Кирувчи операция</translation>
    </message>
    <message>
        <source>HD key generation is &lt;b&gt;enabled&lt;/b&gt;</source>
<<<<<<< HEAD
        <translation type="unfinished">HD kalit yaratish &lt;b&gt;imkonsiz&lt;/b&gt;</translation>
=======
        <translation type="unfinished">HD kalit yaratish &lt;b&gt;yoqilgan&lt;/b&gt;</translation>
>>>>>>> 86d0551a
    </message>
    <message>
        <source>HD key generation is &lt;b&gt;disabled&lt;/b&gt;</source>
        <translation type="unfinished">HD kalit yaratish &lt;b&gt;imkonsiz&lt;/b&gt;</translation>
    </message>
    <message>
        <source>Private key &lt;b&gt;disabled&lt;/b&gt;</source>
        <translation type="unfinished">Maxfiy kalit &lt;b&gt;o'chiq&lt;/b&gt;</translation>
    </message>
    <message>
        <source>Wallet is &lt;b&gt;encrypted&lt;/b&gt; and currently &lt;b&gt;unlocked&lt;/b&gt;</source>
        <translation type="unfinished">Ҳамён &lt;b&gt;кодланган&lt;/b&gt; ва вақтинча &lt;b&gt;қулфдан чиқарилган&lt;/b&gt;</translation>
    </message>
    <message>
        <source>Wallet is &lt;b&gt;encrypted&lt;/b&gt; and currently &lt;b&gt;locked&lt;/b&gt;</source>
        <translation type="unfinished">Ҳамён &lt;b&gt;кодланган&lt;/b&gt; ва вақтинча &lt;b&gt;қулфланган&lt;/b&gt;</translation>
    </message>
    <message>
        <source>Original message:</source>
        <translation type="unfinished">Asl xabar:</translation>
    </message>
</context>
<context>
    <name>UnitDisplayStatusBarControl</name>
    <message>
        <source>Unit to show amounts in. Click to select another unit.</source>
        <translation type="unfinished">Miqdorlarni ko'rsatish birligi. Boshqa birlik tanlash uchun bosing.</translation>
    </message>
</context>
<context>
    <name>CoinControlDialog</name>
    <message>
        <source>Coin Selection</source>
        <translation type="unfinished">Coin tanlash</translation>
    </message>
    <message>
        <source>Quantity:</source>
        <translation type="unfinished">Сони:</translation>
    </message>
    <message>
        <source>Bytes:</source>
        <translation type="unfinished">Байт:</translation>
    </message>
    <message>
        <source>Amount:</source>
        <translation type="unfinished">Миқдори:</translation>
    </message>
    <message>
        <source>Fee:</source>
        <translation type="unfinished">Солиқ:</translation>
    </message>
    <message>
        <source>After Fee:</source>
        <translation type="unfinished">Солиқдан сўнг:</translation>
    </message>
    <message>
        <source>Change:</source>
        <translation type="unfinished">Ўзгартириш:</translation>
    </message>
    <message>
        <source>(un)select all</source>
        <translation type="unfinished">барчасини танаш (бекор қилиш)</translation>
    </message>
    <message>
        <source>Tree mode</source>
        <translation type="unfinished">Дарахт усулида</translation>
    </message>
    <message>
        <source>List mode</source>
        <translation type="unfinished">Рўйхат усулида</translation>
    </message>
    <message>
        <source>Amount</source>
        <translation type="unfinished">Миқдори</translation>
    </message>
    <message>
        <source>Received with label</source>
        <translation type="unfinished">Yorliq orqali qabul qilingan</translation>
    </message>
    <message>
        <source>Received with address</source>
        <translation type="unfinished">Manzil orqali qabul qilingan</translation>
    </message>
    <message>
        <source>Date</source>
        <translation type="unfinished">Сана</translation>
    </message>
    <message>
        <source>Confirmations</source>
        <translation type="unfinished">Тасдиқлашлар</translation>
    </message>
    <message>
        <source>Confirmed</source>
        <translation type="unfinished">Тасдиқланди</translation>
    </message>
    <message>
        <source>Copy amount</source>
        <translation type="unfinished">Кийматни нусхала</translation>
    </message>
    <message>
        <source>&amp;Copy address</source>
        <translation type="unfinished">&amp;Manzilni nusxalash</translation>
    </message>
    <message>
        <source>Copy &amp;label</source>
        <translation type="unfinished">&amp;Yorliqni nusxalash</translation>
    </message>
    <message>
        <source>Copy &amp;amount</source>
        <translation type="unfinished">&amp;Miqdorni nusxalash</translation>
    </message>
    <message>
        <source>Copy transaction &amp;ID and output index</source>
        <translation type="unfinished">Tranzaksiya &amp;IDsi ni va chiquvchi indeksni nusxalash</translation>
    </message>
    <message>
        <source>L&amp;ock unspent</source>
        <translation type="unfinished">Sarflanmagan miqdorlarni q&amp;ulflash</translation>
    </message>
    <message>
        <source>&amp;Unlock unspent</source>
        <translation type="unfinished">Sarflanmaqan tranzaksiyalarni &amp;qulfdan chiqarish</translation>
    </message>
    <message>
        <source>Copy quantity</source>
        <translation type="unfinished">Нусха сони</translation>
    </message>
    <message>
        <source>Copy fee</source>
        <translation type="unfinished">Нусха солиғи</translation>
    </message>
    <message>
        <source>Copy after fee</source>
        <translation type="unfinished">Нусха солиқдан сўнг</translation>
    </message>
    <message>
        <source>Copy bytes</source>
        <translation type="unfinished">Нусха байти</translation>
    </message>
    <message>
        <source>Copy change</source>
        <translation type="unfinished">Нусха қайтими</translation>
    </message>
    <message>
        <source>(%1 locked)</source>
        <translation type="unfinished">(%1 қулфланган)</translation>
    </message>
    <message>
<<<<<<< HEAD
        <source>yes</source>
        <translation type="unfinished">ҳа</translation>
    </message>
    <message>
        <source>no</source>
        <translation type="unfinished">йўқ</translation>
    </message>
    <message>
        <source>This label turns red if any recipient receives an amount smaller than the current dust threshold.</source>
        <translation type="unfinished">Agar qabul qiluvchi joriy 'dust' chegarasidan kichikroq miqdor olsa, bu yorliq qizil rangga aylanadi</translation>
    </message>
    <message>
=======
>>>>>>> 86d0551a
        <source>Can vary +/- %1 satoshi(s) per input.</source>
        <translation type="unfinished">Ҳар бир кирим +/- %1 сатоши(лар) билан ўзгариши мумкин.</translation>
    </message>
    <message>
        <source>(no label)</source>
        <translation type="unfinished">(Ёрлиқ мавжуд эмас)</translation>
    </message>
    <message>
        <source>change from %1 (%2)</source>
        <translation type="unfinished">%1 (%2)дан ўзгартириш</translation>
    </message>
    <message>
        <source>(change)</source>
        <translation type="unfinished">(ўзгартириш)</translation>
    </message>
</context>
<context>
    <name>CreateWalletActivity</name>
    <message>
        <source>Create Wallet</source>
        <extracomment>Title of window indicating the progress of creation of a new wallet.</extracomment>
        <translation type="unfinished">Hamyon yaratish</translation>
    </message>
    <message>
        <source>Creating Wallet &lt;b&gt;%1&lt;/b&gt;…</source>
        <extracomment>Descriptive text of the create wallet progress window which indicates to the user which wallet is currently being created.</extracomment>
        <translation type="unfinished">Hamyon yaratilmoqda &lt;b&gt;%1&lt;/b&gt;...</translation>
    </message>
    <message>
        <source>Create wallet failed</source>
        <translation type="unfinished">Hamyon yaratilishi amalga oshmadi</translation>
    </message>
    <message>
        <source>Create wallet warning</source>
        <translation type="unfinished">Hamyon yaratish ogohlantirishi</translation>
    </message>
    <message>
        <source>Can't list signers</source>
        <translation type="unfinished">Signerlarni ro'yxat shakliga keltirib bo'lmaydi</translation>
    </message>
    </context>
<context>
    <name>LoadWalletsActivity</name>
    <message>
        <source>Load Wallets</source>
        <extracomment>Title of progress window which is displayed when wallets are being loaded.</extracomment>
        <translation type="unfinished">Hamyonni yuklash</translation>
    </message>
    <message>
        <source>Loading wallets…</source>
        <extracomment>Descriptive text of the load wallets progress window which indicates to the user that wallets are currently being loaded.</extracomment>
        <translation type="unfinished">Hamyonlar yuklanmoqda...</translation>
    </message>
</context>
<context>
    <name>OpenWalletActivity</name>
    <message>
        <source>Open wallet failed</source>
        <translation type="unfinished">Hamyonni ochib bo'lmaydi</translation>
    </message>
    <message>
        <source>Open wallet warning</source>
        <translation type="unfinished">Hamyonni ochish ogohlantirishi</translation>
    </message>
    <message>
        <source>default wallet</source>
        <translation type="unfinished">standart hamyon</translation>
    </message>
    <message>
        <source>Open Wallet</source>
        <extracomment>Title of window indicating the progress of opening of a wallet.</extracomment>
<<<<<<< HEAD
        <translation type="unfinished">Hamyonni ochish</translation>
=======
        <translation type="unfinished">Ochiq hamyon</translation>
>>>>>>> 86d0551a
    </message>
    <message>
        <source>Opening Wallet &lt;b&gt;%1&lt;/b&gt;…</source>
        <extracomment>Descriptive text of the open wallet progress window which indicates to the user which wallet is currently being opened.</extracomment>
        <translation type="unfinished">Hamyonni ochish &lt;b&gt;%1&lt;/b&gt;...</translation>
    </message>
</context>
<context>
    <name>WalletController</name>
    <message>
        <source>Close wallet</source>
        <translation type="unfinished">Hamyonni yopish</translation>
    </message>
    <message>
        <source>Are you sure you wish to close the wallet &lt;i&gt;%1&lt;/i&gt;?</source>
        <translation type="unfinished">Ushbu hamyonni&lt;i&gt;%1&lt;/i&gt; yopmoqchi ekaningizga ishonchingiz komilmi?</translation>
    </message>
    <message>
        <source>Closing the wallet for too long can result in having to resync the entire chain if pruning is enabled.</source>
        <translation type="unfinished">Agar 'pruning' funksiyasi o'chirilgan bo'lsa, hamyondan uzoq vaqt foydalanmaslik butun zanjirnni qayta sinxronlashga olib kelishi mumkin.</translation>
    </message>
    <message>
        <source>Close all wallets</source>
        <translation type="unfinished">Barcha hamyonlarni yopish</translation>
    </message>
    <message>
        <source>Are you sure you wish to close all wallets?</source>
        <translation type="unfinished">Hamma hamyonlarni yopmoqchimisiz?</translation>
    </message>
</context>
<context>
    <name>CreateWalletDialog</name>
    <message>
        <source>Create Wallet</source>
        <translation type="unfinished">Hamyon yaratish</translation>
    </message>
    <message>
        <source>Wallet Name</source>
        <translation type="unfinished">Hamyon nomi</translation>
    </message>
    <message>
        <source>Wallet</source>
        <translation type="unfinished">Ҳамён</translation>
    </message>
    <message>
        <source>Encrypt the wallet. The wallet will be encrypted with a passphrase of your choice.</source>
        <translation type="unfinished">Hamyonni shifrlash. Hamyon siz tanlagan maxfiy so'z bilan shifrlanadi</translation>
    </message>
    <message>
        <source>Encrypt Wallet</source>
        <translation type="unfinished">Hamyonni shifrlash</translation>
    </message>
    <message>
        <source>Advanced Options</source>
        <translation type="unfinished">Qo'shimcha sozlamalar</translation>
    </message>
    <message>
        <source>Disable private keys for this wallet. Wallets with private keys disabled will have no private keys and cannot have an HD seed or imported private keys. This is ideal for watch-only wallets.</source>
        <translation type="unfinished">Ushbu hamyon uchun maxfiy kalitlarni o'chirish. Maxfiy kalitsiz hamyonlar maxfiy kalitlar yoki import qilingan maxfiy kalitlar, shuningdek, HD seedlarga ega bo'la olmaydi.</translation>
    </message>
    <message>
        <source>Disable Private Keys</source>
        <translation type="unfinished">Maxfiy kalitlarni faolsizlantirish</translation>
    </message>
    <message>
        <source>Make a blank wallet. Blank wallets do not initially have private keys or scripts. Private keys and addresses can be imported, or an HD seed can be set, at a later time.</source>
        <translation type="unfinished">Bo'sh hamyon yaratish. Bo'sh hamyonlarga keyinchalik maxfiy kalitlar yoki manzillar import qilinishi mumkin, yana HD seedlar ham o'rnatilishi mumkin.</translation>
    </message>
    <message>
        <source>Make Blank Wallet</source>
        <translation type="unfinished">Bo'sh hamyon yaratish</translation>
    </message>
    <message>
<<<<<<< HEAD
        <source>Use descriptors for scriptPubKey management</source>
        <translation type="unfinished">scriptPubKey yaratishda izohlovchidan foydalanish</translation>
    </message>
    <message>
        <source>Descriptor Wallet</source>
        <translation type="unfinished">Izohlovchi hamyon</translation>
    </message>
    <message>
=======
>>>>>>> 86d0551a
        <source>Use an external signing device such as a hardware wallet. Configure the external signer script in wallet preferences first.</source>
        <translation type="unfinished">Uskuna hamyoni kabi tashqi signing qurilmasidan foydalaning. Avval hamyon sozlamalarida tashqi signer skriptini sozlang.</translation>
    </message>
    <message>
        <source>External signer</source>
        <translation type="unfinished">Tashqi signer</translation>
    </message>
    <message>
        <source>Create</source>
        <translation type="unfinished">Yaratmoq</translation>
    </message>
    <message>
<<<<<<< HEAD
        <source>Compiled without sqlite support (required for descriptor wallets)</source>
        <translation type="unfinished">Sqlite yordamisiz tuzilgan (deskriptor hamyonlari uchun talab qilinadi)</translation>
    </message>
    <message>
=======
>>>>>>> 86d0551a
        <source>Compiled without external signing support (required for external signing)</source>
        <extracomment>"External signing" means using devices such as hardware wallets.</extracomment>
        <translation type="unfinished">Tashqi signing yordamisiz tuzilgan (tashqi signing uchun zarur)</translation>
    </message>
</context>
<context>
    <name>EditAddressDialog</name>
    <message>
        <source>Edit Address</source>
        <translation type="unfinished">Манзилларни таҳрирлаш</translation>
    </message>
    <message>
        <source>&amp;Label</source>
        <translation type="unfinished">&amp;Ёрлик</translation>
    </message>
    <message>
        <source>The label associated with this address list entry</source>
        <translation type="unfinished">Ёрлиқ ушбу манзилар рўйхати ёзуви билан боғланган</translation>
    </message>
    <message>
        <source>The address associated with this address list entry. This can only be modified for sending addresses.</source>
        <translation type="unfinished">Манзил ушбу манзиллар рўйхати ёзуви билан боғланган. Уни фақат жўнатиладиган манзиллар учун ўзгартирса бўлади.</translation>
    </message>
    <message>
        <source>&amp;Address</source>
        <translation type="unfinished">&amp;Манзил</translation>
    </message>
    <message>
        <source>New sending address</source>
        <translation type="unfinished">Янги жунатилувчи манзил</translation>
    </message>
    <message>
        <source>Edit receiving address</source>
        <translation type="unfinished">Кабул килувчи манзилни тахрирлаш</translation>
    </message>
    <message>
        <source>Edit sending address</source>
        <translation type="unfinished">Жунатилувчи манзилни тахрирлаш</translation>
    </message>
    <message>
        <source>The entered address "%1" is not a valid Qtum address.</source>
        <translation type="unfinished">Киритилган "%1" манзили тўғри Qtum манзили эмас.</translation>
    </message>
    <message>
        <source>Address "%1" already exists as a receiving address with label "%2" and so cannot be added as a sending address.</source>
        <translation type="unfinished">Yuboruvchi(%1manzil) va  qabul qiluvchi(%2manzil) bir xil bo'lishi mumkin emas</translation>
    </message>
    <message>
        <source>The entered address "%1" is already in the address book with label "%2".</source>
        <translation type="unfinished">Kiritilgan %1manzil allaqachon %2yorlig'i bilan manzillar kitobida</translation>
    </message>
    <message>
        <source>Could not unlock wallet.</source>
        <translation type="unfinished">Ҳамён қулфдан чиқмади.</translation>
    </message>
    <message>
        <source>New key generation failed.</source>
        <translation type="unfinished">Янги калит яратиш амалга ошмади.</translation>
    </message>
</context>
<context>
    <name>FreespaceChecker</name>
    <message>
        <source>A new data directory will be created.</source>
        <translation type="unfinished">Янги маълумотлар директорияси яратилади.</translation>
    </message>
    <message>
        <source>name</source>
        <translation type="unfinished">номи</translation>
    </message>
    <message>
        <source>Directory already exists. Add %1 if you intend to create a new directory here.</source>
        <translation type="unfinished">Директория аллақачон мавжуд. Агар бу ерда янги директория яратмоқчи бўлсангиз, %1 қўшинг.</translation>
    </message>
    <message>
        <source>Path already exists, and is not a directory.</source>
        <translation type="unfinished">Йўл аллақачон мавжуд. У директория эмас.</translation>
    </message>
    <message>
        <source>Cannot create data directory here.</source>
        <translation type="unfinished">Маълумотлар директориясини бу ерда яратиб бўлмайди..</translation>
    </message>
</context>
<context>
    <name>Intro</name>
    <message numerus="yes">
        <source>%n GB of space available</source>
        <translation type="unfinished">
            <numerusform />
            <numerusform />
        </translation>
    </message>
    <message numerus="yes">
        <source>(of %n GB needed)</source>
        <translation type="unfinished">
            <numerusform />
            <numerusform />
        </translation>
    </message>
    <message numerus="yes">
        <source>(%n GB needed for full chain)</source>
        <translation type="unfinished">
            <numerusform />
            <numerusform />
        </translation>
    </message>
    <message>
        <source>At least %1 GB of data will be stored in this directory, and it will grow over time.</source>
        <translation type="unfinished">Kamida %1 GB ma'lumot bu yerda saqlanadi va vaqtlar davomida o'sib boradi</translation>
    </message>
    <message>
        <source>Approximately %1 GB of data will be stored in this directory.</source>
        <translation type="unfinished">Bu katalogda %1  GB ma'lumot saqlanadi</translation>
    </message>
    <message numerus="yes">
        <source>(sufficient to restore backups %n day(s) old)</source>
        <extracomment>Explanatory text on the capability of the current prune target.</extracomment>
        <translation type="unfinished">
            <numerusform>(%n kun oldingi zaxira nusxalarini tiklash uchun etarli)</numerusform>
            <numerusform />
        </translation>
    </message>
    <message>
        <source>%1 will download and store a copy of the Qtum block chain.</source>
        <translation type="unfinished"> Qtum blok zanjirining%1 nusxasini yuklab oladi va saqlaydi</translation>
    </message>
    <message>
        <source>The wallet will also be stored in this directory.</source>
        <translation type="unfinished">Hamyon ham ushbu katalogda saqlanadi.</translation>
    </message>
    <message>
        <source>Error: Specified data directory "%1" cannot be created.</source>
        <translation type="unfinished">Хато: кўрсатилган "%1" маълумотлар директориясини яратиб бўлмайди.</translation>
    </message>
    <message>
        <source>Error</source>
        <translation type="unfinished">Хатолик</translation>
    </message>
    <message>
        <source>Welcome</source>
        <translation type="unfinished">Хуш келибсиз</translation>
    </message>
    <message>
        <source>Welcome to %1.</source>
        <translation type="unfinished">%1 ga xush kelibsiz</translation>
    </message>
    <message>
        <source>As this is the first time the program is launched, you can choose where %1 will store its data.</source>
        <translation type="unfinished">Birinchi marta dastur ishga tushirilganda, siz %1 o'z ma'lumotlarini qayerda saqlashini tanlashingiz mumkin</translation>
    </message>
    <message>
        <source>Limit block chain storage to</source>
        <translation type="unfinished">Blok zanjiri xotirasini bungacha cheklash:</translation>
    </message>
    <message>
        <source>Reverting this setting requires re-downloading the entire blockchain. It is faster to download the full chain first and prune it later. Disables some advanced features.</source>
        <translation type="unfinished">Bu sozlamani qaytarish butun blok zanjirini qayta yuklab olishni talab qiladi. Avval to'liq zanjirni yuklab olish va keyinroq kesish kamroq vaqt oladi. Ba'zi qo'shimcha funksiyalarni cheklaydi.</translation>
    </message>
    <message>
        <source> GB</source>
        <translation type="unfinished">GB</translation>
    </message>
    <message>
        <source>This initial synchronisation is very demanding, and may expose hardware problems with your computer that had previously gone unnoticed. Each time you run %1, it will continue downloading where it left off.</source>
        <translation type="unfinished">Ushbu dastlabki sinxronlash juda qiyin va kompyuteringiz bilan ilgari sezilmagan apparat muammolarini yuzaga keltirishi mumkin. Har safar %1 ni ishga tushirganingizda, u yuklab olish jarayonini qayerda to'xtatgan bo'lsa, o'sha yerdan boshlab davom ettiradi.</translation>
    </message>
    <message>
        <source>If you have chosen to limit block chain storage (pruning), the historical data must still be downloaded and processed, but will be deleted afterward to keep your disk usage low.</source>
        <translation type="unfinished">Agar siz blok zanjirini saqlashni cheklashni tanlagan bo'lsangiz (pruning), eski ma'lumotlar hali ham yuklab olinishi va qayta ishlanishi kerak, ammo diskdan kamroq foydalanish uchun keyin o'chiriladi.</translation>
    </message>
    <message>
        <source>Use the default data directory</source>
        <translation type="unfinished">Стандарт маълумотлар директориясидан фойдаланиш</translation>
    </message>
    <message>
        <source>Use a custom data directory:</source>
        <translation type="unfinished">Бошқа маълумотлар директориясида фойдаланинг:</translation>
    </message>
</context>
<context>
    <name>HelpMessageDialog</name>
    <message>
        <source>version</source>
        <translation type="unfinished">версияси</translation>
    </message>
    <message>
        <source>About %1</source>
        <translation type="unfinished">%1 haqida</translation>
    </message>
    <message>
        <source>Command-line options</source>
        <translation type="unfinished">Буйруқлар сатри мосламалари</translation>
    </message>
</context>
<context>
    <name>ShutdownWindow</name>
    <message>
        <source>%1 is shutting down…</source>
        <translation type="unfinished">%1 yopilmoqda...</translation>
    </message>
    <message>
        <source>Do not shut down the computer until this window disappears.</source>
        <translation type="unfinished">Bu oyna paydo bo'lmagunicha kompyuterni o'chirmang.</translation>
    </message>
</context>
<context>
    <name>ModalOverlay</name>
    <message>
        <source>Form</source>
        <translation type="unfinished">Шакл</translation>
    </message>
    <message>
        <source>Recent transactions may not yet be visible, and therefore your wallet's balance might be incorrect. This information will be correct once your wallet has finished synchronizing with the qtum network, as detailed below.</source>
        <translation type="unfinished">So'nggi tranzaksiyalar hali ko'rinmasligi mumkin, shuning uchun hamyoningiz balansi noto'g'ri ko'rinishi mumkin. Sizning hamyoningiz bitkoin tarmog'i bilan sinxronlashni tugatgandan so'ng, quyida batafsil tavsiflanganidek, bu ma'lumot to'g'rilanadi.</translation>
    </message>
    <message>
        <source>Attempting to spend qtums that are affected by not-yet-displayed transactions will not be accepted by the network.</source>
        <translation type="unfinished">Hali ko'rsatilmagan tranzaksiyalarga bitkoinlarni sarflashga urinish tarmoq tomonidan qabul qilinmaydi.</translation>
    </message>
    <message>
        <source>Number of blocks left</source>
        <translation type="unfinished">qolgan bloklar soni</translation>
    </message>
    <message>
        <source>Unknown…</source>
        <translation type="unfinished">Noma'lum...</translation>
    </message>
    <message>
        <source>calculating…</source>
        <translation type="unfinished">hisoblanmoqda...</translation>
    </message>
    <message>
        <source>Last block time</source>
        <translation type="unfinished">Сўнгги блок вақти</translation>
    </message>
    <message>
        <source>Progress</source>
        <translation type="unfinished">O'sish</translation>
    </message>
    <message>
        <source>Progress increase per hour</source>
        <translation type="unfinished">Harakatning soatiga o'sishi</translation>
    </message>
    <message>
        <source>Estimated time left until synced</source>
        <translation type="unfinished">Sinxronizatsiya yakunlanishiga taxminan qolgan vaqt</translation>
    </message>
    <message>
        <source>Hide</source>
        <translation type="unfinished">Yashirmoq</translation>
    </message>
    <message>
        <source>%1 is currently syncing.  It will download headers and blocks from peers and validate them until reaching the tip of the block chain.</source>
        <translation type="unfinished">%1 sinxronlanmoqda. U pirlardan sarlavhalar va bloklarni yuklab oladi va ularni blok zanjirining uchiga yetguncha tasdiqlaydi.</translation>
    </message>
    <message>
        <source>Unknown. Syncing Headers (%1, %2%)…</source>
        <translation type="unfinished">Noma'lum. Sarlavhalarni sinxronlash(%1, %2%)...</translation>
    </message>
    </context>
<context>
    <name>OpenURIDialog</name>
    <message>
        <source>Open qtum URI</source>
        <translation type="unfinished">Bitkoin URI sini ochish</translation>
    </message>
    <message>
        <source>Paste address from clipboard</source>
        <extracomment>Tooltip text for button that allows you to paste an address that is in your clipboard.</extracomment>
        <translation type="unfinished">Клипбоарддан манзилни қўйиш</translation>
    </message>
</context>
<context>
    <name>OptionsDialog</name>
    <message>
        <source>Options</source>
        <translation type="unfinished">Танламалар</translation>
    </message>
    <message>
        <source>&amp;Main</source>
        <translation type="unfinished">&amp;Асосий</translation>
    </message>
    <message>
        <source>Automatically start %1 after logging in to the system.</source>
        <translation type="unfinished">%1 ni sistemaga kirilishi bilanoq avtomatik ishga tushirish.</translation>
    </message>
    <message>
        <source>&amp;Start %1 on system login</source>
        <translation type="unfinished">%1 ni sistemaga kirish paytida &amp;ishga tushirish</translation>
    </message>
    <message>
        <source>Enabling pruning significantly reduces the disk space required to store transactions. All blocks are still fully validated. Reverting this setting requires re-downloading the entire blockchain.</source>
        <translation type="unfinished">Do'kon tranzaksiyalari katta xotira talab qilgani tufayli pruning ni yoqish sezilarli darajada xotirada joy kamayishiga olib keladi. Barcha bloklar hali ham to'liq tasdiqlangan. Bu sozlamani qaytarish butun blok zanjirini qayta yuklab olishni talab qiladi.</translation>
    </message>
    <message>
        <source>Size of &amp;database cache</source>
        <translation type="unfinished">&amp;Маълумотлар базаси кеши</translation>
    </message>
    <message>
        <source>Number of script &amp;verification threads</source>
        <translation type="unfinished">Мавзуларни &amp;тўғрилаш скрипти миқдори</translation>
    </message>
    <message>
        <source>IP address of the proxy (e.g. IPv4: 127.0.0.1 / IPv6: ::1)</source>
        <translation type="unfinished">Прокси IP манзили (масалан: IPv4: 127.0.0.1 / IPv6: ::1)</translation>
    </message>
    <message>
        <source>Shows if the supplied default SOCKS5 proxy is used to reach peers via this network type.</source>
        <translation type="unfinished">Taqdim etilgan standart SOCKS5 proksi-serveridan ushbu tarmoq turi orqali pirlar bilan bog‘lanish uchun foydalanilganini ko'rsatadi.</translation>
    </message>
    <message>
        <source>Minimize instead of exit the application when the window is closed. When this option is enabled, the application will be closed only after selecting Exit in the menu.</source>
        <translation type="unfinished">Oyna yopilganda dasturdan chiqish o'rniga minimallashtirish. Ushbu parametr yoqilganda, dastur faqat menyuda Chiqish ni tanlagandan keyin yopiladi.</translation>
    </message>
    <message>
        <source>Open the %1 configuration file from the working directory.</source>
        <translation type="unfinished">%1 konfiguratsion faylini ishlash katalogidan ochish.</translation>
    </message>
    <message>
        <source>Open Configuration File</source>
        <translation type="unfinished">Konfiguratsion faylni ochish</translation>
    </message>
    <message>
        <source>Reset all client options to default.</source>
        <translation type="unfinished">Barcha mijoz sozlamalarini asl holiga qaytarish.</translation>
    </message>
    <message>
        <source>&amp;Reset Options</source>
        <translation type="unfinished">Sozlamalarni &amp;qayta o'rnatish</translation>
    </message>
    <message>
        <source>&amp;Network</source>
        <translation type="unfinished">Тармоқ</translation>
    </message>
    <message>
        <source>Prune &amp;block storage to</source>
        <translation type="unfinished">&amp;Blok xotirasini bunga kesish:</translation>
    </message>
    <message>
        <source>Reverting this setting requires re-downloading the entire blockchain.</source>
        <translation type="unfinished">Bu sozlamani qaytarish butun blok zanjirini qayta yuklab olishni talab qiladi.</translation>
    </message>
    <message>
        <source>Maximum database cache size. A larger cache can contribute to faster sync, after which the benefit is less pronounced for most use cases. Lowering the cache size will reduce memory usage. Unused mempool memory is shared for this cache.</source>
        <extracomment>Tooltip text for Options window setting that sets the size of the database cache. Explains the corresponding effects of increasing/decreasing this value.</extracomment>
        <translation type="unfinished">Ma'lumotlar bazasi keshining maksimal hajmi. Kattaroq kesh tezroq sinxronlashtirishga hissa qo'shishi mumkin, ya'ni foyda kamroq sezilishi mumkin.</translation>
    </message>
    <message>
        <source>Set the number of script verification threads. Negative values correspond to the number of cores you want to leave free to the system.</source>
        <extracomment>Tooltip text for Options window setting that sets the number of script verification threads. Explains that negative values mean to leave these many cores free to the system.</extracomment>
        <translation type="unfinished">Skriptni tekshirish ip lari sonini belgilang. </translation>
    </message>
    <message>
        <source>(0 = auto, &lt;0 = leave that many cores free)</source>
        <translation type="unfinished">(0 = avtomatik, &lt;0 = bu yadrolarni bo'sh qoldirish)</translation>
    </message>
    <message>
        <source>This allows you or a third party tool to communicate with the node through command-line and JSON-RPC commands.</source>
        <extracomment>Tooltip text for Options window setting that enables the RPC server.</extracomment>
        <translation type="unfinished">Bu sizga yoki uchinchi tomon vositasiga command-line va JSON-RPC buyruqlari orqali node bilan bog'lanish imkonini beradi.</translation>
    </message>
    <message>
        <source>Enable R&amp;PC server</source>
        <extracomment>An Options window setting to enable the RPC server.</extracomment>
        <translation type="unfinished">R&amp;PC serverni yoqish</translation>
    </message>
    <message>
        <source>W&amp;allet</source>
        <translation type="unfinished">Ҳамён</translation>
    </message>
    <message>
        <source>Whether to set subtract fee from amount as default or not.</source>
        <extracomment>Tooltip text for Options window setting that sets subtracting the fee from a sending amount as default.</extracomment>
        <translation type="unfinished">Chegirma to'lovini standart qilib belgilash kerakmi yoki yo'qmi?</translation>
    </message>
    <message>
        <source>Subtract &amp;fee from amount by default</source>
        <extracomment>An Options window setting to set subtracting the fee from a sending amount as default.</extracomment>
        <translation type="unfinished">Standart bo'yicha chegirma belgilash</translation>
    </message>
    <message>
        <source>Expert</source>
        <translation type="unfinished">Ekspert</translation>
    </message>
    <message>
        <source>Enable coin &amp;control features</source>
        <translation type="unfinished">Tangalarni &amp;nazorat qilish funksiyasini yoqish</translation>
    </message>
    <message>
        <source>Enable &amp;PSBT controls</source>
        <extracomment>An options window setting to enable PSBT controls.</extracomment>
        <translation type="unfinished">&amp;PSBT nazoratini yoqish</translation>
    </message>
    <message>
        <source>Whether to show PSBT controls.</source>
        <extracomment>Tooltip text for options window setting that enables PSBT controls.</extracomment>
        <translation type="unfinished">PSBT boshqaruvlarini ko'rsatish kerakmi?</translation>
    </message>
    <message>
        <source>External Signer (e.g. hardware wallet)</source>
        <translation type="unfinished">Tashqi Signer(masalan: hamyon apparati)</translation>
    </message>
    <message>
        <source>&amp;External signer script path</source>
        <translation type="unfinished">&amp;Tashqi signer skripti yo'li</translation>
    </message>
    <message>
        <source>Proxy &amp;IP:</source>
        <translation type="unfinished">Прокси &amp;IP рақами:</translation>
    </message>
    <message>
        <source>&amp;Port:</source>
        <translation type="unfinished">&amp;Порт:</translation>
    </message>
    <message>
        <source>Port of the proxy (e.g. 9050)</source>
        <translation type="unfinished">Прокси порти (e.g. 9050)</translation>
    </message>
    <message>
        <source>&amp;Window</source>
        <translation type="unfinished">&amp;Ойна</translation>
    </message>
    <message>
        <source>Show only a tray icon after minimizing the window.</source>
        <translation type="unfinished">Ойна йиғилгандан сўнг фақат трэй нишончаси кўрсатилсин.</translation>
    </message>
    <message>
        <source>&amp;Minimize to the tray instead of the taskbar</source>
        <translation type="unfinished">Манзиллар панели ўрнига трэйни &amp;йиғиш</translation>
    </message>
    <message>
        <source>M&amp;inimize on close</source>
        <translation type="unfinished">Ёпишда й&amp;иғиш</translation>
    </message>
    <message>
        <source>&amp;Display</source>
        <translation type="unfinished">&amp;Кўрсатиш</translation>
    </message>
    <message>
        <source>User Interface &amp;language:</source>
        <translation type="unfinished">Фойдаланувчи интерфейси &amp;тили:</translation>
    </message>
    <message>
        <source>&amp;Unit to show amounts in:</source>
        <translation type="unfinished">Миқдорларни кўрсатиш учун &amp;қисм:</translation>
    </message>
    <message>
        <source>&amp;Cancel</source>
        <translation type="unfinished">&amp;Бекор қилиш</translation>
    </message>
    <message>
        <source>Compiled without external signing support (required for external signing)</source>
        <extracomment>"External signing" means using devices such as hardware wallets.</extracomment>
        <translation type="unfinished">Tashqi signing yordamisiz tuzilgan (tashqi signing uchun zarur)</translation>
    </message>
    <message>
        <source>default</source>
        <translation type="unfinished">стандарт</translation>
    </message>
    <message>
        <source>none</source>
        <translation type="unfinished">йўқ</translation>
    </message>
    <message>
        <source>Confirm options reset</source>
        <extracomment>Window title text of pop-up window shown when the user has chosen to reset options.</extracomment>
        <translation type="unfinished">Тасдиқлаш танловларини рад қилиш</translation>
    </message>
    <message>
        <source>Client restart required to activate changes.</source>
        <extracomment>Text explaining that the settings changed will not come into effect until the client is restarted.</extracomment>
        <translation type="unfinished">Ўзгаришлар амалга ошиши учун мижозни қайта ишга тушириш талаб қилинади.</translation>
    </message>
    <message>
        <source>Error</source>
        <translation type="unfinished">Хатолик</translation>
    </message>
    <message>
        <source>This change would require a client restart.</source>
        <translation type="unfinished">Ушбу ўзгариш мижозни қайтадан ишга туширишни талаб қилади.</translation>
    </message>
    <message>
        <source>The supplied proxy address is invalid.</source>
        <translation type="unfinished">Келтирилган прокси манзили ишламайди.</translation>
    </message>
</context>
<context>
    <name>OverviewPage</name>
    <message>
        <source>Form</source>
        <translation type="unfinished">Шакл</translation>
    </message>
    <message>
        <source>The displayed information may be out of date. Your wallet automatically synchronizes with the Qtum network after a connection is established, but this process has not completed yet.</source>
        <translation type="unfinished">Кўрсатилган маълумот эскирган бўлиши мумкин. Ҳамёнингиз алоқа ўрнатилгандан сўнг Qtum тармоқ билан автоматик тарзда синхронланади, аммо жараён ҳалигача тугалланмади.</translation>
    </message>
    <message>
        <source>Watch-only:</source>
        <translation type="unfinished">Фақат кўришга</translation>
    </message>
    <message>
        <source>Available:</source>
        <translation type="unfinished">Мавжуд:</translation>
    </message>
    <message>
        <source>Your current spendable balance</source>
        <translation type="unfinished">Жорий сарфланадиган балансингиз</translation>
    </message>
    <message>
        <source>Pending:</source>
        <translation type="unfinished">Кутилмоқда:</translation>
    </message>
    <message>
        <source>Total of transactions that have yet to be confirmed, and do not yet count toward the spendable balance</source>
        <translation type="unfinished">Жами ўтказмалар ҳозиргача тасдиқланган ва сафланадиган баланс томонга ҳали ҳам ҳисобланмади</translation>
    </message>
    <message>
        <source>Immature:</source>
        <translation type="unfinished">Тайёр эмас:</translation>
    </message>
    <message>
        <source>Mined balance that has not yet matured</source>
        <translation type="unfinished">Миналаштирилган баланс ҳалигача тайёр эмас</translation>
    </message>
    <message>
        <source>Balances</source>
        <translation type="unfinished">Баланслар</translation>
    </message>
    <message>
        <source>Total:</source>
        <translation type="unfinished">Жами:</translation>
    </message>
    <message>
        <source>Your current total balance</source>
        <translation type="unfinished">Жорий умумий балансингиз</translation>
    </message>
    <message>
        <source>Your current balance in watch-only addresses</source>
        <translation type="unfinished">Жорий балансингиз фақат кўринадиган манзилларда</translation>
    </message>
    <message>
        <source>Spendable:</source>
        <translation type="unfinished">Сарфланадиган:</translation>
    </message>
    <message>
        <source>Recent transactions</source>
        <translation type="unfinished">Сўнгги пул ўтказмалари</translation>
    </message>
    <message>
        <source>Unconfirmed transactions to watch-only addresses</source>
        <translation type="unfinished">Тасдиқланмаган ўтказмалар-фақат манзилларини кўриш</translation>
    </message>
    <message>
        <source>Current total balance in watch-only addresses</source>
        <translation type="unfinished">Жорий умумий баланс фақат кўринадиган манзилларда</translation>
    </message>
    </context>
<context>
    <name>PSBTOperationsDialog</name>
    <message>
        <source>own address</source>
        <translation type="unfinished">ўз манзили</translation>
    </message>
    <message>
        <source>or</source>
        <translation type="unfinished">ёки</translation>
    </message>
    </context>
<context>
    <name>PaymentServer</name>
    <message>
        <source>Payment request error</source>
        <translation type="unfinished">Тўлов сўрови хато</translation>
    </message>
    <message>
        <source>URI handling</source>
        <translation type="unfinished">URI осилиб қолмоқда</translation>
    </message>
    </context>
<context>
    <name>PeerTableModel</name>
    <message>
        <source>User Agent</source>
        <extracomment>Title of Peers Table column which contains the peer's User Agent string.</extracomment>
        <translation type="unfinished">Фойдаланувчи вакил</translation>
    </message>
    <message>
        <source>Direction</source>
        <extracomment>Title of Peers Table column which indicates the direction the peer connection was initiated from.</extracomment>
        <translation type="unfinished">Йўналиш</translation>
    </message>
    <message>
        <source>Address</source>
        <extracomment>Title of Peers Table column which contains the IP/Onion/I2P address of the connected peer.</extracomment>
        <translation type="unfinished">Манзил</translation>
    </message>
    <message>
        <source>Type</source>
        <extracomment>Title of Peers Table column which describes the type of peer connection. The "type" describes why the connection exists.</extracomment>
        <translation type="unfinished">Тури</translation>
    </message>
    <message>
        <source>Network</source>
        <extracomment>Title of Peers Table column which states the network the peer connected through.</extracomment>
        <translation type="unfinished">Тармоқ</translation>
    </message>
    <message>
        <source>Inbound</source>
        <extracomment>An Inbound Connection from a Peer.</extracomment>
        <translation type="unfinished">Ички йўналиш</translation>
    </message>
    <message>
        <source>Outbound</source>
        <extracomment>An Outbound Connection to a Peer.</extracomment>
        <translation type="unfinished">Ташқи йўналиш</translation>
    </message>
</context>
<context>
    <name>QRImageWidget</name>
    <message>
        <source>&amp;Copy Image</source>
        <translation type="unfinished">Расмдан &amp;нусха олиш</translation>
    </message>
    <message>
        <source>Save QR Code</source>
        <translation type="unfinished">QR кодни сақлаш</translation>
    </message>
    </context>
<context>
    <name>RPCConsole</name>
    <message>
        <source>N/A</source>
        <translation type="unfinished">Тўғри келмайди</translation>
    </message>
    <message>
        <source>Client version</source>
        <translation type="unfinished">Мижоз номи</translation>
    </message>
    <message>
        <source>&amp;Information</source>
        <translation type="unfinished">&amp;Маълумот</translation>
    </message>
    <message>
        <source>General</source>
        <translation type="unfinished">Асосий</translation>
    </message>
    <message>
        <source>Startup time</source>
        <translation type="unfinished">Бошланиш вақти</translation>
    </message>
    <message>
        <source>Network</source>
        <translation type="unfinished">Тармоқ</translation>
    </message>
    <message>
        <source>Name</source>
        <translation type="unfinished">Ном</translation>
    </message>
    <message>
        <source>&amp;Peers</source>
        <translation type="unfinished">&amp;Уламлар</translation>
    </message>
    <message>
        <source>Select a peer to view detailed information.</source>
        <translation type="unfinished">Батафсил маълумотларни кўриш учун уламни танланг.</translation>
    </message>
    <message>
        <source>Version</source>
        <translation type="unfinished">Версия</translation>
    </message>
    <message>
        <source>User Agent</source>
        <translation type="unfinished">Фойдаланувчи вакил</translation>
    </message>
    <message>
        <source>Node window</source>
        <translation type="unfinished">Node oynasi</translation>
    </message>
    <message>
        <source>Services</source>
        <translation type="unfinished">Хизматлар</translation>
    </message>
    <message>
        <source>Connection Time</source>
        <translation type="unfinished">Уланиш вақти</translation>
    </message>
    <message>
        <source>Last Send</source>
        <translation type="unfinished">Сўнгги жўнатилган</translation>
    </message>
    <message>
        <source>Last Receive</source>
        <translation type="unfinished">Сўнгги қабул қилинган</translation>
    </message>
    <message>
        <source>Ping Time</source>
        <translation type="unfinished">Ping вақти</translation>
    </message>
    <message>
        <source>Last block time</source>
        <translation type="unfinished">Сўнгги блок вақти</translation>
    </message>
    <message>
        <source>&amp;Open</source>
        <translation type="unfinished">&amp;Очиш</translation>
    </message>
    <message>
        <source>&amp;Console</source>
        <translation type="unfinished">&amp;Терминал</translation>
    </message>
    <message>
        <source>&amp;Network Traffic</source>
        <translation type="unfinished">&amp;Тармоқ трафиги</translation>
    </message>
    <message>
        <source>Totals</source>
        <translation type="unfinished">Жами</translation>
    </message>
    <message>
        <source>Debug log file</source>
        <translation type="unfinished">Тузатиш журнали файли</translation>
    </message>
    <message>
        <source>Clear console</source>
        <translation type="unfinished">Терминални тозалаш</translation>
    </message>
    <message>
        <source>In:</source>
        <translation type="unfinished">Ичига:</translation>
    </message>
    <message>
        <source>Out:</source>
        <translation type="unfinished">Ташқарига:</translation>
    </message>
    <message>
        <source>&amp;Copy address</source>
        <extracomment>Context menu action to copy the address of a peer.</extracomment>
        <translation type="unfinished">&amp;Manzilni nusxalash</translation>
    </message>
    <message>
        <source>via %1</source>
        <translation type="unfinished">%1 орқали</translation>
    </message>
    <message>
        <source>Yes</source>
        <translation type="unfinished">Ҳа</translation>
    </message>
    <message>
        <source>No</source>
        <translation type="unfinished">Йўқ</translation>
    </message>
    <message>
        <source>To</source>
        <translation type="unfinished">Га</translation>
    </message>
    <message>
        <source>From</source>
        <translation type="unfinished">Дан</translation>
    </message>
    <message>
        <source>Unknown</source>
        <translation type="unfinished">Номаълум</translation>
    </message>
</context>
<context>
    <name>ReceiveCoinsDialog</name>
    <message>
        <source>&amp;Amount:</source>
        <translation type="unfinished">&amp;Миқдор:</translation>
    </message>
    <message>
        <source>&amp;Label:</source>
        <translation type="unfinished">&amp;Ёрлиқ:</translation>
    </message>
    <message>
        <source>&amp;Message:</source>
        <translation type="unfinished">&amp;Хабар:</translation>
    </message>
    <message>
        <source>An optional label to associate with the new receiving address.</source>
        <translation type="unfinished">Янги қабул қилинаётган манзил билан боғланган танланадиган ёрлиқ.</translation>
    </message>
    <message>
        <source>Use this form to request payments. All fields are &lt;b&gt;optional&lt;/b&gt;.</source>
        <translation type="unfinished">Ушбу сўровдан тўловларни сўраш учун фойдаланинг. Барча майдонлар &lt;b&gt;мажбурий эмас&lt;/b&gt;.</translation>
    </message>
    <message>
        <source>An optional amount to request. Leave this empty or zero to not request a specific amount.</source>
        <translation type="unfinished">Хоҳланган миқдор сўрови. Кўрсатилган миқдорни сўраш учун буни бўш ёки ноль қолдиринг.</translation>
    </message>
    <message>
        <source>Clear all fields of the form.</source>
        <translation type="unfinished">Шаклнинг барча майдончаларини тозалаш</translation>
    </message>
    <message>
        <source>Clear</source>
        <translation type="unfinished">Тозалаш</translation>
    </message>
    <message>
        <source>Requested payments history</source>
        <translation type="unfinished">Сўралган тўлов тарихи</translation>
    </message>
    <message>
        <source>Show the selected request (does the same as double clicking an entry)</source>
        <translation type="unfinished">Танланган сўровни кўрсатиш (икки марта босилганда ҳам бир хил амал бажарилсин)</translation>
    </message>
    <message>
        <source>Show</source>
        <translation type="unfinished">Кўрсатиш</translation>
    </message>
    <message>
        <source>Remove the selected entries from the list</source>
        <translation type="unfinished">Танланганларни рўйхатдан ўчириш</translation>
    </message>
    <message>
        <source>Remove</source>
        <translation type="unfinished">Ўчириш</translation>
    </message>
    <message>
        <source>&amp;Copy address</source>
        <translation type="unfinished">&amp;Manzilni nusxalash</translation>
    </message>
    <message>
        <source>Copy &amp;label</source>
        <translation type="unfinished">&amp;Yorliqni nusxalash</translation>
    </message>
    <message>
        <source>Copy &amp;amount</source>
        <translation type="unfinished">&amp;Miqdorni nusxalash</translation>
    </message>
    <message>
        <source>Could not unlock wallet.</source>
        <translation type="unfinished">Ҳамён қулфдан чиқмади.</translation>
    </message>
    </context>
<context>
    <name>ReceiveRequestDialog</name>
    <message>
        <source>Amount:</source>
        <translation type="unfinished">Миқдори:</translation>
    </message>
    <message>
        <source>Message:</source>
        <translation type="unfinished">Хабар</translation>
    </message>
    <message>
        <source>Wallet:</source>
        <translation type="unfinished">Hamyon</translation>
    </message>
    <message>
        <source>Copy &amp;Address</source>
        <translation type="unfinished">Нусҳалаш &amp; Манзил</translation>
    </message>
    <message>
        <source>Payment information</source>
        <translation type="unfinished">Тўлов маълумоти</translation>
    </message>
    <message>
        <source>Request payment to %1</source>
        <translation type="unfinished"> %1 дан Тўловни сўраш</translation>
    </message>
</context>
<context>
    <name>RecentRequestsTableModel</name>
    <message>
        <source>Date</source>
        <translation type="unfinished">Сана</translation>
    </message>
    <message>
        <source>Label</source>
        <translation type="unfinished">Ёрлиқ</translation>
    </message>
    <message>
        <source>Message</source>
        <translation type="unfinished">Хабар</translation>
    </message>
    <message>
        <source>(no label)</source>
        <translation type="unfinished">(Ёрлиқ мавжуд эмас)</translation>
    </message>
    <message>
        <source>(no message)</source>
        <translation type="unfinished">(Хабар йўқ)</translation>
    </message>
    </context>
<context>
    <name>SendCoinsDialog</name>
    <message>
        <source>Send Coins</source>
        <translation type="unfinished">Тангаларни жунат</translation>
    </message>
    <message>
        <source>Coin Control Features</source>
        <translation type="unfinished">Танга бошқаруви ҳусусиятлари</translation>
    </message>
    <message>
        <source>automatically selected</source>
        <translation type="unfinished">автоматик тарзда танланган</translation>
    </message>
    <message>
        <source>Insufficient funds!</source>
        <translation type="unfinished">Кам миқдор</translation>
    </message>
    <message>
        <source>Quantity:</source>
        <translation type="unfinished">Сони:</translation>
    </message>
    <message>
        <source>Bytes:</source>
        <translation type="unfinished">Байт:</translation>
    </message>
    <message>
        <source>Amount:</source>
        <translation type="unfinished">Миқдори:</translation>
    </message>
    <message>
        <source>Fee:</source>
        <translation type="unfinished">Солиқ:</translation>
    </message>
    <message>
        <source>After Fee:</source>
        <translation type="unfinished">Солиқдан сўнг:</translation>
    </message>
    <message>
        <source>Change:</source>
        <translation type="unfinished">Ўзгартириш:</translation>
    </message>
    <message>
        <source>If this is activated, but the change address is empty or invalid, change will be sent to a newly generated address.</source>
        <translation type="unfinished">Агар бу фаоллаштирилса, аммо ўзгартирилган манзил бўл ёки нотўғри бўлса, ўзгариш янги яратилган манзилга жўнатилади.</translation>
    </message>
    <message>
        <source>Custom change address</source>
        <translation type="unfinished">Бошқа ўзгартирилган манзил</translation>
    </message>
    <message>
        <source>Transaction Fee:</source>
        <translation type="unfinished">Ўтказма тўлови</translation>
    </message>
    <message>
        <source>per kilobyte</source>
        <translation type="unfinished">Хар килобайтига</translation>
    </message>
    <message>
        <source>Hide</source>
        <translation type="unfinished">Yashirmoq</translation>
    </message>
    <message>
        <source>Recommended:</source>
        <translation type="unfinished">Тавсия этилган</translation>
    </message>
    <message>
        <source>Send to multiple recipients at once</source>
        <translation type="unfinished">Бирданига бир нечта қабул қилувчиларга жўнатиш</translation>
    </message>
    <message>
        <source>Clear all fields of the form.</source>
        <translation type="unfinished">Шаклнинг барча майдончаларини тозалаш</translation>
    </message>
    <message>
        <source>Clear &amp;All</source>
        <translation type="unfinished">Барчасини &amp; Тозалаш</translation>
    </message>
    <message>
        <source>Balance:</source>
        <translation type="unfinished">Баланс</translation>
    </message>
    <message>
        <source>Confirm the send action</source>
        <translation type="unfinished">Жўнатиш амалини тасдиқлаш</translation>
    </message>
    <message>
        <source>S&amp;end</source>
        <translation type="unfinished">Жў&amp;натиш</translation>
    </message>
    <message>
        <source>Copy quantity</source>
        <translation type="unfinished">Нусха сони</translation>
    </message>
    <message>
        <source>Copy amount</source>
        <translation type="unfinished">Кийматни нусхала</translation>
    </message>
    <message>
        <source>Copy fee</source>
        <translation type="unfinished">Нусха солиғи</translation>
    </message>
    <message>
        <source>Copy after fee</source>
        <translation type="unfinished">Нусха солиқдан сўнг</translation>
    </message>
    <message>
        <source>Copy bytes</source>
        <translation type="unfinished">Нусха байти</translation>
    </message>
    <message>
        <source>Copy change</source>
        <translation type="unfinished">Нусха қайтими</translation>
    </message>
    <message>
        <source>%1 to %2</source>
        <translation type="unfinished">%1 дан %2</translation>
    </message>
    <message>
        <source>or</source>
        <translation type="unfinished">ёки</translation>
    </message>
    <message>
        <source>Transaction fee</source>
        <translation type="unfinished">Ўтказма тўлови</translation>
    </message>
    <message>
        <source>Confirm send coins</source>
        <translation type="unfinished">Тангалар жўнаишни тасдиқлаш</translation>
    </message>
    <message>
        <source>The amount to pay must be larger than 0.</source>
        <translation type="unfinished">Тўлов миқдори 0. дан катта бўлиши керак. </translation>
    </message>
    <message numerus="yes">
        <source>Estimated to begin confirmation within %n block(s).</source>
        <translation type="unfinished">
            <numerusform />
            <numerusform />
        </translation>
    </message>
    <message>
        <source>Warning: Invalid Qtum address</source>
<<<<<<< HEAD
        <translation type="unfinished">Диққат: Нотўғр Qtum манзили</translation> 
   </message>
=======
        <translation type="unfinished">Диққат: Нотўғр Qtum манзили</translation>
    </message>
>>>>>>> 86d0551a
    <message>
        <source>Warning: Unknown change address</source>
        <translation type="unfinished">Диққат: Номаълум ўзгариш манзили</translation>
    </message>
    <message>
        <source>(no label)</source>
        <translation type="unfinished">(Ёрлиқ мавжуд эмас)</translation>
    </message>
</context>
<context>
    <name>SendCoinsEntry</name>
    <message>
        <source>A&amp;mount:</source>
        <translation type="unfinished">&amp;Миқдори:</translation>
    </message>
    <message>
        <source>Pay &amp;To:</source>
        <translation type="unfinished">&amp;Тўлов олувчи:</translation>
    </message>
    <message>
        <source>&amp;Label:</source>
        <translation type="unfinished">&amp;Ёрлиқ:</translation>
    </message>
    <message>
        <source>Choose previously used address</source>
        <translation type="unfinished">Олдин фойдаланилган манзилни танла</translation>
    </message>
    <message>
        <source>Paste address from clipboard</source>
        <translation type="unfinished">Клипбоарддан манзилни қўйиш</translation>
    </message>
    <message>
        <source>Message:</source>
        <translation type="unfinished">Хабар</translation>
    </message>
    </context>
<context>
    <name>SignVerifyMessageDialog</name>
    <message>
        <source>Choose previously used address</source>
        <translation type="unfinished">Олдин фойдаланилган манзилни танла</translation>
    </message>
    <message>
        <source>Paste address from clipboard</source>
        <translation type="unfinished">Клипбоарддан манзилни қўйиш</translation>
    </message>
    <message>
        <source>Signature</source>
        <translation type="unfinished">Имзо</translation>
    </message>
    <message>
        <source>Clear &amp;All</source>
        <translation type="unfinished">Барчасини &amp; Тозалаш</translation>
    </message>
    <message>
        <source>Message verified.</source>
        <translation type="unfinished">Хабар тасдиқланди.</translation>
    </message>
</context>
<context>
    <name>TransactionDesc</name>
    <message>
        <source>%1/unconfirmed</source>
        <extracomment>Text explaining the current status of a transaction, shown in the status field of the details window for this transaction. This status represents a transaction confirmed in at least one block, but less than 6 blocks.</extracomment>
        <translation type="unfinished">%1/тасдиқланмади</translation>
    </message>
    <message>
        <source>%1 confirmations</source>
        <extracomment>Text explaining the current status of a transaction, shown in the status field of the details window for this transaction. This status represents a transaction confirmed in 6 or more blocks.</extracomment>
        <translation type="unfinished">%1 тасдиқлашлар</translation>
    </message>
    <message>
        <source>Date</source>
        <translation type="unfinished">Сана</translation>
    </message>
    <message>
        <source>Source</source>
        <translation type="unfinished">Манба</translation>
    </message>
    <message>
        <source>Generated</source>
        <translation type="unfinished">Яратилган</translation>
    </message>
    <message>
        <source>From</source>
        <translation type="unfinished">Дан</translation>
    </message>
    <message>
        <source>unknown</source>
        <translation type="unfinished">Номаълум</translation>
    </message>
    <message>
        <source>To</source>
        <translation type="unfinished">Га</translation>
    </message>
    <message>
        <source>own address</source>
        <translation type="unfinished">ўз манзили</translation>
    </message>
    <message>
        <source>label</source>
        <translation type="unfinished">ёрлиқ</translation>
    </message>
    <message>
        <source>Credit</source>
        <translation type="unfinished">Кредит (қарз)</translation>
    </message>
    <message numerus="yes">
        <source>matures in %n more block(s)</source>
        <translation type="unfinished">
            <numerusform />
            <numerusform />
        </translation>
    </message>
    <message>
        <source>not accepted</source>
        <translation type="unfinished">қабул қилинмади</translation>
    </message>
    <message>
        <source>Transaction fee</source>
        <translation type="unfinished">Ўтказма тўлови</translation>
    </message>
    <message>
        <source>Net amount</source>
        <translation type="unfinished">Умумий миқдор</translation>
    </message>
    <message>
        <source>Message</source>
        <translation type="unfinished">Хабар</translation>
    </message>
    <message>
        <source>Comment</source>
        <translation type="unfinished">Шарҳ</translation>
    </message>
    <message>
        <source>Transaction ID</source>
        <translation type="unfinished">ID</translation>
    </message>
    <message>
        <source>Merchant</source>
        <translation type="unfinished">Савдо</translation>
    </message>
    <message>
        <source>Transaction</source>
        <translation type="unfinished">Ўтказма</translation>
    </message>
    <message>
        <source>Amount</source>
        <translation type="unfinished">Миқдори</translation>
    </message>
    <message>
        <source>true</source>
        <translation type="unfinished">рост</translation>
    </message>
    <message>
        <source>false</source>
        <translation type="unfinished">ёлғон</translation>
    </message>
</context>
<context>
    <name>TransactionDescDialog</name>
    <message>
        <source>This pane shows a detailed description of the transaction</source>
        <translation type="unfinished">Ушбу ойна операциянинг батафсил таърифини кўрсатади</translation>
    </message>
    </context>
<context>
    <name>TransactionTableModel</name>
    <message>
        <source>Date</source>
        <translation type="unfinished">Сана</translation>
    </message>
    <message>
        <source>Type</source>
        <translation type="unfinished">Тури</translation>
    </message>
    <message>
        <source>Label</source>
        <translation type="unfinished">Ёрлиқ</translation>
    </message>
    <message>
        <source>Unconfirmed</source>
        <translation type="unfinished">Тасдиқланмаган</translation>
    </message>
    <message>
        <source>Confirmed (%1 confirmations)</source>
        <translation type="unfinished">Тасдиқланди (%1 та тасдиқ)</translation>
    </message>
    <message>
        <source>Generated but not accepted</source>
        <translation type="unfinished">Яратилди, аммо қабул қилинмади</translation>
    </message>
    <message>
        <source>Received with</source>
        <translation type="unfinished">Ёрдамида қабул қилиш</translation>
    </message>
    <message>
        <source>Received from</source>
        <translation type="unfinished">Дан қабул қилиш</translation>
    </message>
    <message>
        <source>Sent to</source>
        <translation type="unfinished">Жўнатиш</translation>
    </message>
    <message>
        <source>Mined</source>
        <translation type="unfinished">Фойда</translation>
    </message>
    <message>
        <source>(n/a)</source>
        <translation type="unfinished">(қ/қ)</translation>
    </message>
    <message>
        <source>(no label)</source>
        <translation type="unfinished">(Ёрлиқ мавжуд эмас)</translation>
    </message>
    <message>
        <source>Transaction status. Hover over this field to show number of confirmations.</source>
        <translation type="unfinished">Ўтказма ҳолати. Ушбу майдон бўйлаб тасдиқлашлар сонини кўрсатиш.</translation>
    </message>
    <message>
        <source>Date and time that the transaction was received.</source>
        <translation type="unfinished">Ўтказма қабул қилинган сана ва вақт.</translation>
    </message>
    <message>
        <source>Type of transaction.</source>
        <translation type="unfinished">Пул ўтказмаси тури</translation>
    </message>
    <message>
        <source>Amount removed from or added to balance.</source>
        <translation type="unfinished">Миқдор ўчирилган ёки балансга қўшилган.</translation>
    </message>
</context>
<context>
    <name>TransactionView</name>
    <message>
        <source>All</source>
        <translation type="unfinished">Барча</translation>
    </message>
    <message>
        <source>Today</source>
        <translation type="unfinished">Бугун</translation>
    </message>
    <message>
        <source>This week</source>
        <translation type="unfinished">Шу ҳафта</translation>
    </message>
    <message>
        <source>This month</source>
        <translation type="unfinished">Шу ой</translation>
    </message>
    <message>
        <source>Last month</source>
        <translation type="unfinished">Ўтган хафта</translation>
    </message>
    <message>
        <source>This year</source>
        <translation type="unfinished">Шу йил</translation>
    </message>
    <message>
        <source>Received with</source>
        <translation type="unfinished">Ёрдамида қабул қилиш</translation>
    </message>
    <message>
        <source>Sent to</source>
        <translation type="unfinished">Жўнатиш</translation>
    </message>
    <message>
        <source>Mined</source>
        <translation type="unfinished">Фойда</translation>
    </message>
    <message>
        <source>Other</source>
        <translation type="unfinished">Бошка</translation>
    </message>
    <message>
        <source>Min amount</source>
        <translation type="unfinished">Мин қиймат</translation>
    </message>
    <message>
        <source>&amp;Copy address</source>
        <translation type="unfinished">&amp;Manzilni nusxalash</translation>
    </message>
    <message>
        <source>Copy &amp;label</source>
        <translation type="unfinished">&amp;Yorliqni nusxalash</translation>
    </message>
    <message>
        <source>Copy &amp;amount</source>
        <translation type="unfinished">&amp;Miqdorni nusxalash</translation>
    </message>
    <message>
        <source>Export Transaction History</source>
        <translation type="unfinished">Ўтказмалар тарихини экспорт қилиш</translation>
    </message>
    <message>
        <source>Comma separated file</source>
        <extracomment>Expanded name of the CSV file format. See: https://en.wikipedia.org/wiki/Comma-separated_values.</extracomment>
        <translation type="unfinished">Вергул билан ажратилган файл</translation>
    </message>
    <message>
        <source>Confirmed</source>
        <translation type="unfinished">Тасдиқланди</translation>
    </message>
    <message>
        <source>Watch-only</source>
        <translation type="unfinished">Фақат кўришга</translation>
    </message>
    <message>
        <source>Date</source>
        <translation type="unfinished">Сана</translation>
    </message>
    <message>
        <source>Type</source>
        <translation type="unfinished">Тури</translation>
    </message>
    <message>
        <source>Label</source>
        <translation type="unfinished">Ёрлиқ</translation>
    </message>
    <message>
        <source>Address</source>
        <translation type="unfinished">Манзил</translation>
    </message>
    <message>
        <source>Exporting Failed</source>
        <translation type="unfinished">Экспорт қилиб бўлмади</translation>
    </message>
    <message>
        <source>The transaction history was successfully saved to %1.</source>
        <translation type="unfinished">Ўтказмалар тарихи %1 га муваффаққиятли сақланди.</translation>
    </message>
    <message>
        <source>Range:</source>
        <translation type="unfinished">Оралиқ:</translation>
    </message>
    <message>
        <source>to</source>
        <translation type="unfinished">Кимга</translation>
    </message>
</context>
<context>
    <name>WalletFrame</name>
    <message>
        <source>Create a new wallet</source>
        <translation type="unfinished">Yangi hamyon yaratish</translation>
    </message>
    <message>
        <source>Error</source>
        <translation type="unfinished">Хатолик</translation>
    </message>
    </context>
<context>
    <name>WalletModel</name>
    <message>
        <source>Send Coins</source>
        <translation type="unfinished">Тангаларни жунат</translation>
    </message>
    <message>
        <source>default wallet</source>
        <translation type="unfinished">standart hamyon</translation>
    </message>
</context>
<context>
    <name>WalletView</name>
    <message>
        <source>&amp;Export</source>
        <translation type="unfinished">&amp;Экспорт</translation>
    </message>
    <message>
        <source>Export the data in the current tab to a file</source>
        <translation type="unfinished">Жорий ички ойна ичидаги маълумотларни файлга экспорт қилиш</translation>
    </message>
    </context>
<context>
    <name>bitcoin-core</name>
    <message>
        <source>Done loading</source>
        <translation type="unfinished">Юклаш тайёр</translation>
    </message>
    <message>
        <source>Insufficient funds</source>
        <translation type="unfinished">Кам миқдор</translation>
    </message>
    <message>
        <source>Unable to start HTTP server. See debug log for details.</source>
        <translation type="unfinished">HTTP serverni ishga tushirib bo'lmadi. Tafsilotlar uchun disk raskadrovka jurnaliga qarang.</translation>
    </message>
    <message>
        <source>Verifying blocks…</source>
        <translation type="unfinished">Bloklar tekshirilmoqda…</translation>
    </message>
    <message>
        <source>Verifying wallet(s)…</source>
        <translation type="unfinished">Hamyon(lar) tekshirilmoqda…</translation>
    </message>
    <message>
        <source>Wallet needed to be rewritten: restart %s to complete</source>
        <translation type="unfinished">Hamyonni qayta yozish kerak: bajarish uchun 1%s ni qayta ishga tushiring</translation>
    </message>
    <message>
        <source>Settings file could not be read</source>
        <translation type="unfinished">Sozlamalar fayli o'qishga yaroqsiz</translation>
    </message>
    <message>
        <source>Settings file could not be written</source>
        <translation type="unfinished">Sozlamalar fayli yaratish uchun yaroqsiz</translation>
    </message>
</context>
</TS><|MERGE_RESOLUTION|>--- conflicted
+++ resolved
@@ -62,23 +62,9 @@
         <translation type="unfinished">Улар тўловларни жўнатиш учун сизнинг Qtum манзилларингиз. Доимо тангаларни жўнатишдан олдин сумма ва қабул қилувчи манзилни текшириб кўринг. </translation>
     </message>
     <message>
-<<<<<<< HEAD
-        <source>Receiving addresses</source>
-        <translation type="unfinished">Қабул қилинадиган манзиллар</translation>
-    </message>
-    <message>
-        <source>These are your Qtum addresses for sending payments. Always check the amount and the receiving address before sending coins.</source>
-        <translation type="unfinished">Улар тўловларни жўнатиш учун сизнинг Qtum манзилларингиз. Доимо тангаларни жўнатишдан олдин сумма ва қабул қилувчи манзилни текшириб кўринг. </translation>
-    </message>
-    <message>
-        <source>These are your Qtum addresses for receiving payments. Use the 'Create new receiving address' button in the receive tab to create new addresses.
-Signing is only possible with addresses of the type 'legacy'.</source>
-        <translation type="unfinished">Улар тўловларни қабул қилиш учун сизнинг Qtum манзилларингиз. Янги манзилларни яратиш учун қабул қилиш варағидаги "Янги қабул қилиш манзилини яратиш" устига босинг.
-=======
         <source>These are your Qtum addresses for receiving payments. Use the 'Create new receiving address' button in the receive tab to create new addresses.
 Signing is only possible with addresses of the type 'legacy'.</source>
         <translation type="unfinished">Улар тўловларни қабул қилиш учун сизнинг Qtum манзилларингиз. Янги манзилларни яратиш учун қабул қилиш варағидаги "Янги қабул қилиш манзилини яратиш" устига босинг. 
->>>>>>> 86d0551a
 Фақат 'legacy' туридаги манзиллар билан ҳисобга кириш мумкин.</translation>
     </message>
     <message>
@@ -171,13 +157,8 @@
     </message>
     <message>
         <source>Warning: If you encrypt your wallet and lose your passphrase, you will &lt;b&gt;LOSE ALL OF YOUR QTUMS&lt;/b&gt;!</source>
-<<<<<<< HEAD
-        <translation type="unfinished">Диққат: Агар сиз ҳамёнингизни кодласангиз ва махфий сўзингизни унутсангиз, сиз &lt;b&gt;БАРЧА QTUM ПУЛЛАРИНГИЗНИ ЙЎҚОТАСИЗ&lt;/b&gt;!</translation> 
-   </message>
-=======
         <translation type="unfinished">Диққат: Агар сиз ҳамёнингизни кодласангиз ва махфий сўзингизни унутсангиз, сиз &lt;b&gt;БАРЧА QTUM ПУЛЛАРИНГИЗНИ ЙЎҚОТАСИЗ&lt;/b&gt;!</translation>
     </message>
->>>>>>> 86d0551a
     <message>
         <source>Are you sure you wish to encrypt your wallet?</source>
         <translation type="unfinished">Ҳамёнингизни кодлашни ростдан хоҳлайсизми?</translation>
@@ -300,11 +281,7 @@
     <message>
         <source>Enter a Qtum address (e.g. %1)</source>
         <translation type="unfinished">Qtum манзилини киритинг (масалан.  %1)</translation>
-<<<<<<< HEAD
-   </message>
-=======
-    </message>
->>>>>>> 86d0551a
+    </message>
     <message>
         <source>Inbound</source>
         <extracomment>An inbound connection from a peer. An inbound connection is a connection initiated by a peer.</extracomment>
@@ -760,12 +737,8 @@
     <message>
         <source>Date: %1
 </source>
-<<<<<<< HEAD
-        <translation type="unfinished">Sana: %1</translation>
-=======
         <translation type="unfinished">Sana: %1
 </translation>
->>>>>>> 86d0551a
     </message>
     <message>
         <source>Amount: %1
@@ -807,11 +780,7 @@
     </message>
     <message>
         <source>HD key generation is &lt;b&gt;enabled&lt;/b&gt;</source>
-<<<<<<< HEAD
-        <translation type="unfinished">HD kalit yaratish &lt;b&gt;imkonsiz&lt;/b&gt;</translation>
-=======
         <translation type="unfinished">HD kalit yaratish &lt;b&gt;yoqilgan&lt;/b&gt;</translation>
->>>>>>> 86d0551a
     </message>
     <message>
         <source>HD key generation is &lt;b&gt;disabled&lt;/b&gt;</source>
@@ -960,21 +929,6 @@
         <translation type="unfinished">(%1 қулфланган)</translation>
     </message>
     <message>
-<<<<<<< HEAD
-        <source>yes</source>
-        <translation type="unfinished">ҳа</translation>
-    </message>
-    <message>
-        <source>no</source>
-        <translation type="unfinished">йўқ</translation>
-    </message>
-    <message>
-        <source>This label turns red if any recipient receives an amount smaller than the current dust threshold.</source>
-        <translation type="unfinished">Agar qabul qiluvchi joriy 'dust' chegarasidan kichikroq miqdor olsa, bu yorliq qizil rangga aylanadi</translation>
-    </message>
-    <message>
-=======
->>>>>>> 86d0551a
         <source>Can vary +/- %1 satoshi(s) per input.</source>
         <translation type="unfinished">Ҳар бир кирим +/- %1 сатоши(лар) билан ўзгариши мумкин.</translation>
     </message>
@@ -1046,11 +1000,7 @@
     <message>
         <source>Open Wallet</source>
         <extracomment>Title of window indicating the progress of opening of a wallet.</extracomment>
-<<<<<<< HEAD
-        <translation type="unfinished">Hamyonni ochish</translation>
-=======
         <translation type="unfinished">Ochiq hamyon</translation>
->>>>>>> 86d0551a
     </message>
     <message>
         <source>Opening Wallet &lt;b&gt;%1&lt;/b&gt;…</source>
@@ -1124,17 +1074,6 @@
         <translation type="unfinished">Bo'sh hamyon yaratish</translation>
     </message>
     <message>
-<<<<<<< HEAD
-        <source>Use descriptors for scriptPubKey management</source>
-        <translation type="unfinished">scriptPubKey yaratishda izohlovchidan foydalanish</translation>
-    </message>
-    <message>
-        <source>Descriptor Wallet</source>
-        <translation type="unfinished">Izohlovchi hamyon</translation>
-    </message>
-    <message>
-=======
->>>>>>> 86d0551a
         <source>Use an external signing device such as a hardware wallet. Configure the external signer script in wallet preferences first.</source>
         <translation type="unfinished">Uskuna hamyoni kabi tashqi signing qurilmasidan foydalaning. Avval hamyon sozlamalarida tashqi signer skriptini sozlang.</translation>
     </message>
@@ -1147,13 +1086,6 @@
         <translation type="unfinished">Yaratmoq</translation>
     </message>
     <message>
-<<<<<<< HEAD
-        <source>Compiled without sqlite support (required for descriptor wallets)</source>
-        <translation type="unfinished">Sqlite yordamisiz tuzilgan (deskriptor hamyonlari uchun talab qilinadi)</translation>
-    </message>
-    <message>
-=======
->>>>>>> 86d0551a
         <source>Compiled without external signing support (required for external signing)</source>
         <extracomment>"External signing" means using devices such as hardware wallets.</extracomment>
         <translation type="unfinished">Tashqi signing yordamisiz tuzilgan (tashqi signing uchun zarur)</translation>
@@ -2182,13 +2114,8 @@
     </message>
     <message>
         <source>Warning: Invalid Qtum address</source>
-<<<<<<< HEAD
-        <translation type="unfinished">Диққат: Нотўғр Qtum манзили</translation> 
-   </message>
-=======
         <translation type="unfinished">Диққат: Нотўғр Qtum манзили</translation>
     </message>
->>>>>>> 86d0551a
     <message>
         <source>Warning: Unknown change address</source>
         <translation type="unfinished">Диққат: Номаълум ўзгариш манзили</translation>
