--- conflicted
+++ resolved
@@ -28,10 +28,6 @@
     <message>
         <source>Delete the currently selected address from the list</source>
         <translation type="unfinished">سلیکٹڈ پتے کو مٹائیں</translation>
-    </message>
-    <message>
-        <source>Enter address or label to search</source>
-        <translation type="unfinished">پتہ یا لیبل تلاشی کے لئے درج کریں</translation>
     </message>
     <message>
         <source>Enter address or label to search</source>
@@ -96,11 +92,7 @@
     </message>
     <message>
         <source>Comma separated file</source>
-<<<<<<< HEAD
-        <extracomment>Expanded name of the CSV file format. See https://en.wikipedia.org/wiki/Comma-separated_values</extracomment>
-=======
         <extracomment>Expanded name of the CSV file format. See: https://en.wikipedia.org/wiki/Comma-separated_values.</extracomment>
->>>>>>> ec86f1e9
         <translation type="unfinished">کوما سے الگ فائل</translation>
     </message>
     <message>
@@ -251,11 +243,7 @@
     </message>
 </context>
 <context>
-<<<<<<< HEAD
-    <name>QtumApplication</name>
-=======
     <name>BitcoinApplication</name>
->>>>>>> ec86f1e9
     <message>
         <source>Runaway exception</source>
         <translation type="unfinished">بھگوڑے رعایت</translation>
@@ -276,14 +264,11 @@
 <context>
     <name>QObject</name>
     <message>
-<<<<<<< HEAD
-=======
         <source>Do you want to reset settings to default values, or to abort without making changes?</source>
         <extracomment>Explanatory text shown on startup when the settings file cannot be read. Prompts user to make a choice between resetting or aborting.</extracomment>
         <translation type="unfinished">کیا آپ ترتیبات کو ڈیفالٹ اقدار پر دوبارہ ترتیب دینا چاہتے ہیں، یا تبدیلیاں کیے بغیر اسقاط کرنا چاہتے ہیں؟</translation>
     </message>
     <message>
->>>>>>> ec86f1e9
         <source>Error: Specified data directory "%1" does not exist.</source>
         <translation type="unfinished">خرابی: مخصوص ڈیٹا ڈائریکٹری ""  %1 موجود نہیں ہے۔</translation>
     </message>
@@ -296,13 +281,6 @@
         <translation type="unfinished">خرابی:%1</translation>
     </message>
     <message>
-<<<<<<< HEAD
-        <source>Error initializing settings: %1</source>
-        <translation type="unfinished">ترتیبات کو شروع کرنے میں خرابی:%1</translation>
-    </message>
-    <message>
-=======
->>>>>>> ec86f1e9
         <source>%1 didn't yet exit safely…</source>
         <translation type="unfinished">%1ابھی تک سلامتی سے باہر نہیں نکلا…</translation>
     </message>
@@ -312,22 +290,14 @@
     </message>
     <message numerus="yes">
         <source>%n second(s)</source>
-<<<<<<< HEAD
-        <translation>
-=======
-        <translation type="unfinished">
->>>>>>> ec86f1e9
+        <translation type="unfinished">
             <numerusform />
             <numerusform />
         </translation>
     </message>
     <message numerus="yes">
         <source>%n minute(s)</source>
-<<<<<<< HEAD
-        <translation>
-=======
-        <translation type="unfinished">
->>>>>>> ec86f1e9
+        <translation type="unfinished">
             <numerusform />
             <numerusform />
         </translation>
@@ -360,8 +330,6 @@
             <numerusform />
         </translation>
     </message>
-<<<<<<< HEAD
-=======
     </context>
 <context>
     <name>bitcoin-core</name>
@@ -369,33 +337,32 @@
         <source>Insufficient funds</source>
         <translation type="unfinished">ناکافی فنڈز</translation>
     </message>
->>>>>>> ec86f1e9
-    </context>
-<context>
-    <name>QtumGUI</name>
+    </context>
+<context>
+    <name>BitcoinGUI</name>
     <message>
         <source>&amp;Overview</source>
-        <translation>اور جائزہ</translation>
+        <translation type="unfinished">اور جائزہ</translation>
     </message>
     <message>
         <source>Show general overview of wallet</source>
-        <translation>پرس کا عمومی جائزہ دکھائیں</translation>
+        <translation type="unfinished">پرس کا عمومی جائزہ دکھائیں</translation>
     </message>
     <message>
         <source>&amp;Transactions</source>
-        <translation>اور لین دین</translation>
+        <translation type="unfinished">اور لین دین</translation>
     </message>
     <message>
         <source>Browse transaction history</source>
-        <translation>ٹرانزیکشن ہسٹری کو براؤز کریں</translation>
+        <translation type="unfinished">ٹرانزیکشن ہسٹری کو براؤز کریں</translation>
     </message>
     <message>
         <source>E&amp;xit</source>
-        <translation>باہر نکلیں</translation>
+        <translation type="unfinished">باہر نکلیں</translation>
     </message>
     <message>
         <source>Quit application</source>
-        <translation>درخواست چھوڑ دیں</translation>
+        <translation type="unfinished">درخواست چھوڑ دیں</translation>
     </message>
     <message>
         <source>&amp;About %1</source>
@@ -407,11 +374,11 @@
     </message>
     <message>
         <source>About &amp;Qt</source>
-        <translation>کے بارے میں &amp;Qt</translation>
+        <translation type="unfinished">کے بارے میں &amp;Qt</translation>
     </message>
     <message>
         <source>Show information about Qt</source>
-        <translation>Qt کے بارے میں معلومات دکھائیں</translation>
+        <translation type="unfinished">Qt کے بارے میں معلومات دکھائیں</translation>
     </message>
     <message>
         <source>Modify configuration options for %1</source>
@@ -436,37 +403,29 @@
     </message>
     <message>
         <source>Send coins to a Qtum address</source>
-        <translation>بٹ کوائن ایڈریس پر سکے بھیجیں</translation>
+        <translation type="unfinished">بٹ کوائن ایڈریس پر سکے بھیجیں</translation>
     </message>
     <message>
         <source>Backup wallet to another location</source>
-        <translation>کسی دوسرے مقام پر بیک اپ والیٹ</translation>
+        <translation type="unfinished">کسی دوسرے مقام پر بیک اپ والیٹ</translation>
     </message>
     <message>
         <source>Change the passphrase used for wallet encryption</source>
-        <translation>بٹوے کی خفیہ کاری کے لئے استعمال ہونے والا پاسفریز تبدیل کریں</translation>
+        <translation type="unfinished">بٹوے کی خفیہ کاری کے لئے استعمال ہونے والا پاسفریز تبدیل کریں</translation>
     </message>
     <message>
         <source>&amp;Send</source>
-        <translation>&amp;بھیجیں</translation>
+        <translation type="unfinished">&amp;بھیجیں</translation>
     </message>
     <message>
         <source>&amp;Receive</source>
-        <translation>&amp;وصول کریں</translation>
+        <translation type="unfinished">&amp;وصول کریں</translation>
     </message>
     <message>
         <source>&amp;Options…</source>
         <translation type="unfinished">&amp;اختیارات…</translation>
     </message>
     <message>
-        <source>&amp;Show / Hide</source>
-        <translation>&amp;دکھانا چھپانا</translation>
-    </message>
-    <message>
-        <source>Show or hide the main Window</source>
-        <translation>مین ونڈو دکھائیں یا چھپائیں</translation>
-    </message>
-    <message>
         <source>&amp;Encrypt Wallet…</source>
         <translation type="unfinished">&amp; والیٹ کو خفیہ کریں…</translation>
     </message>
@@ -484,7 +443,7 @@
     </message>
     <message>
         <source>Sign messages with your Qtum addresses to prove you own them</source>
-        <translation>اپنے ویکیپیڈیا پتوں کے ساتھ پیغامات پر دستخط کریں تاکہ آپ ان کے مالک ہوں</translation>
+        <translation type="unfinished">اپنے ویکیپیڈیا پتوں کے ساتھ پیغامات پر دستخط کریں تاکہ آپ ان کے مالک ہوں</translation>
     </message>
     <message>
         <source>&amp;Verify message…</source>
@@ -492,11 +451,7 @@
     </message>
     <message>
         <source>Verify messages to ensure they were signed with specified Qtum addresses</source>
-        <translation>پیغامات کی توثیق کریں تاکہ یہ یقینی بن سکے کہ ان پر بٹ کوائن کے مخصوص پتوں پر دستخط ہوئے ہیں</translation>
-    </message>
-    <message>
-        <source>Load PSBT from clipboard…</source>
-        <translation type="unfinished">کلپ بورڈ سے پی ایس بی ٹی لوڈ کریں…</translation>
+        <translation type="unfinished">پیغامات کی توثیق کریں تاکہ یہ یقینی بن سکے کہ ان پر بٹ کوائن کے مخصوص پتوں پر دستخط ہوئے ہیں</translation>
     </message>
     <message>
         <source>Open &amp;URI…</source>
@@ -506,134 +461,6 @@
         <source>Close Wallet…</source>
         <translation type="unfinished">پرس بند کریں…</translation>
     </message>
-    <message numerus="yes">
-        <source>Processed %n block(s) of transaction history.</source>
-        <translation>
-            <numerusform />
-            <numerusform />
-        </translation>
-    </message>
-    <message>
-        <source>&amp;Overview</source>
-        <translation type="unfinished">اور جائزہ</translation>
-    </message>
-    <message>
-        <source>Show general overview of wallet</source>
-        <translation type="unfinished">پرس کا عمومی جائزہ دکھائیں</translation>
-    </message>
-    <message>
-        <source>&amp;Transactions</source>
-        <translation type="unfinished">اور لین دین</translation>
-    </message>
-    <message>
-        <source>Browse transaction history</source>
-        <translation type="unfinished">ٹرانزیکشن ہسٹری کو براؤز کریں</translation>
-    </message>
-    <message>
-        <source>E&amp;xit</source>
-        <translation type="unfinished">باہر نکلیں</translation>
-    </message>
-    <message>
-        <source>Quit application</source>
-        <translation type="unfinished">درخواست چھوڑ دیں</translation>
-    </message>
-    <message>
-        <source>&amp;About %1</source>
-        <translation type="unfinished">&amp;معلومات%1</translation>
-    </message>
-    <message>
-        <source>Show information about %1</source>
-        <translation type="unfinished">%1 کے بارے میں معلومات دکھایں</translation>
-    </message>
-    <message>
-        <source>About &amp;Qt</source>
-        <translation type="unfinished">کے بارے میں &amp;Qt</translation>
-    </message>
-    <message>
-        <source>Show information about Qt</source>
-        <translation type="unfinished">Qt کے بارے میں معلومات دکھائیں</translation>
-    </message>
-    <message>
-        <source>Modify configuration options for %1</source>
-        <translation type="unfinished">%1 اختیارات کے لئےترتیب ترمیم کریں</translation>
-    </message>
-    <message>
-        <source>Create a new wallet</source>
-        <translation type="unfinished">ایک نیا پرس بنائیں</translation>
-    </message>
-    <message>
-        <source>Wallet:</source>
-        <translation type="unfinished">پرس:</translation>
-    </message>
-    <message>
-        <source>Network activity disabled.</source>
-        <extracomment>A substring of the tooltip.</extracomment>
-        <translation type="unfinished">نیٹ ورک کی سرگرمی غیر فعال ہے۔</translation>
-    </message>
-    <message>
-        <source>Proxy is &lt;b&gt;enabled&lt;/b&gt;: %1</source>
-        <translation type="unfinished">پراکسی &lt;b&gt;فعال&lt;/b&gt; ہے:%1</translation>
-    </message>
-    <message>
-        <source>Send coins to a Qtum address</source>
-        <translation type="unfinished">بٹ کوائن ایڈریس پر سکے بھیجیں</translation>
-    </message>
-    <message>
-        <source>Backup wallet to another location</source>
-        <translation type="unfinished">کسی دوسرے مقام پر بیک اپ والیٹ</translation>
-    </message>
-    <message>
-        <source>Change the passphrase used for wallet encryption</source>
-        <translation type="unfinished">بٹوے کی خفیہ کاری کے لئے استعمال ہونے والا پاسفریز تبدیل کریں</translation>
-    </message>
-    <message>
-        <source>&amp;Send</source>
-        <translation type="unfinished">&amp;بھیجیں</translation>
-    </message>
-    <message>
-        <source>&amp;Receive</source>
-        <translation type="unfinished">&amp;وصول کریں</translation>
-    </message>
-    <message>
-        <source>&amp;Options…</source>
-        <translation type="unfinished">&amp;اختیارات…</translation>
-    </message>
-    <message>
-        <source>&amp;Encrypt Wallet…</source>
-        <translation type="unfinished">&amp; والیٹ کو خفیہ کریں…</translation>
-    </message>
-    <message>
-        <source>&amp;Backup Wallet…</source>
-        <translation type="unfinished">&amp; بیک اپ والیٹ…</translation>
-    </message>
-    <message>
-        <source>&amp;Change Passphrase…</source>
-        <translation type="unfinished">&amp; بیک اپ والیٹ…</translation>
-    </message>
-    <message>
-        <source>Sign &amp;message…</source>
-        <translation type="unfinished">سائن اور پیغام…</translation>
-    </message>
-    <message>
-        <source>Sign messages with your Qtum addresses to prove you own them</source>
-        <translation type="unfinished">اپنے ویکیپیڈیا پتوں کے ساتھ پیغامات پر دستخط کریں تاکہ آپ ان کے مالک ہوں</translation>
-    </message>
-    <message>
-        <source>&amp;Verify message…</source>
-        <translation type="unfinished">پیغام کی توثیق کریں…</translation>
-    </message>
-    <message>
-        <source>Verify messages to ensure they were signed with specified Qtum addresses</source>
-        <translation type="unfinished">پیغامات کی توثیق کریں تاکہ یہ یقینی بن سکے کہ ان پر بٹ کوائن کے مخصوص پتوں پر دستخط ہوئے ہیں</translation>
-    </message>
-    <message>
-        <source>Open &amp;URI…</source>
-        <translation type="unfinished">کھولیں اور یو آر آئی…</translation>
-    </message>
-    <message>
-        <source>Close Wallet…</source>
-        <translation type="unfinished">پرس بند کریں…</translation>
-    </message>
     <message>
         <source>Create Wallet…</source>
         <translation type="unfinished">والیٹ بنائیں…</translation>
@@ -648,18 +475,6 @@
     <message>
         <source>Error</source>
         <translation type="unfinished">نقص</translation>
-    </message>
-    <message numerus="yes">
-        <source>%n active connection(s) to Qtum network.</source>
-        <extracomment>A substring of the tooltip.</extracomment>
-        <translation type="unfinished">
-            <numerusform />
-            <numerusform />
-        </translation>
-    </message>
-    <message>
-        <source>Error: %1</source>
-        <translation type="unfinished">خرابی:%1</translation>
     </message>
     <message numerus="yes">
         <source>%n active connection(s) to Qtum network.</source>
@@ -785,13 +600,6 @@
             <numerusform />
         </translation>
     </message>
-    <message numerus="yes">
-        <source>Estimated to begin confirmation within %n block(s).</source>
-        <translation>
-            <numerusform />
-            <numerusform />
-        </translation>
-    </message>
     <message>
         <source>(no label)</source>
         <translation type="unfinished">(کوئی لیبل نہیں)</translation>
@@ -799,24 +607,13 @@
 </context>
 <context>
     <name>TransactionDesc</name>
-    <message numerus="yes">
-        <source>Open for %n more block(s)</source>
-        <translation>
-            <numerusform />
-            <numerusform />
-        </translation>
-    </message>
     <message>
         <source>Date</source>
         <translation type="unfinished">تاریخ</translation>
     </message>
     <message numerus="yes">
         <source>matures in %n more block(s)</source>
-<<<<<<< HEAD
-        <translation>
-=======
-        <translation type="unfinished">
->>>>>>> ec86f1e9
+        <translation type="unfinished">
             <numerusform />
             <numerusform />
         </translation>
@@ -835,16 +632,6 @@
     <message>
         <source>Label</source>
         <translation type="unfinished">لیبل</translation>
-<<<<<<< HEAD
-    </message>
-    <message numerus="yes">
-        <source>Open for %n more block(s)</source>
-        <translation>
-            <numerusform />
-            <numerusform />
-        </translation>
-=======
->>>>>>> ec86f1e9
     </message>
     <message>
         <source>(no label)</source>
@@ -855,11 +642,7 @@
     <name>TransactionView</name>
     <message>
         <source>Comma separated file</source>
-<<<<<<< HEAD
-        <extracomment>Expanded name of the CSV file format. See https://en.wikipedia.org/wiki/Comma-separated_values</extracomment>
-=======
         <extracomment>Expanded name of the CSV file format. See: https://en.wikipedia.org/wiki/Comma-separated_values.</extracomment>
->>>>>>> ec86f1e9
         <translation type="unfinished">کوما سے الگ فائل</translation>
     </message>
     <message>
@@ -881,12 +664,15 @@
     </context>
 <context>
     <name>WalletFrame</name>
-<<<<<<< HEAD
     <message>
         <source>Create a new wallet</source>
         <translation type="unfinished">ایک نیا پرس بنائیں</translation>
     </message>
-</context>
+    <message>
+        <source>Error</source>
+        <translation type="unfinished">نقص</translation>
+    </message>
+    </context>
 <context>
     <name>WalletView</name>
     <message>
@@ -896,33 +682,6 @@
     <message>
         <source>Export the data in the current tab to a file</source>
         <translation type="unfinished">موجودہ ڈیٹا کو فائیل میں محفوظ کریں</translation>
-=======
-    <message>
-        <source>Create a new wallet</source>
-        <translation type="unfinished">ایک نیا پرس بنائیں</translation>
->>>>>>> ec86f1e9
-    </message>
-    <message>
-        <source>Error</source>
-        <translation type="unfinished">نقص</translation>
-    </message>
-    </context>
-<context>
-<<<<<<< HEAD
-    <name>qtum-core</name>
-    <message>
-        <source>Insufficient funds</source>
-        <translation type="unfinished">ناکافی فنڈز</translation>
-=======
-    <name>WalletView</name>
-    <message>
-        <source>&amp;Export</source>
-        <translation type="unfinished">برآمد</translation>
-    </message>
-    <message>
-        <source>Export the data in the current tab to a file</source>
-        <translation type="unfinished">موجودہ ڈیٹا کو فائیل میں محفوظ کریں</translation>
->>>>>>> ec86f1e9
     </message>
     </context>
 </TS>