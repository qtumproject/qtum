--- conflicted
+++ resolved
@@ -31,11 +31,7 @@
     </message>
     <message>
         <source>Enter address or label to search</source>
-<<<<<<< HEAD
-        <translation>輸入位址或標記以作搜尋</translation>
-=======
         <translation type="unfinished">輸入位址或標記以作搜尋</translation>
->>>>>>> 5ed36332
     </message>
     <message>
         <source>Export the data in the current tab to a file</source>
@@ -71,11 +67,7 @@
     </message>
     <message>
         <source>These are your Qtum addresses for sending payments. Always check the amount and the receiving address before sending coins.</source>
-<<<<<<< HEAD
-        <translation>這些是你要付款過去的 Qtum 位址。在付款之前，務必要檢查金額和收款位址是否正確。</translation>
-=======
         <translation type="unfinished">這些是你要付款過去的 Qtum 位址。在付款之前，務必要檢查金額和收款位址是否正確。</translation>
->>>>>>> 5ed36332
     </message>
     <message>
         <source>&amp;Copy Address</source>
@@ -162,11 +154,7 @@
     </message>
     <message>
         <source>Warning: If you encrypt your wallet and lose your passphrase, you will &lt;b&gt;LOSE ALL OF YOUR QTUMS&lt;/b&gt;!</source>
-<<<<<<< HEAD
-        <translation>警告: 如果你將錢包加密後又忘記密碼，你就會&lt;b&gt;失去所有 Qtum 了&lt;/b&gt;！</translation>
-=======
         <translation type="unfinished">警告: 如果你將錢包加密後又忘記密碼，你就會&lt;b&gt;失去所有 Qtum 了&lt;/b&gt;！</translation>
->>>>>>> 5ed36332
     </message>
     <message>
         <source>Are you sure you wish to encrypt your wallet?</source>
@@ -245,9 +233,6 @@
     </message>
 </context>
 <context>
-<<<<<<< HEAD
-    <name>QtumGUI</name>
-=======
     <name>QtumApplication</name>
     <message>
         <source>Internal error</source>
@@ -276,7 +261,6 @@
         <source>%1 m</source>
         <translation type="unfinished">%1 分</translation>
     </message>
->>>>>>> 5ed36332
     <message>
         <source>%1 s</source>
         <translation type="unfinished">%1 秒</translation>
@@ -426,11 +410,7 @@
     </message>
     <message>
         <source>Request payments (generates QR codes and qtum: URIs)</source>
-<<<<<<< HEAD
-        <translation>要求付款 (產生QR碼 qtum: URIs)</translation>
-=======
         <translation type="unfinished">要求付款 (產生QR碼 qtum: URIs)</translation>
->>>>>>> 5ed36332
     </message>
     <message numerus="yes">
         <source>Processed %n block(s) of transaction history.</source>
@@ -521,18 +501,12 @@
     </context>
 <context>
     <name>Intro</name>
-<<<<<<< HEAD
-    <message>
-        <source>Qtum</source>
-        <translation>Qtum</translation>
-=======
     <message numerus="yes">
         <source>(sufficient to restore backups %n day(s) old)</source>
         <extracomment>Explanatory text on the capability of the current prune target.</extracomment>
         <translation type="unfinished">
             <numerusform />
         </translation>
->>>>>>> 5ed36332
     </message>
     <message>
         <source>Error</source>
@@ -555,67 +529,8 @@
     </message>
     <message>
         <source>Received</source>
-<<<<<<< HEAD
-        <translation>已接收</translation>
-    </message>
-</context>
-<context>
-    <name>QObject</name>
-    <message>
-        <source>Enter a Qtum address (e.g. %1)</source>
-        <translation>輸入一個 Qtum 位址 (例如 %1)</translation>
-    </message>
-    <message>
-        <source>%1 d</source>
-        <translation>%1 日</translation>
-    </message>
-    <message>
-        <source>%1 h</source>
-        <translation>%1 小時</translation>
-    </message>
-    <message>
-        <source>%1 m</source>
-        <translation>%1 分</translation>
-    </message>
-    <message>
-        <source>%1 s</source>
-        <translation>%1 秒</translation>
-    </message>
-    <message>
-        <source>None</source>
-        <translation>沒有</translation>
-    </message>
-    <message>
-        <source>N/A</source>
-        <translation>N/A</translation>
-    </message>
-    <message>
-        <source>%1 ms</source>
-        <translation>%1 亳秒</translation>
-    </message>
-    <message numerus="yes">
-        <source>%n second(s)</source>
-        <translation><numerusform>%n 秒</numerusform></translation>
-    </message>
-    <message numerus="yes">
-        <source>%n minute(s)</source>
-        <translation><numerusform>%n 分鐘</numerusform></translation>
-    </message>
-    <message numerus="yes">
-        <source>%n hour(s)</source>
-        <translation><numerusform>%n 小時</numerusform></translation>
-    </message>
-    <message numerus="yes">
-        <source>%n day(s)</source>
-        <translation><numerusform>%n 日</numerusform></translation>
-    </message>
-    <message numerus="yes">
-        <source>%n week(s)</source>
-        <translation><numerusform>%n 星期</numerusform></translation>
-=======
         <extracomment>Title of Peers Table column which indicates the total amount of network information we have received from the peer.</extracomment>
         <translation type="unfinished">已接收</translation>
->>>>>>> 5ed36332
     </message>
     <message>
         <source>Address</source>
@@ -772,10 +687,4 @@
         <translation type="unfinished">錯誤</translation>
     </message>
     </context>
-<<<<<<< HEAD
-<context>
-    <name>qtum-core</name>
-    </context>
-=======
->>>>>>> 5ed36332
 </TS>