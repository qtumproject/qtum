--- conflicted
+++ resolved
@@ -180,13 +180,6 @@
         <translation>錢包已加密</translation>
     </message>
     <message>
-<<<<<<< HEAD
-        <source>%1 will close now to finish the encryption process. Remember that encrypting your wallet cannot fully protect your qtums from being stolen by malware infecting your computer.</source>
-        <translation>%1 現在要關閉來完成加密程序。請記得將錢包加密不能完全防止你的 Qtums 經被入侵電腦的惡意程式偷取。</translation>
-    </message>
-    <message>
-=======
->>>>>>> 9e306671
         <source>IMPORTANT: Any previous backups you have made of your wallet file should be replaced with the newly generated, encrypted wallet file. For security reasons, previous backups of the unencrypted wallet file will become useless as soon as you start using the new, encrypted wallet.</source>
         <translation>重要: 請改用新產生的加密錢包檔，來取代所以舊錢包檔的備份。為安全計，當你開始使用新的加密錢包檔後，舊錢包檔的備份就不能再使用了。</translation>
     </message>
@@ -339,13 +332,6 @@
     <message>
         <source>Qtum</source>
         <translation>Qtum</translation>
-<<<<<<< HEAD
-    </message>
-    <message>
-        <source>Wallet</source>
-        <translation>錢包</translation>
-=======
->>>>>>> 9e306671
     </message>
     <message>
         <source>&amp;Send</source>
