<TS language="sn" version="2.1">
<context>
    <name>AddressBookPage</name>
    <message>
        <source>Create a new address</source>
        <translation>Gadzira Kero Itsva</translation>
    </message>
    <message>
        <source>&amp;New</source>
        <translation>Itsva</translation>
    </message>
    <message>
        <source>&amp;Copy</source>
        <translation>&amp;Kopera</translation>
    </message>
    <message>
        <source>C&amp;lose</source>
        <translation>Vhara</translation>
    </message>
    <message>
        <source>&amp;Delete</source>
        <translation>Dzima</translation>
    </message>
    <message>
        <source>Sending addresses</source>
        <translation>Makero ekutumira</translation>
    </message>
    <message>
        <source>Receiving addresses</source>
        <translation>Makero ekutambira</translation>
    </message>
    <message>
        <source>&amp;Copy Address</source>
        <translation>Kopera Kero</translation>
    </message>
    <message>
        <source>&amp;Edit</source>
        <translation>&amp;Gadzirisa</translation>
    </message>
    </context>
<context>
    <name>AddressTableModel</name>
    <message>
        <source>Label</source>
        <translation>Zita</translation>
    </message>
    <message>
        <source>Address</source>
        <translation>Kero</translation>
    </message>
    <message>
        <source>(no label)</source>
        <translation>(hapana zita)</translation>
    </message>
</context>
<context>
    <name>AskPassphraseDialog</name>
    </context>
<context>
    <name>BanTableModel</name>
    <message>
        <source>Banned Until</source>
        <translation>Wakavharirwa Kusvika</translation>
    </message>
</context>
<context>
    <name>QtumGUI</name>
    <message>
        <source>E&amp;xit</source>
        <translation>Buda</translation>
    </message>
    <message>
        <source>Quit application</source>
        <translation>Vhara Application</translation>
    </message>
    <message>
        <source>&amp;About %1</source>
        <translation>&amp;Kuma %1</translation>
    </message>
    <message>
        <source>Show information about %1</source>
        <translation>Taridza ruzivo rwekuma %1</translation>
    </message>
    <message>
        <source>Show information about Qt</source>
        <translation>Taridza ruzivo rwe Qt</translation>
    </message>
    <message>
        <source>Open &amp;URI...</source>
        <translation>Vhura &amp;URI</translation>
    </message>
    <message>
<<<<<<< HEAD
        <source>Bitcoin</source>
        <translation>Bitcoin</translation>
    </message>
    <message>
=======
>>>>>>> 451880b9
        <source>&amp;Send</source>
        <translation>&amp;Tumira</translation>
    </message>
    <message>
        <source>&amp;Receive</source>
        <translation>&amp;Tambira</translation>
    </message>
    <message>
        <source>&amp;Show / Hide</source>
        <translation>&amp;Taridza/Usataridza</translation>
    </message>
    <message>
        <source>&amp;File</source>
        <translation>&amp;Faira</translation>
    </message>
    <message>
        <source>&amp;Help</source>
        <translation>&amp;Rubatsiro</translation>
    </message>
    <message>
        <source>%1 behind</source>
        <translation>%1 kumashure</translation>
    </message>
    <message>
        <source>Warning</source>
        <translation>Hokoyo</translation>
    </message>
    <message>
        <source>Information</source>
        <translation>Ruzivo</translation>
    </message>
    </context>
<context>
    <name>CoinControlDialog</name>
    <message>
        <source>Amount</source>
        <translation>Marii</translation>
    </message>
    <message>
        <source>Date</source>
        <translation>Zuva</translation>
    </message>
    <message>
        <source>(no label)</source>
        <translation>(hapana zita)</translation>
    </message>
    </context>
<context>
    <name>CreateWalletActivity</name>
    </context>
<context>
    <name>CreateWalletDialog</name>
    </context>
<context>
    <name>EditAddressDialog</name>
    </context>
<context>
    <name>FreespaceChecker</name>
    </context>
<context>
    <name>HelpMessageDialog</name>
    </context>
<context>
    <name>Intro</name>
    <message>
        <source>Qtum</source>
        <translation>Qtum</translation>
    </message>
    </context>
<context>
    <name>ModalOverlay</name>
    </context>
<context>
    <name>OpenURIDialog</name>
    </context>
<context>
    <name>OpenWalletActivity</name>
    </context>
<context>
    <name>OptionsDialog</name>
    </context>
<context>
    <name>OverviewPage</name>
    </context>
<context>
    <name>PaymentServer</name>
    </context>
<context>
    <name>PeerTableModel</name>
    </context>
<context>
    <name>QObject</name>
    <message>
        <source>Amount</source>
        <translation>Marii</translation>
    </message>
    <message>
        <source>Enter a Qtum address (e.g. %1)</source>
        <translation>Nyora kero ye Qtum (sekuti %1)</translation>
    </message>
    <message>
        <source>%1 d</source>
        <translation>%1 d</translation>
    </message>
    <message>
        <source>%1 h</source>
        <translation>%1 h</translation>
    </message>
    <message>
        <source>%1 m</source>
        <translation>%1 m</translation>
    </message>
    <message>
        <source>%1 s</source>
        <translation>%1 s</translation>
    </message>
    <message>
        <source>None</source>
        <translation>Hapana</translation>
    </message>
    <message>
        <source>N/A</source>
        <translation>Hapana</translation>
    </message>
    </context>
<context>
    <name>QRImageWidget</name>
    </context>
<context>
    <name>RPCConsole</name>
    <message>
        <source>N/A</source>
        <translation>Hapana</translation>
    </message>
    </context>
<context>
    <name>ReceiveCoinsDialog</name>
    </context>
<context>
    <name>ReceiveRequestDialog</name>
    <message>
        <source>Address</source>
        <translation>Kero</translation>
    </message>
    <message>
        <source>Amount</source>
        <translation>Marii</translation>
    </message>
    <message>
        <source>Label</source>
        <translation>Zita</translation>
    </message>
    <message>
        <source>Wallet</source>
        <translation>Chikwama</translation>
    </message>
</context>
<context>
    <name>RecentRequestsTableModel</name>
    <message>
        <source>Date</source>
        <translation>Zuva</translation>
    </message>
    <message>
        <source>Label</source>
        <translation>Zita</translation>
    </message>
    <message>
        <source>(no label)</source>
        <translation>(hapana zita)</translation>
    </message>
    </context>
<context>
    <name>SendCoinsDialog</name>
    <message>
        <source>(no label)</source>
        <translation>(hapana zita)</translation>
    </message>
</context>
<context>
    <name>SendCoinsEntry</name>
    </context>
<context>
    <name>SendConfirmationDialog</name>
    </context>
<context>
    <name>ShutdownWindow</name>
    </context>
<context>
    <name>SignVerifyMessageDialog</name>
    </context>
<context>
    <name>TrafficGraphWidget</name>
    </context>
<context>
    <name>TransactionDesc</name>
    <message>
        <source>Date</source>
        <translation>Zuva</translation>
    </message>
    <message>
        <source>Amount</source>
        <translation>Marii</translation>
    </message>
    </context>
<context>
    <name>TransactionDescDialog</name>
    </context>
<context>
    <name>TransactionTableModel</name>
    <message>
        <source>Date</source>
        <translation>Zuva</translation>
    </message>
    <message>
        <source>Label</source>
        <translation>Zita</translation>
    </message>
    <message>
        <source>(no label)</source>
        <translation>(hapana zita)</translation>
    </message>
    </context>
<context>
    <name>TransactionView</name>
    <message>
        <source>Date</source>
        <translation>Zuva</translation>
    </message>
    <message>
        <source>Label</source>
        <translation>Zita</translation>
    </message>
    <message>
        <source>Address</source>
        <translation>Kero</translation>
    </message>
    </context>
<context>
    <name>UnitDisplayStatusBarControl</name>
    </context>
<context>
    <name>WalletController</name>
    </context>
<context>
    <name>WalletFrame</name>
    </context>
<context>
    <name>WalletModel</name>
    </context>
<context>
    <name>WalletView</name>
    </context>
<context>
    <name>qtum-core</name>
    </context>
</TS><|MERGE_RESOLUTION|>--- conflicted
+++ resolved
@@ -90,13 +90,6 @@
         <translation>Vhura &amp;URI</translation>
     </message>
     <message>
-<<<<<<< HEAD
-        <source>Bitcoin</source>
-        <translation>Bitcoin</translation>
-    </message>
-    <message>
-=======
->>>>>>> 451880b9
         <source>&amp;Send</source>
         <translation>&amp;Tumira</translation>
     </message>
