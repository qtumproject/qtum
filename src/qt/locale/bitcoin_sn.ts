--- conflicted
+++ resolved
@@ -80,22 +80,14 @@
     </message>
     <message numerus="yes">
         <source>%n second(s)</source>
-<<<<<<< HEAD
-        <translation>
-=======
-        <translation type="unfinished">
->>>>>>> ec86f1e9
+        <translation type="unfinished">
             <numerusform />
             <numerusform />
         </translation>
     </message>
     <message numerus="yes">
         <source>%n minute(s)</source>
-<<<<<<< HEAD
-        <translation>
-=======
-        <translation type="unfinished">
->>>>>>> ec86f1e9
+        <translation type="unfinished">
             <numerusform />
             <numerusform />
         </translation>
@@ -130,11 +122,7 @@
     </message>
     </context>
 <context>
-<<<<<<< HEAD
-    <name>QtumGUI</name>
-=======
     <name>BitcoinGUI</name>
->>>>>>> ec86f1e9
     <message>
         <source>E&amp;xit</source>
         <translation type="unfinished">Buda</translation>
@@ -153,11 +141,7 @@
     </message>
     <message>
         <source>Show information about Qt</source>
-<<<<<<< HEAD
-        <translation>Taridza ruzivo rwe Qt</translation>
-=======
         <translation type="unfinished">Taridza ruzivo rwe Qt</translation>
->>>>>>> ec86f1e9
     </message>
     <message>
         <source>&amp;Send</source>
@@ -182,13 +166,6 @@
             <numerusform />
         </translation>
     </message>
-    <message numerus="yes">
-        <source>Processed %n block(s) of transaction history.</source>
-        <translation>
-            <numerusform />
-            <numerusform />
-        </translation>
-    </message>
     <message>
         <source>%1 behind</source>
         <translation type="unfinished">%1 kumashure</translation>
@@ -200,14 +177,6 @@
     <message>
         <source>Information</source>
         <translation type="unfinished">Ruzivo</translation>
-    </message>
-    <message numerus="yes">
-        <source>%n active connection(s) to Qtum network.</source>
-        <extracomment>A substring of the tooltip.</extracomment>
-        <translation type="unfinished">
-            <numerusform />
-            <numerusform />
-        </translation>
     </message>
     <message numerus="yes">
         <source>%n active connection(s) to Qtum network.</source>
@@ -285,11 +254,7 @@
     <name>SendCoinsDialog</name>
     <message numerus="yes">
         <source>Estimated to begin confirmation within %n block(s).</source>
-<<<<<<< HEAD
-        <translation>
-=======
-        <translation type="unfinished">
->>>>>>> ec86f1e9
+        <translation type="unfinished">
             <numerusform />
             <numerusform />
         </translation>
@@ -301,24 +266,13 @@
 </context>
 <context>
     <name>TransactionDesc</name>
-    <message numerus="yes">
-        <source>Open for %n more block(s)</source>
-        <translation>
-            <numerusform />
-            <numerusform />
-        </translation>
-    </message>
     <message>
         <source>Date</source>
         <translation type="unfinished">Zuva</translation>
     </message>
     <message numerus="yes">
         <source>matures in %n more block(s)</source>
-<<<<<<< HEAD
-        <translation>
-=======
-        <translation type="unfinished">
->>>>>>> ec86f1e9
+        <translation type="unfinished">
             <numerusform />
             <numerusform />
         </translation>
@@ -337,16 +291,6 @@
     <message>
         <source>Label</source>
         <translation type="unfinished">Zita</translation>
-<<<<<<< HEAD
-    </message>
-    <message numerus="yes">
-        <source>Open for %n more block(s)</source>
-        <translation>
-            <numerusform />
-            <numerusform />
-        </translation>
-=======
->>>>>>> ec86f1e9
     </message>
     <message>
         <source>(no label)</source>
