<TS version="2.1" language="sn">
<context>
    <name>AddressBookPage</name>
    <message>
        <source>Create a new address</source>
        <translation>Gadzira Kero Itsva</translation>
    </message>
    <message>
        <source>&amp;New</source>
        <translation type="unfinished">Itsva</translation>
    </message>
    <message>
        <source>&amp;Copy</source>
        <translation type="unfinished">&amp;Kopera</translation>
    </message>
    <message>
        <source>C&amp;lose</source>
        <translation type="unfinished">Vhara</translation>
    </message>
    <message>
        <source>&amp;Delete</source>
        <translation>Dzima</translation>
    </message>
    <message>
        <source>Sending addresses</source>
        <translation type="unfinished">Makero ekutumira</translation>
    </message>
    <message>
        <source>Receiving addresses</source>
        <translation type="unfinished">Makero ekutambira</translation>
    </message>
    <message>
        <source>&amp;Copy Address</source>
        <translation type="unfinished">Kopera Kero</translation>
    </message>
    <message>
        <source>&amp;Edit</source>
        <translation type="unfinished">&amp;Gadzirisa</translation>
    </message>
    </context>
<context>
    <name>AddressTableModel</name>
    <message>
        <source>Label</source>
        <translation type="unfinished">Zita</translation>
    </message>
    <message>
        <source>Address</source>
        <translation type="unfinished">Kero</translation>
    </message>
    <message>
        <source>(no label)</source>
        <translation type="unfinished">(hapana zita)</translation>
    </message>
</context>
<context>
    <name>BanTableModel</name>
    <message>
        <source>Banned Until</source>
        <translation type="unfinished">Wakavharirwa Kusvika</translation>
    </message>
</context>
<context>
<<<<<<< HEAD
=======
    <name>QObject</name>
    <message>
        <source>Amount</source>
        <translation type="unfinished">Marii</translation>
    </message>
    <message>
        <source>Enter a Qtum address (e.g. %1)</source>
        <translation type="unfinished">Nyora kero ye Qtum (sekuti %1)</translation>
    </message>
    <message>
        <source>None</source>
        <translation type="unfinished">Hapana</translation>
    </message>
    <message>
        <source>N/A</source>
        <translation type="unfinished">Hapana</translation>
    </message>
    <message numerus="yes">
        <source>%n second(s)</source>
        <translation>
            <numerusform />
            <numerusform />
        </translation>
    </message>
    <message numerus="yes">
        <source>%n minute(s)</source>
        <translation>
            <numerusform />
            <numerusform />
        </translation>
    </message>
    <message numerus="yes">
        <source>%n hour(s)</source>
        <translation type="unfinished">
            <numerusform />
            <numerusform />
        </translation>
    </message>
    <message numerus="yes">
        <source>%n day(s)</source>
        <translation type="unfinished">
            <numerusform />
            <numerusform />
        </translation>
    </message>
    <message numerus="yes">
        <source>%n week(s)</source>
        <translation type="unfinished">
            <numerusform />
            <numerusform />
        </translation>
    </message>
    <message numerus="yes">
        <source>%n year(s)</source>
        <translation type="unfinished">
            <numerusform />
            <numerusform />
        </translation>
    </message>
    </context>
<context>
>>>>>>> 5ed36332
    <name>QtumGUI</name>
    <message>
        <source>E&amp;xit</source>
        <translation>Buda</translation>
    </message>
    <message>
        <source>Quit application</source>
        <translation>Vhara Application</translation>
    </message>
    <message>
        <source>&amp;About %1</source>
        <translation type="unfinished">&amp;Kuma %1</translation>
    </message>
    <message>
        <source>Show information about %1</source>
        <translation type="unfinished">Taridza ruzivo rwekuma %1</translation>
    </message>
    <message>
        <source>Show information about Qt</source>
        <translation>Taridza ruzivo rwe Qt</translation>
    </message>
    <message>
        <source>&amp;Send</source>
        <translation>&amp;Tumira</translation>
    </message>
    <message>
        <source>&amp;Receive</source>
        <translation>&amp;Tambira</translation>
    </message>
    <message>
        <source>&amp;Show / Hide</source>
        <translation>&amp;Taridza/Usataridza</translation>
    </message>
    <message>
        <source>&amp;File</source>
        <translation>&amp;Faira</translation>
    </message>
    <message>
        <source>&amp;Help</source>
        <translation>&amp;Rubatsiro</translation>
    </message>
    <message numerus="yes">
        <source>Processed %n block(s) of transaction history.</source>
        <translation>
            <numerusform />
            <numerusform />
        </translation>
    </message>
    <message>
        <source>%1 behind</source>
        <translation>%1 kumashure</translation>
    </message>
    <message>
        <source>Warning</source>
        <translation>Hokoyo</translation>
    </message>
    <message>
        <source>Information</source>
        <translation>Ruzivo</translation>
    </message>
    <message numerus="yes">
        <source>%n active connection(s) to Qtum network.</source>
        <extracomment>A substring of the tooltip.</extracomment>
        <translation type="unfinished">
            <numerusform />
            <numerusform />
        </translation>
    </message>
    </context>
<context>
    <name>CoinControlDialog</name>
    <message>
        <source>Amount</source>
        <translation type="unfinished">Marii</translation>
    </message>
    <message>
        <source>Date</source>
        <translation type="unfinished">Zuva</translation>
    </message>
    <message>
        <source>(no label)</source>
        <translation type="unfinished">(hapana zita)</translation>
    </message>
    </context>
<context>
    <name>CreateWalletDialog</name>
    <message>
<<<<<<< HEAD
        <source>Qtum</source>
        <translation>Qtum</translation>
=======
        <source>Wallet</source>
        <translation type="unfinished">Chikwama</translation>
>>>>>>> 5ed36332
    </message>
    </context>
<context>
    <name>Intro</name>
    <message numerus="yes">
        <source>(sufficient to restore backups %n day(s) old)</source>
        <extracomment>Explanatory text on the capability of the current prune target.</extracomment>
        <translation type="unfinished">
            <numerusform />
            <numerusform />
        </translation>
    </message>
    </context>
<context>
    <name>PeerTableModel</name>
    <message>
<<<<<<< HEAD
        <source>Enter a Qtum address (e.g. %1)</source>
        <translation>Nyora kero ye Qtum (sekuti %1)</translation>
    </message>
    <message>
        <source>%1 d</source>
        <translation>%1 d</translation>
    </message>
    <message>
        <source>%1 h</source>
        <translation>%1 h</translation>
    </message>
    <message>
        <source>%1 m</source>
        <translation>%1 m</translation>
    </message>
    <message>
        <source>%1 s</source>
        <translation>%1 s</translation>
    </message>
    <message>
        <source>None</source>
        <translation>Hapana</translation>
    </message>
    <message>
        <source>N/A</source>
        <translation>Hapana</translation>
=======
        <source>Address</source>
        <extracomment>Title of Peers Table column which contains the IP/Onion/I2P address of the connected peer.</extracomment>
        <translation type="unfinished">Kero</translation>
>>>>>>> 5ed36332
    </message>
    </context>
<context>
    <name>RPCConsole</name>
    <message>
        <source>N/A</source>
        <translation>Hapana</translation>
    </message>
    </context>
<context>
    <name>RecentRequestsTableModel</name>
    <message>
        <source>Date</source>
        <translation type="unfinished">Zuva</translation>
    </message>
    <message>
        <source>Label</source>
        <translation type="unfinished">Zita</translation>
    </message>
    <message>
        <source>(no label)</source>
        <translation type="unfinished">(hapana zita)</translation>
    </message>
    </context>
<context>
    <name>SendCoinsDialog</name>
    <message numerus="yes">
        <source>Estimated to begin confirmation within %n block(s).</source>
        <translation>
            <numerusform />
            <numerusform />
        </translation>
    </message>
    <message>
        <source>(no label)</source>
        <translation type="unfinished">(hapana zita)</translation>
    </message>
</context>
<context>
    <name>TransactionDesc</name>
    <message numerus="yes">
        <source>Open for %n more block(s)</source>
        <translation>
            <numerusform />
            <numerusform />
        </translation>
    </message>
    <message>
        <source>Date</source>
        <translation type="unfinished">Zuva</translation>
    </message>
    <message numerus="yes">
        <source>matures in %n more block(s)</source>
        <translation>
            <numerusform />
            <numerusform />
        </translation>
    </message>
    <message>
        <source>Amount</source>
        <translation type="unfinished">Marii</translation>
    </message>
    </context>
<context>
    <name>TransactionTableModel</name>
    <message>
        <source>Date</source>
        <translation type="unfinished">Zuva</translation>
    </message>
    <message>
        <source>Label</source>
        <translation type="unfinished">Zita</translation>
    </message>
    <message numerus="yes">
        <source>Open for %n more block(s)</source>
        <translation>
            <numerusform />
            <numerusform />
        </translation>
    </message>
    <message>
        <source>(no label)</source>
        <translation type="unfinished">(hapana zita)</translation>
    </message>
    </context>
<context>
    <name>TransactionView</name>
    <message>
        <source>Date</source>
        <translation type="unfinished">Zuva</translation>
    </message>
    <message>
        <source>Label</source>
        <translation type="unfinished">Zita</translation>
    </message>
    <message>
        <source>Address</source>
        <translation type="unfinished">Kero</translation>
    </message>
    </context>
<<<<<<< HEAD
<context>
    <name>UnitDisplayStatusBarControl</name>
    </context>
<context>
    <name>WalletController</name>
    </context>
<context>
    <name>WalletFrame</name>
    </context>
<context>
    <name>WalletModel</name>
    </context>
<context>
    <name>WalletView</name>
    </context>
<context>
    <name>qtum-core</name>
    </context>
=======
>>>>>>> 5ed36332
</TS><|MERGE_RESOLUTION|>--- conflicted
+++ resolved
@@ -61,8 +61,6 @@
     </message>
 </context>
 <context>
-<<<<<<< HEAD
-=======
     <name>QObject</name>
     <message>
         <source>Amount</source>
@@ -124,7 +122,6 @@
     </message>
     </context>
 <context>
->>>>>>> 5ed36332
     <name>QtumGUI</name>
     <message>
         <source>E&amp;xit</source>
@@ -212,13 +209,8 @@
 <context>
     <name>CreateWalletDialog</name>
     <message>
-<<<<<<< HEAD
-        <source>Qtum</source>
-        <translation>Qtum</translation>
-=======
         <source>Wallet</source>
         <translation type="unfinished">Chikwama</translation>
->>>>>>> 5ed36332
     </message>
     </context>
 <context>
@@ -235,38 +227,9 @@
 <context>
     <name>PeerTableModel</name>
     <message>
-<<<<<<< HEAD
-        <source>Enter a Qtum address (e.g. %1)</source>
-        <translation>Nyora kero ye Qtum (sekuti %1)</translation>
-    </message>
-    <message>
-        <source>%1 d</source>
-        <translation>%1 d</translation>
-    </message>
-    <message>
-        <source>%1 h</source>
-        <translation>%1 h</translation>
-    </message>
-    <message>
-        <source>%1 m</source>
-        <translation>%1 m</translation>
-    </message>
-    <message>
-        <source>%1 s</source>
-        <translation>%1 s</translation>
-    </message>
-    <message>
-        <source>None</source>
-        <translation>Hapana</translation>
-    </message>
-    <message>
-        <source>N/A</source>
-        <translation>Hapana</translation>
-=======
         <source>Address</source>
         <extracomment>Title of Peers Table column which contains the IP/Onion/I2P address of the connected peer.</extracomment>
         <translation type="unfinished">Kero</translation>
->>>>>>> 5ed36332
     </message>
     </context>
 <context>
@@ -367,25 +330,4 @@
         <translation type="unfinished">Kero</translation>
     </message>
     </context>
-<<<<<<< HEAD
-<context>
-    <name>UnitDisplayStatusBarControl</name>
-    </context>
-<context>
-    <name>WalletController</name>
-    </context>
-<context>
-    <name>WalletFrame</name>
-    </context>
-<context>
-    <name>WalletModel</name>
-    </context>
-<context>
-    <name>WalletView</name>
-    </context>
-<context>
-    <name>qtum-core</name>
-    </context>
-=======
->>>>>>> 5ed36332
 </TS>