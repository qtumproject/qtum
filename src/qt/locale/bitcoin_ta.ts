--- conflicted
+++ resolved
@@ -70,15 +70,10 @@
         <translation type="unfinished">இவை பணம் அனுப்புவதற்கு உங்களின் பிட்காயின் முகவரிகள். பிட்காயின்களை அனுப்புவதற்கு முன் எப்பொழுதும் தொகையும் பெறுதலையும் சரிபார்க்கவும்.</translation>
     </message>
     <message>
-<<<<<<< HEAD
-        <source>These are your Qtum addresses for sending payments. Always check the amount and the receiving address before sending coins.</source>
-        <translation>இவை பணம் அனுப்புவதற்கு உங்களின் பிட்காயின் முகவரிகள். பிட்காயின்களை அனுப்புவதற்கு முன் எப்பொழுதும் தொகையும் பெறுதலையும் சரிபார்க்கவும்.</translation>
-=======
         <source>These are your Qtum addresses for receiving payments. Use the 'Create new receiving address' button in the receive tab to create new addresses.
 Signing is only possible with addresses of the type 'legacy'.</source>
         <translation type="unfinished">பிட்காயின் பெறுவதற்காக உங்கள் முகவரி இவை. புதிய முகவரிகளை உருவாக்க 'புதிய முகவரியை உருவாக்கு' என்ற பட்டனை கிளிக் செய்யவும்.
 கையொப்பமிடுவது 'மரபு' வகையின் முகவரிகளால் மட்டுமே சாத்தியமாகும்.</translation>
->>>>>>> 5ed36332
     </message>
     <message>
         <source>&amp;Copy Address</source>
@@ -165,11 +160,7 @@
     </message>
     <message>
         <source>Warning: If you encrypt your wallet and lose your passphrase, you will &lt;b&gt;LOSE ALL OF YOUR QTUMS&lt;/b&gt;!</source>
-<<<<<<< HEAD
-        <translation>எச்சரிக்கை: உங்கள் பணப்பையை குறியாக்கி உங்கள் கடவுச்சொற்றொடரை இழந்தால், நீங்கள் உங்கள் பைட்கோனை இழக்கலாம்!</translation>
-=======
         <translation type="unfinished">எச்சரிக்கை: உங்கள் பணப்பையை குறியாக்கி உங்கள் கடவுச்சொற்றொடரை இழந்தால், நீங்கள் உங்கள் பைட்கோனை இழக்கலாம்!</translation>
->>>>>>> 5ed36332
     </message>
     <message>
         <source>Are you sure you wish to encrypt your wallet?</source>
@@ -189,11 +180,7 @@
     </message>
     <message>
         <source>Remember that encrypting your wallet cannot fully protect your qtums from being stolen by malware infecting your computer.</source>
-<<<<<<< HEAD
-        <translation>வாலட்டை குறியாக்கம் செய்தால் மட்டும் உங்கள் பிட்காயினை வைரஸிடம் இருந்து பாதுகாக்க இயலாது.</translation>
-=======
         <translation type="unfinished">வாலட்டை குறியாக்கம் செய்தால் மட்டும் உங்கள் பிட்காயினை வைரஸிடம் இருந்து பாதுகாக்க இயலாது.</translation>
->>>>>>> 5ed36332
     </message>
     <message>
         <source>Wallet to be encrypted</source>
@@ -248,11 +235,7 @@
     </message>
 </context>
 <context>
-<<<<<<< HEAD
-    <name>QtumGUI</name>
-=======
     <name>QObject</name>
->>>>>>> 5ed36332
     <message>
         <source>Error: Specified data directory "%1" does not exist.</source>
         <translation type="unfinished">பிழை: குறிப்பிட்ட தரவு அடைவு "%1" இல்லை.</translation>
@@ -457,11 +440,7 @@
     </message>
     <message>
         <source>Request payments (generates QR codes and qtum: URIs)</source>
-<<<<<<< HEAD
-        <translation>கொடுப்பனவுகளை கோருதல் (QR குறியீடுகள் மற்றும் qtum உருவாக்குகிறது: URI கள்)</translation>
-=======
         <translation type="unfinished">கொடுப்பனவுகளை கோருதல் (QR குறியீடுகள் மற்றும் qtum உருவாக்குகிறது: URI கள்)</translation>
->>>>>>> 5ed36332
     </message>
     <message>
         <source>Show the list of used sending addresses and labels</source>
@@ -473,23 +452,7 @@
     </message>
     <message>
         <source>&amp;Command-line options</source>
-<<<<<<< HEAD
-        <translation>&amp; கட்டளை வரி விருப்பங்கள்</translation>
-    </message>
-    <message numerus="yes">
-        <source>%n active connection(s) to Qtum network</source>
-        <translation><numerusform>பிட்காயின் வலையமைப்புடன் %n செயலில் உள்ள இணைப்புகள்</numerusform><numerusform>பிட்காயின் வலையமைப்புடன் %n செயலில் உள்ள இணைப்புகள்</numerusform></translation>
-    </message>
-    <message>
-        <source>Indexing blocks on disk...</source>
-        <translation>வட்டில் தொகுதிகளை குறியாக்குகிறது ...</translation>
-    </message>
-    <message>
-        <source>Processing blocks on disk...</source>
-        <translation>வட்டில் தொகுதிகள் செயலாக்கப்படுகின்றன ...</translation>
-=======
         <translation type="unfinished">&amp; கட்டளை வரி விருப்பங்கள்</translation>
->>>>>>> 5ed36332
     </message>
     <message numerus="yes">
         <source>Processed %n block(s) of transaction history.</source>
@@ -527,17 +490,8 @@
         <translation>தேதி வரை</translation>
     </message>
     <message>
-<<<<<<< HEAD
-        <source>&amp;Load PSBT from file...</source>
-        <translation>118&amp; கோப்பிலிருந்து PSBT ஐ ஏற்றவும் ..</translation>
-    </message>
-    <message>
-        <source>Load Partially Signed Qtum Transaction</source>
-        <translation> ஓரளவு கையொப்பமிடப்பட்ட பிட்காயின் பரிவர்த்தனையை ஏற்றவும்
-=======
         <source>Load Partially Signed Qtum Transaction</source>
         <translation type="unfinished"> ஓரளவு கையொப்பமிடப்பட்ட பிட்காயின் பரிவர்த்தனையை ஏற்றவும்
->>>>>>> 5ed36332
 </translation>
     </message>
     <message>
@@ -558,11 +512,7 @@
     </message>
     <message>
         <source>Open a qtum: URI</source>
-<<<<<<< HEAD
-        <translation>திற பிட்காயின்: URI</translation>
-=======
         <translation type="unfinished">திற பிட்காயின்: URI</translation>
->>>>>>> 5ed36332
     </message>
     <message>
         <source>Open Wallet</source>
@@ -582,9 +532,6 @@
     </message>
     <message>
         <source>Show the %1 help message to get a list with possible Qtum command-line options</source>
-<<<<<<< HEAD
-        <translation>சாத்தியமான Qtum கட்டளை-வரி விருப்பங்களைக் கொண்ட பட்டியலைப் பெற %1 உதவிச் செய்தியைக் காட்டு</translation>
-=======
         <translation type="unfinished">சாத்தியமான Qtum கட்டளை-வரி விருப்பங்களைக் கொண்ட பட்டியலைப் பெற %1 உதவிச் செய்தியைக் காட்டு</translation>
     </message>
     <message>
@@ -594,7 +541,6 @@
     <message>
         <source>Mask the values in the Overview tab</source>
         <translation type="unfinished">கண்ணோட்டம் தாவலில் மதிப்புகளை மறைக்கவும்</translation>
->>>>>>> 5ed36332
     </message>
     <message>
         <source>default wallet</source>
@@ -728,11 +674,7 @@
     </message>
     <message>
         <source>Amount:</source>
-<<<<<<< HEAD
-        <translation>தொகை:</translation>
-=======
         <translation type="unfinished">விலை</translation>
->>>>>>> 5ed36332
     </message>
     <message>
         <source>Fee:</source>
@@ -764,11 +706,7 @@
     </message>
     <message>
         <source>Amount</source>
-<<<<<<< HEAD
-        <translation>தொகை</translation>
-=======
         <translation type="unfinished">விலை</translation>
->>>>>>> 5ed36332
     </message>
     <message>
         <source>Received with label</source>
@@ -975,11 +913,7 @@
     </message>
     <message>
         <source>The entered address "%1" is not a valid Qtum address.</source>
-<<<<<<< HEAD
-        <translation>உள்ளிட்ட முகவரி "%1" என்பது செல்லுபடியாகும் விக்கிபீடியா முகவரி அல்ல.</translation>
-=======
         <translation type="unfinished">உள்ளிட்ட முகவரி "%1" என்பது செல்லுபடியாகும் விக்கிபீடியா முகவரி அல்ல.</translation>
->>>>>>> 5ed36332
     </message>
     <message>
         <source>Address "%1" already exists as a receiving address with label "%2" and so cannot be added as a sending address.</source>
@@ -1095,29 +1029,8 @@
 <context>
     <name>HelpMessageDialog</name>
     <message>
-<<<<<<< HEAD
-        <source>Qtum</source>
-        <translation>Qtum</translation>
-    </message>
-    <message>
-        <source>Discard blocks after verification, except most recent %1 GB (prune)</source>
-        <translation>சமீபத்திய %1 ஜிபி ப்லாக்கை தவிர (ப்ரூன்), சரிபார்ப்புக்குப் பிறகு மற்ற ப்லாக்கை நிராகரிக்கவும்</translation>
-    </message>
-    <message>
-        <source>At least %1 GB of data will be stored in this directory, and it will grow over time.</source>
-        <translation>குறைந்தது %1 ஜிபி தரவு இந்த அடைவில் சேமிக்கப்படும், மேலும் காலப்போக்கில் அது வளரும்.</translation>
-    </message>
-    <message>
-        <source>Approximately %1 GB of data will be stored in this directory.</source>
-        <translation>இந்த அடைவில் %1 ஜிபி தரவு சேமிக்கப்படும்.</translation>
-    </message>
-    <message>
-        <source>%1 will download and store a copy of the Qtum block chain.</source>
-        <translation>Qtum தொகுதி சங்கிலியின் நகலை %1 பதிவிறக்கம் செய்து சேமித்து வைக்கும்.</translation>
-=======
         <source>version</source>
         <translation type="unfinished">பதிப்பு</translation>
->>>>>>> 5ed36332
     </message>
     <message>
         <source>About %1</source>
@@ -1143,19 +1056,11 @@
     </message>
     <message>
         <source>Recent transactions may not yet be visible, and therefore your wallet's balance might be incorrect. This information will be correct once your wallet has finished synchronizing with the qtum network, as detailed below.</source>
-<<<<<<< HEAD
-        <translation>சமீபத்திய பரிவர்த்தனைகள் இன்னும் காணப்படாமல் இருக்கலாம், எனவே உங்கள் பணப்பையின் சமநிலை தவறாக இருக்கலாம். கீழே விவரிக்கப்பட்டுள்ளபடி, உங்கள் பணப்பை பிட்ஃபோனை நெட்வொர்க்குடன் ஒத்திசைக்க முடிந்ததும் இந்த தகவல் சரியாக இருக்கும்.</translation>
-    </message>
-    <message>
-        <source>Attempting to spend qtums that are affected by not-yet-displayed transactions will not be accepted by the network.</source>
-        <translation>இதுவரை காட்டப்படாத பரிவர்த்தனைகளால் பாதிக்கப்படும் பிட்னிக்களை செலவிடுவதற்கு முயற்சி பிணையத்தால் ஏற்கப்படாது.</translation>
-=======
         <translation type="unfinished">சமீபத்திய பரிவர்த்தனைகள் இன்னும் காணப்படாமல் இருக்கலாம், எனவே உங்கள் பணப்பையின் சமநிலை தவறாக இருக்கலாம். கீழே விவரிக்கப்பட்டுள்ளபடி, உங்கள் பணப்பை பிட்ஃபோனை நெட்வொர்க்குடன் ஒத்திசைக்க முடிந்ததும் இந்த தகவல் சரியாக இருக்கும்.</translation>
     </message>
     <message>
         <source>Attempting to spend qtums that are affected by not-yet-displayed transactions will not be accepted by the network.</source>
         <translation type="unfinished">இதுவரை காட்டப்படாத பரிவர்த்தனைகளால் பாதிக்கப்படும் பிட்னிக்களை செலவிடுவதற்கு முயற்சி பிணையத்தால் ஏற்கப்படாது.</translation>
->>>>>>> 5ed36332
     </message>
     <message>
         <source>Number of blocks left</source>
@@ -1302,11 +1207,7 @@
     </message>
     <message>
         <source>Connect to the Qtum network through a SOCKS5 proxy.</source>
-<<<<<<< HEAD
-        <translation>Qtum பிணையத்துடன் SOCKS5 ப்ராக்ஸி மூலம் இணைக்கவும்.</translation>
-=======
         <translation type="unfinished">Qtum பிணையத்துடன் SOCKS5 ப்ராக்ஸி மூலம் இணைக்கவும்.</translation>
->>>>>>> 5ed36332
     </message>
     <message>
         <source>&amp;Connect through SOCKS5 proxy (default proxy):</source>
@@ -1500,11 +1401,7 @@
     <name>PSBTOperationsDialog</name>
     <message>
         <source>Close</source>
-<<<<<<< HEAD
-        <translation>நெருக்கமான</translation>
-=======
         <translation type="unfinished">நெருக்கமான</translation>
->>>>>>> 5ed36332
     </message>
     <message>
         <source>Total Amount</source>
@@ -1523,11 +1420,7 @@
     </message>
     <message>
         <source>Cannot start qtum: click-to-pay handler</source>
-<<<<<<< HEAD
-        <translation>Qtum தொடங்க முடியாது: கிளிக் க்கு ஊதியம் கையாளுதல்</translation>
-=======
         <translation type="unfinished">Qtum தொடங்க முடியாது: கிளிக் க்கு ஊதியம் கையாளுதல்</translation>
->>>>>>> 5ed36332
     </message>
     <message>
         <source>URI handling</source>
@@ -1535,35 +1428,11 @@
     </message>
     <message>
         <source>'qtum://' is not a valid URI. Use 'qtum:' instead.</source>
-<<<<<<< HEAD
-        <translation>'qtum: //' சரியான URI அல்ல. அதற்கு பதிலாக 'பிட்கின்:' பயன்படுத்தவும்.</translation>
-    </message>
-    <message>
-        <source>Cannot process payment request because BIP70 is not supported.</source>
-        <translation>பரிவர்த்தனை வேண்டுதலை ஏற்க இயலாது ஏனென்றால் BIP70  ஆதரவு தரவில்லை</translation>
-    </message>
-    <message>
-        <source>Due to widespread security flaws in BIP70 it's strongly recommended that any merchant instructions to switch wallets be ignored.</source>
-        <translation>பிப்70 இல் உள்ள பரவலான பாதுகாப்பு குறைபாடுகள் காரணமாக, வாலட்டை மாற்றுவதற்கான எந்தவொரு வணிக அறிவுறுத்தல்களும் புறக்கணிக்கப்பட வேண்டும் என்று கடுமையாக பரிந்துரைக்கப்படுகிறது.</translation>
-    </message>
-    <message>
-        <source>If you are receiving this error you should request the merchant provide a BIP21 compatible URI.</source>
-        <translation>இந்த பிழையை நீங்கள் பெறுகிறீர்கள் என்றால், வணிகரிடம் பிப்21 இணக்கமான யுஆர்எல் லை வழங்குமாறு கேட்க வேண்டும்.</translation>
-    </message>
-    <message>
-        <source>Invalid payment address %1</source>
-        <translation>தவறான கட்டண முகவரி %1</translation>
-    </message>
-    <message>
-        <source>URI cannot be parsed! This can be caused by an invalid Qtum address or malformed URI parameters.</source>
-        <translation>URI அலச முடியாது! தவறான பிட்கின் முகவரி அல்லது தவறான URI அளவுருக்கள் காரணமாக இது ஏற்படலாம்.</translation>
-=======
         <translation type="unfinished">'qtum: //' சரியான URI அல்ல. அதற்கு பதிலாக 'பிட்கின்:' பயன்படுத்தவும்.</translation>
     </message>
     <message>
         <source>URI cannot be parsed! This can be caused by an invalid Qtum address or malformed URI parameters.</source>
         <translation type="unfinished">URI அலச முடியாது! தவறான பிட்கின் முகவரி அல்லது தவறான URI அளவுருக்கள் காரணமாக இது ஏற்படலாம்.</translation>
->>>>>>> 5ed36332
     </message>
     <message>
         <source>Payment request file handling</source>
@@ -1589,47 +1458,8 @@
     </message>
     <message>
         <source>Received</source>
-<<<<<<< HEAD
-        <translation>பெறப்பட்டது</translation>
-    </message>
-</context>
-<context>
-    <name>QObject</name>
-    <message>
-        <source>Amount</source>
-        <translation>விலை</translation>
-    </message>
-    <message>
-        <source>Enter a Qtum address (e.g. %1)</source>
-        <translation>ஒரு விக்கிபீடியா முகவரியை உள்ளிடவும் (எ.கா. %1)</translation>
-    </message>
-    <message>
-        <source>%1 d</source>
-        <translation>%1 d</translation>
-    </message>
-    <message>
-        <source>%1 h</source>
-        <translation>%1 h</translation>
-    </message>
-    <message>
-        <source>%1 m</source>
-        <translation>%1 m</translation>
-    </message>
-    <message>
-        <source>%1 s</source>
-        <translation>%1 s</translation>
-    </message>
-    <message>
-        <source>None</source>
-        <translation>யாரும்</translation>
-    </message>
-    <message>
-        <source>N/A</source>
-        <translation>N/A</translation>
-=======
         <extracomment>Title of Peers Table column which indicates the total amount of network information we have received from the peer.</extracomment>
         <translation type="unfinished">பெறப்பட்டது</translation>
->>>>>>> 5ed36332
     </message>
     <message>
         <source>Address</source>
@@ -1937,11 +1767,7 @@
     </message>
     <message>
         <source>An optional message to attach to the payment request, which will be displayed when the request is opened. Note: The message will not be sent with the payment over the Qtum network.</source>
-<<<<<<< HEAD
-        <translation>கோரிக்கையை திறக்கும் போது காட்டப்படும் இது பணம் கோரிக்கை இணைக்க ஒரு விருப்ப செய்தி. குறிப்பு: Qtum நெட்வொர்க்கில் பணம் செலுத்தியவுடன் செய்தி அனுப்பப்படாது.</translation>
-=======
         <translation type="unfinished">கோரிக்கையை திறக்கும் போது காட்டப்படும் இது பணம் கோரிக்கை இணைக்க ஒரு விருப்ப செய்தி. குறிப்பு: Qtum நெட்வொர்க்கில் பணம் செலுத்தியவுடன் செய்தி அனுப்பப்படாது.</translation>
->>>>>>> 5ed36332
     </message>
     <message>
         <source>An optional label to associate with the new receiving address.</source>
@@ -2162,11 +1988,7 @@
     </message>
     <message>
         <source>When there is less transaction volume than space in the blocks, miners as well as relaying nodes may enforce a minimum fee. Paying only this minimum fee is just fine, but be aware that this can result in a never confirming transaction once there is more demand for qtum transactions than the network can process.</source>
-<<<<<<< HEAD
-        <translation>தொகுதிகள் உள்ள இடத்தை விட குறைவான பரிவர்த்தனை அளவு இருக்கும் போது, ​​சுரங்க தொழிலாளர்கள் மற்றும் ரிலேடிங் முனைகள் குறைந்தபட்ச கட்டணத்தைச் செயல்படுத்தலாம். இந்த குறைந்தபட்ச கட்டணத்தை மட்டும் செலுத்துவது நன்றாக உள்ளது, ஆனால் நெட்வொர்க்கில் செயல்படுவதை விட qtum பரிவர்த்தனைகளுக்கு இன்னும் கோரிக்கை தேவைப்பட்டால் இது ஒருபோதும் உறுதிப்படுத்தாத பரிவர்த்தனைக்கு காரணமாக இருக்கலாம்.</translation>
-=======
         <translation type="unfinished">தொகுதிகள் உள்ள இடத்தை விட குறைவான பரிவர்த்தனை அளவு இருக்கும் போது, ​​சுரங்க தொழிலாளர்கள் மற்றும் ரிலேடிங் முனைகள் குறைந்தபட்ச கட்டணத்தைச் செயல்படுத்தலாம். இந்த குறைந்தபட்ச கட்டணத்தை மட்டும் செலுத்துவது நன்றாக உள்ளது, ஆனால் நெட்வொர்க்கில் செயல்படுவதை விட qtum பரிவர்த்தனைகளுக்கு இன்னும் கோரிக்கை தேவைப்பட்டால் இது ஒருபோதும் உறுதிப்படுத்தாத பரிவர்த்தனைக்கு காரணமாக இருக்கலாம்.</translation>
->>>>>>> 5ed36332
     </message>
     <message>
         <source>A too low fee might result in a never confirming transaction (read the tooltip)</source>
@@ -2313,11 +2135,7 @@
     </message>
     <message>
         <source>Warning: Invalid Qtum address</source>
-<<<<<<< HEAD
-        <translation>எச்சரிக்கை: தவறான பிட்காயின் முகவரி</translation>
-=======
         <translation type="unfinished">எச்சரிக்கை: தவறான பிட்காயின் முகவரி</translation>
->>>>>>> 5ed36332
     </message>
     <message>
         <source>Warning: Unknown change address</source>
@@ -2352,15 +2170,7 @@
     </message>
     <message>
         <source>Choose previously used address</source>
-<<<<<<< HEAD
-        <translation>முன்பு பயன்படுத்திய முகவரியைத் தேர்வுசெய்</translation>
-    </message>
-    <message>
-        <source>The Qtum address to send the payment to</source>
-        <translation>கட்டணத்தை அனுப்ப பிட்காயின் முகவரி</translation>
-=======
         <translation type="unfinished">முன்பு பயன்படுத்திய முகவரியைத் தேர்வுசெய்</translation>
->>>>>>> 5ed36332
     </message>
     <message>
         <source>The Qtum address to send the payment to</source>
@@ -2376,11 +2186,7 @@
     </message>
     <message>
         <source>The fee will be deducted from the amount being sent. The recipient will receive less qtums than you enter in the amount field. If multiple recipients are selected, the fee is split equally.</source>
-<<<<<<< HEAD
-        <translation>அனுப்பப்படும் தொகையிலிருந்து கட்டணம் கழிக்கப்படும். நீங்கள் உள்ளிடும் தொகையை விட பெறுநர் குறைவான பிட்காயின்களைப் பெறுவார். பல பெறுநர்கள் தேர்ந்தெடுக்கப்பட்டால், கட்டணம் சமமாக பிரிக்கப்படும்.</translation>
-=======
         <translation type="unfinished">அனுப்பப்படும் தொகையிலிருந்து கட்டணம் கழிக்கப்படும். நீங்கள் உள்ளிடும் தொகையை விட பெறுநர் குறைவான பிட்காயின்களைப் பெறுவார். பல பெறுநர்கள் தேர்ந்தெடுக்கப்பட்டால், கட்டணம் சமமாக பிரிக்கப்படும்.</translation>
->>>>>>> 5ed36332
     </message>
     <message>
         <source>S&amp;ubtract fee from amount</source>
@@ -2408,11 +2214,7 @@
     </message>
     <message>
         <source>A message that was attached to the qtum: URI which will be stored with the transaction for your reference. Note: This message will not be sent over the Qtum network.</source>
-<<<<<<< HEAD
-        <translation>பிட்காயினுடன் இணைக்கப்பட்ட செய்தி: உங்கள் எதிர்கால குறிப்புக்காக பரிவர்த்தனையுடன் யூஆர்ஐ சேமிக்கப்படும். குறிப்பு: இந்த செய்தி பிட்காயின் வலையமைப்பிற்கு அனுப்பப்படாது.</translation>
-=======
         <translation type="unfinished">பிட்காயினுடன் இணைக்கப்பட்ட செய்தி: உங்கள் எதிர்கால குறிப்புக்காக பரிவர்த்தனையுடன் யூஆர்ஐ சேமிக்கப்படும். குறிப்பு: இந்த செய்தி பிட்காயின் வலையமைப்பிற்கு அனுப்பப்படாது.</translation>
->>>>>>> 5ed36332
     </message>
     <message>
         <source>Pay To:</source>
@@ -2435,19 +2237,11 @@
     </message>
     <message>
         <source>You can sign messages/agreements with your addresses to prove you can receive qtums sent to them. Be careful not to sign anything vague or random, as phishing attacks may try to trick you into signing your identity over to them. Only sign fully-detailed statements you agree to.</source>
-<<<<<<< HEAD
-        <translation>மற்றவர்களுக்கு அனுப்பப்பட்ட பிட்காயின்களைப் நீங்கள் பெறலாம் என்பதை நிரூபிக்க உங்கள் முகவரிகளுடன் செய்திகள் / ஒப்பந்தங்களில் கையொப்பமிடலாம். தெளிவற்ற அல்லது சீரற்ற எதையும் கையொப்பமிடாமல் கவனமாக இருங்கள், ஏனெனில் ஃபிஷிங் தாக்குதல்கள் உங்கள் அடையாளத்தை அவர்களிடம் கையொப்பமிட்டு ஏமாற்ற முயற்சிக்கும். நீங்கள் ஒப்புக்கொள்ளும் முழுமையான மற்றும் விரிவான அறிக்கைகளில் மட்டுமே கையொப்பமிடுங்கள்.</translation>
-    </message>
-    <message>
-        <source>The Qtum address to sign the message with</source>
-        <translation>செய்தியை கையொப்பமிட பிட்காயின் முகவரி</translation>
-=======
         <translation type="unfinished">மற்றவர்களுக்கு அனுப்பப்பட்ட பிட்காயின்களைப் நீங்கள் பெறலாம் என்பதை நிரூபிக்க உங்கள் முகவரிகளுடன் செய்திகள் / ஒப்பந்தங்களில் கையொப்பமிடலாம். தெளிவற்ற அல்லது சீரற்ற எதையும் கையொப்பமிடாமல் கவனமாக இருங்கள், ஏனெனில் ஃபிஷிங் தாக்குதல்கள் உங்கள் அடையாளத்தை அவர்களிடம் கையொப்பமிட்டு ஏமாற்ற முயற்சிக்கும். நீங்கள் ஒப்புக்கொள்ளும் முழுமையான மற்றும் விரிவான அறிக்கைகளில் மட்டுமே கையொப்பமிடுங்கள்.</translation>
     </message>
     <message>
         <source>The Qtum address to sign the message with</source>
         <translation type="unfinished">செய்தியை கையொப்பமிட பிட்காயின் முகவரி</translation>
->>>>>>> 5ed36332
     </message>
     <message>
         <source>Choose previously used address</source>
@@ -2491,11 +2285,7 @@
     </message>
     <message>
         <source>The Qtum address the message was signed with</source>
-<<<<<<< HEAD
-        <translation>செய்தி கையொப்பமிடப்பட்ட பிட்காயின் முகவரி</translation>
-=======
         <translation type="unfinished">செய்தி கையொப்பமிடப்பட்ட பிட்காயின் முகவரி</translation>
->>>>>>> 5ed36332
     </message>
     <message>
         <source>Verify the message to ensure it was signed with the specified Qtum address</source>
