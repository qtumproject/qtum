<TS language="ta" version="2.1">
<context>
    <name>AddressBookPage</name>
    <message>
        <source>Create a new address</source>
        <translation>ஒரு புதிய முகவரியை உருவாக்கு</translation>
    </message>
    <message>
        <source>&amp;New</source>
        <translation>&amp;புதிய</translation>
    </message>
    <message>
        <source>&amp;Copy</source>
        <translation>&amp;நகல்</translation>
    </message>
    <message>
        <source>C&amp;lose</source>
        <translation>&amp;மூடு</translation>
    </message>
    <message>
        <source>&amp;Export</source>
        <translation>&amp;ஏற்றுமதி</translation>
    </message>
    <message>
        <source>&amp;Delete</source>
        <translation>&amp;அழி</translation>
    </message>
    <message>
        <source>Sending addresses</source>
        <translation>முகவரிகள் அனுப்பப்படுகின்றன</translation>
    </message>
    <message>
        <source>Receiving addresses</source>
        <translation>முகவரிகள் பெறப்படுகின்றன</translation>
    </message>
    </context>
<context>
    <name>AddressTableModel</name>
    <message>
        <source>Address</source>
        <translation>முகவரி</translation>
    </message>
    </context>
<context>
    <name>AskPassphraseDialog</name>
    </context>
<context>
    <name>BanTableModel</name>
    <message>
        <source>IP/Netmask</source>
        <translation>IP/Netmask</translation>
    </message>
    </context>
<context>
    <name>QtumGUI</name>
    <message>
        <source>&amp;Overview</source>
        <translation>&amp;கண்ணோட்டம்</translation>
    </message>
    <message>
        <source>&amp;Transactions</source>
        <translation>&amp;பரிவர்த்தனைகள்</translation>
    </message>
    <message>
        <source>E&amp;xit</source>
        <translation>&amp;வெளியேறு</translation>
    </message>
    <message>
        <source>Quit application</source>
        <translation>விலகு</translation>
    </message>
    <message>
        <source>About &amp;Qt</source>
        <translation>&amp;Qt-ஐ பற்றி</translation>
    </message>
    <message>
        <source>&amp;Options...</source>
        <translation>&amp;விருப்பங்கள்...</translation>
    </message>
    <message>
        <source>&amp;Encrypt Wallet...</source>
        <translation>&amp;என்க்ரிப்ட் பணப்பை...</translation>
    </message>
    <message>
        <source>Open &amp;URI...</source>
        <translation>&amp;URI-ஐ திற</translation>
    </message>
    <message>
        <source>&amp;Verify message...</source>
        <translation>&amp;செய்தியை சரிசெய்...</translation>
    </message>
    <message>
        <source>Qtum</source>
        <translation>Qtum</translation>
    </message>
    <message>
        <source>Wallet</source>
        <translation>பணப்பை</translation>
    </message>
    <message>
        <source>&amp;Send</source>
        <translation>&amp;அனுப்பு</translation>
    </message>
    <message>
        <source>&amp;Receive</source>
        <translation>&amp;பெறு</translation>
    </message>
    <message>
        <source>&amp;Show / Hide</source>
        <translation>&amp;காட்டு/மறை</translation>
    </message>
    <message>
        <source>&amp;File</source>
        <translation>&amp;கோப்பு</translation>
    </message>
    <message>
        <source>&amp;Settings</source>
        <translation>&amp;அமைப்பு</translation>
    </message>
    <message>
        <source>&amp;Help</source>
        <translation>&amp;உதவி</translation>
    </message>
    <message>
        <source>%1 behind</source>
        <translation>%1 பின்னால்</translation>
    </message>
    <message>
        <source>Error</source>
        <translation>தவறு</translation>
    </message>
    <message>
        <source>Warning</source>
        <translation>எச்சரிக்கை</translation>
    </message>
    <message>
        <source>Information</source>
        <translation>தகவல்</translation>
    </message>
    <message>
        <source>Date: %1
</source>
        <translation>தேதி: %1
</translation>
    </message>
    <message>
        <source>Amount: %1
</source>
        <translation>தொகை: %1
</translation>
    </message>
    <message>
        <source>Type: %1
</source>
        <translation>வகை: %1
</translation>
    </message>
    <message>
        <source>Address: %1
</source>
        <translation>முகவரி: %1
</translation>
    </message>
    <message>
        <source>Sent transaction</source>
        <translation>அனுப்பிய பரிவர்த்தனை</translation>
    </message>
    </context>
<context>
    <name>CoinControlDialog</name>
    <message>
        <source>Quantity:</source>
        <translation>அளவு</translation>
    </message>
    <message>
        <source>Amount:</source>
        <translation>விலை:</translation>
    </message>
    <message>
        <source>Fee:</source>
        <translation>கட்டணம்:</translation>
    </message>
    <message>
        <source>After Fee:</source>
        <translation>கட்டணத்திறகுப் பின்:</translation>
    </message>
    <message>
        <source>Change:</source>
        <translation>மாற்று:</translation>
    </message>
    <message>
        <source>Amount</source>
        <translation>விலை</translation>
    </message>
    <message>
        <source>Date</source>
        <translation>தேதி</translation>
    </message>
    <message>
        <source>Confirmations</source>
        <translation>உறுதிப்படுத்தல்கள்</translation>
    </message>
    <message>
        <source>Confirmed</source>
        <translation>உறுதியாக</translation>
    </message>
    </context>
<context>
    <name>EditAddressDialog</name>
    </context>
<context>
    <name>FreespaceChecker</name>
    <message>
        <source>name</source>
        <translation>பெயர்</translation>
    </message>
    </context>
<context>
    <name>HelpMessageDialog</name>
    </context>
<context>
    <name>Intro</name>
    <message>
        <source>Welcome</source>
        <translation>நல்வரவு</translation>
    </message>
    <message>
        <source>Qtum</source>
        <translation>Qtum</translation>
    </message>
    <message>
        <source>Error</source>
        <translation>தவறு</translation>
    </message>
    </context>
<context>
    <name>ModalOverlay</name>
    <message>
        <source>Form</source>
        <translation>படிவம்</translation>
    </message>
    <message>
        <source>Hide</source>
        <translation>மறை</translation>
    </message>
    </context>
<context>
    <name>OpenURIDialog</name>
    <message>
        <source>Open URI</source>
        <translation>URI-ஐ திற</translation>
    </message>
    <message>
        <source>URI:</source>
        <translation>URI:</translation>
    </message>
    </context>
<context>
    <name>OptionsDialog</name>
    <message>
        <source>Options</source>
        <translation>விருப்பத்தேர்வு</translation>
    </message>
    <message>
        <source>&amp;Main</source>
        <translation>&amp;தலைமை</translation>
    </message>
    <message>
        <source>MB</source>
        <translation>MB</translation>
    </message>
    <message>
        <source>&amp;Network</source>
        <translation>&amp;பிணையம்</translation>
    </message>
    <message>
        <source>W&amp;allet</source>
        <translation>&amp;பணப்பை</translation>
    </message>
    <message>
        <source>Expert</source>
        <translation>வல்லுநர்</translation>
    </message>
    <message>
        <source>IPv4</source>
        <translation>IPv4</translation>
    </message>
    <message>
        <source>IPv6</source>
        <translation>IPv6</translation>
    </message>
    <message>
        <source>Tor</source>
        <translation>Tor</translation>
    </message>
    <message>
        <source>&amp;Window</source>
        <translation>&amp;சாளரம்</translation>
    </message>
    <message>
        <source>&amp;Display</source>
        <translation>&amp;காட்டு</translation>
    </message>
    <message>
        <source>&amp;OK</source>
        <translation>&amp;சரி</translation>
    </message>
    <message>
        <source>&amp;Cancel</source>
        <translation>&amp;ரத்து</translation>
    </message>
    <message>
        <source>default</source>
        <translation>இயல்புநிலை</translation>
    </message>
    <message>
        <source>none</source>
        <translation>none</translation>
    </message>
    <message>
        <source>Error</source>
        <translation>தவறு</translation>
    </message>
    </context>
<context>
    <name>OverviewPage</name>
    <message>
        <source>Form</source>
        <translation>படிவம்</translation>
    </message>
    <message>
        <source>Available:</source>
        <translation>கிடைக்ககூடிய:</translation>
    </message>
    <message>
        <source>Pending:</source>
        <translation>நிலுவையில்:</translation>
    </message>
    <message>
        <source>Immature:</source>
        <translation>முதிராத:</translation>
    </message>
    <message>
        <source>Balances</source>
        <translation>மீதி</translation>
    </message>
    <message>
        <source>Total:</source>
        <translation>மொத்தம்:</translation>
    </message>
    </context>
<context>
    <name>PaymentServer</name>
    </context>
<context>
    <name>PeerTableModel</name>
    <message>
        <source>User Agent</source>
        <translation>பயனர் முகவர்</translation>
    </message>
    <message>
        <source>Sent</source>
        <translation>அனுப்பிய</translation>
    </message>
    </context>
<context>
    <name>QObject</name>
    <message>
        <source>Amount</source>
        <translation>விலை</translation>
    </message>
    <message>
        <source>%1 d</source>
        <translation>%1 d</translation>
    </message>
    <message>
        <source>%1 h</source>
        <translation>%1 h</translation>
    </message>
    <message>
        <source>%1 s</source>
        <translation>%1 s</translation>
    </message>
    <message>
        <source>N/A</source>
        <translation>N/A</translation>
    </message>
    <message>
        <source>%1 ms</source>
        <translation>%1 ms</translation>
    </message>
    <message>
        <source>%1 and %2</source>
        <translation>%1 மற்றும் %2</translation>
    </message>
    <message>
        <source>%1 B</source>
        <translation>%1 B</translation>
    </message>
    <message>
        <source>%1 KB</source>
        <translation>%1 KB</translation>
    </message>
    <message>
        <source>%1 MB</source>
        <translation>%1 MB</translation>
    </message>
    <message>
        <source>%1 GB</source>
        <translation>%1 GB</translation>
    </message>
    </context>
<context>
    <name>QObject::QObject</name>
    </context>
<context>
    <name>QRImageWidget</name>
    </context>
<context>
    <name>RPCConsole</name>
    <message>
        <source>N/A</source>
        <translation>N/A</translation>
    </message>
    <message>
        <source>Client version</source>
        <translation>வாடிக்கையாளர் பதிப்பு</translation>
    </message>
    <message>
        <source>&amp;Information</source>
        <translation>&amp;தகவல்</translation>
    </message>
    <message>
        <source>Network</source>
        <translation>பிணையம்</translation>
    </message>
    <message>
        <source>Name</source>
        <translation>பெயர்</translation>
    </message>
    <message>
        <source>Memory Pool</source>
        <translation>நினைவக குளம்</translation>
    </message>
    <message>
        <source>Memory usage</source>
        <translation>நினைவக பயன்பாடு</translation>
    </message>
    <message>
        <source>Sent</source>
        <translation>அனுப்பிய</translation>
    </message>
    <message>
        <source>Direction</source>
        <translation>திசை</translation>
    </message>
    <message>
        <source>Version</source>
        <translation>பதிப்பு</translation>
    </message>
    <message>
        <source>User Agent</source>
        <translation>பயனர் முகவர்</translation>
    </message>
    <message>
        <source>Ping Time</source>
        <translation>பிங் நேரம்</translation>
    </message>
    <message>
        <source>&amp;Open</source>
        <translation>&amp;திற</translation>
    </message>
    <message>
        <source>&amp;Console</source>
        <translation>&amp;பணியகம்</translation>
    </message>
    <message>
        <source>Totals</source>
        <translation>மொத்தம்</translation>
    </message>
    <message>
        <source>In:</source>
        <translation>உள்ளே:</translation>
    </message>
    <message>
        <source>Out:</source>
        <translation>வெளியே:</translation>
    </message>
    <message>
        <source>1 &amp;hour</source>
        <translation>1 &amp;மணி</translation>
    </message>
    <message>
        <source>1 &amp;day</source>
        <translation>1 &amp;நாள்</translation>
    </message>
    <message>
        <source>1 &amp;week</source>
        <translation>1 &amp;வாரம்</translation>
    </message>
    <message>
        <source>1 &amp;year</source>
        <translation>1 &amp;ஆண்டு</translation>
    </message>
    <message>
        <source>via %1</source>
        <translation>via %1</translation>
    </message>
    <message>
        <source>never</source>
        <translation>ஒருபோதும்</translation>
    </message>
    <message>
        <source>Inbound</source>
        <translation>உள்வரும்</translation>
    </message>
    <message>
        <source>Outbound</source>
        <translation>வெளி செல்லும்</translation>
    </message>
    <message>
        <source>Yes</source>
        <translation>ஆம்</translation>
    </message>
    <message>
        <source>No</source>
        <translation>மறு</translation>
    </message>
    <message>
        <source>Unknown</source>
        <translation>அறியப்படாத</translation>
    </message>
</context>
<context>
    <name>ReceiveCoinsDialog</name>
    <message>
        <source>&amp;Amount:</source>
        <translation>&amp;தொகை:</translation>
    </message>
    <message>
        <source>&amp;Label:</source>
        <translation>&amp;சிட்டை:</translation>
    </message>
    <message>
        <source>&amp;Message:</source>
        <translation>&amp;செய்தி:</translation>
    </message>
    <message>
        <source>Clear</source>
        <translation>நீக்கு</translation>
    </message>
    <message>
        <source>Show</source>
        <translation>காண்பி</translation>
    </message>
    <message>
        <source>Remove</source>
        <translation>நீக்கு</translation>
    </message>
    </context>
<context>
    <name>ReceiveRequestDialog</name>
    <message>
        <source>QR Code</source>
        <translation>QR குறியீடு</translation>
    </message>
    <message>
        <source>Copy &amp;URI</source>
        <translation>நகலை &amp;URI</translation>
    </message>
    <message>
        <source>Copy &amp;Address</source>
        <translation>நகலை விலாசம்</translation>
    </message>
    <message>
        <source>&amp;Save Image...</source>
        <translation>&amp;படத்தை சேமி...</translation>
    </message>
    <message>
        <source>Address</source>
        <translation>முகவரி</translation>
    </message>
    <message>
        <source>Wallet</source>
        <translation>பணப்பை</translation>
    </message>
    </context>
<context>
    <name>RecentRequestsTableModel</name>
    </context>
<context>
    <name>SendCoinsDialog</name>
    <message>
        <source>Quantity:</source>
        <translation>அளவு</translation>
    </message>
    <message>
        <source>Amount:</source>
        <translation>விலை</translation>
    </message>
    <message>
        <source>Fee:</source>
        <translation>கட்டணம்:</translation>
    </message>
    <message>
        <source>After Fee:</source>
        <translation>கட்டணத்திறகுப் பின்:</translation>
    </message>
    <message>
        <source>Change:</source>
        <translation>மாற்று:</translation>
    </message>
    <message>
        <source>Choose...</source>
        <translation>தேர்ந்தெடு...</translation>
    </message>
    <message>
        <source>Hide</source>
        <translation>மறை</translation>
    </message>
    <message>
        <source>Balance:</source>
        <translation>மீதி:</translation>
    </message>
    <message>
        <source>S&amp;end</source>
        <translation>&amp;அனுப்பு</translation>
    </message>
    </context>
<context>
    <name>SendCoinsEntry</name>
    <message>
        <source>A&amp;mount:</source>
        <translation>&amp;தொகை:</translation>
    </message>
    <message>
        <source>&amp;Label:</source>
        <translation>&amp;சிட்டை:</translation>
    </message>
    <message>
        <source>Alt+A</source>
        <translation>Alt+A</translation>
    </message>
    <message>
        <source>Alt+P</source>
        <translation>Alt+P</translation>
    </message>
    <message>
        <source>Message:</source>
        <translation>செய்தி:</translation>
    </message>
    </context>
<context>
    <name>SendConfirmationDialog</name>
    </context>
<context>
    <name>ShutdownWindow</name>
    </context>
<context>
    <name>SignVerifyMessageDialog</name>
    <message>
        <source>Alt+A</source>
        <translation>Alt+A</translation>
    </message>
    <message>
        <source>Alt+P</source>
        <translation>Alt+P</translation>
    </message>
    <message>
        <source>Signature</source>
        <translation>கையொப்பம்</translation>
    </message>
    </context>
<context>
    <name>SplashScreen</name>
    </context>
<context>
    <name>TrafficGraphWidget</name>
    <message>
        <source>KB/s</source>
        <translation>KB/s</translation>
    </message>
</context>
<context>
    <name>TransactionDesc</name>
    </context>
<context>
    <name>TransactionDescDialog</name>
    </context>
<context>
    <name>TransactionTableModel</name>
    </context>
<context>
    <name>TransactionView</name>
    <message>
        <source>Address</source>
        <translation>முகவரி</translation>
    </message>
    </context>
<context>
    <name>UnitDisplayStatusBarControl</name>
    </context>
<context>
    <name>WalletFrame</name>
    </context>
<context>
    <name>WalletModel</name>
    </context>
<context>
    <name>WalletView</name>
    </context>
<context>
    <name>qtum-core</name>
    <message>
        <source>Qtum Core</source>
        <translation>Qtum மையம்</translation>
<<<<<<< HEAD
    </message>
    <message>
        <source>(default: %u)</source>
        <translation>(default: %u)</translation>
=======
>>>>>>> 228c1378
    </message>
    <message>
        <source>Information</source>
        <translation>தகவல்</translation>
    </message>
    <message>
        <source>Warning</source>
        <translation>எச்சரிக்கை</translation>
    </message>
    <message>
        <source>Error</source>
        <translation>தவறு</translation>
    </message>
</context>
</TS><|MERGE_RESOLUTION|>--- conflicted
+++ resolved
@@ -714,13 +714,6 @@
     <message>
         <source>Qtum Core</source>
         <translation>Qtum மையம்</translation>
-<<<<<<< HEAD
-    </message>
-    <message>
-        <source>(default: %u)</source>
-        <translation>(default: %u)</translation>
-=======
->>>>>>> 228c1378
     </message>
     <message>
         <source>Information</source>
