<TS version="2.1" language="ta">
<context>
    <name>AddressBookPage</name>
    <message>
        <source>Right-click to edit address or label</source>
        <translation type="unfinished">முகவரியை மாற்ற ரைட் கிளிக் செய்யவும்</translation>
    </message>
    <message>
        <source>Create a new address</source>
        <translation type="unfinished">புதிய முகவரியை உருவாக்கு</translation>
    </message>
    <message>
        <source>&amp;New</source>
        <translation type="unfinished">&amp;புதியது</translation>
    </message>
    <message>
        <source>Copy the currently selected address to the system clipboard</source>
        <translation type="unfinished">தற்போது தேர்ந்தெடுக்கப்பட்ட முகவரியை கணினி கிளிப்போர்டுக்கு காபி செய்யவும்</translation>
    </message>
    <message>
        <source>&amp;Copy</source>
        <translation type="unfinished">&amp;காபி</translation>
    </message>
    <message>
        <source>C&amp;lose</source>
        <translation type="unfinished">&amp;மூடு</translation>
    </message>
    <message>
        <source>Delete the currently selected address from the list</source>
        <translation type="unfinished">பட்டியலிலிருந்து தற்போது தேர்ந்தெடுக்கப்பட்ட முகவரி நீக்கவும்</translation>
    </message>
    <message>
        <source>Enter address or label to search</source>
        <translation type="unfinished">தேட முகவரி அல்லது லேபிளை உள்ளிடவும்</translation>
    </message>
    <message>
        <source>Export the data in the current tab to a file</source>
        <translation type="unfinished">தற்போதைய தாவலில் தரவை ஒரு கோப்பிற்கு ஏற்றுமதி செய்க</translation>
    </message>
    <message>
        <source>&amp;Export</source>
        <translation type="unfinished">&amp;ஏற்றுமதி</translation>
    </message>
    <message>
        <source>&amp;Delete</source>
        <translation type="unfinished">&amp;அழி</translation>
    </message>
    <message>
        <source>Choose the address to send coins to</source>
        <translation type="unfinished">பிட்காயினை அனுப்புவதற்கு முகவரியைத் தேர்வு செய்க</translation>
    </message>
    <message>
        <source>Choose the address to receive coins with</source>
        <translation type="unfinished">பிட்காயின்களை பெற முகவரியைத் தேர்வுசெய்யவும்</translation>
    </message>
    <message>
        <source>C&amp;hoose</source>
        <translation type="unfinished">தே&amp;ர்வுசெய் </translation>
    </message>
    <message>
        <source>Sending addresses</source>
        <translation type="unfinished">முகவரிகள் அனுப்பப்படுகின்றன</translation>
    </message>
    <message>
        <source>Receiving addresses</source>
        <translation type="unfinished">முகவரிகள் பெறப்படுகின்றன</translation>
    </message>
    <message>
        <source>These are your Qtum addresses for sending payments. Always check the amount and the receiving address before sending coins.</source> 
        <translation type="unfinished">இவை பணம் அனுப்புவதற்கு உங்களின் பிட்காயின் முகவரிகள். பிட்காயின்களை அனுப்புவதற்கு முன் எப்பொழுதும் தொகையும் பெறுதலையும் சரிபார்க்கவும்.</translation>
    </message>
    <message>
        <source>These are your Qtum addresses for receiving payments. Use the 'Create new receiving address' button in the receive tab to create new addresses.
Signing is only possible with addresses of the type 'legacy'.</source>
        <translation type="unfinished">பிட்காயின் பெறுவதற்காக உங்கள் முகவரி இவை. புதிய முகவரிகளை உருவாக்க 'புதிய முகவரியை உருவாக்கு' என்ற பட்டனை கிளிக் செய்யவும்.
கையொப்பமிடுவது 'மரபு' வகையின் முகவரிகளால் மட்டுமே சாத்தியமாகும்.</translation>
    </message>
    <message>
        <source>&amp;Copy Address</source>
        <translation type="unfinished">&amp;காபி முகவரி</translation>
    </message>
    <message>
        <source>Copy &amp;Label</source>
        <translation type="unfinished">காபி &amp;லேபிள்</translation>
    </message>
    <message>
        <source>&amp;Edit</source>
        <translation type="unfinished">&amp;எடிட்</translation>
    </message>
    <message>
        <source>Export Address List</source>
        <translation type="unfinished">முகவரி பட்டியல் ஏக்ஸ்போர்ட் செய்க </translation>
    </message>
    <message>
        <source>Comma separated file</source>
        <extracomment>Expanded name of the CSV file format. See: https://en.wikipedia.org/wiki/Comma-separated_values.</extracomment>
        <translation type="unfinished">கமா பிரிக்கப்பட்ட கோப்பு</translation>
    </message>
    <message>
        <source>There was an error trying to save the address list to %1. Please try again.</source>
        <extracomment>An error message. %1 is a stand-in argument for the name of the file we attempted to save to.</extracomment>
        <translation type="unfinished">முகவரி பட்டியலை %1 க்கு சேமிக்க முயற்சிக்கும் ஒரு பிழை ஏற்பட்டது. தயவுசெய்து மீண்டும் முயற்சிக்கவும்.</translation>
    </message>
    <message>
        <source>Exporting Failed</source>
        <translation type="unfinished">ஏக்ஸ்போர்ட் தோல்வியடைந்தது</translation>
    </message>
</context>
<context>
    <name>AddressTableModel</name>
    <message>
        <source>Label</source>
        <translation type="unfinished">லேபிள்</translation>
    </message>
    <message>
        <source>Address</source>
        <translation type="unfinished">முகவரி</translation>
    </message>
    <message>
        <source>(no label)</source>
        <translation type="unfinished">(லேபிள் இல்லை)</translation>
    </message>
</context>
<context>
    <name>AskPassphraseDialog</name>
    <message>
        <source>Passphrase Dialog</source>
        <translation type="unfinished">கடவுச்சொல் உரையாடல் </translation>
    </message>
    <message>
        <source>Enter passphrase</source>
        <translation type="unfinished">கடவுச்சொற்றொடரை உள்ளிடுக</translation>
    </message>
    <message>
        <source>New passphrase</source>
        <translation type="unfinished">புதிய கடவுச்சொல்</translation>
    </message>
    <message>
        <source>Repeat new passphrase</source>
        <translation type="unfinished">புதிய கடவுச்சொற்றொடரைக் கோருக</translation>
    </message>
    <message>
        <source>Show passphrase</source>
        <translation type="unfinished">கடவுச்சொல்லை காட்டு</translation>
    </message>
    <message>
        <source>Encrypt wallet</source>
        <translation type="unfinished">வாலட்டை குறியாக்கு</translation>
    </message>
    <message>
        <source>This operation needs your wallet passphrase to unlock the wallet.</source>
        <translation type="unfinished">பணப்பையை திறக்க, உங்கள் செயல்பாடு உங்கள் பணப்பை கடவுச்சொல்லை தேவை.</translation>
    </message>
    <message>
        <source>Unlock wallet</source>
        <translation type="unfinished">பணப்பை திறக்க</translation>
    </message>
    <message>
        <source>Change passphrase</source>
        <translation type="unfinished">கடுவு சொற்றொடரை மாற்று</translation>
    </message>
    <message>
        <source>Confirm wallet encryption</source>
        <translation type="unfinished">பணப்பை குறியாக்கத்தை உறுதிப்படுத்துக</translation>
    </message>
    <message>
        <source>Warning: If you encrypt your wallet and lose your passphrase, you will &lt;b&gt;LOSE ALL OF YOUR QTUMS&lt;/b&gt;!</source> 
        <translation type="unfinished">எச்சரிக்கை: உங்கள் பணப்பையை குறியாக்கி உங்கள் கடவுச்சொற்றொடரை இழந்தால், நீங்கள் உங்கள் பைட்கோனை இழக்கலாம்!</translation>
    </message>
    <message>
        <source>Are you sure you wish to encrypt your wallet?</source>
        <translation type="unfinished">உங்கள் பணப்பை மறைக்க விரும்புகிறீர்களா?</translation>
    </message>
    <message>
        <source>Wallet encrypted</source>
        <translation type="unfinished">கைப்பை குறியாக்கம் செய்யப்பட்டது</translation>
    </message>
    <message>
        <source>Enter the new passphrase for the wallet.&lt;br/&gt;Please use a passphrase of &lt;b&gt;ten or more random characters&lt;/b&gt;, or &lt;b&gt;eight or more words&lt;/b&gt;.</source>
        <translation type="unfinished">வாலட்டை பாதுகாக்க புதிய கடவுச்சொல்லை உல்லிடவும். பத்து அல்லது அதற்கு மேற்பட்ட எழுத்துகள் அல்லது எட்டு அல்லது அதற்கு மேற்பட்ட எழுத்துக்களை கடவுச்சொல்லாக பயன்படுத்தவும்.</translation>
    </message>
    <message>
        <source>Enter the old passphrase and new passphrase for the wallet.</source>
        <translation type="unfinished">பழைய கடவுச்சொல் மற்றும் புதிய கடுவுசொல்லை உள்ளிடுக.</translation>
    </message>
    <message>
        <source>Remember that encrypting your wallet cannot fully protect your qtums from being stolen by malware infecting your computer.</source>
        <translation type="unfinished">வாலட்டை குறியாக்கம் செய்தால் மட்டும் உங்கள் பிட்காயினை வைரஸிடம் இருந்து பாதுகாக்க இயலாது.</translation>
    </message>
    <message>
        <source>Wallet to be encrypted</source>
        <translation type="unfinished">குறியாக்கம் செய்யப்பட வேண்டிய வால்லட்</translation>
    </message>
    <message>
        <source>Your wallet is about to be encrypted. </source>
        <translation type="unfinished">உங்கள் வால்லட் குறியாக்கம் செய்யப்பட உள்ளது.</translation>
    </message>
    <message>
        <source>Your wallet is now encrypted. </source>
        <translation type="unfinished">வால்லட் இப்போது குறியாக்கம் செய்யப்பட்டது.</translation>
    </message>
    <message>
        <source>IMPORTANT: Any previous backups you have made of your wallet file should be replaced with the newly generated, encrypted wallet file. For security reasons, previous backups of the unencrypted wallet file will become useless as soon as you start using the new, encrypted wallet.</source>
        <translation type="unfinished">முக்கியமானது: உங்கள் பணப்பரிமாற்றத்தை நீங்கள் உருவாக்கிய முந்தைய காப்புப்பிரதி புதிதாக உருவாக்கப்பட்ட, மறைகுறியாக்கப்பட்ட பணப்பரிமாற்றத்துடன் மாற்றப்பட வேண்டும். பாதுகாப்பு காரணங்களுக்காக, நீங்கள் புதிய, மறைகுறியாக்கப்பட்ட பணப்பையைப் பயன்படுத்த ஆரம்பித்தவுடன், மறைகுறியாக்கப்பட்ட பணப்பல் கோப்பின் முந்தைய காப்புப்பிரதிகள் பயனற்றதாகிவிடும்.</translation>
    </message>
    <message>
        <source>Wallet encryption failed</source>
        <translation type="unfinished">கைப்பை குறியாக்கம் தோல்வியடைந்தது</translation>
    </message>
    <message>
        <source>Wallet encryption failed due to an internal error. Your wallet was not encrypted.</source>
        <translation type="unfinished">உள்ளக பிழை காரணமாக வால்லெட் குறியாக்கம் தோல்வியடைந்தது. உங்கள் பணப்பை மறைகுறியாக்கப்படவில்லை.</translation>
    </message>
    <message>
        <source>The supplied passphrases do not match.</source>
        <translation type="unfinished">வழங்கப்பட்ட கடவுச்சொற்கள் பொருந்தவில்லை.</translation>
    </message>
    <message>
        <source>Wallet unlock failed</source>
        <translation type="unfinished">Wallet திறத்தல் தோல்வி</translation>
    </message>
    <message>
        <source>The passphrase entered for the wallet decryption was incorrect.</source>
        <translation type="unfinished">பணப்பைக் குறியாக்கத்திற்கு அனுப்பப்பட்ட கடவுச்சொல் தவறானது.</translation>
    </message>
    <message>
        <source>Wallet passphrase was successfully changed.</source>
        <translation type="unfinished">Wallet குறியாக்கம் தோல்வியடைந்தது</translation>
    </message>
    <message>
        <source>Warning: The Caps Lock key is on!</source>
        <translation type="unfinished">எச்சரிக்கை: Caps Lock விசை இயக்கத்தில் உள்ளது!</translation>
    </message>
</context>
<context>
    <name>BanTableModel</name>
    <message>
        <source>Banned Until</source>
        <translation type="unfinished">வரை தடை செய்யப்பட்டது</translation>
    </message>
</context>
<context>
    <name>BitcoinApplication</name>
    <message>
        <source>Runaway exception</source>
        <translation type="unfinished">ரனவே எக்ஸெப்ஷன்</translation>
    </message>
    <message>
        <source>A fatal error occurred. %1 can no longer continue safely and will quit.</source>
        <translation type="unfinished">ஒரு அபாயகரமான ஏரற் ஏற்பட்டது. %1 இனி பாதுகாப்பாக தொடர முடியாது மற்றும் வெளியேறும்</translation>
    </message>
    <message>
        <source>Internal error</source>
        <translation type="unfinished">உள் எறர்</translation>
    </message>
<<<<<<< HEAD
    </context>
=======
    <message>
        <source>An internal error occurred. %1 will attempt to continue safely. This is an unexpected bug which can be reported as described below.</source>
        <translation type="unfinished">உள் பிழை ஏற்பட்டது. 1%1  தொடர முயற்சிக்கும். இது எதிர்பாராத பிழை, கீழே விவரிக்கப்பட்டுள்ளபடி புகாரளிக்கலாம்.</translation>
    </message>
</context>
>>>>>>> 4985b774
<context>
    <name>QObject</name>
    <message>
        <source>Do you want to reset settings to default values, or to abort without making changes?</source>
        <extracomment>Explanatory text shown on startup when the settings file cannot be read. Prompts user to make a choice between resetting or aborting.</extracomment>
        <translation type="unfinished">அமைப்புகளை இயல்புநிலை மதிப்புகளுக்கு மீட்டமைக்க வேண்டுமா அல்லது மாற்றங்களைச் செய்யாமல் நிறுத்த வேண்டுமா?</translation>
<<<<<<< HEAD
    </message>
    <message>
        <source>A fatal error occurred. Check that settings file is writable, or try running with -nosettings.</source>
        <extracomment>Explanatory text shown on startup when the settings file could not be written. Prompts user to check that we have the ability to write to the file. Explains that the user has the option of running without a settings file.</extracomment>
        <translation type="unfinished">ஒரு அபாயகரமான பிழை ஏற்பட்டது. அமைப்புகள் கோப்பு எழுதக்கூடியதா என்பதைச் சரிபார்க்கவும் அல்லது -nosettings மூலம் இயக்க முயற்சிக்கவும்.</translation>
    </message>
    <message>
        <source>Error: Specified data directory "%1" does not exist.</source>
        <translation type="unfinished">பிழை: குறிப்பிட்ட தரவு அடைவு "%1" இல்லை.</translation>
=======
>>>>>>> 4985b774
    </message>
    <message>
        <source>A fatal error occurred. Check that settings file is writable, or try running with -nosettings.</source>
        <extracomment>Explanatory text shown on startup when the settings file could not be written. Prompts user to check that we have the ability to write to the file. Explains that the user has the option of running without a settings file.</extracomment>
        <translation type="unfinished">ஒரு அபாயகரமான பிழை ஏற்பட்டது. அமைப்புகள் கோப்பு எழுதக்கூடியதா என்பதைச் சரிபார்க்கவும் அல்லது -nosettings மூலம் இயக்க முயற்சிக்கவும்.</translation>
    </message>
    <message>
        <source>Error: %1</source>
        <translation type="unfinished">பிழை: %1</translation>
    </message>
    <message>
        <source>%1 didn't yet exit safely…</source>
        <translation type="unfinished">%1இன்னும் பாதுகாப்பாக வெளியேரவில்லை ...</translation>
    </message>
    <message>
        <source>unknown</source>
        <translation type="unfinished">தெரியாத</translation>
    </message>
    <message>
        <source>Amount</source>
        <translation type="unfinished">விலை</translation>
    </message>
    <message>
        <source>Enter a Qtum address (e.g. %1)</source> 
        <translation type="unfinished">ஒரு விக்கிபீடியா முகவரியை உள்ளிடவும் (எ.கா. %1)</translation>
    </message>
    <message>
        <source>Inbound</source>
        <extracomment>An inbound connection from a peer. An inbound connection is a connection initiated by a peer.</extracomment>
        <translation type="unfinished">உள்வரும்</translation>
    </message>
    <message>
        <source>Outbound</source>
        <extracomment>An outbound connection to a peer. An outbound connection is a connection initiated by us.</extracomment>
        <translation type="unfinished">வெளி செல்லும்</translation>
    </message>
    <message>
        <source>None</source>
        <translation type="unfinished">யாரும்</translation>
    </message>
    <message numerus="yes">
        <source>%n second(s)</source>
        <translation type="unfinished">
            <numerusform />
            <numerusform />
        </translation>
    </message>
    <message numerus="yes">
        <source>%n minute(s)</source>
        <translation type="unfinished">
            <numerusform />
            <numerusform />
        </translation>
    </message>
    <message numerus="yes">
        <source>%n hour(s)</source>
        <translation type="unfinished">
            <numerusform />
            <numerusform />
        </translation>
    </message>
    <message numerus="yes">
        <source>%n day(s)</source>
        <translation type="unfinished">
            <numerusform />
            <numerusform />
        </translation>
    </message>
    <message numerus="yes">
        <source>%n week(s)</source>
        <translation type="unfinished">
            <numerusform />
            <numerusform />
        </translation>
    </message>
    <message>
        <source>%1 and %2</source>
        <translation type="unfinished">%1 மற்றும் %2</translation>
    </message>
    <message numerus="yes">
        <source>%n year(s)</source>
        <translation type="unfinished">
            <numerusform />
            <numerusform />
        </translation>
    </message>
    </context>
<context>
    <name>BitcoinGUI</name>
    <message>
<<<<<<< HEAD
        <source>Settings file could not be read</source>
        <translation type="unfinished">அமைப்புகள் கோப்பைப் படிக்க முடியவில்லை</translation>
    </message>
    <message>
        <source>Settings file could not be written</source>
        <translation type="unfinished">அமைப்புகள் கோப்பை எழுத முடியவில்லை</translation>
    </message>
    <message>
        <source>The %s developers</source>
        <translation type="unfinished">%s டெவலப்பர்கள்</translation>
=======
        <source>&amp;Overview</source>
        <translation type="unfinished">&amp;கண்ணோட்டம்</translation>
>>>>>>> 4985b774
    </message>
    <message>
        <source>Show general overview of wallet</source>
        <translation type="unfinished">பணப்பை பொது கண்ணோட்டத்தை காட்டு</translation>
    </message>
    <message>
        <source>&amp;Transactions</source>
        <translation type="unfinished">&amp;பரிவர்த்தனைகள்</translation>
    </message>
    <message>
        <source>Browse transaction history</source>
        <translation type="unfinished">பணப்பை பொது கண்ணோட்டத்தை காட்டு</translation>
    </message>
    <message>
        <source>E&amp;xit</source>
        <translation type="unfinished">&amp;வெளியேறு</translation>
    </message>
    <message>
        <source>Quit application</source>
        <translation type="unfinished">விலகு</translation>
    </message>
    <message>
        <source>&amp;About %1</source>
        <translation type="unfinished">&amp; %1 பற்றி</translation>
    </message>
    <message>
        <source>Show information about %1</source>
        <translation type="unfinished">%1 பற்றிய தகவலைக் காட்டு</translation>
    </message>
    <message>
        <source>About &amp;Qt</source>
        <translation type="unfinished">&amp;Qt-ஐ பற்றி</translation>
    </message>
    <message>
        <source>Show information about Qt</source>
        <translation type="unfinished">Qt பற்றி தகவலைக் காட்டு</translation>
    </message>
    <message>
        <source>Modify configuration options for %1</source>
        <translation type="unfinished">%1 க்கான கட்டமைப்பு விருப்பங்களை மாற்றுக</translation>
    </message>
    <message>
        <source>Create a new wallet</source>
        <translation type="unfinished">புதிய வாலட்டை உருவாக்கு</translation>
    </message>
    <message>
        <source>&amp;Minimize</source>
        <translation type="unfinished">&amp;குறைத்தல்</translation>
    </message>
    <message>
        <source>Wallet:</source>
        <translation type="unfinished">கைப்பை:</translation>
    </message>
    <message>
        <source>Network activity disabled.</source>
        <extracomment>A substring of the tooltip.</extracomment>
        <translation type="unfinished">நெட்வொர்க் செயல்பாடு முடக்கப்பட்டது.</translation>
    </message>
    <message>
        <source>Proxy is &lt;b&gt;enabled&lt;/b&gt;: %1</source>
        <translation type="unfinished">ப்ராக்ஸி இயக்கப்பட்டது: %1</translation>
    </message>
    <message>
        <source>Send coins to a Qtum address</source> 
        <translation type="unfinished">ஒரு விக்கிபீடியா முகவரிக்கு நாணயங்களை அனுப்பவும்</translation>
    </message>
    <message>
        <source>Backup wallet to another location</source>
        <translation type="unfinished">வேறொரு இடத்திற்கு காப்புப் பெட்டகம்</translation>
    </message>
    <message>
        <source>Change the passphrase used for wallet encryption</source>
        <translation type="unfinished">பணப்பை குறியாக்கத்திற்காக பயன்படுத்தப்படும் கடவுச்சொற்றொடரை மாற்றவும்</translation>
    </message>
    <message>
<<<<<<< HEAD
        <source>Cannot set -peerblockfilters without -blockfilterindex.</source>
        <translation type="unfinished">-blockfiltersindex இல்லாத -peerblockfilters அமைப்பு முடியாது </translation>
    </message>
    <message>
        <source>Copyright (C) %i-%i</source>
        <translation type="unfinished">பதிப்புரிமை (ப) %i-%i</translation>
=======
        <source>&amp;Send</source>
        <translation type="unfinished">&amp;அனுப்பு</translation>
>>>>>>> 4985b774
    </message>
    <message>
        <source>&amp;Receive</source>
        <translation type="unfinished">&amp;பெறு</translation>
    </message>
    <message>
        <source>&amp;Options…</source>
        <translation type="unfinished">&amp;விருப்பங்கள்</translation>
    </message>
    <message>
        <source>Encrypt the private keys that belong to your wallet</source>
        <translation type="unfinished">உங்கள் பணப்பைச் சேர்ந்த தனிப்பட்ட விசைகளை குறியாக்குக</translation>
    </message>
    <message>
        <source>&amp;Backup Wallet…</source>
        <translation type="unfinished">&amp;பேக்கப் வாலட்...</translation>
    </message>
    <message>
        <source>Sign messages with your Qtum addresses to prove you own them</source>
        <translation type="unfinished">உங்கள் பிட்டினின் முகவரியுடன் செய்திகளை உங்களிடம் வைத்திருப்பதை நிரூபிக்க</translation>
    </message>
    <message>
        <source>Verify messages to ensure they were signed with specified Qtum addresses</source>
        <translation type="unfinished">குறிப்பிடப்பட்ட விக்கிபீடியா முகவர்களுடன் கையொப்பமிடப்பட்டதை உறுதிப்படுத்த, செய்திகளை சரிபார்க்கவும்</translation>
    </message>
    <message>
        <source>Open &amp;URI…</source>
        <translation type="unfinished">திறந்த &amp;URI...</translation>
    </message>
    <message>
        <source>&amp;File</source>
        <translation type="unfinished">&amp;கோப்பு</translation>
    </message>
    <message>
        <source>&amp;Settings</source>
        <translation type="unfinished">&amp;அமைப்பு</translation>
    </message>
    <message>
        <source>&amp;Help</source>
        <translation type="unfinished">&amp;உதவி</translation>
    </message>
    <message>
        <source>Tabs toolbar</source>
        <translation type="unfinished">தாவல்கள் கருவிப்பட்டி</translation>
    </message>
    <message>
        <source>Request payments (generates QR codes and qtum: URIs)</source>
        <translation type="unfinished">கொடுப்பனவுகளை கோருதல் (QR குறியீடுகள் மற்றும் qtum உருவாக்குகிறது: URI கள்)</translation>
   </message>
    <message>
<<<<<<< HEAD
        <source>Error: Disk space is low for %s</source>
        <translation type="unfinished">பிழை: டிஸ்க் ஸ்பேஸ் %s க்கு குறைவாக உள்ளது</translation>
=======
        <source>Show the list of used sending addresses and labels</source>
        <translation type="unfinished">பயன்படுத்தப்பட்ட அனுப்புதல்கள் மற்றும் லேபிள்களின் பட்டியலைக் காட்டு</translation>
    </message>
    <message>
        <source>Show the list of used receiving addresses and labels</source>
        <translation type="unfinished">பயன்படுத்திய முகவரிகள் மற்றும் லேபிள்களின் பட்டியலைக் காட்டு</translation>
>>>>>>> 4985b774
    </message>
    <message>
        <source>&amp;Command-line options</source>
        <translation type="unfinished">&amp; கட்டளை வரி விருப்பங்கள்</translation>
    </message>
    <message numerus="yes">
        <source>Processed %n block(s) of transaction history.</source>
        <translation type="unfinished">
            <numerusform />
            <numerusform />
        </translation>
    </message>
    <message>
        <source>%1 behind</source>
        <translation type="unfinished">%1 பின்னால்</translation>
    </message>
    <message>
        <source>Last received block was generated %1 ago.</source>
        <translation type="unfinished">கடைசியாக கிடைத்த தொகுதி %1 முன்பு உருவாக்கப்பட்டது.</translation>
    </message>
    <message>
        <source>Transactions after this will not yet be visible.</source>
        <translation type="unfinished">இதற்குப் பின் பரிமாற்றங்கள் இன்னும் காணப்படாது.</translation>
    </message>
    <message>
        <source>Error</source>
        <translation type="unfinished">பிழை</translation>
    </message>
    <message>
        <source>Warning</source>
        <translation type="unfinished">எச்சரிக்கை</translation>
    </message>
    <message>
        <source>Information</source>
        <translation type="unfinished">தகவல்</translation>
    </message>
    <message>
        <source>Up to date</source>
        <translation type="unfinished">தேதி வரை</translation>
    </message>
    <message>
        <source>Load Partially Signed Qtum Transaction</source> 
        <translation type="unfinished"> ஓரளவு கையொப்பமிடப்பட்ட பிட்காயின் பரிவர்த்தனையை ஏற்றவும்
</translation>
    </message>
    <message>
        <source>Node window</source>
        <translation type="unfinished">நோட் விண்டோ</translation>
    </message>
    <message>
        <source>Open node debugging and diagnostic console</source>
        <translation type="unfinished">திற நோட் பிழைத்திருத்தம் மற்றும் கண்டறியும் பணியகம்</translation>
    </message>
    <message>
        <source>&amp;Sending addresses</source>
        <translation type="unfinished">முகவரிகள் அனுப்புகிறது</translation>
    </message>
    <message>
        <source>&amp;Receiving addresses</source>
        <translation type="unfinished">முகவரிகள் பெறுதல்</translation>
    </message>
    <message>
        <source>Open a qtum: URI</source>
        <translation type="unfinished">திற பிட்காயின்: URI</translation>
    </message>
    <message>
        <source>Open Wallet</source>
        <translation type="unfinished">வாலட்டை திற</translation>
    </message>
    <message>
        <source>Open a wallet</source>
        <translation type="unfinished">வாலட்டை திற</translation>
    </message>
    <message>
        <source>Close wallet</source>
        <translation type="unfinished">வாலட்டை மூடு</translation>
    </message>
    <message>
        <source>Close all wallets</source>
        <translation type="unfinished">அனைத்து பணப்பைகள் மூடு</translation>
    </message>
    <message>
        <source>Show the %1 help message to get a list with possible Qtum command-line options</source>
        <translation type="unfinished">சாத்தியமான Qtum கட்டளை-வரி விருப்பங்களைக் கொண்ட பட்டியலைப் பெற %1 உதவிச் செய்தியைக் காட்டு</translation>
    </message>
    <message>
        <source>&amp;Mask values</source>
        <translation type="unfinished">&amp;மதிப்புகளை மறைக்கவும்</translation>
    </message>
    <message>
        <source>Mask the values in the Overview tab</source>
        <translation type="unfinished">கண்ணோட்டம் தாவலில் மதிப்புகளை மறைக்கவும்</translation>
    </message>
    <message>
        <source>default wallet</source>
        <translation type="unfinished">இயல்புநிலை வாலட்</translation>
    </message>
    <message>
        <source>No wallets available</source>
        <translation type="unfinished">வாலட் எதுவும் இல்லை</translation>
    </message>
    <message>
        <source>Wallet Name</source>
        <extracomment>Label of the input field where the name of the wallet is entered.</extracomment>
        <translation type="unfinished">வாலட் பெயர்</translation>
    </message>
    <message>
        <source>&amp;Window</source>
        <translation type="unfinished">&amp;சாளரம்</translation>
    </message>
    <message>
        <source>Zoom</source>
        <translation type="unfinished">பெரிதாக்கு</translation>
    </message>
    <message>
        <source>Main Window</source>
        <translation type="unfinished">முதன்மை சாளரம்</translation>
    </message>
    <message>
<<<<<<< HEAD
        <source>Unable to create the PID file '%s': %s</source>
        <translation type="unfinished">PID பைலை உருவாக்க முடியவில்லை '%s': %s</translation>
    </message>
    <message>
        <source>Unable to generate initial keys</source>
        <translation type="unfinished">ஆரம்ப கீகளை உருவாக்க முடியவில்லை</translation>
    </message>
    <message>
        <source>Unable to generate keys</source>
        <translation type="unfinished">கீஸை உருவாக்க முடியவில்லை</translation>
    </message>
    <message>
        <source>Unable to start HTTP server. See debug log for details.</source>
        <translation type="unfinished">HTTP சேவையகத்தைத் தொடங்க முடியவில்லை. விவரங்களுக்கு debug.log ஐ பார்க்கவும்.</translation>
    </message>
    <message>
        <source>Unknown address type '%s'</source>
        <translation type="unfinished">தெரியாத முகவரி வகை '%s'</translation>
    </message>
    <message>
        <source>Unknown change type '%s'</source>
        <translation type="unfinished">தெரியாத மாற்று வகை '%s'</translation>
    </message>
    <message>
        <source>Wallet needed to be rewritten: restart %s to complete</source>
        <translation type="unfinished">வாலட் மீண்டும் எழுத படவேண்டும்: முடிக்க %s ஐ மறுதொடக்கம் செய்யுங்கள்</translation>
    </message>
</context>
<context>
    <name>BitcoinGUI</name>
    <message>
        <source>&amp;Overview</source>
        <translation type="unfinished">&amp;கண்ணோட்டம்</translation>
    </message>
    <message>
        <source>Show general overview of wallet</source>
        <translation type="unfinished">பணப்பை பொது கண்ணோட்டத்தை காட்டு</translation>
    </message>
    <message>
        <source>&amp;Transactions</source>
        <translation type="unfinished">&amp;பரிவர்த்தனைகள்</translation>
    </message>
    <message>
        <source>Browse transaction history</source>
        <translation type="unfinished">பணப்பை பொது கண்ணோட்டத்தை காட்டு</translation>
    </message>
    <message>
        <source>E&amp;xit</source>
        <translation type="unfinished">&amp;வெளியேறு</translation>
    </message>
    <message>
        <source>Quit application</source>
        <translation type="unfinished">விலகு</translation>
    </message>
    <message>
        <source>&amp;About %1</source>
        <translation type="unfinished">&amp; %1 பற்றி</translation>
    </message>
    <message>
        <source>Show information about %1</source>
        <translation type="unfinished">%1 பற்றிய தகவலைக் காட்டு</translation>
    </message>
    <message>
        <source>About &amp;Qt</source>
        <translation type="unfinished">&amp;Qt-ஐ பற்றி</translation>
    </message>
    <message>
        <source>Show information about Qt</source>
        <translation type="unfinished">Qt பற்றி தகவலைக் காட்டு</translation>
    </message>
    <message>
        <source>Modify configuration options for %1</source>
        <translation type="unfinished">%1 க்கான கட்டமைப்பு விருப்பங்களை மாற்றுக</translation>
    </message>
    <message>
        <source>Create a new wallet</source>
        <translation type="unfinished">புதிய வாலட்டை உருவாக்கு</translation>
    </message>
    <message>
        <source>&amp;Minimize</source>
        <translation type="unfinished">&amp;குறைத்தல்</translation>
    </message>
    <message>
        <source>Wallet:</source>
        <translation type="unfinished">கைப்பை:</translation>
    </message>
    <message>
        <source>Network activity disabled.</source>
        <extracomment>A substring of the tooltip.</extracomment>
        <translation type="unfinished">நெட்வொர்க் செயல்பாடு முடக்கப்பட்டது.</translation>
    </message>
    <message>
        <source>Proxy is &lt;b&gt;enabled&lt;/b&gt;: %1</source>
        <translation type="unfinished">ப்ராக்ஸி இயக்கப்பட்டது: %1</translation>
    </message>
    <message>
        <source>Send coins to a Qtum address</source> 
        <translation type="unfinished">ஒரு விக்கிபீடியா முகவரிக்கு நாணயங்களை அனுப்பவும்</translation>
    </message>
    <message>
        <source>Backup wallet to another location</source>
        <translation type="unfinished">வேறொரு இடத்திற்கு காப்புப் பெட்டகம்</translation>
    </message>
    <message>
        <source>Change the passphrase used for wallet encryption</source>
        <translation type="unfinished">பணப்பை குறியாக்கத்திற்காக பயன்படுத்தப்படும் கடவுச்சொற்றொடரை மாற்றவும்</translation>
    </message>
    <message>
        <source>&amp;Send</source>
        <translation type="unfinished">&amp;அனுப்பு</translation>
    </message>
    <message>
        <source>&amp;Receive</source>
        <translation type="unfinished">&amp;பெறு</translation>
    </message>
    <message>
        <source>&amp;Options…</source>
        <translation type="unfinished">&amp;விருப்பங்கள்</translation>
    </message>
    <message>
        <source>Encrypt the private keys that belong to your wallet</source>
        <translation type="unfinished">உங்கள் பணப்பைச் சேர்ந்த தனிப்பட்ட விசைகளை குறியாக்குக</translation>
    </message>
    <message>
        <source>&amp;Backup Wallet…</source>
        <translation type="unfinished">&amp;பேக்கப் வாலட்...</translation>
    </message>
    <message>
        <source>Sign messages with your Qtum addresses to prove you own them</source>
        <translation type="unfinished">உங்கள் பிட்டினின் முகவரியுடன் செய்திகளை உங்களிடம் வைத்திருப்பதை நிரூபிக்க</translation>
    </message>
    <message>
        <source>Verify messages to ensure they were signed with specified Qtum addresses</source>
        <translation type="unfinished">குறிப்பிடப்பட்ட விக்கிபீடியா முகவர்களுடன் கையொப்பமிடப்பட்டதை உறுதிப்படுத்த, செய்திகளை சரிபார்க்கவும்</translation>
    </message>
    <message>
        <source>Open &amp;URI…</source>
        <translation type="unfinished">திறந்த &amp;யூஆற்ஐ...</translation>
    </message>
    <message>
        <source>&amp;File</source>
        <translation type="unfinished">&amp;கோப்பு</translation>
    </message>
    <message>
        <source>&amp;Settings</source>
        <translation type="unfinished">&amp;அமைப்பு</translation>
    </message>
    <message>
        <source>&amp;Help</source>
        <translation type="unfinished">&amp;உதவி</translation>
    </message>
    <message>
        <source>Tabs toolbar</source>
        <translation type="unfinished">தாவல்கள் கருவிப்பட்டி</translation>
    </message>
    <message>
        <source>Request payments (generates QR codes and qtum: URIs)</source>
        <translation type="unfinished">கொடுப்பனவுகளை கோருதல் (QR குறியீடுகள் மற்றும் qtum உருவாக்குகிறது: URI கள்)</translation>
   </message>
    <message>
        <source>Show the list of used sending addresses and labels</source>
        <translation type="unfinished">பயன்படுத்தப்பட்ட அனுப்புதல்கள் மற்றும் லேபிள்களின் பட்டியலைக் காட்டு</translation>
    </message>
    <message>
        <source>Show the list of used receiving addresses and labels</source>
        <translation type="unfinished">பயன்படுத்திய முகவரிகள் மற்றும் லேபிள்களின் பட்டியலைக் காட்டு</translation>
    </message>
    <message>
        <source>&amp;Command-line options</source>
        <translation type="unfinished">&amp; கட்டளை வரி விருப்பங்கள்</translation>
    </message>
    <message numerus="yes">
        <source>Processed %n block(s) of transaction history.</source>
        <translation type="unfinished">
            <numerusform />
            <numerusform />
        </translation>
    </message>
    <message>
        <source>%1 behind</source>
        <translation type="unfinished">%1 பின்னால்</translation>
    </message>
    <message>
        <source>Last received block was generated %1 ago.</source>
        <translation type="unfinished">கடைசியாக கிடைத்த தொகுதி %1 முன்பு உருவாக்கப்பட்டது.</translation>
    </message>
    <message>
        <source>Transactions after this will not yet be visible.</source>
        <translation type="unfinished">இதற்குப் பின் பரிமாற்றங்கள் இன்னும் காணப்படாது.</translation>
    </message>
    <message>
        <source>Error</source>
        <translation type="unfinished">பிழை</translation>
    </message>
    <message>
        <source>Warning</source>
        <translation type="unfinished">எச்சரிக்கை</translation>
    </message>
    <message>
        <source>Information</source>
        <translation type="unfinished">தகவல்</translation>
    </message>
    <message>
        <source>Up to date</source>
        <translation type="unfinished">தேதி வரை</translation>
    </message>
    <message>
        <source>Load Partially Signed Qtum Transaction</source> 
        <translation type="unfinished"> ஓரளவு கையொப்பமிடப்பட்ட பிட்காயின் பரிவர்த்தனையை ஏற்றவும்
</translation>
    </message>
    <message>
        <source>Node window</source>
        <translation type="unfinished">நோட் விண்டோ</translation>
    </message>
    <message>
        <source>Open node debugging and diagnostic console</source>
        <translation type="unfinished">திற நோட் பிழைத்திருத்தம் மற்றும் கண்டறியும் பணியகம்</translation>
    </message>
    <message>
        <source>&amp;Sending addresses</source>
        <translation type="unfinished">முகவரிகள் அனுப்புகிறது</translation>
    </message>
    <message>
        <source>&amp;Receiving addresses</source>
        <translation type="unfinished">முகவரிகள் பெறுதல்</translation>
    </message>
    <message>
        <source>Open a qtum: URI</source>
        <translation type="unfinished">திற பிட்காயின்: URI</translation>
    </message>
    <message>
        <source>Open Wallet</source>
        <translation type="unfinished">வாலட்டை திற</translation>
    </message>
    <message>
        <source>Open a wallet</source>
        <translation type="unfinished">வாலட்டை திற</translation>
    </message>
    <message>
        <source>Close wallet</source>
        <translation type="unfinished">வாலட்டை மூடு</translation>
    </message>
    <message>
        <source>Close all wallets</source>
        <translation type="unfinished">அனைத்து பணப்பைகள் மூடு</translation>
    </message>
    <message>
        <source>Show the %1 help message to get a list with possible Qtum command-line options</source>
        <translation type="unfinished">சாத்தியமான Qtum கட்டளை-வரி விருப்பங்களைக் கொண்ட பட்டியலைப் பெற %1 உதவிச் செய்தியைக் காட்டு</translation>
    </message>
    <message>
        <source>&amp;Mask values</source>
        <translation type="unfinished">&amp;மதிப்புகளை மறைக்கவும்</translation>
    </message>
    <message>
        <source>Mask the values in the Overview tab</source>
        <translation type="unfinished">கண்ணோட்டம் தாவலில் மதிப்புகளை மறைக்கவும்</translation>
    </message>
    <message>
        <source>default wallet</source>
        <translation type="unfinished">இயல்புநிலை வாலட்</translation>
    </message>
    <message>
        <source>No wallets available</source>
        <translation type="unfinished">வாலட் எதுவும் இல்லை</translation>
    </message>
    <message>
        <source>Wallet Name</source>
        <extracomment>Label of the input field where the name of the wallet is entered.</extracomment>
        <translation type="unfinished">வாலட் பெயர்</translation>
    </message>
    <message>
        <source>&amp;Window</source>
        <translation type="unfinished">&amp;சாளரம்</translation>
    </message>
    <message>
        <source>Zoom</source>
        <translation type="unfinished">பெரிதாக்கு</translation>
    </message>
    <message>
        <source>Main Window</source>
        <translation type="unfinished">முதன்மை சாளரம்</translation>
    </message>
    <message>
=======
>>>>>>> 4985b774
        <source>%1 client</source>
        <translation type="unfinished">%1 கிளையன்</translation>
    </message>
    <message numerus="yes">
        <source>%n active connection(s) to Qtum network.</source>
        <extracomment>A substring of the tooltip.</extracomment>
        <translation type="unfinished">
            <numerusform />
            <numerusform />
        </translation>
    </message>
    <message>
        <source>Error: %1</source>
        <translation type="unfinished">பிழை: %1</translation>
    </message>
    <message>
        <source>Warning: %1</source>
        <translation type="unfinished">எச்சரிக்கை: %1</translation>
    </message>
    <message>
        <source>Date: %1
</source>
        <translation type="unfinished">தேதி: %1
</translation>
    </message>
    <message>
        <source>Amount: %1
</source>
        <translation type="unfinished">தொகை: %1
</translation>
    </message>
    <message>
        <source>Wallet: %1
</source>
        <translation type="unfinished">வாலட்: %1
</translation>
    </message>
    <message>
        <source>Type: %1
</source>
        <translation type="unfinished">வகை: %1
</translation>
    </message>
    <message>
        <source>Label: %1
</source>
        <translation type="unfinished">லேபிள்: %1
</translation>
    </message>
    <message>
        <source>Address: %1
</source>
        <translation type="unfinished">முகவரி: %1
</translation>
    </message>
    <message>
        <source>Sent transaction</source>
        <translation type="unfinished">அனுப்பிய பரிவர்த்தனை</translation>
    </message>
    <message>
        <source>Incoming transaction</source>
        <translation type="unfinished">உள்வரும் பரிவர்த்தனை</translation>
    </message>
    <message>
        <source>HD key generation is &lt;b&gt;enabled&lt;/b&gt;</source>
        <translation type="unfinished">HD முக்கிய தலைமுறை இயக்கப்பட்டது</translation>
    </message>
    <message>
        <source>HD key generation is &lt;b&gt;disabled&lt;/b&gt;</source>
        <translation type="unfinished">HD முக்கிய தலைமுறை முடக்கப்பட்டுள்ளது</translation>
    </message>
    <message>
        <source>Private key &lt;b&gt;disabled&lt;/b&gt;</source>
        <translation type="unfinished">தனிப்பட்ட விசை முடக்கப்பட்டது</translation>
    </message>
    <message>
        <source>Wallet is &lt;b&gt;encrypted&lt;/b&gt; and currently &lt;b&gt;unlocked&lt;/b&gt;</source>
        <translation type="unfinished">Wallet குறியாக்கப்பட்டு தற்போது திறக்கப்பட்டது</translation>
    </message>
    <message>
        <source>Wallet is &lt;b&gt;encrypted&lt;/b&gt; and currently &lt;b&gt;locked&lt;/b&gt;</source>
        <translation type="unfinished">Wallet குறியாக்கப்பட்டு தற்போது பூட்டப்பட்டுள்ளது</translation>
    </message>
    <message>
        <source>Original message:</source>
        <translation type="unfinished">முதல் செய்தி:</translation>
    </message>
</context>
<context>
    <name>UnitDisplayStatusBarControl</name>
    <message>
        <source>Unit to show amounts in. Click to select another unit.</source>
        <translation type="unfinished">அளவுகளைக் காண்பிக்கும் அலகு. மற்றொரு அலகு தேர்ந்தெடுக்க கிளிக் செய்யவும்.</translation>
    </message>
</context>
<context>
    <name>CoinControlDialog</name>
    <message>
        <source>Coin Selection</source>
        <translation type="unfinished">நாணயம் தேர்வு</translation>
    </message>
    <message>
        <source>Quantity:</source>
        <translation type="unfinished">அளவு</translation>
    </message>
    <message>
        <source>Bytes:</source>
        <translation type="unfinished">பைட்டுகள்</translation>
    </message>
    <message>
        <source>Amount:</source>
        <translation type="unfinished">விலை</translation>
    </message>
    <message>
        <source>Fee:</source>
        <translation type="unfinished">கட்டணம்:</translation>
    </message>
    <message>
        <source>Dust:</source>
        <translation type="unfinished">டஸ்ட்</translation>
    </message>
    <message>
        <source>After Fee:</source>
        <translation type="unfinished">கட்டணத்திறகுப் பின்:</translation>
    </message>
    <message>
        <source>Change:</source>
        <translation type="unfinished">மாற்று:</translation>
    </message>
    <message>
        <source>(un)select all</source>
        <translation type="unfinished">(அனைத்தையும் தேர்வுநீக்கு)</translation>
    </message>
    <message>
        <source>Tree mode</source>
        <translation type="unfinished">மரம் பயன்முறை</translation>
    </message>
    <message>
        <source>List mode</source>
        <translation type="unfinished">பட்டியல் பயன்முறை</translation>
    </message>
    <message>
        <source>Amount</source>
        <translation type="unfinished">விலை</translation>
    </message>
    <message>
        <source>Received with label</source>
        <translation type="unfinished">லேபல் மூலம் பெறப்பட்டது</translation>
    </message>
    <message>
        <source>Received with address</source>
        <translation type="unfinished">முகவரி பெற்றார்</translation>
    </message>
    <message>
        <source>Date</source>
        <translation type="unfinished">தேதி</translation>
    </message>
    <message>
        <source>Confirmations</source>
        <translation type="unfinished">உறுதிப்படுத்தல்கள்</translation>
    </message>
    <message>
        <source>Confirmed</source>
        <translation type="unfinished">உறுதியாக</translation>
    </message>
    <message>
        <source>Copy amount</source>
        <translation type="unfinished">நகல் நகல்</translation>
    </message>
    <message>
        <source>Copy quantity</source>
        <translation type="unfinished">அளவு அளவு</translation>
    </message>
    <message>
        <source>Copy fee</source>
        <translation type="unfinished">நகல் கட்டணம்</translation>
    </message>
    <message>
        <source>Copy after fee</source>
        <translation type="unfinished">நகல் கட்டணம்</translation>
    </message>
    <message>
        <source>Copy bytes</source>
        <translation type="unfinished">நகல் கட்டணம்</translation>
    </message>
    <message>
        <source>Copy dust</source>
        <translation type="unfinished">தூசி நகலெடுக்கவும்</translation>
    </message>
    <message>
        <source>Copy change</source>
        <translation type="unfinished">மாற்றத்தை நகலெடுக்கவும்</translation>
    </message>
    <message>
        <source>(%1 locked)</source>
        <translation type="unfinished">(%1 பூட்டப்பட்டது)</translation>
    </message>
    <message>
        <source>yes</source>
        <translation type="unfinished">ஆம்</translation>
    </message>
    <message>
        <source>no</source>
        <translation type="unfinished">இல்லை</translation>
    </message>
    <message>
        <source>This label turns red if any recipient receives an amount smaller than the current dust threshold.</source>
        <translation type="unfinished">நடப்பு தூசி நிலையை விட குறைவான அளவு பெறுநரை பெறுமானால் இந்த லேபிள் சிவப்பு நிறமாக மாறும்.</translation>
    </message>
    <message>
        <source>Can vary +/- %1 satoshi(s) per input.</source>
        <translation type="unfinished">உள்ளீடு ஒன்றுக்கு +/- %1 சாத்தோஷி (கள்) மாறுபடலாம்</translation>
    </message>
    <message>
        <source>(no label)</source>
        <translation type="unfinished">(லேபிள் இல்லை)</translation>
    </message>
    <message>
        <source>change from %1 (%2)</source>
        <translation type="unfinished">%1 (%2) இலிருந்து மாற்றவும்</translation>
    </message>
    <message>
        <source>(change)</source>
        <translation type="unfinished">(மாற்றம்)</translation>
    </message>
</context>
<context>
    <name>CreateWalletActivity</name>
    <message>
        <source>Create Wallet</source>
        <extracomment>Title of window indicating the progress of creation of a new wallet.</extracomment>
        <translation type="unfinished">வாலட்டை உருவாக்கு</translation>
    </message>
    <message>
        <source>Create wallet failed</source>
        <translation type="unfinished">வாலட் உருவாக்கம் தோல்வி அடைந்தது</translation>
    </message>
    <message>
        <source>Create wallet warning</source>
        <translation type="unfinished">வாலட் உருவாக்கம் எச்சரிக்கை</translation>
    </message>
    </context>
<context>
    <name>OpenWalletActivity</name>
    <message>
        <source>Open wallet failed</source>
        <translation type="unfinished">வாலட் திறத்தல் தோல்வியுற்றது</translation>
    </message>
    <message>
        <source>Open wallet warning</source>
        <translation type="unfinished">வாலட் திறத்தல் எச்சரிக்கை</translation>
    </message>
    <message>
        <source>default wallet</source>
        <translation type="unfinished">இயல்புநிலை வாலட்</translation>
    </message>
    <message>
        <source>Open Wallet</source>
        <extracomment>Title of window indicating the progress of opening of a wallet.</extracomment>
        <translation type="unfinished">வாலட்டை திற</translation>
    </message>
    </context>
<context>
    <name>WalletController</name>
    <message>
        <source>Close wallet</source>
        <translation type="unfinished">வாலட்டை மூடு</translation>
    </message>
    <message>
        <source>Are you sure you wish to close the wallet &lt;i&gt;%1&lt;/i&gt;?</source>
        <translation type="unfinished">நீங்கள் வாலட்டை மூட விரும்புகிறீர்களா &lt;i&gt;%1&lt;/i&gt;?</translation>
    </message>
    <message>
        <source>Closing the wallet for too long can result in having to resync the entire chain if pruning is enabled.</source>
        <translation type="unfinished">வாலட்டை அதிக நேரம் மூடுவதாலும் ப்ரூனிங் இயக்கப்பட்டாலோ முழு செயினை ரீசிங்க் செய்வதற்கு இது வழிவகுக்கும்.</translation>
    </message>
    <message>
        <source>Close all wallets</source>
        <translation type="unfinished">அனைத்து பணப்பைகள் மூடு</translation>
    </message>
    </context>
<context>
    <name>CreateWalletDialog</name>
    <message>
        <source>Create Wallet</source>
        <translation type="unfinished">வாலட்டை உருவாக்கு</translation>
    </message>
    <message>
        <source>Wallet Name</source>
        <translation type="unfinished">வாலட் பெயர்</translation>
    </message>
    <message>
        <source>Wallet</source>
        <translation type="unfinished">பணப்பை</translation>
    </message>
    <message>
        <source>Encrypt the wallet. The wallet will be encrypted with a passphrase of your choice.</source>
        <translation type="unfinished">வாலட்டை குறியாக்கம் செய்யவும். உங்கள் விருப்பப்படி கடவுச்சொல்லுடன் வாலட் குறியாக்கம் செய்யப்படும்.</translation>
    </message>
    <message>
        <source>Encrypt Wallet</source>
        <translation type="unfinished">வாலட்டை குறியாக்குக</translation>
    </message>
    <message>
        <source>Disable private keys for this wallet. Wallets with private keys disabled will have no private keys and cannot have an HD seed or imported private keys. This is ideal for watch-only wallets.</source>
        <translation type="unfinished">இந்த வாலட்டிற்கு ப்ரைவேட் கீஸை முடக்கு. முடக்கப்பட்ட ப்ரைவேட் கீஸ் கொண்ட வாலட்டிற்கு ப்ரைவேட் கீஸ் இருக்காது மற்றும் எச்டி ஸீட் அல்லது இம்போர்ட் செய்யப்பட்ட ப்ரைவேட் கீஸ் இருக்கக்கூடாது. பார்க்க-மட்டும் உதவும் வாலட்டிற்கு இது ஏற்றது.</translation>
    </message>
    <message>
        <source>Disable Private Keys</source>
        <translation type="unfinished">ப்ரைவேட் கீஸ் ஐ முடக்கு</translation>
    </message>
    <message>
        <source>Make a blank wallet. Blank wallets do not initially have private keys or scripts. Private keys and addresses can be imported, or an HD seed can be set, at a later time.</source>
        <translation type="unfinished">காலியான வாலட்டை உருவாக்கு. காலியான வாலட்டிற்கு ஆரம்பத்தில் ப்ரைவேட் கீஸ் மற்றும் ஸ்கிரிப்ட் இருக்காது. ப்ரைவேட் கீஸ் மற்றும் முகவரிகளை இம்போர்ட் செய்து கொள்ளலாம், அல்லது எச்டி ஸீடை பின்னர், அமைத்து கொள்ளலாம்.</translation>
    </message>
    <message>
        <source>Make Blank Wallet</source>
        <translation type="unfinished">காலியான வாலட்டை உருவாக்கு</translation>
    </message>
    <message>
        <source>Create</source>
        <translation type="unfinished">உருவாக்கு</translation>
    </message>
    </context>
<context>
    <name>EditAddressDialog</name>
    <message>
        <source>Edit Address</source>
        <translation type="unfinished">முகவரி திருத்த</translation>
    </message>
    <message>
        <source>&amp;Label</source>
        <translation type="unfinished">&amp; சிட்டை</translation>
    </message>
    <message>
        <source>The label associated with this address list entry</source>
        <translation type="unfinished">இந்த முகவரி பட்டியலுடன் தொடர்புடைய லேபிள்</translation>
    </message>
    <message>
        <source>The address associated with this address list entry. This can only be modified for sending addresses.</source>
        <translation type="unfinished">முகவரி முகவரியுடன் தொடர்புடைய முகவரி முகவரி. முகவரிகள் அனுப்புவதற்கு இது மாற்றியமைக்கப்படலாம்.</translation>
    </message>
    <message>
        <source>&amp;Address</source>
        <translation type="unfinished">&amp;முகவரி</translation>
    </message>
    <message>
        <source>New sending address</source>
        <translation type="unfinished">முகவரி அனுப்பும் புதியது</translation>
    </message>
    <message>
        <source>Edit receiving address</source>
        <translation type="unfinished">முகவரியைப் பெறுதல் திருத்து</translation>
    </message>
    <message>
        <source>Edit sending address</source>
        <translation type="unfinished">முகவரியை அனுப்புவதைத் திருத்து</translation>
    </message>
    <message>
        <source>The entered address "%1" is not a valid Qtum address.</source> 
        <translation type="unfinished">உள்ளிட்ட முகவரி "%1" என்பது செல்லுபடியாகும் விக்கிபீடியா முகவரி அல்ல.</translation>
    </message>
    <message>
        <source>Address "%1" already exists as a receiving address with label "%2" and so cannot be added as a sending address.</source>
        <translation type="unfinished">முகவரி "%1" ஏற்கனவே லேபிள் "%2" உடன் பெறும் முகவரியாக உள்ளது, எனவே அனுப்பும் முகவரியாக சேர்க்க முடியாது.</translation>
    </message>
    <message>
        <source>The entered address "%1" is already in the address book with label "%2".</source>
        <translation type="unfinished">"%1" உள்ளிடப்பட்ட முகவரி முன்பே "%2" என்ற லேபிளுடன் முகவரி புத்தகத்தில் உள்ளது.</translation>
    </message>
    <message>
        <source>Could not unlock wallet.</source>
        <translation type="unfinished">பணப்பை திறக்க முடியவில்லை.</translation>
    </message>
    <message>
        <source>New key generation failed.</source>
        <translation type="unfinished">புதிய முக்கிய தலைமுறை தோல்வியடைந்தது.</translation>
    </message>
</context>
<context>
    <name>FreespaceChecker</name>
    <message>
        <source>A new data directory will be created.</source>
        <translation type="unfinished">புதிய தரவு அடைவு உருவாக்கப்படும்.</translation>
    </message>
    <message>
        <source>name</source>
        <translation type="unfinished">பெயர்</translation>
    </message>
    <message>
        <source>Directory already exists. Add %1 if you intend to create a new directory here.</source>
        <translation type="unfinished">அடைவு ஏற்கனவே உள்ளது. நீங்கள் ஒரு புதிய கோப்பகத்தை உருவாக்க விரும்பினால், %1 ஐ சேர்க்கவும்</translation>
    </message>
    <message>
        <source>Path already exists, and is not a directory.</source>
        <translation type="unfinished">பாதை ஏற்கனவே உள்ளது, மற்றும் ஒரு அடைவு இல்லை.</translation>
    </message>
    <message>
        <source>Cannot create data directory here.</source>
        <translation type="unfinished">இங்கே தரவு அடைவு உருவாக்க முடியாது.</translation>
    </message>
</context>
<context>
    <name>Intro</name>
    <message numerus="yes">
        <source>%n GB of space available</source>
        <translation type="unfinished">
            <numerusform />
            <numerusform />
        </translation>
    </message>
    <message numerus="yes">
        <source>(of %n GB needed)</source>
        <translation type="unfinished">
            <numerusform>(%n ஜிபி தேவை)</numerusform>
            <numerusform>(%n ஜிபி தேவை)</numerusform>
        </translation>
    </message>
    <message>
        <source>At least %1 GB of data will be stored in this directory, and it will grow over time.</source>
        <translation type="unfinished">குறைந்தது %1 ஜிபி தரவு இந்த அடைவில் சேமிக்கப்படும், மேலும் காலப்போக்கில் அது வளரும்.</translation>
    </message>
    <message>
        <source>Approximately %1 GB of data will be stored in this directory.</source>
        <translation type="unfinished">இந்த அடைவில் %1 ஜிபி தரவு சேமிக்கப்படும்.</translation>
    </message>
    <message numerus="yes">
        <source>(sufficient to restore backups %n day(s) old)</source>
        <extracomment>Explanatory text on the capability of the current prune target.</extracomment>
        <translation type="unfinished">
            <numerusform />
            <numerusform />
        </translation>
    </message>
    <message>
        <source>%1 will download and store a copy of the Qtum block chain.</source>
        <translation type="unfinished">Qtum தொகுதி சங்கிலியின் நகலை %1 பதிவிறக்கம் செய்து சேமித்து வைக்கும்.</translation>
    </message>
    <message>
        <source>The wallet will also be stored in this directory.</source>
        <translation type="unfinished">பணத்தாள் இந்த அடைவில் சேமிக்கப்படும்.</translation>
    </message>
    <message>
        <source>Error: Specified data directory "%1" cannot be created.</source>
        <translation type="unfinished">பிழை: குறிப்பிட்ட தரவு அடைவு "%1" உருவாக்க முடியாது.</translation>
    </message>
    <message>
        <source>Error</source>
        <translation type="unfinished">பிழை</translation>
    </message>
    <message>
        <source>Welcome</source>
        <translation type="unfinished">நல்வரவு</translation>
    </message>
    <message>
        <source>Welcome to %1.</source>
        <translation type="unfinished">%1 க்கு வரவேற்கிறோம்.</translation>
    </message>
    <message>
        <source>As this is the first time the program is launched, you can choose where %1 will store its data.</source>
        <translation type="unfinished">இது முதல் முறையாக துவங்கியது, நீங்கள் %1 அதன் தரவை எங்கு சேமித்து வைக்கும் என்பதை தேர்வு செய்யலாம்.</translation>
    </message>
    <message>
        <source>Reverting this setting requires re-downloading the entire blockchain. It is faster to download the full chain first and prune it later. Disables some advanced features.</source>
        <translation type="unfinished">இந்த அமைப்பை மாற்றியமைக்க முழு பிளாக்செயினையும் மீண்டும் டவுன்லோட் செய்ய வேண்டும். முதலில் முழு செயினையும் டவுன்லோட் செய்த பின்னர் ப்ரூன் செய்வது வேகமான செயல் ஆகும். சில மேம்பட்ட அம்சங்களை முடக்கும்.</translation>
    </message>
    <message>
        <source>This initial synchronisation is very demanding, and may expose hardware problems with your computer that had previously gone unnoticed. Each time you run %1, it will continue downloading where it left off.</source>
        <translation type="unfinished">இந்த ஆரம்ப ஒத்திசைவு மிகவும் கோரி வருகிறது, முன்பு கவனிக்கப்படாத உங்கள் கணினியுடன் வன்பொருள் சிக்கல்களை அம்பலப்படுத்தலாம். ஒவ்வொரு முறையும் நீங்கள் %1 ரன் இயங்கும் போது, ​​அது எங்கிருந்து வெளியேறும் என்பதைத் தொடர்ந்து பதிவிறக்கும்.</translation>
    </message>
    <message>
        <source>If you have chosen to limit block chain storage (pruning), the historical data must still be downloaded and processed, but will be deleted afterward to keep your disk usage low.</source>
        <translation type="unfinished">தடுப்பு சங்கிலி சேமிப்பகத்தை (கத்தரித்து) கட்டுப்படுத்த நீங்கள் தேர்ந்தெடுக்கப்பட்டிருந்தால், வரலாற்றுத் தரவுகள் இன்னும் பதிவிறக்கம் செய்யப்பட்டு, செயல்படுத்தப்பட வேண்டும், ஆனால் உங்கள் வட்டுப் பயன்பாட்டை குறைவாக வைத்திருப்பதற்குப் பிறகு நீக்கப்படும்.</translation>
    </message>
    <message>
        <source>Use the default data directory</source>
        <translation type="unfinished">இயல்புநிலை தரவு கோப்பகத்தைப் பயன்படுத்தவும்</translation>
    </message>
    <message>
        <source>Use a custom data directory:</source>
        <translation type="unfinished">தனிப்பயன் தரவு கோப்பகத்தைப் பயன்படுத்தவும்:</translation>
    </message>
</context>
<context>
    <name>HelpMessageDialog</name>
    <message>
        <source>version</source>
        <translation type="unfinished">பதிப்பு</translation>
    </message>
    <message>
        <source>About %1</source>
        <translation type="unfinished">%1 பற்றி</translation>
    </message>
    <message>
        <source>Command-line options</source>
        <translation type="unfinished">கட்டளை வரி விருப்பங்கள்</translation>
    </message>
</context>
<context>
    <name>ShutdownWindow</name>
    <message>
        <source>Do not shut down the computer until this window disappears.</source>
        <translation type="unfinished">இந்த விண்டோ மறைந்து போகும் வரை கணினியை ஷட் டவுன் வேண்டாம்.</translation>
    </message>
</context>
<context>
    <name>ModalOverlay</name>
    <message>
        <source>Form</source>
        <translation type="unfinished">படிவம்</translation>
    </message>
    <message>
        <source>Recent transactions may not yet be visible, and therefore your wallet's balance might be incorrect. This information will be correct once your wallet has finished synchronizing with the qtum network, as detailed below.</source> 
        <translation type="unfinished">சமீபத்திய பரிவர்த்தனைகள் இன்னும் காணப்படாமல் இருக்கலாம், எனவே உங்கள் பணப்பையின் சமநிலை தவறாக இருக்கலாம். கீழே விவரிக்கப்பட்டுள்ளபடி, உங்கள் பணப்பை பிட்ஃபோனை நெட்வொர்க்குடன் ஒத்திசைக்க முடிந்ததும் இந்த தகவல் சரியாக இருக்கும்.</translation>
    </message>
    <message>
        <source>Attempting to spend qtums that are affected by not-yet-displayed transactions will not be accepted by the network.</source> 
        <translation type="unfinished">இதுவரை காட்டப்படாத பரிவர்த்தனைகளால் பாதிக்கப்படும் பிட்னிக்களை செலவிடுவதற்கு முயற்சி பிணையத்தால் ஏற்கப்படாது.</translation>
    </message>
    <message>
        <source>Number of blocks left</source>
        <translation type="unfinished">மீதமுள்ள தொகுதிகள் உள்ளன</translation>
    </message>
    <message>
        <source>Last block time</source>
        <translation type="unfinished">கடைசி தடுப்பு நேரம்</translation>
    </message>
    <message>
        <source>Progress</source>
        <translation type="unfinished">முன்னேற்றம்</translation>
    </message>
    <message>
        <source>Progress increase per hour</source>
        <translation type="unfinished">மணி நேரத்திற்கு முன்னேற்றம் அதிகரிப்பு</translation>
    </message>
    <message>
        <source>Estimated time left until synced</source>
        <translation type="unfinished">ஒத்திசைக்கப்படும் வரை மதிப்பிடப்பட்ட நேரங்கள் உள்ளன</translation>
    </message>
    <message>
        <source>Hide</source>
        <translation type="unfinished">மறை</translation>
    </message>
    </context>
<context>
    <name>OpenURIDialog</name>
    <message>
        <source>Open qtum URI</source> 
        <translation type="unfinished">பிட்காயின் யூ. ஆர். ஐ.யை திர</translation>
    </message>
    <message>
        <source>Paste address from clipboard</source>
        <extracomment>Tooltip text for button that allows you to paste an address that is in your clipboard.</extracomment>
        <translation type="unfinished">கிளிப்போர்டிலிருந்து முகவரியை பேஸ்ட் செய்யவும்</translation>
    </message>
</context>
<context>
    <name>OptionsDialog</name>
    <message>
        <source>Options</source>
        <translation type="unfinished">விருப்பத்தேர்வு</translation>
    </message>
    <message>
        <source>&amp;Main</source>
        <translation type="unfinished">&amp;தலைமை</translation>
    </message>
    <message>
        <source>Automatically start %1 after logging in to the system.</source>
        <translation type="unfinished">கணினியில் உள்நுழைந்தவுடன் தானாக %1 ஐ துவங்கவும்.</translation>
    </message>
    <message>
        <source>&amp;Start %1 on system login</source>
        <translation type="unfinished">கணினி உள்நுழைவில் %1 ஐத் தொடங்குங்கள்</translation>
    </message>
    <message>
        <source>Size of &amp;database cache</source>
        <translation type="unfinished">&amp; தரவுத்தள தேக்ககத்தின் அளவு</translation>
    </message>
    <message>
        <source>Number of script &amp;verification threads</source>
        <translation type="unfinished">ஸ்கிரிப்ட் &amp; சரிபார்ப்பு நூல்கள் எண்ணிக்கை</translation>
    </message>
    <message>
        <source>IP address of the proxy (e.g. IPv4: 127.0.0.1 / IPv6: ::1)</source>
        <translation type="unfinished">ப்ராக்ஸியின் IP முகவரி (எ.கா. IPv4: 127.0.0.1 / IPv6: :: 1)</translation>
    </message>
    <message>
        <source>Shows if the supplied default SOCKS5 proxy is used to reach peers via this network type.</source>
        <translation type="unfinished">வழங்கப்பட்ட முன்னிருப்பு SOCKS5 ப்ராக்ஸி இந்த நெட்வொர்க் வகையின் மூலம் சகலருக்கும் சென்றால் பயன்படுத்தப்படுகிறது.</translation>
    </message>
    <message>
        <source>Minimize instead of exit the application when the window is closed. When this option is enabled, the application will be closed only after selecting Exit in the menu.</source>
        <translation type="unfinished">சாளரத்தை மூடும்போது பயன்பாட்டை வெளியேற்றுவதற்குப் பதிலாக சிறிதாக்கவும். இந்த விருப்பம் இயக்கப்பட்டால், மெனுவில் வெளியேறு தேர்வு செய்த பின் மட்டுமே பயன்பாடு மூடப்படும்.</translation>
    </message>
    <message>
        <source>Open the %1 configuration file from the working directory.</source>
        <translation type="unfinished">பணி அடைவில் இருந்து %1 உள்ளமைவு கோப்பை திறக்கவும்.</translation>
    </message>
    <message>
        <source>Open Configuration File</source>
        <translation type="unfinished">கட்டமைப்பு கோப்பை திற</translation>
    </message>
    <message>
        <source>Reset all client options to default.</source>
        <translation type="unfinished">அனைத்து வாடிக்கையாளர் விருப்பங்களையும் இயல்புநிலைக்கு மீட்டமைக்கவும்.</translation>
    </message>
    <message>
        <source>&amp;Reset Options</source>
        <translation type="unfinished">&amp; மீட்டமை விருப்பங்கள்</translation>
    </message>
    <message>
        <source>&amp;Network</source>
        <translation type="unfinished">&amp;பிணையம்</translation>
    </message>
    <message>
        <source>Prune &amp;block storage to</source>
        <translation type="unfinished">பிரவுன் &amp; தடுப்பு சேமிப்பு</translation>
    </message>
    <message>
        <source>GB</source>
        <translation type="unfinished">ஜிபி</translation>
    </message>
    <message>
        <source>Reverting this setting requires re-downloading the entire blockchain.</source>
        <translation type="unfinished">இந்த அமைப்பை மறுபரிசீலனை செய்வது முழுமையான blockchain ஐ மீண்டும் பதிவிறக்க வேண்டும்.</translation>
    </message>
    <message>
        <source>MiB</source>
        <translation type="unfinished">மெபி.பை.</translation>
    </message>
    <message>
        <source>(0 = auto, &lt;0 = leave that many cores free)</source>
        <translation type="unfinished">(0 = தானாக, &lt;0 = பல கருக்கள் விடுபடுகின்றன)</translation>
    </message>
    <message>
        <source>W&amp;allet</source>
        <translation type="unfinished">&amp;பணப்பை</translation>
    </message>
    <message>
        <source>Expert</source>
        <translation type="unfinished">வல்லுநர்</translation>
    </message>
    <message>
        <source>Enable coin &amp;control features</source>
        <translation type="unfinished">நாணயம் மற்றும் கட்டுப்பாட்டு அம்சங்களை இயக்கவும்</translation>
    </message>
    <message>
        <source>If you disable the spending of unconfirmed change, the change from a transaction cannot be used until that transaction has at least one confirmation. This also affects how your balance is computed.</source>
        <translation type="unfinished">உறுதிப்படுத்தப்படாத மாற்றத்தின் செலவினத்தை நீங்கள் முடக்கினால், பரிவர்த்தனையில் குறைந்தது ஒரு உறுதிப்படுத்தல் வரை பரிமாற்றத்திலிருந்து வரும் மாற்றம் பயன்படுத்தப்படாது. இது உங்கள் இருப்பு எவ்வாறு கணக்கிடப்படுகிறது என்பதைப் பாதிக்கிறது.</translation>
    </message>
    <message>
        <source>&amp;Spend unconfirmed change</source>
        <translation type="unfinished">&amp; உறுதிப்படுத்தப்படாத மாற்றத்தை செலவழிக்கவும்</translation>
    </message>
    <message>
        <source>Automatically open the Qtum client port on the router. This only works when your router supports UPnP and it is enabled.</source>
        <translation type="unfinished">ரூட்டரில் Qtum கிளையன்ட் போர்ட் தானாக திறக்க. இது உங்கள் திசைவி UPnP ஐ ஆதரிக்கும் போது மட்டுமே இயங்குகிறது.</translation>
<<<<<<< HEAD
   </message>
=======
    </message>
>>>>>>> 4985b774
    <message>
        <source>Map port using &amp;UPnP</source>
        <translation type="unfinished">&amp; UPnP ஐப் பயன்படுத்தி வரைபடம் துறைமுகம்</translation>
    </message>
    <message>
        <source>Accept connections from outside.</source>
        <translation type="unfinished">வெளியே இருந்து இணைப்புகளை ஏற்கவும்.</translation>
    </message>
    <message>
        <source>Allow incomin&amp;g connections</source>
        <translation type="unfinished">Incomin &amp; g இணைப்புகளை அனுமதிக்கவும்</translation>
    </message>
    <message>
        <source>Connect to the Qtum network through a SOCKS5 proxy.</source>
        <translation type="unfinished">Qtum பிணையத்துடன் SOCKS5 ப்ராக்ஸி மூலம் இணைக்கவும்.</translation>
<<<<<<< HEAD
   </message>
=======
    </message>
>>>>>>> 4985b774
    <message>
        <source>&amp;Connect through SOCKS5 proxy (default proxy):</source>
        <translation type="unfinished">&amp; SOCKS5 ப்ராக்ஸி மூலம் இணைக்கவும் (இயல்புநிலை ப்ராக்ஸி):</translation>
    </message>
    <message>
        <source>Proxy &amp;IP:</source>
        <translation type="unfinished">ப்ராக்சி ஐ பி:</translation>
    </message>
    <message>
        <source>&amp;Port:</source>
        <translation type="unfinished">&amp; போர்ட்:</translation>
    </message>
    <message>
        <source>Port of the proxy (e.g. 9050)</source>
        <translation type="unfinished">ப்ராக்ஸியின் போர்ட் (எ.கா 9050)</translation>
    </message>
    <message>
        <source>Used for reaching peers via:</source>
        <translation type="unfinished">சகாக்கள் வழியாக வருவதற்குப் பயன்படுத்தப்பட்டது:</translation>
    </message>
    <message>
        <source>&amp;Window</source>
        <translation type="unfinished">&amp;சாளரம்</translation>
    </message>
    <message>
        <source>Show only a tray icon after minimizing the window.</source>
        <translation type="unfinished">சாளரத்தை குறைப்பதன் பின்னர் ஒரு தட்டு ஐகானை மட்டும் காண்பி.</translation>
    </message>
    <message>
        <source>&amp;Minimize to the tray instead of the taskbar</source>
        <translation type="unfinished">&amp; Taskbar க்கு பதிலாக தட்டில் குறைக்கவும்</translation>
    </message>
    <message>
        <source>M&amp;inimize on close</source>
        <translation type="unfinished">எம் &amp; நெருக்கமாக உள்ளமை</translation>
    </message>
    <message>
        <source>&amp;Display</source>
        <translation type="unfinished">&amp;காட்டு</translation>
    </message>
    <message>
        <source>User Interface &amp;language:</source>
        <translation type="unfinished">பயனர் இடைமுகம் &amp; மொழி:</translation>
    </message>
    <message>
        <source>The user interface language can be set here. This setting will take effect after restarting %1.</source>
        <translation type="unfinished">பயனர் இடைமுக மொழி இங்கே அமைக்கப்படலாம். %1 ஐ மறுதொடக்கம் செய்த பிறகு இந்த அமைப்பு செயல்படுத்தப்படும்.</translation>
    </message>
    <message>
        <source>&amp;Unit to show amounts in:</source>
        <translation type="unfinished">&amp; அளவு:</translation>
    </message>
    <message>
        <source>Choose the default subdivision unit to show in the interface and when sending coins.</source>
        <translation type="unfinished">இடைமுகத்தில் காண்பிக்க மற்றும் நாணயங்களை அனுப்புகையில் இயல்புநிலை துணைப்பிரிவு யூனிட்டை தேர்வு செய்யவும்.</translation>
    </message>
    <message>
        <source>Whether to show coin control features or not.</source>
        <translation type="unfinished">நாணயக் கட்டுப்பாட்டு அம்சங்களைக் காட்டலாமா அல்லது இல்லையா.</translation>
    </message>
    <message>
        <source>&amp;OK</source>
        <translation type="unfinished">&amp;சரி</translation>
    </message>
    <message>
        <source>&amp;Cancel</source>
        <translation type="unfinished">&amp;ரத்து</translation>
    </message>
    <message>
        <source>default</source>
        <translation type="unfinished">இயல்புநிலை</translation>
    </message>
    <message>
        <source>Confirm options reset</source>
        <extracomment>Window title text of pop-up window shown when the user has chosen to reset options.</extracomment>
        <translation type="unfinished">விருப்பங்களை மீட்டமைக்கவும்</translation>
    </message>
    <message>
        <source>Client restart required to activate changes.</source>
        <extracomment>Text explaining that the settings changed will not come into effect until the client is restarted.</extracomment>
        <translation type="unfinished">மாற்றங்களைச் செயல்படுத்த கிளையன் மறுதொடக்கம் தேவை.</translation>
    </message>
    <message>
        <source>Client will be shut down. Do you want to proceed?</source>
        <extracomment>Text asking the user to confirm if they would like to proceed with a client shutdown.</extracomment>
        <translation type="unfinished">கிளையண்ட் மூடப்படும். நீங்கள் தொடர விரும்புகிறீர்களா?</translation>
    </message>
    <message>
        <source>Configuration options</source>
        <extracomment>Window title text of pop-up box that allows opening up of configuration file.</extracomment>
        <translation type="unfinished">கட்டமைப்பு விருப்பங்கள்</translation>
    </message>
    <message>
        <source>The configuration file is used to specify advanced user options which override GUI settings. Additionally, any command-line options will override this configuration file.</source>
        <extracomment>Explanatory text about the priority order of instructions considered by client. The order from high to low being: command-line, configuration file, GUI settings.</extracomment>
        <translation type="unfinished">GUI அமைப்புகளை மேலெழுதக்கூடிய மேம்பட்ட பயனர் விருப்பங்களைக் குறிப்பிட கட்டமைப்பு கோப்பு பயன்படுத்தப்படுகிறது. கூடுதலாக, எந்த கட்டளை வரி விருப்பங்கள் இந்த கட்டமைப்பு கோப்பு புறக்கணிக்க வேண்டும்.</translation>
    </message>
    <message>
        <source>Cancel</source>
        <translation type="unfinished">ரத்து</translation>
    </message>
    <message>
        <source>Error</source>
        <translation type="unfinished">பிழை</translation>
    </message>
    <message>
        <source>The configuration file could not be opened.</source>
        <translation type="unfinished">கட்டமைப்பு கோப்பை திறக்க முடியவில்லை.</translation>
    </message>
    <message>
        <source>This change would require a client restart.</source>
        <translation type="unfinished">இந்த மாற்றம் கிளையன் மறுதொடக்கம் தேவைப்படும்.</translation>
    </message>
    <message>
        <source>The supplied proxy address is invalid.</source>
        <translation type="unfinished">வழங்கப்பட்ட ப்ராக்ஸி முகவரி தவறானது.</translation>
    </message>
</context>
<context>
    <name>OverviewPage</name>
    <message>
        <source>Form</source>
        <translation type="unfinished">படிவம்</translation>
    </message>
    <message>
        <source>The displayed information may be out of date. Your wallet automatically synchronizes with the Qtum network after a connection is established, but this process has not completed yet.</source> 
        <translation type="unfinished">காட்டப்படும் தகவல் காலாவதியானதாக இருக்கலாம். ஒரு இணைப்பு நிறுவப்பட்ட பிறகு, உங்கள் பணப்பை தானாக பிட்கோடு நெட்வொர்க்குடன் ஒத்திசைக்கிறது, ஆனால் இந்த செயல்முறை இன்னும் முடிவடையவில்லை.</translation>
    </message>
    <message>
        <source>Watch-only:</source>
        <translation type="unfinished">பார்க்க மட்டுமே:</translation>
    </message>
    <message>
        <source>Available:</source>
        <translation type="unfinished">கிடைக்ககூடிய:</translation>
    </message>
    <message>
        <source>Your current spendable balance</source>
        <translation type="unfinished">உங்கள் தற்போதைய செலவிடத்தக்க இருப்பு</translation>
    </message>
    <message>
        <source>Pending:</source>
        <translation type="unfinished">நிலுவையில்:</translation>
    </message>
    <message>
        <source>Total of transactions that have yet to be confirmed, and do not yet count toward the spendable balance</source>
        <translation type="unfinished">இன்னும் உறுதிப்படுத்தப்பட வேண்டிய பரிவர்த்தனைகளின் மொத்த அளவு, இன்னும் செலவழித்த சமநிலையை நோக்கி கணக்கிடவில்லை</translation>
    </message>
    <message>
        <source>Immature:</source>
        <translation type="unfinished">முதிராத:</translation>
    </message>
    <message>
        <source>Mined balance that has not yet matured</source>
        <translation type="unfinished">இன்னும் முதிர்ச்சியடைந்த மின்கல சமநிலை</translation>
    </message>
    <message>
        <source>Balances</source>
        <translation type="unfinished">மீதி</translation>
    </message>
    <message>
        <source>Total:</source>
        <translation type="unfinished">மொத்தம்:</translation>
    </message>
    <message>
        <source>Your current total balance</source>
        <translation type="unfinished">உங்கள் தற்போதைய மொத்தச் சமநிலை</translation>
    </message>
    <message>
        <source>Your current balance in watch-only addresses</source>
        <translation type="unfinished">வாட்ச் மட்டும் முகவரிகள் உள்ள உங்கள் தற்போதைய இருப்பு</translation>
    </message>
    <message>
        <source>Recent transactions</source>
        <translation type="unfinished">சமீபத்திய பரிவர்த்தனைகள்</translation>
    </message>
    <message>
        <source>Unconfirmed transactions to watch-only addresses</source>
        <translation type="unfinished">உறுதிப்படுத்தப்படாத பரிவர்த்தனைகள் மட்டுமே பார்க்கும் முகவரிகள்</translation>
    </message>
    <message>
        <source>Mined balance in watch-only addresses that has not yet matured</source>
        <translation type="unfinished">இன்னும் முதிர்ச்சியடையாமல் இருக்கும் கண்காணிப்பு மட்டும் முகவரிகளில் மின்தடப்பு சமநிலை</translation>
    </message>
    <message>
        <source>Current total balance in watch-only addresses</source>
        <translation type="unfinished">தற்போதைய மொத்த சமநிலை வாட்ச் மட்டும் முகவரிகள்</translation>
    </message>
    </context>
<context>
    <name>PSBTOperationsDialog</name>
    <message>
        <source>Sign Tx</source>
        <translation type="unfinished">கையெழுத்து Tx</translation>
    </message>
    <message>
        <source>Close</source>
        <translation type="unfinished">நெருக்கமான</translation>
    </message>
    <message>
        <source>Total Amount</source>
        <translation type="unfinished">முழு தொகை</translation>
    </message>
    <message>
        <source>or</source>
        <translation type="unfinished">அல்லது</translation>
    </message>
    </context>
<context>
    <name>PaymentServer</name>
    <message>
        <source>Payment request error</source>
        <translation type="unfinished">கட்டணம் கோரிக்கை பிழை</translation>
    </message>
    <message>
        <source>Cannot start qtum: click-to-pay handler</source>
        <translation type="unfinished">Qtum தொடங்க முடியாது: கிளிக் க்கு ஊதியம் கையாளுதல்</translation>
   </message>
    <message>
        <source>URI handling</source>
        <translation type="unfinished">URI கையாளுதல்</translation>
    </message>
    <message>
        <source>'qtum://' is not a valid URI. Use 'qtum:' instead.</source>
        <translation type="unfinished">'qtum: //' சரியான URI அல்ல. அதற்கு பதிலாக 'பிட்கின்:' பயன்படுத்தவும்.</translation>
    </message>
    <message>
        <source>URI cannot be parsed! This can be caused by an invalid Qtum address or malformed URI parameters.</source> 
        <translation type="unfinished">URI அலச முடியாது! தவறான பிட்கின் முகவரி அல்லது தவறான URI அளவுருக்கள் காரணமாக இது ஏற்படலாம்.</translation>
    </message>
    <message>
        <source>Payment request file handling</source>
        <translation type="unfinished">பணம் கோரிக்கை கோப்பு கையாளுதல்</translation>
    </message>
</context>
<context>
    <name>PeerTableModel</name>
    <message>
        <source>User Agent</source>
        <extracomment>Title of Peers Table column which contains the peer's User Agent string.</extracomment>
        <translation type="unfinished">பயனர் முகவர்</translation>
    </message>
    <message>
        <source>Ping</source>
        <extracomment>Title of Peers Table column which indicates the current latency of the connection with the peer.</extracomment>
        <translation type="unfinished">பிங்</translation>
    </message>
    <message>
        <source>Direction</source>
        <extracomment>Title of Peers Table column which indicates the direction the peer connection was initiated from.</extracomment>
        <translation type="unfinished">திசை</translation>
    </message>
    <message>
        <source>Sent</source>
        <extracomment>Title of Peers Table column which indicates the total amount of network information we have sent to the peer.</extracomment>
        <translation type="unfinished">அனுப்பிய</translation>
    </message>
    <message>
        <source>Received</source>
        <extracomment>Title of Peers Table column which indicates the total amount of network information we have received from the peer.</extracomment>
        <translation type="unfinished">பெறப்பட்டது</translation>
    </message>
    <message>
        <source>Address</source>
        <extracomment>Title of Peers Table column which contains the IP/Onion/I2P address of the connected peer.</extracomment>
        <translation type="unfinished">முகவரி</translation>
    </message>
    <message>
        <source>Type</source>
        <extracomment>Title of Peers Table column which describes the type of peer connection. The "type" describes why the connection exists.</extracomment>
        <translation type="unfinished">வகை</translation>
    </message>
    <message>
        <source>Network</source>
        <extracomment>Title of Peers Table column which states the network the peer connected through.</extracomment>
        <translation type="unfinished">பிணையம்</translation>
    </message>
    <message>
        <source>Inbound</source>
        <extracomment>An Inbound Connection from a Peer.</extracomment>
        <translation type="unfinished">உள்வரும்</translation>
    </message>
    <message>
        <source>Outbound</source>
        <extracomment>An Outbound Connection to a Peer.</extracomment>
        <translation type="unfinished">வெளி செல்லும்</translation>
    </message>
</context>
<context>
    <name>QRImageWidget</name>
    <message>
        <source>&amp;Copy Image</source>
        <translation type="unfinished">&amp;படத்தை நகலெடு</translation>
    </message>
    <message>
        <source>Resulting URI too long, try to reduce the text for label / message.</source>
        <translation type="unfinished">யு.ஐ.ஐ. முடிவுக்கு நீண்ட காலம், லேபிள் / செய்திக்கு உரைகளை குறைக்க முயற்சிக்கவும்.</translation>
    </message>
    <message>
        <source>Error encoding URI into QR Code.</source>
        <translation type="unfinished">QR குறியீட்டில் யு.ஆர்.ஐ குறியாக்கப் பிழை.</translation>
    </message>
    <message>
        <source>QR code support not available.</source>
        <translation type="unfinished">க்யு ஆர் கோட் சப்போர்ட் இல்லை</translation>
    </message>
    <message>
        <source>Save QR Code</source>
        <translation type="unfinished">QR குறியீடு சேமிக்கவும்</translation>
    </message>
    </context>
<context>
    <name>RPCConsole</name>
    <message>
        <source>Client version</source>
        <translation type="unfinished">வாடிக்கையாளர் பதிப்பு</translation>
    </message>
    <message>
        <source>&amp;Information</source>
        <translation type="unfinished">&amp;தகவல்</translation>
    </message>
    <message>
        <source>General</source>
        <translation type="unfinished">பொது</translation>
    </message>
    <message>
        <source>To specify a non-default location of the data directory use the '%1' option.</source>
        <translation type="unfinished">தரவு அடைவின் இயல்புநிலை இருப்பிடத்தை குறிப்பிட ' %1' விருப்பத்தை பயன்படுத்தவும்.</translation>
    </message>
    <message>
        <source>To specify a non-default location of the blocks directory use the '%1' option.</source>
        <translation type="unfinished">தொகுதிகள் அடைவின் இயல்புநிலை இருப்பிடத்தை குறிப்பிட ' %1' விருப்பத்தை பயன்படுத்தவும்.</translation>
    </message>
    <message>
        <source>Startup time</source>
        <translation type="unfinished">தொடக்க நேரம்</translation>
    </message>
    <message>
        <source>Network</source>
        <translation type="unfinished">பிணையம்</translation>
    </message>
    <message>
        <source>Name</source>
        <translation type="unfinished">பெயர்</translation>
    </message>
    <message>
        <source>Number of connections</source>
        <translation type="unfinished">இணைப்புகள் எண்ணிக்கை</translation>
    </message>
    <message>
        <source>Block chain</source>
        <translation type="unfinished">தடுப்பு சங்கிலி</translation>
    </message>
    <message>
        <source>Memory Pool</source>
        <translation type="unfinished">நினைவக குளம்</translation>
    </message>
    <message>
        <source>Current number of transactions</source>
        <translation type="unfinished">பரிவர்த்தனைகளின் தற்போதைய எண்</translation>
    </message>
    <message>
        <source>Memory usage</source>
        <translation type="unfinished">நினைவக பயன்பாடு</translation>
    </message>
    <message>
        <source>Wallet: </source>
        <translation type="unfinished">கைப்பை:</translation>
    </message>
    <message>
        <source>(none)</source>
        <translation type="unfinished">(ஏதுமில்லை)</translation>
    </message>
    <message>
        <source>&amp;Reset</source>
        <translation type="unfinished">&amp; மீட்டமை</translation>
    </message>
    <message>
        <source>Received</source>
        <translation type="unfinished">பெறப்பட்டது</translation>
    </message>
    <message>
        <source>Sent</source>
        <translation type="unfinished">அனுப்பிய</translation>
    </message>
    <message>
        <source>&amp;Peers</source>
        <translation type="unfinished">&amp;சக</translation>
    </message>
    <message>
        <source>Banned peers</source>
        <translation type="unfinished">தடைசெய்யப்பட்டவர்கள்</translation>
    </message>
    <message>
        <source>Select a peer to view detailed information.</source>
        <translation type="unfinished">விரிவான தகவலைப் பார்வையிட ஒரு சகவரைத் தேர்ந்தெடுக்கவும்.</translation>
    </message>
    <message>
        <source>Version</source>
        <translation type="unfinished">பதிப்பு</translation>
    </message>
    <message>
        <source>Starting Block</source>
        <translation type="unfinished">பிளாக் தொடங்குகிறது</translation>
    </message>
    <message>
        <source>Synced Headers</source>
        <translation type="unfinished">ஒத்திசைக்கப்பட்ட தலைப்புகள்</translation>
    </message>
    <message>
        <source>Synced Blocks</source>
        <translation type="unfinished">ஒத்திசைக்கப்பட்ட பிளாக்ஸ்</translation>
    </message>
    <message>
        <source>User Agent</source>
        <translation type="unfinished">பயனர் முகவர்</translation>
    </message>
    <message>
        <source>Node window</source>
        <translation type="unfinished">நோட் விண்டோ</translation>
    </message>
    <message>
        <source>Open the %1 debug log file from the current data directory. This can take a few seconds for large log files.</source>
        <translation type="unfinished">தற்போதைய தரவு அடைவில் இருந்து %1 பிழைத்திருத்த பதிவு கோப்பைத் திறக்கவும். இது பெரிய பதிவு கோப்புகளை சில விநாடிகள் எடுக்கலாம்.</translation>
    </message>
    <message>
        <source>Decrease font size</source>
        <translation type="unfinished">எழுத்துரு அளவைக் குறைக்கவும்</translation>
    </message>
    <message>
        <source>Increase font size</source>
        <translation type="unfinished">எழுத்துரு அளவை அதிகரிக்கவும்</translation>
    </message>
    <message>
        <source>Services</source>
        <translation type="unfinished">சேவைகள்</translation>
    </message>
    <message>
        <source>Connection Time</source>
        <translation type="unfinished">இணைப்பு நேரம்</translation>
    </message>
    <message>
        <source>Last Send</source>
        <translation type="unfinished">கடைசி அனுப்பவும்</translation>
    </message>
    <message>
        <source>Last Receive</source>
        <translation type="unfinished">கடைசியாக பெறவும்</translation>
    </message>
    <message>
        <source>Ping Time</source>
        <translation type="unfinished">பிங் நேரம்</translation>
    </message>
    <message>
        <source>The duration of a currently outstanding ping.</source>
        <translation type="unfinished">தற்போது நிலுவையில் இருக்கும் பிங் கால.</translation>
    </message>
    <message>
        <source>Ping Wait</source>
        <translation type="unfinished">பிங் காத்திருக்கவும்</translation>
    </message>
    <message>
        <source>Min Ping</source>
        <translation type="unfinished">குறைந்த பிங்</translation>
    </message>
    <message>
        <source>Time Offset</source>
        <translation type="unfinished">நேரம் ஆஃப்செட்</translation>
    </message>
    <message>
        <source>Last block time</source>
        <translation type="unfinished">கடைசி தடுப்பு நேரம்</translation>
    </message>
    <message>
        <source>&amp;Open</source>
        <translation type="unfinished">&amp;திற</translation>
    </message>
    <message>
        <source>&amp;Console</source>
        <translation type="unfinished">&amp;பணியகம்</translation>
    </message>
    <message>
        <source>&amp;Network Traffic</source>
        <translation type="unfinished">&amp; நெட்வொர்க் ட்ராஃபிக்</translation>
    </message>
    <message>
        <source>Totals</source>
        <translation type="unfinished">மொத்தம்</translation>
    </message>
    <message>
        <source>Debug log file</source>
        <translation type="unfinished">பதிவுப் பதிவுக் கோப்பு</translation>
    </message>
    <message>
        <source>Clear console</source>
        <translation type="unfinished">பணியகத்தை அழிக்கவும்</translation>
    </message>
    <message>
        <source>In:</source>
        <translation type="unfinished">உள்ளே:</translation>
    </message>
    <message>
        <source>Out:</source>
        <translation type="unfinished">வெளியே:</translation>
    </message>
    <message>
        <source>&amp;Disconnect</source>
        <translation type="unfinished">&amp; துண்டி</translation>
    </message>
    <message>
        <source>1 &amp;hour</source>
        <translation type="unfinished">1 &amp;மணி</translation>
    </message>
    <message>
        <source>1 &amp;week</source>
        <translation type="unfinished">1 &amp;வாரம்</translation>
    </message>
    <message>
        <source>1 &amp;year</source>
        <translation type="unfinished">1 &amp;ஆண்டு</translation>
    </message>
    <message>
        <source>&amp;Unban</source>
        <translation type="unfinished">&amp; நீக்கு</translation>
    </message>
    <message>
        <source>Network activity disabled</source>
        <translation type="unfinished">நெட்வொர்க் செயல்பாடு முடக்கப்பட்டது</translation>
    </message>
    <message>
        <source>Executing command without any wallet</source>
        <translation type="unfinished">எந்த பணமும் இல்லாமல் கட்டளையை நிறைவேற்றும்</translation>
    </message>
    <message>
        <source>Executing command using "%1" wallet</source>
        <translation type="unfinished">கட்டளையை "%1" பணியகத்தை பயன்படுத்துகிறது</translation>
    </message>
    <message>
        <source>Yes</source>
        <translation type="unfinished">ஆம்</translation>
    </message>
    <message>
        <source>No</source>
        <translation type="unfinished">மறு</translation>
    </message>
    <message>
        <source>To</source>
        <translation type="unfinished">இதற்கு அனுப்பு</translation>
    </message>
    <message>
        <source>From</source>
        <translation type="unfinished">இருந்து</translation>
    </message>
    <message>
        <source>Ban for</source>
        <translation type="unfinished">தடை செய்</translation>
    </message>
    <message>
        <source>Unknown</source>
        <translation type="unfinished">அறியப்படாத</translation>
    </message>
</context>
<context>
    <name>ReceiveCoinsDialog</name>
    <message>
        <source>&amp;Amount:</source>
        <translation type="unfinished">&amp;தொகை:</translation>
    </message>
    <message>
        <source>&amp;Label:</source>
        <translation type="unfinished">&amp;சிட்டை:</translation>
    </message>
    <message>
        <source>&amp;Message:</source>
        <translation type="unfinished">&amp;செய்தி:</translation>
    </message>
    <message>
        <source>An optional message to attach to the payment request, which will be displayed when the request is opened. Note: The message will not be sent with the payment over the Qtum network.</source>
        <translation type="unfinished">கோரிக்கையை திறக்கும் போது காட்டப்படும் இது பணம் கோரிக்கை இணைக்க ஒரு விருப்ப செய்தி. குறிப்பு: Qtum நெட்வொர்க்கில் பணம் செலுத்தியவுடன் செய்தி அனுப்பப்படாது.</translation>
    </message>
    <message>
        <source>An optional label to associate with the new receiving address.</source>
        <translation type="unfinished">புதிய பெறுதல் முகவரியுடன் தொடர்பு கொள்ள ஒரு விருப்ப லேபிள்.</translation>
    </message>
    <message>
        <source>Use this form to request payments. All fields are &lt;b&gt;optional&lt;/b&gt;.</source>
        <translation type="unfinished">பணம் செலுத்த வேண்டுமெனில் இந்த படிவத்தைப் பயன்படுத்தவும். அனைத்து துறைகள் விருப்பமானவை.</translation>
    </message>
    <message>
        <source>An optional amount to request. Leave this empty or zero to not request a specific amount.</source>
        <translation type="unfinished">கோரிக்கைக்கு விருப்பமான தொகை. ஒரு குறிப்பிட்ட தொகையை கோர வேண்டாம் இந்த வெற்று அல்லது பூஜ்ஜியத்தை விடு.</translation>
    </message>
    <message>
        <source>&amp;Create new receiving address</source>
        <translation type="unfinished">&amp;புதிய பிட்காயின் பெறும் முகவரியை உருவாக்கு</translation>
    </message>
    <message>
        <source>Clear all fields of the form.</source>
        <translation type="unfinished">படிவத்தின் அனைத்து துறையையும் அழி.</translation>
    </message>
    <message>
        <source>Clear</source>
        <translation type="unfinished">நீக்கு</translation>
    </message>
    <message>
        <source>Requested payments history</source>
        <translation type="unfinished">பணம் செலுத்திய வரலாறு கோரப்பட்டது</translation>
    </message>
    <message>
        <source>Show the selected request (does the same as double clicking an entry)</source>
        <translation type="unfinished">தேர்ந்தெடுக்கப்பட்ட கோரிக்கையை காட்டு (இரட்டை இடுகையை இரட்டை கிளிக் செய்தால்)</translation>
    </message>
    <message>
        <source>Show</source>
        <translation type="unfinished">காண்பி</translation>
    </message>
    <message>
        <source>Remove the selected entries from the list</source>
        <translation type="unfinished">பட்டியலில் இருந்து தேர்ந்தெடுக்கப்பட்ட உள்ளீடுகளை நீக்கவும்</translation>
    </message>
    <message>
        <source>Remove</source>
        <translation type="unfinished">நீக்கு</translation>
    </message>
    <message>
        <source>Copy &amp;URI</source>
        <translation type="unfinished">நகலை &amp;URI</translation>
    </message>
    <message>
        <source>Could not unlock wallet.</source>
        <translation type="unfinished">பணப்பை திறக்க முடியவில்லை.</translation>
    </message>
    </context>
<context>
    <name>ReceiveRequestDialog</name>
    <message>
        <source>Amount:</source>
        <translation type="unfinished">விலை</translation>
    </message>
    <message>
        <source>Message:</source>
        <translation type="unfinished">செய்தி:</translation>
    </message>
    <message>
        <source>Wallet:</source>
        <translation type="unfinished">கைப்பை:</translation>
    </message>
    <message>
        <source>Copy &amp;URI</source>
        <translation type="unfinished">நகலை &amp;URI</translation>
    </message>
    <message>
        <source>Copy &amp;Address</source>
        <translation type="unfinished">நகலை விலாசம்</translation>
    </message>
    <message>
        <source>Payment information</source>
        <translation type="unfinished">கொடுப்பனவு தகவல்</translation>
    </message>
    <message>
        <source>Request payment to %1</source>
        <translation type="unfinished">%1 க்கு கட்டணம் கோரவும்</translation>
    </message>
</context>
<context>
    <name>RecentRequestsTableModel</name>
    <message>
        <source>Date</source>
        <translation type="unfinished">தேதி</translation>
    </message>
    <message>
        <source>Label</source>
        <translation type="unfinished">லேபிள்</translation>
    </message>
    <message>
        <source>Message</source>
        <translation type="unfinished">செய்தி</translation>
    </message>
    <message>
        <source>(no label)</source>
        <translation type="unfinished">(லேபிள் இல்லை)</translation>
    </message>
    <message>
        <source>(no message)</source>
        <translation type="unfinished">(எந்த செய்தியும் இல்லை)</translation>
    </message>
    <message>
        <source>(no amount requested)</source>
        <translation type="unfinished">(தொகை கோரப்படவில்லை)</translation>
    </message>
    <message>
        <source>Requested</source>
        <translation type="unfinished">கோரப்பட்டது</translation>
    </message>
</context>
<context>
    <name>SendCoinsDialog</name>
    <message>
        <source>Send Coins</source>
        <translation type="unfinished">நாணயங்களை அனுப்பவும்</translation>
    </message>
    <message>
        <source>Coin Control Features</source>
        <translation type="unfinished">நாணயம் கட்டுப்பாடு அம்சங்கள்</translation>
    </message>
    <message>
        <source>automatically selected</source>
        <translation type="unfinished">தானாக தேர்ந்தெடுக்கப்பட்டது</translation>
    </message>
    <message>
        <source>Insufficient funds!</source>
        <translation type="unfinished">போதுமான பணம் இல்லை!</translation>
    </message>
    <message>
        <source>Quantity:</source>
        <translation type="unfinished">அளவு</translation>
    </message>
    <message>
        <source>Bytes:</source>
        <translation type="unfinished">பைட்டுகள்</translation>
    </message>
    <message>
        <source>Amount:</source>
        <translation type="unfinished">விலை</translation>
    </message>
    <message>
        <source>Fee:</source>
        <translation type="unfinished">கட்டணம்:</translation>
    </message>
    <message>
        <source>After Fee:</source>
        <translation type="unfinished">கட்டணத்திறகுப் பின்:</translation>
    </message>
    <message>
        <source>Change:</source>
        <translation type="unfinished">மாற்று:</translation>
    </message>
    <message>
        <source>If this is activated, but the change address is empty or invalid, change will be sent to a newly generated address.</source>
        <translation type="unfinished">இது செயல்படுத்தப்பட்டால், ஆனால் மாற்றம் முகவரி காலியாக உள்ளது அல்லது தவறானது, புதிதாக உருவாக்கப்பட்ட முகவரிக்கு மாற்றம் அனுப்பப்படும்.</translation>
    </message>
    <message>
        <source>Custom change address</source>
        <translation type="unfinished">விருப்ப மாற்று முகவரி</translation>
    </message>
    <message>
        <source>Transaction Fee:</source>
        <translation type="unfinished">பரிமாற்ற கட்டணம்:</translation>
    </message>
    <message>
        <source>Using the fallbackfee can result in sending a transaction that will take several hours or days (or never) to confirm. Consider choosing your fee manually or wait until you have validated the complete chain.</source>
        <translation type="unfinished">Fallbackfee பயன்படுத்தி ஒரு பரிவர்த்தனை அனுப்புவதன் மூலம் பல மணிநேரங்கள் அல்லது நாட்கள் (அல்லது ஒருபோதும்) உறுதிப்படுத்த முடியாது. உங்கள் கட்டணத்தை கைமுறையாக தேர்வு செய்யுங்கள் அல்லது முழு சங்கிலியை சரிபார்த்து வரும் வரை காத்திருக்கவும்.</translation>
    </message>
    <message>
        <source>Warning: Fee estimation is currently not possible.</source>
        <translation type="unfinished">எச்சரிக்கை: கட்டணம் மதிப்பீடு தற்போது சாத்தியமில்லை.</translation>
    </message>
    <message>
        <source>per kilobyte</source>
        <translation type="unfinished">ஒரு கிலோபைட்</translation>
    </message>
    <message>
        <source>Hide</source>
        <translation type="unfinished">மறை</translation>
    </message>
    <message>
        <source>Recommended:</source>
        <translation type="unfinished">பரிந்துரைக்கப்படுகிறது:</translation>
    </message>
    <message>
        <source>Custom:</source>
        <translation type="unfinished">விருப்ப:</translation>
    </message>
    <message>
        <source>Send to multiple recipients at once</source>
        <translation type="unfinished">ஒரே நேரத்தில் பல பெறுநர்களுக்கு அனுப்பவும்</translation>
    </message>
    <message>
        <source>Add &amp;Recipient</source>
        <translation type="unfinished">சேர் &amp; பெறுக</translation>
    </message>
    <message>
        <source>Clear all fields of the form.</source>
        <translation type="unfinished">படிவத்தின் அனைத்து துறையையும் அழி.</translation>
    </message>
    <message>
        <source>Dust:</source>
        <translation type="unfinished">டஸ்ட்</translation>
    </message>
    <message>
        <source>When there is less transaction volume than space in the blocks, miners as well as relaying nodes may enforce a minimum fee. Paying only this minimum fee is just fine, but be aware that this can result in a never confirming transaction once there is more demand for qtum transactions than the network can process.</source>
        <translation type="unfinished">தொகுதிகள் உள்ள இடத்தை விட குறைவான பரிவர்த்தனை அளவு இருக்கும் போது, ​​சுரங்க தொழிலாளர்கள் மற்றும் ரிலேடிங் முனைகள் குறைந்தபட்ச கட்டணத்தைச் செயல்படுத்தலாம். இந்த குறைந்தபட்ச கட்டணத்தை மட்டும் செலுத்துவது நன்றாக உள்ளது, ஆனால் நெட்வொர்க்கில் செயல்படுவதை விட qtum பரிவர்த்தனைகளுக்கு இன்னும் கோரிக்கை தேவைப்பட்டால் இது ஒருபோதும் உறுதிப்படுத்தாத பரிவர்த்தனைக்கு காரணமாக இருக்கலாம்.</translation>
   </message>
    <message>
        <source>A too low fee might result in a never confirming transaction (read the tooltip)</source>
        <translation type="unfinished">ஒரு மிக குறைந்த கட்டணம் ஒரு உறுதி பரிவர்த்தனை விளைவாக (உதவிக்குறிப்பு வாசிக்க)</translation>
    </message>
    <message>
        <source>Confirmation time target:</source>
        <translation type="unfinished">உறுதிப்படுத்தும் நேர இலக்கு:</translation>
    </message>
    <message>
        <source>Enable Replace-By-Fee</source>
        <translation type="unfinished">மாற்று-கட்டணத்தை இயக்கு</translation>
    </message>
    <message>
        <source>With Replace-By-Fee (BIP-125) you can increase a transaction's fee after it is sent. Without this, a higher fee may be recommended to compensate for increased transaction delay risk.</source>
        <translation type="unfinished">மாற்று-கட்டணத்தின் (பிப்-125) மூலம், ஒரு பரிவர்த்தனையின் கட்டணத்தை அனுப்பிய பின் அதை அதிகரிக்கலாம். இது இல்லை என்றால், பரிவர்த்தனையின் தாமத அபாயத்தை ஈடுசெய்ய அதிக கட்டணம் பரிந்துரைக்கப்படலாம்.</translation>
    </message>
    <message>
        <source>Clear &amp;All</source>
        <translation type="unfinished">அழி &amp;அனைத்து</translation>
    </message>
    <message>
        <source>Balance:</source>
        <translation type="unfinished">இருப்பு:</translation>
    </message>
    <message>
        <source>Confirm the send action</source>
        <translation type="unfinished">அனுப்பும் செயலை உறுதிப்படுத்து</translation>
    </message>
    <message>
        <source>S&amp;end</source>
        <translation type="unfinished">&amp;அனுப்பு</translation>
    </message>
    <message>
        <source>Copy quantity</source>
        <translation type="unfinished">அளவு அளவு</translation>
    </message>
    <message>
        <source>Copy amount</source>
        <translation type="unfinished">நகல் நகல்</translation>
    </message>
    <message>
        <source>Copy fee</source>
        <translation type="unfinished">நகல் கட்டணம்</translation>
    </message>
    <message>
        <source>Copy after fee</source>
        <translation type="unfinished">நகல் கட்டணம்</translation>
    </message>
    <message>
        <source>Copy bytes</source>
        <translation type="unfinished">நகல் கட்டணம்</translation>
    </message>
    <message>
        <source>Copy dust</source>
        <translation type="unfinished">தூசி நகலெடுக்கவும்</translation>
    </message>
    <message>
        <source>Copy change</source>
        <translation type="unfinished">மாற்றத்தை நகலெடுக்கவும்</translation>
    </message>
    <message>
        <source>%1 (%2 blocks)</source>
        <translation type="unfinished">%1 (%2 ப்ளாக்ஸ்)</translation>
    </message>
    <message>
        <source> from wallet '%1'</source>
        <translation type="unfinished">வாலட்டில்  இருந்து '%1'</translation>
    </message>
    <message>
        <source>%1 to '%2'</source>
        <translation type="unfinished">%1 இருந்து '%2'</translation>
    </message>
    <message>
        <source>%1 to %2</source>
        <translation type="unfinished">%1 இருந்து %2</translation>
    </message>
    <message>
        <source>or</source>
        <translation type="unfinished">அல்லது</translation>
    </message>
    <message>
        <source>You can increase the fee later (signals Replace-By-Fee, BIP-125).</source>
        <translation type="unfinished">நீங்கள் கட்டணத்தை பின்னர் அதிகரிக்கலாம் (என்கிறது மாற்று கட்டணம், பிப்-125).</translation>
    </message>
    <message>
        <source>Please, review your transaction.</source>
        <extracomment>Text to prompt a user to review the details of the transaction they are attempting to send.</extracomment>
        <translation type="unfinished">தயவு செய்து, உங்கள் பரிவர்த்தனையை சரிபார்க்கவும்.</translation>
    </message>
    <message>
        <source>Transaction fee</source>
        <translation type="unfinished">பரிமாற்ற கட்டணம்</translation>
    </message>
    <message>
        <source>Not signalling Replace-By-Fee, BIP-125.</source>
        <translation type="unfinished">சிக்னல் செய்யவில்லை மாற்று-கட்டணம், பிப்-125.</translation>
    </message>
    <message>
        <source>Total Amount</source>
        <translation type="unfinished">முழு தொகை</translation>
    </message>
    <message>
        <source>Confirm send coins</source>
        <translation type="unfinished">அனுப்பும் பிட்காயின்களை உறுதிப்படுத்தவும்</translation>
    </message>
    <message>
        <source>The recipient address is not valid. Please recheck.</source>
        <translation type="unfinished">பெறுநரின் முகவரி தவறானது. மீண்டும் சரிபார்க்கவும்.</translation>
    </message>
    <message>
        <source>The amount to pay must be larger than 0.</source>
        <translation type="unfinished">அனுப்ப வேண்டிய தொகை 0வை விட பெரியதாக இருக்க வேண்டும்.</translation>
    </message>
    <message>
        <source>The amount exceeds your balance.</source>
        <translation type="unfinished">தொகை உங்கள் இருப்பையைவிட அதிகமாக உள்ளது.</translation>
    </message>
    <message>
        <source>Duplicate address found: addresses should only be used once each.</source>
        <translation type="unfinished">நகல் முகவரி காணப்பட்டது: முகவரிகள் ஒவ்வொன்றும் ஒரு முறை மட்டுமே பயன்படுத்தப்பட வேண்டும்.</translation>
    </message>
    <message>
        <source>Transaction creation failed!</source>
        <translation type="unfinished">பரிவர்த்தனை உருவாக்கம் தோல்வியடைந்தது!</translation>
    </message>
    <message numerus="yes">
        <source>Estimated to begin confirmation within %n block(s).</source>
        <translation type="unfinished">
            <numerusform />
            <numerusform />
        </translation>
    </message>
    <message>
        <source>Warning: Invalid Qtum address</source>
        <translation type="unfinished">எச்சரிக்கை: தவறான பிட்காயின் முகவரி</translation>
    </message>
    <message>
        <source>Warning: Unknown change address</source>
        <translation type="unfinished">எச்சரிக்கை: தெரியாத மாற்று முகவரி</translation>
    </message>
    <message>
        <source>Confirm custom change address</source>
        <translation type="unfinished">தனிப்பயன் மாற்று முகவரியை உறுதிப்படுத்து</translation>
    </message>
    <message>
        <source>The address you selected for change is not part of this wallet. Any or all funds in your wallet may be sent to this address. Are you sure?</source>
        <translation type="unfinished">மாற்றத்திற்காக நீங்கள் தேர்ந்தெடுத்த முகவரி இந்த வாலட்டிற்கு சொந்தமானது இல்லை. உங்கள் வாலாட்டில் உள்ள ஏதேனும் அல்லது அனைத்து தொகையையும் இந்த முகவரிக்கு அனுப்பப்படலாம். நீ சொல்வது உறுதியா? </translation>
    </message>
    <message>
        <source>(no label)</source>
        <translation type="unfinished">(லேபிள் இல்லை)</translation>
    </message>
</context>
<context>
    <name>SendCoinsEntry</name>
    <message>
        <source>A&amp;mount:</source>
        <translation type="unfinished">&amp;தொகை:</translation>
    </message>
    <message>
        <source>Pay &amp;To:</source>
        <translation type="unfinished">செலுத்து &amp;கொடு:</translation>
    </message>
    <message>
        <source>&amp;Label:</source>
        <translation type="unfinished">&amp;சிட்டை:</translation>
    </message>
    <message>
        <source>Choose previously used address</source>
        <translation type="unfinished">முன்பு பயன்படுத்திய முகவரியைத் தேர்வுசெய்</translation>
    </message>
    <message>
        <source>The Qtum address to send the payment to</source> 
        <translation type="unfinished">கட்டணத்தை அனுப்ப பிட்காயின் முகவரி</translation>
    </message>
    <message>
        <source>Paste address from clipboard</source>
        <translation type="unfinished">கிளிப்போர்டிலிருந்து முகவரியை பேஸ்ட் செய்யவும்</translation>
    </message>
    <message>
        <source>Remove this entry</source>
        <translation type="unfinished">இந்த உள்ளீட்டை அகற்று</translation>
    </message>
    <message>
        <source>The fee will be deducted from the amount being sent. The recipient will receive less qtums than you enter in the amount field. If multiple recipients are selected, the fee is split equally.</source> 
        <translation type="unfinished">அனுப்பப்படும் தொகையிலிருந்து கட்டணம் கழிக்கப்படும். நீங்கள் உள்ளிடும் தொகையை விட பெறுநர் குறைவான பிட்காயின்களைப் பெறுவார். பல பெறுநர்கள் தேர்ந்தெடுக்கப்பட்டால், கட்டணம் சமமாக பிரிக்கப்படும்.</translation>
    </message>
    <message>
        <source>S&amp;ubtract fee from amount</source>
        <translation type="unfinished">கட்டணத்தை தொகையிலிருந்து வி&amp;லக்கு</translation>
    </message>
    <message>
        <source>Use available balance</source>
        <translation type="unfinished">மீதம் உள்ள தொகையை பயன்படுத்தவும்</translation>
    </message>
    <message>
        <source>Message:</source>
        <translation type="unfinished">செய்தி:</translation>
    </message>
    <message>
        <source>Enter a label for this address to add it to the list of used addresses</source>
        <translation type="unfinished">இந்த முகவரியை பயன்படுத்தப்பட்ட முகவரிகளின் பட்டியலில் சேர்க்க ஒரு லேபிளை உள்ளிடவும்.</translation>
    </message>
    <message>
        <source>A message that was attached to the qtum: URI which will be stored with the transaction for your reference. Note: This message will not be sent over the Qtum network.</source> 
        <translation type="unfinished">பிட்காயினுடன் இணைக்கப்பட்ட செய்தி: உங்கள் எதிர்கால குறிப்புக்காக பரிவர்த்தனையுடன் யூஆர்ஐ சேமிக்கப்படும். குறிப்பு: இந்த செய்தி பிட்காயின் வலையமைப்பிற்கு அனுப்பப்படாது.</translation>
    </message>
</context>
<context>
    <name>SendConfirmationDialog</name>
    <message>
        <source>Send</source>
        <translation type="unfinished">அனுப்புவும்</translation>
    </message>
    </context>
<context>
    <name>SignVerifyMessageDialog</name>
    <message>
        <source>Signatures - Sign / Verify a Message</source>
        <translation type="unfinished">கையொப்பங்கள் - ஒரு செய்தியை கையொப்பமிடுதல் / சரிபார்த்தல்</translation>
    </message>
    <message>
        <source>&amp;Sign Message</source>
        <translation type="unfinished">&amp;செய்தியை கையொப்பமிடுங்கள்</translation>
    </message>
    <message>
        <source>You can sign messages/agreements with your addresses to prove you can receive qtums sent to them. Be careful not to sign anything vague or random, as phishing attacks may try to trick you into signing your identity over to them. Only sign fully-detailed statements you agree to.</source> 
        <translation type="unfinished">மற்றவர்களுக்கு அனுப்பப்பட்ட பிட்காயின்களைப் நீங்கள் பெறலாம் என்பதை நிரூபிக்க உங்கள் முகவரிகளுடன் செய்திகள் / ஒப்பந்தங்களில் கையொப்பமிடலாம். தெளிவற்ற அல்லது சீரற்ற எதையும் கையொப்பமிடாமல் கவனமாக இருங்கள், ஏனெனில் ஃபிஷிங் தாக்குதல்கள் உங்கள் அடையாளத்தை அவர்களிடம் கையொப்பமிட்டு ஏமாற்ற முயற்சிக்கும். நீங்கள் ஒப்புக்கொள்ளும் முழுமையான மற்றும் விரிவான அறிக்கைகளில் மட்டுமே கையொப்பமிடுங்கள்.</translation>
    </message>
    <message>
        <source>The Qtum address to sign the message with</source> 
        <translation type="unfinished">செய்தியை கையொப்பமிட பிட்காயின் முகவரி</translation>
    </message>
    <message>
        <source>Choose previously used address</source>
        <translation type="unfinished">முன்பு பயன்படுத்திய முகவரியைத் தேர்வுசெய்</translation>
    </message>
    <message>
        <source>Paste address from clipboard</source>
        <translation type="unfinished">கிளிப்போர்டிலிருந்து முகவரியை பேஸ்ட் செய்யவும்</translation>
    </message>
    <message>
        <source>Enter the message you want to sign here</source>
        <translation type="unfinished">நீங்கள் கையொப்பமிட வேண்டிய செய்தியை இங்கே உள்ளிடவும்</translation>
    </message>
    <message>
        <source>Signature</source>
        <translation type="unfinished">கையொப்பம்</translation>
    </message>
    <message>
        <source>Copy the current signature to the system clipboard</source>
        <translation type="unfinished">தற்போதைய கையொப்பத்தை கிளிப்போர்டுக்கு காபி செய்</translation>
    </message>
    <message>
        <source>Sign the message to prove you own this Qtum address</source>
        <translation type="unfinished">இந்த பிட்காயின் முகவரி உங்களுக்கு சொந்தமானது என்பதை நிரூபிக்க செய்தியை கையொப்பமிடுங்கள்</translation>
    </message>
    <message>
        <source>Sign &amp;Message</source>
        <translation type="unfinished">கையொப்பம் &amp;செய்தி</translation>
    </message>
    <message>
        <source>Reset all sign message fields</source>
        <translation type="unfinished">எல்லா கையொப்ப செய்தி உள்ளீடுகளை ரீசெட் செய்யவும்</translation>
    </message>
    <message>
        <source>Clear &amp;All</source>
        <translation type="unfinished">அழி &amp;அனைத்து</translation>
    </message>
    <message>
        <source>&amp;Verify Message</source>
        <translation type="unfinished">&amp;செய்தியைச் சரிபார்க்கவும்</translation>
    </message>
    <message>
        <source>The Qtum address the message was signed with</source>
        <translation type="unfinished">செய்தி கையொப்பமிடப்பட்ட பிட்காயின் முகவரி</translation>
    </message>
    <message>
        <source>The signed message to verify</source>
        <translation type="unfinished">சரிபார்க்க கையொப்பமிடப்பட்ட செய்தி</translation>
    </message>
    <message>
        <source>Verify the message to ensure it was signed with the specified Qtum address</source> 
        <translation type="unfinished">குறிப்பிட்ட பிட்காயின் முகவரியுடன் கையொப்பமிடப்பட்டதா என்பதை உறுதிப்படுத்த இந்த செய்தியைச் சரிபார்க்கவும்</translation>
    </message>
    <message>
        <source>Verify &amp;Message</source>
        <translation type="unfinished">சரிபார்க்கவும் &amp;செய்தி</translation>
    </message>
    <message>
        <source>Reset all verify message fields</source>
        <translation type="unfinished">எல்லா செய்தியை சரிபார்க்கும் உள்ளீடுகளை ரீசெட் செய்யவும்</translation>
    </message>
    <message>
        <source>Click "Sign Message" to generate signature</source>
        <translation type="unfinished">கையொப்பத்தை உருவாக்க "செய்தியை கையொப்பமிடு" என்பதை கிளிக் செய்யவும்</translation>
    </message>
    <message>
        <source>The entered address is invalid.</source>
        <translation type="unfinished">உள்ளிட்ட முகவரி தவறானது.</translation>
    </message>
    <message>
        <source>Please check the address and try again.</source>
        <translation type="unfinished">முகவரியைச் சரிபார்த்து மீண்டும் முயற்சிக்கவும்.</translation>
    </message>
    <message>
        <source>The entered address does not refer to a key.</source>
        <translation type="unfinished">உள்ளிட்ட முகவரி எந்த ஒரு கீயை குறிக்கவில்லை.</translation>
    </message>
    <message>
        <source>Wallet unlock was cancelled.</source>
        <translation type="unfinished">வாலட் திறத்தல் ரத்து செய்யப்பட்டது.</translation>
    </message>
    <message>
        <source>No error</source>
        <translation type="unfinished">தவறு எதுவுமில்லை</translation>
    </message>
    <message>
        <source>Private key for the entered address is not available.</source>
        <translation type="unfinished">உள்ளிட்ட முகவரிக்கான ப்ரைவேட் கீ கிடைக்கவில்லை.</translation>
    </message>
    <message>
        <source>Message signing failed.</source>
        <translation type="unfinished">செய்தியை கையொப்பமிடுதல் தோல்வியுற்றது.</translation>
    </message>
    <message>
        <source>Message signed.</source>
        <translation type="unfinished">செய்தி கையொப்பமிடப்பட்டது.</translation>
    </message>
    <message>
        <source>The signature could not be decoded.</source>
        <translation type="unfinished">கையொப்பத்தை டிகோட் செய்ய இயலவில்லை.</translation>
    </message>
    <message>
        <source>Please check the signature and try again.</source>
        <translation type="unfinished">கையொப்பத்தை சரிபார்த்து மீண்டும் முயற்சிக்கவும்.</translation>
    </message>
    <message>
        <source>The signature did not match the message digest.</source>
        <translation type="unfinished">கையொப்பம் செய்தியுடன் பொருந்தவில்லை.</translation>
    </message>
    <message>
        <source>Message verification failed.</source>
        <translation type="unfinished">செய்தி சரிபார்ப்பு தோல்வியுற்றது.</translation>
    </message>
    <message>
        <source>Message verified.</source>
        <translation type="unfinished">செய்தி சரிபார்க்கப்பட்டது.</translation>
    </message>
</context>
<context>
    <name>SplashScreen</name>
    <message>
        <source>press q to shutdown</source>
        <translation type="unfinished">ஷட்டவுன் செய்ய, "q" ஐ அழுத்தவும்</translation>
    </message>
</context>
<context>
    <name>TransactionDesc</name>
    <message>
        <source>conflicted with a transaction with %1 confirmations</source>
        <extracomment>Text explaining the current status of a transaction, shown in the status field of the details window for this transaction. This status represents an unconfirmed transaction that conflicts with a confirmed transaction.</extracomment>
        <translation type="unfinished">%1 உறுதிப்படுத்தல்களுடன் ஒரு பரிவர்த்தனை முரண்பட்டது</translation>
    </message>
    <message>
        <source>abandoned</source>
        <extracomment>Text explaining the current status of a transaction, shown in the status field of the details window for this transaction. This status represents an abandoned transaction.</extracomment>
        <translation type="unfinished">கைவிடப்பட்டது</translation>
    </message>
    <message>
        <source>%1/unconfirmed</source>
        <extracomment>Text explaining the current status of a transaction, shown in the status field of the details window for this transaction. This status represents a transaction confirmed in at least one block, but less than 6 blocks.</extracomment>
        <translation type="unfinished">%1/உறுதிப்படுத்தப்படாதது</translation>
    </message>
<<<<<<< HEAD
    <message numerus="yes">
        <source>Estimated to begin confirmation within %n block(s).</source>
        <translation type="unfinished">
            <numerusform />
            <numerusform />
        </translation>
    </message>
    <message>
        <source>Warning: Invalid Qtum address</source> 
        <translation type="unfinished">எச்சரிக்கை: தவறான பிட்காயின் முகவரி</translation>
=======
    <message>
        <source>%1 confirmations</source>
        <extracomment>Text explaining the current status of a transaction, shown in the status field of the details window for this transaction. This status represents a transaction confirmed in 6 or more blocks.</extracomment>
        <translation type="unfinished">%1 உறுதிப்படுத்தல்</translation>
    </message>
    <message>
        <source>Status</source>
        <translation type="unfinished">தற்போதைய நிலை</translation>
    </message>
    <message>
        <source>Date</source>
        <translation type="unfinished">தேதி</translation>
>>>>>>> 4985b774
    </message>
    <message>
        <source>Source</source>
        <translation type="unfinished">மூலம்</translation>
    </message>
    <message>
        <source>Generated</source>
        <translation type="unfinished">உருவாக்கப்பட்டது</translation>
    </message>
    <message>
        <source>From</source>
        <translation type="unfinished">இருந்து</translation>
    </message>
    <message>
        <source>unknown</source>
        <translation type="unfinished">தெரியாத</translation>
    </message>
    <message>
        <source>To</source>
        <translation type="unfinished">இதற்கு அனுப்பு</translation>
    </message>
    <message>
        <source>own address</source>
        <translation type="unfinished">சொந்த முகவரி</translation>
    </message>
    <message>
        <source>watch-only</source>
        <translation type="unfinished">பார்க்க-மட்டும்</translation>
    </message>
    <message>
        <source>label</source>
        <translation type="unfinished">லேபிள்</translation>
    </message>
    <message>
<<<<<<< HEAD
        <source>The Qtum address to send the payment to</source> 
        <translation type="unfinished">கட்டணத்தை அனுப்ப பிட்காயின் முகவரி</translation>
=======
        <source>Credit</source>
        <translation type="unfinished">கடன்</translation>
    </message>
    <message numerus="yes">
        <source>matures in %n more block(s)</source>
        <translation type="unfinished">
            <numerusform />
            <numerusform />
        </translation>
>>>>>>> 4985b774
    </message>
    <message>
        <source>not accepted</source>
        <translation type="unfinished">ஏற்கப்படவில்லை</translation>
    </message>
    <message>
        <source>Debit</source>
        <translation type="unfinished">டெபிட்</translation>
    </message>
    <message>
<<<<<<< HEAD
        <source>The fee will be deducted from the amount being sent. The recipient will receive less qtums than you enter in the amount field. If multiple recipients are selected, the fee is split equally.</source> 
        <translation type="unfinished">அனுப்பப்படும் தொகையிலிருந்து கட்டணம் கழிக்கப்படும். நீங்கள் உள்ளிடும் தொகையை விட பெறுநர் குறைவான பிட்காயின்களைப் பெறுவார். பல பெறுநர்கள் தேர்ந்தெடுக்கப்பட்டால், கட்டணம் சமமாக பிரிக்கப்படும்.</translation>
=======
        <source>Total debit</source>
        <translation type="unfinished">மொத்த டெபிட்</translation>
>>>>>>> 4985b774
    </message>
    <message>
        <source>Total credit</source>
        <translation type="unfinished">முழு கடன்</translation>
    </message>
    <message>
        <source>Transaction fee</source>
        <translation type="unfinished">பரிமாற்ற கட்டணம்</translation>
    </message>
    <message>
        <source>Net amount</source>
        <translation type="unfinished">நிகர தொகை</translation>
    </message>
    <message>
<<<<<<< HEAD
        <source>Enter a label for this address to add it to the list of used addresses</source>
        <translation type="unfinished">இந்த முகவரியை பயன்படுத்தப்பட்ட முகவரிகளின் பட்டியலில் சேர்க்க ஒரு லேபிளை உள்ளிடவும்.</translation>
    </message>
    <message>
        <source>A message that was attached to the qtum: URI which will be stored with the transaction for your reference. Note: This message will not be sent over the Qtum network.</source> 
        <translation type="unfinished">பிட்காயினுடன் இணைக்கப்பட்ட செய்தி: உங்கள் எதிர்கால குறிப்புக்காக பரிவர்த்தனையுடன் யூஆர்ஐ சேமிக்கப்படும். குறிப்பு: இந்த செய்தி பிட்காயின் வலையமைப்பிற்கு அனுப்பப்படாது.</translation>
    </message>
</context>
<context>
    <name>SendConfirmationDialog</name>
=======
        <source>Message</source>
        <translation type="unfinished">செய்தி</translation>
    </message>
    <message>
        <source>Comment</source>
        <translation type="unfinished">கருத்து</translation>
    </message>
    <message>
        <source>Transaction ID</source>
        <translation type="unfinished">பரிவர்த்தனை ஐடி</translation>
    </message>
    <message>
        <source>Transaction total size</source>
        <translation type="unfinished">பரிவர்த்தனையின் முழு அளவு</translation>
    </message>
    <message>
        <source>Transaction virtual size</source>
        <translation type="unfinished">பரிவர்த்தனையின் மெய்நிகர் அளவு</translation>
    </message>
    <message>
        <source>Output index</source>
        <translation type="unfinished">வெளியீட்டு அட்டவணை</translation>
    </message>
>>>>>>> 4985b774
    <message>
        <source> (Certificate was not verified)</source>
        <translation type="unfinished">(சான்றிதழ் சரிபார்க்கப்படவில்லை)</translation>
    </message>
    <message>
        <source>Merchant</source>
        <translation type="unfinished">வணிகர்</translation>
    </message>
    <message>
        <source>Debug information</source>
        <translation type="unfinished">டிபக் தகவல்</translation>
    </message>
    <message>
<<<<<<< HEAD
        <source>You can sign messages/agreements with your addresses to prove you can receive qtums sent to them. Be careful not to sign anything vague or random, as phishing attacks may try to trick you into signing your identity over to them. Only sign fully-detailed statements you agree to.</source> 
        <translation type="unfinished">மற்றவர்களுக்கு அனுப்பப்பட்ட பிட்காயின்களைப் நீங்கள் பெறலாம் என்பதை நிரூபிக்க உங்கள் முகவரிகளுடன் செய்திகள் / ஒப்பந்தங்களில் கையொப்பமிடலாம். தெளிவற்ற அல்லது சீரற்ற எதையும் கையொப்பமிடாமல் கவனமாக இருங்கள், ஏனெனில் ஃபிஷிங் தாக்குதல்கள் உங்கள் அடையாளத்தை அவர்களிடம் கையொப்பமிட்டு ஏமாற்ற முயற்சிக்கும். நீங்கள் ஒப்புக்கொள்ளும் முழுமையான மற்றும் விரிவான அறிக்கைகளில் மட்டுமே கையொப்பமிடுங்கள்.</translation>
    </message>
    <message>
        <source>The Qtum address to sign the message with</source> 
        <translation type="unfinished">செய்தியை கையொப்பமிட பிட்காயின் முகவரி</translation>
=======
        <source>Transaction</source>
        <translation type="unfinished">பரிவர்த்தனை</translation>
    </message>
    <message>
        <source>Inputs</source>
        <translation type="unfinished">உள்ளீடுகள்</translation>
>>>>>>> 4985b774
    </message>
    <message>
        <source>Amount</source>
        <translation type="unfinished">விலை</translation>
    </message>
    <message>
        <source>true</source>
        <translation type="unfinished">ஆம்</translation>
    </message>
    <message>
        <source>false</source>
        <translation type="unfinished">இல்லை</translation>
    </message>
</context>
<context>
    <name>TransactionDescDialog</name>
    <message>
        <source>This pane shows a detailed description of the transaction</source>
        <translation type="unfinished">இந்த பலகம் பரிவர்த்தனை பற்றிய விரிவான விளக்கத்தைக் காட்டுகிறது</translation>
    </message>
    </context>
<context>
    <name>TransactionTableModel</name>
    <message>
        <source>Date</source>
        <translation type="unfinished">தேதி</translation>
    </message>
    <message>
<<<<<<< HEAD
        <source>Sign the message to prove you own this Qtum address</source> 
        <translation type="unfinished">இந்த பிட்காயின் முகவரி உங்களுக்கு சொந்தமானது என்பதை நிரூபிக்க செய்தியை கையொப்பமிடுங்கள்</translation>
=======
        <source>Type</source>
        <translation type="unfinished">வகை</translation>
>>>>>>> 4985b774
    </message>
    <message>
        <source>Label</source>
        <translation type="unfinished">லேபிள்</translation>
    </message>
    <message>
        <source>Unconfirmed</source>
        <translation type="unfinished">உறுதிப்படுத்தப்படாதது</translation>
    </message>
    <message>
        <source>Abandoned</source>
        <translation type="unfinished">கைவிடப்பட்டது</translation>
    </message>
    <message>
        <source>Confirming (%1 of %2 recommended confirmations)</source>
        <translation type="unfinished">உறுதிப்படுத்துகிறது (%1 ன் %2 பரிந்துரைக்கப்பட்ட உறுதிப்படுத்தல்கல்)</translation>
    </message>
    <message>
<<<<<<< HEAD
        <source>The Qtum address the message was signed with</source>
        <translation type="unfinished">செய்தி கையொப்பமிடப்பட்ட பிட்காயின் முகவரி</translation>
=======
        <source>Conflicted</source>
        <translation type="unfinished">முரண்பாடு</translation>
>>>>>>> 4985b774
    </message>
    <message>
        <source>Generated but not accepted</source>
        <translation type="unfinished">உருவாக்கப்பட்டது ஆனால் ஏற்றுக்கொள்ளப்படவில்லை</translation>
    </message>
    <message>
<<<<<<< HEAD
        <source>Verify the message to ensure it was signed with the specified Qtum address</source> 
        <translation type="unfinished">குறிப்பிட்ட பிட்காயின் முகவரியுடன் கையொப்பமிடப்பட்டதா என்பதை உறுதிப்படுத்த இந்த செய்தியைச் சரிபார்க்கவும்</translation>
=======
        <source>Received with</source>
        <translation type="unfinished">உடன் பெறப்பட்டது</translation>
>>>>>>> 4985b774
    </message>
    <message>
        <source>Received from</source>
        <translation type="unfinished">பெறப்பட்டது இதனிடமிருந்து</translation>
    </message>
    <message>
        <source>Sent to</source>
        <translation type="unfinished">அனுப்பப்பட்டது</translation>
    </message>
    <message>
        <source>Payment to yourself</source>
        <translation type="unfinished">உனக்கே பணம் செலுத்து</translation>
    </message>
    <message>
        <source>Mined</source>
        <translation type="unfinished">மைன் செய்யப்பட்டது</translation>
    </message>
    <message>
        <source>watch-only</source>
        <translation type="unfinished">பார்க்க-மட்டும்</translation>
    </message>
    <message>
        <source>(n/a)</source>
        <translation type="unfinished">(பொருந்தாது)</translation>
    </message>
    <message>
        <source>(no label)</source>
        <translation type="unfinished">(லேபிள் இல்லை)</translation>
    </message>
    <message>
        <source>Transaction status. Hover over this field to show number of confirmations.</source>
        <translation type="unfinished">பரிவர்த்தனையின் நிலை. உறுதிப்படுத்தல்களின் எண்ணிக்கையைக் காட்ட இந்த உள்ளீட்டில் பார்க்க.</translation>
    </message>
    <message>
        <source>Date and time that the transaction was received.</source>
        <translation type="unfinished">பரிவர்த்தனை பெறப்பட்ட தேதி மற்றும் நேரம்.</translation>
    </message>
    <message>
        <source>Type of transaction.</source>
        <translation type="unfinished">பரிவர்த்தனையின் வகை.</translation>
    </message>
    <message>
        <source>Whether or not a watch-only address is involved in this transaction.</source>
        <translation type="unfinished">இந்த பரிவர்த்தனையில் பார்க்க மட்டும் உள்ள முகவரி உள்ளதா இல்லையா.</translation>
    </message>
    <message>
        <source>User-defined intent/purpose of the transaction.</source>
        <translation type="unfinished">பயனர்-வரையறுக்கப்பட்ட நோக்கம்/பரிவர்த்தனையின் நோக்கம்.</translation>
    </message>
    <message>
        <source>Amount removed from or added to balance.</source>
        <translation type="unfinished">மீதியிலிருந்து நீக்கப்பட்ட அல்லது மீதிக்கு சேர்க்கப்பட்ட தொகை</translation>
    </message>
</context>
<context>
    <name>TransactionView</name>
    <message>
        <source>All</source>
        <translation type="unfinished">அனைத்தும்</translation>
    </message>
    <message>
        <source>Today</source>
        <translation type="unfinished">இன்று</translation>
    </message>
    <message>
        <source>This week</source>
        <translation type="unfinished">இந்த வாரம்</translation>
    </message>
<<<<<<< HEAD
</context>
<context>
    <name>SplashScreen</name>
    <message>
        <source>press q to shutdown</source>
        <translation type="unfinished">ஷட்டவுன் செய்ய, "q" ஐ அழுத்தவும்</translation>
    </message>
</context>
<context>
    <name>TransactionDesc</name>
    <message>
        <source>conflicted with a transaction with %1 confirmations</source>
        <extracomment>Text explaining the current status of a transaction, shown in the status field of the details window for this transaction. This status represents an unconfirmed transaction that conflicts with a confirmed transaction.</extracomment>
        <translation type="unfinished">%1 உறுதிப்படுத்தல்களுடன் ஒரு பரிவர்த்தனை முரண்பட்டது</translation>
    </message>
    <message>
        <source>abandoned</source>
        <extracomment>Text explaining the current status of a transaction, shown in the status field of the details window for this transaction. This status represents an abandoned transaction.</extracomment>
        <translation type="unfinished">கைவிடப்பட்டது</translation>
    </message>
    <message>
        <source>%1/unconfirmed</source>
        <extracomment>Text explaining the current status of a transaction, shown in the status field of the details window for this transaction. This status represents a transaction confirmed in at least one block, but less than 6 blocks.</extracomment>
        <translation type="unfinished">%1/உறுதிப்படுத்தப்படாதது</translation>
    </message>
    <message>
        <source>%1 confirmations</source>
        <extracomment>Text explaining the current status of a transaction, shown in the status field of the details window for this transaction. This status represents a transaction confirmed in 6 or more blocks.</extracomment>
        <translation type="unfinished">%1 உறுதிப்படுத்தல்</translation>
=======
    <message>
        <source>This month</source>
        <translation type="unfinished">இந்த மாதம்</translation>
    </message>
    <message>
        <source>Last month</source>
        <translation type="unfinished">சென்ற மாதம்</translation>
    </message>
    <message>
        <source>This year</source>
        <translation type="unfinished">இந்த வருடம்</translation>
    </message>
    <message>
        <source>Received with</source>
        <translation type="unfinished">உடன் பெறப்பட்டது</translation>
    </message>
    <message>
        <source>Sent to</source>
        <translation type="unfinished">அனுப்பப்பட்டது</translation>
    </message>
    <message>
        <source>To yourself</source>
        <translation type="unfinished">உங்களுக்கே</translation>
    </message>
    <message>
        <source>Mined</source>
        <translation type="unfinished">மைன் செய்யப்பட்டது</translation>
>>>>>>> 4985b774
    </message>
    <message>
        <source>Other</source>
        <translation type="unfinished">மற்ற</translation>
    </message>
    <message>
        <source>Enter address, transaction id, or label to search</source>
        <translation type="unfinished">தேடுவதற்காக முகவரி, பரிவர்த்தனை ஐடி அல்லது லேபிளை உள்ளிடவும்</translation>
    </message>
    <message>
        <source>Min amount</source>
        <translation type="unfinished">குறைந்தபட்ச தொகை</translation>
    </message>
    <message>
        <source>Export Transaction History</source>
        <translation type="unfinished">பரிவர்த்தனையின் வரலாற்றை எக்ஸ்போர்ட் செய்</translation>
    </message>
    <message>
        <source>Comma separated file</source>
        <extracomment>Expanded name of the CSV file format. See: https://en.wikipedia.org/wiki/Comma-separated_values.</extracomment>
        <translation type="unfinished">கமா பிரிக்கப்பட்ட கோப்பு</translation>
    </message>
    <message>
        <source>Confirmed</source>
        <translation type="unfinished">உறுதியாக</translation>
    </message>
    <message>
        <source>Watch-only</source>
        <translation type="unfinished">பார்க்க-மட்டும்</translation>
    </message>
    <message>
        <source>Date</source>
        <translation type="unfinished">தேதி</translation>
    </message>
    <message>
        <source>Type</source>
        <translation type="unfinished">வகை</translation>
    </message>
    <message>
        <source>Label</source>
        <translation type="unfinished">லேபிள்</translation>
    </message>
    <message>
        <source>Address</source>
        <translation type="unfinished">முகவரி</translation>
    </message>
    <message>
        <source>ID</source>
        <translation type="unfinished">ஐடி</translation>
    </message>
    <message>
        <source>Exporting Failed</source>
        <translation type="unfinished">ஏக்ஸ்போர்ட் தோல்வியடைந்தது</translation>
    </message>
    <message>
        <source>There was an error trying to save the transaction history to %1.</source>
        <translation type="unfinished">பரிவர்த்தனை வரலாற்றை %1 க்கு சேவ் செய்வதில் பிழை ஏற்பட்டது.</translation>
    </message>
    <message>
        <source>Exporting Successful</source>
        <translation type="unfinished">எக்ஸ்போர்ட் வெற்றிகரமாக முடிவடைந்தது</translation>
    </message>
    <message>
        <source>The transaction history was successfully saved to %1.</source>
        <translation type="unfinished">பரிவர்த்தனை வரலாறு வெற்றிகரமாக %1 க்கு சேவ் செய்யப்பட்டது.</translation>
    </message>
    <message>
        <source>Range:</source>
        <translation type="unfinished">எல்லை:</translation>
    </message>
    <message>
        <source>to</source>
        <translation type="unfinished">இதற்கு அனுப்பு</translation>
    </message>
</context>
<context>
    <name>WalletFrame</name>
    <message>
        <source>Create a new wallet</source>
        <translation type="unfinished">புதிய வாலட்டை உருவாக்கு</translation>
    </message>
    <message>
        <source>Error</source>
        <translation type="unfinished">பிழை</translation>
    </message>
    </context>
<context>
    <name>WalletModel</name>
    <message>
        <source>Send Coins</source>
        <translation type="unfinished">நாணயங்களை அனுப்பவும்</translation>
    </message>
    <message>
        <source>Fee bump error</source>
        <translation type="unfinished">கட்டணம் ஏற்றத்தில் பிழை</translation>
    </message>
    <message>
        <source>Increasing transaction fee failed</source>
        <translation type="unfinished">பரிவர்த்தனை கட்டணம் அதிகரித்தல் தோல்வியடைந்தது</translation>
    </message>
    <message>
        <source>Do you want to increase the fee?</source>
        <extracomment>Asks a user if they would like to manually increase the fee of a transaction that has already been created.</extracomment>
        <translation type="unfinished">கட்டணத்தை அதிகரிக்க விரும்புகிறீர்களா?</translation>
    </message>
    <message>
        <source>Current fee:</source>
        <translation type="unfinished">தற்போதைய கட்டணம்:</translation>
    </message>
    <message>
        <source>Increase:</source>
        <translation type="unfinished">அதிகரித்தல்:</translation>
    </message>
    <message>
        <source>New fee:</source>
        <translation type="unfinished">புதிய கட்டணம்:</translation>
    </message>
    <message>
        <source>Confirm fee bump</source>
        <translation type="unfinished">கட்டண ஏற்றத்தை உறுதிப்படுத்தவும்</translation>
    </message>
    <message>
        <source>Can't draft transaction.</source>
        <translation type="unfinished">பரிவர்த்தனை செய்ய இயலாது</translation>
    </message>
    <message>
        <source>Can't sign transaction.</source>
        <translation type="unfinished">பரிவர்த்தனையில் கையொப்பமிட முடியவில்லை.</translation>
    </message>
    <message>
        <source>Could not commit transaction</source>
        <translation type="unfinished">பரிவர்த்தனையை கமிட் செய்ய முடியவில்லை</translation>
    </message>
    <message>
        <source>default wallet</source>
        <translation type="unfinished">இயல்புநிலை வாலட்</translation>
    </message>
</context>
<context>
    <name>WalletView</name>
    <message>
        <source>&amp;Export</source>
        <translation type="unfinished">&amp;ஏற்றுமதி</translation>
    </message>
    <message>
        <source>Export the data in the current tab to a file</source>
        <translation type="unfinished">தற்போதைய தாவலில் தரவை ஒரு கோப்பிற்கு ஏற்றுமதி செய்க</translation>
    </message>
    <message>
        <source>Backup Wallet</source>
        <translation type="unfinished">பேக்அப் வாலட்</translation>
    </message>
    <message>
        <source>Backup Failed</source>
        <translation type="unfinished">பேக்அப் தோல்வியுற்றது</translation>
    </message>
    <message>
        <source>There was an error trying to save the wallet data to %1.</source>
        <translation type="unfinished">வாலட் தகவல்களை %1  சேவ் செய்வதில் பிழை ஏற்பட்டது</translation>
    </message>
    <message>
        <source>Backup Successful</source>
        <translation type="unfinished">பேக்அப் வெற்றிகரமாக முடிவடைந்தது</translation>
    </message>
    <message>
        <source>The wallet data was successfully saved to %1.</source>
        <translation type="unfinished">வாலட் தகவல்கள் வெற்றிகரமாக %1 சேவ் செய்யப்பட்டது.</translation>
    </message>
    <message>
        <source>Cancel</source>
        <translation type="unfinished">ரத்து</translation>
    </message>
</context>
<context>
    <name>bitcoin-core</name>
    <message>
        <source>The %s developers</source>
        <translation type="unfinished">%s டெவலப்பர்கள்</translation>
    </message>
    <message>
        <source>Cannot obtain a lock on data directory %s. %s is probably already running.</source>
        <translation type="unfinished">தரவு கோப்பகத்தை %s லாக் செய்ய முடியாது. %s ஏற்கனவே இயங்குகிறது.</translation>
    </message>
    <message>
        <source>Distributed under the MIT software license, see the accompanying file %s or %s</source>
        <translation type="unfinished">எம்ஐடி சாப்ட்வேர் விதிமுறைகளின் கீழ் பகிர்ந்தளிக்கப்படுகிறது, அதனுடன் கொடுக்கப்பட்டுள்ள %s அல்லது %s பைல் ஐ பார்க்கவும்</translation>
    </message>
    <message>
        <source>Error reading %s! All keys read correctly, but transaction data or address book entries might be missing or incorrect.</source>
        <translation type="unfinished">%s படிப்பதில் பிழை! எல்லா விசைகளும் சரியாகப் படிக்கப்படுகின்றன, ஆனால் பரிவர்த்தனை டேட்டா அல்லது முகவரி புத்தக உள்ளீடுகள் காணவில்லை அல்லது தவறாக இருக்கலாம்.</translation>
    </message>
    <message>
        <source>Please check that your computer's date and time are correct! If your clock is wrong, %s will not work properly.</source>
        <translation type="unfinished">உங்கள் கணினியின் தேதி மற்றும் நேரம் சரியாக உள்ளதா என்பதனை சரிபார்க்கவும்! உங்கள் கடிகாரம் தவறாக இருந்தால், %s சரியாக இயங்காது.</translation>
    </message>
    <message>
        <source>Please contribute if you find %s useful. Visit %s for further information about the software.</source>
        <translation type="unfinished">%s பயனுள்ளதாக இருந்தால் தயவுசெய்து பங்களியுங்கள். இந்த சாஃட்வேர் பற்றிய கூடுதல் தகவலுக்கு %s ஐப் பார்வையிடவும்.</translation>
    </message>
    <message>
        <source>Prune configured below the minimum of %d MiB.  Please use a higher number.</source>
        <translation type="unfinished">ப்ரூனிங் குறைந்தபட்சம் %d MiB க்கு கீழே கட்டமைக்கப்பட்டுள்ளது. அதிக எண்ணிக்கையைப் பயன்படுத்தவும்.</translation>
    </message>
    <message>
        <source>Prune: last wallet synchronisation goes beyond pruned data. You need to -reindex (download the whole blockchain again in case of pruned node)</source>
        <translation type="unfinished">ப்ரூன்: கடைசி வாலட் ஒத்திசைவு ப்ரூன் தரவுக்கு அப்பாற்பட்டது. நீங்கள் -reindex செய்ய வேண்டும் (ப்ரூன் நோட் உபயோகித்தால் முழு பிளாக்செயினையும் மீண்டும் டவுன்லோட் செய்யவும்)</translation>
    </message>
    <message>
        <source>The block database contains a block which appears to be from the future. This may be due to your computer's date and time being set incorrectly. Only rebuild the block database if you are sure that your computer's date and time are correct</source>
        <translation type="unfinished">பிளாக் டேட்டாபேசில் எதிர்காலத்தில் இருந்து தோன்றும் ஒரு பிளாக் உள்ளது. இது உங்கள் கணினியின் தேதி மற்றும் நேரம் தவறாக அமைக்கப்பட்டதன் காரணமாக இருக்கலாம். உங்கள் கணினியின் தேதி மற்றும் நேரம் சரியானதாக இருந்தால் மட்டுமே பிளாக் டேட்டாபேசை மீண்டும் உருவாக்கவும்</translation>
    </message>
    <message>
        <source>The transaction amount is too small to send after the fee has been deducted</source>
        <translation type="unfinished">கட்டணம் கழிக்கப்பட்ட பின்னர் பரிவர்த்தனை தொகை அனுப்ப மிகவும் சிறியது</translation>
    </message>
    <message>
        <source>This is a pre-release test build - use at your own risk - do not use for mining or merchant applications</source>
        <translation type="unfinished">இது ஒரு வெளியீட்டுக்கு முந்தைய சோதனை கட்டமைப்பாகும் - உங்கள் சொந்த ஆபத்தில் பயன்படுத்தவும் - மைனிங் அல்லது வணிக பயன்பாடுகளுக்கு பயன்படுத்த வேண்டாம்</translation>
    </message>
    <message>
        <source>This is the transaction fee you may discard if change is smaller than dust at this level</source>
        <translation type="unfinished">இது பரிவர்த்தனைக் கட்டணம் ஆகும் அதன் வேறுபாடு தூசியை விட சிறியதாக இருந்தால் நீங்கள் அதை நிராகரிக்கலாம்.</translation>
    </message>
    <message>
        <source>This is the transaction fee you may pay when fee estimates are not available.</source>
        <translation type="unfinished">கட்டண மதிப்பீடுகள் இல்லாதபோது நீங்கள் செலுத்த வேண்டிய பரிவர்த்தனைக் கட்டணம் இதுவாகும்.</translation>
    </message>
    <message>
        <source>Unable to replay blocks. You will need to rebuild the database using -reindex-chainstate.</source>
        <translation type="unfinished">பிளாக்களை இயக்க முடியவில்லை. -reindex-chainstate ஐப் பயன்படுத்தி டேட்டாபேசை மீண்டும் உருவாக்க வேண்டும்.</translation>
    </message>
    <message>
        <source>Warning: We do not appear to fully agree with our peers! You may need to upgrade, or other nodes may need to upgrade.</source>
        <translation type="unfinished">எச்சரிக்கை: நாங்கள் எங்கள் பீர்களுடன் முழுமையாக உடன்படுவதாகத் தெரியவில்லை! நீங்கள் அப்க்ரேட் செய்ய வேண்டியிருக்கலாம், அல்லது மற்ற நோடுகள் அப்க்ரேட் செய்ய வேண்டியிருக்கலாம்.</translation>
    </message>
    <message>
        <source>%s is set very high!</source>
        <translation type="unfinished">%s மிக அதிகமாக அமைக்கப்பட்டுள்ளது!</translation>
    </message>
    <message>
        <source>-maxmempool must be at least %d MB</source>
        <translation type="unfinished">-மேக்ஸ்மெம்பூல் குறைந்தது %d எம்பி ஆக இருக்க வேண்டும்</translation>
    </message>
    <message>
        <source>Cannot resolve -%s address: '%s'</source>
        <translation type="unfinished">தீர்க்க முடியாது -%s முகவரி: '%s'</translation>
    </message>
    <message>
        <source>Cannot set -peerblockfilters without -blockfilterindex.</source>
        <translation type="unfinished">-blockfiltersindex இல்லாத -peerblockfilters அமைப்பு முடியாது </translation>
    </message>
    <message>
        <source>Copyright (C) %i-%i</source>
        <translation type="unfinished">பதிப்புரிமை (ப) %i-%i</translation>
    </message>
    <message>
        <source>Corrupted block database detected</source>
        <translation type="unfinished">சிதைந்த பிளாக் டேட்டாபேஸ் கண்டறியப்பட்டது</translation>
    </message>
    <message>
        <source>Do you want to rebuild the block database now?</source>
        <translation type="unfinished">இப்போது பிளாக் டேட்டாபேஸை மீண்டும் உருவாக்க விரும்புகிறீர்களா?</translation>
    </message>
    <message>
        <source>Done loading</source>
        <translation type="unfinished">லோடிங் முடிந்தது</translation>
    </message>
    <message>
        <source>Error initializing block database</source>
        <translation type="unfinished">பிளாக் டேட்டாபேஸ் துவக்குவதில் பிழை!</translation>
    </message>
    <message>
        <source>Error initializing wallet database environment %s!</source>
        <translation type="unfinished">வாலட் டேட்டாபேஸ் சூழல் %s துவக்குவதில் பிழை!</translation>
    </message>
    <message>
        <source>Error loading %s</source>
        <translation type="unfinished">%s லோட் செய்வதில் பிழை</translation>
    </message>
    <message>
        <source>Error loading %s: Private keys can only be disabled during creation</source>
        <translation type="unfinished">லோட் செய்வதில் பிழை %s: ப்ரைவேட் கீஸ் உருவாக்கத்தின் போது மட்டுமே முடக்கப்படும்</translation>
    </message>
    <message>
        <source>Error loading %s: Wallet corrupted</source>
        <translation type="unfinished">லோட் செய்வதில் பிழை %s: வாலட் சிதைந்தது</translation>
    </message>
    <message>
        <source>Error loading %s: Wallet requires newer version of %s</source>
        <translation type="unfinished">லோட் செய்வதில் பிழை %s: வாலட்டிற்கு %s புதிய பதிப்பு தேவை</translation>
    </message>
    <message>
        <source>Error loading block database</source>
        <translation type="unfinished">பிளாக் டேட்டாபேஸை லோட் செய்வதில் பிழை</translation>
    </message>
    <message>
        <source>Error opening block database</source>
        <translation type="unfinished">பிளாக் டேட்டாபேஸை திறப்பதில் பிழை</translation>
    </message>
    <message>
        <source>Error reading from database, shutting down.</source>
        <translation type="unfinished">டேட்டாபேசிலிருந்து படிப்பதில் பிழை, ஷட் டவுன் செய்யப்படுகிறது.</translation>
    </message>
    <message>
<<<<<<< HEAD
        <source>Comma separated file</source>
        <extracomment>Expanded name of the CSV file format. See: https://en.wikipedia.org/wiki/Comma-separated_values.</extracomment>
        <translation type="unfinished">கமா பிரிக்கப்பட்ட கோப்பு</translation>
    </message>
    <message>
        <source>Confirmed</source>
        <translation type="unfinished">உறுதியாக</translation>
=======
        <source>Error: Disk space is low for %s</source>
        <translation type="unfinished">பிழை: டிஸ்க் ஸ்பேஸ் %s க்கு குறைவாக உள்ளது</translation>
>>>>>>> 4985b774
    </message>
    <message>
        <source>Failed to listen on any port. Use -listen=0 if you want this.</source>
        <translation type="unfinished">எந்த போர்டிலும் கேட்க முடியவில்லை. இதை நீங்கள் கேட்க விரும்பினால் -லிசென்= 0 வை பயன்படுத்தவும்.</translation>
    </message>
    <message>
        <source>Failed to rescan the wallet during initialization</source>
        <translation type="unfinished">துவக்கத்தின் போது வாலட்டை ரீஸ்கேன் செய்வதில் தோல்வி</translation>
    </message>
    <message>
        <source>Insufficient funds</source>
        <translation type="unfinished">போதுமான பணம் இல்லை</translation>
    </message>
    <message>
        <source>Invalid -onion address or hostname: '%s'</source>
        <translation type="unfinished">தவறான -onion முகவரி அல்லது ஹோஸ்ட்நேம்: '%s'</translation>
    </message>
    <message>
        <source>Invalid -proxy address or hostname: '%s'</source>
        <translation type="unfinished">தவறான -proxy முகவரி அல்லது ஹோஸ்ட்நேம்: '%s'</translation>
    </message>
    <message>
        <source>Invalid P2P permission: '%s'</source>
        <translation type="unfinished">தவறான பி2பி அனுமதி: '%s'</translation>
    </message>
    <message>
        <source>Invalid amount for -%s=&lt;amount&gt;: '%s'</source>
        <translation type="unfinished">-%s=&lt;amount&gt;: '%s' கான தவறான தொகை</translation>
    </message>
    <message>
        <source>Not enough file descriptors available.</source>
        <translation type="unfinished">போதுமான ஃபைல் டிஸ்கிரிப்டார் கிடைக்கவில்லை.</translation>
    </message>
    <message>
        <source>Prune cannot be configured with a negative value.</source>
        <translation type="unfinished">ப்ரூனை எதிர்மறை மதிப்புகளுடன் கட்டமைக்க முடியாது.</translation>
    </message>
    <message>
        <source>Prune mode is incompatible with -txindex.</source>
        <translation type="unfinished">ப்ரூன் பயன்முறை -txindex உடன் பொருந்தாது.</translation>
    </message>
    <message>
        <source>Reducing -maxconnections from %d to %d, because of system limitations.</source>
        <translation type="unfinished">கணினி வரம்புகள் காரணமாக -maxconnections %d இலிருந்து %d ஆகக் குறைக்கப்படுகிறது.</translation>
    </message>
    <message>
        <source>Section [%s] is not recognized.</source>
        <translation type="unfinished">பிரிவு [%s] கண்டறியப்படவில்லை.</translation>
    </message>
    <message>
        <source>Signing transaction failed</source>
        <translation type="unfinished">கையொப்பமிடும் பரிவர்த்தனை தோல்வியடைந்தது</translation>
    </message>
    <message>
        <source>Specified -walletdir "%s" does not exist</source>
        <translation type="unfinished">குறிப்பிடப்பட்ட -walletdir "%s" இல்லை</translation>
    </message>
    <message>
        <source>Specified -walletdir "%s" is not a directory</source>
        <translation type="unfinished">குறிப்பிடப்பட்ட -walletdir "%s" ஒரு டைரக்டரி அல்ல</translation>
    </message>
    <message>
        <source>Specified blocks directory "%s" does not exist.</source>
        <translation type="unfinished">குறிப்பிடப்பட்ட பிளாக் டைரக்டரி "%s" இல்லை.</translation>
    </message>
    <message>
        <source>The source code is available from %s.</source>
        <translation type="unfinished">சோர்ஸ் கோட் %s இலிருந்து கிடைக்கிறது.</translation>
    </message>
    <message>
        <source>The transaction amount is too small to pay the fee</source>
        <translation type="unfinished">கட்டணம் செலுத்த பரிவர்த்தனை தொகை  மிகவும் குறைவு</translation>
    </message>
    <message>
        <source>This is experimental software.</source>
        <translation type="unfinished">இது ஒரு ஆராய்ச்சி மென்பொருள்.</translation>
    </message>
    <message>
        <source>This is the minimum transaction fee you pay on every transaction.</source>
        <translation type="unfinished">ஒவ்வொரு பரிவர்த்தனைக்கும் நீங்கள் செலுத்த வேண்டிய குறைந்தபட்ச பரிவர்த்தனைக் கட்டணம் இதுவாகும்.</translation>
    </message>
    <message>
        <source>This is the transaction fee you will pay if you send a transaction.</source>
        <translation type="unfinished">நீங்கள் ஒரு பரிவர்த்தனையை அனுப்பும்பொழுது நீங்கள் செலுத்த வேண்டிய பரிவர்த்தனைக் கட்டணம் இதுவாகும்.</translation>
    </message>
    <message>
        <source>Transaction amount too small</source>
        <translation type="unfinished">பரிவர்த்தனை தொகை மிகக் குறைவு</translation>
    </message>
    <message>
        <source>Transaction amounts must not be negative</source>
        <translation type="unfinished">பரிவர்த்தனை தொகை எதிர்மறையாக இருக்கக்கூடாது</translation>
    </message>
    <message>
        <source>Transaction must have at least one recipient</source>
        <translation type="unfinished">பரிவர்த்தனைக்கு குறைந்தபட்சம் ஒரு பெறுநர் இருக்க வேண்டும்</translation>
    </message>
    <message>
        <source>Transaction too large</source>
        <translation type="unfinished">பரிவர்த்தனை மிகப் பெரிது</translation>
    </message>
    <message>
        <source>Unable to create the PID file '%s': %s</source>
        <translation type="unfinished">PID பைலை உருவாக்க முடியவில்லை '%s': %s</translation>
    </message>
    <message>
        <source>Unable to generate initial keys</source>
        <translation type="unfinished">ஆரம்ப கீகளை உருவாக்க முடியவில்லை</translation>
    </message>
    <message>
        <source>Unable to generate keys</source>
        <translation type="unfinished">கீஸை உருவாக்க முடியவில்லை</translation>
    </message>
    <message>
        <source>Unable to start HTTP server. See debug log for details.</source>
        <translation type="unfinished">HTTP சேவையகத்தைத் தொடங்க முடியவில்லை. விவரங்களுக்கு debug.log ஐ பார்க்கவும்.</translation>
    </message>
    <message>
        <source>Unknown address type '%s'</source>
        <translation type="unfinished">தெரியாத முகவரி வகை '%s'</translation>
    </message>
    <message>
        <source>Unknown change type '%s'</source>
        <translation type="unfinished">தெரியாத மாற்று வகை '%s'</translation>
    </message>
    <message>
        <source>Wallet needed to be rewritten: restart %s to complete</source>
        <translation type="unfinished">வாலட் மீண்டும் எழுத படவேண்டும்: முடிக்க %s ஐ மறுதொடக்கம் செய்யுங்கள்</translation>
    </message>
    <message>
        <source>Settings file could not be read</source>
        <translation type="unfinished">அமைப்புகள் கோப்பைப் படிக்க முடியவில்லை</translation>
    </message>
    <message>
        <source>Settings file could not be written</source>
        <translation type="unfinished">அமைப்புகள் கோப்பை எழுத முடியவில்லை</translation>
    </message>
</context>
</TS><|MERGE_RESOLUTION|>--- conflicted
+++ resolved
@@ -253,33 +253,17 @@
         <source>Internal error</source>
         <translation type="unfinished">உள் எறர்</translation>
     </message>
-<<<<<<< HEAD
-    </context>
-=======
     <message>
         <source>An internal error occurred. %1 will attempt to continue safely. This is an unexpected bug which can be reported as described below.</source>
         <translation type="unfinished">உள் பிழை ஏற்பட்டது. 1%1  தொடர முயற்சிக்கும். இது எதிர்பாராத பிழை, கீழே விவரிக்கப்பட்டுள்ளபடி புகாரளிக்கலாம்.</translation>
     </message>
 </context>
->>>>>>> 4985b774
 <context>
     <name>QObject</name>
     <message>
         <source>Do you want to reset settings to default values, or to abort without making changes?</source>
         <extracomment>Explanatory text shown on startup when the settings file cannot be read. Prompts user to make a choice between resetting or aborting.</extracomment>
         <translation type="unfinished">அமைப்புகளை இயல்புநிலை மதிப்புகளுக்கு மீட்டமைக்க வேண்டுமா அல்லது மாற்றங்களைச் செய்யாமல் நிறுத்த வேண்டுமா?</translation>
-<<<<<<< HEAD
-    </message>
-    <message>
-        <source>A fatal error occurred. Check that settings file is writable, or try running with -nosettings.</source>
-        <extracomment>Explanatory text shown on startup when the settings file could not be written. Prompts user to check that we have the ability to write to the file. Explains that the user has the option of running without a settings file.</extracomment>
-        <translation type="unfinished">ஒரு அபாயகரமான பிழை ஏற்பட்டது. அமைப்புகள் கோப்பு எழுதக்கூடியதா என்பதைச் சரிபார்க்கவும் அல்லது -nosettings மூலம் இயக்க முயற்சிக்கவும்.</translation>
-    </message>
-    <message>
-        <source>Error: Specified data directory "%1" does not exist.</source>
-        <translation type="unfinished">பிழை: குறிப்பிட்ட தரவு அடைவு "%1" இல்லை.</translation>
-=======
->>>>>>> 4985b774
     </message>
     <message>
         <source>A fatal error occurred. Check that settings file is writable, or try running with -nosettings.</source>
@@ -370,21 +354,8 @@
 <context>
     <name>BitcoinGUI</name>
     <message>
-<<<<<<< HEAD
-        <source>Settings file could not be read</source>
-        <translation type="unfinished">அமைப்புகள் கோப்பைப் படிக்க முடியவில்லை</translation>
-    </message>
-    <message>
-        <source>Settings file could not be written</source>
-        <translation type="unfinished">அமைப்புகள் கோப்பை எழுத முடியவில்லை</translation>
-    </message>
-    <message>
-        <source>The %s developers</source>
-        <translation type="unfinished">%s டெவலப்பர்கள்</translation>
-=======
         <source>&amp;Overview</source>
         <translation type="unfinished">&amp;கண்ணோட்டம்</translation>
->>>>>>> 4985b774
     </message>
     <message>
         <source>Show general overview of wallet</source>
@@ -460,17 +431,8 @@
         <translation type="unfinished">பணப்பை குறியாக்கத்திற்காக பயன்படுத்தப்படும் கடவுச்சொற்றொடரை மாற்றவும்</translation>
     </message>
     <message>
-<<<<<<< HEAD
-        <source>Cannot set -peerblockfilters without -blockfilterindex.</source>
-        <translation type="unfinished">-blockfiltersindex இல்லாத -peerblockfilters அமைப்பு முடியாது </translation>
-    </message>
-    <message>
-        <source>Copyright (C) %i-%i</source>
-        <translation type="unfinished">பதிப்புரிமை (ப) %i-%i</translation>
-=======
         <source>&amp;Send</source>
         <translation type="unfinished">&amp;அனுப்பு</translation>
->>>>>>> 4985b774
     </message>
     <message>
         <source>&amp;Receive</source>
@@ -521,17 +483,12 @@
         <translation type="unfinished">கொடுப்பனவுகளை கோருதல் (QR குறியீடுகள் மற்றும் qtum உருவாக்குகிறது: URI கள்)</translation>
    </message>
     <message>
-<<<<<<< HEAD
-        <source>Error: Disk space is low for %s</source>
-        <translation type="unfinished">பிழை: டிஸ்க் ஸ்பேஸ் %s க்கு குறைவாக உள்ளது</translation>
-=======
         <source>Show the list of used sending addresses and labels</source>
         <translation type="unfinished">பயன்படுத்தப்பட்ட அனுப்புதல்கள் மற்றும் லேபிள்களின் பட்டியலைக் காட்டு</translation>
     </message>
     <message>
         <source>Show the list of used receiving addresses and labels</source>
         <translation type="unfinished">பயன்படுத்திய முகவரிகள் மற்றும் லேபிள்களின் பட்டியலைக் காட்டு</translation>
->>>>>>> 4985b774
     </message>
     <message>
         <source>&amp;Command-line options</source>
@@ -651,294 +608,6 @@
         <translation type="unfinished">முதன்மை சாளரம்</translation>
     </message>
     <message>
-<<<<<<< HEAD
-        <source>Unable to create the PID file '%s': %s</source>
-        <translation type="unfinished">PID பைலை உருவாக்க முடியவில்லை '%s': %s</translation>
-    </message>
-    <message>
-        <source>Unable to generate initial keys</source>
-        <translation type="unfinished">ஆரம்ப கீகளை உருவாக்க முடியவில்லை</translation>
-    </message>
-    <message>
-        <source>Unable to generate keys</source>
-        <translation type="unfinished">கீஸை உருவாக்க முடியவில்லை</translation>
-    </message>
-    <message>
-        <source>Unable to start HTTP server. See debug log for details.</source>
-        <translation type="unfinished">HTTP சேவையகத்தைத் தொடங்க முடியவில்லை. விவரங்களுக்கு debug.log ஐ பார்க்கவும்.</translation>
-    </message>
-    <message>
-        <source>Unknown address type '%s'</source>
-        <translation type="unfinished">தெரியாத முகவரி வகை '%s'</translation>
-    </message>
-    <message>
-        <source>Unknown change type '%s'</source>
-        <translation type="unfinished">தெரியாத மாற்று வகை '%s'</translation>
-    </message>
-    <message>
-        <source>Wallet needed to be rewritten: restart %s to complete</source>
-        <translation type="unfinished">வாலட் மீண்டும் எழுத படவேண்டும்: முடிக்க %s ஐ மறுதொடக்கம் செய்யுங்கள்</translation>
-    </message>
-</context>
-<context>
-    <name>BitcoinGUI</name>
-    <message>
-        <source>&amp;Overview</source>
-        <translation type="unfinished">&amp;கண்ணோட்டம்</translation>
-    </message>
-    <message>
-        <source>Show general overview of wallet</source>
-        <translation type="unfinished">பணப்பை பொது கண்ணோட்டத்தை காட்டு</translation>
-    </message>
-    <message>
-        <source>&amp;Transactions</source>
-        <translation type="unfinished">&amp;பரிவர்த்தனைகள்</translation>
-    </message>
-    <message>
-        <source>Browse transaction history</source>
-        <translation type="unfinished">பணப்பை பொது கண்ணோட்டத்தை காட்டு</translation>
-    </message>
-    <message>
-        <source>E&amp;xit</source>
-        <translation type="unfinished">&amp;வெளியேறு</translation>
-    </message>
-    <message>
-        <source>Quit application</source>
-        <translation type="unfinished">விலகு</translation>
-    </message>
-    <message>
-        <source>&amp;About %1</source>
-        <translation type="unfinished">&amp; %1 பற்றி</translation>
-    </message>
-    <message>
-        <source>Show information about %1</source>
-        <translation type="unfinished">%1 பற்றிய தகவலைக் காட்டு</translation>
-    </message>
-    <message>
-        <source>About &amp;Qt</source>
-        <translation type="unfinished">&amp;Qt-ஐ பற்றி</translation>
-    </message>
-    <message>
-        <source>Show information about Qt</source>
-        <translation type="unfinished">Qt பற்றி தகவலைக் காட்டு</translation>
-    </message>
-    <message>
-        <source>Modify configuration options for %1</source>
-        <translation type="unfinished">%1 க்கான கட்டமைப்பு விருப்பங்களை மாற்றுக</translation>
-    </message>
-    <message>
-        <source>Create a new wallet</source>
-        <translation type="unfinished">புதிய வாலட்டை உருவாக்கு</translation>
-    </message>
-    <message>
-        <source>&amp;Minimize</source>
-        <translation type="unfinished">&amp;குறைத்தல்</translation>
-    </message>
-    <message>
-        <source>Wallet:</source>
-        <translation type="unfinished">கைப்பை:</translation>
-    </message>
-    <message>
-        <source>Network activity disabled.</source>
-        <extracomment>A substring of the tooltip.</extracomment>
-        <translation type="unfinished">நெட்வொர்க் செயல்பாடு முடக்கப்பட்டது.</translation>
-    </message>
-    <message>
-        <source>Proxy is &lt;b&gt;enabled&lt;/b&gt;: %1</source>
-        <translation type="unfinished">ப்ராக்ஸி இயக்கப்பட்டது: %1</translation>
-    </message>
-    <message>
-        <source>Send coins to a Qtum address</source> 
-        <translation type="unfinished">ஒரு விக்கிபீடியா முகவரிக்கு நாணயங்களை அனுப்பவும்</translation>
-    </message>
-    <message>
-        <source>Backup wallet to another location</source>
-        <translation type="unfinished">வேறொரு இடத்திற்கு காப்புப் பெட்டகம்</translation>
-    </message>
-    <message>
-        <source>Change the passphrase used for wallet encryption</source>
-        <translation type="unfinished">பணப்பை குறியாக்கத்திற்காக பயன்படுத்தப்படும் கடவுச்சொற்றொடரை மாற்றவும்</translation>
-    </message>
-    <message>
-        <source>&amp;Send</source>
-        <translation type="unfinished">&amp;அனுப்பு</translation>
-    </message>
-    <message>
-        <source>&amp;Receive</source>
-        <translation type="unfinished">&amp;பெறு</translation>
-    </message>
-    <message>
-        <source>&amp;Options…</source>
-        <translation type="unfinished">&amp;விருப்பங்கள்</translation>
-    </message>
-    <message>
-        <source>Encrypt the private keys that belong to your wallet</source>
-        <translation type="unfinished">உங்கள் பணப்பைச் சேர்ந்த தனிப்பட்ட விசைகளை குறியாக்குக</translation>
-    </message>
-    <message>
-        <source>&amp;Backup Wallet…</source>
-        <translation type="unfinished">&amp;பேக்கப் வாலட்...</translation>
-    </message>
-    <message>
-        <source>Sign messages with your Qtum addresses to prove you own them</source>
-        <translation type="unfinished">உங்கள் பிட்டினின் முகவரியுடன் செய்திகளை உங்களிடம் வைத்திருப்பதை நிரூபிக்க</translation>
-    </message>
-    <message>
-        <source>Verify messages to ensure they were signed with specified Qtum addresses</source>
-        <translation type="unfinished">குறிப்பிடப்பட்ட விக்கிபீடியா முகவர்களுடன் கையொப்பமிடப்பட்டதை உறுதிப்படுத்த, செய்திகளை சரிபார்க்கவும்</translation>
-    </message>
-    <message>
-        <source>Open &amp;URI…</source>
-        <translation type="unfinished">திறந்த &amp;யூஆற்ஐ...</translation>
-    </message>
-    <message>
-        <source>&amp;File</source>
-        <translation type="unfinished">&amp;கோப்பு</translation>
-    </message>
-    <message>
-        <source>&amp;Settings</source>
-        <translation type="unfinished">&amp;அமைப்பு</translation>
-    </message>
-    <message>
-        <source>&amp;Help</source>
-        <translation type="unfinished">&amp;உதவி</translation>
-    </message>
-    <message>
-        <source>Tabs toolbar</source>
-        <translation type="unfinished">தாவல்கள் கருவிப்பட்டி</translation>
-    </message>
-    <message>
-        <source>Request payments (generates QR codes and qtum: URIs)</source>
-        <translation type="unfinished">கொடுப்பனவுகளை கோருதல் (QR குறியீடுகள் மற்றும் qtum உருவாக்குகிறது: URI கள்)</translation>
-   </message>
-    <message>
-        <source>Show the list of used sending addresses and labels</source>
-        <translation type="unfinished">பயன்படுத்தப்பட்ட அனுப்புதல்கள் மற்றும் லேபிள்களின் பட்டியலைக் காட்டு</translation>
-    </message>
-    <message>
-        <source>Show the list of used receiving addresses and labels</source>
-        <translation type="unfinished">பயன்படுத்திய முகவரிகள் மற்றும் லேபிள்களின் பட்டியலைக் காட்டு</translation>
-    </message>
-    <message>
-        <source>&amp;Command-line options</source>
-        <translation type="unfinished">&amp; கட்டளை வரி விருப்பங்கள்</translation>
-    </message>
-    <message numerus="yes">
-        <source>Processed %n block(s) of transaction history.</source>
-        <translation type="unfinished">
-            <numerusform />
-            <numerusform />
-        </translation>
-    </message>
-    <message>
-        <source>%1 behind</source>
-        <translation type="unfinished">%1 பின்னால்</translation>
-    </message>
-    <message>
-        <source>Last received block was generated %1 ago.</source>
-        <translation type="unfinished">கடைசியாக கிடைத்த தொகுதி %1 முன்பு உருவாக்கப்பட்டது.</translation>
-    </message>
-    <message>
-        <source>Transactions after this will not yet be visible.</source>
-        <translation type="unfinished">இதற்குப் பின் பரிமாற்றங்கள் இன்னும் காணப்படாது.</translation>
-    </message>
-    <message>
-        <source>Error</source>
-        <translation type="unfinished">பிழை</translation>
-    </message>
-    <message>
-        <source>Warning</source>
-        <translation type="unfinished">எச்சரிக்கை</translation>
-    </message>
-    <message>
-        <source>Information</source>
-        <translation type="unfinished">தகவல்</translation>
-    </message>
-    <message>
-        <source>Up to date</source>
-        <translation type="unfinished">தேதி வரை</translation>
-    </message>
-    <message>
-        <source>Load Partially Signed Qtum Transaction</source> 
-        <translation type="unfinished"> ஓரளவு கையொப்பமிடப்பட்ட பிட்காயின் பரிவர்த்தனையை ஏற்றவும்
-</translation>
-    </message>
-    <message>
-        <source>Node window</source>
-        <translation type="unfinished">நோட் விண்டோ</translation>
-    </message>
-    <message>
-        <source>Open node debugging and diagnostic console</source>
-        <translation type="unfinished">திற நோட் பிழைத்திருத்தம் மற்றும் கண்டறியும் பணியகம்</translation>
-    </message>
-    <message>
-        <source>&amp;Sending addresses</source>
-        <translation type="unfinished">முகவரிகள் அனுப்புகிறது</translation>
-    </message>
-    <message>
-        <source>&amp;Receiving addresses</source>
-        <translation type="unfinished">முகவரிகள் பெறுதல்</translation>
-    </message>
-    <message>
-        <source>Open a qtum: URI</source>
-        <translation type="unfinished">திற பிட்காயின்: URI</translation>
-    </message>
-    <message>
-        <source>Open Wallet</source>
-        <translation type="unfinished">வாலட்டை திற</translation>
-    </message>
-    <message>
-        <source>Open a wallet</source>
-        <translation type="unfinished">வாலட்டை திற</translation>
-    </message>
-    <message>
-        <source>Close wallet</source>
-        <translation type="unfinished">வாலட்டை மூடு</translation>
-    </message>
-    <message>
-        <source>Close all wallets</source>
-        <translation type="unfinished">அனைத்து பணப்பைகள் மூடு</translation>
-    </message>
-    <message>
-        <source>Show the %1 help message to get a list with possible Qtum command-line options</source>
-        <translation type="unfinished">சாத்தியமான Qtum கட்டளை-வரி விருப்பங்களைக் கொண்ட பட்டியலைப் பெற %1 உதவிச் செய்தியைக் காட்டு</translation>
-    </message>
-    <message>
-        <source>&amp;Mask values</source>
-        <translation type="unfinished">&amp;மதிப்புகளை மறைக்கவும்</translation>
-    </message>
-    <message>
-        <source>Mask the values in the Overview tab</source>
-        <translation type="unfinished">கண்ணோட்டம் தாவலில் மதிப்புகளை மறைக்கவும்</translation>
-    </message>
-    <message>
-        <source>default wallet</source>
-        <translation type="unfinished">இயல்புநிலை வாலட்</translation>
-    </message>
-    <message>
-        <source>No wallets available</source>
-        <translation type="unfinished">வாலட் எதுவும் இல்லை</translation>
-    </message>
-    <message>
-        <source>Wallet Name</source>
-        <extracomment>Label of the input field where the name of the wallet is entered.</extracomment>
-        <translation type="unfinished">வாலட் பெயர்</translation>
-    </message>
-    <message>
-        <source>&amp;Window</source>
-        <translation type="unfinished">&amp;சாளரம்</translation>
-    </message>
-    <message>
-        <source>Zoom</source>
-        <translation type="unfinished">பெரிதாக்கு</translation>
-    </message>
-    <message>
-        <source>Main Window</source>
-        <translation type="unfinished">முதன்மை சாளரம்</translation>
-    </message>
-    <message>
-=======
->>>>>>> 4985b774
         <source>%1 client</source>
         <translation type="unfinished">%1 கிளையன்</translation>
     </message>
@@ -1596,11 +1265,7 @@
     <message>
         <source>Automatically open the Qtum client port on the router. This only works when your router supports UPnP and it is enabled.</source>
         <translation type="unfinished">ரூட்டரில் Qtum கிளையன்ட் போர்ட் தானாக திறக்க. இது உங்கள் திசைவி UPnP ஐ ஆதரிக்கும் போது மட்டுமே இயங்குகிறது.</translation>
-<<<<<<< HEAD
-   </message>
-=======
-    </message>
->>>>>>> 4985b774
+    </message>
     <message>
         <source>Map port using &amp;UPnP</source>
         <translation type="unfinished">&amp; UPnP ஐப் பயன்படுத்தி வரைபடம் துறைமுகம்</translation>
@@ -1616,11 +1281,7 @@
     <message>
         <source>Connect to the Qtum network through a SOCKS5 proxy.</source>
         <translation type="unfinished">Qtum பிணையத்துடன் SOCKS5 ப்ராக்ஸி மூலம் இணைக்கவும்.</translation>
-<<<<<<< HEAD
-   </message>
-=======
-    </message>
->>>>>>> 4985b774
+    </message>
     <message>
         <source>&amp;Connect through SOCKS5 proxy (default proxy):</source>
         <translation type="unfinished">&amp; SOCKS5 ப்ராக்ஸி மூலம் இணைக்கவும் (இயல்புநிலை ப்ராக்ஸி):</translation>
@@ -2788,18 +2449,6 @@
         <extracomment>Text explaining the current status of a transaction, shown in the status field of the details window for this transaction. This status represents a transaction confirmed in at least one block, but less than 6 blocks.</extracomment>
         <translation type="unfinished">%1/உறுதிப்படுத்தப்படாதது</translation>
     </message>
-<<<<<<< HEAD
-    <message numerus="yes">
-        <source>Estimated to begin confirmation within %n block(s).</source>
-        <translation type="unfinished">
-            <numerusform />
-            <numerusform />
-        </translation>
-    </message>
-    <message>
-        <source>Warning: Invalid Qtum address</source> 
-        <translation type="unfinished">எச்சரிக்கை: தவறான பிட்காயின் முகவரி</translation>
-=======
     <message>
         <source>%1 confirmations</source>
         <extracomment>Text explaining the current status of a transaction, shown in the status field of the details window for this transaction. This status represents a transaction confirmed in 6 or more blocks.</extracomment>
@@ -2812,7 +2461,6 @@
     <message>
         <source>Date</source>
         <translation type="unfinished">தேதி</translation>
->>>>>>> 4985b774
     </message>
     <message>
         <source>Source</source>
@@ -2847,10 +2495,6 @@
         <translation type="unfinished">லேபிள்</translation>
     </message>
     <message>
-<<<<<<< HEAD
-        <source>The Qtum address to send the payment to</source> 
-        <translation type="unfinished">கட்டணத்தை அனுப்ப பிட்காயின் முகவரி</translation>
-=======
         <source>Credit</source>
         <translation type="unfinished">கடன்</translation>
     </message>
@@ -2860,7 +2504,6 @@
             <numerusform />
             <numerusform />
         </translation>
->>>>>>> 4985b774
     </message>
     <message>
         <source>not accepted</source>
@@ -2871,13 +2514,8 @@
         <translation type="unfinished">டெபிட்</translation>
     </message>
     <message>
-<<<<<<< HEAD
-        <source>The fee will be deducted from the amount being sent. The recipient will receive less qtums than you enter in the amount field. If multiple recipients are selected, the fee is split equally.</source> 
-        <translation type="unfinished">அனுப்பப்படும் தொகையிலிருந்து கட்டணம் கழிக்கப்படும். நீங்கள் உள்ளிடும் தொகையை விட பெறுநர் குறைவான பிட்காயின்களைப் பெறுவார். பல பெறுநர்கள் தேர்ந்தெடுக்கப்பட்டால், கட்டணம் சமமாக பிரிக்கப்படும்.</translation>
-=======
         <source>Total debit</source>
         <translation type="unfinished">மொத்த டெபிட்</translation>
->>>>>>> 4985b774
     </message>
     <message>
         <source>Total credit</source>
@@ -2892,18 +2530,6 @@
         <translation type="unfinished">நிகர தொகை</translation>
     </message>
     <message>
-<<<<<<< HEAD
-        <source>Enter a label for this address to add it to the list of used addresses</source>
-        <translation type="unfinished">இந்த முகவரியை பயன்படுத்தப்பட்ட முகவரிகளின் பட்டியலில் சேர்க்க ஒரு லேபிளை உள்ளிடவும்.</translation>
-    </message>
-    <message>
-        <source>A message that was attached to the qtum: URI which will be stored with the transaction for your reference. Note: This message will not be sent over the Qtum network.</source> 
-        <translation type="unfinished">பிட்காயினுடன் இணைக்கப்பட்ட செய்தி: உங்கள் எதிர்கால குறிப்புக்காக பரிவர்த்தனையுடன் யூஆர்ஐ சேமிக்கப்படும். குறிப்பு: இந்த செய்தி பிட்காயின் வலையமைப்பிற்கு அனுப்பப்படாது.</translation>
-    </message>
-</context>
-<context>
-    <name>SendConfirmationDialog</name>
-=======
         <source>Message</source>
         <translation type="unfinished">செய்தி</translation>
     </message>
@@ -2927,7 +2553,6 @@
         <source>Output index</source>
         <translation type="unfinished">வெளியீட்டு அட்டவணை</translation>
     </message>
->>>>>>> 4985b774
     <message>
         <source> (Certificate was not verified)</source>
         <translation type="unfinished">(சான்றிதழ் சரிபார்க்கப்படவில்லை)</translation>
@@ -2941,21 +2566,12 @@
         <translation type="unfinished">டிபக் தகவல்</translation>
     </message>
     <message>
-<<<<<<< HEAD
-        <source>You can sign messages/agreements with your addresses to prove you can receive qtums sent to them. Be careful not to sign anything vague or random, as phishing attacks may try to trick you into signing your identity over to them. Only sign fully-detailed statements you agree to.</source> 
-        <translation type="unfinished">மற்றவர்களுக்கு அனுப்பப்பட்ட பிட்காயின்களைப் நீங்கள் பெறலாம் என்பதை நிரூபிக்க உங்கள் முகவரிகளுடன் செய்திகள் / ஒப்பந்தங்களில் கையொப்பமிடலாம். தெளிவற்ற அல்லது சீரற்ற எதையும் கையொப்பமிடாமல் கவனமாக இருங்கள், ஏனெனில் ஃபிஷிங் தாக்குதல்கள் உங்கள் அடையாளத்தை அவர்களிடம் கையொப்பமிட்டு ஏமாற்ற முயற்சிக்கும். நீங்கள் ஒப்புக்கொள்ளும் முழுமையான மற்றும் விரிவான அறிக்கைகளில் மட்டுமே கையொப்பமிடுங்கள்.</translation>
-    </message>
-    <message>
-        <source>The Qtum address to sign the message with</source> 
-        <translation type="unfinished">செய்தியை கையொப்பமிட பிட்காயின் முகவரி</translation>
-=======
         <source>Transaction</source>
         <translation type="unfinished">பரிவர்த்தனை</translation>
     </message>
     <message>
         <source>Inputs</source>
         <translation type="unfinished">உள்ளீடுகள்</translation>
->>>>>>> 4985b774
     </message>
     <message>
         <source>Amount</source>
@@ -2984,13 +2600,8 @@
         <translation type="unfinished">தேதி</translation>
     </message>
     <message>
-<<<<<<< HEAD
-        <source>Sign the message to prove you own this Qtum address</source> 
-        <translation type="unfinished">இந்த பிட்காயின் முகவரி உங்களுக்கு சொந்தமானது என்பதை நிரூபிக்க செய்தியை கையொப்பமிடுங்கள்</translation>
-=======
         <source>Type</source>
         <translation type="unfinished">வகை</translation>
->>>>>>> 4985b774
     </message>
     <message>
         <source>Label</source>
@@ -3009,26 +2620,16 @@
         <translation type="unfinished">உறுதிப்படுத்துகிறது (%1 ன் %2 பரிந்துரைக்கப்பட்ட உறுதிப்படுத்தல்கல்)</translation>
     </message>
     <message>
-<<<<<<< HEAD
-        <source>The Qtum address the message was signed with</source>
-        <translation type="unfinished">செய்தி கையொப்பமிடப்பட்ட பிட்காயின் முகவரி</translation>
-=======
         <source>Conflicted</source>
         <translation type="unfinished">முரண்பாடு</translation>
->>>>>>> 4985b774
     </message>
     <message>
         <source>Generated but not accepted</source>
         <translation type="unfinished">உருவாக்கப்பட்டது ஆனால் ஏற்றுக்கொள்ளப்படவில்லை</translation>
     </message>
     <message>
-<<<<<<< HEAD
-        <source>Verify the message to ensure it was signed with the specified Qtum address</source> 
-        <translation type="unfinished">குறிப்பிட்ட பிட்காயின் முகவரியுடன் கையொப்பமிடப்பட்டதா என்பதை உறுதிப்படுத்த இந்த செய்தியைச் சரிபார்க்கவும்</translation>
-=======
         <source>Received with</source>
         <translation type="unfinished">உடன் பெறப்பட்டது</translation>
->>>>>>> 4985b774
     </message>
     <message>
         <source>Received from</source>
@@ -3097,37 +2698,6 @@
         <source>This week</source>
         <translation type="unfinished">இந்த வாரம்</translation>
     </message>
-<<<<<<< HEAD
-</context>
-<context>
-    <name>SplashScreen</name>
-    <message>
-        <source>press q to shutdown</source>
-        <translation type="unfinished">ஷட்டவுன் செய்ய, "q" ஐ அழுத்தவும்</translation>
-    </message>
-</context>
-<context>
-    <name>TransactionDesc</name>
-    <message>
-        <source>conflicted with a transaction with %1 confirmations</source>
-        <extracomment>Text explaining the current status of a transaction, shown in the status field of the details window for this transaction. This status represents an unconfirmed transaction that conflicts with a confirmed transaction.</extracomment>
-        <translation type="unfinished">%1 உறுதிப்படுத்தல்களுடன் ஒரு பரிவர்த்தனை முரண்பட்டது</translation>
-    </message>
-    <message>
-        <source>abandoned</source>
-        <extracomment>Text explaining the current status of a transaction, shown in the status field of the details window for this transaction. This status represents an abandoned transaction.</extracomment>
-        <translation type="unfinished">கைவிடப்பட்டது</translation>
-    </message>
-    <message>
-        <source>%1/unconfirmed</source>
-        <extracomment>Text explaining the current status of a transaction, shown in the status field of the details window for this transaction. This status represents a transaction confirmed in at least one block, but less than 6 blocks.</extracomment>
-        <translation type="unfinished">%1/உறுதிப்படுத்தப்படாதது</translation>
-    </message>
-    <message>
-        <source>%1 confirmations</source>
-        <extracomment>Text explaining the current status of a transaction, shown in the status field of the details window for this transaction. This status represents a transaction confirmed in 6 or more blocks.</extracomment>
-        <translation type="unfinished">%1 உறுதிப்படுத்தல்</translation>
-=======
     <message>
         <source>This month</source>
         <translation type="unfinished">இந்த மாதம்</translation>
@@ -3155,7 +2725,6 @@
     <message>
         <source>Mined</source>
         <translation type="unfinished">மைன் செய்யப்பட்டது</translation>
->>>>>>> 4985b774
     </message>
     <message>
         <source>Other</source>
@@ -3460,18 +3029,8 @@
         <translation type="unfinished">டேட்டாபேசிலிருந்து படிப்பதில் பிழை, ஷட் டவுன் செய்யப்படுகிறது.</translation>
     </message>
     <message>
-<<<<<<< HEAD
-        <source>Comma separated file</source>
-        <extracomment>Expanded name of the CSV file format. See: https://en.wikipedia.org/wiki/Comma-separated_values.</extracomment>
-        <translation type="unfinished">கமா பிரிக்கப்பட்ட கோப்பு</translation>
-    </message>
-    <message>
-        <source>Confirmed</source>
-        <translation type="unfinished">உறுதியாக</translation>
-=======
         <source>Error: Disk space is low for %s</source>
         <translation type="unfinished">பிழை: டிஸ்க் ஸ்பேஸ் %s க்கு குறைவாக உள்ளது</translation>
->>>>>>> 4985b774
     </message>
     <message>
         <source>Failed to listen on any port. Use -listen=0 if you want this.</source>
