--- conflicted
+++ resolved
@@ -759,13 +759,6 @@
     </context>
 <context>
     <name>qtum-core</name>
-<<<<<<< HEAD
-    <message>
-        <source>Options:</source>
-        <translation>Valikud:</translation>
-    </message>
-=======
->>>>>>> 228c1378
     <message>
         <source>Qtum Core</source>
         <translation>Qtum Core</translation>
