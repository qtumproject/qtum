<TS language="es" version="2.1">
<context>
    <name>AddressBookPage</name>
    <message>
        <source>Right-click to edit address or label</source>
        <translation>Haga clic con el botón derecho para editar una dirección o etiqueta</translation>
    </message>
    <message>
        <source>Create a new address</source>
        <translation>Crear una nueva dirección</translation>
    </message>
    <message>
        <source>&amp;New</source>
        <translation>&amp;Nuevo</translation>
    </message>
    <message>
        <source>Copy the currently selected address to the system clipboard</source>
        <translation>Copiar la dirección seleccionada al portapapeles del sistema</translation>
    </message>
    <message>
        <source>&amp;Copy</source>
        <translation>&amp;Copiar</translation>
    </message>
    <message>
        <source>C&amp;lose</source>
<<<<<<< HEAD
        <translation>&amp;Cerrar</translation>
=======
        <translation>Cerrar</translation>
>>>>>>> ee8ca219
    </message>
    <message>
        <source>Delete the currently selected address from the list</source>
        <translation>Borrar de la lista la dirección seleccionada</translation>
    </message>
    <message>
        <source>Enter address or label to search</source>
        <translation>Introduzca la dirección, ID de transacción o etiqueta a buscar.</translation>
    </message>
    <message>
        <source>Export the data in the current tab to a file</source>
        <translation>Exportar a un archivo los datos de esta pestaña</translation>
    </message>
    <message>
        <source>&amp;Export</source>
        <translation>&amp;Exportar</translation>
    </message>
    <message>
        <source>&amp;Delete</source>
        <translation>Eliminar</translation>
    </message>
    <message>
        <source>Choose the address to send coins to</source>
        <translation>Escoja la dirección a la que se enviarán monedas</translation>
    </message>
    <message>
        <source>Choose the address to receive coins with</source>
        <translation>Escoja la dirección donde quiere recibir monedas</translation>
    </message>
    <message>
        <source>C&amp;hoose</source>
        <translation>Escoger</translation>
    </message>
    <message>
        <source>Sending addresses</source>
        <translation>Direcciones de envío</translation>
    </message>
    <message>
        <source>Receiving addresses</source>
        <translation>Direcciones de recepción</translation>
    </message>
    <message>
        <source>These are your Qtum addresses for sending payments. Always check the amount and the receiving address before sending coins.</source>
        <translation>Estas son sus direcciones Qtum para enviar pagos. Compruebe siempre la cantidad y la dirección de recibo antes de transferir monedas.</translation>
    </message>
    <message>
        <source>These are your Qtum addresses for receiving payments. Use the 'Create new receiving address' button in the receive tab to create new addresses.</source>
        <translation>Estas son sus direcciones Qtum para la recepción de pagos. Use el botón 'Crear una nueva dirección para recepción' en la pestaña Recibir para crear nuevas direcciones</translation>
    </message>
    <message>
        <source>&amp;Copy Address</source>
        <translation>Copiar dirección</translation>
    </message>
    <message>
        <source>Copy &amp;Label</source>
        <translation>Copiar &amp;Etiqueta</translation>
    </message>
    <message>
        <source>&amp;Edit</source>
        <translation>&amp;Editar</translation>
    </message>
    <message>
        <source>Export Address List</source>
        <translation>Exportar la Lista de Direcciones</translation>
    </message>
    <message>
        <source>Comma separated file (*.csv)</source>
        <translation>Archivo de columnas separadas por coma (*.csv)</translation>
    </message>
    <message>
        <source>Exporting Failed</source>
        <translation>La exportación falló</translation>
    </message>
    <message>
        <source>There was an error trying to save the address list to %1. Please try again.</source>
        <translation>Hubo un error al intentar guardar la lista de direcciones a %1. Por favor, inténtelo de nuevo.</translation>
    </message>
</context>
<context>
    <name>AddressTableModel</name>
    <message>
        <source>Label</source>
        <translation>Etiqueta</translation>
    </message>
    <message>
        <source>Address</source>
        <translation>Dirección</translation>
    </message>
    <message>
        <source>(no label)</source>
        <translation>(sin etiqueta)</translation>
    </message>
</context>
<context>
    <name>AskPassphraseDialog</name>
    <message>
        <source>Passphrase Dialog</source>
        <translation>Diálogo de contraseña</translation>
    </message>
    <message>
        <source>Enter passphrase</source>
        <translation>Introducir contraseña</translation>
    </message>
    <message>
        <source>New passphrase</source>
        <translation>Nueva contraseña</translation>
    </message>
    <message>
        <source>Repeat new passphrase</source>
        <translation>Repita la nueva contraseña</translation>
    </message>
    <message>
        <source>Show passphrase</source>
        <translation>Mostrar contraseña</translation>
    </message>
    <message>
        <source>Encrypt wallet</source>
        <translation>Cifrar monedero</translation>
    </message>
    <message>
        <source>This operation needs your wallet passphrase to unlock the wallet.</source>
        <translation>Esta operación requiere su contraseña para desbloquear el monedero.</translation>
    </message>
    <message>
        <source>Unlock wallet</source>
        <translation>Desbloquear monedero</translation>
    </message>
    <message>
        <source>This operation needs your wallet passphrase to decrypt the wallet.</source>
        <translation>Esta operación requiere su contraseña para descifrar el monedero.</translation>
    </message>
    <message>
        <source>Decrypt wallet</source>
        <translation>Descifrar monedero</translation>
    </message>
    <message>
        <source>Change passphrase</source>
        <translation>Cambiar contraseña</translation>
    </message>
    <message>
        <source>Confirm wallet encryption</source>
        <translation>Confirmar el cifrado del monedero</translation>
    </message>
    <message>
        <source>Warning: If you encrypt your wallet and lose your passphrase, you will &lt;b&gt;LOSE ALL OF YOUR QTUMS&lt;/b&gt;!</source>
        <translation>Atención: Si cifra su monedero y pierde la contraseña, perderá ¡&lt;b&gt;TODOS SUS QTUMS&lt;/b&gt;!</translation>
    </message>
    <message>
        <source>Are you sure you wish to encrypt your wallet?</source>
        <translation>¿Está seguro que desea cifrar su monedero?</translation>
    </message>
    <message>
        <source>Wallet encrypted</source>
        <translation>Monedero cifrado</translation>
    </message>
    <message>
        <source>Enter the new passphrase for the wallet.&lt;br/&gt;Please use a passphrase of &lt;b&gt;ten or more random characters&lt;/b&gt;, or &lt;b&gt;eight or more words&lt;/b&gt;.</source>
        <translation>Introduzca la nueva contraseña del monedero. &lt;br/&gt;Por favor utilice una contraseña de &lt;b&gt;diez o más caracteres aleatorios&lt;/b&gt;, u &lt;b&gt;ocho o más palabras&lt;/b&gt;.</translation>
    </message>
    <message>
        <source>Enter the old passphrase and new passphrase for the wallet.</source>
        <translation>Introduzca la contraseña antigua y la nueva para el monedero.</translation>
    </message>
    <message>
        <source>Remember that encrypting your wallet cannot fully protect your qtums from being stolen by malware infecting your computer.</source>
        <translation>Recuerde que cifrar su monedero no garantiza mantener a salvo sus qtums en caso de tener virus en el computador.</translation>
    </message>
    <message>
        <source>Wallet to be encrypted</source>
        <translation>Monedero para cifrar</translation>
    </message>
    <message>
        <source>Your wallet is about to be encrypted. </source>
        <translation>Su monedero va a ser cifrado</translation>
    </message>
    <message>
        <source>Your wallet is now encrypted. </source>
        <translation>Su monedero está ahora cifrado</translation>
    </message>
    <message>
        <source>IMPORTANT: Any previous backups you have made of your wallet file should be replaced with the newly generated, encrypted wallet file. For security reasons, previous backups of the unencrypted wallet file will become useless as soon as you start using the new, encrypted wallet.</source>
        <translation>IMPORTANTE: Cualquier copia de seguridad anterior que haya hecho de su archivo del monedero debe ser reemplazada por el archivo del monedero cifrado y recién generado. Por razones de seguridad, las copias de seguridad anteriores del archivo del monedero sin cifrar serán inútiles tan pronto como empiece a usar el nuevo monedero cifrado.</translation>
    </message>
    <message>
        <source>Wallet encryption failed</source>
        <translation>Cifrado del monedero fallido</translation>
    </message>
    <message>
        <source>Wallet encryption failed due to an internal error. Your wallet was not encrypted.</source>
        <translation>El cifrado del monedero falló debido a un error interno. Su monedero no fue cifrado.</translation>
    </message>
    <message>
        <source>The supplied passphrases do not match.</source>
        <translation>Las contraseñas dadas no coinciden.</translation>
    </message>
    <message>
        <source>Wallet unlock failed</source>
        <translation>Desbloquear el monedero falló.</translation>
    </message>
    <message>
        <source>The passphrase entered for the wallet decryption was incorrect.</source>
        <translation>La contraseña ingresada para el descifrado del monedero es incorrecta.</translation>
    </message>
    <message>
        <source>Wallet decryption failed</source>
        <translation>El descifrado del monedero falló</translation>
    </message>
    <message>
        <source>Wallet passphrase was successfully changed.</source>
        <translation>La contraseña del monedero ha sido cambiada con éxito.</translation>
    </message>
    <message>
        <source>Warning: The Caps Lock key is on!</source>
        <translation>Advertencia: ¡La tecla Bloq Mayus está activada!</translation>
    </message>
</context>
<context>
    <name>BanTableModel</name>
    <message>
        <source>IP/Netmask</source>
        <translation>IP/Máscara de red</translation>
    </message>
    <message>
        <source>Banned Until</source>
        <translation>Prohibido Hasta</translation>
    </message>
</context>
<context>
    <name>QtumGUI</name>
    <message>
        <source>Sign &amp;message...</source>
        <translation>Firmar &amp;mensaje...</translation>
    </message>
    <message>
        <source>Synchronizing with network...</source>
        <translation>Sincronizando con la red…</translation>
    </message>
    <message>
        <source>&amp;Overview</source>
        <translation>&amp;Vista general</translation>
    </message>
    <message>
        <source>Show general overview of wallet</source>
        <translation>Mostrar vista general del monedero</translation>
    </message>
    <message>
        <source>&amp;Transactions</source>
        <translation>&amp;Transacciones</translation>
    </message>
    <message>
        <source>Browse transaction history</source>
        <translation>Examinar el historial de transacciones</translation>
    </message>
    <message>
        <source>E&amp;xit</source>
        <translation>&amp;Salir</translation>
    </message>
    <message>
        <source>Quit application</source>
        <translation>Salir de la aplicación</translation>
    </message>
    <message>
        <source>&amp;About %1</source>
        <translation>%Acerca de%1</translation>
    </message>
    <message>
        <source>Show information about %1</source>
        <translation>Mostrar información acerca de %1</translation>
    </message>
    <message>
        <source>About &amp;Qt</source>
        <translation>Acerca de &amp;Qt</translation>
    </message>
    <message>
        <source>Show information about Qt</source>
        <translation>Mostrar información acerca de Qt</translation>
    </message>
    <message>
        <source>&amp;Options...</source>
        <translation>&amp;Opciones...</translation>
    </message>
    <message>
        <source>Modify configuration options for %1</source>
        <translation>Modificar las opciones de configuración para %1</translation>
    </message>
    <message>
        <source>&amp;Encrypt Wallet...</source>
        <translation>&amp;Cifrar monedero…</translation>
    </message>
    <message>
        <source>&amp;Backup Wallet...</source>
        <translation>&amp;Copia de respaldo del monedero...</translation>
    </message>
    <message>
        <source>&amp;Change Passphrase...</source>
        <translation>&amp;Cambiar la contraseña…</translation>
    </message>
    <message>
        <source>Open &amp;URI...</source>
        <translation>Abrir URI...</translation>
    </message>
    <message>
        <source>Create Wallet...</source>
        <translation>Crear monedero...</translation>
    </message>
    <message>
        <source>Create a new wallet</source>
        <translation>Crear monedero nuevo</translation>
    </message>
    <message>
        <source>Wallet:</source>
        <translation>Monedero:</translation>
    </message>
    <message>
        <source>Click to disable network activity.</source>
        <translation>Haga clic para desactivar la actividad de la red.</translation>
    </message>
    <message>
        <source>Network activity disabled.</source>
        <translation>Actividad de red deshabilitada.</translation>
    </message>
    <message>
        <source>Click to enable network activity again.</source>
        <translation>Haga clic para habilitar nuevamente la actividad de la red.</translation>
    </message>
    <message>
        <source>Syncing Headers (%1%)...</source>
        <translation>Sincronizando cabeceras (%1%) ...</translation>
    </message>
    <message>
        <source>Reindexing blocks on disk...</source>
        <translation>Reindexando bloques en disco...</translation>
    </message>
    <message>
        <source>Proxy is &lt;b&gt;enabled&lt;/b&gt;: %1</source>
        <translation>El proxy está &lt;b&gt;habilitado&lt;/b&gt;: %1</translation>
    </message>
    <message>
        <source>Send coins to a Qtum address</source>
        <translation>Enviar monedas a una dirección Qtum</translation>
    </message>
    <message>
        <source>Backup wallet to another location</source>
        <translation>Copia de seguridad del monedero en otra ubicación.</translation>
    </message>
    <message>
        <source>Change the passphrase used for wallet encryption</source>
        <translation>Cambiar la contraseña utilizada para el cifrado del monedero</translation>
    </message>
    <message>
<<<<<<< HEAD
        <source>&amp;Debug window</source>
        <translation>&amp;Ventana de depuración.</translation>
    </message>
    <message>
        <source>Open debugging and diagnostic console</source>
        <translation>Abrir la consola de depuración y diagnóstico</translation>
    </message>
    <message>
=======
>>>>>>> ee8ca219
        <source>&amp;Verify message...</source>
        <translation>&amp;Verificar mensaje...</translation>
    </message>
    <message>
        <source>&amp;Send</source>
        <translation>&amp;Enviar</translation>
    </message>
    <message>
        <source>&amp;Receive</source>
        <translation>&amp;Recibir</translation>
    </message>
    <message>
        <source>&amp;Show / Hide</source>
        <translation>&amp;Mostrar / Ocultar</translation>
    </message>
    <message>
        <source>Show or hide the main Window</source>
        <translation>Mostrar u ocultar la ventana principal</translation>
    </message>
    <message>
        <source>Encrypt the private keys that belong to your wallet</source>
        <translation>Encriptar las claves privadas que pertenecen a su billetera</translation>
    </message>
    <message>
        <source>Sign messages with your Qtum addresses to prove you own them</source>
        <translation>Firmar mensajes con sus direcciones Qtum para demostrar la propiedad</translation>
    </message>
    <message>
        <source>Verify messages to ensure they were signed with specified Qtum addresses</source>
        <translation>Verificar mensajes comprobando que están firmados con direcciones Qtum concretas</translation>
    </message>
    <message>
        <source>&amp;File</source>
        <translation>&amp;Archivo</translation>
    </message>
    <message>
        <source>&amp;Settings</source>
        <translation>&amp;Configuración</translation>
    </message>
    <message>
        <source>&amp;Help</source>
        <translation>&amp;Ayuda</translation>
    </message>
    <message>
        <source>Tabs toolbar</source>
        <translation>Barra de pestañas</translation>
    </message>
    <message>
        <source>Request payments (generates QR codes and qtum: URIs)</source>
        <translation>Solicitar pagos (genera código QR y URL's de Qtum)</translation>
    </message>
    <message>
        <source>Show the list of used sending addresses and labels</source>
        <translation>Mostrar la lista de direcciones de envío y etiquetas</translation>
    </message>
    <message>
        <source>Show the list of used receiving addresses and labels</source>
        <translation>Muestra la lista de direcciones de recepción y etiquetas</translation>
    </message>
    <message>
<<<<<<< HEAD
        <source>Open a qtum: URI or payment request</source>
        <translation>Abrir un identificador URI de qtum o una solicitud de pago</translation>
    </message>
    <message>
=======
>>>>>>> ee8ca219
        <source>&amp;Command-line options</source>
        <translation>&amp;Opciones de línea de comandos</translation>
    </message>
    <message numerus="yes">
        <source>%n active connection(s) to Qtum network</source>
        <translation><numerusform>%n conexión activa hacia la red Qtum</numerusform><numerusform>%n conexiones activas hacia la red Qtum</numerusform></translation>
    </message>
    <message>
        <source>Indexing blocks on disk...</source>
        <translation>Bloques de indexación en el disco ...</translation>
    </message>
    <message>
        <source>Processing blocks on disk...</source>
        <translation>Procesamiento de bloques en el disco ...</translation>
    </message>
    <message numerus="yes">
        <source>Processed %n block(s) of transaction history.</source>
        <translation><numerusform>%n bloque procesado del historial de transacciones.</numerusform><numerusform>%n bloques procesados del historial de transacciones.</numerusform></translation>
    </message>
    <message>
        <source>%1 behind</source>
        <translation>%1 atrás</translation>
    </message>
    <message>
        <source>Last received block was generated %1 ago.</source>
        <translation>El último bloque recibido fue generado hace %1.</translation>
    </message>
    <message>
        <source>Transactions after this will not yet be visible.</source>
        <translation>Las transacciones posteriores aún no están visibles.</translation>
    </message>
    <message>
        <source>Error</source>
        <translation>Error</translation>
    </message>
    <message>
        <source>Warning</source>
        <translation>Advertencia</translation>
    </message>
    <message>
        <source>Information</source>
        <translation>Información</translation>
    </message>
    <message>
        <source>Up to date</source>
        <translation>Actualizado</translation>
    </message>
    <message>
        <source>Node window</source>
        <translation>Ventana de nodo</translation>
    </message>
    <message>
        <source>Open node debugging and diagnostic console</source>
        <translation>Abrir consola de depuración y diagnóstico de nodo</translation>
    </message>
    <message>
        <source>&amp;Sending addresses</source>
        <translation>&amp;Direcciones de envío</translation>
    </message>
    <message>
        <source>&amp;Receiving addresses</source>
        <translation>Direcciones de recepción</translation>
<<<<<<< HEAD
=======
    </message>
    <message>
        <source>Open a qtum: URI</source>
        <translation>Abrir una qtum: URI</translation>
>>>>>>> ee8ca219
    </message>
    <message>
        <source>Open Wallet</source>
        <translation>Abrir Monedero</translation>
    </message>
    <message>
        <source>Open a wallet</source>
        <translation>Abrir un monedero</translation>
    </message>
    <message>
        <source>Close Wallet...</source>
        <translation>Cerrar Monedero...</translation>
    </message>
    <message>
        <source>Close wallet</source>
        <translation>Cerrar monedero</translation>
    </message>
    <message>
        <source>Show the %1 help message to get a list with possible Qtum command-line options</source>
<<<<<<< HEAD
        <translation>Muestre el mensaje de ayuda %1 para obtener una lista con posibles opciones de línea de comandos de Qtum</translation>
=======
        <translation>Muestra el mensaje de ayuda %1 para obtener una lista con posibles opciones de línea de comandos de Qtum.</translation>
>>>>>>> ee8ca219
    </message>
    <message>
        <source>default wallet</source>
        <translation>Monedero predeterminado</translation>
    </message>
    <message>
        <source>No wallets available</source>
        <translation>No hay monederos disponibles.</translation>
    </message>
    <message>
        <source>&amp;Window</source>
        <translation>&amp;Ventana</translation>
    </message>
    <message>
        <source>Minimize</source>
        <translation>Minimizar</translation>
    </message>
    <message>
        <source>Zoom</source>
        <translation>Acercar</translation>
    </message>
    <message>
        <source>Main Window</source>
        <translation>Ventana principal</translation>
    </message>
    <message>
        <source>%1 client</source>
        <translation>%1 cliente</translation>
    </message>
    <message>
        <source>Connecting to peers...</source>
        <translation>Conectando con sus pares ...</translation>
    </message>
    <message>
        <source>Catching up...</source>
        <translation>Actualizando...</translation>
    </message>
    <message>
        <source>Error: %1</source>
        <translation>Error: %1</translation>
    </message>
    <message>
        <source>Warning: %1</source>
        <translation>Advertencia: %1</translation>
    </message>
    <message>
        <source>Date: %1
</source>
        <translation>Fecha: %1
</translation>
    </message>
    <message>
        <source>Amount: %1
</source>
        <translation>Cantidad: %1
</translation>
    </message>
    <message>
        <source>Wallet: %1
</source>
        <translation>Monedero: %1
</translation>
    </message>
    <message>
        <source>Type: %1
</source>
        <translation>Tipo: %1
</translation>
    </message>
    <message>
        <source>Label: %1
</source>
        <translation>Etiqueta: %1
</translation>
    </message>
    <message>
        <source>Address: %1
</source>
        <translation>Dirección: %1
</translation>
    </message>
    <message>
        <source>Sent transaction</source>
        <translation>Transacción enviada</translation>
    </message>
    <message>
        <source>Incoming transaction</source>
        <translation>Transacción entrante</translation>
    </message>
    <message>
        <source>HD key generation is &lt;b&gt;enabled&lt;/b&gt;</source>
        <translation>La generación de clave HD está &lt;b&gt;habilitada&lt;/b&gt;</translation>
    </message>
    <message>
        <source>HD key generation is &lt;b&gt;disabled&lt;/b&gt;</source>
        <translation>La generación de clave HD está &lt;b&gt;deshabilitada&lt;/b&gt;</translation>
    </message>
    <message>
        <source>Private key &lt;b&gt;disabled&lt;/b&gt;</source>
        <translation>Llave privada &lt;b&gt;deshabilitada&lt;/b&gt;</translation>
    </message>
    <message>
        <source>Wallet is &lt;b&gt;encrypted&lt;/b&gt; and currently &lt;b&gt;unlocked&lt;/b&gt;</source>
        <translation>El monedero está &lt;b&gt;cifrado&lt;/b&gt; y actualmente &lt;b&gt;desbloqueado&lt;/b&gt;</translation>
    </message>
    <message>
        <source>Wallet is &lt;b&gt;encrypted&lt;/b&gt; and currently &lt;b&gt;locked&lt;/b&gt;</source>
        <translation>El monedero está &lt;b&gt;cifrado&lt;/b&gt; y actualmente &lt;b&gt;bloqueado&lt;/b&gt;</translation>
    </message>
    <message>
        <source>A fatal error occurred. Qtum can no longer continue safely and will quit.</source>
        <translation>Se produjo un error fatal. Qtum ya no puede continuar de manera segura y se cerrará</translation>
    </message>
</context>
<context>
    <name>CoinControlDialog</name>
    <message>
        <source>Coin Selection</source>
        <translation>Selección de moneda</translation>
    </message>
    <message>
        <source>Quantity:</source>
        <translation>Cantidad:</translation>
    </message>
    <message>
        <source>Bytes:</source>
        <translation>Bytes:</translation>
    </message>
    <message>
        <source>Amount:</source>
        <translation>Cantidad:</translation>
    </message>
    <message>
        <source>Fee:</source>
        <translation>Comisión:</translation>
    </message>
    <message>
        <source>Dust:</source>
        <translation>Polvo:</translation>
    </message>
    <message>
        <source>After Fee:</source>
        <translation>Después de comisión:</translation>
    </message>
    <message>
        <source>Change:</source>
        <translation>Cambio:</translation>
    </message>
    <message>
        <source>(un)select all</source>
        <translation>(des)selecciona todos</translation>
    </message>
    <message>
        <source>Tree mode</source>
        <translation>Modo árbol</translation>
    </message>
    <message>
        <source>List mode</source>
        <translation>Modo lista</translation>
    </message>
    <message>
        <source>Amount</source>
        <translation>Cantidad</translation>
    </message>
    <message>
        <source>Received with label</source>
        <translation>Recibido con etiqueta</translation>
    </message>
    <message>
        <source>Received with address</source>
        <translation>Recibido con dirección</translation>
    </message>
    <message>
        <source>Date</source>
        <translation>Fecha</translation>
    </message>
    <message>
        <source>Confirmations</source>
        <translation>Confirmaciones</translation>
    </message>
    <message>
        <source>Confirmed</source>
        <translation>Confirmado</translation>
    </message>
    <message>
        <source>Copy address</source>
        <translation>Copiar dirección</translation>
    </message>
    <message>
        <source>Copy label</source>
        <translation>Copiar etiqueta</translation>
    </message>
    <message>
        <source>Copy amount</source>
        <translation>Copiar cantidad</translation>
    </message>
    <message>
        <source>Copy transaction ID</source>
        <translation>Copiar ID de la transacción</translation>
    </message>
    <message>
        <source>Lock unspent</source>
        <translation>Bloquear lo no gastado</translation>
    </message>
    <message>
        <source>Unlock unspent</source>
        <translation>Desbloquear lo no gastado</translation>
    </message>
    <message>
        <source>Copy quantity</source>
        <translation>Copiar cantidad</translation>
    </message>
    <message>
        <source>Copy fee</source>
        <translation>Copiar comisión</translation>
    </message>
    <message>
        <source>Copy after fee</source>
        <translation>Copiar después de la comisión</translation>
    </message>
    <message>
        <source>Copy bytes</source>
        <translation>Copiar bytes</translation>
    </message>
    <message>
        <source>Copy dust</source>
        <translation>Copiar polvo</translation>
    </message>
    <message>
        <source>Copy change</source>
        <translation>Copiar cambio</translation>
    </message>
    <message>
        <source>(%1 locked)</source>
        <translation>(%1 bloqueado)</translation>
    </message>
    <message>
        <source>yes</source>
        <translation>sí</translation>
    </message>
    <message>
        <source>no</source>
        <translation>no</translation>
    </message>
    <message>
        <source>This label turns red if any recipient receives an amount smaller than the current dust threshold.</source>
        <translation>Esta etiqueta se vuelve roja si algún receptor recibe una cantidad inferior al umbral actual establecido para el polvo.</translation>
    </message>
    <message>
        <source>Can vary +/- %1 satoshi(s) per input.</source>
        <translation>Puede variar +/- %1 satoshi(s) por entrada.</translation>
    </message>
    <message>
        <source>(no label)</source>
        <translation>(sin etiqueta)</translation>
    </message>
    <message>
        <source>change from %1 (%2)</source>
        <translation>cambia desde %1 (%2)</translation>
    </message>
    <message>
        <source>(change)</source>
        <translation>(cambio)</translation>
    </message>
</context>
<context>
    <name>CreateWalletActivity</name>
    <message>
        <source>Creating Wallet &lt;b&gt;%1&lt;/b&gt;...</source>
        <translation>Creando monedero &lt;b&gt;%1&lt;/b&gt;...</translation>
    </message>
    <message>
        <source>Create wallet failed</source>
        <translation>Crear monedero falló</translation>
    </message>
    <message>
        <source>Create wallet warning</source>
        <translation>Advertencia sobre crear monedero</translation>
    </message>
</context>
<context>
    <name>CreateWalletDialog</name>
    <message>
        <source>Create Wallet</source>
        <translation>Crear monedero</translation>
    </message>
    <message>
        <source>Wallet Name</source>
        <translation>Nombre de monedero</translation>
    </message>
    <message>
        <source>Encrypt the wallet. The wallet will be encrypted with a passphrase of your choice.</source>
<<<<<<< HEAD
        <translation>Encriptar monedero. El monedero será cifrado con la contraseña que elija.</translation>
=======
        <translation>Cifrar monedero. El monedero será cifrado con la contraseña que elija.</translation>
>>>>>>> ee8ca219
    </message>
    <message>
        <source>Encrypt Wallet</source>
        <translation>Cifrar monedero</translation>
    </message>
    <message>
        <source>Disable private keys for this wallet. Wallets with private keys disabled will have no private keys and cannot have an HD seed or imported private keys. This is ideal for watch-only wallets.</source>
        <translation>Deshabilita las claves privadas para este monedero. Los monederos con claves privadas deshabilitadas no tendrán claves privadas y no podrán tener ni una semilla HD ni claves privadas importadas. Esto es ideal para monederos de solo lectura.</translation>
    </message>
    <message>
        <source>Disable Private Keys</source>
        <translation>Deshabilitar claves privadas</translation>
    </message>
    <message>
        <source>Make a blank wallet. Blank wallets do not initially have private keys or scripts. Private keys and addresses can be imported, or an HD seed can be set, at a later time.</source>
        <translation>Crear un monedero vacío. Los monederos vacíos no tienen claves privadas ni scripts. Las claves privadas y direcciones pueden importarse después o también establecer una semilla HD.</translation>
    </message>
    <message>
        <source>Make Blank Wallet</source>
        <translation>Crear monedero vacío</translation>
    </message>
    <message>
        <source>Create</source>
        <translation>Crear</translation>
    </message>
</context>
<context>
    <name>EditAddressDialog</name>
    <message>
        <source>Edit Address</source>
        <translation>Editar Dirección</translation>
    </message>
    <message>
        <source>&amp;Label</source>
        <translation>&amp;Etiqueta</translation>
    </message>
    <message>
        <source>The label associated with this address list entry</source>
        <translation>La etiqueta asociada con esta entrada de la lista de direcciones</translation>
    </message>
    <message>
        <source>The address associated with this address list entry. This can only be modified for sending addresses.</source>
        <translation>La dirección asociada con esta entrada de la lista de direcciones. Solo puede ser modificada para direcciones de envío.</translation>
    </message>
    <message>
        <source>&amp;Address</source>
        <translation>&amp;Dirección</translation>
    </message>
    <message>
        <source>New sending address</source>
        <translation>Nueva dirección de envío</translation>
    </message>
    <message>
        <source>Edit receiving address</source>
        <translation>Editar dirección de recepción</translation>
    </message>
    <message>
        <source>Edit sending address</source>
        <translation>Editar dirección de envío</translation>
    </message>
    <message>
        <source>The entered address "%1" is not a valid Qtum address.</source>
        <translation>La dirección ingresada "%1" no es una dirección válida de Qtum.</translation>
    </message>
    <message>
        <source>Address "%1" already exists as a receiving address with label "%2" and so cannot be added as a sending address.</source>
        <translation>La dirección "%1" ya existe como dirección de recepción con la etiqueta "%2" y, por lo tanto, no se puede agregar como dirección de envío.</translation>
    </message>
    <message>
        <source>The entered address "%1" is already in the address book with label "%2".</source>
        <translation>La dirección ingresada "%1" ya está en la libreta de direcciones con la etiqueta "%2".</translation>
    </message>
    <message>
        <source>Could not unlock wallet.</source>
        <translation>No se pudo desbloquear el monedero.</translation>
    </message>
    <message>
        <source>New key generation failed.</source>
        <translation>Nueva generación de claves fallida.</translation>
    </message>
</context>
<context>
    <name>FreespaceChecker</name>
    <message>
        <source>A new data directory will be created.</source>
        <translation>Se creará un nuevo directorio de datos.</translation>
    </message>
    <message>
        <source>name</source>
        <translation>nombre</translation>
    </message>
    <message>
        <source>Directory already exists. Add %1 if you intend to create a new directory here.</source>
        <translation>El directorio ya existe. Añada %1 si pretende crear aquí un directorio nuevo.</translation>
    </message>
    <message>
        <source>Path already exists, and is not a directory.</source>
        <translation>La ruta ya existe y no es un directorio.</translation>
    </message>
    <message>
        <source>Cannot create data directory here.</source>
        <translation>No se puede crear un directorio de datos aquí.</translation>
    </message>
</context>
<context>
    <name>HelpMessageDialog</name>
    <message>
        <source>version</source>
        <translation>versión</translation>
    </message>
    <message>
        <source>About %1</source>
        <translation>Alrededor de %1</translation>
    </message>
    <message>
        <source>Command-line options</source>
        <translation>Opciones de la línea de comandos</translation>
    </message>
</context>
<context>
    <name>Intro</name>
    <message>
        <source>Welcome</source>
        <translation>Bienvenido</translation>
    </message>
    <message>
        <source>Welcome to %1.</source>
        <translation>Bienvenido a %1.</translation>
    </message>
    <message>
        <source>As this is the first time the program is launched, you can choose where %1 will store its data.</source>
        <translation>Como esta es la primera vez que se lanza el programa, puede elegir dónde %1 almacenará sus datos.</translation>
    </message>
    <message>
        <source>When you click OK, %1 will begin to download and process the full %4 block chain (%2GB) starting with the earliest transactions in %3 when %4 initially launched.</source>
        <translation>Al hacer clic en OK, %1 se iniciará el proceso de descarga y se procesará la cadena de bloques completa de %4 (%2 GB), iniciando desde la transacción más antigua %3 cuando %4 se ejecutó inicialmente.</translation>
    </message>
    <message>
        <source>Reverting this setting requires re-downloading the entire blockchain. It is faster to download the full chain first and prune it later. Disables some advanced features.</source>
        <translation>Revertir este parámetro requiere volver a descargar todos los bloques. Es más rápido descargar primero todos los bloques y podar después. Deshabilita algunas características avanzadas.</translation>
    </message>
    <message>
        <source>This initial synchronisation is very demanding, and may expose hardware problems with your computer that had previously gone unnoticed. Each time you run %1, it will continue downloading where it left off.</source>
        <translation>Esta sincronización inicial es muy exigente y puede exponer problemas de hardware con su computadora que anteriormente habían pasado desapercibidos. Cada vez que ejecuta %1, continuará la descarga desde donde la dejó.</translation>
    </message>
    <message>
        <source>If you have chosen to limit block chain storage (pruning), the historical data must still be downloaded and processed, but will be deleted afterward to keep your disk usage low.</source>
        <translation>Si ha elegido limitar el almacenamiento de la cadena de bloques (pruning), los datos históricos todavía se deben descargar y procesar, pero se eliminarán posteriormente para mantener el uso del disco bajo.</translation>
    </message>
    <message>
        <source>Use the default data directory</source>
        <translation>Utilizar el directorio de datos predeterminado</translation>
    </message>
    <message>
        <source>Use a custom data directory:</source>
        <translation>Utilice un directorio de datos personalizado:</translation>
<<<<<<< HEAD
    </message>
    <message>
        <source>Qtum</source>
        <translation>Qtum</translation>
    </message>
    <message>
=======
    </message>
    <message>
        <source>Qtum</source>
        <translation>Qtum</translation>
    </message>
    <message>
>>>>>>> ee8ca219
        <source>Discard blocks after verification, except most recent %1 GB (prune)</source>
        <translation>Descartar los bloques después de la verificación, excepto los %1 GB más recientes (prune)</translation>
    </message>
    <message>
        <source>At least %1 GB of data will be stored in this directory, and it will grow over time.</source>
        <translation>Al menos %1 GB de información será almacenada en este directorio, y seguirá creciendo a través del tiempo.</translation>
    </message>
    <message>
        <source>Approximately %1 GB of data will be stored in this directory.</source>
        <translation>Aproximadamente %1 GB de datos se almacenarán en este directorio.</translation>
    </message>
    <message>
        <source>%1 will download and store a copy of the Qtum block chain.</source>
        <translation>%1 descargará y almacenará una copia de la cadena de bloques de Qtum.</translation>
    </message>
    <message>
        <source>The wallet will also be stored in this directory.</source>
        <translation>El monedero también se almacenará en este directorio.</translation>
    </message>
    <message>
        <source>Error: Specified data directory "%1" cannot be created.</source>
        <translation>Error: Directorio de datos especificado "%1" no puede ser creado.</translation>
    </message>
    <message>
        <source>Error</source>
        <translation>Error</translation>
    </message>
    <message numerus="yes">
        <source>%n GB of free space available</source>
        <translation><numerusform>%n GB de espacio libre disponible</numerusform><numerusform>%n GB de espacio libre disponible</numerusform></translation>
    </message>
    <message numerus="yes">
        <source>(of %n GB needed)</source>
        <translation><numerusform>(de %n GB requerido)</numerusform><numerusform>(de %n GB requeridos)</numerusform></translation>
<<<<<<< HEAD
=======
    </message>
    <message numerus="yes">
        <source>(%n GB needed for full chain)</source>
        <translation><numerusform>(%n GB necesarios para la cadena completa)</numerusform><numerusform>(%n GB necesarios para la cadena completa)</numerusform></translation>
>>>>>>> ee8ca219
    </message>
</context>
<context>
    <name>ModalOverlay</name>
    <message>
        <source>Form</source>
        <translation>Formulario</translation>
    </message>
    <message>
        <source>Recent transactions may not yet be visible, and therefore your wallet's balance might be incorrect. This information will be correct once your wallet has finished synchronizing with the qtum network, as detailed below.</source>
        <translation>Es posible que las transacciones recientes aún no estén visibles y, por lo tanto, el saldo de su monedero podría ser incorrecto. Esta información será correcta una vez que su monedero haya terminado de sincronizarse con la red qtum, como se detalla a continuación.</translation>
    </message>
    <message>
        <source>Attempting to spend qtums that are affected by not-yet-displayed transactions will not be accepted by the network.</source>
        <translation>La red no aceptará intentar gastar qtums que se vean afectados por transacciones aún no mostradas.</translation>
    </message>
    <message>
        <source>Number of blocks left</source>
        <translation>Cantidad de bloques restantes.</translation>
    </message>
    <message>
        <source>Unknown...</source>
        <translation>Desconocido...</translation>
    </message>
    <message>
        <source>Last block time</source>
        <translation>Hora del último bloque.</translation>
    </message>
    <message>
        <source>Progress</source>
        <translation>Progreso.</translation>
    </message>
    <message>
        <source>Progress increase per hour</source>
        <translation>Aumento de progreso por hora.</translation>
    </message>
    <message>
        <source>calculating...</source>
        <translation>calculando...</translation>
    </message>
    <message>
        <source>Estimated time left until synced</source>
        <translation>Tiempo estimado restante hasta la sincronización.</translation>
    </message>
    <message>
        <source>Hide</source>
        <translation>Ocultar</translation>
    </message>
    <message>
        <source>Esc</source>
        <translation>Esc</translation>
    </message>
    <message>
        <source>%1 is currently syncing.  It will download headers and blocks from peers and validate them until reaching the tip of the block chain.</source>
        <translation>%1 está actualmente sincronizándose. Descargará cabeceras y bloques de nodos semejantes y los validará hasta alcanzar la cabeza de la cadena de bloques.</translation>
    </message>
    <message>
        <source>Unknown. Syncing Headers (%1, %2%)...</source>
        <translation>Desconocido. Sincronizando cabeceras (%1, %2%)...</translation>
    </message>
</context>
<context>
    <name>OpenURIDialog</name>
    <message>
<<<<<<< HEAD
        <source>Open URI</source>
        <translation>Abrir URI...</translation>
    </message>
    <message>
        <source>Open payment request from URI or file</source>
        <translation>El pago requiere una URI o archivo</translation>
=======
        <source>Open qtum URI</source>
        <translation>Abrir URI de qtum</translation>
>>>>>>> ee8ca219
    </message>
    <message>
        <source>URI:</source>
        <translation>URI:</translation>
    </message>
</context>
<context>
    <name>OpenWalletActivity</name>
    <message>
<<<<<<< HEAD
        <source>Select payment request file</source>
        <translation>Seleccione archivo de solicitud de pago</translation>
    </message>
    <message>
        <source>Select payment request file to open</source>
        <translation>Seleccione el archivo de solicitud de pago para abrir</translation>
=======
        <source>Open wallet failed</source>
        <translation>La apertura del monedero falló</translation>
    </message>
    <message>
        <source>Open wallet warning</source>
        <translation>Aviso de apertura de monedero</translation>
>>>>>>> ee8ca219
    </message>
    <message>
        <source>Open wallet failed</source>
        <translation>La apertura del monedero falló</translation>
    </message>
    <message>
        <source>Open wallet warning</source>
        <translation>Advertencia sobre apertura de monedero</translation>
    </message>
    <message>
        <source>default wallet</source>
        <translation>Monedero predeterminado</translation>
    </message>
    <message>
        <source>Opening Wallet &lt;b&gt;%1&lt;/b&gt;...</source>
        <translation>Abriendo monedero &lt;b&gt;%1&lt;/b&gt;...</translation>
    </message>
</context>
<context>
    <name>OptionsDialog</name>
    <message>
        <source>Options</source>
        <translation>Opciones</translation>
    </message>
    <message>
        <source>&amp;Main</source>
        <translation>&amp;Principal</translation>
    </message>
    <message>
<<<<<<< HEAD
=======
        <source>Automatically start %1 after logging in to the system.</source>
        <translation>Iniciar automaticamente %1 al encender el sistema.</translation>
    </message>
    <message>
>>>>>>> ee8ca219
        <source>&amp;Start %1 on system login</source>
        <translation>&amp; Comience %1 en el inicio de sesión del sistema</translation>
    </message>
    <message>
        <source>Size of &amp;database cache</source>
        <translation>Tamaño de la memoria caché de la base de datos</translation>
    </message>
    <message>
        <source>Number of script &amp;verification threads</source>
        <translation>Cantidad de secuencias de comandos y verificación</translation>
    </message>
    <message>
        <source>IP address of the proxy (e.g. IPv4: 127.0.0.1 / IPv6: ::1)</source>
        <translation>Dirección IP del proxy (ej. IPv4: 127.0.0.1 / IPv6: ::1)</translation>
    </message>
    <message>
        <source>Shows if the supplied default SOCKS5 proxy is used to reach peers via this network type.</source>
        <translation>Muestra si el proxy SOCKS5 suministrado se utiliza para llegar a los pares a través de este tipo de red.</translation>
    </message>
    <message>
        <source>Use separate SOCKS&amp;5 proxy to reach peers via Tor hidden services:</source>
        <translation>Use SOCKS&amp;5 y proxy por separado para llegar a sus compañeros a través de los servicios ocultos de Tor:</translation>
    </message>
    <message>
        <source>Hide the icon from the system tray.</source>
        <translation>Ocultar el icono de la bandeja del sistema.</translation>
    </message>
    <message>
        <source>&amp;Hide tray icon</source>
        <translation>Ocultar icono de bandeja</translation>
    </message>
    <message>
        <source>Minimize instead of exit the application when the window is closed. When this option is enabled, the application will be closed only after selecting Exit in the menu.</source>
        <translation>Minimizar en lugar de salir de la aplicación cuando la ventana está cerrada. Cuando se activa esta opción, la aplicación sólo se cerrará después de seleccionar Salir en el menú.</translation>
    </message>
    <message>
        <source>Third party URLs (e.g. a block explorer) that appear in the transactions tab as context menu items. %s in the URL is replaced by transaction hash. Multiple URLs are separated by vertical bar |.</source>
        <translation>URL de terceros (por ejemplo, un explorador de bloques) que aparecen en la pestaña de transacciones como elementos del menú contextual. %s en la URL se reemplaza por hash de transacción. Varias URL están separadas por una barra vertical |.</translation>
    </message>
    <message>
        <source>Open the %1 configuration file from the working directory.</source>
        <translation>Abrir el archivo de configuración %1 en el directorio de trabajo.</translation>
    </message>
    <message>
        <source>Open Configuration File</source>
        <translation>Abrir archivo de configuración</translation>
    </message>
    <message>
        <source>Reset all client options to default.</source>
        <translation>Restablecer todas las opciones del cliente a las predeterminadas.</translation>
    </message>
    <message>
        <source>&amp;Reset Options</source>
        <translation>&amp;Restablecer opciones</translation>
    </message>
    <message>
        <source>&amp;Network</source>
        <translation>&amp;Red</translation>
    </message>
    <message>
        <source>Disables some advanced features but all blocks will still be fully validated. Reverting this setting requires re-downloading the entire blockchain. Actual disk usage may be somewhat higher.</source>
        <translation>Desactiva algunas características avanzadas, pero todos los bloques se validarán por completo. Revertir esta configuración requiere volver a descargar toda la blockchain. El uso real del disco puede ser algo mayor.</translation>
    </message>
    <message>
        <source>Prune &amp;block storage to</source>
        <translation>Podar el almacenamiento de &amp;bloques para</translation>
    </message>
    <message>
        <source>GB</source>
        <translation>GB</translation>
    </message>
    <message>
        <source>Reverting this setting requires re-downloading the entire blockchain.</source>
        <translation>Revertir estas configuraciones requiere descargar de nuevo la blockchain entera.</translation>
    </message>
    <message>
        <source>MiB</source>
        <translation>MiB</translation>
    </message>
    <message>
        <source>(0 = auto, &lt;0 = leave that many cores free)</source>
        <translation>(0 = auto, &lt;0 = deja estos núcleos libres)</translation>
    </message>
    <message>
        <source>W&amp;allet</source>
        <translation>Monedero</translation>
    </message>
    <message>
        <source>Expert</source>
        <translation>Experto</translation>
    </message>
    <message>
        <source>Enable coin &amp;control features</source>
        <translation>Habilitar características de &amp;Control de Moneda.</translation>
    </message>
    <message>
        <source>If you disable the spending of unconfirmed change, the change from a transaction cannot be used until that transaction has at least one confirmation. This also affects how your balance is computed.</source>
        <translation>Si deshabilita el gasto de un cambio no confirmado, el cambio de una transacción no se puede usar hasta que esa transacción tenga al menos una confirmación. Esto también afecta a cómo se calcula su saldo.</translation>
    </message>
    <message>
        <source>&amp;Spend unconfirmed change</source>
        <translation>&amp; Gastar cambio no confirmado</translation>
    </message>
    <message>
        <source>Automatically open the Qtum client port on the router. This only works when your router supports UPnP and it is enabled.</source>
<<<<<<< HEAD
        <translation>Abrir automáticamente el puerto del cliente Qtum en el router. Esta opción solo funciona si el router admite UPnP y está activado.</translation>
=======
        <translation>Abrir automáticamente el puerto del cliente Qtum en el router. Esta opción solo funciona cuando el router admite UPnP y está activado.</translation>
>>>>>>> ee8ca219
    </message>
    <message>
        <source>Map port using &amp;UPnP</source>
        <translation>Mapear el puerto usando &amp;UPnP</translation>
    </message>
    <message>
        <source>Accept connections from outside.</source>
        <translation>Acepta conexiones desde afuera.</translation>
    </message>
    <message>
        <source>Allow incomin&amp;g connections</source>
        <translation>Permitir conexiones entrantes</translation>
    </message>
    <message>
        <source>Connect to the Qtum network through a SOCKS5 proxy.</source>
<<<<<<< HEAD
        <translation>Conéctese a la red de Qtum a través de un proxy SOCKS5.</translation>
=======
        <translation>Conectar a la red de Qtum a través de un proxy SOCKS5.</translation>
>>>>>>> ee8ca219
    </message>
    <message>
        <source>&amp;Connect through SOCKS5 proxy (default proxy):</source>
        <translation>Conectar a través del proxy SOCKS5 (proxy predeterminado):</translation>
    </message>
    <message>
        <source>Proxy &amp;IP:</source>
        <translation>Dirección &amp;IP del proxy:</translation>
    </message>
    <message>
        <source>&amp;Port:</source>
        <translation>&amp;Puerto:</translation>
    </message>
    <message>
        <source>Port of the proxy (e.g. 9050)</source>
        <translation>Puerto del servidor proxy (ej. 9050)</translation>
    </message>
    <message>
        <source>Used for reaching peers via:</source>
        <translation>Utilizado para llegar a los compañeros a través de:</translation>
    </message>
    <message>
        <source>IPv4</source>
        <translation>IPv4</translation>
    </message>
    <message>
        <source>IPv6</source>
        <translation>IPv6</translation>
    </message>
    <message>
        <source>Tor</source>
        <translation>Tor</translation>
    </message>
    <message>
        <source>Connect to the Qtum network through a separate SOCKS5 proxy for Tor hidden services.</source>
        <translation>Conéctese a la red de Qtum a través de un proxy SOCKS5 separado para los servicios Tor ocultos.</translation>
    </message>
    <message>
        <source>&amp;Window</source>
        <translation>&amp;Ventana</translation>
    </message>
    <message>
        <source>Show only a tray icon after minimizing the window.</source>
        <translation>Mostrar solo un icono de sistema después de minimizar la ventana</translation>
    </message>
    <message>
        <source>&amp;Minimize to the tray instead of the taskbar</source>
        <translation>&amp;Minimizar a la bandeja en vez de a la barra de tareas</translation>
    </message>
    <message>
        <source>M&amp;inimize on close</source>
        <translation>M&amp;inimizar al cerrar</translation>
    </message>
    <message>
        <source>&amp;Display</source>
        <translation>&amp;Interfaz</translation>
    </message>
    <message>
        <source>User Interface &amp;language:</source>
        <translation>I&amp;dioma de la interfaz de usuario</translation>
    </message>
    <message>
        <source>The user interface language can be set here. This setting will take effect after restarting %1.</source>
        <translation>El idioma de la interfaz de usuario puede establecerse aquí. Esta configuración tendrá efecto después de reiniciar %1.</translation>
    </message>
    <message>
        <source>&amp;Unit to show amounts in:</source>
        <translation>Mostrar las cantidades en la &amp;unidad:</translation>
    </message>
    <message>
        <source>Choose the default subdivision unit to show in the interface and when sending coins.</source>
        <translation>Elegir la subdivisión predeterminada para mostrar cantidades en la interfaz y cuando se envían monedas.</translation>
    </message>
    <message>
        <source>Whether to show coin control features or not.</source>
        <translation>Mostrar o no características de control de moneda</translation>
    </message>
    <message>
        <source>&amp;Third party transaction URLs</source>
        <translation>URLs de transacciones de terceros</translation>
    </message>
    <message>
        <source>Options set in this dialog are overridden by the command line or in the configuration file:</source>
        <translation>Las opciones establecidas en este diálogo serán invalidadas por la línea de comando o en el fichero de configuración:</translation>
    </message>
    <message>
        <source>&amp;OK</source>
        <translation>&amp;Aceptar</translation>
    </message>
    <message>
        <source>&amp;Cancel</source>
        <translation>&amp;Cancelar</translation>
    </message>
    <message>
        <source>default</source>
        <translation>predeterminado</translation>
    </message>
    <message>
        <source>none</source>
        <translation>ninguno</translation>
    </message>
    <message>
        <source>Confirm options reset</source>
        <translation>Confirme el restablecimiento de las opciones</translation>
    </message>
    <message>
        <source>Client restart required to activate changes.</source>
        <translation>Se necesita reiniciar el cliente para activar los cambios.</translation>
    </message>
    <message>
        <source>Client will be shut down. Do you want to proceed?</source>
        <translation>El cliente se cerrará. ¿Quiere proceder?</translation>
    </message>
    <message>
        <source>Configuration options</source>
        <translation>Opciones de configuración</translation>
    </message>
    <message>
        <source>The configuration file is used to specify advanced user options which override GUI settings. Additionally, any command-line options will override this configuration file.</source>
        <translation>El archivo de configuración se utiliza para especificar opciones de usuario avanzadas que anulan la configuración de la GUI. Además, cualquier opción de línea de comandos anulará este archivo de configuración.</translation>
    </message>
    <message>
        <source>Error</source>
        <translation>Error</translation>
    </message>
    <message>
        <source>The configuration file could not be opened.</source>
        <translation>El archivo de configuración no se pudo abrir.</translation>
    </message>
    <message>
        <source>This change would require a client restart.</source>
        <translation>Este cambio requiere reiniciar el cliente.</translation>
    </message>
    <message>
        <source>The supplied proxy address is invalid.</source>
        <translation>La dirección proxy indicada es inválida.</translation>
    </message>
</context>
<context>
    <name>OverviewPage</name>
    <message>
        <source>Form</source>
        <translation>Desde</translation>
    </message>
    <message>
        <source>The displayed information may be out of date. Your wallet automatically synchronizes with the Qtum network after a connection is established, but this process has not completed yet.</source>
        <translation>La información mostrada puede estar desactualizada. Su monedero se sincroniza automáticamente con la red Qtum después de que se haya establecido una conexión, pero este proceso aún no se ha completado.</translation>
    </message>
    <message>
        <source>Watch-only:</source>
        <translation>Ver-solo:</translation>
    </message>
    <message>
        <source>Available:</source>
        <translation>Disponible:</translation>
    </message>
    <message>
        <source>Your current spendable balance</source>
<<<<<<< HEAD
        <translation>Su balance actual gastable</translation>
=======
        <translation>Su saldo actual gastable</translation>
>>>>>>> ee8ca219
    </message>
    <message>
        <source>Pending:</source>
        <translation>Pendiente:</translation>
    </message>
    <message>
        <source>Total of transactions that have yet to be confirmed, and do not yet count toward the spendable balance</source>
<<<<<<< HEAD
        <translation>Total de transacciones que deben ser confirmadas y que no cuentan aun con el balance gastable necesario.</translation>
=======
        <translation>Total de transacciones que deben ser confirmadas y que no cuentan con el saldo disponible necesario.</translation>
>>>>>>> ee8ca219
    </message>
    <message>
        <source>Immature:</source>
        <translation>No disponible:</translation>
    </message>
    <message>
        <source>Mined balance that has not yet matured</source>
        <translation>Saldo recién minado que aún no está disponible.</translation>
    </message>
    <message>
        <source>Balances</source>
        <translation>Balances</translation>
    </message>
    <message>
        <source>Total:</source>
        <translation>Total:</translation>
    </message>
    <message>
        <source>Your current total balance</source>
        <translation>Su balance actual total</translation>
    </message>
    <message>
        <source>Your current balance in watch-only addresses</source>
        <translation>Su saldo actual en direcciones solo-ver</translation>
    </message>
    <message>
        <source>Spendable:</source>
        <translation>Utilizable:</translation>
    </message>
    <message>
        <source>Recent transactions</source>
        <translation>Transacciones recientes</translation>
    </message>
    <message>
        <source>Unconfirmed transactions to watch-only addresses</source>
        <translation>Transacciones no confirmadas para direcciones ver-solo</translation>
    </message>
    <message>
        <source>Mined balance in watch-only addresses that has not yet matured</source>
        <translation>Balance minado en direcciones ver-solo que aún no ha madurado</translation>
    </message>
    <message>
        <source>Current total balance in watch-only addresses</source>
        <translation>Saldo total actual en direcciones de solo-ver</translation>
    </message>
</context>
<context>
    <name>PaymentServer</name>
    <message>
        <source>Payment request error</source>
        <translation>Error de solicitud de pago</translation>
    </message>
    <message>
        <source>Cannot start qtum: click-to-pay handler</source>
        <translation>No se puede iniciar Qtum: controlador de clic para pagar</translation>
    </message>
    <message>
        <source>URI handling</source>
        <translation>Manejo de URI</translation>
    </message>
    <message>
        <source>'qtum://' is not a valid URI. Use 'qtum:' instead.</source>
        <translation>'qtum: //' no es un URI válido. Use 'qtum:' en su lugar.</translation>
    </message>
    <message>
        <source>Cannot process payment request because BIP70 is not supported.</source>
        <translation>No se puede procesar la solicitud de pago debido a que no se ha incluido el soporte de BIP70.</translation>
    </message>
    <message>
<<<<<<< HEAD
        <source>Payment request fetch URL is invalid: %1</source>
        <translation>La URL de búsqueda de solicitud de pago no es válida: %1</translation>
=======
        <source>Due to widespread security flaws in BIP70 it's strongly recommended that any merchant instructions to switch wallets be ignored.</source>
        <translation>Debido a fallos de seguridad conocidos en BIP70 se recomienda encarecidamente que se ignore cualquier instrucción sobre el intercambio de monederos.</translation>
>>>>>>> ee8ca219
    </message>
    <message>
        <source>If you are receiving this error you should request the merchant provide a BIP21 compatible URI.</source>
        <translation>Si está recibiendo este error debería solicitar al comerciante que le proporcione una URI compatible con BIP21</translation>
    </message>
    <message>
        <source>Due to widespread security flaws in BIP70 it's strongly recommended that any merchant instructions to switch wallets be ignored.</source>
        <translation>Debido a fallos de seguridad conocidos en BIP70 se recomienda encarecidamente que se ignore cualquier instrucción sobre el intercambio de monederos.</translation>
    </message>
    <message>
        <source>If you are receiving this error you should request the merchant provide a BIP21 compatible URI.</source>
        <translation>Si está recibiendo este error debería solicitar al comerciante que le proporcione una URI compatible con BIP21</translation>
    </message>
    <message>
        <source>Invalid payment address %1</source>
        <translation>Dirección de pago inválida %1</translation>
    </message>
    <message>
        <source>URI cannot be parsed! This can be caused by an invalid Qtum address or malformed URI parameters.</source>
        <translation>¡No se puede interpretar la URI! Esto puede deberse a una dirección Qtum inválida o a parámetros de URI mal formados.</translation>
    </message>
    <message>
        <source>Payment request file handling</source>
        <translation>Manejo de archivos de solicitud de pago</translation>
<<<<<<< HEAD
    </message>
    <message>
        <source>Payment request file cannot be read! This can be caused by an invalid payment request file.</source>
        <translation>¡El archivo de solicitud de pago no se puede leer! Esto puede deberse a un archivo de solicitud de pago no válido.</translation>
    </message>
    <message>
        <source>Payment request rejected</source>
        <translation>Solicitud de pago rechazada</translation>
    </message>
    <message>
        <source>Payment request network doesn't match client network.</source>
        <translation>La red de solicitud de pago no coincide con la red del cliente.</translation>
    </message>
    <message>
        <source>Payment request expired.</source>
        <translation>Solicitud de pago caducada.</translation>
    </message>
    <message>
        <source>Payment request is not initialized.</source>
        <translation>La solicitud de pago no está inicializada.</translation>
    </message>
    <message>
        <source>Unverified payment requests to custom payment scripts are unsupported.</source>
        <translation>Las solicitudes de pago no verificadas para los scripts de pago personalizados no son compatibles.</translation>
    </message>
    <message>
        <source>Invalid payment request.</source>
        <translation>Solicitud de pago inválida</translation>
    </message>
    <message>
        <source>Requested payment amount of %1 is too small (considered dust).</source>
        <translation>El monto para la solicitud de pago de %1 es muy pequeño (considerando el polvo).</translation>
    </message>
    <message>
        <source>Refund from %1</source>
        <translation>Devolución desde %1</translation>
    </message>
    <message>
        <source>Payment request %1 is too large (%2 bytes, allowed %3 bytes).</source>
        <translation>Solicitud de pago %1 es muy grande (Actualmente %2 bytes, máximo %3 bytes)</translation>
    </message>
    <message>
        <source>Error communicating with %1: %2</source>
        <translation>Fallo al comunicar con %1: %2</translation>
    </message>
    <message>
        <source>Payment request cannot be parsed!</source>
        <translation>¡La solicitud de pago no se puede analizar!</translation>
    </message>
    <message>
        <source>Bad response from server %1</source>
        <translation>Mala respuesta del servidor %1</translation>
    </message>
    <message>
        <source>Network request error</source>
        <translation>Error de solicitud de red</translation>
    </message>
    <message>
        <source>Payment acknowledged</source>
        <translation>Pago reconocido</translation>
=======
>>>>>>> ee8ca219
    </message>
</context>
<context>
    <name>PeerTableModel</name>
    <message>
        <source>User Agent</source>
        <translation>Agente de usuario</translation>
    </message>
    <message>
        <source>Node/Service</source>
        <translation>Nodo / Servicio</translation>
    </message>
    <message>
        <source>NodeId</source>
        <translation>NodeId</translation>
    </message>
    <message>
        <source>Ping</source>
        <translation>Ping</translation>
    </message>
    <message>
        <source>Sent</source>
        <translation>Enviado</translation>
    </message>
    <message>
        <source>Received</source>
        <translation>Recibido</translation>
    </message>
</context>
<context>
    <name>QObject</name>
    <message>
        <source>Amount</source>
        <translation>Cantidad</translation>
    </message>
    <message>
        <source>Enter a Qtum address (e.g. %1)</source>
        <translation>Ingrese una dirección de Qtum (por ejemplo, %1)</translation>
    </message>
    <message>
        <source>%1 d</source>
        <translation>%1 d</translation>
    </message>
    <message>
        <source>%1 h</source>
        <translation>%1 h</translation>
    </message>
    <message>
        <source>%1 m</source>
        <translation>%1 m</translation>
    </message>
    <message>
        <source>%1 s</source>
        <translation>%1 s</translation>
    </message>
    <message>
        <source>None</source>
        <translation>Ninguno</translation>
    </message>
    <message>
        <source>N/A</source>
        <translation>N/D</translation>
    </message>
    <message>
        <source>%1 ms</source>
        <translation>%1 ms</translation>
    </message>
    <message numerus="yes">
        <source>%n second(s)</source>
        <translation><numerusform>%n segundos</numerusform><numerusform>%n segundos</numerusform></translation>
    </message>
    <message numerus="yes">
        <source>%n minute(s)</source>
        <translation><numerusform>%n minutos</numerusform><numerusform>%n minutos</numerusform></translation>
    </message>
    <message numerus="yes">
        <source>%n hour(s)</source>
        <translation><numerusform>%n horas</numerusform><numerusform>%n horas</numerusform></translation>
    </message>
    <message numerus="yes">
        <source>%n day(s)</source>
        <translation><numerusform>%n días </numerusform><numerusform>%n días </numerusform></translation>
    </message>
    <message numerus="yes">
        <source>%n week(s)</source>
        <translation><numerusform>%n semanas</numerusform><numerusform>%n semanas</numerusform></translation>
    </message>
    <message>
        <source>%1 and %2</source>
        <translation>%1 y %2</translation>
    </message>
    <message numerus="yes">
        <source>%n year(s)</source>
        <translation><numerusform>%n años</numerusform><numerusform>%n años</numerusform></translation>
    </message>
    <message>
        <source>%1 B</source>
        <translation>%1 B</translation>
    </message>
    <message>
        <source>%1 KB</source>
        <translation>%1 KB</translation>
    </message>
    <message>
        <source>%1 MB</source>
        <translation>%1 MB</translation>
    </message>
    <message>
        <source>%1 GB</source>
        <translation>%1 GB</translation>
    </message>
    <message>
        <source>Error: Specified data directory "%1" does not exist.</source>
        <translation>Error: El directorio de datos especificado "%1" no existe.</translation>
    </message>
    <message>
        <source>Error: Cannot parse configuration file: %1.</source>
        <translation>Error: No se puede analizar/parsear el archivo de configuración: %1.</translation>
    </message>
    <message>
        <source>Error: %1</source>
        <translation>Error: %1</translation>
    </message>
    <message>
        <source>%1 didn't yet exit safely...</source>
        <translation>%1 aún no salió de forma segura ...</translation>
    </message>
    <message>
        <source>unknown</source>
        <translation>desconocido</translation>
    </message>
</context>
<context>
    <name>QRImageWidget</name>
    <message>
        <source>&amp;Save Image...</source>
        <translation>Guardar Imagen...</translation>
    </message>
    <message>
        <source>&amp;Copy Image</source>
        <translation>Copiar imagen</translation>
    </message>
    <message>
        <source>Resulting URI too long, try to reduce the text for label / message.</source>
        <translation>URI resultante demasiado larga. Intente reducir el texto de la etiqueta / mensaje.</translation>
    </message>
    <message>
        <source>Error encoding URI into QR Code.</source>
        <translation>Error al codificar la URI en el código QR.</translation>
    </message>
    <message>
        <source>QR code support not available.</source>
        <translation>Soporte de código QR no disponible.</translation>
    </message>
    <message>
        <source>Save QR Code</source>
        <translation>Guardar código QR</translation>
    </message>
    <message>
        <source>PNG Image (*.png)</source>
        <translation>Imagen PNG (*.png)</translation>
    </message>
</context>
<context>
    <name>RPCConsole</name>
    <message>
        <source>N/A</source>
        <translation>N/D</translation>
    </message>
    <message>
        <source>Client version</source>
        <translation>Versión del cliente</translation>
    </message>
    <message>
        <source>&amp;Information</source>
        <translation>Información</translation>
<<<<<<< HEAD
    </message>
    <message>
        <source>Debug window</source>
        <translation>Ventana de depuración</translation>
=======
>>>>>>> ee8ca219
    </message>
    <message>
        <source>General</source>
        <translation>General</translation>
    </message>
    <message>
        <source>Using BerkeleyDB version</source>
        <translation>Usando la versión BerkeleyDB</translation>
    </message>
    <message>
        <source>Datadir</source>
        <translation>Datadir</translation>
    </message>
    <message>
        <source>To specify a non-default location of the data directory use the '%1' option.</source>
        <translation>Para especificar una ubicación distinta a la ubicación por defecto del directorio de datos, use la opción '%1'.</translation>
    </message>
    <message>
        <source>Blocksdir</source>
        <translation>Blocksdir</translation>
    </message>
    <message>
        <source>To specify a non-default location of the blocks directory use the '%1' option.</source>
        <translation>Para especificar una ubicación distinta a la ubicación por defecto del directorio de bloques, use la opción '%1'.</translation>
    </message>
    <message>
        <source>Startup time</source>
        <translation>Hora de inicio</translation>
    </message>
    <message>
        <source>Network</source>
        <translation>Red</translation>
    </message>
    <message>
        <source>Name</source>
        <translation>Nombre</translation>
    </message>
    <message>
        <source>Number of connections</source>
        <translation>Número de conexiones</translation>
    </message>
    <message>
        <source>Block chain</source>
        <translation>Cadena de bloques</translation>
    </message>
    <message>
        <source>Current number of blocks</source>
        <translation>Número actual de bloques</translation>
    </message>
    <message>
        <source>Memory Pool</source>
        <translation>Grupo de memoria</translation>
    </message>
    <message>
        <source>Current number of transactions</source>
        <translation>Número actual de transacciones</translation>
    </message>
    <message>
        <source>Memory usage</source>
        <translation>Uso de memoria</translation>
    </message>
    <message>
        <source>Wallet: </source>
        <translation>Monedero:</translation>
    </message>
    <message>
        <source>(none)</source>
        <translation>(ninguno)</translation>
    </message>
    <message>
        <source>&amp;Reset</source>
        <translation>Reiniciar</translation>
    </message>
    <message>
        <source>Received</source>
        <translation>Recibido</translation>
    </message>
    <message>
        <source>Sent</source>
        <translation>Enviado</translation>
    </message>
    <message>
        <source>&amp;Peers</source>
        <translation>Pares</translation>
    </message>
    <message>
        <source>Banned peers</source>
        <translation>Pares prohibidos</translation>
    </message>
    <message>
        <source>Select a peer to view detailed information.</source>
        <translation>Seleccione un par para ver información detallada.</translation>
    </message>
    <message>
        <source>Whitelisted</source>
        <translation>Incluido en la lista blanca</translation>
    </message>
    <message>
        <source>Direction</source>
        <translation>Dirección</translation>
    </message>
    <message>
        <source>Version</source>
        <translation>Versión</translation>
    </message>
    <message>
        <source>Starting Block</source>
        <translation>Bloque de inicio</translation>
    </message>
    <message>
        <source>Synced Headers</source>
        <translation>Encabezados sincronizados</translation>
    </message>
    <message>
        <source>Synced Blocks</source>
        <translation>Bloques sincronizados</translation>
<<<<<<< HEAD
=======
    </message>
    <message>
        <source>The mapped Autonomous System used for diversifying peer selection.</source>
        <translation>El Sistema Autónomo mapeado utilizado para la selección diversificada de participantes.</translation>
    </message>
    <message>
        <source>Mapped AS</source>
        <translation>SA Mapeado</translation>
>>>>>>> ee8ca219
    </message>
    <message>
        <source>User Agent</source>
        <translation>Agente de usuario</translation>
<<<<<<< HEAD
=======
    </message>
    <message>
        <source>Node window</source>
        <translation>Ventana de nodo</translation>
>>>>>>> ee8ca219
    </message>
    <message>
        <source>Open the %1 debug log file from the current data directory. This can take a few seconds for large log files.</source>
        <translation>Abrir el archivo de depuración %1 desde el directorio de datos actual. Puede tardar unos segundos para ficheros de gran tamaño.</translation>
    </message>
    <message>
        <source>Decrease font size</source>
        <translation>Disminuir tamaño de letra</translation>
    </message>
    <message>
        <source>Increase font size</source>
        <translation>Aumentar el tamaño de la fuente</translation>
    </message>
    <message>
        <source>Services</source>
        <translation>Servicios</translation>
    </message>
    <message>
        <source>Ban Score</source>
        <translation>Puntuación Ban</translation>
    </message>
    <message>
        <source>Connection Time</source>
        <translation>Tiempo de conexión</translation>
    </message>
    <message>
        <source>Last Send</source>
        <translation>Último envío</translation>
    </message>
    <message>
        <source>Last Receive</source>
        <translation>Última recepción</translation>
    </message>
    <message>
        <source>Ping Time</source>
        <translation>Tiempo Ping</translation>
    </message>
    <message>
        <source>The duration of a currently outstanding ping.</source>
        <translation>La duración de un ping actualmente pendiente.</translation>
    </message>
    <message>
        <source>Ping Wait</source>
        <translation>Ping en espera</translation>
    </message>
    <message>
        <source>Min Ping</source>
        <translation>Min Ping</translation>
    </message>
    <message>
        <source>Time Offset</source>
        <translation>Desplazamiento de tiempo</translation>
    </message>
    <message>
        <source>Last block time</source>
        <translation>Hora del último bloque</translation>
    </message>
    <message>
        <source>&amp;Open</source>
        <translation>&amp;Abrir</translation>
    </message>
    <message>
        <source>&amp;Console</source>
        <translation>&amp;Consola</translation>
    </message>
    <message>
        <source>&amp;Network Traffic</source>
        <translation>&amp;Tráfico de Red</translation>
    </message>
    <message>
        <source>Totals</source>
        <translation>Total:</translation>
    </message>
    <message>
        <source>In:</source>
        <translation>Dentro:</translation>
    </message>
    <message>
        <source>Out:</source>
        <translation>Fuera:</translation>
    </message>
    <message>
        <source>Debug log file</source>
        <translation>Archivo de registro de depuración</translation>
    </message>
    <message>
        <source>Clear console</source>
        <translation>Borrar consola</translation>
    </message>
    <message>
        <source>1 &amp;hour</source>
        <translation>1 hora</translation>
    </message>
    <message>
        <source>1 &amp;day</source>
        <translation>1 día</translation>
    </message>
    <message>
        <source>1 &amp;week</source>
        <translation>1 semana</translation>
    </message>
    <message>
        <source>1 &amp;year</source>
        <translation>1 año</translation>
    </message>
    <message>
        <source>&amp;Disconnect</source>
        <translation>Desconectar</translation>
    </message>
    <message>
        <source>Ban for</source>
        <translation>Prohibición de</translation>
    </message>
    <message>
        <source>&amp;Unban</source>
        <translation>&amp;Desbloquear</translation>
    </message>
    <message>
        <source>Welcome to the %1 RPC console.</source>
        <translation>Bienvenido a la consola %1 RPC.</translation>
    </message>
    <message>
        <source>Use up and down arrows to navigate history, and %1 to clear screen.</source>
        <translation>Use las flechas hacia arriba y hacia abajo para navegar por el historial, y %1 para borrar la pantalla.</translation>
    </message>
    <message>
        <source>Type %1 for an overview of available commands.</source>
        <translation>Escriba %1 para obtener una descripción general de los comandos disponibles.</translation>
    </message>
    <message>
        <source>For more information on using this console type %1.</source>
        <translation>Para obtener más información sobre el uso de esta consola, escriba %1.</translation>
    </message>
    <message>
        <source>WARNING: Scammers have been active, telling users to type commands here, stealing their wallet contents. Do not use this console without fully understanding the ramifications of a command.</source>
        <translation>ADVERTENCIA: los estafadores han estado activos pidiendo a los usuarios que escriban comandos aquí, robando el contenido de su monedero. No use esta consola sin entender completamente las ramificaciones de un comando.</translation>
    </message>
    <message>
        <source>Network activity disabled</source>
        <translation>Actividad de red deshabilitada</translation>
    </message>
    <message>
        <source>Executing command without any wallet</source>
        <translation>Ejecutar comando sin monedero</translation>
    </message>
    <message>
        <source>Executing command using "%1" wallet</source>
        <translation>Ejecutar comando usando "%1" monedero</translation>
    </message>
    <message>
        <source>(node id: %1)</source>
        <translation>(ID de nodo: %1)</translation>
    </message>
    <message>
        <source>via %1</source>
        <translation>a través de %1</translation>
    </message>
    <message>
        <source>never</source>
        <translation>nunca </translation>
    </message>
    <message>
        <source>Inbound</source>
        <translation>Entrante</translation>
    </message>
    <message>
        <source>Outbound</source>
        <translation>Salida</translation>
    </message>
    <message>
        <source>Yes</source>
        <translation>Sí</translation>
    </message>
    <message>
        <source>No</source>
        <translation>No</translation>
    </message>
    <message>
        <source>Unknown</source>
        <translation>Desconocido</translation>
    </message>
</context>
<context>
    <name>ReceiveCoinsDialog</name>
    <message>
        <source>&amp;Amount:</source>
        <translation>Cantidad</translation>
    </message>
    <message>
        <source>&amp;Label:</source>
        <translation>&amp;Etiqueta:</translation>
    </message>
    <message>
        <source>&amp;Message:</source>
        <translation>Mensaje:</translation>
    </message>
    <message>
        <source>An optional message to attach to the payment request, which will be displayed when the request is opened. Note: The message will not be sent with the payment over the Qtum network.</source>
        <translation>Mensaje opcional para agregar a la solicitud de pago, el cual será mostrado cuando la solicitud esté abierta. Nota: El mensaje no se enviará con el pago a través de la red de Qtum.</translation>
    </message>
    <message>
        <source>An optional label to associate with the new receiving address.</source>
        <translation>Una etiqueta opcional para asociar con la nueva dirección de recepción</translation>
    </message>
    <message>
        <source>Use this form to request payments. All fields are &lt;b&gt;optional&lt;/b&gt;.</source>
        <translation>Use este formulario para la solicitud de pagos. Todos los campos son &lt;b&gt;opcionales&lt;/b&gt;</translation>
    </message>
    <message>
        <source>An optional amount to request. Leave this empty or zero to not request a specific amount.</source>
        <translation>Monto opcional a solicitar. Dejarlo vacío o en cero para no solicitar un monto específico.</translation>
    </message>
    <message>
<<<<<<< HEAD
=======
        <source>An optional label to associate with the new receiving address (used by you to identify an invoice).  It is also attached to the payment request.</source>
        <translation>Etiqueta opcional para asociar con la nueva dirección de recepción (utilizado por ti para identificar una factura). También esta asociado a la solicitud de pago.</translation>
    </message>
    <message>
        <source>An optional message that is attached to the payment request and may be displayed to the sender.</source>
        <translation>Mensaje opcional asociado a la solicitud de pago que podría ser presentado al remitente </translation>
    </message>
    <message>
>>>>>>> ee8ca219
        <source>&amp;Create new receiving address</source>
        <translation>Crear nueva dirección para recepción</translation>
    </message>
    <message>
        <source>Clear all fields of the form.</source>
        <translation>Limpiar todos los campos del formulario</translation>
    </message>
    <message>
        <source>Clear</source>
        <translation>Limpiar</translation>
    </message>
    <message>
        <source>Native segwit addresses (aka Bech32 or BIP-173) reduce your transaction fees later on and offer better protection against typos, but old wallets don't support them. When unchecked, an address compatible with older wallets will be created instead.</source>
        <translation>Las direcciones segwit nativas (también conocidas como Bech32 o BIP-173) reducen las comisiones de transacción más adelante y ofrecen una mejor protección contra errores tipográficos, pero los monederos antiguos no las admiten. Cuando no está marcada, se creará una dirección compatible con monederos más antiguos.</translation>
    </message>
    <message>
        <source>Generate native segwit (Bech32) address</source>
        <translation>Generar dirección segwit nativa (Bech32)</translation>
    </message>
    <message>
        <source>Requested payments history</source>
        <translation>Historial de pagos solicitado</translation>
    </message>
    <message>
        <source>Show the selected request (does the same as double clicking an entry)</source>
        <translation>Muestra la petición seleccionada (También doble clic)</translation>
    </message>
    <message>
        <source>Show</source>
        <translation>Mostrar</translation>
    </message>
    <message>
        <source>Remove the selected entries from the list</source>
        <translation>Eliminar de la lista las direcciones actualmente seleccionadas.</translation>
    </message>
    <message>
        <source>Remove</source>
        <translation>Eliminar</translation>
    </message>
    <message>
        <source>Copy URI</source>
        <translation>Copiar URI</translation>
    </message>
    <message>
        <source>Copy label</source>
        <translation>Copiar etiqueta</translation>
    </message>
    <message>
        <source>Copy message</source>
        <translation>Copiar mensaje</translation>
    </message>
    <message>
        <source>Copy amount</source>
        <translation>Copiar cantidad</translation>
    </message>
</context>
<context>
    <name>ReceiveRequestDialog</name>
    <message>
        <source>QR Code</source>
        <translation>Código QR</translation>
    </message>
    <message>
        <source>Copy &amp;URI</source>
        <translation>Copiar &amp;URI</translation>
    </message>
    <message>
        <source>Copy &amp;Address</source>
        <translation>Copiar &amp;Dirección</translation>
    </message>
    <message>
        <source>&amp;Save Image...</source>
        <translation>Guardar Imagen...</translation>
    </message>
    <message>
        <source>Request payment to %1</source>
        <translation>Solicitar pago a %1</translation>
    </message>
    <message>
        <source>Payment information</source>
        <translation>Información del pago</translation>
    </message>
    <message>
        <source>URI</source>
        <translation>URI</translation>
    </message>
    <message>
        <source>Address</source>
        <translation>Dirección</translation>
    </message>
    <message>
        <source>Amount</source>
        <translation>Cantidad</translation>
    </message>
    <message>
        <source>Label</source>
        <translation>Etiqueta</translation>
    </message>
    <message>
        <source>Message</source>
        <translation>Mensaje</translation>
    </message>
    <message>
        <source>Wallet</source>
        <translation>Monedero</translation>
    </message>
</context>
<context>
    <name>RecentRequestsTableModel</name>
    <message>
        <source>Date</source>
        <translation>Fecha</translation>
    </message>
    <message>
        <source>Label</source>
        <translation>Etiqueta</translation>
    </message>
    <message>
        <source>Message</source>
        <translation>Mensaje</translation>
    </message>
    <message>
        <source>(no label)</source>
        <translation>(sin etiqueta)</translation>
    </message>
    <message>
        <source>(no message)</source>
        <translation>(sin mensaje)</translation>
    </message>
    <message>
        <source>(no amount requested)</source>
        <translation>(no existe monto solicitado)</translation>
    </message>
    <message>
        <source>Requested</source>
        <translation>Solicitado</translation>
    </message>
</context>
<context>
    <name>SendCoinsDialog</name>
    <message>
        <source>Send Coins</source>
        <translation>Enviar monedas</translation>
    </message>
    <message>
        <source>Coin Control Features</source>
        <translation>Características de control de la moneda</translation>
    </message>
    <message>
        <source>Inputs...</source>
        <translation>Entradas...</translation>
    </message>
    <message>
        <source>automatically selected</source>
        <translation>Seleccionado automaticamente</translation>
    </message>
    <message>
        <source>Insufficient funds!</source>
        <translation>¡Fondos insuficientes!</translation>
    </message>
    <message>
        <source>Quantity:</source>
        <translation>Cantidad:</translation>
    </message>
    <message>
        <source>Bytes:</source>
        <translation>Bytes:</translation>
    </message>
    <message>
        <source>Amount:</source>
        <translation>Cuantía:</translation>
    </message>
    <message>
        <source>Fee:</source>
        <translation>Comisión:</translation>
    </message>
    <message>
        <source>After Fee:</source>
        <translation>Después de la comisión:</translation>
    </message>
    <message>
        <source>Change:</source>
        <translation>Cambio:</translation>
    </message>
    <message>
        <source>If this is activated, but the change address is empty or invalid, change will be sent to a newly generated address.</source>
<<<<<<< HEAD
        <translation>Al activarse, si la dirección de cambio está vacía o es inválida, las monedas serán enviadas a una nueva dirección generada.</translation>
=======
        <translation>Si se activa, pero la dirección de cambio está vacía o es inválida, las monedas serán enviadas a una nueva dirección generada.</translation>
>>>>>>> ee8ca219
    </message>
    <message>
        <source>Custom change address</source>
        <translation>Dirección de cambio personalizada.</translation>
    </message>
    <message>
        <source>Transaction Fee:</source>
        <translation>Comisión por transacción: </translation>
    </message>
    <message>
        <source>Choose...</source>
        <translation>Seleccione</translation>
    </message>
    <message>
        <source>Using the fallbackfee can result in sending a transaction that will take several hours or days (or never) to confirm. Consider choosing your fee manually or wait until you have validated the complete chain.</source>
        <translation>Si utiliza la comisión por defecto, la transacción puede tardar varias horas o incluso días (o nunca) en confirmar. Considere elegir la comisión de forma manual o espere hasta que se haya validado completamente la cadena.</translation>
    </message>
    <message>
        <source>Warning: Fee estimation is currently not possible.</source>
        <translation>Advertencia: En este momento no se puede estimar la comisión.</translation>
    </message>
    <message>
        <source>Specify a custom fee per kB (1,000 bytes) of the transaction's virtual size.

Note:  Since the fee is calculated on a per-byte basis, a fee of "100 satoshis per kB" for a transaction size of 500 bytes (half of 1 kB) would ultimately yield a fee of only 50 satoshis.</source>
        <translation>Especifique una comisión personalizada por kB (1,000 bytes) del tamaño virtual de la transacción.

Nota: Dado que la comisión se calcula por byte, una comisión de "100 satoshis por kB" para un tamaño de transacción de 500 bytes (la mitad de 1 kB) finalmente generará una comisión de solo 50 satoshis.</translation>
    </message>
    <message>
        <source>per kilobyte</source>
        <translation>por kilobyte</translation>
    </message>
    <message>
        <source>Hide</source>
        <translation>Ocultar</translation>
    </message>
    <message>
        <source>Recommended:</source>
        <translation>Recomendado:</translation>
    </message>
    <message>
        <source>Custom:</source>
        <translation>Personalizado:</translation>
    </message>
    <message>
        <source>(Smart fee not initialized yet. This usually takes a few blocks...)</source>
        <translation>(Aún no se ha inicializado la Comisión Inteligente. Esto generalmente tarda pocos bloques...)</translation>
    </message>
    <message>
        <source>Send to multiple recipients at once</source>
        <translation>Enviar a múltiples destinatarios de una vez</translation>
    </message>
    <message>
        <source>Add &amp;Recipient</source>
        <translation>Añadir &amp;destinatario</translation>
    </message>
    <message>
        <source>Clear all fields of the form.</source>
        <translation>Limpiar todos los campos del formulario</translation>
    </message>
    <message>
        <source>Dust:</source>
        <translation>Polvo:</translation>
    </message>
    <message>
<<<<<<< HEAD
=======
        <source>Hide transaction fee settings</source>
        <translation>Esconder ajustes de tarifas de transacción</translation>
    </message>
    <message>
>>>>>>> ee8ca219
        <source>When there is less transaction volume than space in the blocks, miners as well as relaying nodes may enforce a minimum fee. Paying only this minimum fee is just fine, but be aware that this can result in a never confirming transaction once there is more demand for qtum transactions than the network can process.</source>
        <translation>Cuando hay menos volumen de transacciones que espacio en los bloques, los mineros y los nodos de retransmisión pueden imponer una comisión mínima. Pagar solo esta comisión mínima está bien, pero tenga en cuenta que esto puede resultar en una transacción nunca confirmada una vez que haya más demanda de transacciones de Qtum de la que la red puede procesar.</translation>
    </message>
    <message>
        <source>A too low fee might result in a never confirming transaction (read the tooltip)</source>
        <translation>Una comisión muy pequeña puede derivar en una transacción que nunca será confirmada (leer herramientas de información).</translation>
    </message>
    <message>
        <source>Confirmation time target:</source>
        <translation>Objetivo de tiempo de confirmación</translation>
    </message>
    <message>
        <source>Enable Replace-By-Fee</source>
        <translation>Habilitar Replace-By-Fee</translation>
    </message>
    <message>
        <source>With Replace-By-Fee (BIP-125) you can increase a transaction's fee after it is sent. Without this, a higher fee may be recommended to compensate for increased transaction delay risk.</source>
        <translation>Con Replace-By-Fee (BIP-125) puede incrementar la comisión después de haber enviado la transacción. Si no utiliza esto, se recomienda que añada una comisión mayor para compensar el riesgo adicional de que la transacción se retrase.</translation>
    </message>
    <message>
        <source>Clear &amp;All</source>
        <translation>Limpiar &amp;todo</translation>
    </message>
    <message>
        <source>Balance:</source>
        <translation>Saldo:</translation>
    </message>
    <message>
        <source>Confirm the send action</source>
        <translation>Confirmar el envío</translation>
    </message>
    <message>
        <source>S&amp;end</source>
        <translation>&amp;Enviar</translation>
    </message>
    <message>
        <source>Copy quantity</source>
        <translation>Copiar cantidad</translation>
    </message>
    <message>
        <source>Copy amount</source>
        <translation>Copiar cantidad</translation>
    </message>
    <message>
        <source>Copy fee</source>
        <translation>Copiar comisión</translation>
    </message>
    <message>
        <source>Copy after fee</source>
        <translation>Copiar después de la comisión</translation>
    </message>
    <message>
        <source>Copy bytes</source>
        <translation>Copiar bytes</translation>
    </message>
    <message>
        <source>Copy dust</source>
        <translation>Copiar polvo</translation>
    </message>
    <message>
        <source>Copy change</source>
        <translation>Copiar cambio</translation>
    </message>
    <message>
        <source>%1 (%2 blocks)</source>
        <translation>%1 (%2 bloques)</translation>
    </message>
    <message>
        <source>Cr&amp;eate Unsigned</source>
        <translation>Cr&amp;ear sin firmar</translation>
    </message>
    <message>
        <source> from wallet '%1'</source>
        <translation>desde el monedero %1</translation>
    </message>
    <message>
        <source>%1 to '%2'</source>
        <translation>%1 a %2</translation>
    </message>
    <message>
        <source>%1 to %2</source>
        <translation>%1 a %2</translation>
    </message>
    <message>
        <source>Do you want to draft this transaction?</source>
        <translation>¿Desea preparar esta transacción?</translation>
    </message>
    <message>
        <source>Are you sure you want to send?</source>
        <translation>¿Seguro que quiere enviar?</translation>
    </message>
    <message>
        <source>or</source>
        <translation>o</translation>
    </message>
    <message>
        <source>You can increase the fee later (signals Replace-By-Fee, BIP-125).</source>
        <translation>Puede incrementar la comisión más tarde (use Replace-By-Fee, BIP-125).</translation>
    </message>
    <message>
        <source>Please, review your transaction.</source>
        <translation>Por favor, revise su transacción.</translation>
    </message>
    <message>
        <source>Transaction fee</source>
        <translation>Comisión por transacción. </translation>
    </message>
    <message>
        <source>Not signalling Replace-By-Fee, BIP-125.</source>
        <translation>No usa Replace-By-Fee, BIP-125.</translation>
    </message>
    <message>
        <source>Total Amount</source>
        <translation>Monto total</translation>
    </message>
    <message>
        <source>To review recipient list click "Show Details..."</source>
        <translation>Para ver la lista de receptores haga clic en "Mostrar detalles"</translation>
    </message>
    <message>
        <source>Confirm send coins</source>
        <translation>Confirmar el envío de monedas</translation>
<<<<<<< HEAD
=======
    </message>
    <message>
        <source>Confirm transaction proposal</source>
        <translation>Confirme la propuesta de transaccion</translation>
    </message>
    <message>
        <source>Copy PSBT to clipboard</source>
        <translation>Copiar la TBPF al portapapeles</translation>
    </message>
    <message>
        <source>Send</source>
        <translation>Enviar</translation>
    </message>
    <message>
        <source>PSBT copied</source>
        <translation>TBPF copiada</translation>
    </message>
    <message>
        <source>Watch-only balance:</source>
        <translation>Visualización unicamente balance:</translation>
>>>>>>> ee8ca219
    </message>
    <message>
        <source>The recipient address is not valid. Please recheck.</source>
        <translation>La dirección de envío no es válida. Por favor, revísela.</translation>
    </message>
    <message>
        <source>The amount to pay must be larger than 0.</source>
        <translation>La cantidad a pagar tiene que ser mayor que 0.</translation>
    </message>
    <message>
        <source>The amount exceeds your balance.</source>
        <translation>El monto sobrepasa su saldo.</translation>
    </message>
    <message>
        <source>The total exceeds your balance when the %1 transaction fee is included.</source>
        <translation>El total sobrepasa su saldo cuando se incluyen %1 como comisión por transacción.</translation>
    </message>
    <message>
        <source>Duplicate address found: addresses should only be used once each.</source>
        <translation>Dirección duplicada encontrada: las direcciones sólo deberían ser utilizadas una vez.</translation>
    </message>
    <message>
        <source>Transaction creation failed!</source>
        <translation>¡Fallo al crear la transacción!</translation>
<<<<<<< HEAD
    </message>
    <message>
        <source>The transaction was rejected with the following reason: %1</source>
        <translation>Se ha rechazado la transacción por la siguiente razón: %1</translation>
=======
>>>>>>> ee8ca219
    </message>
    <message>
        <source>A fee higher than %1 is considered an absurdly high fee.</source>
        <translation>Una comisión mayor que %1 se considera una comisión absurdamente alta.</translation>
    </message>
    <message>
        <source>Payment request expired.</source>
        <translation>Solicitud de pago caducada.</translation>
    </message>
    <message numerus="yes">
        <source>Estimated to begin confirmation within %n block(s).</source>
        <translation><numerusform>Estimado para empezar la confirmación dentro de %n bloque.</numerusform><numerusform>Estimado para empezar la confirmación dentro de %n bloques.</numerusform></translation>
    </message>
    <message>
        <source>Warning: Invalid Qtum address</source>
<<<<<<< HEAD
        <translation>Peligro: Dirección de Qtum inválida</translation>
    </message>
    <message>
        <source>Warning: Unknown change address</source>
        <translation>Peligro: Dirección de cambio desconocida</translation>
=======
        <translation>Advertencia: Dirección de Qtum inválida.</translation>
    </message>
    <message>
        <source>Warning: Unknown change address</source>
        <translation>Advertencia: Dirección de cambio desconocida.</translation>
>>>>>>> ee8ca219
    </message>
    <message>
        <source>Confirm custom change address</source>
        <translation>Confirma dirección de cambio personalizada</translation>
    </message>
    <message>
        <source>The address you selected for change is not part of this wallet. Any or all funds in your wallet may be sent to this address. Are you sure?</source>
<<<<<<< HEAD
        <translation>La dirección de cambio seleccionada no es parte de su monedero. Parte de sus fondos serán enviados a esta dirección. ¿Está seguro?</translation>
=======
        <translation>La dirección que ha seleccionado para el cambio no es parte de su monedero. Parte o todos sus fondos pueden ser enviados a esta dirección. ¿Está seguro?</translation>
>>>>>>> ee8ca219
    </message>
    <message>
        <source>(no label)</source>
        <translation>(sin etiqueta)</translation>
    </message>
</context>
<context>
    <name>SendCoinsEntry</name>
    <message>
        <source>A&amp;mount:</source>
        <translation>&amp;Cantidad:</translation>
    </message>
    <message>
        <source>Pay &amp;To:</source>
        <translation>Pagar &amp;a:</translation>
    </message>
    <message>
        <source>&amp;Label:</source>
        <translation>&amp;Etiqueta:</translation>
    </message>
    <message>
        <source>Choose previously used address</source>
        <translation>Escoger dirección previamente usada</translation>
<<<<<<< HEAD
    </message>
    <message>
        <source>This is a normal payment.</source>
        <translation>Esto es un pago ordinario.</translation>
=======
>>>>>>> ee8ca219
    </message>
    <message>
        <source>The Qtum address to send the payment to</source>
        <translation>Dirección Qtum a la que se enviará el pago</translation>
    </message>
    <message>
        <source>Alt+A</source>
        <translation>Alt+A</translation>
    </message>
    <message>
        <source>Paste address from clipboard</source>
        <translation>Pegar dirección desde el portapapeles</translation>
    </message>
    <message>
        <source>Alt+P</source>
        <translation>Alt+P</translation>
    </message>
    <message>
        <source>Remove this entry</source>
        <translation>Eliminar esta entrada.</translation>
    </message>
    <message>
<<<<<<< HEAD
        <source>The fee will be deducted from the amount being sent. The recipient will receive less qtums than you enter in the amount field. If multiple recipients are selected, the fee is split equally.</source>
        <translation>La comisión será deducida de la cantidad que sea enviada. El destinatario recibirá menos qtums que la cantidad introducida en el campo Cantidad. Si hay varios destinatarios seleccionados, la comisión será distribuida a partes iguales.</translation>
=======
        <source>The amount to send in the selected unit</source>
        <translation>El monto a enviar en las unidades seleccionadas</translation>
    </message>
    <message>
        <source>The fee will be deducted from the amount being sent. The recipient will receive less qtums than you enter in the amount field. If multiple recipients are selected, the fee is split equally.</source>
        <translation>La comisión será deducida de la cantidad enviada. El destinatario recibirá menos qtums que la cantidad introducida en el campo Cantidad. Si hay varios destinatarios seleccionados, la comisión será distribuida a partes iguales.</translation>
>>>>>>> ee8ca219
    </message>
    <message>
        <source>S&amp;ubtract fee from amount</source>
        <translation>Restar comisiones del monto.</translation>
    </message>
    <message>
        <source>Use available balance</source>
        <translation>Usar el balance disponible</translation>
    </message>
    <message>
        <source>Message:</source>
        <translation>Mensaje:</translation>
    </message>
    <message>
        <source>This is an unauthenticated payment request.</source>
        <translation>Esta es una petición de pago no autentificada.</translation>
    </message>
    <message>
        <source>This is an authenticated payment request.</source>
        <translation>Esta es una petición de pago autentificada.</translation>
    </message>
    <message>
        <source>Enter a label for this address to add it to the list of used addresses</source>
        <translation>Introduzca una etiqueta para esta dirección para añadirla a la lista de direcciones utilizadas</translation>
    </message>
    <message>
        <source>A message that was attached to the qtum: URI which will be stored with the transaction for your reference. Note: This message will not be sent over the Qtum network.</source>
        <translation>Un mensaje que se adjuntó a la qtum: URL que será almacenada con la transacción para su referencia. Nota: Este mensaje no se envía a través de la red Qtum.</translation>
    </message>
    <message>
        <source>Pay To:</source>
        <translation>Pagar a:</translation>
    </message>
    <message>
        <source>Memo:</source>
        <translation>Memo:</translation>
    </message>
<<<<<<< HEAD
    <message>
        <source>Enter a label for this address to add it to your address book</source>
        <translation>Introduzca una etiqueta para esta dirección para añadirla a su libro de direcciones.</translation>
    </message>
</context>
<context>
    <name>SendConfirmationDialog</name>
    <message>
        <source>Yes</source>
        <translation>Sí. </translation>
    </message>
=======
>>>>>>> ee8ca219
</context>
<context>
    <name>ShutdownWindow</name>
    <message>
        <source>%1 is shutting down...</source>
        <translation>%1 se está cerrando...</translation>
    </message>
    <message>
        <source>Do not shut down the computer until this window disappears.</source>
        <translation>No apague el equipo hasta que esta ventana desaparezca.</translation>
    </message>
</context>
<context>
    <name>SignVerifyMessageDialog</name>
    <message>
        <source>Signatures - Sign / Verify a Message</source>
        <translation>Firmas - Firmar / verificar un mensaje</translation>
    </message>
    <message>
        <source>&amp;Sign Message</source>
        <translation>&amp;Firmar mensaje</translation>
    </message>
    <message>
        <source>You can sign messages/agreements with your addresses to prove you can receive qtums sent to them. Be careful not to sign anything vague or random, as phishing attacks may try to trick you into signing your identity over to them. Only sign fully-detailed statements you agree to.</source>
        <translation>Puede firmar los mensajes con sus direcciones para demostrar que las posee. Tenga cuidado de no firmar cualquier cosa de manera vaga o aleatoria, pues los ataques de phishing pueden tratar de engañarle firmando su identidad a través de ellos. Sólo firme declaraciones totalmente detalladas con las que usted esté de acuerdo.</translation>
    </message>
    <message>
        <source>The Qtum address to sign the message with</source>
        <translation>Dirección Qtum con la que firmar el mensaje</translation>
    </message>
    <message>
        <source>Choose previously used address</source>
        <translation>Escoger direcciones previamente usadas</translation>
    </message>
    <message>
        <source>Alt+A</source>
        <translation>Alt+A</translation>
    </message>
    <message>
        <source>Paste address from clipboard</source>
        <translation>Pegar dirección desde el portapapeles</translation>
    </message>
    <message>
        <source>Alt+P</source>
        <translation>Alt+P</translation>
    </message>
    <message>
        <source>Enter the message you want to sign here</source>
        <translation>Introduzca el mensaje que desea firmar aquí</translation>
    </message>
    <message>
        <source>Signature</source>
        <translation>Firma</translation>
    </message>
    <message>
        <source>Copy the current signature to the system clipboard</source>
        <translation>Copiar la firma actual al portapapeles del sistema</translation>
    </message>
    <message>
        <source>Sign the message to prove you own this Qtum address</source>
        <translation>Firmar el mensaje para demostrar que se posee esta dirección Qtum</translation>
    </message>
    <message>
        <source>Sign &amp;Message</source>
        <translation>Firmar &amp;mensaje</translation>
    </message>
    <message>
        <source>Reset all sign message fields</source>
        <translation>Limpiar todos los campos de la firma de mensaje</translation>
    </message>
    <message>
        <source>Clear &amp;All</source>
        <translation>Limpiar &amp;todo</translation>
    </message>
    <message>
        <source>&amp;Verify Message</source>
        <translation>&amp;Verificar mensaje</translation>
    </message>
    <message>
        <source>Enter the receiver's address, message (ensure you copy line breaks, spaces, tabs, etc. exactly) and signature below to verify the message. Be careful not to read more into the signature than what is in the signed message itself, to avoid being tricked by a man-in-the-middle attack. Note that this only proves the signing party receives with the address, it cannot prove sendership of any transaction!</source>
        <translation>Introduzca la dirección para la firma, el mensaje (asegurándose de copiar tal cual los saltos de línea, espacios, tabulaciones, etc.) y la firma a continuación para verificar el mensaje. Tenga cuidado de no asumir más información de lo que dice el propio mensaje firmado para evitar fraudes basados en ataques de tipo man-in-the-middle.</translation>
<<<<<<< HEAD
    </message>
    <message>
        <source>The Qtum address the message was signed with</source>
        <translation>La dirección Qtum con la que se firmó el mensaje</translation>
    </message>
    <message>
=======
    </message>
    <message>
        <source>The Qtum address the message was signed with</source>
        <translation>La dirección Qtum con la que se firmó el mensaje</translation>
    </message>
    <message>
        <source>The signed message to verify</source>
        <translation>El mensaje firmado para verificar</translation>
    </message>
    <message>
        <source>The signature given when the message was signed</source>
        <translation>La firma proporcionada cuando el mensaje fue firmado</translation>
    </message>
    <message>
>>>>>>> ee8ca219
        <source>Verify the message to ensure it was signed with the specified Qtum address</source>
        <translation>Verificar el mensaje para comprobar que fue firmado con la dirección Qtum indicada</translation>
    </message>
    <message>
        <source>Verify &amp;Message</source>
        <translation>Verificar &amp;mensaje</translation>
    </message>
    <message>
        <source>Reset all verify message fields</source>
        <translation>Limpiar todos los campos de la verificación de mensaje</translation>
    </message>
    <message>
        <source>Click "Sign Message" to generate signature</source>
        <translation>Clic en "Firmar mensaje" para generar una firma.</translation>
    </message>
    <message>
        <source>The entered address is invalid.</source>
        <translation>La dirección ingresada es inválida</translation>
    </message>
    <message>
        <source>Please check the address and try again.</source>
        <translation>Por favor, revise la dirección e inténtelo nuevamente.</translation>
    </message>
    <message>
        <source>The entered address does not refer to a key.</source>
        <translation>La dirección ingresada no corresponde a una llave válida.</translation>
    </message>
    <message>
        <source>Wallet unlock was cancelled.</source>
        <translation>El desbloqueo del monedero fue cancelado.</translation>
    </message>
    <message>
        <source>No error</source>
        <translation>Sin error </translation>
    </message>
    <message>
        <source>Private key for the entered address is not available.</source>
        <translation>La llave privada para la dirección introducida no está disponible.</translation>
    </message>
    <message>
        <source>Message signing failed.</source>
        <translation>Falló la firma del mensaje.</translation>
    </message>
    <message>
        <source>Message signed.</source>
        <translation>Mensaje firmado.</translation>
    </message>
    <message>
        <source>The signature could not be decoded.</source>
        <translation>La firma no pudo decodificarse.</translation>
    </message>
    <message>
        <source>Please check the signature and try again.</source>
        <translation>Por favor, compruebe la firma e inténtelo de nuevo.</translation>
    </message>
    <message>
        <source>The signature did not match the message digest.</source>
        <translation>La firma no coincide con el resumen del mensaje.</translation>
    </message>
    <message>
        <source>Message verification failed.</source>
        <translation>Falló la verificación del mensaje.</translation>
    </message>
    <message>
        <source>Message verified.</source>
        <translation>Mensaje verificado.</translation>
    </message>
</context>
<context>
    <name>TrafficGraphWidget</name>
    <message>
        <source>KB/s</source>
        <translation>KB/s</translation>
    </message>
</context>
<context>
    <name>TransactionDesc</name>
    <message numerus="yes">
        <source>Open for %n more block(s)</source>
        <translation><numerusform>Abrir para %n bloque más</numerusform><numerusform>Abrir para %n bloques más</numerusform></translation>
    </message>
    <message>
        <source>Open until %1</source>
        <translation>Abierto hasta %1</translation>
    </message>
    <message>
        <source>conflicted with a transaction with %1 confirmations</source>
        <translation>Hay un conflicto con una transacción con %1 confirmaciones.</translation>
    </message>
    <message>
        <source>0/unconfirmed, %1</source>
        <translation>0/no confirmado, %1</translation>
    </message>
    <message>
        <source>in memory pool</source>
        <translation>en el "pool" de memoria</translation>
    </message>
    <message>
        <source>not in memory pool</source>
        <translation>no está en el "pool" de memoria</translation>
    </message>
    <message>
        <source>abandoned</source>
        <translation>abandonado</translation>
    </message>
    <message>
        <source>%1/unconfirmed</source>
        <translation>%1/no confirmado</translation>
    </message>
    <message>
        <source>%1 confirmations</source>
        <translation>confirmaciones %1</translation>
    </message>
    <message>
        <source>Status</source>
        <translation>Estado</translation>
    </message>
    <message>
        <source>Date</source>
        <translation>Fecha</translation>
    </message>
    <message>
        <source>Source</source>
        <translation>Fuente</translation>
    </message>
    <message>
        <source>Generated</source>
        <translation>Generado</translation>
    </message>
    <message>
        <source>From</source>
        <translation>Desde</translation>
    </message>
    <message>
        <source>unknown</source>
        <translation>desconocido</translation>
    </message>
    <message>
        <source>To</source>
        <translation>Para</translation>
    </message>
    <message>
        <source>own address</source>
        <translation>dirección personal</translation>
    </message>
    <message>
        <source>watch-only</source>
        <translation>Solo observación</translation>
    </message>
    <message>
        <source>label</source>
        <translation>etiqueta</translation>
    </message>
    <message>
        <source>Credit</source>
        <translation>Crédito</translation>
    </message>
    <message numerus="yes">
        <source>matures in %n more block(s)</source>
        <translation><numerusform>disponible en %n bloque más</numerusform><numerusform>disponible en %n bloques más</numerusform></translation>
    </message>
    <message>
        <source>not accepted</source>
        <translation>no aceptada</translation>
    </message>
    <message>
        <source>Debit</source>
        <translation>Débito</translation>
    </message>
    <message>
        <source>Total debit</source>
        <translation>Total enviado</translation>
    </message>
    <message>
        <source>Total credit</source>
        <translation>Crédito total</translation>
    </message>
    <message>
        <source>Transaction fee</source>
        <translation>Comisión por transacción.</translation>
    </message>
    <message>
        <source>Net amount</source>
        <translation>Cantidad total</translation>
    </message>
    <message>
        <source>Message</source>
        <translation>Mensaje</translation>
    </message>
    <message>
        <source>Comment</source>
        <translation>Comentario</translation>
    </message>
    <message>
        <source>Transaction ID</source>
        <translation>Identificador de transacción (ID)</translation>
    </message>
    <message>
        <source>Transaction total size</source>
        <translation>Tamaño total de transacción</translation>
    </message>
    <message>
        <source>Transaction virtual size</source>
        <translation>Tamaño virtual de transacción</translation>
    </message>
    <message>
        <source>Output index</source>
        <translation>Índice de salida</translation>
    </message>
    <message>
        <source> (Certificate was not verified)</source>
        <translation>(El certificado no ha sido verificado)</translation>
    </message>
    <message>
        <source>Merchant</source>
        <translation>Vendedor</translation>
    </message>
    <message>
        <source>Generated coins must mature %1 blocks before they can be spent. When you generated this block, it was broadcast to the network to be added to the block chain. If it fails to get into the chain, its state will change to "not accepted" and it won't be spendable. This may occasionally happen if another node generates a block within a few seconds of yours.</source>
<<<<<<< HEAD
        <translation>Los qtums generados deben madurar %1 bloques antes de que puedan gastarse. Cuando generó este bloque, se transmitió a la red para que se añadiera a la cadena de bloques. Si no consigue entrar en la cadena, su estado cambiará a "no aceptado" y ya no se podrá gastar. Esto puede ocurrir ocasionalmente si otro nodo genera un bloque a pocos segundos del suyo.</translation>
=======
        <translation>Las monedas generadas deben madurar %1 bloques antes de que puedan gastarse. Cuando generó este bloque, fue retransmitido a la red para que se añadiera a la cadena de bloques. Si no consigue entrar en la cadena, su estado cambiará a "no aceptado" y ya no se podrá gastar. Esto puede ocurrir ocasionalmente si otro nodo genera un bloque a pocos segundos del suyo.</translation>
>>>>>>> ee8ca219
    </message>
    <message>
        <source>Debug information</source>
        <translation>Información de depuración</translation>
    </message>
    <message>
        <source>Transaction</source>
        <translation>Transacción</translation>
    </message>
    <message>
        <source>Inputs</source>
        <translation>Entradas</translation>
    </message>
    <message>
        <source>Amount</source>
        <translation>Cantidad</translation>
    </message>
    <message>
        <source>true</source>
        <translation>verdadero</translation>
    </message>
    <message>
        <source>false</source>
        <translation>falso</translation>
    </message>
</context>
<context>
    <name>TransactionDescDialog</name>
    <message>
        <source>This pane shows a detailed description of the transaction</source>
        <translation>Esta ventana muestra información detallada sobre la transacción</translation>
    </message>
    <message>
        <source>Details for %1</source>
        <translation>Detalles para %1</translation>
    </message>
</context>
<context>
    <name>TransactionTableModel</name>
    <message>
        <source>Date</source>
        <translation>Fecha</translation>
    </message>
    <message>
        <source>Type</source>
        <translation>Tipo</translation>
    </message>
    <message>
        <source>Label</source>
        <translation>Etiqueta</translation>
    </message>
    <message numerus="yes">
        <source>Open for %n more block(s)</source>
        <translation><numerusform>Abrir para %n bloque más</numerusform><numerusform>Abrir para %n bloques más</numerusform></translation>
    </message>
    <message>
        <source>Open until %1</source>
        <translation>Abierto hasta %1</translation>
    </message>
    <message>
        <source>Unconfirmed</source>
        <translation>Sin confirmar</translation>
    </message>
    <message>
        <source>Abandoned</source>
        <translation>Abandonado</translation>
    </message>
    <message>
        <source>Confirming (%1 of %2 recommended confirmations)</source>
        <translation>Confirmando (%1 de %2 confirmaciones recomendadas)</translation>
    </message>
    <message>
        <source>Confirmed (%1 confirmations)</source>
        <translation>Confirmado (%1 confirmaciones)</translation>
    </message>
    <message>
        <source>Conflicted</source>
        <translation>En conflicto</translation>
    </message>
    <message>
        <source>Immature (%1 confirmations, will be available after %2)</source>
<<<<<<< HEAD
        <translation>Inmaduro (%1 confirmación(es), Estarán disponibles después de %2)</translation>
=======
        <translation>Inmaduro (%1 confirmaciones, Estará disponible después de %2)</translation>
>>>>>>> ee8ca219
    </message>
    <message>
        <source>Generated but not accepted</source>
        <translation>Generado pero no aceptado</translation>
    </message>
    <message>
        <source>Received with</source>
        <translation>Recibido con</translation>
    </message>
    <message>
        <source>Received from</source>
        <translation>Recibido de</translation>
    </message>
    <message>
        <source>Sent to</source>
        <translation>Enviado a</translation>
    </message>
    <message>
        <source>Payment to yourself</source>
        <translation>Pago a usted mismo.</translation>
    </message>
    <message>
        <source>Mined</source>
        <translation>Minado</translation>
    </message>
    <message>
        <source>watch-only</source>
        <translation>Solo-ver.</translation>
    </message>
    <message>
        <source>(n/a)</source>
        <translation>(n/a)</translation>
    </message>
    <message>
        <source>(no label)</source>
        <translation>(sin etiqueta)</translation>
    </message>
    <message>
        <source>Transaction status. Hover over this field to show number of confirmations.</source>
        <translation>Estado de transacción. Pase el ratón sobre este campo para ver el número de confirmaciones.</translation>
    </message>
    <message>
        <source>Date and time that the transaction was received.</source>
        <translation>Fecha y hora cuando se recibió la transacción</translation>
    </message>
    <message>
        <source>Type of transaction.</source>
        <translation>Tipo de transacción.</translation>
    </message>
    <message>
        <source>Whether or not a watch-only address is involved in this transaction.</source>
        <translation>Si una dirección watch-only está involucrada en esta transacción o no.</translation>
    </message>
    <message>
        <source>User-defined intent/purpose of the transaction.</source>
        <translation>Descripción de la transacción definida por el usuario.</translation>
    </message>
    <message>
        <source>Amount removed from or added to balance.</source>
        <translation>Cantidad restada o añadida al balance</translation>
    </message>
</context>
<context>
    <name>TransactionView</name>
    <message>
        <source>All</source>
        <translation>Todo</translation>
    </message>
    <message>
        <source>Today</source>
        <translation>Hoy</translation>
    </message>
    <message>
        <source>This week</source>
        <translation>Esta semana</translation>
    </message>
    <message>
        <source>This month</source>
        <translation>Este mes</translation>
    </message>
    <message>
        <source>Last month</source>
        <translation>Mes pasado</translation>
    </message>
    <message>
        <source>This year</source>
        <translation>Este año</translation>
    </message>
    <message>
        <source>Range...</source>
        <translation>Rango...</translation>
    </message>
    <message>
        <source>Received with</source>
        <translation>Recibido con</translation>
    </message>
    <message>
        <source>Sent to</source>
        <translation>Enviado a</translation>
    </message>
    <message>
        <source>To yourself</source>
        <translation>A usted mismo</translation>
    </message>
    <message>
        <source>Mined</source>
        <translation>Minado</translation>
    </message>
    <message>
        <source>Other</source>
        <translation>Otra</translation>
    </message>
    <message>
        <source>Enter address, transaction id, or label to search</source>
        <translation>Introduzca dirección, id de transacción o etiqueta a buscar</translation>
    </message>
    <message>
        <source>Min amount</source>
        <translation>Cantidad mínima</translation>
    </message>
    <message>
        <source>Abandon transaction</source>
        <translation>Transacción abandonada</translation>
    </message>
    <message>
        <source>Increase transaction fee</source>
        <translation>Incrementar la comisión por transacción</translation>
    </message>
    <message>
        <source>Copy address</source>
        <translation>Copiar dirección</translation>
    </message>
    <message>
        <source>Copy label</source>
        <translation>Copiar etiqueta</translation>
    </message>
    <message>
        <source>Copy amount</source>
        <translation>Copiar cantidad</translation>
    </message>
    <message>
        <source>Copy transaction ID</source>
        <translation>Copiar ID de la transacción</translation>
    </message>
    <message>
        <source>Copy raw transaction</source>
        <translation>Copiar transacción bruta</translation>
    </message>
    <message>
        <source>Copy full transaction details</source>
        <translation>Copiar todos los detalles de la transacción</translation>
    </message>
    <message>
        <source>Edit label</source>
        <translation>Editar etiqueta</translation>
    </message>
    <message>
        <source>Show transaction details</source>
        <translation>Mostrar detalles de la transacción</translation>
    </message>
    <message>
        <source>Export Transaction History</source>
        <translation>Exportar historial de transacciones</translation>
    </message>
    <message>
        <source>Comma separated file (*.csv)</source>
        <translation>Archivo de columnas separadas por coma (*.csv)</translation>
    </message>
    <message>
        <source>Confirmed</source>
        <translation>Confirmado</translation>
    </message>
    <message>
        <source>Watch-only</source>
        <translation>Solo observación</translation>
    </message>
    <message>
        <source>Date</source>
        <translation>Fecha</translation>
    </message>
    <message>
        <source>Type</source>
        <translation>Tipo</translation>
    </message>
    <message>
        <source>Label</source>
        <translation>Etiqueta</translation>
    </message>
    <message>
        <source>Address</source>
        <translation>Dirección</translation>
    </message>
    <message>
        <source>ID</source>
        <translation>ID</translation>
    </message>
    <message>
        <source>Exporting Failed</source>
        <translation>La exportación falló</translation>
    </message>
    <message>
        <source>There was an error trying to save the transaction history to %1.</source>
        <translation>Ha habido un error al intentar guardar la transacción con %1.</translation>
    </message>
    <message>
        <source>Exporting Successful</source>
        <translation>Exportación finalizada</translation>
    </message>
    <message>
        <source>The transaction history was successfully saved to %1.</source>
        <translation>La transacción ha sido guardada en %1.</translation>
    </message>
    <message>
        <source>Range:</source>
        <translation>Rango:</translation>
    </message>
    <message>
        <source>to</source>
        <translation>para</translation>
    </message>
</context>
<context>
    <name>UnitDisplayStatusBarControl</name>
    <message>
        <source>Unit to show amounts in. Click to select another unit.</source>
        <translation>Unidad en la que se muestran las cantidades. Haga clic para seleccionar otra unidad.</translation>
    </message>
</context>
<context>
    <name>WalletController</name>
    <message>
        <source>Close wallet</source>
        <translation>Cerrar monedero</translation>
    </message>
    <message>
        <source>Are you sure you wish to close the wallet &lt;i&gt;%1&lt;/i&gt;?</source>
        <translation>¿Está seguro que desea cerrar el monedero &lt;i&gt;%1&lt;/i&gt;?</translation>
    </message>
    <message>
        <source>Closing the wallet for too long can result in having to resync the entire chain if pruning is enabled.</source>
        <translation>Cerrar el monedero durante demasiado tiempo puede causar la resincronización de toda la cadena si la poda es habilitada.</translation>
    </message>
</context>
<context>
    <name>WalletFrame</name>
    <message>
        <source>No wallet has been loaded.</source>
        <translation>No se ha cargado ningún monedero</translation>
    </message>
</context>
<context>
    <name>WalletModel</name>
    <message>
        <source>Send Coins</source>
        <translation>Enviar monedas</translation>
    </message>
    <message>
        <source>Fee bump error</source>
        <translation>Error de incremento de comisión</translation>
    </message>
    <message>
        <source>Increasing transaction fee failed</source>
        <translation>Ha fallado el incremento de la comisión por transacción.</translation>
    </message>
    <message>
        <source>Do you want to increase the fee?</source>
        <translation>¿Desea incrementar la comisión?</translation>
    </message>
    <message>
        <source>Do you want to draft a transaction with fee increase?</source>
        <translation>¿Desea preparar una transacción con aumento de comisión ?</translation>
    </message>
    <message>
        <source>Current fee:</source>
        <translation>Comisión actual:</translation>
    </message>
    <message>
        <source>Increase:</source>
        <translation>Incremento:</translation>
    </message>
    <message>
        <source>New fee:</source>
        <translation>Nueva comisión:</translation>
    </message>
    <message>
        <source>Confirm fee bump</source>
        <translation>Confirmar incremento de comisión</translation>
<<<<<<< HEAD
=======
    </message>
    <message>
        <source>Can't draft transaction.</source>
        <translation>No se pudo preparar la transacción.</translation>
    </message>
    <message>
        <source>PSBT copied</source>
        <translation>TBPF copiada</translation>
>>>>>>> ee8ca219
    </message>
    <message>
        <source>Can't sign transaction.</source>
        <translation>No se ha podido firmar la transacción.</translation>
    </message>
    <message>
        <source>Could not commit transaction</source>
        <translation>No se pudo confirmar la transacción</translation>
    </message>
    <message>
        <source>default wallet</source>
        <translation>Monedero predeterminado</translation>
    </message>
</context>
<context>
    <name>WalletView</name>
    <message>
        <source>&amp;Export</source>
        <translation>&amp;Exportar</translation>
    </message>
    <message>
        <source>Export the data in the current tab to a file</source>
        <translation>Exportar a un archivo los datos de esta pestaña</translation>
    </message>
    <message>
        <source>Backup Wallet</source>
        <translation>Respaldar monedero</translation>
    </message>
    <message>
        <source>Wallet Data (*.dat)</source>
        <translation>Archivo de respaldo (*.dat)</translation>
    </message>
    <message>
        <source>Backup Failed</source>
        <translation>Ha fallado el respaldo</translation>
    </message>
    <message>
        <source>There was an error trying to save the wallet data to %1.</source>
        <translation>Ha habido un error al intentar guardar los datos del monedero a %1.</translation>
    </message>
    <message>
        <source>Backup Successful</source>
        <translation>Respaldo exitoso</translation>
    </message>
    <message>
        <source>The wallet data was successfully saved to %1.</source>
        <translation>Los datos del monedero se han guardado con éxito en %1.</translation>
    </message>
    <message>
        <source>Cancel</source>
        <translation>Cancelar</translation>
    </message>
</context>
<context>
    <name>qtum-core</name>
    <message>
        <source>Distributed under the MIT software license, see the accompanying file %s or %s</source>
        <translation>Distribuido bajo la licencia de software MIT, vea el archivo adjunto %s o %s</translation>
    </message>
    <message>
        <source>Prune configured below the minimum of %d MiB.  Please use a higher number.</source>
        <translation>La Poda se ha configurado por debajo del mínimo de %d MiB. Por favor, utilice un valor mas alto.</translation>
    </message>
    <message>
        <source>Prune: last wallet synchronisation goes beyond pruned data. You need to -reindex (download the whole blockchain again in case of pruned node)</source>
        <translation>Poda: la última sincronización del monedero sobrepasa los datos podados. Necesita reindexar con -reindex (o descargar la cadena de bloques de nuevo en el caso de un nodo podado)</translation>
<<<<<<< HEAD
    </message>
    <message>
        <source>Rescans are not possible in pruned mode. You will need to use -reindex which will download the whole blockchain again.</source>
        <translation>No es posible re-escanear en modo prune. Debe usar -reindex el cual descargara toda la blockchain de nuevo.</translation>
=======
>>>>>>> ee8ca219
    </message>
    <message>
        <source>Error: A fatal internal error occurred, see debug.log for details</source>
        <translation>Error: Un error interno fatal ha ocurrido. Ver debug.log para detalles</translation>
    </message>
    <message>
        <source>Pruning blockstore...</source>
        <translation>Poda blockstore...</translation>
    </message>
    <message>
        <source>Unable to start HTTP server. See debug log for details.</source>
        <translation>No se ha podido iniciar el servidor HTTP. Ver debug log para detalles.</translation>
    </message>
    <message>
        <source>The %s developers</source>
        <translation>Los desarrolladores de %s</translation>
    </message>
    <message>
        <source>Can't generate a change-address key. No keys in the internal keypool and can't generate any keys.</source>
        <translation>No se puede generar una clave de cambio-de-dirección. No hay claves en el conjunto de claves internas y no se pueden generar claves.</translation>
    </message>
    <message>
        <source>Cannot obtain a lock on data directory %s. %s is probably already running.</source>
        <translation>No se puede bloquear el directorio %s. %s probablemente ya se está ejecutando.</translation>
    </message>
    <message>
        <source>Cannot provide specific connections and have addrman find outgoing connections at the same.</source>
        <translation>No es posible mostrar las conexiones indicadas y tener addrman buscando conexiones al mismo tiempo.</translation>
    </message>
    <message>
        <source>Error reading %s! All keys read correctly, but transaction data or address book entries might be missing or incorrect.</source>
        <translation>Error leyendo %s!. Todas las claves se han leído correctamente, pero los datos de la transacción o el libro de direcciones pueden faltar o ser incorrectos.</translation>
    </message>
    <message>
        <source>Please check that your computer's date and time are correct! If your clock is wrong, %s will not work properly.</source>
        <translation>¡Por favor, compruebe si la fecha y hora en su computadora son correctas! Si su reloj está mal, %s no trabajará correctamente.</translation>
    </message>
    <message>
        <source>Please contribute if you find %s useful. Visit %s for further information about the software.</source>
        <translation>Contribuya si encuentra %s de utilidad. Visite %s para más información acerca del programa.</translation>
    </message>
    <message>
        <source>The block database contains a block which appears to be from the future. This may be due to your computer's date and time being set incorrectly. Only rebuild the block database if you are sure that your computer's date and time are correct</source>
        <translation>La base de datos de bloques contiene un bloque que parece ser del futuro. Esto puede ser porque la fecha y hora de su ordenador están mal ajustados. Reconstruya la base de datos de bloques solo si está seguro de que la fecha y hora de su ordenador están ajustadas correctamente.</translation>
    </message>
    <message>
        <source>This is a pre-release test build - use at your own risk - do not use for mining or merchant applications</source>
        <translation>Esta es una versión de prueba prelanzada - utilícela bajo su propio riesgo - no la utilice para aplicaciones de minería o comerciales</translation>
    </message>
    <message>
        <source>This is the transaction fee you may discard if change is smaller than dust at this level</source>
<<<<<<< HEAD
        <translation>Esta es la cuota de transacción que puede descartar si el cambio es más pequeño que el polvo a este nivel.</translation>
=======
        <translation>Esta es la comisión por transacción que puede descartar si el cambio es más pequeño que el polvo a este nivel.</translation>
>>>>>>> ee8ca219
    </message>
    <message>
        <source>Unable to replay blocks. You will need to rebuild the database using -reindex-chainstate.</source>
        <translation>No se ha podido reproducir los bloques. Deberá reconstruir la base de datos utilizando -reindex-chainstate.</translation>
    </message>
    <message>
        <source>Unable to rewind the database to a pre-fork state. You will need to redownload the blockchain</source>
        <translation>No es posible reconstruir la base de datos a un estado anterior. Debe descargar de nuevo la cadena de bloques.</translation>
    </message>
    <message>
        <source>Warning: The network does not appear to fully agree! Some miners appear to be experiencing issues.</source>
        <translation>Advertencia: ¡La red no parece coincidir del todo! Algunos mineros parecen estar experimentando problemas.</translation>
    </message>
    <message>
        <source>Warning: We do not appear to fully agree with our peers! You may need to upgrade, or other nodes may need to upgrade.</source>
        <translation>Advertencia: ¡No parecemos concordar del todo con nuestros pares! Puede que necesite actualizarse, o puede que otros nodos necesiten actualizarse.</translation>
    </message>
    <message>
        <source>%d of last 100 blocks have unexpected version</source>
        <translation>%d de los últimos 100 bloques tienen una versión no esperada</translation>
    </message>
    <message>
        <source>%s corrupt, salvage failed</source>
        <translation>%s corrupto. Fracasó la recuperación</translation>
    </message>
    <message>
        <source>-maxmempool must be at least %d MB</source>
        <translation>-maxmempool debe ser por lo menos de %d MB</translation>
    </message>
    <message>
        <source>Cannot resolve -%s address: '%s'</source>
        <translation>No se puede resolver -%s dirección: '%s'</translation>
    </message>
    <message>
        <source>Change index out of range</source>
        <translation>Cambio de índice fuera de rango</translation>
    </message>
    <message>
        <source>Config setting for %s only applied on %s network when in [%s] section.</source>
        <translation>La configuración para %s solo se aplica en la red %s cuando son en la sección [%s].</translation>
    </message>
    <message>
        <source>Copyright (C) %i-%i</source>
        <translation>Copyright (C) %i-%i</translation>
    </message>
    <message>
        <source>Corrupted block database detected</source>
        <translation>Corrupción de base de datos de bloques detectada.</translation>
    </message>
    <message>
        <source>Could not find asmap file %s</source>
        <translation>No se pudo encontrar el archivo asmap %s</translation>
    </message>
    <message>
        <source>Could not parse asmap file %s</source>
        <translation>No se pudo analizar el archivo asmap %s</translation>
    </message>
    <message>
        <source>Do you want to rebuild the block database now?</source>
        <translation>¿Quiere reconstruir la base de datos de bloques ahora?</translation>
    </message>
    <message>
        <source>Error initializing block database</source>
        <translation>Error al inicializar la base de datos de bloques</translation>
    </message>
    <message>
        <source>Error initializing wallet database environment %s!</source>
        <translation>Error al inicializar el entorno de la base de datos del monedero  %s</translation>
    </message>
    <message>
        <source>Error loading %s</source>
        <translation>Error cargando %s</translation>
    </message>
    <message>
        <source>Error loading %s: Private keys can only be disabled during creation</source>
<<<<<<< HEAD
        <translation>Error cargando %s: Las claves privadas solo pueden ser deshabilitadas durante la creación</translation>
=======
        <translation>Error cargando %s: Las llaves privadas solo pueden ser deshabilitadas durante la creación.</translation>
>>>>>>> ee8ca219
    </message>
    <message>
        <source>Error loading %s: Wallet corrupted</source>
        <translation>Error cargando %s: Monedero corrupto</translation>
    </message>
    <message>
        <source>Error loading %s: Wallet requires newer version of %s</source>
        <translation>Error cargando %s: El monedero requiere una versión más reciente de %s</translation>
    </message>
    <message>
        <source>Error loading block database</source>
        <translation>Error cargando base de datos de bloques</translation>
    </message>
    <message>
        <source>Error opening block database</source>
        <translation>Error al abrir base de datos de bloques.</translation>
    </message>
    <message>
        <source>Failed to listen on any port. Use -listen=0 if you want this.</source>
        <translation>Ha fallado la escucha en todos los puertos. Use -listen=0 si desea esto.</translation>
    </message>
    <message>
        <source>Failed to rescan the wallet during initialization</source>
        <translation>Fallo al escanear el monedero durante la inicialización</translation>
    </message>
    <message>
        <source>Importing...</source>
        <translation>Importando...</translation>
    </message>
    <message>
        <source>Incorrect or no genesis block found. Wrong datadir for network?</source>
        <translation>Incorrecto o bloque de génesis no encontrado. ¿Datadir equivocada para la red?</translation>
    </message>
    <message>
        <source>Initialization sanity check failed. %s is shutting down.</source>
        <translation>La inicialización de la verificación de validez falló. Se está apagando %s.</translation>
    </message>
    <message>
        <source>Invalid P2P permission: '%s'</source>
        <translation>Permiso P2P inválido: '%s'</translation>
    </message>
    <message>
        <source>Invalid amount for -%s=&lt;amount&gt;: '%s'</source>
        <translation>Monto inválido para -%s=&lt;amount&gt;: '%s'</translation>
    </message>
    <message>
        <source>Invalid amount for -discardfee=&lt;amount&gt;: '%s'</source>
        <translation>Monto inválido para -discardfee=&lt;amount&gt;: '%s'</translation>
    </message>
    <message>
        <source>Invalid amount for -fallbackfee=&lt;amount&gt;: '%s'</source>
        <translation>Monto inválido para -fallbackfee=&lt;amount&gt;: '%s'</translation>
    </message>
    <message>
        <source>Specified blocks directory "%s" does not exist.</source>
        <translation>El directorio de bloques «%s» especificado no existe.</translation>
    </message>
    <message>
        <source>Unknown address type '%s'</source>
        <translation>Dirección tipo '%s' desconocida</translation>
    </message>
    <message>
        <source>Unknown change type '%s'</source>
        <translation>Cambio tipo '%s' desconocido</translation>
    </message>
    <message>
        <source>Upgrading txindex database</source>
        <translation>Actualización de la base de datos txindex</translation>
    </message>
    <message>
        <source>Loading P2P addresses...</source>
        <translation>Cargando direcciones P2P...</translation>
    </message>
    <message>
        <source>Error: Disk space is too low!</source>
        <translation>Error: ¡Espacio en disco muy bajo!</translation>
    </message>
    <message>
        <source>Loading banlist...</source>
        <translation>Cargando banlist...</translation>
    </message>
    <message>
        <source>Not enough file descriptors available.</source>
        <translation>No hay suficientes descriptores de archivo disponibles.</translation>
    </message>
    <message>
        <source>Prune cannot be configured with a negative value.</source>
        <translation>Prune no se puede configurar con un valor negativo.</translation>
    </message>
    <message>
        <source>Prune mode is incompatible with -txindex.</source>
        <translation>El modo recorte es incompatible con -txindex.</translation>
    </message>
    <message>
        <source>Replaying blocks...</source>
        <translation>Reproduciendo bloques...</translation>
    </message>
    <message>
        <source>Rewinding blocks...</source>
        <translation>Rebobinando bloques...</translation>
    </message>
    <message>
        <source>The source code is available from %s.</source>
        <translation>El código fuente está disponible desde %s.</translation>
    </message>
    <message>
        <source>Transaction fee and change calculation failed</source>
        <translation>El cálculo de la comisión por transacción y del cambio han fallado</translation>
    </message>
    <message>
        <source>Unable to bind to %s on this computer. %s is probably already running.</source>
        <translation>No se ha podido conectar con %s en este equipo. %s es posible que esté todavía en ejecución.</translation>
    </message>
    <message>
        <source>Unable to generate keys</source>
        <translation>Incapaz de generar claves</translation>
    </message>
    <message>
        <source>Unsupported logging category %s=%s.</source>
        <translation>Categoría de registro no soportada %s=%s.</translation>
    </message>
    <message>
        <source>Upgrading UTXO database</source>
        <translation>Actualizando la base de datos UTXO</translation>
    </message>
    <message>
        <source>User Agent comment (%s) contains unsafe characters.</source>
        <translation>El comentario del Agente de Usuario (%s) contiene caracteres inseguros.</translation>
    </message>
    <message>
        <source>Verifying blocks...</source>
        <translation>Verificando bloques...</translation>
    </message>
    <message>
        <source>Wallet needed to be rewritten: restart %s to complete</source>
        <translation>Es necesario reescribir el monedero: reiniciar %s para completar</translation>
    </message>
    <message>
        <source>Error: Listening for incoming connections failed (listen returned error %s)</source>
        <translation>Error: La escucha para conexiones entrantes falló (la escucha devolvió el error %s)</translation>
    </message>
    <message>
        <source>Invalid amount for -maxtxfee=&lt;amount&gt;: '%s' (must be at least the minrelay fee of %s to prevent stuck transactions)</source>
        <translation>Cantidad no válida para -maxtxfee=&lt;amount&gt;: '%s' (debe ser al menos la comisión mínima de %s para prevenir transacciones atascadas)</translation>
    </message>
    <message>
        <source>The transaction amount is too small to send after the fee has been deducted</source>
        <translation>Monto de transacción muy pequeño después de la deducción de la comisión</translation>
    </message>
    <message>
        <source>You need to rebuild the database using -reindex to go back to unpruned mode.  This will redownload the entire blockchain</source>
        <translation>Necesita reconstruir la base de datos utilizando -reindex para volver al modo sin recorte. Esto volverá a descargar toda la cadena de bloques</translation>
    </message>
    <message>
        <source>Error reading from database, shutting down.</source>
        <translation>Error al leer la base de datos, cerrando la aplicación.</translation>
    </message>
    <message>
        <source>Error upgrading chainstate database</source>
        <translation>Error actualizando la base de datos chainstate</translation>
    </message>
    <message>
        <source>Error: Disk space is low for %s</source>
        <translation>Error: ¡Espacio en disco bajo por %s!</translation>
    </message>
    <message>
        <source>Invalid -onion address or hostname: '%s'</source>
        <translation>Dirección de -onion o dominio '%s' inválido</translation>
    </message>
    <message>
        <source>Invalid -proxy address or hostname: '%s'</source>
        <translation>Dirección de -proxy o dominio ' %s' inválido</translation>
    </message>
    <message>
        <source>Invalid amount for -paytxfee=&lt;amount&gt;: '%s' (must be at least %s)</source>
        <translation>Cantidad inválida para -paytxfee=&lt;amount&gt;: '%s' (debe ser por lo menos %s)</translation>
    </message>
    <message>
        <source>Invalid netmask specified in -whitelist: '%s'</source>
        <translation>Máscara de red inválida especificada en -whitelist: '%s'</translation>
    </message>
    <message>
        <source>Need to specify a port with -whitebind: '%s'</source>
        <translation>Necesita especificar un puerto con -whitebind: '%s'</translation>
    </message>
    <message>
        <source>Prune mode is incompatible with -blockfilterindex.</source>
        <translation>El modo de poda es incompatible con -blockfilterindex</translation>
    </message>
    <message>
        <source>Reducing -maxconnections from %d to %d, because of system limitations.</source>
        <translation>Reduciendo -maxconnections de %d a %d, debido a limitaciones del sistema.</translation>
    </message>
    <message>
        <source>Section [%s] is not recognized.</source>
        <translation>La sección [%s] no se ha reconocido.</translation>
    </message>
    <message>
        <source>Signing transaction failed</source>
        <translation>La transacción falló</translation>
    </message>
    <message>
        <source>Specified -walletdir "%s" does not exist</source>
        <translation>El -walletdir indicado "%s" no existe</translation>
    </message>
    <message>
        <source>Specified -walletdir "%s" is a relative path</source>
        <translation>Indique -walletdir "%s" como una ruta relativa</translation>
    </message>
    <message>
        <source>Specified -walletdir "%s" is not a directory</source>
        <translation>El -walletdir "%s" indicado no es un directorio</translation>
    </message>
    <message>
        <source>The specified config file %s does not exist
</source>
        <translation>El fichero de configuración %s especificado no existe
</translation>
    </message>
    <message>
        <source>The transaction amount is too small to pay the fee</source>
        <translation>El monto de la transacción es muy pequeño para pagar la comisión</translation>
    </message>
    <message>
        <source>This is experimental software.</source>
        <translation>Este es un software experimental.</translation>
    </message>
    <message>
        <source>Transaction amount too small</source>
        <translation>El monto de la transacción es demasiado pequeño para pagar la comisión.</translation>
    </message>
    <message>
        <source>Transaction too large</source>
        <translation>Transacción demasiado grande</translation>
    </message>
    <message>
        <source>Unable to bind to %s on this computer (bind returned error %s)</source>
        <translation>No es posible conectar con %s en este sistema (bind ha devuelto el error %s)</translation>
    </message>
    <message>
        <source>Unable to create the PID file '%s': %s</source>
        <translation>No es posible crear el fichero PID '%s': %s</translation>
    </message>
    <message>
        <source>Unable to generate initial keys</source>
        <translation>No es posible generar llaves iniciales</translation>
    </message>
    <message>
        <source>Unknown -blockfilterindex value %s.</source>
        <translation>%s es un valor desconocido para -blockfilterindex</translation>
    </message>
    <message>
        <source>Verifying wallet(s)...</source>
        <translation>Verificando monedero...</translation>
    </message>
    <message>
        <source>Warning: unknown new rules activated (versionbit %i)</source>
        <translation>Advertencia: nuevas reglas desconocidas activadas (versionbit %i)</translation>
    </message>
    <message>
        <source>Zapping all transactions from wallet...</source>
        <translation>Eliminando todas las transacciones del monedero...</translation>
    </message>
    <message>
        <source>-maxtxfee is set very high! Fees this large could be paid on a single transaction.</source>
        <translation>-maxtxfee tiene un valor muy elevado. Comisiones muy grandes podrían ser pagadas en una única transacción.</translation>
    </message>
    <message>
        <source>This is the transaction fee you may pay when fee estimates are not available.</source>
        <translation>Esta es la comisión por transacción que deberá pagar cuando la estimación de comisión no esté disponible.</translation>
<<<<<<< HEAD
    </message>
    <message>
        <source>This product includes software developed by the OpenSSL Project for use in the OpenSSL Toolkit %s and cryptographic software written by Eric Young and UPnP software written by Thomas Bernard.</source>
        <translation>Este producto incluye software desarrollado por el Proyecto OpenSSL para utilizarlo en el juego de herramientas OpenSSL %s y software criptográfico escrito por Eric Young y software UPnP escrito por Thomas Bernard.</translation>
=======
>>>>>>> ee8ca219
    </message>
    <message>
        <source>Total length of network version string (%i) exceeds maximum length (%i). Reduce the number or size of uacomments.</source>
        <translation>La longitud total de la cadena de versión de red ( %i ) supera la longitud máxima ( %i ) . Reducir el número o tamaño de uacomments .</translation>
    </message>
    <message>
        <source>Warning: Wallet file corrupt, data salvaged! Original %s saved as %s in %s; if your balance or transactions are incorrect you should restore from a backup.</source>
        <translation>Advertencia: ¡Archivo de monedero corrupto, datos recuperados! Original %s guardado como %s en %s; si su balance de transacciones es incorrecto, debe restaurar desde una copia de seguridad.</translation>
    </message>
    <message>
        <source>%s is set very high!</source>
        <translation>¡%s está configurado muy alto!</translation>
    </message>
    <message>
        <source>Error loading wallet %s. Duplicate -wallet filename specified.</source>
        <translation>Error cargando el monedero %s. Se ha especificado un nombre de fichero -wallet duplicado.</translation>
    </message>
    <message>
        <source>Starting network threads...</source>
        <translation>Iniciando procesos de red...</translation>
    </message>
    <message>
        <source>The wallet will avoid paying less than the minimum relay fee.</source>
        <translation>El monedero no permitirá pagar menos que la comisión mínima para retransmitir llamada relay fee.</translation>
    </message>
    <message>
        <source>This is the minimum transaction fee you pay on every transaction.</source>
<<<<<<< HEAD
        <translation>Esta es la tarifa mínima a pagar en cada transacción.</translation>
=======
        <translation>Esta es la comisión por transacción mínima a pagar en cada transacción.</translation>
>>>>>>> ee8ca219
    </message>
    <message>
        <source>This is the transaction fee you will pay if you send a transaction.</source>
        <translation>Esta es la comisión por transacción a pagar si realiza una transacción.</translation>
    </message>
    <message>
        <source>Transaction amounts must not be negative</source>
        <translation>Los montos de la transacción no deben ser negativos</translation>
    </message>
    <message>
        <source>Transaction has too long of a mempool chain</source>
        <translation>La transacción tiene largo tiempo en una cadena mempool</translation>
    </message>
    <message>
        <source>Transaction must have at least one recipient</source>
        <translation>La transacción debe tener al menos un destinatario</translation>
    </message>
    <message>
        <source>Unknown network specified in -onlynet: '%s'</source>
        <translation>Red desconocida especificada en -onlynet '%s'</translation>
    </message>
    <message>
        <source>Insufficient funds</source>
        <translation>Fondos insuficientes</translation>
    </message>
    <message>
        <source>Cannot upgrade a non HD split wallet without upgrading to support pre split keypool. Please use -upgradewallet=169900 or -upgradewallet with no version specified.</source>
        <translation>No se puede actualizar un monedero dividido sin HD sin actualizar para admitir el keypool pre dividido. Utilice -upgradewallet = 169900 o -upgradewallet sin una versión especificada.</translation>
    </message>
    <message>
        <source>Fee estimation failed. Fallbackfee is disabled. Wait a few blocks or enable -fallbackfee.</source>
        <translation>Estimación de la comisión fallida. Fallbackfee está deshabilitado. Espere unos pocos bloques o habilite -fallbackfee.</translation>
    </message>
    <message>
        <source>Warning: Private keys detected in wallet {%s} with disabled private keys</source>
        <translation>Advertencia: Claves privadas detectadas en el monedero {%s} con clave privada deshabilitada</translation>
    </message>
    <message>
        <source>Cannot write to data directory '%s'; check permissions.</source>
        <translation>No se puede escribir en el directorio de datos '%s';  verificar permisos.</translation>
    </message>
    <message>
        <source>Loading block index...</source>
        <translation>Cargando el índice de bloques...</translation>
    </message>
    <message>
        <source>Loading wallet...</source>
        <translation>Cargando monedero...</translation>
    </message>
    <message>
        <source>Cannot downgrade wallet</source>
<<<<<<< HEAD
        <translation>No se puede rebajar el monedero</translation>
=======
        <translation>No se puede actualizar a una versión mas antigua el monedero.</translation>
>>>>>>> ee8ca219
    </message>
    <message>
        <source>Rescanning...</source>
        <translation>Reexplorando...</translation>
    </message>
    <message>
        <source>Done loading</source>
        <translation>Se terminó de cargar</translation>
    </message>
</context>
<context>
    <name>RestoreDialog</name>
    <message>
        <source>Select wallet file to restore from</source>
        <translation>Seleccione el archivo de billetera para restaurar</translation>
    </message>
    <message>
        <source>Rebuild blockchain index</source>
        <translation>rescan - reindexa la blockchain en busqueda de transacciones que no se esten mostrando
 -  Corrige transacciones faltantes y balance incorrecto</translation>
    </message>
    <message>
        <source>Recover transactions without metadata</source>
        <translation>zapwallettxes=2 - recupera transacciones sin metadatos.
 - Corrige problemas con transacciones faltantes, bajo balance, bloques huerfanos y cadenas separadas. Realiza una copia de seguridad luego de ejecutar este comando.</translation>
    </message>
    <message>
        <source>Delete the local copy of the block chain</source>
        <translation>Borrar datos de blockchain - borra la copia local de blockchain y activa una re-sincronizacion de la blockchain en su totalidad
 - Corrige problemas sincronizando al igual que datos corruptos al igual que separaciones de cadena</translation>
    </message>
    <message>
        <source>The wallet.dat will be restored from the selected location and the Qt Wallet will be restarted with the -reindex, -zapwallettxes=2 or -deleteblockchaindata option.</source>
        <translation>Realiza una copia de tu billetera primero, esto necesita reiniciar la aplicacion luego de seleccionar la opcion.</translation>
    </message>
</context>
</TS><|MERGE_RESOLUTION|>--- conflicted
+++ resolved
@@ -23,11 +23,7 @@
     </message>
     <message>
         <source>C&amp;lose</source>
-<<<<<<< HEAD
-        <translation>&amp;Cerrar</translation>
-=======
         <translation>Cerrar</translation>
->>>>>>> ee8ca219
     </message>
     <message>
         <source>Delete the currently selected address from the list</source>
@@ -177,7 +173,7 @@
     </message>
     <message>
         <source>Are you sure you wish to encrypt your wallet?</source>
-        <translation>¿Está seguro que desea cifrar su monedero?</translation>
+        <translation>¿Seguro que desea cifrar su monedero?</translation>
     </message>
     <message>
         <source>Wallet encrypted</source>
@@ -291,7 +287,7 @@
     </message>
     <message>
         <source>&amp;About %1</source>
-        <translation>%Acerca de%1</translation>
+        <translation>&amp;Acerca de %1</translation>
     </message>
     <message>
         <source>Show information about %1</source>
@@ -378,17 +374,6 @@
         <translation>Cambiar la contraseña utilizada para el cifrado del monedero</translation>
     </message>
     <message>
-<<<<<<< HEAD
-        <source>&amp;Debug window</source>
-        <translation>&amp;Ventana de depuración.</translation>
-    </message>
-    <message>
-        <source>Open debugging and diagnostic console</source>
-        <translation>Abrir la consola de depuración y diagnóstico</translation>
-    </message>
-    <message>
-=======
->>>>>>> ee8ca219
         <source>&amp;Verify message...</source>
         <translation>&amp;Verificar mensaje...</translation>
     </message>
@@ -449,13 +434,6 @@
         <translation>Muestra la lista de direcciones de recepción y etiquetas</translation>
     </message>
     <message>
-<<<<<<< HEAD
-        <source>Open a qtum: URI or payment request</source>
-        <translation>Abrir un identificador URI de qtum o una solicitud de pago</translation>
-    </message>
-    <message>
-=======
->>>>>>> ee8ca219
         <source>&amp;Command-line options</source>
         <translation>&amp;Opciones de línea de comandos</translation>
     </message>
@@ -518,13 +496,10 @@
     <message>
         <source>&amp;Receiving addresses</source>
         <translation>Direcciones de recepción</translation>
-<<<<<<< HEAD
-=======
     </message>
     <message>
         <source>Open a qtum: URI</source>
         <translation>Abrir una qtum: URI</translation>
->>>>>>> ee8ca219
     </message>
     <message>
         <source>Open Wallet</source>
@@ -544,11 +519,7 @@
     </message>
     <message>
         <source>Show the %1 help message to get a list with possible Qtum command-line options</source>
-<<<<<<< HEAD
-        <translation>Muestre el mensaje de ayuda %1 para obtener una lista con posibles opciones de línea de comandos de Qtum</translation>
-=======
         <translation>Muestra el mensaje de ayuda %1 para obtener una lista con posibles opciones de línea de comandos de Qtum.</translation>
->>>>>>> ee8ca219
     </message>
     <message>
         <source>default wallet</source>
@@ -841,11 +812,7 @@
     </message>
     <message>
         <source>Encrypt the wallet. The wallet will be encrypted with a passphrase of your choice.</source>
-<<<<<<< HEAD
-        <translation>Encriptar monedero. El monedero será cifrado con la contraseña que elija.</translation>
-=======
         <translation>Cifrar monedero. El monedero será cifrado con la contraseña que elija.</translation>
->>>>>>> ee8ca219
     </message>
     <message>
         <source>Encrypt Wallet</source>
@@ -1002,21 +969,12 @@
     <message>
         <source>Use a custom data directory:</source>
         <translation>Utilice un directorio de datos personalizado:</translation>
-<<<<<<< HEAD
     </message>
     <message>
         <source>Qtum</source>
         <translation>Qtum</translation>
     </message>
     <message>
-=======
-    </message>
-    <message>
-        <source>Qtum</source>
-        <translation>Qtum</translation>
-    </message>
-    <message>
->>>>>>> ee8ca219
         <source>Discard blocks after verification, except most recent %1 GB (prune)</source>
         <translation>Descartar los bloques después de la verificación, excepto los %1 GB más recientes (prune)</translation>
     </message>
@@ -1051,13 +1009,10 @@
     <message numerus="yes">
         <source>(of %n GB needed)</source>
         <translation><numerusform>(de %n GB requerido)</numerusform><numerusform>(de %n GB requeridos)</numerusform></translation>
-<<<<<<< HEAD
-=======
     </message>
     <message numerus="yes">
         <source>(%n GB needed for full chain)</source>
         <translation><numerusform>(%n GB necesarios para la cadena completa)</numerusform><numerusform>(%n GB necesarios para la cadena completa)</numerusform></translation>
->>>>>>> ee8ca219
     </message>
 </context>
 <context>
@@ -1122,17 +1077,8 @@
 <context>
     <name>OpenURIDialog</name>
     <message>
-<<<<<<< HEAD
-        <source>Open URI</source>
-        <translation>Abrir URI...</translation>
-    </message>
-    <message>
-        <source>Open payment request from URI or file</source>
-        <translation>El pago requiere una URI o archivo</translation>
-=======
         <source>Open qtum URI</source>
         <translation>Abrir URI de qtum</translation>
->>>>>>> ee8ca219
     </message>
     <message>
         <source>URI:</source>
@@ -1142,29 +1088,12 @@
 <context>
     <name>OpenWalletActivity</name>
     <message>
-<<<<<<< HEAD
-        <source>Select payment request file</source>
-        <translation>Seleccione archivo de solicitud de pago</translation>
-    </message>
-    <message>
-        <source>Select payment request file to open</source>
-        <translation>Seleccione el archivo de solicitud de pago para abrir</translation>
-=======
         <source>Open wallet failed</source>
         <translation>La apertura del monedero falló</translation>
     </message>
     <message>
         <source>Open wallet warning</source>
         <translation>Aviso de apertura de monedero</translation>
->>>>>>> ee8ca219
-    </message>
-    <message>
-        <source>Open wallet failed</source>
-        <translation>La apertura del monedero falló</translation>
-    </message>
-    <message>
-        <source>Open wallet warning</source>
-        <translation>Advertencia sobre apertura de monedero</translation>
     </message>
     <message>
         <source>default wallet</source>
@@ -1186,13 +1115,10 @@
         <translation>&amp;Principal</translation>
     </message>
     <message>
-<<<<<<< HEAD
-=======
         <source>Automatically start %1 after logging in to the system.</source>
         <translation>Iniciar automaticamente %1 al encender el sistema.</translation>
     </message>
     <message>
->>>>>>> ee8ca219
         <source>&amp;Start %1 on system login</source>
         <translation>&amp; Comience %1 en el inicio de sesión del sistema</translation>
     </message>
@@ -1242,7 +1168,7 @@
     </message>
     <message>
         <source>Reset all client options to default.</source>
-        <translation>Restablecer todas las opciones del cliente a las predeterminadas.</translation>
+        <translation>Restablecer todas las opciones predeterminadas del cliente.</translation>
     </message>
     <message>
         <source>&amp;Reset Options</source>
@@ -1298,11 +1224,7 @@
     </message>
     <message>
         <source>Automatically open the Qtum client port on the router. This only works when your router supports UPnP and it is enabled.</source>
-<<<<<<< HEAD
-        <translation>Abrir automáticamente el puerto del cliente Qtum en el router. Esta opción solo funciona si el router admite UPnP y está activado.</translation>
-=======
         <translation>Abrir automáticamente el puerto del cliente Qtum en el router. Esta opción solo funciona cuando el router admite UPnP y está activado.</translation>
->>>>>>> ee8ca219
     </message>
     <message>
         <source>Map port using &amp;UPnP</source>
@@ -1318,11 +1240,7 @@
     </message>
     <message>
         <source>Connect to the Qtum network through a SOCKS5 proxy.</source>
-<<<<<<< HEAD
-        <translation>Conéctese a la red de Qtum a través de un proxy SOCKS5.</translation>
-=======
         <translation>Conectar a la red de Qtum a través de un proxy SOCKS5.</translation>
->>>>>>> ee8ca219
     </message>
     <message>
         <source>&amp;Connect through SOCKS5 proxy (default proxy):</source>
@@ -1465,7 +1383,7 @@
     <name>OverviewPage</name>
     <message>
         <source>Form</source>
-        <translation>Desde</translation>
+        <translation>Formulario</translation>
     </message>
     <message>
         <source>The displayed information may be out of date. Your wallet automatically synchronizes with the Qtum network after a connection is established, but this process has not completed yet.</source>
@@ -1481,11 +1399,7 @@
     </message>
     <message>
         <source>Your current spendable balance</source>
-<<<<<<< HEAD
-        <translation>Su balance actual gastable</translation>
-=======
         <translation>Su saldo actual gastable</translation>
->>>>>>> ee8ca219
     </message>
     <message>
         <source>Pending:</source>
@@ -1493,11 +1407,7 @@
     </message>
     <message>
         <source>Total of transactions that have yet to be confirmed, and do not yet count toward the spendable balance</source>
-<<<<<<< HEAD
-        <translation>Total de transacciones que deben ser confirmadas y que no cuentan aun con el balance gastable necesario.</translation>
-=======
         <translation>Total de transacciones que deben ser confirmadas y que no cuentan con el saldo disponible necesario.</translation>
->>>>>>> ee8ca219
     </message>
     <message>
         <source>Immature:</source>
@@ -1567,27 +1477,14 @@
         <translation>No se puede procesar la solicitud de pago debido a que no se ha incluido el soporte de BIP70.</translation>
     </message>
     <message>
-<<<<<<< HEAD
-        <source>Payment request fetch URL is invalid: %1</source>
-        <translation>La URL de búsqueda de solicitud de pago no es válida: %1</translation>
-=======
         <source>Due to widespread security flaws in BIP70 it's strongly recommended that any merchant instructions to switch wallets be ignored.</source>
         <translation>Debido a fallos de seguridad conocidos en BIP70 se recomienda encarecidamente que se ignore cualquier instrucción sobre el intercambio de monederos.</translation>
->>>>>>> ee8ca219
     </message>
     <message>
         <source>If you are receiving this error you should request the merchant provide a BIP21 compatible URI.</source>
         <translation>Si está recibiendo este error debería solicitar al comerciante que le proporcione una URI compatible con BIP21</translation>
     </message>
     <message>
-        <source>Due to widespread security flaws in BIP70 it's strongly recommended that any merchant instructions to switch wallets be ignored.</source>
-        <translation>Debido a fallos de seguridad conocidos en BIP70 se recomienda encarecidamente que se ignore cualquier instrucción sobre el intercambio de monederos.</translation>
-    </message>
-    <message>
-        <source>If you are receiving this error you should request the merchant provide a BIP21 compatible URI.</source>
-        <translation>Si está recibiendo este error debería solicitar al comerciante que le proporcione una URI compatible con BIP21</translation>
-    </message>
-    <message>
         <source>Invalid payment address %1</source>
         <translation>Dirección de pago inválida %1</translation>
     </message>
@@ -1598,69 +1495,6 @@
     <message>
         <source>Payment request file handling</source>
         <translation>Manejo de archivos de solicitud de pago</translation>
-<<<<<<< HEAD
-    </message>
-    <message>
-        <source>Payment request file cannot be read! This can be caused by an invalid payment request file.</source>
-        <translation>¡El archivo de solicitud de pago no se puede leer! Esto puede deberse a un archivo de solicitud de pago no válido.</translation>
-    </message>
-    <message>
-        <source>Payment request rejected</source>
-        <translation>Solicitud de pago rechazada</translation>
-    </message>
-    <message>
-        <source>Payment request network doesn't match client network.</source>
-        <translation>La red de solicitud de pago no coincide con la red del cliente.</translation>
-    </message>
-    <message>
-        <source>Payment request expired.</source>
-        <translation>Solicitud de pago caducada.</translation>
-    </message>
-    <message>
-        <source>Payment request is not initialized.</source>
-        <translation>La solicitud de pago no está inicializada.</translation>
-    </message>
-    <message>
-        <source>Unverified payment requests to custom payment scripts are unsupported.</source>
-        <translation>Las solicitudes de pago no verificadas para los scripts de pago personalizados no son compatibles.</translation>
-    </message>
-    <message>
-        <source>Invalid payment request.</source>
-        <translation>Solicitud de pago inválida</translation>
-    </message>
-    <message>
-        <source>Requested payment amount of %1 is too small (considered dust).</source>
-        <translation>El monto para la solicitud de pago de %1 es muy pequeño (considerando el polvo).</translation>
-    </message>
-    <message>
-        <source>Refund from %1</source>
-        <translation>Devolución desde %1</translation>
-    </message>
-    <message>
-        <source>Payment request %1 is too large (%2 bytes, allowed %3 bytes).</source>
-        <translation>Solicitud de pago %1 es muy grande (Actualmente %2 bytes, máximo %3 bytes)</translation>
-    </message>
-    <message>
-        <source>Error communicating with %1: %2</source>
-        <translation>Fallo al comunicar con %1: %2</translation>
-    </message>
-    <message>
-        <source>Payment request cannot be parsed!</source>
-        <translation>¡La solicitud de pago no se puede analizar!</translation>
-    </message>
-    <message>
-        <source>Bad response from server %1</source>
-        <translation>Mala respuesta del servidor %1</translation>
-    </message>
-    <message>
-        <source>Network request error</source>
-        <translation>Error de solicitud de red</translation>
-    </message>
-    <message>
-        <source>Payment acknowledged</source>
-        <translation>Pago reconocido</translation>
-=======
->>>>>>> ee8ca219
     </message>
 </context>
 <context>
@@ -1837,13 +1671,6 @@
     <message>
         <source>&amp;Information</source>
         <translation>Información</translation>
-<<<<<<< HEAD
-    </message>
-    <message>
-        <source>Debug window</source>
-        <translation>Ventana de depuración</translation>
-=======
->>>>>>> ee8ca219
     </message>
     <message>
         <source>General</source>
@@ -1960,8 +1787,6 @@
     <message>
         <source>Synced Blocks</source>
         <translation>Bloques sincronizados</translation>
-<<<<<<< HEAD
-=======
     </message>
     <message>
         <source>The mapped Autonomous System used for diversifying peer selection.</source>
@@ -1970,18 +1795,14 @@
     <message>
         <source>Mapped AS</source>
         <translation>SA Mapeado</translation>
->>>>>>> ee8ca219
     </message>
     <message>
         <source>User Agent</source>
         <translation>Agente de usuario</translation>
-<<<<<<< HEAD
-=======
     </message>
     <message>
         <source>Node window</source>
         <translation>Ventana de nodo</translation>
->>>>>>> ee8ca219
     </message>
     <message>
         <source>Open the %1 debug log file from the current data directory. This can take a few seconds for large log files.</source>
@@ -2195,8 +2016,6 @@
         <translation>Monto opcional a solicitar. Dejarlo vacío o en cero para no solicitar un monto específico.</translation>
     </message>
     <message>
-<<<<<<< HEAD
-=======
         <source>An optional label to associate with the new receiving address (used by you to identify an invoice).  It is also attached to the payment request.</source>
         <translation>Etiqueta opcional para asociar con la nueva dirección de recepción (utilizado por ti para identificar una factura). También esta asociado a la solicitud de pago.</translation>
     </message>
@@ -2205,7 +2024,6 @@
         <translation>Mensaje opcional asociado a la solicitud de pago que podría ser presentado al remitente </translation>
     </message>
     <message>
->>>>>>> ee8ca219
         <source>&amp;Create new receiving address</source>
         <translation>Crear nueva dirección para recepción</translation>
     </message>
@@ -2392,11 +2210,7 @@
     </message>
     <message>
         <source>If this is activated, but the change address is empty or invalid, change will be sent to a newly generated address.</source>
-<<<<<<< HEAD
-        <translation>Al activarse, si la dirección de cambio está vacía o es inválida, las monedas serán enviadas a una nueva dirección generada.</translation>
-=======
         <translation>Si se activa, pero la dirección de cambio está vacía o es inválida, las monedas serán enviadas a una nueva dirección generada.</translation>
->>>>>>> ee8ca219
     </message>
     <message>
         <source>Custom change address</source>
@@ -2463,13 +2277,10 @@
         <translation>Polvo:</translation>
     </message>
     <message>
-<<<<<<< HEAD
-=======
         <source>Hide transaction fee settings</source>
         <translation>Esconder ajustes de tarifas de transacción</translation>
     </message>
     <message>
->>>>>>> ee8ca219
         <source>When there is less transaction volume than space in the blocks, miners as well as relaying nodes may enforce a minimum fee. Paying only this minimum fee is just fine, but be aware that this can result in a never confirming transaction once there is more demand for qtum transactions than the network can process.</source>
         <translation>Cuando hay menos volumen de transacciones que espacio en los bloques, los mineros y los nodos de retransmisión pueden imponer una comisión mínima. Pagar solo esta comisión mínima está bien, pero tenga en cuenta que esto puede resultar en una transacción nunca confirmada una vez que haya más demanda de transacciones de Qtum de la que la red puede procesar.</translation>
     </message>
@@ -2592,8 +2403,6 @@
     <message>
         <source>Confirm send coins</source>
         <translation>Confirmar el envío de monedas</translation>
-<<<<<<< HEAD
-=======
     </message>
     <message>
         <source>Confirm transaction proposal</source>
@@ -2614,7 +2423,6 @@
     <message>
         <source>Watch-only balance:</source>
         <translation>Visualización unicamente balance:</translation>
->>>>>>> ee8ca219
     </message>
     <message>
         <source>The recipient address is not valid. Please recheck.</source>
@@ -2639,13 +2447,6 @@
     <message>
         <source>Transaction creation failed!</source>
         <translation>¡Fallo al crear la transacción!</translation>
-<<<<<<< HEAD
-    </message>
-    <message>
-        <source>The transaction was rejected with the following reason: %1</source>
-        <translation>Se ha rechazado la transacción por la siguiente razón: %1</translation>
-=======
->>>>>>> ee8ca219
     </message>
     <message>
         <source>A fee higher than %1 is considered an absurdly high fee.</source>
@@ -2661,19 +2462,11 @@
     </message>
     <message>
         <source>Warning: Invalid Qtum address</source>
-<<<<<<< HEAD
-        <translation>Peligro: Dirección de Qtum inválida</translation>
-    </message>
-    <message>
-        <source>Warning: Unknown change address</source>
-        <translation>Peligro: Dirección de cambio desconocida</translation>
-=======
         <translation>Advertencia: Dirección de Qtum inválida.</translation>
     </message>
     <message>
         <source>Warning: Unknown change address</source>
         <translation>Advertencia: Dirección de cambio desconocida.</translation>
->>>>>>> ee8ca219
     </message>
     <message>
         <source>Confirm custom change address</source>
@@ -2681,11 +2474,7 @@
     </message>
     <message>
         <source>The address you selected for change is not part of this wallet. Any or all funds in your wallet may be sent to this address. Are you sure?</source>
-<<<<<<< HEAD
-        <translation>La dirección de cambio seleccionada no es parte de su monedero. Parte de sus fondos serán enviados a esta dirección. ¿Está seguro?</translation>
-=======
         <translation>La dirección que ha seleccionado para el cambio no es parte de su monedero. Parte o todos sus fondos pueden ser enviados a esta dirección. ¿Está seguro?</translation>
->>>>>>> ee8ca219
     </message>
     <message>
         <source>(no label)</source>
@@ -2709,13 +2498,6 @@
     <message>
         <source>Choose previously used address</source>
         <translation>Escoger dirección previamente usada</translation>
-<<<<<<< HEAD
-    </message>
-    <message>
-        <source>This is a normal payment.</source>
-        <translation>Esto es un pago ordinario.</translation>
-=======
->>>>>>> ee8ca219
     </message>
     <message>
         <source>The Qtum address to send the payment to</source>
@@ -2738,17 +2520,12 @@
         <translation>Eliminar esta entrada.</translation>
     </message>
     <message>
-<<<<<<< HEAD
-        <source>The fee will be deducted from the amount being sent. The recipient will receive less qtums than you enter in the amount field. If multiple recipients are selected, the fee is split equally.</source>
-        <translation>La comisión será deducida de la cantidad que sea enviada. El destinatario recibirá menos qtums que la cantidad introducida en el campo Cantidad. Si hay varios destinatarios seleccionados, la comisión será distribuida a partes iguales.</translation>
-=======
         <source>The amount to send in the selected unit</source>
         <translation>El monto a enviar en las unidades seleccionadas</translation>
     </message>
     <message>
         <source>The fee will be deducted from the amount being sent. The recipient will receive less qtums than you enter in the amount field. If multiple recipients are selected, the fee is split equally.</source>
         <translation>La comisión será deducida de la cantidad enviada. El destinatario recibirá menos qtums que la cantidad introducida en el campo Cantidad. Si hay varios destinatarios seleccionados, la comisión será distribuida a partes iguales.</translation>
->>>>>>> ee8ca219
     </message>
     <message>
         <source>S&amp;ubtract fee from amount</source>
@@ -2786,20 +2563,6 @@
         <source>Memo:</source>
         <translation>Memo:</translation>
     </message>
-<<<<<<< HEAD
-    <message>
-        <source>Enter a label for this address to add it to your address book</source>
-        <translation>Introduzca una etiqueta para esta dirección para añadirla a su libro de direcciones.</translation>
-    </message>
-</context>
-<context>
-    <name>SendConfirmationDialog</name>
-    <message>
-        <source>Yes</source>
-        <translation>Sí. </translation>
-    </message>
-=======
->>>>>>> ee8ca219
 </context>
 <context>
     <name>ShutdownWindow</name>
@@ -2881,20 +2644,12 @@
     <message>
         <source>Enter the receiver's address, message (ensure you copy line breaks, spaces, tabs, etc. exactly) and signature below to verify the message. Be careful not to read more into the signature than what is in the signed message itself, to avoid being tricked by a man-in-the-middle attack. Note that this only proves the signing party receives with the address, it cannot prove sendership of any transaction!</source>
         <translation>Introduzca la dirección para la firma, el mensaje (asegurándose de copiar tal cual los saltos de línea, espacios, tabulaciones, etc.) y la firma a continuación para verificar el mensaje. Tenga cuidado de no asumir más información de lo que dice el propio mensaje firmado para evitar fraudes basados en ataques de tipo man-in-the-middle.</translation>
-<<<<<<< HEAD
     </message>
     <message>
         <source>The Qtum address the message was signed with</source>
         <translation>La dirección Qtum con la que se firmó el mensaje</translation>
     </message>
     <message>
-=======
-    </message>
-    <message>
-        <source>The Qtum address the message was signed with</source>
-        <translation>La dirección Qtum con la que se firmó el mensaje</translation>
-    </message>
-    <message>
         <source>The signed message to verify</source>
         <translation>El mensaje firmado para verificar</translation>
     </message>
@@ -2903,7 +2658,6 @@
         <translation>La firma proporcionada cuando el mensaje fue firmado</translation>
     </message>
     <message>
->>>>>>> ee8ca219
         <source>Verify the message to ensure it was signed with the specified Qtum address</source>
         <translation>Verificar el mensaje para comprobar que fue firmado con la dirección Qtum indicada</translation>
     </message>
@@ -3123,11 +2877,7 @@
     </message>
     <message>
         <source>Generated coins must mature %1 blocks before they can be spent. When you generated this block, it was broadcast to the network to be added to the block chain. If it fails to get into the chain, its state will change to "not accepted" and it won't be spendable. This may occasionally happen if another node generates a block within a few seconds of yours.</source>
-<<<<<<< HEAD
-        <translation>Los qtums generados deben madurar %1 bloques antes de que puedan gastarse. Cuando generó este bloque, se transmitió a la red para que se añadiera a la cadena de bloques. Si no consigue entrar en la cadena, su estado cambiará a "no aceptado" y ya no se podrá gastar. Esto puede ocurrir ocasionalmente si otro nodo genera un bloque a pocos segundos del suyo.</translation>
-=======
         <translation>Las monedas generadas deben madurar %1 bloques antes de que puedan gastarse. Cuando generó este bloque, fue retransmitido a la red para que se añadiera a la cadena de bloques. Si no consigue entrar en la cadena, su estado cambiará a "no aceptado" y ya no se podrá gastar. Esto puede ocurrir ocasionalmente si otro nodo genera un bloque a pocos segundos del suyo.</translation>
->>>>>>> ee8ca219
     </message>
     <message>
         <source>Debug information</source>
@@ -3209,11 +2959,7 @@
     </message>
     <message>
         <source>Immature (%1 confirmations, will be available after %2)</source>
-<<<<<<< HEAD
-        <translation>Inmaduro (%1 confirmación(es), Estarán disponibles después de %2)</translation>
-=======
         <translation>Inmaduro (%1 confirmaciones, Estará disponible después de %2)</translation>
->>>>>>> ee8ca219
     </message>
     <message>
         <source>Generated but not accepted</source>
@@ -3501,8 +3247,6 @@
     <message>
         <source>Confirm fee bump</source>
         <translation>Confirmar incremento de comisión</translation>
-<<<<<<< HEAD
-=======
     </message>
     <message>
         <source>Can't draft transaction.</source>
@@ -3511,7 +3255,6 @@
     <message>
         <source>PSBT copied</source>
         <translation>TBPF copiada</translation>
->>>>>>> ee8ca219
     </message>
     <message>
         <source>Can't sign transaction.</source>
@@ -3578,13 +3321,6 @@
     <message>
         <source>Prune: last wallet synchronisation goes beyond pruned data. You need to -reindex (download the whole blockchain again in case of pruned node)</source>
         <translation>Poda: la última sincronización del monedero sobrepasa los datos podados. Necesita reindexar con -reindex (o descargar la cadena de bloques de nuevo en el caso de un nodo podado)</translation>
-<<<<<<< HEAD
-    </message>
-    <message>
-        <source>Rescans are not possible in pruned mode. You will need to use -reindex which will download the whole blockchain again.</source>
-        <translation>No es posible re-escanear en modo prune. Debe usar -reindex el cual descargara toda la blockchain de nuevo.</translation>
-=======
->>>>>>> ee8ca219
     </message>
     <message>
         <source>Error: A fatal internal error occurred, see debug.log for details</source>
@@ -3636,11 +3372,7 @@
     </message>
     <message>
         <source>This is the transaction fee you may discard if change is smaller than dust at this level</source>
-<<<<<<< HEAD
-        <translation>Esta es la cuota de transacción que puede descartar si el cambio es más pequeño que el polvo a este nivel.</translation>
-=======
         <translation>Esta es la comisión por transacción que puede descartar si el cambio es más pequeño que el polvo a este nivel.</translation>
->>>>>>> ee8ca219
     </message>
     <message>
         <source>Unable to replay blocks. You will need to rebuild the database using -reindex-chainstate.</source>
@@ -3716,11 +3448,7 @@
     </message>
     <message>
         <source>Error loading %s: Private keys can only be disabled during creation</source>
-<<<<<<< HEAD
-        <translation>Error cargando %s: Las claves privadas solo pueden ser deshabilitadas durante la creación</translation>
-=======
         <translation>Error cargando %s: Las llaves privadas solo pueden ser deshabilitadas durante la creación.</translation>
->>>>>>> ee8ca219
     </message>
     <message>
         <source>Error loading %s: Wallet corrupted</source>
@@ -3974,7 +3702,7 @@
     </message>
     <message>
         <source>Verifying wallet(s)...</source>
-        <translation>Verificando monedero...</translation>
+        <translation>Verificando monedero(s)...</translation>
     </message>
     <message>
         <source>Warning: unknown new rules activated (versionbit %i)</source>
@@ -3991,13 +3719,6 @@
     <message>
         <source>This is the transaction fee you may pay when fee estimates are not available.</source>
         <translation>Esta es la comisión por transacción que deberá pagar cuando la estimación de comisión no esté disponible.</translation>
-<<<<<<< HEAD
-    </message>
-    <message>
-        <source>This product includes software developed by the OpenSSL Project for use in the OpenSSL Toolkit %s and cryptographic software written by Eric Young and UPnP software written by Thomas Bernard.</source>
-        <translation>Este producto incluye software desarrollado por el Proyecto OpenSSL para utilizarlo en el juego de herramientas OpenSSL %s y software criptográfico escrito por Eric Young y software UPnP escrito por Thomas Bernard.</translation>
-=======
->>>>>>> ee8ca219
     </message>
     <message>
         <source>Total length of network version string (%i) exceeds maximum length (%i). Reduce the number or size of uacomments.</source>
@@ -4025,11 +3746,7 @@
     </message>
     <message>
         <source>This is the minimum transaction fee you pay on every transaction.</source>
-<<<<<<< HEAD
-        <translation>Esta es la tarifa mínima a pagar en cada transacción.</translation>
-=======
         <translation>Esta es la comisión por transacción mínima a pagar en cada transacción.</translation>
->>>>>>> ee8ca219
     </message>
     <message>
         <source>This is the transaction fee you will pay if you send a transaction.</source>
@@ -4081,11 +3798,7 @@
     </message>
     <message>
         <source>Cannot downgrade wallet</source>
-<<<<<<< HEAD
-        <translation>No se puede rebajar el monedero</translation>
-=======
         <translation>No se puede actualizar a una versión mas antigua el monedero.</translation>
->>>>>>> ee8ca219
     </message>
     <message>
         <source>Rescanning...</source>
