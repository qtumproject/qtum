--- conflicted
+++ resolved
@@ -519,13 +519,8 @@
         <translation type="unfinished">Firmar &amp;mensaje…</translation>
     </message>
     <message>
-<<<<<<< HEAD
         <source>Sign messages with your Qtum addresses to prove you own them</source>
-        <translation type="unfinished">Firmar mensajes con tus direcciones Qtum para probar la propiedad</translation>
-=======
-        <source>Sign messages with your Bitcoin addresses to prove you own them</source>
-        <translation type="unfinished">Firmar mensajes con tus direcciones de Bitcoin para probar la propiedad</translation>
->>>>>>> 1088a98f
+        <translation type="unfinished">Firmar mensajes con tus direcciones de Qtum para probar la propiedad</translation>
     </message>
     <message>
         <source>&amp;Verify message…</source>
