<TS language="ml" version="2.1">
<context>
    <name>AddressBookPage</name>
    <message>
        <source>Right-click to edit address or label</source>
        <translation>വിലാസം അല്ലെങ്കിൽ ലേബൽ എഡിറ്റുചെയ്യാൻ വലത് ക്ലിക്കുചെയ്യുക</translation>
    </message>
    <message>
        <source>Create a new address</source>
        <translation>ഒരു പുതിയ വിലാസം സൃഷ്ടിക്കുക</translation>
    </message>
    <message>
        <source>&amp;New</source>
        <translation>&amp;പുതിയത്</translation>
    </message>
    <message>
        <source>Copy the currently selected address to the system clipboard</source>
        <translation>നിലവിൽ തിരഞ്ഞെടുത്ത വിലാസം സിസ്റ്റം ക്ലിപ്പ്ബോർഡിലേക്ക് പകർത്തുക</translation>
    </message>
    <message>
        <source>&amp;Copy</source>
        <translation>&amp; പകർത്തുക
</translation>
    </message>
    <message>
        <source>C&amp;lose</source>
        <translation>അ&amp;ടയ്ക്കുക</translation>
    </message>
    <message>
        <source>Delete the currently selected address from the list</source>
        <translation>പട്ടികയിൽ നിന്ന് നിലവിൽ തിരഞ്ഞെടുത്ത വിലാസം ഇല്ലാതാക്കുക</translation>
    </message>
    <message>
        <source>Export the data in the current tab to a file</source>
        <translation>നിലവിലെ ടാബിൽ ഒരു ഫയലിൽ ഡാറ്റ എക്സ്പോർട്ട് ചെയ്യുക</translation>
    </message>
    <message>
        <source>&amp;Export</source>
        <translation>&amp; കയറ്റുമതി ചെയ്യുക</translation>
    </message>
    <message>
        <source>&amp;Delete</source>
        <translation>&amp;ഇല്ലാതാക്കുക</translation>
    </message>
    <message>
        <source>Choose the address to send coins to</source>
        <translation>നാണയങ്ങൾ അയയ്ക്കാനുള്ള വിലാസം തിരഞ്ഞെടുക്കുക</translation>
    </message>
    <message>
        <source>Choose the address to receive coins with</source>
        <translation>നാണയങ്ങൾ സ്വീകരിക്കാൻ വിലാസം തിരഞ്ഞെടുക്കുക</translation>
    </message>
    <message>
        <source>C&amp;hoose</source>
        <translation>തി&amp;രഞ്ഞെടുക്കുക</translation>
    </message>
    <message>
        <source>Sending addresses</source>
        <translation>വിലാസങ്ങൾ അയയ്ക്കുന്നു</translation>
    </message>
    <message>
        <source>Receiving addresses</source>
        <translation>സ്വീകരിക്കുന്ന വിലാസങ്ങൾ</translation>
    </message>
    <message>
        <source>These are your Qtum addresses for sending payments. Always check the amount and the receiving address before sending coins.</source>
        <translation>പേയ്മെന്റുകൾ അയയ്ക്കുന്നതിനുള്ള നിങ്ങളുടെ ബിറ്റ്കോയിൻ വിലാസങ്ങളാണ് ഇവ. നാണയങ്ങൾ അയയ്ക്കുന്നതിനുമുമ്പ് എല്ലായ്പ്പോഴും തുകയും സ്വീകരിക്കുന്ന വിലാസവും പരിശോധിക്കുക.</translation>
    </message>
    <message>
        <source>These are your Qtum addresses for receiving payments. Use the 'Create new receiving address' button in the receive tab to create new addresses.</source>
        <translation>ഇവയാണ് പണം  സ്വീകരിയ്ക്കുന്നതിനായുള്ള താങ്കളുടെ വിലാസങ്ങൾ. പുതിയ വിലാസങ്ങൾ കൂട്ടിച്ചേർക്കുന്നതിനായി ' പുതിയ വിലാസം സൃഷ്ടിയ്ക്കുക ' എന്ന ബട്ടൺ അമർത്തുക.</translation>
    </message>
    <message>
        <source>&amp;Copy Address</source>
        <translation>&amp;വിലാസം പകർത്തുക</translation>
    </message>
    <message>
        <source>Copy &amp;Label</source>
        <translation>പകർത്തുക &amp;ലേബൽ</translation>
    </message>
    <message>
        <source>&amp;Edit</source>
        <translation>&amp;ചിട്ടപ്പെടുത്തുക</translation>
    </message>
    <message>
        <source>Export Address List</source>
        <translation>കയറ്റുമതി വിലാസ ലിസ്റ്റ്</translation>
    </message>
    <message>
        <source>Comma separated file (*.csv)</source>
        <translation>കോമയാൽ വേർതിരിച്ച ഫയൽ (* .csv)</translation>
    </message>
    <message>
        <source>Exporting Failed</source>
        <translation>കയറ്റുമതി പരാജയപ്പെട്ടു</translation>
    </message>
    <message>
        <source>There was an error trying to save the address list to %1. Please try again.</source>
        <translation>%1 ലേക്ക് വിലാസ ലിസ്റ്റ് സംരക്ഷിക്കാൻ ശ്രമിക്കുന്നതിൽ ഒരു പിശകുണ്ടായിരുന്നു. വീണ്ടും ശ്രമിക്കുക.</translation>
    </message>
</context>
<context>
    <name>AddressTableModel</name>
    <message>
        <source>Label</source>
        <translation>ലേബൽ</translation>
    </message>
    <message>
        <source>Address</source>
        <translation>വിലാസം</translation>
    </message>
    <message>
        <source>(no label)</source>
        <translation>(ലേബൽ ഇല്ല)</translation>
    </message>
</context>
<context>
    <name>AskPassphraseDialog</name>
    <message>
        <source>Passphrase Dialog</source>
        <translation>രഹസ്യപദപ്രയോഗ സംഭാഷണം</translation>
    </message>
    <message>
        <source>Enter passphrase</source>
        <translation>രഹസ്യപദപ്രയോഗം നൽകുക</translation>
    </message>
    <message>
        <source>New passphrase</source>
        <translation>പുതിയ രഹസ്യപദപ്രയോഗം</translation>
    </message>
    <message>
        <source>Repeat new passphrase</source>
        <translation>പുതിയ രഹസ്യപദപ്രയോഗം ആവർത്തിക്കുക</translation>
    </message>
    <message>
        <source>Show passphrase</source>
        <translation>രഹസ്യപദം  കാണിക്കുക </translation>
    </message>
    <message>
        <source>Encrypt wallet</source>
        <translation>വാലറ്റ് എൻക്രിപ്റ്റ് ചെയ്യുക</translation>
    </message>
    <message>
        <source>This operation needs your wallet passphrase to unlock the wallet.</source>
        <translation>നിങ്ങളുടെ വാലറ്റ് അൺലോക്കുചെയ്യാൻ ഈ പ്രവർത്തനത്തിന് നിങ്ങളുടെ വാലറ്റ് രഹസ്യപദപ്രയോഗം ആവശ്യമാണ്.</translation>
    </message>
    <message>
        <source>Unlock wallet</source>
        <translation>വാലറ്റ് അൺലോക്ക് ചെയ്യുക</translation>
    </message>
    <message>
        <source>This operation needs your wallet passphrase to decrypt the wallet.</source>
        <translation>ഈ പ്രവർത്തനത്തിന് വാലറ്റ് ഡീക്രിപ്റ്റ് ചെയ്യുന്നതിന് നിങ്ങളുടെ വാലറ്റ് പാസ്ഫ്രെയ്സ് ആവശ്യമാണ്.</translation>
    </message>
    <message>
        <source>Decrypt wallet</source>
        <translation>വാലറ്റ് ഡീക്രിപ്റ്റ് ചെയ്യുക</translation>
    </message>
    <message>
        <source>Change passphrase</source>
        <translation>പാസ്ഫ്രെയ്സ് മാറ്റുക</translation>
    </message>
    <message>
        <source>Confirm wallet encryption</source>
        <translation>വാലറ്റ് എൻക്രിപ്ഷൻ സ്ഥിരീകരിക്കുക</translation>
    </message>
    <message>
        <source>Warning: If you encrypt your wallet and lose your passphrase, you will &lt;b&gt;LOSE ALL OF YOUR QTUMS&lt;/b&gt;!</source>
        <translation>മുന്നറിയിപ്പ്: നിങ്ങളുടെ വാലറ്റ് എൻക്രിപ്റ്റ് ചെയ്ത് പാസ്ഫ്രെയ്സ് നഷ്ടപ്പെടുകയാണെങ്കിൽ, നിങ്ങളുടെ എല്ലാ ബിറ്റ്കൊയിനുകളും നഷ്ടപ്പെടും!</translation>
    </message>
    <message>
        <source>Wallet encrypted</source>
        <translation>വാലറ്റ് എന്ക്രിപ്റ് ചെയ്തു കഴിഞ്ഞു .</translation>
    </message>
    <message>
        <source>Enter the old passphrase and new passphrase for the wallet.</source>
        <translation>വാലെറ്റിന്റെ പഴയ രഹസ്യപദവും പുതിയ രഹസ്യപദവും നൽകുക.</translation>
    </message>
    </context>
<context>
    <name>BanTableModel</name>
    </context>
<context>
    <name>QtumGUI</name>
<<<<<<< HEAD
=======
    <message>
        <source>Browse transaction history</source>
        <translation>ഇടപാടുകളുടെ ചരിത്രം പരിശോധിയ്ക്കുക</translation>
    </message>
    <message>
        <source>Error</source>
        <translation>പിശക് </translation>
    </message>
    <message>
        <source>Warning</source>
        <translation>മുന്നറിയിപ്പ് </translation>
    </message>
    <message>
        <source>Information</source>
        <translation>വിവരം </translation>
    </message>
    <message>
        <source>Open Wallet</source>
        <translation>വാലറ്റ് തുറക്കുക </translation>
    </message>
    <message>
        <source>Open a wallet</source>
        <translation>ഒരു വാലറ്റ് തുറക്കുക </translation>
    </message>
    <message>
        <source>Close Wallet...</source>
        <translation>വാലറ്റ്  പൂട്ടുക  </translation>
    </message>
    <message>
        <source>Close wallet</source>
        <translation>വാലറ്റ് പൂട്ടുക </translation>
    </message>
    <message>
        <source>default wallet</source>
        <translation>സ്ഥിരം ആയ വാലറ്റ്</translation>
    </message>
    <message>
        <source>No wallets available</source>
        <translation>വാലറ്റ് ഒന്നും ലഭ്യം അല്ല </translation>
    </message>
    <message>
        <source>Minimize</source>
        <translation>ചെറുതാക്കുക </translation>
    </message>
    <message>
        <source>Zoom</source>
        <translation>വലുതാക്കുക </translation>
    </message>
    <message>
        <source>Main Window</source>
        <translation>മുഖ്യ ജാലകം </translation>
    </message>
    <message>
        <source>Connecting to peers...</source>
        <translation>സുഹൃത്തുക്കളും ആയി കണക്ട് ചെയ്യുന്നു ...</translation>
    </message>
    <message>
        <source>Error: %1</source>
        <translation>തെറ്റ് : %1 </translation>
    </message>
    <message>
        <source>Warning: %1</source>
        <translation>മുന്നറിയിപ്പ് : %1 </translation>
    </message>
    <message>
        <source>Date: %1
</source>
        <translation>തീയതി: %1 
</translation>
    </message>
    <message>
        <source>Amount: %1
</source>
        <translation>തുക : %1 
</translation>
    </message>
    <message>
        <source>Wallet: %1
</source>
        <translation>വാലറ്റ്: %1 
</translation>
    </message>
    <message>
        <source>Label: %1
</source>
        <translation>കുറിപ്പ് : %1 
</translation>
    </message>
    <message>
        <source>Address: %1
</source>
        <translation>മേൽവിലാസം : %1 
</translation>
    </message>
    <message>
        <source>Sent transaction</source>
        <translation>അയച്ച ഇടപാടുകൾ </translation>
    </message>
    <message>
        <source>Incoming transaction</source>
        <translation>വരവ്വ് വെച്ച ഇടപാടുകൾ </translation>
    </message>
>>>>>>> ee8ca219
    </context>
<context>
    <name>CoinControlDialog</name>
    <message>
        <source>Coin Selection</source>
        <translation>കോയിൻ തിരഞ്ഞെടുക്കൽ </translation>
    </message>
    <message>
        <source>Quantity:</source>
        <translation>നിര്‍ദ്ധിഷ്‌ടസംഖ്യ / അളവ് :</translation>
    </message>
    <message>
        <source>Bytes:</source>
        <translation>ബൈറ്റ്സ്:</translation>
    </message>
    <message>
        <source>Amount:</source>
        <translation>തുക:</translation>
    </message>
    <message>
        <source>Fee:</source>
        <translation>ഫീസ്‌ / പ്രതിഫലം :</translation>
    </message>
    <message>
        <source>List mode</source>
        <translation>പട്ടിക </translation>
    </message>
    <message>
        <source>Amount</source>
        <translation>തുക </translation>
    </message>
    <message>
        <source>Received with label</source>
        <translation>അടയാളത്തോടുകൂടി ലഭിച്ചു </translation>
    </message>
    <message>
        <source>Received with address</source>
        <translation>മേൽവിലാസത്തോടുകൂടി ലഭിച്ചു </translation>
    </message>
    <message>
        <source>Date</source>
        <translation>തീയതി </translation>
    </message>
    <message>
        <source>Confirmations</source>
        <translation>സ്ഥിതീകരണങ്ങൾ </translation>
    </message>
    <message>
        <source>Confirmed</source>
        <translation>സ്ഥിതീകരിച്ചു</translation>
    </message>
    <message>
        <source>(no label)</source>
        <translation>(ലേബൽ ഇല്ല)</translation>
    </message>
    </context>
<context>
    <name>CreateWalletActivity</name>
    </context>
<context>
    <name>CreateWalletDialog</name>
    <message>
        <source>Create Wallet</source>
        <translation>വാലറ്റ് / പണസഞ്ചി സൃഷ്ടിക്കുക :</translation>
    </message>
    </context>
<context>
    <name>EditAddressDialog</name>
    </context>
<context>
    <name>FreespaceChecker</name>
    <message>
        <source>name</source>
        <translation>നാമധേയം / പേര് </translation>
    </message>
    </context>
<context>
    <name>HelpMessageDialog</name>
    </context>
<context>
    <name>Intro</name>
    <message>
        <source>Error</source>
        <translation>പിശക് </translation>
    </message>
    </context>
<context>
    <name>ModalOverlay</name>
    <message>
        <source>Unknown...</source>
        <translation>അജ്ഞാതമായ </translation>
    </message>
    <message>
        <source>Progress</source>
        <translation>പുരോഗതി</translation>
    </message>
    <message>
        <source>calculating...</source>
        <translation>കണക്കായ്ക്കിക്കൊണ്ടിരിക്കുന്നു</translation>
    </message>
    </context>
<context>
    <name>OpenURIDialog</name>
    </context>
<context>
    <name>OpenWalletActivity</name>
    <message>
        <source>default wallet</source>
        <translation>സ്ഥിരം ആയ വാലറ്റ്</translation>
    </message>
    </context>
<context>
    <name>OptionsDialog</name>
    <message>
        <source>Error</source>
        <translation>പിശക് </translation>
    </message>
    </context>
<context>
    <name>OverviewPage</name>
    <message>
        <source>Available:</source>
        <translation>ലഭ്യമായ</translation>
    </message>
    <message>
        <source>Spendable:</source>
        <translation>വിനിയോഗിക്കാവുന്നത് / ചെലവാക്കാവുന്നത് </translation>
    </message>
    <message>
        <source>Recent transactions</source>
        <translation>സമീപ കാല ഇടപാടുകൾ</translation>
    </message>
    </context>
<context>
    <name>PaymentServer</name>
    </context>
<context>
    <name>PeerTableModel</name>
    </context>
<context>
    <name>QObject</name>
    <message>
        <source>Amount</source>
        <translation>തുക </translation>
    </message>
    <message>
        <source>Error: %1</source>
        <translation>തെറ്റ് : %1 </translation>
    </message>
    </context>
<context>
    <name>QRImageWidget</name>
    </context>
<context>
    <name>RPCConsole</name>
    </context>
<context>
    <name>ReceiveCoinsDialog</name>
    </context>
<context>
    <name>ReceiveRequestDialog</name>
    <message>
        <source>Address</source>
        <translation>വിലാസം</translation>
    </message>
    <message>
        <source>Amount</source>
        <translation>തുക </translation>
    </message>
    <message>
        <source>Label</source>
        <translation>ലേബൽ</translation>
    </message>
    </context>
<context>
    <name>RecentRequestsTableModel</name>
    <message>
        <source>Date</source>
        <translation>തീയതി </translation>
    </message>
    <message>
        <source>Label</source>
        <translation>ലേബൽ</translation>
    </message>
    <message>
        <source>(no label)</source>
        <translation>(ലേബൽ ഇല്ല)</translation>
    </message>
    </context>
<context>
    <name>SendCoinsDialog</name>
    <message>
        <source>Quantity:</source>
        <translation>നിര്‍ദ്ധിഷ്‌ടസംഖ്യ / അളവ് :</translation>
    </message>
    <message>
        <source>Bytes:</source>
        <translation>ബൈറ്റ്സ്:</translation>
    </message>
    <message>
        <source>Amount:</source>
        <translation>തുക:</translation>
    </message>
    <message>
        <source>Fee:</source>
        <translation>ഫീസ്‌ / പ്രതിഫലം :</translation>
    </message>
    <message>
        <source>Payment request expired.</source>
        <translation>പെയ്മെന്റിനുള്ള അഭ്യർത്ഥന  കാലഹരണപ്പെട്ടു പോയിരിക്കുന്നു. </translation>
    </message>
    <message>
        <source>(no label)</source>
        <translation>(ലേബൽ ഇല്ല)</translation>
    </message>
</context>
<context>
    <name>SendCoinsEntry</name>
    </context>
<context>
    <name>ShutdownWindow</name>
    </context>
<context>
    <name>SignVerifyMessageDialog</name>
    </context>
<context>
    <name>TrafficGraphWidget</name>
    </context>
<context>
    <name>TransactionDesc</name>
    <message>
        <source>Date</source>
        <translation>തീയതി </translation>
    </message>
    <message>
        <source>Amount</source>
        <translation>തുക </translation>
    </message>
    </context>
<context>
    <name>TransactionDescDialog</name>
    </context>
<context>
    <name>TransactionTableModel</name>
    <message>
        <source>Date</source>
        <translation>തീയതി </translation>
    </message>
    <message>
        <source>Label</source>
        <translation>ലേബൽ</translation>
    </message>
    <message>
        <source>(no label)</source>
        <translation>(ലേബൽ ഇല്ല)</translation>
    </message>
    </context>
<context>
    <name>TransactionView</name>
    <message>
        <source>Comma separated file (*.csv)</source>
        <translation>കോമയാൽ വേർതിരിച്ച ഫയൽ (* .csv)</translation>
    </message>
    <message>
        <source>Confirmed</source>
        <translation>സ്ഥിതീകരിച്ചു</translation>
    </message>
    <message>
        <source>Date</source>
        <translation>തീയതി </translation>
    </message>
    <message>
        <source>Label</source>
        <translation>ലേബൽ</translation>
    </message>
    <message>
        <source>Address</source>
        <translation>വിലാസം</translation>
    </message>
    <message>
        <source>Exporting Failed</source>
        <translation>കയറ്റുമതി പരാജയപ്പെട്ടു</translation>
    </message>
    </context>
<context>
    <name>UnitDisplayStatusBarControl</name>
    </context>
<context>
    <name>WalletController</name>
    <message>
        <source>Close wallet</source>
        <translation>വാലറ്റ് പൂട്ടുക </translation>
    </message>
    </context>
<context>
    <name>WalletFrame</name>
    </context>
<context>
    <name>WalletModel</name>
    <message>
        <source>default wallet</source>
        <translation>സ്ഥിരം ആയ വാലറ്റ്</translation>
    </message>
</context>
<context>
    <name>WalletView</name>
    <message>
        <source>&amp;Export</source>
        <translation>&amp; കയറ്റുമതി ചെയ്യുക</translation>
    </message>
    <message>
        <source>Export the data in the current tab to a file</source>
        <translation>നിലവിലെ ടാബിൽ ഒരു ഫയലിൽ ഡാറ്റ എക്സ്പോർട്ട് ചെയ്യുക</translation>
    </message>
    </context>
<context>
    <name>qtum-core</name>
    </context>
</TS><|MERGE_RESOLUTION|>--- conflicted
+++ resolved
@@ -182,8 +182,6 @@
     </context>
 <context>
     <name>QtumGUI</name>
-<<<<<<< HEAD
-=======
     <message>
         <source>Browse transaction history</source>
         <translation>ഇടപാടുകളുടെ ചരിത്രം പരിശോധിയ്ക്കുക</translation>
@@ -286,7 +284,6 @@
         <source>Incoming transaction</source>
         <translation>വരവ്വ് വെച്ച ഇടപാടുകൾ </translation>
     </message>
->>>>>>> ee8ca219
     </context>
 <context>
     <name>CoinControlDialog</name>
