<TS version="2.1" language="zh_Hans">
<context>
    <name>AddressBookPage</name>
    <message>
        <source>Right-click to edit address or label</source>
        <translation type="unfinished">右击编辑地址或标签</translation>
    </message>
    <message>
        <source>Create a new address</source>
        <translation>创建一个新的地址</translation>
    </message>
    <message>
        <source>&amp;New</source>
        <translation type="unfinished">新建</translation>
    </message>
    <message>
        <source>Copy the currently selected address to the system clipboard</source>
        <translation>复制选定的地址到系统剪切板</translation>
    </message>
    <message>
        <source>&amp;Copy</source>
        <translation type="unfinished">复制</translation>
    </message>
    <message>
        <source>C&amp;lose</source>
        <translation type="unfinished">关闭</translation>
    </message>
    <message>
        <source>Delete the currently selected address from the list</source>
        <translation>从列表删除选定的地址</translation>
    </message>
    <message>
        <source>Enter address or label to search</source>
        <translation type="unfinished">输入地址或者标签进行搜索</translation>
    </message>
    <message>
        <source>Export the data in the current tab to a file</source>
        <translation>导出当前数据到文件</translation>
    </message>
    <message>
        <source>&amp;Export</source>
        <translation>导出</translation>
    </message>
    <message>
        <source>&amp;Delete</source>
        <translation>删除</translation>
    </message>
    <message>
        <source>Choose the address to send coins to</source>
        <translation type="unfinished">选择发送比特币地址</translation>
    </message>
    <message>
        <source>Choose the address to receive coins with</source>
        <translation type="unfinished">选择接收比特币地址</translation>
    </message>
    <message>
        <source>C&amp;hoose</source>
        <translation type="unfinished">选择</translation>
    </message>
    <message>
        <source>Sending addresses</source>
        <translation type="unfinished">发送地址</translation>
    </message>
    <message>
        <source>Receiving addresses</source>
        <translation type="unfinished">接收地址</translation>
    </message>
    <message>
        <source>These are your Qtum addresses for sending payments. Always check the amount and the receiving address before sending coins.</source>
<<<<<<< HEAD
        <translation>这是你的比特币发币地址。发送前请确认发送数量和接收地址</translation>
=======
        <translation type="unfinished">这是你的比特币发币地址。发送前请确认发送数量和接收地址</translation>
>>>>>>> 5ed36332
    </message>
    <message>
        <source>These are your Qtum addresses for receiving payments. Use the 'Create new receiving address' button in the receive tab to create new addresses.
Signing is only possible with addresses of the type 'legacy'.</source>
        <translation type="unfinished">这是你的比特币接收地址。点击接收选项卡中“创建新的接收地址”按钮来创建新的地址。
签名只能使用“传统”类型的地址。</translation>
    </message>
    <message>
        <source>&amp;Copy Address</source>
        <translation type="unfinished">复制地址</translation>
    </message>
    <message>
        <source>Copy &amp;Label</source>
        <translation type="unfinished">复制标签</translation>
    </message>
    <message>
        <source>&amp;Edit</source>
        <translation type="unfinished">编辑</translation>
    </message>
    <message>
        <source>Export Address List</source>
        <translation type="unfinished">导出地址列表</translation>
    </message>
    <message>
        <source>There was an error trying to save the address list to %1. Please try again.</source>
        <extracomment>An error message. %1 is a stand-in argument for the name of the file we attempted to save to.</extracomment>
        <translation type="unfinished">保存地址列表至%1时发生错误，请重试。</translation>
    </message>
    <message>
        <source>Exporting Failed</source>
        <translation type="unfinished">导出失败</translation>
    </message>
</context>
<context>
    <name>AddressTableModel</name>
    <message>
        <source>Label</source>
        <translation type="unfinished">标签</translation>
    </message>
    <message>
        <source>Address</source>
        <translation type="unfinished">地址</translation>
    </message>
    <message>
        <source>(no label)</source>
        <translation type="unfinished">(无标签)</translation>
    </message>
</context>
<context>
    <name>AskPassphraseDialog</name>
    <message>
        <source>Passphrase Dialog</source>
        <translation>密码对话框</translation>
    </message>
    <message>
        <source>Enter passphrase</source>
        <translation>输入密码</translation>
    </message>
    <message>
        <source>New passphrase</source>
        <translation>新密码</translation>
    </message>
    <message>
        <source>Repeat new passphrase</source>
        <translation>重复输入新密码</translation>
    </message>
    <message>
        <source>Show passphrase</source>
        <translation type="unfinished">显示密码</translation>
    </message>
    <message>
        <source>Encrypt wallet</source>
        <translation type="unfinished">加密钱包</translation>
    </message>
    <message>
        <source>This operation needs your wallet passphrase to unlock the wallet.</source>
        <translation type="unfinished">此操作需要您的钱包密码用来解锁钱包。</translation>
    </message>
    <message>
        <source>Unlock wallet</source>
        <translation type="unfinished">解锁钱包</translation>
    </message>
    </context>
<context>
<<<<<<< HEAD
    <name>BanTableModel</name>
    </context>
<context>
    <name>QtumGUI</name>
=======
    <name>QObject</name>
    <message numerus="yes">
        <source>%n second(s)</source>
        <translation>
            <numerusform />
        </translation>
    </message>
    <message numerus="yes">
        <source>%n minute(s)</source>
        <translation>
            <numerusform />
        </translation>
    </message>
    <message numerus="yes">
        <source>%n hour(s)</source>
        <translation type="unfinished">
            <numerusform />
        </translation>
    </message>
    <message numerus="yes">
        <source>%n day(s)</source>
        <translation type="unfinished">
            <numerusform />
        </translation>
    </message>
    <message numerus="yes">
        <source>%n week(s)</source>
        <translation type="unfinished">
            <numerusform />
        </translation>
    </message>
    <message numerus="yes">
        <source>%n year(s)</source>
        <translation type="unfinished">
            <numerusform />
        </translation>
    </message>
    </context>
<context>
    <name>QtumGUI</name>
    <message numerus="yes">
        <source>Processed %n block(s) of transaction history.</source>
        <translation>
            <numerusform />
        </translation>
    </message>
    <message numerus="yes">
        <source>%n active connection(s) to Qtum network.</source>
        <extracomment>A substring of the tooltip.</extracomment>
        <translation type="unfinished">
            <numerusform />
        </translation>
    </message>
>>>>>>> 5ed36332
    </context>
<context>
    <name>CoinControlDialog</name>
    <message>
        <source>(no label)</source>
        <translation type="unfinished">(无标签)</translation>
    </message>
    </context>
<context>
    <name>Intro</name>
    <message numerus="yes">
        <source>(sufficient to restore backups %n day(s) old)</source>
        <extracomment>Explanatory text on the capability of the current prune target.</extracomment>
        <translation type="unfinished">
            <numerusform />
        </translation>
    </message>
    </context>
<context>
    <name>PeerTableModel</name>
    <message>
        <source>Address</source>
        <extracomment>Title of Peers Table column which contains the IP/Onion/I2P address of the connected peer.</extracomment>
        <translation type="unfinished">地址</translation>
    </message>
    </context>
<context>
    <name>RecentRequestsTableModel</name>
    <message>
        <source>Label</source>
        <translation type="unfinished">标签</translation>
    </message>
    <message>
        <source>(no label)</source>
        <translation type="unfinished">(无标签)</translation>
    </message>
    </context>
<context>
    <name>SendCoinsDialog</name>
    <message numerus="yes">
        <source>Estimated to begin confirmation within %n block(s).</source>
        <translation>
            <numerusform />
        </translation>
    </message>
    <message>
        <source>(no label)</source>
        <translation type="unfinished">(无标签)</translation>
    </message>
</context>
<context>
    <name>TransactionDesc</name>
    <message numerus="yes">
        <source>Open for %n more block(s)</source>
        <translation>
            <numerusform />
        </translation>
    </message>
    <message numerus="yes">
        <source>matures in %n more block(s)</source>
        <translation>
            <numerusform />
        </translation>
    </message>
    </context>
<context>
    <name>TransactionTableModel</name>
    <message>
        <source>Label</source>
        <translation type="unfinished">标签</translation>
    </message>
    <message numerus="yes">
        <source>Open for %n more block(s)</source>
        <translation>
            <numerusform />
        </translation>
    </message>
    <message>
        <source>(no label)</source>
        <translation type="unfinished">(无标签)</translation>
    </message>
    </context>
<context>
    <name>TransactionView</name>
    <message>
        <source>Label</source>
        <translation type="unfinished">标签</translation>
    </message>
    <message>
        <source>Address</source>
        <translation type="unfinished">地址</translation>
    </message>
    <message>
        <source>Exporting Failed</source>
        <translation type="unfinished">导出失败</translation>
    </message>
    </context>
<context>
    <name>WalletView</name>
    <message>
        <source>&amp;Export</source>
        <translation type="unfinished">导出</translation>
    </message>
    <message>
        <source>Export the data in the current tab to a file</source>
        <translation type="unfinished">导出当前数据到文件</translation>
    </message>
    </context>
<<<<<<< HEAD
<context>
    <name>qtum-core</name>
    </context>
=======
>>>>>>> 5ed36332
</TS><|MERGE_RESOLUTION|>--- conflicted
+++ resolved
@@ -67,11 +67,7 @@
     </message>
     <message>
         <source>These are your Qtum addresses for sending payments. Always check the amount and the receiving address before sending coins.</source>
-<<<<<<< HEAD
-        <translation>这是你的比特币发币地址。发送前请确认发送数量和接收地址</translation>
-=======
         <translation type="unfinished">这是你的比特币发币地址。发送前请确认发送数量和接收地址</translation>
->>>>>>> 5ed36332
     </message>
     <message>
         <source>These are your Qtum addresses for receiving payments. Use the 'Create new receiving address' button in the receive tab to create new addresses.
@@ -156,12 +152,6 @@
     </message>
     </context>
 <context>
-<<<<<<< HEAD
-    <name>BanTableModel</name>
-    </context>
-<context>
-    <name>QtumGUI</name>
-=======
     <name>QObject</name>
     <message numerus="yes">
         <source>%n second(s)</source>
@@ -215,7 +205,6 @@
             <numerusform />
         </translation>
     </message>
->>>>>>> 5ed36332
     </context>
 <context>
     <name>CoinControlDialog</name>
@@ -324,10 +313,4 @@
         <translation type="unfinished">导出当前数据到文件</translation>
     </message>
     </context>
-<<<<<<< HEAD
-<context>
-    <name>qtum-core</name>
-    </context>
-=======
->>>>>>> 5ed36332
 </TS>