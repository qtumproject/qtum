--- conflicted
+++ resolved
@@ -2,13 +2,6 @@
 <context>
     <name>AddressBookPage</name>
     <message>
-<<<<<<< HEAD
-        <source>Right-click to edit address or label</source>
-        <translation type="unfinished">右击编辑地址或标签</translation>
-    </message>
-    <message>
-=======
->>>>>>> ec86f1e9
         <source>Create a new address</source>
         <translation type="unfinished">创建一个新的地址</translation>
     </message>
@@ -152,8 +145,6 @@
     <message>
         <source>Unlock wallet</source>
         <translation type="unfinished">解锁钱包</translation>
-<<<<<<< HEAD
-=======
     </message>
     <message>
         <source>Change passphrase</source>
@@ -202,28 +193,19 @@
     <message>
         <source>Wallet unlock failed</source>
         <translation type="unfinished">钱包解锁失败</translation>
->>>>>>> ec86f1e9
     </message>
     </context>
 <context>
     <name>QObject</name>
     <message numerus="yes">
         <source>%n second(s)</source>
-<<<<<<< HEAD
-        <translation>
-=======
-        <translation type="unfinished">
->>>>>>> ec86f1e9
+        <translation type="unfinished">
             <numerusform />
         </translation>
     </message>
     <message numerus="yes">
         <source>%n minute(s)</source>
-<<<<<<< HEAD
-        <translation>
-=======
-        <translation type="unfinished">
->>>>>>> ec86f1e9
+        <translation type="unfinished">
             <numerusform />
         </translation>
     </message>
@@ -253,17 +235,10 @@
     </message>
     </context>
 <context>
-<<<<<<< HEAD
-    <name>QtumGUI</name>
+    <name>BitcoinGUI</name>
     <message numerus="yes">
         <source>Processed %n block(s) of transaction history.</source>
-        <translation>
-=======
-    <name>BitcoinGUI</name>
-    <message numerus="yes">
-        <source>Processed %n block(s) of transaction history.</source>
-        <translation type="unfinished">
->>>>>>> ec86f1e9
+        <translation type="unfinished">
             <numerusform />
         </translation>
     </message>
@@ -315,11 +290,7 @@
     <name>SendCoinsDialog</name>
     <message numerus="yes">
         <source>Estimated to begin confirmation within %n block(s).</source>
-<<<<<<< HEAD
-        <translation>
-=======
-        <translation type="unfinished">
->>>>>>> ec86f1e9
+        <translation type="unfinished">
             <numerusform />
         </translation>
     </message>
@@ -331,19 +302,8 @@
 <context>
     <name>TransactionDesc</name>
     <message numerus="yes">
-<<<<<<< HEAD
-        <source>Open for %n more block(s)</source>
-        <translation>
-            <numerusform />
-        </translation>
-    </message>
-    <message numerus="yes">
         <source>matures in %n more block(s)</source>
-        <translation>
-=======
-        <source>matures in %n more block(s)</source>
-        <translation type="unfinished">
->>>>>>> ec86f1e9
+        <translation type="unfinished">
             <numerusform />
         </translation>
     </message>
@@ -353,15 +313,6 @@
     <message>
         <source>Label</source>
         <translation type="unfinished">标签</translation>
-<<<<<<< HEAD
-    </message>
-    <message numerus="yes">
-        <source>Open for %n more block(s)</source>
-        <translation>
-            <numerusform />
-        </translation>
-=======
->>>>>>> ec86f1e9
     </message>
     <message>
         <source>(no label)</source>
@@ -388,13 +339,6 @@
     <message>
         <source>&amp;Export</source>
         <translation type="unfinished">导出</translation>
-<<<<<<< HEAD
-    </message>
-    <message>
-        <source>Export the data in the current tab to a file</source>
-        <translation type="unfinished">导出当前数据到文件</translation>
-=======
->>>>>>> ec86f1e9
     </message>
     </context>
 </TS>