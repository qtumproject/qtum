--- conflicted
+++ resolved
@@ -469,13 +469,10 @@
         <translation type="unfinished">标签工具栏</translation>
     </message>
     <message>
-<<<<<<< HEAD
-=======
         <source>Connecting to peers…</source>
         <translation type="unfinished">正在跟其他節點連線中...</translation>
     </message>
     <message>
->>>>>>> 258457a4
         <source>Request payments (generates QR codes and qtum: URIs)</source>
         <translation type="unfinished">请求支付 (生成二维码和 qtum: URI)</translation>
     </message>
@@ -576,21 +573,14 @@
         <translation type="unfinished">從備份檔案中恢復錢包</translation>
     </message>
     <message>
-<<<<<<< HEAD
+        <source>Close all wallets</source>
+        <translation type="unfinished">关闭所有钱包</translation>
+    </message>
+    <message>
         <source>Migrate Wallet</source>
         <translation type="unfinished">迁移钱包</translation>
     </message>
     <message>
-=======
-        <source>Close all wallets</source>
-        <translation type="unfinished">关闭所有钱包</translation>
-    </message>
-    <message>
-        <source>Migrate Wallet</source>
-        <translation type="unfinished">迁移钱包</translation>
-    </message>
-    <message>
->>>>>>> 258457a4
         <source>Migrate a wallet</source>
         <translation type="unfinished">迁移一个钱包</translation>
     </message>
@@ -664,30 +654,24 @@
         <translation type="unfinished">警告: %1</translation>
     </message>
     <message>
-<<<<<<< HEAD
-=======
         <source>Date: %1
 </source>
         <translation type="unfinished">日期: %1
 </translation>
     </message>
     <message>
->>>>>>> 258457a4
         <source>Amount: %1
 </source>
         <translation type="unfinished">金額: %1
 </translation>
     </message>
     <message>
-<<<<<<< HEAD
-=======
         <source>Wallet: %1
 </source>
         <translation type="unfinished">錢包: %1
 </translation>
     </message>
     <message>
->>>>>>> 258457a4
         <source>Type: %1
 </source>
         <translation type="unfinished">種類: %1
@@ -731,11 +715,7 @@
     </message>
     <message>
         <source>Wallet is &lt;b&gt;encrypted&lt;/b&gt; and currently &lt;b&gt;locked&lt;/b&gt;</source>
-<<<<<<< HEAD
-        <translation type="unfinished">錢包已加密並且上鎖中</translation>
-=======
         <translation type="unfinished">錢包&lt;b&gt;已加密&lt;/b&gt;並且&lt;b&gt;上鎖中&lt;/b&gt;</translation>
->>>>>>> 258457a4
     </message>
     <message>
         <source>Original message:</source>
@@ -757,19 +737,11 @@
     </message>
     <message>
         <source>Quantity:</source>
-<<<<<<< HEAD
-        <translation type="unfinished">數量：</translation>
-    </message>
-    <message>
-        <source>Bytes:</source>
-        <translation type="unfinished">位元組:</translation>
-=======
         <translation type="unfinished">总量:</translation>
     </message>
     <message>
         <source>Bytes:</source>
         <translation type="unfinished">位元組數:</translation>
->>>>>>> 258457a4
     </message>
     <message>
         <source>Amount:</source>
@@ -780,14 +752,6 @@
         <translation type="unfinished">费用:</translation>
     </message>
     <message>
-<<<<<<< HEAD
-        <source>(un)select all</source>
-        <translation type="unfinished">(取消)全部選擇</translation>
-    </message>
-    <message>
-        <source>Received with label</source>
-        <translation type="unfinished">已收款，有標籤</translation>
-=======
         <source>After Fee:</source>
         <translation type="unfinished">加上交易费用后:</translation>
     </message>
@@ -818,15 +782,12 @@
     <message>
         <source>Received with address</source>
         <translation type="unfinished">收款地址</translation>
->>>>>>> 258457a4
     </message>
     <message>
         <source>Date</source>
         <translation type="unfinished">日期</translation>
     </message>
     <message>
-<<<<<<< HEAD
-=======
         <source>Confirmations</source>
         <translation type="unfinished">确认</translation>
     </message>
@@ -835,7 +796,6 @@
         <translation type="unfinished">已确认</translation>
     </message>
     <message>
->>>>>>> 258457a4
         <source>Copy amount</source>
         <translation type="unfinished">复制金额</translation>
     </message>
@@ -856,28 +816,20 @@
         <translation type="unfinished">複製交易&amp;ID與輸出序號</translation>
     </message>
     <message>
-<<<<<<< HEAD
+        <source>L&amp;ock unspent</source>
+        <translation type="unfinished">锁定未花费(&amp;O)</translation>
+    </message>
+    <message>
         <source>&amp;Unlock unspent</source>
-        <translation type="unfinished">解鎖未花費的</translation>
+        <translation type="unfinished">解锁未花费(&amp;U)</translation>
+    </message>
+    <message>
+        <source>Copy quantity</source>
+        <translation type="unfinished">复制数目</translation>
     </message>
     <message>
         <source>Copy fee</source>
         <translation type="unfinished">复制手续费</translation>
-=======
-        <source>L&amp;ock unspent</source>
-        <translation type="unfinished">锁定未花费(&amp;O)</translation>
-    </message>
-    <message>
-        <source>&amp;Unlock unspent</source>
-        <translation type="unfinished">解锁未花费(&amp;U)</translation>
-    </message>
-    <message>
-        <source>Copy quantity</source>
-        <translation type="unfinished">复制数目</translation>
-    </message>
-    <message>
-        <source>Copy fee</source>
-        <translation type="unfinished">复制手续费</translation>
     </message>
     <message>
         <source>Copy after fee</source>
@@ -890,7 +842,6 @@
     <message>
         <source>Can vary +/- %1 satoshi(s) per input.</source>
         <translation type="unfinished">每个输入可能有 +/- %1 聪 (satoshi) 的误差。</translation>
->>>>>>> 258457a4
     </message>
     <message>
         <source>(no label)</source>
@@ -969,21 +920,12 @@
         <translation type="unfinished">已成功迁移钱包 '%1' 。</translation>
     </message>
     <message>
-<<<<<<< HEAD
-        <source> Watchonly scripts have been migrated to a new wallet named '%1'.</source>
-        <translation type="unfinished">仅观察脚本已被迁移至名为 '%1' 的新钱包中。</translation>
-    </message>
-    <message>
-        <source> Solvable but not watched scripts have been migrated to a new wallet named '%1'.</source>
-        <translation type="unfinished"> 可解但又未被监视的脚本已被迁移至名为 '%1' 的新钱包中。</translation>
-=======
         <source>Watchonly scripts have been migrated to a new wallet named '%1'.</source>
         <translation type="unfinished">仅观察脚本已经被迁移到被命名为“%1”的新钱包中。</translation>
     </message>
     <message>
         <source>Solvable but not watched scripts have been migrated to a new wallet named '%1'.</source>
         <translation type="unfinished">可解决但未被观察到的脚本已经被迁移到被命名为“%1”的新钱包。</translation>
->>>>>>> 258457a4
     </message>
     <message>
         <source>Migration failed</source>
@@ -997,8 +939,6 @@
 <context>
     <name>OpenWalletActivity</name>
     <message>
-<<<<<<< HEAD
-=======
         <source>Open wallet failed</source>
         <translation type="unfinished">打开钱包失败</translation>
     </message>
@@ -1007,7 +947,6 @@
         <translation type="unfinished">打开钱包警告</translation>
     </message>
     <message>
->>>>>>> 258457a4
         <source>default wallet</source>
         <translation type="unfinished">默认钱包</translation>
     </message>
@@ -1065,29 +1004,21 @@
         <translation type="unfinished">启用修剪时，如果一个钱包被卸载太久，就必须重新同步整条区块链才能再次加载它。</translation>
     </message>
     <message>
-<<<<<<< HEAD
-        <source>Are you sure you wish to close all wallets?</source>
-        <translation type="unfinished">您確定要關閉所有錢包嗎？</translation>
-=======
         <source>Close all wallets</source>
         <translation type="unfinished">关闭所有钱包</translation>
     </message>
     <message>
         <source>Are you sure you wish to close all wallets?</source>
         <translation type="unfinished">您确定想要关闭所有钱包吗?</translation>
->>>>>>> 258457a4
     </message>
 </context>
 <context>
     <name>CreateWalletDialog</name>
     <message>
-<<<<<<< HEAD
-=======
         <source>Create Wallet</source>
         <translation type="unfinished">创建钱包</translation>
     </message>
     <message>
->>>>>>> 258457a4
         <source>You are one step away from creating your new wallet!</source>
         <translation type="unfinished">距离创建您的新钱包只有一步之遥了！</translation>
     </message>
@@ -1096,8 +1027,6 @@
         <translation type="unfinished">请指定一个名字，如果需要的话还可以启用高级选项</translation>
     </message>
     <message>
-<<<<<<< HEAD
-=======
         <source>Wallet Name</source>
         <translation type="unfinished">錢包名稱</translation>
     </message>
@@ -1114,7 +1043,6 @@
         <translation type="unfinished">加密钱包</translation>
     </message>
     <message>
->>>>>>> 258457a4
         <source>Advanced Options</source>
         <translation type="unfinished">进阶设定</translation>
     </message>
@@ -1127,10 +1055,6 @@
         <translation type="unfinished">禁用私钥</translation>
     </message>
     <message>
-<<<<<<< HEAD
-        <source>Create</source>
-        <translation type="unfinished">創建</translation>
-=======
         <source>Make a blank wallet. Blank wallets do not initially have private keys or scripts. Private keys and addresses can be imported, or an HD seed can be set, at a later time.</source>
         <translation type="unfinished">创建一个空白的钱包。空白钱包最初不含有任何私钥或脚本。可以以后再导入私钥和地址，或设置HD种子。</translation>
     </message>
@@ -1154,7 +1078,6 @@
         <source>Compiled without external signing support (required for external signing)</source>
         <extracomment>"External signing" means using devices such as hardware wallets.</extracomment>
         <translation type="unfinished">编译时未启用外部签名支持 (外部签名需要这个功能)</translation>
->>>>>>> 258457a4
     </message>
 </context>
 <context>
@@ -1172,13 +1095,10 @@
         <translation type="unfinished">与此地址关联的标签</translation>
     </message>
     <message>
-<<<<<<< HEAD
-=======
         <source>The address associated with this address list entry. This can only be modified for sending addresses.</source>
         <translation type="unfinished">跟這個地址清單關聯的地址。只有發送地址能被修改。</translation>
     </message>
     <message>
->>>>>>> 258457a4
         <source>&amp;Address</source>
         <translation type="unfinished">地址(&amp;A)</translation>
     </message>
@@ -1195,17 +1115,12 @@
         <translation type="unfinished">编辑付款地址</translation>
     </message>
     <message>
-<<<<<<< HEAD
-        <source>Address "%1" already exists as a receiving address with label "%2" and so cannot be added as a sending address.</source>
-        <translation type="unfinished">地址“%1”為已登記存在“%2”的地址，因此無法新增為發送地址。</translation>
-=======
         <source>The entered address "%1" is not a valid Qtum address.</source>
         <translation type="unfinished">输入的地址 %1 并不是有效的QTUM地址。</translation>
     </message>
     <message>
         <source>Address "%1" already exists as a receiving address with label "%2" and so cannot be added as a sending address.</source>
         <translation type="unfinished">地址“%1”已经存在，它是一个收款地址，标签为“%2”，所以它不能作为一个付款地址被添加进来。</translation>
->>>>>>> 258457a4
     </message>
     <message>
         <source>The entered address "%1" is already in the address book with label "%2".</source>
@@ -1223,14 +1138,6 @@
 <context>
     <name>FreespaceChecker</name>
     <message>
-<<<<<<< HEAD
-        <source>name</source>
-        <translation type="unfinished">姓名</translation>
-    </message>
-    <message>
-        <source>Path already exists, and is not a directory.</source>
-        <translation type="unfinished">已經有指定的路徑了，並且不是一個目錄。</translation>
-=======
         <source>A new data directory will be created.</source>
         <translation type="unfinished">一个新的数据目录将被创建。</translation>
     </message>
@@ -1245,7 +1152,6 @@
     <message>
         <source>Path already exists, and is not a directory.</source>
         <translation type="unfinished">路径已存在，并且不是一个目录。</translation>
->>>>>>> 258457a4
     </message>
     <message>
         <source>Cannot create data directory here.</source>
@@ -1281,27 +1187,18 @@
         <translation type="unfinished">选择数据目录</translation>
     </message>
     <message>
-<<<<<<< HEAD
-        <source>Approximately %1 GB of data will be stored in this directory.</source>
-        <translation type="unfinished">此目錄中將儲存約%1 GB 的資料。</translation>
-=======
         <source>At least %1 GB of data will be stored in this directory, and it will grow over time.</source>
         <translation type="unfinished">此目录中至少会保存 %1 GB 的数据，并且大小还会随着时间增长。</translation>
     </message>
     <message>
         <source>Approximately %1 GB of data will be stored in this directory.</source>
         <translation type="unfinished">会在此目录中存储约 %1 GB 的数据。</translation>
->>>>>>> 258457a4
     </message>
     <message numerus="yes">
         <source>(sufficient to restore backups %n day(s) old)</source>
         <extracomment>Explanatory text on the capability of the current prune target.</extracomment>
         <translation type="unfinished">
-<<<<<<< HEAD
-            <numerusform />
-=======
             <numerusform>(足以恢复 %n 天之内的备份)</numerusform>
->>>>>>> 258457a4
         </translation>
     </message>
     <message>
@@ -1321,14 +1218,6 @@
         <translation type="unfinished">错误</translation>
     </message>
     <message>
-<<<<<<< HEAD
-        <source>Welcome to %1.</source>
-        <translation type="unfinished">歡迎來到  %1。</translation>
-    </message>
-    <message>
-        <source>Reverting this setting requires re-downloading the entire blockchain. It is faster to download the full chain first and prune it later. Disables some advanced features.</source>
-        <translation type="unfinished">恢復此設定需要重新下載整個區塊鏈。 先下載完整鏈然後再修剪它的速度更快。 禁用一些高級功能。</translation>
-=======
         <source>Welcome</source>
         <translation type="unfinished">欢迎</translation>
     </message>
@@ -1347,7 +1236,6 @@
     <message>
         <source>Reverting this setting requires re-downloading the entire blockchain. It is faster to download the full chain first and prune it later. Disables some advanced features.</source>
         <translation type="unfinished">取消此设置需要重新下载整个区块链。先完整下载整条链再进行修剪会更快。这会禁用一些高级功能。</translation>
->>>>>>> 258457a4
     </message>
     <message>
         <source>This initial synchronisation is very demanding, and may expose hardware problems with your computer that had previously gone unnoticed. Each time you run %1, it will continue downloading where it left off.</source>
@@ -1397,26 +1285,8 @@
     </message>
 </context>
 <context>
-    <name>HelpMessageDialog</name>
-    <message>
-<<<<<<< HEAD
-        <source>version</source>
-        <translation type="unfinished">版本</translation>
-    </message>
-    </context>
-<context>
-    <name>ShutdownWindow</name>
-    <message>
-        <source>Do not shut down the computer until this window disappears.</source>
-        <translation type="unfinished">在該視窗消失之前，請勿關閉電腦。</translation>
-    </message>
-</context>
-<context>
     <name>ModalOverlay</name>
     <message>
-        <source>Recent transactions may not yet be visible, and therefore your wallet's balance might be incorrect. This information will be correct once your wallet has finished synchronizing with the qtum network, as detailed below.</source>
-        <translation type="unfinished">最近的交易可能還看不到，因此錢包餘額可能不正確。在錢包軟體完成跟 qtum 網路的同步後，這裡的資訊就會正確。詳情請見下面。</translation>
-=======
         <source>Form</source>
         <translation type="unfinished">窗体</translation>
     </message>
@@ -1518,22 +1388,18 @@
     <message>
         <source>Full path to a %1 compatible script (e.g. C:\Downloads\hwi.exe or /Users/you/Downloads/hwi.py). Beware: malware can steal your coins!</source>
         <translation type="unfinished">与%1兼容的脚本文件路径（例如 C:\Downloads\hwi.exe 或者 /Users/you/Downloads/hwi.py ）。注意：恶意软件可以偷币！</translation>
->>>>>>> 258457a4
-    </message>
-    <message>
-        <source>Attempting to spend qtums that are affected by not-yet-displayed transactions will not be accepted by the network.</source>
-        <translation type="unfinished">嘗試花費受尚未顯示的交易影響的QTUM將不會被網路接受。</translation>
-    </message>
-    <message>
-        <source>Unknown. Pre-syncing Headers (%1, %2%)…</source>
-        <translation type="unfinished">不明。正在預先同步標頭(%1, %2%)...</translation>
-    </message>
-</context>
-<context>
-    <name>OptionsDialog</name>
-    <message>
-        <source>Full path to a %1 compatible script (e.g. C:\Downloads\hwi.exe or /Users/you/Downloads/hwi.py). Beware: malware can steal your coins!</source>
-        <translation type="unfinished">与%1兼容的脚本文件路径（例如 C:\Downloads\hwi.exe 或者 /Users/you/Downloads/hwi.py ）。注意：恶意软件可以偷币！</translation>
+    </message>
+    <message>
+        <source>IP address of the proxy (e.g. IPv4: 127.0.0.1 / IPv6: ::1)</source>
+        <translation type="unfinished">代理服务器 IP 地址 (例如 IPv4: 127.0.0.1 / IPv6: ::1)</translation>
+    </message>
+    <message>
+        <source>Shows if the supplied default SOCKS5 proxy is used to reach peers via this network type.</source>
+        <translation type="unfinished">显示默认的SOCKS5代理是否被用于在该类型的网络下连接同伴。</translation>
+    </message>
+    <message>
+        <source>Minimize instead of exit the application when the window is closed. When this option is enabled, the application will be closed only after selecting Exit in the menu.</source>
+        <translation type="unfinished">窗口被关闭时最小化程序而不是退出。当此选项启用时，只有在菜单中选择“退出”时才会让程序退出。</translation>
     </message>
     <message>
         <source>Font in the Overview tab: </source>
@@ -1544,8 +1410,6 @@
         <translation type="unfinished">这个对话框中的设置已被如下命令行选项覆盖:</translation>
     </message>
     <message>
-<<<<<<< HEAD
-=======
         <source>Open the %1 configuration file from the working directory.</source>
         <translation type="unfinished">从工作目录下打开配置文件 %1。</translation>
     </message>
@@ -1574,7 +1438,6 @@
         <translation type="unfinished">警告:还原此设置需要重新下载整个区块链。</translation>
     </message>
     <message>
->>>>>>> 258457a4
         <source>Maximum database cache size. A larger cache can contribute to faster sync, after which the benefit is less pronounced for most use cases. Lowering the cache size will reduce memory usage. Unused mempool memory is shared for this cache.</source>
         <extracomment>Tooltip text for Options window setting that sets the size of the database cache. Explains the corresponding effects of increasing/decreasing this value.</extracomment>
         <translation type="unfinished">数据库缓存的最大大小。加大缓存有助于加快同步，但对于大多数使用场景来说，继续加大后收效会越来越不明显。降低缓存大小将会减小内存使用量。内存池中尚未被使用的那部分内存也会被共享用于这里的数据库缓存。</translation>
@@ -1585,13 +1448,10 @@
         <translation type="unfinished">设置脚本验证线程的数量。负值则表示你想要保留给系统的核心数量。</translation>
     </message>
     <message>
-<<<<<<< HEAD
-=======
         <source>(0 = auto, &lt;0 = leave that many cores free)</source>
         <translation type="unfinished">(0 = 自动, &lt;0 = 保持指定数量的CPU核心空闲)</translation>
     </message>
     <message>
->>>>>>> 258457a4
         <source>This allows you or a third party tool to communicate with the node through command-line and JSON-RPC commands.</source>
         <extracomment>Tooltip text for Options window setting that enables the RPC server.</extracomment>
         <translation type="unfinished">这允许作为用户的你或第三方工具通过命令行和JSON-RPC命令行与节点通信。</translation>
@@ -1616,8 +1476,6 @@
         <translation type="unfinished">默认从金额中减去交易手续费(&amp;F)</translation>
     </message>
     <message>
-<<<<<<< HEAD
-=======
         <source>Expert</source>
         <translation type="unfinished">专家</translation>
     </message>
@@ -1634,7 +1492,6 @@
         <translation type="unfinished">动用尚未确认的找零资金(&amp;S)</translation>
     </message>
     <message>
->>>>>>> 258457a4
         <source>Enable &amp;PSBT controls</source>
         <extracomment>An options window setting to enable PSBT controls.</extracomment>
         <translation type="unfinished">启用&amp;PSBT控件</translation>
@@ -1645,8 +1502,6 @@
         <translation type="unfinished">是否要显示PSBT控件</translation>
     </message>
     <message>
-<<<<<<< HEAD
-=======
         <source>External Signer (e.g. hardware wallet)</source>
         <translation type="unfinished">外接簽證設備 (e.g. 硬體錢包)</translation>
     </message>
@@ -1703,7 +1558,6 @@
         <translation type="unfinished">在走这些途径连接到节点的时候启用:</translation>
     </message>
     <message>
->>>>>>> 258457a4
         <source>&amp;Window</source>
         <translation type="unfinished">&amp;窗口</translation>
     </message>
@@ -1877,29 +1731,8 @@
         <translation type="unfinished">等待中的余额:</translation>
     </message>
     <message>
-<<<<<<< HEAD
-        <source>The transport layer version: %1</source>
-        <translation type="unfinished">传输层版本: %1</translation>
-    </message>
-    <message>
-        <source>Transport</source>
-        <translation type="unfinished">传输</translation>
-    </message>
-    <message>
-        <source>The BIP324 session ID string in hex, if any.</source>
-        <translation type="unfinished">十六进制格式的BIP324会话ID，如果有的话。</translation>
-    </message>
-    <message>
-        <source>Session ID</source>
-        <translation type="unfinished">会话ID</translation>
-    </message>
-    <message>
-        <source>Whether we relay transactions to this peer.</source>
-        <translation type="unfinished">是否要将交易转发给这个节点。</translation>
-=======
         <source>Total of transactions that have yet to be confirmed, and do not yet count toward the spendable balance</source>
         <translation type="unfinished">尚未确认的交易总额，未计入当前余额</translation>
->>>>>>> 258457a4
     </message>
     <message>
         <source>Immature:</source>
@@ -4005,50 +3838,10 @@
         <translation type="unfinished">已成功保存钱包数据至 %1。</translation>
     </message>
     <message>
-<<<<<<< HEAD
-        <source>detecting: peer could be v1 or v2</source>
-        <extracomment>Explanatory text for "detecting" transport type.</extracomment>
-        <translation type="unfinished">检测中: 节点可能是v1或是v2</translation>
-    </message>
-    <message>
-        <source>v1: unencrypted, plaintext transport protocol</source>
-        <extracomment>Explanatory text for v1 transport type.</extracomment>
-        <translation type="unfinished">v1: 未加密，明文传输协议</translation>
-    </message>
-    <message>
-        <source>v2: BIP324 encrypted transport protocol</source>
-        <extracomment>Explanatory text for v2 transport type.</extracomment>
-        <translation type="unfinished">v2: BIP324加密传输协议</translation>
-    </message>
-    <message>
-        <source>&amp;Copy IP/Netmask</source>
-        <extracomment>Context menu action to copy the IP/Netmask of a banned peer. IP/Netmask is the combination of a peer's IP address and its Netmask. For IP address, see: https://en.wikipedia.org/wiki/IP_address.</extracomment>
-        <translation type="unfinished">复制IP/网络掩码(&amp;C)</translation>
-    </message>
-    <message>
-        <source>Welcome to the %1 RPC console.
-Use up and down arrows to navigate history, and %2 to clear screen.
-Use %3 and %4 to increase or decrease the font size.
-Type %5 for an overview of available commands.
-For more information on using this console, type %6.
-
-%7WARNING: Scammers have been active, telling users to type commands here, stealing their wallet contents. Do not use this console without fully understanding the ramifications of a command.%8</source>
-        <extracomment>RPC console welcome message. Placeholders %7 and %8 are style tags for the warning content, and they are not space separated from the rest of the text intentionally.</extracomment>
-        <translation type="unfinished">欢迎来到 %1 RPC 控制台。
-使用上与下箭头以进行历史导航，%2 以清除屏幕。
-使用%3 和 %4 以增加或减小字体大小。
-输入 %5 以显示可用命令的概览。
-查看更多关于此控制台的信息，输入 %6。
-
-%7 警告：骗子们很活跃，他们会让用户在这里输入命令以便偷走用户钱包中的内容。所以请您不要在不完全了解一个命令的后果的情况下使用此控制台。%8</translation>
-    </message>
-    </context>
-=======
         <source>Cancel</source>
         <translation type="unfinished">取消</translation>
     </message>
 </context>
->>>>>>> 258457a4
 <context>
     <name>bitcoin-core</name>
     <message>
@@ -4075,58 +3868,17 @@
         <source>Cannot obtain a lock on data directory %s. %s is probably already running.</source>
         <translation type="unfinished">无法锁定数据目录 %s。%s 可能已经在运行。</translation>
     </message>
-<<<<<<< HEAD
-    </context>
-<context>
-    <name>ReceiveRequestDialog</name>
-    <message>
-        <source>Amount:</source>
-        <translation type="unfinished">金额:</translation>
-    </message>
-    </context>
-<context>
-    <name>RecentRequestsTableModel</name>
-    <message>
-        <source>Date</source>
-        <translation type="unfinished">日期</translation>
-    </message>
-    <message>
-        <source>Label</source>
-        <translation type="unfinished">标签</translation>
-=======
     <message>
         <source>Cannot upgrade a non HD split wallet from version %i to version %i without upgrading to support pre-split keypool. Please use version %i or no version specified.</source>
         <translation type="unfinished">無法在不支援「分割前的金鑰池」（pre split keypool）的情況下把「非分割HD錢包」（non HD split wallet）從版本%i升级到%i。請使用版本號%i，或壓根不要指定版本號。</translation>
->>>>>>> 258457a4
     </message>
     <message>
         <source>Disk space for %s may not accommodate the block files. Approximately %u GB of data will be stored in this directory.</source>
         <translation type="unfinished">%s的磁盘空间可能无法容纳区块文件。大约要在这个目录中储存 %uGB 的数据。</translation>
     </message>
     <message>
-<<<<<<< HEAD
-        <source>Quantity:</source>
-        <translation type="unfinished">數量：</translation>
-    </message>
-    <message>
-        <source>Bytes:</source>
-        <translation type="unfinished">位元組:</translation>
-    </message>
-    <message>
-        <source>Amount:</source>
-        <translation type="unfinished">金额:</translation>
-    </message>
-    <message>
-        <source>Fee:</source>
-        <translation type="unfinished">费用:</translation>
-    </message>
-    <message>
-        <source>Copy amount</source>
-        <translation type="unfinished">复制金额</translation>
-=======
         <source>Distributed under the MIT software license, see the accompanying file %s or %s</source>
         <translation type="unfinished">在MIT协议下分发，参见附带的 %s 或 %s 文件</translation>
->>>>>>> 258457a4
     </message>
     <message>
         <source>Error loading wallet. Wallet requires blocks to be downloaded, and software does not currently support loading wallets while blocks are being downloaded out of order when using assumeutxo snapshots. Wallet should be able to load successfully after node sync reaches height %s</source>
@@ -4137,14 +3889,8 @@
         <translation type="unfinished">读取%s出错！交易数据可能丢失或有误。重新扫描钱包中。</translation>
     </message>
     <message>
-<<<<<<< HEAD
-        <source>Please, review your transaction. You can create and send this transaction or create a Partially Signed Qtum Transaction (PSBT), which you can save or copy and then sign with, e.g., an offline %1 wallet, or a PSBT-compatible hardware wallet.</source>
-        <extracomment>Text to inform a user attempting to create a transaction of their current options. At this stage, a user can send their transaction or create a PSBT. This string is displayed when both private keys and PSBT controls are enabled.</extracomment>
-        <translation type="unfinished">请务必仔细检查您的交易。你可以创建并发送这笔交易；也可以创建一个“部分签名QTUM交易(PSBT)”，它可以被保存下来或被复制出去，然后就可以对它进行签名，比如用离线%1钱包，或是用兼容PSBT的硬件钱包。</translation>
-=======
         <source>Error: Dumpfile format record is incorrect. Got "%s", expected "format".</source>
         <translation type="unfinished">錯誤: 轉儲文件格式不正確。 得到是"%s"，而預期本應得到的是 "format"。</translation>
->>>>>>> 258457a4
     </message>
     <message>
         <source>Error: Dumpfile identifier record is incorrect. Got "%s", expected "%s".</source>
@@ -4179,37 +3925,12 @@
         <translation type="unfinished">沒有提供轉儲文件。 要使用 createfromdump ，必須提供 -dumpfile=&lt;filename&gt;。</translation>
     </message>
     <message>
-<<<<<<< HEAD
-        <source>0/unconfirmed, not in memory pool</source>
-        <extracomment>Text explaining the current status of a transaction, shown in the status field of the details window for this transaction. This status represents an unconfirmed transaction that is not in the memory pool.</extracomment>
-        <translation type="unfinished">0/未确认，不在内存池中</translation>
-    </message>
-    <message>
-        <source>Date</source>
-        <translation type="unfinished">日期</translation>
-    </message>
-    <message numerus="yes">
-        <source>matures in %n more block(s)</source>
-        <translation type="unfinished">
-            <numerusform>在%n个区块内成熟</numerusform>
-        </translation>
-=======
         <source>No dump file provided. To use dump, -dumpfile=&lt;filename&gt; must be provided.</source>
         <translation type="unfinished">沒有提供轉儲文件。 要使用 dump ，必須提供 -dumpfile=&lt;filename&gt;。</translation>
->>>>>>> 258457a4
-    </message>
-    <message>
-<<<<<<< HEAD
-        <source>Date</source>
-        <translation type="unfinished">日期</translation>
-    </message>
-    <message>
-        <source>Label</source>
-        <translation type="unfinished">标签</translation>
-=======
+    </message>
+    <message>
         <source>No wallet file format provided. To use createfromdump, -format=&lt;format&gt; must be provided.</source>
         <translation type="unfinished">沒有提供錢包格式。 要使用 createfromdump ，必須提供 -format=&lt;format&gt;</translation>
->>>>>>> 258457a4
     </message>
     <message>
         <source>Please check that your computer's date and time are correct! If your clock is wrong, %s will not work properly.</source>
@@ -4224,17 +3945,8 @@
         <translation type="unfinished">修剪被设置得太小，已经低于最小值%d MiB，请使用更大的数值。</translation>
     </message>
     <message>
-<<<<<<< HEAD
-        <source>Date</source>
-        <translation type="unfinished">日期</translation>
-    </message>
-    <message>
-        <source>Label</source>
-        <translation type="unfinished">标签</translation>
-=======
         <source>Prune mode is incompatible with -reindex-chainstate. Use full -reindex instead.</source>
         <translation type="unfinished">修剪模式与 -reindex-chainstate 不兼容。请进行一次完整的 -reindex 。</translation>
->>>>>>> 258457a4
     </message>
     <message>
         <source>Prune: last wallet synchronisation goes beyond pruned data. You need to -reindex (download the whole blockchain again in case of pruned node)</source>
@@ -4252,16 +3964,6 @@
         <source>The block database contains a block which appears to be from the future. This may be due to your computer's date and time being set incorrectly. Only rebuild the block database if you are sure that your computer's date and time are correct</source>
         <translation type="unfinished">区块数据库包含未来的交易，这可能是由本机的日期时间错误引起。若确认本机日期时间正确，请重新建立区块数据库。</translation>
     </message>
-<<<<<<< HEAD
-    <message>
-        <source>default wallet</source>
-        <translation type="unfinished">默认钱包</translation>
-    </message>
-</context>
-<context>
-    <name>WalletView</name>
-=======
->>>>>>> 258457a4
     <message>
         <source>The transaction amount is too small to send after the fee has been deducted</source>
         <translation type="unfinished">这笔交易在扣除手续费后的金额太小，以至于无法送出</translation>
@@ -4271,17 +3973,8 @@
         <translation type="unfinished">如果这个钱包之前没有正确关闭，而且上一次是被新版的Berkeley DB加载过，就会发生这个错误。如果是这样，请使用上次加载过这个钱包的那个软件。</translation>
     </message>
     <message>
-<<<<<<< HEAD
-        <source>%s failed to validate the -assumeutxo snapshot state. This indicates a hardware problem, or a bug in the software, or a bad software modification that allowed an invalid snapshot to be loaded. As a result of this, the node will shut down and stop using any state that was built on the snapshot, resetting the chain height from %d to %d. On the next restart, the node will resume syncing from %d without using any snapshot data. Please report this incident to %s, including how you obtained the snapshot. The invalid snapshot chainstate will be left on disk in case it is helpful in diagnosing the issue that caused this error.</source>
-        <translation type="unfinished">%s 验证 -assumeutxo 快照状态失败。这表明硬件可能有问题，也可能是软件bug，或者还可能是软件被不当修改、从而让非法快照也能够被加载。因此，将关闭节点并停止使用从这个快照构建出的任何状态，并将链高度从 %d 重置到 %d 。下次启动时，节点将会不使用快照数据从 %d 继续同步。请将这个事件报告给 %s 并在报告中包括您是如何获得这份快照的。无效的链状态快照仍被保存至磁盘上，以供诊断问题的原因。</translation>
-    </message>
-    <message>
-        <source>%s request to listen on port %u. This port is considered "bad" and thus it is unlikely that any peer will connect to it. See doc/p2p-bad-ports.md for details and a full list.</source>
-        <translation type="unfinished">%s请求监听端口%u。此端口被认为是“坏的”，所以不太可能有其他节点会连接过来。详情以及完整的端口列表请参见 doc/p2p-bad-ports.md 。</translation>
-=======
         <source>This is a pre-release test build - use at your own risk - do not use for mining or merchant applications</source>
         <translation type="unfinished">这是测试用的预发布版本 - 请谨慎使用 - 不要用来挖矿，或者在正式商用环境下使用</translation>
->>>>>>> 258457a4
     </message>
     <message>
         <source>This is the maximum transaction fee you pay (in addition to the normal fee) to prioritize partial spend avoidance over regular coin selection.</source>
@@ -4296,17 +3989,8 @@
         <translation type="unfinished">不能估计手续费时，你会付出这个手续费金额。</translation>
     </message>
     <message>
-<<<<<<< HEAD
-        <source>Error: Legacy wallets only support the "legacy", "p2sh-segwit", and "bech32" address types</source>
-        <translation type="unfinished">错误: 旧式钱包只支持 "legacy", "p2sh-segwit", 和 "bech32" 这三种地址类型</translation>
-    </message>
-    <message>
-        <source>Error: Unable to produce descriptors for this legacy wallet. Make sure to provide the wallet's passphrase if it is encrypted.</source>
-        <translation type="unfinished">错误: 无法为该旧式钱包生成描述符。如果钱包已被加密，请确保提供的钱包加密密码正确。</translation>
-=======
         <source>Total length of network version string (%i) exceeds maximum length (%i). Reduce the number or size of uacomments.</source>
         <translation type="unfinished">网络版本字符串的总长度 (%i) 超过最大长度 (%i) 了。请减少 uacomment 参数的数目或长度。</translation>
->>>>>>> 258457a4
     </message>
     <message>
         <source>Unable to replay blocks. You will need to rebuild the database using -reindex-chainstate.</source>
@@ -4317,13 +4001,6 @@
         <translation type="unfinished">提供了未知的錢包格式 "%s" 。請使用 "bdb" 或 "sqlite" 中的一種。</translation>
     </message>
     <message>
-<<<<<<< HEAD
-        <source>Rename of '%s' -&gt; '%s' failed. You should resolve this by manually moving or deleting the invalid snapshot directory %s, otherwise you will encounter the same error again on the next startup.</source>
-        <translation type="unfinished">重命名 '%s' -&gt; '%s' 失败。您需要手动移走或删除无效的快照目录 %s来解决这个问题，不然的话您就会在下一次启动时遇到相同的错误。</translation>
-    </message>
-    <message>
-=======
->>>>>>> 258457a4
         <source>Unsupported category-specific logging level %1$s=%2$s. Expected %1$s=&lt;category&gt;:&lt;loglevel&gt;. Valid categories: %3$s. Valid loglevels: %4$s.</source>
         <translation type="unfinished">不支持的类别限定日志等级 %1$s=%2$s 。 预期参数 %1$s=&lt;category&gt;:&lt;loglevel&gt;。 有效的类别: %3$s 。有效的日志等级: %4$s 。</translation>
     </message>
@@ -4338,55 +4015,46 @@
     <message>
         <source>Wallet loaded successfully. The legacy wallet type is being deprecated and support for creating and opening legacy wallets will be removed in the future. Legacy wallets can be migrated to a descriptor wallet with migratewallet.</source>
         <translation type="unfinished">钱包加载成功。旧式钱包已被弃用，未来将不再支持创建或打开旧式钱包。可以使用 migratewallet 命令将旧式钱包迁移至输出描述符钱包。</translation>
-<<<<<<< HEAD
+    </message>
+    <message>
+        <source>Warning: Dumpfile wallet format "%s" does not match command line specified format "%s".</source>
+        <translation type="unfinished">警告: 轉儲文件的錢包格式 "%s" 與命令列指定的格式 "%s" 不符。</translation>
+    </message>
+    <message>
+        <source>Warning: Private keys detected in wallet {%s} with disabled private keys</source>
+        <translation type="unfinished">警告：在已经禁用私钥的钱包 {%s} 中仍然检测到私钥</translation>
+    </message>
+    <message>
+        <source>Warning: We do not appear to fully agree with our peers! You may need to upgrade, or other nodes may need to upgrade.</source>
+        <translation type="unfinished">警告：我们和其他节点似乎没达成共识！您可能需要升级，或者就是其他节点可能需要升级。</translation>
+    </message>
+    <message>
+        <source>Witness data for blocks after height %d requires validation. Please restart with -reindex.</source>
+        <translation type="unfinished">需要驗證高度在%d之後的區塊見證數據。 請使用 -reindex 重新啟動。</translation>
+    </message>
+    <message>
+        <source>You need to rebuild the database using -reindex to go back to unpruned mode.  This will redownload the entire blockchain</source>
+        <translation type="unfinished">您需要使用 -reindex 重新构建数据库以回到未修剪模式。这将重新下载整个区块链</translation>
+    </message>
+    <message>
+        <source>%s is set very high!</source>
+        <translation type="unfinished">%s非常高！</translation>
+    </message>
+    <message>
+        <source>-maxmempool must be at least %d MB</source>
+        <translation type="unfinished">-maxmempool 最小为%d MB</translation>
+    </message>
+    <message>
+        <source>A fatal internal error occurred, see debug.log for details</source>
+        <translation type="unfinished">发生了致命的内部错误，请在debug.log中查看详情</translation>
+    </message>
+    <message>
+        <source>Cannot resolve -%s address: '%s'</source>
+        <translation type="unfinished">无法解析 - %s 地址: '%s'</translation>
     </message>
     <message>
         <source>Cannot set -forcednsseed to true when setting -dnsseed to false.</source>
         <translation type="unfinished">在 -dnsseed 被设为 false 时无法将 -forcednsseed 设为 true 。</translation>
-=======
-    </message>
-    <message>
-        <source>Warning: Dumpfile wallet format "%s" does not match command line specified format "%s".</source>
-        <translation type="unfinished">警告: 轉儲文件的錢包格式 "%s" 與命令列指定的格式 "%s" 不符。</translation>
-    </message>
-    <message>
-        <source>Warning: Private keys detected in wallet {%s} with disabled private keys</source>
-        <translation type="unfinished">警告：在已经禁用私钥的钱包 {%s} 中仍然检测到私钥</translation>
->>>>>>> 258457a4
-    </message>
-    <message>
-        <source>Warning: We do not appear to fully agree with our peers! You may need to upgrade, or other nodes may need to upgrade.</source>
-        <translation type="unfinished">警告：我们和其他节点似乎没达成共识！您可能需要升级，或者就是其他节点可能需要升级。</translation>
-    </message>
-    <message>
-<<<<<<< HEAD
-=======
-        <source>Witness data for blocks after height %d requires validation. Please restart with -reindex.</source>
-        <translation type="unfinished">需要驗證高度在%d之後的區塊見證數據。 請使用 -reindex 重新啟動。</translation>
-    </message>
-    <message>
-        <source>You need to rebuild the database using -reindex to go back to unpruned mode.  This will redownload the entire blockchain</source>
-        <translation type="unfinished">您需要使用 -reindex 重新构建数据库以回到未修剪模式。这将重新下载整个区块链</translation>
-    </message>
-    <message>
-        <source>%s is set very high!</source>
-        <translation type="unfinished">%s非常高！</translation>
-    </message>
-    <message>
-        <source>-maxmempool must be at least %d MB</source>
-        <translation type="unfinished">-maxmempool 最小为%d MB</translation>
-    </message>
-    <message>
-        <source>A fatal internal error occurred, see debug.log for details</source>
-        <translation type="unfinished">发生了致命的内部错误，请在debug.log中查看详情</translation>
-    </message>
-    <message>
-        <source>Cannot resolve -%s address: '%s'</source>
-        <translation type="unfinished">无法解析 - %s 地址: '%s'</translation>
-    </message>
-    <message>
-        <source>Cannot set -forcednsseed to true when setting -dnsseed to false.</source>
-        <translation type="unfinished">在 -dnsseed 被设为 false 时无法将 -forcednsseed 设为 true 。</translation>
     </message>
     <message>
         <source>Cannot set -peerblockfilters without -blockfilterindex.</source>
@@ -4401,7 +4069,6 @@
         <translation type="unfinished">%s被设置得很高! 这可是一次交易就有可能付出的手续费。</translation>
     </message>
     <message>
->>>>>>> 258457a4
         <source>Cannot provide specific connections and have addrman find outgoing connections at the same time.</source>
         <translation type="unfinished">在使用地址管理器(addrman)寻找出站连接时，无法同时提供特定的连接。</translation>
     </message>
@@ -4648,8 +4315,6 @@
         <translation type="unfinished">错误：无法移除仅观察地址簿数据</translation>
     </message>
     <message>
-<<<<<<< HEAD
-=======
         <source>Error: Unable to write record to new wallet</source>
         <translation type="unfinished">錯誤: 無法寫入記錄到新錢包</translation>
     </message>
@@ -4670,18 +4335,14 @@
         <translation type="unfinished">错误: 钱包%s的数据库事务无法被执行</translation>
     </message>
     <message>
->>>>>>> 258457a4
         <source>Failed to start indexes, shutting down..</source>
         <translation type="unfinished">无法启动索引，关闭中...</translation>
     </message>
     <message>
-<<<<<<< HEAD
-=======
         <source>Failure removing transaction: %s</source>
         <translation type="unfinished">%s删除交易时失败: </translation>
     </message>
     <message>
->>>>>>> 258457a4
         <source>Input not found or already spent</source>
         <translation type="unfinished">找不到交易項，或可能已經花掉了</translation>
     </message>
@@ -4766,16 +4427,12 @@
         <translation type="unfinished">不支持的全局日志等级 %s=%s。有效数值: %s.</translation>
     </message>
     <message>
-<<<<<<< HEAD
+        <source>Wallet file creation failed: %s</source>
+        <translation type="unfinished">钱包文件创建失败：1%s</translation>
+    </message>
+    <message>
         <source>acceptstalefeeestimates is not supported on %s chain.</source>
         <translation type="unfinished">%s链上acceptstalefeeestimates 不受支持。</translation>
-=======
-        <source>Wallet file creation failed: %s</source>
-        <translation type="unfinished">钱包文件创建失败：1%s</translation>
-    </message>
-    <message>
-        <source>acceptstalefeeestimates is not supported on %s chain.</source>
-        <translation type="unfinished">%s链上acceptstalefeeestimates 不受支持。</translation>
     </message>
     <message>
         <source>Error: Could not add watchonly tx %s to watchonly wallet</source>
@@ -4784,7 +4441,6 @@
     <message>
         <source>Error: Could not delete watchonly transactions. </source>
         <translation type="unfinished">错误: 无法删除仅观察交易。</translation>
->>>>>>> 258457a4
     </message>
     <message>
         <source>Settings file could not be read</source>
