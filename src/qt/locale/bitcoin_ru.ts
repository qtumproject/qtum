--- conflicted
+++ resolved
@@ -67,20 +67,12 @@
     </message>
     <message>
         <source>These are your Qtum addresses for sending payments. Always check the amount and the receiving address before sending coins.</source>
-<<<<<<< HEAD
-        <translation>Это ваши Qtum-адреса для отправки платежей. Всегда проверяйте количество и адрес получателя перед отправкой перевода.</translation>
-=======
         <translation type="unfinished">Это ваши qtum-адреса для отправки платежей. Всегда проверяйте сумму и адрес получателя перед отправкой перевода.</translation>
->>>>>>> 5ed36332
     </message>
     <message>
         <source>These are your Qtum addresses for receiving payments. Use the 'Create new receiving address' button in the receive tab to create new addresses.
 Signing is only possible with addresses of the type 'legacy'.</source>
-<<<<<<< HEAD
-        <translation>Это ваши Qtum адреса для получения платежей. Используйте кнопку «Создать новый адрес для получения» на вкладке Получить, чтобы создать новые адреса.
-=======
         <translation type="unfinished">Это ваши qtum-адреса для получения платежей. Используйте кнопку «Создать новый адрес для получения» на вкладке Получить, чтобы создать новые адреса.
->>>>>>> 5ed36332
 Подписание возможно только с адресами типа "legacy".</translation>
     </message>
     <message>
@@ -173,11 +165,7 @@
     </message>
     <message>
         <source>Warning: If you encrypt your wallet and lose your passphrase, you will &lt;b&gt;LOSE ALL OF YOUR QTUMS&lt;/b&gt;!</source>
-<<<<<<< HEAD
-        <translation>Предупреждение: Если вы зашифруете кошелёк и потеряете пароль, вы &lt;b&gt;ПОТЕРЯЕТЕ ВСЕ ВАШИ QTUMS&lt;/b&gt;!</translation>
-=======
         <translation type="unfinished">Предупреждение: если вы зашифруете кошелёк и потеряете парольную фразу, вы &lt;b&gt;ПОТЕРЯЕТЕ ВСЕ ВАШИ QTUMS&lt;/b&gt;!</translation>
->>>>>>> 5ed36332
     </message>
     <message>
         <source>Are you sure you wish to encrypt your wallet?</source>
@@ -197,11 +185,7 @@
     </message>
     <message>
         <source>Remember that encrypting your wallet cannot fully protect your qtums from being stolen by malware infecting your computer.</source>
-<<<<<<< HEAD
-        <translation>Помните, что шифрование вашего кошелька не может полностью защитить ваши qtums от кражи вредоносными программами, заражающими ваш компьютер.</translation>
-=======
         <translation type="unfinished">Помните, что шифрование кошелька не может полностью защитить ваши qtums от кражи вредоносными программами, заражающими ваш компьютер.</translation>
->>>>>>> 5ed36332
     </message>
     <message>
         <source>Wallet to be encrypted</source>
@@ -280,9 +264,6 @@
     </message>
 </context>
 <context>
-<<<<<<< HEAD
-    <name>QtumGUI</name>
-=======
     <name>QObject</name>
     <message>
         <source>Error: Specified data directory "%1" does not exist.</source>
@@ -440,7 +421,6 @@
         <source>%1 kB</source>
         <translation type="unfinished">%1 КБ</translation>
     </message>
->>>>>>> 5ed36332
     <message>
         <source>%1 MB</source>
         <translation type="unfinished">%1 МБ</translation>
@@ -554,13 +534,8 @@
         <translation>Зашифровать приватные ключи, принадлежащие вашему кошельку</translation>
     </message>
     <message>
-<<<<<<< HEAD
-        <source>Send coins to a Qtum address</source>
-        <translation>Послать средства на Qtum-адрес</translation>
-=======
         <source>&amp;Backup Wallet…</source>
         <translation type="unfinished">Создать &amp;резервную копию кошелька...</translation>
->>>>>>> 5ed36332
     </message>
     <message>
         <source>&amp;Change Passphrase…</source>
@@ -599,21 +574,12 @@
         <translation type="unfinished">Закрыть кошелёк...</translation>
     </message>
     <message>
-<<<<<<< HEAD
-        <source>Sign messages with your Qtum addresses to prove you own them</source>
-        <translation>Подписывайте сообщения Qtum-адресами, чтобы подтвердить, что это написали именно вы</translation>
-    </message>
-    <message>
-        <source>Verify messages to ensure they were signed with specified Qtum addresses</source>
-        <translation>Проверяйте сообщения, чтобы убедиться, что они подписаны конкретными Qtum-адресами</translation>
-=======
         <source>Create Wallet…</source>
         <translation type="unfinished">Создать кошелёк...</translation>
     </message>
     <message>
         <source>Close All Wallets…</source>
         <translation type="unfinished">Закрыть все кошельки...</translation>
->>>>>>> 5ed36332
     </message>
     <message>
         <source>&amp;File</source>
@@ -632,13 +598,8 @@
         <translation>Панель вкладок</translation>
     </message>
     <message>
-<<<<<<< HEAD
-        <source>Request payments (generates QR codes and qtum: URIs)</source>
-        <translation>Запросить платеж</translation>
-=======
         <source>Syncing Headers (%1%)…</source>
         <translation type="unfinished">Синхронизация заголовков (%1%)...</translation>
->>>>>>> 5ed36332
     </message>
     <message>
         <source>Synchronizing with network…</source>
@@ -652,11 +613,6 @@
         <source>Processing blocks on disk…</source>
         <translation type="unfinished">Обработка блоков на диске...</translation>
     </message>
-<<<<<<< HEAD
-    <message numerus="yes">
-        <source>%n active connection(s) to Qtum network</source>
-        <translation><numerusform>%n активное подключение к сети Qtum</numerusform><numerusform>%n активных подключения к сети Qtum</numerusform><numerusform>%n активных подключений к сети Qtum</numerusform><numerusform>%n активных подключений к сети Qtum</numerusform></translation>
-=======
     <message>
         <source>Reindexing blocks on disk…</source>
         <translation type="unfinished">Переиндексация блоков на диске...</translation>
@@ -672,7 +628,6 @@
     <message>
         <source>Show the list of used sending addresses and labels</source>
         <translation type="unfinished">Показать список адресов, на которые были отправлены средства, и их метки</translation>
->>>>>>> 5ed36332
     </message>
     <message>
         <source>Show the list of used receiving addresses and labels</source>
@@ -727,21 +682,8 @@
         <translation type="unfinished">Загрузить частично подписанную qtum-транзакцию (PSBT)</translation>
     </message>
     <message>
-<<<<<<< HEAD
-        <source>Load Partially Signed Qtum Transaction</source>
-        <translation>Загрузить Частично Подписанные Qtum Транзакции (PSBT)</translation>
-    </message>
-    <message>
-        <source>Load PSBT from clipboard...</source>
-        <translation>Загрузить PSBT из буфера обмена...</translation>
-    </message>
-    <message>
-        <source>Load Partially Signed Qtum Transaction from clipboard</source>
-        <translation>Загрузить Частично Подписанную Транзакцию из буфера обмена</translation>
-=======
         <source>Load Partially Signed Qtum Transaction from clipboard</source>
         <translation type="unfinished">Загрузить частично подписанную qtum-транзакцию из буфера обмена</translation>
->>>>>>> 5ed36332
     </message>
     <message>
         <source>Node window</source>
@@ -761,11 +703,7 @@
     </message>
     <message>
         <source>Open a qtum: URI</source>
-<<<<<<< HEAD
-        <translation>Открыть qtum: URI</translation>
-=======
         <translation type="unfinished">Открыть URI протокола qtum:</translation>
->>>>>>> 5ed36332
     </message>
     <message>
         <source>Open Wallet</source>
@@ -785,11 +723,7 @@
     </message>
     <message>
         <source>Show the %1 help message to get a list with possible Qtum command-line options</source>
-<<<<<<< HEAD
-        <translation>Показать помощь по %1, чтобы получить список доступных параметров командной строки</translation>
-=======
         <translation type="unfinished">Показать помощь по %1, чтобы просмотреть список доступных параметров командной строки</translation>
->>>>>>> 5ed36332
     </message>
     <message>
         <source>&amp;Mask values</source>
@@ -1227,10 +1161,6 @@
         <extracomment>"External signing" means using devices such as hardware wallets.</extracomment>
         <translation type="unfinished">Скомпилировано без поддержки внешней подписи (требуется для внешней подписи)</translation>
     </message>
-    <message>
-        <source>Compiled without sqlite support (required for descriptor wallets)</source>
-        <translation>Скомпилирован без поддержки sqlite (необходимо для кошельков с дескриптором)</translation>
-    </message>
 </context>
 <context>
     <name>EditAddressDialog</name>
@@ -1268,11 +1198,7 @@
     </message>
     <message>
         <source>The entered address "%1" is not a valid Qtum address.</source>
-<<<<<<< HEAD
-        <translation>Введенный адрес "%1" не является действительным Qtum-адресом.</translation>
-=======
         <translation type="unfinished">Введенный адрес "%1" не является действительным qtum-адресом.</translation>
->>>>>>> 5ed36332
     </message>
     <message>
         <source>Address "%1" already exists as a receiving address with label "%2" and so cannot be added as a sending address.</source>
@@ -1374,13 +1300,8 @@
         <translation type="unfinished">Добро пожаловать в %1.</translation>
     </message>
     <message>
-<<<<<<< HEAD
-        <source>Qtum</source>
-        <translation>Qtum Core</translation>
-=======
         <source>As this is the first time the program is launched, you can choose where %1 will store its data.</source>
         <translation type="unfinished">Поскольку программа запущена впервые, вы можете выбрать, где %1 будет хранить свои данные.</translation>
->>>>>>> 5ed36332
     </message>
     <message>
         <source>When you click OK, %1 will begin to download and process the full %4 block chain (%2GB) starting with the earliest transactions in %3 when %4 initially launched.</source>
@@ -1395,13 +1316,8 @@
         <translation type="unfinished">Возврат этого параметра в прежнее положение потребует повторного скачивания всей цепочки блоков. Быстрее будет сначала скачать полную цепочку и обрезать позднее. Отключает некоторые расширенные функции. </translation>
     </message>
     <message>
-<<<<<<< HEAD
-        <source>%1 will download and store a copy of the Qtum block chain.</source>
-        <translation>%1 скачает и сохранит копию цепи блоков.</translation>
-=======
         <source> GB</source>
         <translation type="unfinished">ГБ</translation>
->>>>>>> 5ed36332
     </message>
     <message>
         <source>This initial synchronisation is very demanding, and may expose hardware problems with your computer that had previously gone unnoticed. Each time you run %1, it will continue downloading where it left off.</source>
@@ -1454,19 +1370,11 @@
     </message>
     <message>
         <source>Recent transactions may not yet be visible, and therefore your wallet's balance might be incorrect. This information will be correct once your wallet has finished synchronizing with the qtum network, as detailed below.</source>
-<<<<<<< HEAD
-        <translation>Последние транзакции пока могут быть не видны, поэтому вы можете видеть некорректный баланс ваших кошельков. Отображаемая информация будет верна после завершения синхронизации. Прогресс синхронизации вы можете видеть ниже.</translation>
-    </message>
-    <message>
-        <source>Attempting to spend qtums that are affected by not-yet-displayed transactions will not be accepted by the network.</source>
-        <translation>Попытка потратить средства, использованные в транзакциях, которые ещё не синхронизированы, будет отклонена сетью.</translation>
-=======
         <translation type="unfinished">Недавние транзакции могут быть пока не видны, и поэтому отображаемый баланс вашего кошелька может быть неверным. Информация станет верной после завершения синхронизации с сетью qtum, прогресс которой вы можете видеть ниже.</translation>
     </message>
     <message>
         <source>Attempting to spend qtums that are affected by not-yet-displayed transactions will not be accepted by the network.</source>
         <translation type="unfinished">Попытка потратить средства, затронутые не видными пока транзакциями, будет отклонена сетью.</translation>
->>>>>>> 5ed36332
     </message>
     <message>
         <source>Number of blocks left</source>
@@ -1517,34 +1425,7 @@
     <name>OpenURIDialog</name>
     <message>
         <source>Open qtum URI</source>
-<<<<<<< HEAD
-        <translation>Открыть URI qtumа</translation>
-    </message>
-    <message>
-        <source>URI:</source>
-        <translation>URI:</translation>
-    </message>
-</context>
-<context>
-    <name>OpenWalletActivity</name>
-    <message>
-        <source>Open wallet failed</source>
-        <translation>Не удалось открыть кошелёк </translation>
-    </message>
-    <message>
-        <source>Open wallet warning</source>
-        <translation>Кошелёк открыт</translation>
-    </message>
-    <message>
-        <source>default wallet</source>
-        <translation>Кошелёк по умолчанию</translation>
-    </message>
-    <message>
-        <source>Opening Wallet &lt;b&gt;%1&lt;/b&gt;...</source>
-        <translation>Кошелёк открывается &lt;b&gt;%1&lt;/b&gt;...</translation>
-=======
         <translation type="unfinished">Открыть URI qtum</translation>
->>>>>>> 5ed36332
     </message>
     </context>
 <context>
@@ -1667,11 +1548,7 @@
     </message>
     <message>
         <source>Automatically open the Qtum client port on the router. This only works when your router supports UPnP and it is enabled.</source>
-<<<<<<< HEAD
-        <translation>Автоматически открыть порт для Qtum-клиента на маршрутизаторе. Работает, если ваш маршрутизатор поддерживает UPnP, и данная функция включена.</translation>
-=======
         <translation>Автоматически открыть порт qtum-клиента на маршрутизаторе. Работает, если ваш маршрутизатор поддерживает UPnP, и данная функция на нём включена.</translation>
->>>>>>> 5ed36332
     </message>
     <message>
         <source>Map port using &amp;UPnP</source>
@@ -1695,11 +1572,7 @@
     </message>
     <message>
         <source>Connect to the Qtum network through a SOCKS5 proxy.</source>
-<<<<<<< HEAD
-        <translation>Подключиться к сети Qtum через прокси SOCKS5.</translation>
-=======
         <translation type="unfinished">Подключиться к сети qtum через прокси SOCKS5.</translation>
->>>>>>> 5ed36332
     </message>
     <message>
         <source>&amp;Connect through SOCKS5 proxy (default proxy):</source>
@@ -1771,11 +1644,7 @@
     </message>
     <message>
         <source>Connect to the Qtum network through a separate SOCKS5 proxy for Tor onion services.</source>
-<<<<<<< HEAD
-        <translation>Подключаться к Qtum-сети через отдельный прокси SOCKS5 для скрытых сервисов Tor.</translation>
-=======
         <translation type="unfinished">Подключаться к сети qtum через отдельный прокси SOCKS5 для скрытых сервисов Tor.</translation>
->>>>>>> 5ed36332
     </message>
     <message>
         <source>Use separate SOCKS&amp;5 proxy to reach peers via Tor onion services:</source>
@@ -1867,11 +1736,7 @@
     </message>
     <message>
         <source>The displayed information may be out of date. Your wallet automatically synchronizes with the Qtum network after a connection is established, but this process has not completed yet.</source>
-<<<<<<< HEAD
-        <translation>Отображаемая информация может быть устаревшей. Ваш кошелёк автоматически синхронизируется с сетью Qtum после подключения, но этот процесс пока не завершён.</translation>
-=======
         <translation>Показанная информация может быть устаревшей. Ваш кошелёк автоматически синхронизируется с сетью qtum после подключения, но этот процесс пока не завершён.</translation>
->>>>>>> 5ed36332
     </message>
     <message>
         <source>Watch-only:</source>
@@ -2074,31 +1939,11 @@
     </message>
     <message>
         <source>Cannot start qtum: click-to-pay handler</source>
-<<<<<<< HEAD
-        <translation>Не удаётся запустить qtum: обработчик click-to-pay</translation>
-    </message>
-    <message>
-        <source>URI handling</source>
-        <translation>Обработка идентификатора</translation>
-    </message>
-    <message>
-        <source>'qtum://' is not a valid URI. Use 'qtum:' instead.</source>
-        <translation>'qtum://' неверный URI. Используйте 'qtum:' вместо этого.</translation>
-    </message>
-    <message>
-        <source>Cannot process payment request because BIP70 is not supported.</source>
-        <translation>Невозможно обработать запрос платежа, потому что BIP70 не поддерживается.</translation>
-    </message>
-    <message>
-        <source>Due to widespread security flaws in BIP70 it's strongly recommended that any merchant instructions to switch wallets be ignored.</source>
-        <translation>Из-за широко распространенных недостатков безопасности в BIP70 настоятельно рекомендуется игнорировать любые торговые инструкции по переключению кошельков.</translation>
-=======
         <translation type="unfinished">Не удаётся запустить обработчик click-to-pay для протокола qtum:</translation>
     </message>
     <message>
         <source>URI handling</source>
         <translation type="unfinished">Обработка URI</translation>
->>>>>>> 5ed36332
     </message>
     <message>
         <source>'qtum://' is not a valid URI. Use 'qtum:' instead.</source>
@@ -2114,11 +1959,7 @@
     </message>
     <message>
         <source>URI cannot be parsed! This can be caused by an invalid Qtum address or malformed URI parameters.</source>
-<<<<<<< HEAD
-        <translation>Не удалось обработать идентификатор! Это может быть связано с неверным Qtum-адресом или неправильными параметрами идентификатора.</translation>
-=======
         <translation type="unfinished">Не удалось обработать URI! Это может быть вызвано тем, что qtum-адрес неверен или параметры URI неправильно сформированы.</translation>
->>>>>>> 5ed36332
     </message>
     <message>
         <source>Payment request file handling</source>
@@ -2149,27 +1990,8 @@
     </message>
     <message>
         <source>Received</source>
-<<<<<<< HEAD
-        <translation>Получено</translation>
-    </message>
-</context>
-<context>
-    <name>QObject</name>
-    <message>
-        <source>Amount</source>
-        <translation>Количество</translation>
-    </message>
-    <message>
-        <source>Enter a Qtum address (e.g. %1)</source>
-        <translation>Введите qtum-адрес (напр. %1)</translation>
-    </message>
-    <message>
-        <source>%1 d</source>
-        <translation>%1 д</translation>
-=======
         <extracomment>Title of Peers Table column which indicates the total amount of network information we have received from the peer.</extracomment>
         <translation type="unfinished">Получено</translation>
->>>>>>> 5ed36332
     </message>
     <message>
         <source>Address</source>
@@ -2632,11 +2454,7 @@
     </message>
     <message>
         <source>An optional message to attach to the payment request, which will be displayed when the request is opened. Note: The message will not be sent with the payment over the Qtum network.</source>
-<<<<<<< HEAD
-        <translation>Необязательное сообщение для запроса платежа, которое будет показано при открытии запроса. Заметьте: сообщение не будет отправлено вместе с платежом через сеть Qtum.</translation>
-=======
         <translation type="unfinished">Необязательное сообщение для запроса платежа, которое будет показано при открытии запроса. Внимание: это сообщение не будет отправлено вместе с платежом через сеть qtum.</translation>
->>>>>>> 5ed36332
     </message>
     <message>
         <source>An optional label to associate with the new receiving address.</source>
@@ -2929,11 +2747,7 @@
     </message>
     <message>
         <source>When there is less transaction volume than space in the blocks, miners as well as relaying nodes may enforce a minimum fee. Paying only this minimum fee is just fine, but be aware that this can result in a never confirming transaction once there is more demand for qtum transactions than the network can process.</source>
-<<<<<<< HEAD
-        <translation>Когда объем транзакций меньше, чем пространство в блоках, майнеры, а также ретранслирующие узлы могут устанавливать минимальную плату. Платить только эту минимальную комиссию - это хорошо, но имейте в виду, что это может привести к тому, что транзакция никогда не будет подтверждена, если будет больше qtum-транзакций, чем может обработать сеть.</translation>
-=======
         <translation type="unfinished">Когда объём транзакций меньше, чем пространство в блоках, майнеры и ретранслирующие узлы могут устанавливать минимальную комиссию. Платить только эту минимальную комиссию вполне допустимо, но примите во внимание,  что ваша транзакция может никогда не подтвердиться, если впоследствии транзакций окажется больше, чем может обработать сеть.</translation>
->>>>>>> 5ed36332
     </message>
     <message>
         <source>A too low fee might result in a never confirming transaction (read the tooltip)</source>
@@ -3023,11 +2837,7 @@
     </message>
     <message>
         <source>Creates a Partially Signed Qtum Transaction (PSBT) for use with e.g. an offline %1 wallet, or a PSBT-compatible hardware wallet.</source>
-<<<<<<< HEAD
-        <translation>Создает Частично Подписанную Qtum Транзакцию (PSBT), чтобы использовать её, например, с оффлайн %1 кошельком, или PSBT-совместимым аппаратным кошельком.</translation>
-=======
         <translation type="unfinished">Создает частично подписанную qtum-транзакцию (PSBT), чтобы использовать её, например, с офлайновым кошельком %1, или PSBT-совместимым аппаратным кошельком.</translation>
->>>>>>> 5ed36332
     </message>
     <message>
         <source> from wallet '%1'</source>
@@ -3102,11 +2912,7 @@
     </message>
     <message>
         <source>Please, review your transaction proposal. This will produce a Partially Signed Qtum Transaction (PSBT) which you can save or copy and then sign with e.g. an offline %1 wallet, or a PSBT-compatible hardware wallet.</source>
-<<<<<<< HEAD
-        <translation>Пожалуйста, пересмотрите ваше транзакционное предложение. Это создаст Частично Подписанную Qtum Транзакцию (PSBT), которую можно сохранить или копировать и использовать для подписи, например, с оффлайн %1 кошельком, или PSBT-совместимым аппаратным кошельком.</translation>
-=======
         <translation type="unfinished">Пожалуйста, ещё раз просмотрите черновик вашей транзакции. Будет создана частично подписанная qtum-транзакция (PSBT), которую можно сохранить или скопировать, после чего подписать, например, офлайновым кошельком %1 или PSBT-совместимым аппаратным кошельком.</translation>
->>>>>>> 5ed36332
     </message>
     <message>
         <source>Please, review your transaction.</source>
@@ -3178,11 +2984,7 @@
     </message>
     <message>
         <source>Warning: Invalid Qtum address</source>
-<<<<<<< HEAD
-        <translation>Предупреждение: Неверный Qtum-адрес</translation>
-=======
         <translation type="unfinished">Предупреждение: неверный qtum-адрес</translation>
->>>>>>> 5ed36332
     </message>
     <message>
         <source>Warning: Unknown change address</source>
@@ -3221,15 +3023,7 @@
     </message>
     <message>
         <source>The Qtum address to send the payment to</source>
-<<<<<<< HEAD
-        <translation>Qtum-адрес, на который отправить платёж</translation>
-    </message>
-    <message>
-        <source>Alt+A</source>
-        <translation>Alt+A</translation>
-=======
         <translation type="unfinished">Qtum-адрес, на который нужно отправить платёж</translation>
->>>>>>> 5ed36332
     </message>
     <message>
         <source>Paste address from clipboard</source>
@@ -3245,11 +3039,7 @@
     </message>
     <message>
         <source>The fee will be deducted from the amount being sent. The recipient will receive less qtums than you enter in the amount field. If multiple recipients are selected, the fee is split equally.</source>
-<<<<<<< HEAD
-        <translation>С отправляемой суммы будет удержана комиссия. Получателю придёт меньше qtumов, чем вы вводите в поле количества. Если выбрано несколько получателей, комиссия распределяется поровну.</translation>
-=======
         <translation type="unfinished">Комиссия будет вычтена из отправляемой суммы. Получателю придёт меньше qtumов, чем вы ввели в поле «Сумма». Если выбрано несколько получателей, комиссия распределяется поровну.</translation>
->>>>>>> 5ed36332
     </message>
     <message>
         <source>S&amp;ubtract fee from amount</source>
@@ -3277,11 +3067,7 @@
     </message>
     <message>
         <source>A message that was attached to the qtum: URI which will be stored with the transaction for your reference. Note: This message will not be sent over the Qtum network.</source>
-<<<<<<< HEAD
-        <translation>Сообщение, прикрепленное к qtum-идентификатору, будет сохранено вместе с транзакцией для вашего сведения. Заметьте: Сообщение не будет отправлено через сеть Qtum.</translation>
-=======
         <translation type="unfinished">Сообщение, которое было прикреплено к URI и которое будет сохранено вместе с транзакцией для вашего сведения. Обратите внимание: сообщение не будет отправлено через сеть qtum.</translation>
->>>>>>> 5ed36332
     </message>
     <message>
         <source>Pay To:</source>
@@ -3304,19 +3090,11 @@
     </message>
     <message>
         <source>You can sign messages/agreements with your addresses to prove you can receive qtums sent to them. Be careful not to sign anything vague or random, as phishing attacks may try to trick you into signing your identity over to them. Only sign fully-detailed statements you agree to.</source>
-<<<<<<< HEAD
-        <translation>Вы можете подписывать сообщения/соглашения своими адресами, чтобы доказать свою возможность получать qtums на них. Будьте осторожны, не подписывайте что-то неопределённое или случайное, так как фишинговые атаки могут обманным путём заставить вас подписать нежелательные сообщения. Подписывайте только те сообщения, с которыми вы согласны вплоть до мелочей.</translation>
-    </message>
-    <message>
-        <source>The Qtum address to sign the message with</source>
-        <translation>Qtum-адрес, которым подписать сообщение</translation>
-=======
         <translation type="unfinished">Вы можете подписывать сообщения/соглашения своими адресами, чтобы доказать, что вы можете получать qtums на них. Будьте осторожны и не подписывайте непонятные или случайные сообщения, так как мошенники могут таким образом пытаться присвоить вашу личность. Подписывайте только такие сообщения, с которыми вы согласны вплоть до мелочей.</translation>
     </message>
     <message>
         <source>The Qtum address to sign the message with</source>
         <translation type="unfinished">Qtum-адрес, которым подписать сообщение</translation>
->>>>>>> 5ed36332
     </message>
     <message>
         <source>Choose previously used address</source>
@@ -3340,11 +3118,7 @@
     </message>
     <message>
         <source>Sign the message to prove you own this Qtum address</source>
-<<<<<<< HEAD
-        <translation>Подписать сообщение, чтобы доказать владение Qtum-адресом</translation>
-=======
         <translation>Подписать сообщение, чтобы доказать владение qtum-адресом</translation>
->>>>>>> 5ed36332
     </message>
     <message>
         <source>Sign &amp;Message</source>
@@ -3368,11 +3142,7 @@
     </message>
     <message>
         <source>The Qtum address the message was signed with</source>
-<<<<<<< HEAD
-        <translation>Qtum-адрес, которым было подписано сообщение</translation>
-=======
         <translation type="unfinished">Qtum-адрес, которым было подписано сообщение</translation>
->>>>>>> 5ed36332
     </message>
     <message>
         <source>The signed message to verify</source>
@@ -3384,11 +3154,7 @@
     </message>
     <message>
         <source>Verify the message to ensure it was signed with the specified Qtum address</source>
-<<<<<<< HEAD
-        <translation>Проверить сообщение, чтобы убедиться, что оно было подписано указанным Qtum-адресом</translation>
-=======
         <translation>Проверить сообщение, чтобы убедиться, что оно действительно подписано указанным qtum-адресом</translation>
->>>>>>> 5ed36332
     </message>
     <message>
         <source>Verify &amp;Message</source>
@@ -4292,17 +4058,8 @@
         <translation type="unfinished">Дамп файл %s не существует.</translation>
     </message>
     <message>
-<<<<<<< HEAD
-        <source>Ignoring duplicate -wallet %s.</source>
-        <translation>Игнорировать повторы -wallet %s.</translation>
-    </message>
-    <message>
-        <source>Importing...</source>
-        <translation>Выполняется импорт...</translation>
-=======
         <source>Error creating %s</source>
         <translation type="unfinished">Ошибка загрузки %s</translation>
->>>>>>> 5ed36332
     </message>
     <message>
         <source>Error initializing block database</source>
@@ -4437,13 +4194,8 @@
         <translation type="unfinished">Неверный адрес -proxy или имя хоста: '%s'</translation>
     </message>
     <message>
-<<<<<<< HEAD
-        <source>%s corrupt. Try using the wallet tool qtum-wallet to salvage or restoring a backup.</source>
-        <translation>%s испорчен. Попробуйте восстановить с помощью инструмента qtum-wallet, или используйте резервную копию.</translation>
-=======
         <source>Invalid P2P permission: '%s'</source>
         <translation type="unfinished">Неверные разрешение для P2P: '%s'</translation>
->>>>>>> 5ed36332
     </message>
     <message>
         <source>Invalid amount for -%s=&lt;amount&gt;: '%s'</source>
@@ -4618,17 +4370,12 @@
         <translation type="unfinished">Транзакция слишком большая</translation>
     </message>
     <message>
-<<<<<<< HEAD
-        <source>Starting network threads...</source>
-        <translation>Запуск сетевых потоков...</translation>
-=======
         <source>Unable to bind to %s on this computer (bind returned error %s)</source>
         <translation type="unfinished">Невозможно привязаться к %s на этом компьютере (bind вернул ошибку %s)</translation>
     </message>
     <message>
         <source>Unable to bind to %s on this computer. %s is probably already running.</source>
         <translation type="unfinished">Невозможно привязаться к %s на этом компьютере. Возможно, %s уже запущен.</translation>
->>>>>>> 5ed36332
     </message>
     <message>
         <source>Unable to create the PID file '%s': %s</source>
