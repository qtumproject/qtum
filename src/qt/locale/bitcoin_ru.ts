--- conflicted
+++ resolved
@@ -434,13 +434,6 @@
         <translation>Показать список использованных адресов и меток получателей</translation>
     </message>
     <message>
-<<<<<<< HEAD
-        <source>Open a qtum: URI or payment request</source>
-        <translation>Открыть qtum: URI или запрос платежа</translation>
-    </message>
-    <message>
-=======
->>>>>>> ee8ca219
         <source>&amp;Command-line options</source>
         <translation>Опции командной строки</translation>
     </message>
@@ -1103,14 +1096,6 @@
         <translation>Кошелёк открыт</translation>
     </message>
     <message>
-        <source>Open wallet failed</source>
-        <translation>Не удалось открыть кошелёк </translation>
-    </message>
-    <message>
-        <source>Open wallet warning</source>
-        <translation>Кошелёк открыт</translation>
-    </message>
-    <message>
         <source>default wallet</source>
         <translation>Кошелёк по умолчанию</translation>
     </message>
@@ -1490,14 +1475,6 @@
     <message>
         <source>Cannot process payment request because BIP70 is not supported.</source>
         <translation>Невозможно обработать запрос платежа потому что BIP70 не поддерживается.</translation>
-    </message>
-    <message>
-        <source>Due to widespread security flaws in BIP70 it's strongly recommended that any merchant instructions to switch wallets be ignored.</source>
-        <translation>Из-за широко распространенных недостатков безопасности в BIP70 настоятельно рекомендуется игнорировать любые торговые инструкции по переключению кошельков.</translation>
-    </message>
-    <message>
-        <source>If you are receiving this error you should request the merchant provide a BIP21 compatible URI.</source>
-        <translation>Если вы получили эту ошибку, вам следует запросить у продавца BIP21 совместимый URI.</translation>
     </message>
     <message>
         <source>Due to widespread security flaws in BIP70 it's strongly recommended that any merchant instructions to switch wallets be ignored.</source>
@@ -2292,13 +2269,10 @@
         <translation>Пыль:</translation>
     </message>
     <message>
-<<<<<<< HEAD
-=======
         <source>Hide transaction fee settings</source>
         <translation>Скрыть настройки комиссий</translation>
     </message>
     <message>
->>>>>>> ee8ca219
         <source>When there is less transaction volume than space in the blocks, miners as well as relaying nodes may enforce a minimum fee. Paying only this minimum fee is just fine, but be aware that this can result in a never confirming transaction once there is more demand for qtum transactions than the network can process.</source>
         <translation>Когда объем транзакций меньше, чем пространство в блоках, майнеры, а также ретранслирующие узлы могут устанавливать минимальную плату. Платить только эту минимальную комиссию - это хорошо, но имейте в виду, что это может привести к тому, что транзакция никогда не будет подтверждена, если будет больше qtum-транзакций, чем может обработать сеть.</translation>
     </message>
@@ -2514,13 +2488,6 @@
         <translation>Выбрать предыдущий использованный адрес</translation>
     </message>
     <message>
-<<<<<<< HEAD
-        <source>This is a normal payment.</source>
-        <translation>Это нормальный платёж.</translation>
-    </message>
-    <message>
-=======
->>>>>>> ee8ca219
         <source>The Qtum address to send the payment to</source>
         <translation>Qtum-адрес, на который отправить платёж</translation>
     </message>
@@ -2542,11 +2509,7 @@
     </message>
     <message>
         <source>The fee will be deducted from the amount being sent. The recipient will receive less qtums than you enter in the amount field. If multiple recipients are selected, the fee is split equally.</source>
-<<<<<<< HEAD
-        <translation>С отправляемой суммы будет удержана комиссия. Получателю придёт меньше qtums, чем вы вводите в поле количества. Если выбрано несколько получателей, комиссия распределяется поровну.</translation>
-=======
         <translation>С отправляемой суммы будет удержана комиссия. Получателю придёт меньше qtumов, чем вы вводите в поле количества. Если выбрано несколько получателей, комиссия распределяется поровну.</translation>
->>>>>>> ee8ca219
     </message>
     <message>
         <source>S&amp;ubtract fee from amount</source>
@@ -2669,13 +2632,10 @@
     <message>
         <source>The Qtum address the message was signed with</source>
         <translation>Qtum-адрес, которым было подписано сообщение</translation>
-<<<<<<< HEAD
-=======
     </message>
     <message>
         <source>The signed message to verify</source>
         <translation>Подписанное сообщение для проверки</translation>
->>>>>>> ee8ca219
     </message>
     <message>
         <source>Verify the message to ensure it was signed with the specified Qtum address</source>
@@ -3825,31 +3785,4 @@
         <translation>Загрузка завершена</translation>
     </message>
 </context>
-<context>
-    <name>RestoreDialog</name>
-    <message>
-        <source>Select wallet file to restore from</source>
-        <translation>Выберите файл кошелька для восстановления</translation>
-    </message>
-    <message>
-        <source>Rebuild blockchain index</source>
-        <translation>rescan – проверка блокчейна на наличие потерянных транзакций.
-         Исправляет ошибку утерянных транзакций, слишком низкий баланс.</translation>
-    </message>
-    <message>
-        <source>Recover transactions without metadata</source>
-        <translation>zapwallettxes=2 - восстановление транзакций без метаданных.
-         Решает проблемы потерянных транзакций, потерянных блоков, низкого баланса и форков.
-         Снова создайте резервную копию кошелька после ввода этой команды.</translation>
-    </message>
-    <message>
-        <source>Delete the local copy of the block chain</source>
-        <translation>delete blockchain data - удалить локальную копию блокчейна, перезагрузка всего блокчейна.
-         Исправляет проблемы синхронизации с блокчейном, повреждённых блокчейнов и форков.</translation>
-    </message>
-    <message>
-        <source>The wallet.dat will be restored from the selected location and the Qt Wallet will be restarted with the -reindex, -zapwallettxes=2 or -deleteblockchaindata option.</source>
-        <translation>Сначала создайте резервную копию кошелька, так как понадобится перезапустить  кошелек.</translation>
-    </message>
-</context>
 </TS>