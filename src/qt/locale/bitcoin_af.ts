<TS language="af" version="2.1">
<context>
    <name>AddressBookPage</name>
    <message>
        <source>Right-click to edit address or label</source>
        <translation>Regsklik om adres of etiket te verander</translation>
    </message>
    <message>
        <source>Create a new address</source>
        <translation>Skep ’n nuwe adres</translation>
    </message>
    <message>
        <source>&amp;New</source>
        <translation>&amp;Nuwe</translation>
    </message>
    <message>
        <source>Copy the currently selected address to the system clipboard</source>
        <translation>Dupliseer die geselekteerde adres na die sisteem se geheuebord</translation>
    </message>
    <message>
        <source>&amp;Copy</source>
        <translation>&amp;Dupliseer</translation>
    </message>
    <message>
        <source>C&amp;lose</source>
        <translation>S&amp;luit</translation>
    </message>
    <message>
        <source>Delete the currently selected address from the list</source>
        <translation>Verwyder die adres wat u gekies het van die lys</translation>
    </message>
    <message>
        <source>Export the data in the current tab to a file</source>
        <translation>Voer die inligting op hierdie bladsy uit na 'n leer</translation>
    </message>
    <message>
        <source>&amp;Export</source>
        <translation>&amp;Voer uit</translation>
    </message>
    <message>
        <source>&amp;Delete</source>
        <translation>&amp;Vee uit</translation>
    </message>
    <message>
        <source>Choose the address to send coins to</source>
        <translation>Kies die adres waarheen u munte wil stuur</translation>
    </message>
    <message>
        <source>Choose the address to receive coins with</source>
        <translation>Kies die adres wat die munte moet ontvang</translation>
    </message>
    <message>
        <source>C&amp;hoose</source>
        <translation>K&amp;ies</translation>
    </message>
    <message>
        <source>Sending addresses</source>
        <translation>Stuurders adresse</translation>
    </message>
    <message>
        <source>Receiving addresses</source>
        <translation>Ontvanger adresse</translation>
    </message>
    <message>
        <source>These are your Qtum addresses for sending payments. Always check the amount and the receiving address before sending coins.</source>
        <translation>Hierdie is die adresse vanwaar u Qtum betalings stuur. U moet altyd die bedrag en die adres van die ontvanger nagaan voordat u enige munte stuur.</translation>
    </message>
    <message>
        <source>These are your Qtum addresses for receiving payments. It is recommended to use a new receiving address for each transaction.</source>
        <translation>Hierdie is die adresse waar u Qtums sal ontvang. Ons beveel aan dat u 'n nuwe adres kies vir elke transaksie</translation>
    </message>
    <message>
        <source>&amp;Copy Address</source>
        <translation>&amp;Dupliseer Adres</translation>
    </message>
    <message>
        <source>Copy &amp;Label</source>
        <translation>Kopieer &amp;Etiket</translation>
    </message>
    <message>
        <source>&amp;Edit</source>
        <translation>&amp;Verander</translation>
    </message>
    <message>
        <source>Export Address List</source>
        <translation>Voer adreslys uit</translation>
    </message>
    <message>
        <source>Comma separated file (*.csv)</source>
        <translation>Comma separated file (*.csv)</translation>
    </message>
    <message>
        <source>Exporting Failed</source>
        <translation>Uitvoer was onsuksesvol</translation>
    </message>
    <message>
        <source>There was an error trying to save the address list to %1. Please try again.</source>
        <translation>Die adreslys kon nie in %1  gestoor word nie.  Probeer asseblief weer.</translation>
    </message>
</context>
<context>
    <name>AddressTableModel</name>
    <message>
        <source>Label</source>
        <translation>Merk</translation>
    </message>
    <message>
        <source>Address</source>
        <translation>Adres</translation>
    </message>
    <message>
        <source>(no label)</source>
        <translation>(geen etiket)</translation>
    </message>
</context>
<context>
    <name>AskPassphraseDialog</name>
    <message>
        <source>Passphrase Dialog</source>
        <translation>Wagwoord Dialoog</translation>
    </message>
    <message>
        <source>Enter passphrase</source>
        <translation>Tik u wagwoord in</translation>
    </message>
    <message>
        <source>New passphrase</source>
        <translation>Nuwe wagwoord</translation>
    </message>
    <message>
        <source>Repeat new passphrase</source>
        <translation>Herhaal nuwe wagwoord</translation>
    </message>
    <message>
        <source>Show password</source>
        <translation>Wys wagwoord</translation>
    </message>
    <message>
        <source>Enter the new passphrase to the wallet.&lt;br/&gt;Please use a passphrase of &lt;b&gt;ten or more random characters&lt;/b&gt;, or &lt;b&gt;eight or more words&lt;/b&gt;.</source>
        <translation>Tik die nuwe wagwoord vir u beursie.&lt;br/&gt;Gerbuik asseblief 'n wagwoord met &lt;b&gt;tien of meer lukrake karakters&lt;/b&gt;, of &lt;b&gt;agt of meer woorde&lt;/b&gt;.</translation>
    </message>
    <message>
        <source>Encrypt wallet</source>
        <translation>Kodifiseer beursie</translation>
    </message>
    <message>
        <source>This operation needs your wallet passphrase to unlock the wallet.</source>
        <translation>U het u beursie se wagwoord nodig om toegang tot u beursie te verkry.</translation>
    </message>
    <message>
        <source>Unlock wallet</source>
        <translation>Sluit beursie oop</translation>
    </message>
    <message>
        <source>This operation needs your wallet passphrase to decrypt the wallet.</source>
        <translation>U het u beursie se wagwoord nodig om u beursie se kode te ontsyfer.</translation>
    </message>
    <message>
        <source>Decrypt wallet</source>
        <translation>Ontsleutel beursie</translation>
    </message>
    <message>
        <source>Change passphrase</source>
        <translation>Verander wagwoord</translation>
    </message>
    <message>
        <source>Enter the old passphrase and new passphrase to the wallet.</source>
        <translation>Tik die ou en die nuwe wagwoorde vir die beursie.</translation>
    </message>
    <message>
        <source>Confirm wallet encryption</source>
        <translation>Bevestig dat die beursie gekodifiseer is</translation>
    </message>
    <message>
        <source>Warning: If you encrypt your wallet and lose your passphrase, you will &lt;b&gt;LOSE ALL OF YOUR QTUMS&lt;/b&gt;!</source>
        <translation>Waarskuwing: Indien u die beursie kodifiseer en u vergeet u wagwoord &lt;b&gt;VERLOOR U AL U QTUMS&lt;/b&gt;!</translation>
    </message>
    <message>
        <source>Are you sure you wish to encrypt your wallet?</source>
        <translation>Is u seker dat u die beursie wil kodifiseer?</translation>
    </message>
    <message>
        <source>Wallet encrypted</source>
        <translation>Beursie gekodifiseer</translation>
    </message>
    <message>
        <source>IMPORTANT: Any previous backups you have made of your wallet file should be replaced with the newly generated, encrypted wallet file. For security reasons, previous backups of the unencrypted wallet file will become useless as soon as you start using the new, encrypted wallet.</source>
        <translation>BELANGRIK:  Alle vorige kopieë en rugsteun-weergawes wat u tevore van die gemaak het, moet vervang word met die jongste weergawe van u nuutste gekodifiseerde beursie.  Alle vorige weergawes en rugsteun-kopieë van u beursie sal nutteloos raak die oomblik wat u die nuut-gekodifiseerde beursie begin gebruik.</translation>
    </message>
    <message>
        <source>Wallet encryption failed</source>
        <translation>Kodifikasie was onsuksesvol</translation>
    </message>
    <message>
        <source>Wallet encryption failed due to an internal error. Your wallet was not encrypted.</source>
        <translation>Weens 'n interne fout het kodifikasie het nie geslaag nie.  U beursie is nie gekodifiseer nie</translation>
    </message>
    <message>
        <source>The supplied passphrases do not match.</source>
        <translation>Die wagwoorde stem nie ooreen nie.</translation>
    </message>
    <message>
        <source>Wallet unlock failed</source>
        <translation>Die beursie is nie oopgesluit nie</translation>
    </message>
    <message>
        <source>The passphrase entered for the wallet decryption was incorrect.</source>
        <translation>U het die verkeerde wagwoord ingetik.</translation>
    </message>
    <message>
        <source>Wallet decryption failed</source>
        <translation>Beursie-dekripsie het misluk</translation>
    </message>
    <message>
        <source>Wallet passphrase was successfully changed.</source>
        <translation>Beursie wagwoordfrase is suksesvol verander.</translation>
    </message>
    <message>
        <source>Warning: The Caps Lock key is on!</source>
        <translation>WAARSKUWING:  Outomatiese Kapitalisering is aktief op u sleutelbord!</translation>
    </message>
</context>
<context>
    <name>BanTableModel</name>
    <message>
        <source>IP/Netmask</source>
        <translation>IP/Netmasker</translation>
    </message>
    <message>
        <source>Banned Until</source>
        <translation>Verban tot</translation>
    </message>
</context>
<context>
    <name>QtumGUI</name>
    <message>
        <source>Sign &amp;message...</source>
        <translation>Teken &amp;boodskap...</translation>
    </message>
    <message>
        <source>Synchronizing with network...</source>
        <translation>Netwerk-sinkronisasie...</translation>
    </message>
    <message>
        <source>&amp;Overview</source>
        <translation>&amp;Oorsig</translation>
    </message>
    <message>
        <source>Node</source>
        <translation>Node</translation>
    </message>
    <message>
        <source>Show general overview of wallet</source>
        <translation>Vertoon 'n algemene oorsig van die beursie</translation>
    </message>
    <message>
        <source>&amp;Transactions</source>
        <translation>&amp;Transaksies</translation>
    </message>
    <message>
        <source>Browse transaction history</source>
        <translation>Blaai deur transaksiegeskiedenis</translation>
    </message>
    <message>
        <source>E&amp;xit</source>
        <translation>&amp;Sluit</translation>
    </message>
    <message>
        <source>Quit application</source>
        <translation>Stop en verlaat die applikasie</translation>
    </message>
    <message>
        <source>&amp;About %1</source>
        <translation>&amp;Oor %1</translation>
    </message>
    <message>
        <source>Show information about %1</source>
        <translation>Wys inligting oor %1</translation>
    </message>
    <message>
        <source>About &amp;Qt</source>
        <translation>Oor &amp;Qt</translation>
    </message>
    <message>
        <source>Show information about Qt</source>
        <translation>Wys inligting oor Qt</translation>
    </message>
    <message>
        <source>&amp;Options...</source>
        <translation>&amp;Opsies</translation>
    </message>
    <message>
        <source>Modify configuration options for %1</source>
        <translation>Verander konfigurasie-opsies vir %1</translation>
    </message>
    <message>
        <source>&amp;Encrypt Wallet...</source>
        <translation>&amp;Kodifiseer Beursie</translation>
    </message>
    <message>
        <source>&amp;Backup Wallet...</source>
        <translation>&amp;Rugsteun-kopie van Beursie</translation>
    </message>
    <message>
        <source>&amp;Change Passphrase...</source>
        <translation>&amp;Verander Wagwoord</translation>
    </message>
    <message>
        <source>&amp;Sending addresses...</source>
        <translation>&amp;Versending adresse...</translation>
    </message>
    <message>
        <source>&amp;Receiving addresses...</source>
        <translation>&amp;Ontvanger adresse</translation>
    </message>
    <message>
        <source>Open &amp;URI...</source>
        <translation>Oop &amp; URI...</translation>
    </message>
    <message>
        <source>Click to disable network activity.</source>
        <translation>Kliek om netwerkaktiwiteit af te skakel.</translation>
    </message>
    <message>
        <source>Network activity disabled.</source>
        <translation>Netwerkaktiwiteit gedeaktiveer.</translation>
    </message>
    <message>
        <source>Click to enable network activity again.</source>
        <translation>Kliek om netwerkaktiwiteit weer aan te skakel.</translation>
    </message>
    <message>
        <source>Reindexing blocks on disk...</source>
        <translation>Besig met herindeksering van blokke op hardeskyf...</translation>
    </message>
    <message>
        <source>Send coins to a Qtum address</source>
        <translation>Stuur munte na 'n Qtum adres</translation>
    </message>
    <message>
        <source>Backup wallet to another location</source>
        <translation>Maak 'n rugsteun-kopié van beursie na 'n ander stoorplek</translation>
    </message>
    <message>
        <source>Change the passphrase used for wallet encryption</source>
        <translation>Verander die wagwoord wat ek vir kodifikasie van my beursie gebruik</translation>
    </message>
    <message>
        <source>&amp;Debug window</source>
        <translation>&amp;Ontfout venster</translation>
    </message>
    <message>
        <source>Open debugging and diagnostic console</source>
        <translation>Maak ontfouting en diagnostiese konsole oop</translation>
    </message>
    <message>
<<<<<<< HEAD
=======
        <source>&amp;Verify message...</source>
        <translation>&amp;Verifieer boodskap...</translation>
    </message>
    <message>
>>>>>>> a68962c4
        <source>Qtum</source>
        <translation>Qtum</translation>
    </message>
    <message>
        <source>Wallet</source>
        <translation>Beursie</translation>
    </message>
    <message>
        <source>&amp;Send</source>
        <translation>&amp;Stuur</translation>
    </message>
    <message>
        <source>&amp;Receive</source>
        <translation>&amp;Ontvang</translation>
    </message>
    <message>
        <source>&amp;Show / Hide</source>
        <translation>&amp;Wys / Versteek</translation>
    </message>
    <message>
        <source>Show or hide the main Window</source>
        <translation>Wys of versteek die hoofbladsy</translation>
    </message>
    <message>
        <source>Encrypt the private keys that belong to your wallet</source>
        <translation>Kodifiseer die private sleutes wat aan jou beursie gekoppel is.</translation>
    </message>
    <message>
        <source>Sign messages with your Qtum addresses to prove you own them</source>
        <translation>Onderteken boodskappe met u Qtum adresse om u eienaarskap te bewys</translation>
    </message>
    <message>
        <source>Verify messages to ensure they were signed with specified Qtum addresses</source>
        <translation>Verifieër boodskappe om seker te maak dat dit met die gespesifiseerde Qtum adresse</translation>
    </message>
    <message>
        <source>&amp;File</source>
        <translation>&amp;Leër</translation>
    </message>
    <message>
        <source>&amp;Settings</source>
        <translation>&amp;Verstellings</translation>
    </message>
    <message>
        <source>&amp;Help</source>
        <translation>&amp;Help</translation>
    </message>
    <message>
        <source>Tabs toolbar</source>
        <translation>Orebalk</translation>
    </message>
    <message>
        <source>Request payments (generates QR codes and qtum: URIs)</source>
        <translation>Versoek betalings (genereer QR-kodes en qtum: URI's)</translation>
    </message>
    <message>
        <source>Show the list of used sending addresses and labels</source>
        <translation>Vertoon die lys van gebruikte versendingsadresse en etikette</translation>
    </message>
    <message>
        <source>Show the list of used receiving addresses and labels</source>
        <translation>Vertoon die lys van gebruikte ontvangers-adresse en etikette</translation>
    </message>
    <message>
        <source>Open a qtum: URI or payment request</source>
        <translation>Skep 'n qtum: URI of betalingsversoek</translation>
<<<<<<< HEAD
=======
    </message>
    <message>
        <source>&amp;Command-line options</source>
        <translation>&amp;Opdrag lyn opsies</translation>
>>>>>>> a68962c4
    </message>
    <message>
        <source>Indexing blocks on disk...</source>
        <translation>Blokke op skyf word geïndekseer...</translation>
    </message>
    <message>
        <source>Processing blocks on disk...</source>
        <translation>Blokke op skyf word geprosesseer...</translation>
    </message>
    <message>
        <source>%1 behind</source>
        <translation>%1 agter</translation>
    </message>
    <message>
        <source>Last received block was generated %1 ago.</source>
        <translation>Laaste ontvange blok is %1 gelede gegenereer.</translation>
    </message>
    <message>
        <source>Transactions after this will not yet be visible.</source>
        <translation>Transaksies hierna sal nog nie sigbaar wees nie.</translation>
    </message>
    <message>
        <source>Error</source>
        <translation>Fout</translation>
    </message>
    <message>
        <source>Warning</source>
        <translation>Waarskuwing</translation>
    </message>
    <message>
        <source>Information</source>
        <translation>Inligting</translation>
    </message>
    <message>
        <source>Up to date</source>
        <translation>Op datum</translation>
    </message>
    <message>
        <source>%1 client</source>
        <translation>%1 kliënt</translation>
    </message>
    <message>
        <source>Connecting to peers...</source>
        <translation>Koppel aan eweknieë...</translation>
    </message>
    <message>
        <source>Catching up...</source>
        <translation>Word op datum gebring...</translation>
    </message>
    <message>
        <source>Date: %1
</source>
        <translation>Datum: %1
</translation>
    </message>
    <message>
        <source>Amount: %1
</source>
        <translation>Bedrag: %1
</translation>
    </message>
    <message>
        <source>Type: %1
</source>
        <translation>Tipe: %1
</translation>
    </message>
    <message>
        <source>Label: %1
</source>
        <translation>Etiket: %1
</translation>
    </message>
    <message>
        <source>Address: %1
</source>
        <translation>Adres: %1
</translation>
    </message>
    <message>
        <source>Sent transaction</source>
        <translation>Gestuurde transaksie</translation>
    </message>
    <message>
        <source>Incoming transaction</source>
        <translation>Inkomende transaksie</translation>
    </message>
    <message>
        <source>A fatal error occurred. Qtum can no longer continue safely and will quit.</source>
        <translation>'N fatale fout het voorgekom. Qtum kan nie meer veilig voortgaan nie en sal nou toemaak.</translation>
    </message>
</context>
<context>
    <name>CoinControlDialog</name>
    <message>
        <source>Coin Selection</source>
        <translation>Munt Seleksie</translation>
    </message>
    <message>
        <source>Quantity:</source>
        <translation>Hoeveelheid:</translation>
    </message>
    <message>
        <source>Bytes:</source>
        <translation>Grepe:</translation>
    </message>
    <message>
        <source>Amount:</source>
        <translation>Bedrag:</translation>
    </message>
    <message>
        <source>Fee:</source>
        <translation>Fooi:</translation>
    </message>
    <message>
        <source>Dust:</source>
        <translation>Stof:</translation>
    </message>
    <message>
        <source>After Fee:</source>
        <translation>Na Fooi:</translation>
    </message>
    <message>
        <source>Change:</source>
        <translation>Verander:</translation>
    </message>
    <message>
        <source>(un)select all</source>
        <translation>(de)selekteer alle</translation>
    </message>
    <message>
        <source>Tree mode</source>
        <translation>Boom wyse</translation>
    </message>
    <message>
        <source>List mode</source>
        <translation>Lysmodus</translation>
    </message>
    <message>
        <source>Amount</source>
        <translation>Bedrag</translation>
    </message>
    <message>
        <source>Received with label</source>
        <translation>Ontvang met etiket</translation>
    </message>
    <message>
        <source>Received with address</source>
        <translation>Ontvang met adres</translation>
    </message>
    <message>
        <source>Date</source>
        <translation>Datum</translation>
    </message>
    <message>
        <source>Confirmations</source>
        <translation>Bevestigings</translation>
    </message>
    <message>
        <source>Confirmed</source>
        <translation>Bevestig</translation>
    </message>
    <message>
        <source>Copy address</source>
        <translation>Kopieer adres</translation>
    </message>
    <message>
        <source>Copy label</source>
        <translation>Kopieer etiket</translation>
    </message>
    <message>
        <source>Copy amount</source>
        <translation>Kopieer bedrag</translation>
    </message>
    <message>
        <source>Copy transaction ID</source>
        <translation>Kopieer transaksie ID</translation>
    </message>
    <message>
        <source>Lock unspent</source>
        <translation>Sluit ongespandeer</translation>
    </message>
    <message>
        <source>Unlock unspent</source>
        <translation>Ontsluit ongespandeer</translation>
    </message>
    <message>
        <source>Copy quantity</source>
        <translation>Kopieer hoeveelheid</translation>
    </message>
    <message>
        <source>Copy fee</source>
        <translation>Kopieer fooi</translation>
    </message>
    <message>
        <source>Copy after fee</source>
        <translation>Kopieer na fooi</translation>
    </message>
    <message>
        <source>Copy bytes</source>
        <translation>Kopieer grepe</translation>
    </message>
    <message>
        <source>Copy dust</source>
        <translation>Kopieer stof</translation>
    </message>
    <message>
        <source>Copy change</source>
        <translation>Kopieer verandering</translation>
    </message>
    <message>
        <source>(%1 locked)</source>
        <translation>(%1 gesluit)</translation>
    </message>
    <message>
        <source>yes</source>
        <translation>ja</translation>
    </message>
    <message>
        <source>no</source>
        <translation>nee</translation>
    </message>
    <message>
        <source>This label turns red if any recipient receives an amount smaller than the current dust threshold.</source>
        <translation>Hierdie etiket raak rooi as enige ontvanger 'n bedrag kleiner as die huidige stof drempel ontvang.</translation>
    </message>
    <message>
        <source>Can vary +/- %1 satoshi(s) per input.</source>
        <translation>Kan verskil met +/- %1 satoshi(s) per invoer.</translation>
    </message>
    <message>
        <source>(no label)</source>
        <translation>(geen etiket)</translation>
    </message>
    <message>
        <source>change from %1 (%2)</source>
        <translation>verander van %1 (%2)</translation>
    </message>
    <message>
        <source>(change)</source>
        <translation>(verander)</translation>
    </message>
</context>
<context>
    <name>EditAddressDialog</name>
    <message>
        <source>Edit Address</source>
        <translation>Wysig Adres</translation>
    </message>
    <message>
        <source>&amp;Label</source>
        <translation>&amp;Etiket</translation>
    </message>
    <message>
        <source>The label associated with this address list entry</source>
        <translation>Die etiket wat verband hou met hierdie adres lys inskrywing</translation>
    </message>
    <message>
        <source>The address associated with this address list entry. This can only be modified for sending addresses.</source>
        <translation>Die adres wat verband hou met hierdie adres lys inskrywing. Dit kan net verander word vir stuur adresse.</translation>
    </message>
    <message>
        <source>&amp;Address</source>
        <translation>&amp;Adres</translation>
    </message>
    <message>
        <source>New receiving address</source>
        <translation>Nuwe ontvang adres</translation>
    </message>
    <message>
        <source>New sending address</source>
        <translation>Nuwe stuur adres</translation>
    </message>
    <message>
        <source>Edit receiving address</source>
        <translation>Wysig ontvang adres</translation>
    </message>
    <message>
        <source>Edit sending address</source>
        <translation>Wysig stuur adres</translation>
    </message>
    <message>
        <source>The entered address "%1" is not a valid Qtum address.</source>
        <translation>Die ingevoerde adres "%1" is nie 'n geldige Qtum adres nie.</translation>
    </message>
    <message>
        <source>The entered address "%1" is already in the address book.</source>
        <translation>Die ingevoerde adres "%1" is reeds in die adres boek.</translation>
    </message>
    <message>
        <source>Could not unlock wallet.</source>
        <translation>Kon beursie nie oopsluit nie.</translation>
    </message>
    <message>
        <source>New key generation failed.</source>
        <translation>Nuwe sleutel generasie het misluk.</translation>
    </message>
</context>
<context>
    <name>FreespaceChecker</name>
    <message>
        <source>A new data directory will be created.</source>
        <translation>'N Nuwe data gids sal geskep word.</translation>
    </message>
    <message>
        <source>name</source>
        <translation>naam</translation>
    </message>
    <message>
        <source>Directory already exists. Add %1 if you intend to create a new directory here.</source>
        <translation>Gids bestaan reeds. Voeg %1 by indien u van plan is om 'n nuwe gids hier te skep.</translation>
    </message>
    <message>
        <source>Path already exists, and is not a directory.</source>
        <translation>Pad bestaan reeds, en is nie 'n gids nie.</translation>
    </message>
    <message>
        <source>Cannot create data directory here.</source>
        <translation>Kan hier nie data gids skep nie.</translation>
    </message>
</context>
<context>
    <name>HelpMessageDialog</name>
    <message>
        <source>version</source>
        <translation>weergawe</translation>
    </message>
    <message>
        <source>(%1-bit)</source>
        <translation>(%1-stukkie)</translation>
    </message>
    <message>
        <source>About %1</source>
        <translation>Ongeveer %1</translation>
    </message>
    <message>
        <source>Command-line options</source>
        <translation>Opdrag lyn opsies</translation>
    </message>
    <message>
        <source>Usage:</source>
        <translation>Gebruik:</translation>
    </message>
    <message>
        <source>command-line options</source>
        <translation>opdrag lyn opsies</translation>
    </message>
    <message>
        <source>UI Options:</source>
        <translation>Gebruikerkoppelvlakopsies:</translation>
    </message>
    <message>
        <source>Choose data directory on startup (default: %u)</source>
        <translation>Kies data gids by aanvang (standaard: %u)</translation>
    </message>
    <message>
        <source>Set language, for example "de_DE" (default: system locale)</source>
        <translation>Stel taal, byvoorbeeld "de_DE" (standaard: stelsel lokaal)</translation>
    </message>
    <message>
        <source>Start minimized</source>
        <translation>Begin geminimeer</translation>
    </message>
    <message>
        <source>Set SSL root certificates for payment request (default: -system-)</source>
        <translation>Stel SSL-wortelsertifikate vir betaling versoek (standaard: -stelsel-)</translation>
    </message>
    <message>
        <source>Show splash screen on startup (default: %u)</source>
        <translation>Wys spatskerm tydens opstart (standaard: %u)</translation>
    </message>
    <message>
        <source>Reset all settings changed in the GUI</source>
        <translation>Alle instellings wat in die grafiese gebruikerkoppelvlak gewysig is, terugstel</translation>
    </message>
</context>
<context>
    <name>Intro</name>
    <message>
        <source>Welcome</source>
        <translation>Welkom</translation>
    </message>
    <message>
        <source>Welcome to %1.</source>
        <translation>Welkom by %1.</translation>
    </message>
    <message>
        <source>Use the default data directory</source>
        <translation>Gebruik die standaard data gids</translation>
    </message>
    <message>
        <source>Use a custom data directory:</source>
        <translation>Gebruik 'n persoonlike data gids:</translation>
    </message>
    <message>
        <source>Qtum</source>
        <translation>Qtum</translation>
    </message>
    <message>
        <source>The wallet will also be stored in this directory.</source>
        <translation>Die beursie sal ook in hierdie gids gestoor word.</translation>
    </message>
    <message>
        <source>Error: Specified data directory "%1" cannot be created.</source>
        <translation>Fout: Gespesifiseerde dataleêr "%1" kon nie geskep word nie.</translation>
    </message>
    <message>
        <source>Error</source>
        <translation>Fout</translation>
    </message>
    </context>
<context>
    <name>ModalOverlay</name>
    <message>
        <source>Form</source>
        <translation>Vorm</translation>
    </message>
    <message>
        <source>Number of blocks left</source>
        <translation>Aantal blokke oor</translation>
    </message>
    <message>
        <source>Unknown...</source>
        <translation>Onbekend...</translation>
    </message>
    <message>
        <source>Last block time</source>
        <translation>Laaste blok tyd</translation>
    </message>
    <message>
        <source>Progress</source>
        <translation>Vordering</translation>
    </message>
    <message>
        <source>Progress increase per hour</source>
        <translation>Vorderingstoename per uur</translation>
    </message>
    <message>
        <source>calculating...</source>
        <translation>besig met bereken...</translation>
    </message>
    <message>
        <source>Estimated time left until synced</source>
        <translation>Geskatte tyd oor totdat gesinkroniseer</translation>
    </message>
    <message>
        <source>Hide</source>
        <translation>Versteek</translation>
    </message>
    <message>
        <source>Unknown. Syncing Headers (%1)...</source>
        <translation>Onbekend. Besig Met Sinchroniseer Van Hoofde (%1)...</translation>
    </message>
</context>
<context>
    <name>OpenURIDialog</name>
    <message>
        <source>Open URI</source>
        <translation>Open URI</translation>
    </message>
    <message>
        <source>Open payment request from URI or file</source>
        <translation>Open betaling versoek van URI of lêer</translation>
    </message>
    <message>
        <source>URI:</source>
        <translation>URI:</translation>
    </message>
    <message>
        <source>Select payment request file</source>
        <translation>Kies betaling versoek lêer</translation>
    </message>
    <message>
        <source>Select payment request file to open</source>
        <translation>Kies betaling versoek lêer om oop te maak</translation>
    </message>
</context>
<context>
    <name>OptionsDialog</name>
    <message>
        <source>Options</source>
        <translation>Opsies</translation>
    </message>
    <message>
        <source>&amp;Main</source>
        <translation>&amp;Hoof</translation>
    </message>
    <message>
        <source>Automatically start %1 after logging in to the system.</source>
        <translation>Begin %1 outomaties nadat jy aangemeld is by die stelsel.</translation>
    </message>
    <message>
        <source>&amp;Start %1 on system login</source>
        <translation>&amp;Begin %1 op stelsel aanmelding</translation>
    </message>
    <message>
        <source>Size of &amp;database cache</source>
        <translation>Grootte van &amp;databasis kas</translation>
    </message>
    <message>
        <source>MB</source>
        <translation>MG</translation>
    </message>
    <message>
        <source>Number of script &amp;verification threads</source>
        <translation>Aantal skrip &amp;verifikasie drade</translation>
    </message>
    <message>
        <source>Active command-line options that override above options:</source>
        <translation>Aktiewe opdrag lyn opsies wat die boonste opsies ignoreer:</translation>
    </message>
    <message>
        <source>Open the %1 configuration file from the working directory.</source>
        <translation>Maak die %1 konfigurasie lêer oop van die werk gids.</translation>
    </message>
    <message>
        <source>Open Configuration File</source>
        <translation>Open Konfigurasie Lêer</translation>
    </message>
    <message>
        <source>Reset all client options to default.</source>
        <translation>Alle kliëntopsies na verstek terugstel.</translation>
    </message>
    <message>
        <source>&amp;Reset Options</source>
        <translation>&amp;Herstel Opsies</translation>
    </message>
    <message>
        <source>&amp;Network</source>
        <translation>&amp;Netwerk</translation>
    </message>
    <message>
        <source>W&amp;allet</source>
        <translation>B&amp;eursie</translation>
    </message>
    <message>
        <source>Expert</source>
        <translation>Kenner</translation>
    </message>
    <message>
        <source>Enable coin &amp;control features</source>
        <translation>Bemagtig munt &amp;beheer funksies.</translation>
    </message>
    <message>
        <source>&amp;Spend unconfirmed change</source>
        <translation>&amp;Spandeer onbevestigde kleingeld</translation>
    </message>
    <message>
        <source>&amp;Port:</source>
        <translation>&amp;Poort:</translation>
    </message>
    <message>
        <source>Used for reaching peers via:</source>
        <translation>Word gebruik vir die bereik van eweknieë via:</translation>
    </message>
    <message>
        <source>IPv4</source>
        <translation>IPv4</translation>
    </message>
    <message>
        <source>IPv6</source>
        <translation>IPv6</translation>
    </message>
    <message>
        <source>Tor</source>
        <translation>Tor</translation>
    </message>
    <message>
        <source>&amp;Window</source>
        <translation>&amp;Venster</translation>
    </message>
    <message>
        <source>M&amp;inimize on close</source>
        <translation>M&amp;inimaliseer op toemaak</translation>
    </message>
    <message>
        <source>&amp;Display</source>
        <translation>&amp;Vertoon</translation>
    </message>
    <message>
        <source>User Interface &amp;language:</source>
        <translation>Gebruikers Koppelvlak &amp;taal:</translation>
    </message>
    <message>
        <source>&amp;Unit to show amounts in:</source>
        <translation>&amp;Eenheid om bedrae te toon in:</translation>
    </message>
    <message>
        <source>Whether to show coin control features or not.</source>
        <translation>Of om munt beheer funksies te wys of nie.</translation>
    </message>
    <message>
        <source>&amp;OK</source>
        <translation>&amp;OK</translation>
    </message>
    <message>
        <source>&amp;Cancel</source>
        <translation>&amp;Kanselleer</translation>
    </message>
    <message>
        <source>default</source>
        <translation>verstek</translation>
    </message>
    <message>
        <source>none</source>
        <translation>geen</translation>
    </message>
    <message>
        <source>Confirm options reset</source>
        <translation>Bevestig terugstel van opsies</translation>
    </message>
    <message>
        <source>Client restart required to activate changes.</source>
        <translation>Kliënt moet herbegin word om veranderinge te aktiveer.</translation>
    </message>
    <message>
        <source>Client will be shut down. Do you want to proceed?</source>
        <translation>Kliënt sal toegemaak word. Wil u voortgaan?</translation>
    </message>
    <message>
        <source>Configuration options</source>
        <translation>Konfigurasie opsies</translation>
    </message>
    <message>
        <source>Error</source>
        <translation>Fout</translation>
    </message>
    <message>
        <source>The configuration file could not be opened.</source>
        <translation>Die konfigurasie lêer kon nie oopgemaak word nie.</translation>
    </message>
    <message>
        <source>This change would require a client restart.</source>
        <translation>Hierdie verandering sal 'n herbegin van die kliënt vereis. </translation>
    </message>
    <message>
        <source>The supplied proxy address is invalid.</source>
        <translation>Die verskafde volmag adres is ongeldig.</translation>
    </message>
</context>
<context>
    <name>OverviewPage</name>
    <message>
        <source>Form</source>
        <translation>Vorm</translation>
    </message>
    <message>
        <source>Watch-only:</source>
        <translation>Kyk-net:</translation>
    </message>
    <message>
        <source>Available:</source>
        <translation>Beskikbaar:</translation>
    </message>
    <message>
        <source>Your current spendable balance</source>
        <translation>U huidige bruikbare balans</translation>
    </message>
    <message>
        <source>Pending:</source>
        <translation>Hangend:</translation>
    </message>
    <message>
        <source>Immature:</source>
        <translation>Onvolwasse:</translation>
    </message>
    <message>
        <source>Balances</source>
        <translation>Balanse</translation>
    </message>
    <message>
        <source>Total:</source>
        <translation>Totaal:</translation>
    </message>
    <message>
        <source>Your current total balance</source>
        <translation>U huidige totale balans</translation>
    </message>
    <message>
        <source>Spendable:</source>
        <translation>Besteebaar:</translation>
    </message>
    <message>
        <source>Recent transactions</source>
        <translation>Onlangse transaksies</translation>
    </message>
    </context>
<context>
    <name>PaymentServer</name>
    <message>
        <source>Payment request error</source>
        <translation>Betalings versoek fout</translation>
    </message>
    <message>
        <source>URI handling</source>
        <translation>URI hantering</translation>
    </message>
    <message>
        <source>Payment request rejected</source>
        <translation>Betalings versoek verwerp</translation>
    </message>
    <message>
        <source>Payment request network doesn't match client network.</source>
        <translation>Betalings versoek netwerk stem nie ooreen met die kliënt netwerk nie.</translation>
    </message>
    <message>
        <source>Payment request expired.</source>
        <translation>Betalings versoek verstryk.</translation>
    </message>
    <message>
        <source>Payment request is not initialized.</source>
        <translation>Betalings versoek is nie geïnitialiseer nie.</translation>
    </message>
    <message>
        <source>Invalid payment request.</source>
        <translation>Ongeldige betalings versoek.</translation>
    </message>
    <message>
        <source>Refund from %1</source>
        <translation>Terugbetaling van %1</translation>
    </message>
    <message>
        <source>Error communicating with %1: %2</source>
        <translation>Kommunikerings fout met %1: %2</translation>
    </message>
    <message>
        <source>Payment request cannot be parsed!</source>
        <translation>Betalings versoek kan nie ontleed word nie!</translation>
    </message>
    <message>
        <source>Network request error</source>
        <translation>Netwerk versoek fout</translation>
    </message>
    </context>
<context>
    <name>PeerTableModel</name>
    <message>
        <source>User Agent</source>
        <translation>Gebruikeragent</translation>
    </message>
    <message>
        <source>NodeId</source>
        <translation>NodusId</translation>
    </message>
    <message>
        <source>Sent</source>
        <translation>Gestuur</translation>
    </message>
    <message>
        <source>Received</source>
        <translation>Ontvang</translation>
    </message>
</context>
<context>
    <name>QObject</name>
    <message>
        <source>Amount</source>
        <translation>Bedrag</translation>
    </message>
    <message>
        <source>Enter a Qtum address (e.g. %1)</source>
        <translation>Voer in 'n Qtum adres (bv. %1)</translation>
    </message>
    <message>
        <source>%1 d</source>
        <translation>%1 d</translation>
    </message>
    <message>
        <source>%1 h</source>
        <translation>%1 u</translation>
    </message>
    <message>
        <source>%1 m</source>
        <translation>%1 m</translation>
    </message>
    <message>
        <source>%1 s</source>
        <translation>%1 s</translation>
    </message>
    <message>
        <source>None</source>
        <translation>Geen</translation>
    </message>
    <message>
        <source>N/A</source>
        <translation>n.v.t.</translation>
    </message>
    <message>
        <source>%1 ms</source>
        <translation>%1 ms</translation>
    </message>
    <message>
        <source>%1 and %2</source>
        <translation>%1 en %2</translation>
    </message>
    <message>
        <source>%1 B</source>
        <translation>%1 B</translation>
    </message>
    <message>
        <source>%1 KB</source>
        <translation>%1 KB</translation>
    </message>
    <message>
        <source>%1 MB</source>
        <translation>%1 MB</translation>
    </message>
    <message>
        <source>%1 GB</source>
        <translation>%1 GB</translation>
    </message>
    </context>
<context>
    <name>QObject::QObject</name>
    <message>
        <source>Error: %1</source>
        <translation>Fout: %1</translation>
    </message>
</context>
<context>
    <name>QRImageWidget</name>
    </context>
<context>
    <name>RPCConsole</name>
    <message>
        <source>N/A</source>
        <translation>n.v.t.</translation>
    </message>
    <message>
        <source>Client version</source>
        <translation>Kliëntweergawe</translation>
    </message>
    <message>
        <source>&amp;Information</source>
        <translation>&amp;Informasie</translation>
    </message>
    <message>
        <source>General</source>
        <translation>Algemeen</translation>
    </message>
    <message>
        <source>Network</source>
        <translation>Netwerk</translation>
    </message>
    <message>
        <source>Name</source>
        <translation>Naam</translation>
    </message>
    <message>
        <source>Number of connections</source>
        <translation>Aantal verbindings</translation>
    </message>
    <message>
        <source>Block chain</source>
        <translation>Blokketting</translation>
    </message>
    <message>
        <source>Current number of blocks</source>
        <translation>Huidige aantal blokke</translation>
    </message>
    <message>
        <source>Received</source>
        <translation>Ontvang</translation>
    </message>
    <message>
        <source>Sent</source>
        <translation>Gestuur</translation>
    </message>
    <message>
        <source>Banned peers</source>
        <translation>Verbanne porture</translation>
    </message>
    <message>
        <source>Whitelisted</source>
        <translation>Gewitlys</translation>
    </message>
    <message>
        <source>Direction</source>
        <translation>Rigting</translation>
    </message>
    <message>
        <source>Version</source>
        <translation>Weergawe</translation>
    </message>
    <message>
        <source>User Agent</source>
        <translation>Gebruikeragent</translation>
    </message>
    <message>
        <source>Last block time</source>
        <translation>Laaste blok tyd</translation>
    </message>
    <message>
        <source>In:</source>
        <translation>In:</translation>
    </message>
    <message>
        <source>Out:</source>
        <translation>Uit:</translation>
    </message>
    <message>
        <source>1 &amp;hour</source>
        <translation>1 &amp;uur</translation>
    </message>
    <message>
        <source>1 &amp;day</source>
        <translation>1 &amp;dag</translation>
    </message>
    <message>
        <source>1 &amp;week</source>
        <translation>1 &amp;week</translation>
    </message>
    <message>
        <source>1 &amp;year</source>
        <translation>1 &amp;jaar</translation>
    </message>
    <message>
        <source>&amp;Disconnect</source>
        <translation>&amp;Ontkoppel</translation>
    </message>
    <message>
        <source>Ban for</source>
        <translation>Verbied vir</translation>
    </message>
    <message>
        <source>&amp;Unban</source>
        <translation>&amp;Toegelaat</translation>
    </message>
    <message>
        <source>Network activity disabled</source>
        <translation>Netwerk aktiewiteit gedeaktiveer</translation>
    </message>
    <message>
        <source>(node id: %1)</source>
        <translation>(nodus id: %1)</translation>
    </message>
    <message>
        <source>via %1</source>
        <translation>via %1</translation>
    </message>
    <message>
        <source>never</source>
        <translation>nooit</translation>
    </message>
    <message>
        <source>Inbound</source>
        <translation>Inkomende</translation>
    </message>
    <message>
        <source>Outbound</source>
        <translation>Uitgaande</translation>
    </message>
    <message>
        <source>Yes</source>
        <translation>Ja</translation>
    </message>
    <message>
        <source>No</source>
        <translation>Nee</translation>
    </message>
    <message>
        <source>Unknown</source>
        <translation>Onbekend</translation>
    </message>
</context>
<context>
    <name>ReceiveCoinsDialog</name>
    <message>
        <source>&amp;Amount:</source>
        <translation>&amp;Bedrag</translation>
    </message>
    <message>
        <source>&amp;Label:</source>
        <translation>&amp;Etiket:</translation>
    </message>
    <message>
        <source>&amp;Message:</source>
        <translation>&amp;Boodslap:</translation>
    </message>
    <message>
        <source>Clear</source>
        <translation>Skoonmaak</translation>
    </message>
    <message>
        <source>&amp;Request payment</source>
        <translation>&amp;Versoek betaling</translation>
    </message>
    <message>
        <source>Show</source>
        <translation>Wys</translation>
    </message>
    <message>
        <source>Remove</source>
        <translation>Verwyder</translation>
    </message>
    <message>
        <source>Copy label</source>
        <translation>Kopieer etiket</translation>
    </message>
    <message>
        <source>Copy message</source>
        <translation>Kopieer boodskap</translation>
    </message>
    <message>
        <source>Copy amount</source>
        <translation>Kopieer bedrag</translation>
    </message>
</context>
<context>
    <name>ReceiveRequestDialog</name>
    <message>
        <source>QR Code</source>
        <translation>QR Kode</translation>
    </message>
    <message>
        <source>Copy &amp;Address</source>
        <translation>Kopieer &amp;Address</translation>
    </message>
    <message>
        <source>Request payment to %1</source>
        <translation>Versoek betaling van %1</translation>
    </message>
    <message>
        <source>Payment information</source>
        <translation>Betaling informasie</translation>
    </message>
    <message>
        <source>URI</source>
        <translation>URI</translation>
    </message>
    <message>
        <source>Address</source>
        <translation>Adres</translation>
    </message>
    <message>
        <source>Amount</source>
        <translation>Bedrag</translation>
    </message>
    <message>
        <source>Label</source>
        <translation>Merk</translation>
    </message>
    <message>
        <source>Message</source>
        <translation>Boodskap</translation>
    </message>
    </context>
<context>
    <name>RecentRequestsTableModel</name>
    <message>
        <source>Date</source>
        <translation>Datum</translation>
    </message>
    <message>
        <source>Label</source>
        <translation>Merk</translation>
    </message>
    <message>
        <source>Message</source>
        <translation>Boodskap</translation>
    </message>
    <message>
        <source>(no label)</source>
        <translation>(geen etiket)</translation>
    </message>
    <message>
        <source>(no message)</source>
        <translation>(geen boodskap)</translation>
    </message>
    <message>
        <source>(no amount requested)</source>
        <translation>(geen bedrag versoek)</translation>
    </message>
    <message>
        <source>Requested</source>
        <translation>Versoekte</translation>
    </message>
</context>
<context>
    <name>SendCoinsDialog</name>
    <message>
        <source>Send Coins</source>
        <translation>Stuur Munte</translation>
    </message>
    <message>
        <source>Coin Control Features</source>
        <translation>Munt Beheer Kenmerke</translation>
    </message>
    <message>
        <source>Inputs...</source>
        <translation>Insette...</translation>
    </message>
    <message>
        <source>automatically selected</source>
        <translation>outomaties gekies</translation>
    </message>
    <message>
        <source>Insufficient funds!</source>
        <translation>Onvoldoende fondse!</translation>
    </message>
    <message>
        <source>Quantity:</source>
        <translation>Hoeveelheid:</translation>
    </message>
    <message>
        <source>Bytes:</source>
        <translation>Grepe:</translation>
    </message>
    <message>
        <source>Amount:</source>
        <translation>Bedrag:</translation>
    </message>
    <message>
        <source>Fee:</source>
        <translation>Fooi:</translation>
    </message>
    <message>
        <source>After Fee:</source>
        <translation>Na Fooi:</translation>
    </message>
    <message>
        <source>Change:</source>
        <translation>Verander:</translation>
    </message>
    <message>
        <source>Transaction Fee:</source>
        <translation>Transaksiefooi:</translation>
    </message>
    <message>
        <source>Choose...</source>
        <translation>Kies...</translation>
    </message>
    <message>
        <source>per kilobyte</source>
        <translation>per kilogreep</translation>
    </message>
    <message>
        <source>Hide</source>
        <translation>Versteek</translation>
    </message>
    <message>
        <source>Recommended:</source>
        <translation>Aanbeveel:</translation>
    </message>
    <message>
        <source>Custom:</source>
        <translation>Aangepaste:</translation>
    </message>
    <message>
        <source>Add &amp;Recipient</source>
        <translation>Voeg by &amp;Ontvanger</translation>
    </message>
    <message>
        <source>Dust:</source>
        <translation>Stof:</translation>
    </message>
    <message>
        <source>Clear &amp;All</source>
        <translation>Maak skoon &amp;Alles</translation>
    </message>
    <message>
        <source>Balance:</source>
        <translation>Balans:</translation>
    </message>
    <message>
        <source>S&amp;end</source>
        <translation>S&amp;tuur</translation>
    </message>
    <message>
        <source>Copy quantity</source>
        <translation>Kopieer hoeveelheid</translation>
    </message>
    <message>
        <source>Copy amount</source>
        <translation>Kopieer bedrag</translation>
    </message>
    <message>
        <source>Copy fee</source>
        <translation>Kopieer fooi</translation>
    </message>
    <message>
        <source>Copy after fee</source>
        <translation>Kopieer na fooi</translation>
    </message>
    <message>
        <source>Copy bytes</source>
        <translation>Kopieer grepe</translation>
    </message>
    <message>
        <source>Copy dust</source>
        <translation>Kopieer stof</translation>
    </message>
    <message>
        <source>Copy change</source>
        <translation>Kopieer verandering</translation>
    </message>
    <message>
        <source>%1 (%2 blocks)</source>
        <translation>%1 (%2 blokke)</translation>
    </message>
    <message>
        <source>%1 to %2</source>
        <translation>%1 tot %2</translation>
    </message>
    <message>
        <source>Payment request expired.</source>
        <translation>Betalings versoek verstryk.</translation>
    </message>
    <message>
        <source>(no label)</source>
        <translation>(geen etiket)</translation>
    </message>
</context>
<context>
    <name>SendCoinsEntry</name>
    <message>
        <source>A&amp;mount:</source>
        <translation>B&amp;edrag:</translation>
    </message>
    <message>
        <source>&amp;Label:</source>
        <translation>&amp;Etiket:</translation>
    </message>
    <message>
        <source>Alt+A</source>
        <translation>Alt+A</translation>
    </message>
    <message>
        <source>Message:</source>
        <translation>Boodskap:</translation>
    </message>
    <message>
        <source>Pay To:</source>
        <translation>Betaal Vir:</translation>
    </message>
    </context>
<context>
    <name>SendConfirmationDialog</name>
    <message>
        <source>Yes</source>
        <translation>Ja</translation>
    </message>
</context>
<context>
    <name>ShutdownWindow</name>
    </context>
<context>
    <name>SignVerifyMessageDialog</name>
    <message>
        <source>&amp;Sign Message</source>
        <translation>&amp;Teken Boodskap</translation>
    </message>
    <message>
        <source>Alt+A</source>
        <translation>Alt+A</translation>
    </message>
    <message>
        <source>Signature</source>
        <translation>Handtekening</translation>
    </message>
    <message>
        <source>Clear &amp;All</source>
        <translation>Maak skoon &amp;Alles</translation>
    </message>
    <message>
        <source>&amp;Verify Message</source>
        <translation>&amp;Verifieer Boodskap</translation>
    </message>
    <message>
        <source>Verify &amp;Message</source>
        <translation>Verifieer &amp;Boodskap</translation>
    </message>
    <message>
        <source>Message signed.</source>
        <translation>Boodskap geteken.</translation>
    </message>
    <message>
        <source>Message verified.</source>
        <translation>Boodskap geverifieer.</translation>
    </message>
</context>
<context>
    <name>SplashScreen</name>
    </context>
<context>
    <name>TrafficGraphWidget</name>
    <message>
        <source>KB/s</source>
        <translation>KB/s</translation>
    </message>
</context>
<context>
    <name>TransactionDesc</name>
    <message>
        <source>Date</source>
        <translation>Datum</translation>
    </message>
    <message>
        <source>own address</source>
        <translation>eie adres</translation>
    </message>
    <message>
        <source>watch-only</source>
        <translation>kyk-net</translation>
    </message>
    <message>
        <source>label</source>
        <translation>etiket</translation>
    </message>
    <message>
        <source>Credit</source>
        <translation>Krediet</translation>
    </message>
    <message>
        <source>not accepted</source>
        <translation>nie geaanvaar</translation>
    </message>
    <message>
        <source>Debit</source>
        <translation>Debiet</translation>
    </message>
    <message>
        <source>Total debit</source>
        <translation>Totale debiet</translation>
    </message>
    <message>
        <source>Total credit</source>
        <translation>Totale crediet</translation>
    </message>
    <message>
        <source>Transaction fee</source>
        <translation>Transaksie fooi</translation>
    </message>
    <message>
        <source>Net amount</source>
        <translation>Net bedrag</translation>
    </message>
    <message>
        <source>Message</source>
        <translation>Boodskap</translation>
    </message>
    <message>
        <source>Comment</source>
        <translation>Kommentaar</translation>
    </message>
    <message>
        <source>Transaction total size</source>
        <translation>Transaksie totale grootte</translation>
    </message>
    <message>
        <source>Transaction</source>
        <translation>Transaksie</translation>
    </message>
    <message>
        <source>Amount</source>
        <translation>Bedrag</translation>
    </message>
    </context>
<context>
    <name>TransactionDescDialog</name>
    </context>
<context>
    <name>TransactionTableModel</name>
    <message>
        <source>Date</source>
        <translation>Datum</translation>
    </message>
    <message>
        <source>Type</source>
        <translation>Tipe</translation>
    </message>
    <message>
        <source>Label</source>
        <translation>Merk</translation>
    </message>
    <message>
        <source>Mined</source>
        <translation>Gemyn</translation>
    </message>
    <message>
        <source>watch-only</source>
        <translation>kyk-net</translation>
    </message>
    <message>
        <source>(no label)</source>
        <translation>(geen etiket)</translation>
    </message>
    </context>
<context>
    <name>TransactionView</name>
    <message>
        <source>All</source>
        <translation>Alles</translation>
    </message>
    <message>
        <source>Mined</source>
        <translation>Gemyn</translation>
    </message>
    <message>
        <source>Other</source>
        <translation>Ander</translation>
    </message>
    <message>
        <source>Copy address</source>
        <translation>Kopieer adres</translation>
    </message>
    <message>
        <source>Copy label</source>
        <translation>Kopieer etiket</translation>
    </message>
    <message>
        <source>Copy amount</source>
        <translation>Kopieer bedrag</translation>
    </message>
    <message>
        <source>Copy transaction ID</source>
        <translation>Kopieer transaksie ID</translation>
    </message>
    <message>
        <source>Comma separated file (*.csv)</source>
        <translation>Comma separated file (*.csv)</translation>
    </message>
    <message>
        <source>Confirmed</source>
        <translation>Bevestig</translation>
    </message>
    <message>
        <source>Date</source>
        <translation>Datum</translation>
    </message>
    <message>
        <source>Type</source>
        <translation>Tipe</translation>
    </message>
    <message>
        <source>Label</source>
        <translation>Merk</translation>
    </message>
    <message>
        <source>Address</source>
        <translation>Adres</translation>
    </message>
    <message>
        <source>ID</source>
        <translation>ID</translation>
    </message>
    <message>
        <source>Exporting Failed</source>
        <translation>Uitvoer was onsuksesvol</translation>
    </message>
    <message>
        <source>to</source>
        <translation>na</translation>
    </message>
</context>
<context>
    <name>UnitDisplayStatusBarControl</name>
    </context>
<context>
    <name>WalletFrame</name>
    </context>
<context>
    <name>WalletModel</name>
    <message>
        <source>Send Coins</source>
        <translation>Stuur Munte</translation>
    </message>
    <message>
        <source>New fee:</source>
        <translation>Nuwe fooi:</translation>
    </message>
    </context>
<context>
    <name>WalletView</name>
    <message>
        <source>&amp;Export</source>
        <translation>&amp;Voer uit</translation>
    </message>
    <message>
        <source>Export the data in the current tab to a file</source>
        <translation>Voer die inligting op hierdie bladsy uit na 'n leer</translation>
    </message>
    </context>
<context>
    <name>qtum-core</name>
<<<<<<< HEAD
    <message>
        <source>Qtum Core</source>
        <translation>Qtum Kern</translation>
=======
    <message>
        <source>Options:</source>
        <translation>Opsies:</translation>
    </message>
    <message>
        <source>Qtum Core</source>
        <translation>Qtum Kern</translation>
    </message>
    <message>
        <source>Connection options:</source>
        <translation>Konneksie opsies:</translation>
    </message>
    <message>
        <source>Error loading %s</source>
        <translation>Fout met laai %s</translation>
    </message>
    <message>
        <source>Importing...</source>
        <translation>Besig met invoer...</translation>
    </message>
    <message>
        <source>Wallet options:</source>
        <translation>Beursie opsies:</translation>
    </message>
    <message>
        <source>(default: %u)</source>
        <translation>(standaard: %u)</translation>
>>>>>>> a68962c4
    </message>
    <message>
        <source>Information</source>
        <translation>Inligting</translation>
    </message>
    <message>
        <source>Node relay options:</source>
        <translation>Node aflos opsies:</translation>
    </message>
    <message>
        <source>RPC server options:</source>
        <translation>RPC bediener opsies:</translation>
    </message>
    <message>
        <source>Signing transaction failed</source>
        <translation>Teken van transaksie het misluk</translation>
    </message>
    <message>
        <source>This is experimental software.</source>
        <translation>Dié is eksperimentele sagteware.</translation>
    </message>
    <message>
        <source>Transaction amount too small</source>
        <translation>Transaksie bedrag te klein</translation>
    </message>
    <message>
        <source>Transaction too large</source>
        <translation>Transaksie te groot</translation>
    </message>
    <message>
        <source>Verifying wallet(s)...</source>
        <translation>Besig met verifieer van beursie(s)...</translation>
    </message>
    <message>
        <source>Warning</source>
        <translation>Waarskuwing</translation>
    </message>
    <message>
        <source>Do not keep transactions in the mempool longer than &lt;n&gt; hours (default: %u)</source>
        <translation>Moenie transaksies vir langer as &lt;n&gt; ure in die geheuepoel hou nie (verstek: %u)</translation>
    </message>
    <message>
        <source>%s is set very high!</source>
        <translation>%s is baie hoog gestel!</translation>
    </message>
    <message>
        <source>(default: %s)</source>
        <translation>(standaard: %s)</translation>
    </message>
    <message>
        <source>Listen for JSON-RPC connections on &lt;port&gt; (default: %u or testnet: %u)</source>
        <translation>Luister vir JSON-RPC konneksies op &lt;port&gt; (verstek: %u of testnet: %u)</translation>
    </message>
    <message>
        <source>Listen for connections on &lt;port&gt; (default: %u or testnet: %u)</source>
        <translation>Luister vir konneksies op &lt;port&gt; (verstek: %u of testnet: %u)</translation>
    </message>
    <message>
        <source>Maintain at most &lt;n&gt; connections to peers (default: %u)</source>
        <translation>Handhaaf hoogstens &lt;n&gt; verbindings na portuurs (verstek: %u)</translation>
    </message>
    <message>
        <source>Make the wallet broadcast transactions</source>
        <translation>Maak dat die beursie transaksies uitsaai</translation>
    </message>
    <message>
        <source>Maximum per-connection receive buffer, &lt;n&gt;*1000 bytes (default: %u)</source>
        <translation>Maksimum per-konneksie ontvang buffer, &lt;n&gt;*1000 grepe (verstek: %u)</translation>
    </message>
    <message>
        <source>Maximum per-connection send buffer, &lt;n&gt;*1000 bytes (default: %u)</source>
        <translation>Maksimum per-konneksie stuur buffer, &lt;n&gt;*1000 grepe (verstek: %u)</translation>
    </message>
    <message>
        <source>Prepend debug output with timestamp (default: %u)</source>
        <translation>Voeg ontfout-uitset met tydstempel by (verstek: %u)</translation>
    </message>
    <message>
        <source>Specify configuration file (default: %s)</source>
        <translation>Spesifiseer konfigurasie lêer (verstek: %s)</translation>
    </message>
    <message>
        <source>Specify connection timeout in milliseconds (minimum: 1, default: %d)</source>
        <translation>Spesifiseer konneksie timeout in millisekondes (minimum: 1, verstek: %d)</translation>
    </message>
    <message>
        <source>Specify pid file (default: %s)</source>
        <translation>Spesifiseer pid lêer (verstek: %s)</translation>
    </message>
    <message>
        <source>Starting network threads...</source>
        <translation>Begin tans netwerkdrade...</translation>
    </message>
    <message>
        <source>This is the minimum transaction fee you pay on every transaction.</source>
        <translation>Dit is die minimum transaksie fooi wat u betaal op elke transaksie.</translation>
    </message>
    <message>
        <source>This is the transaction fee you will pay if you send a transaction.</source>
        <translation>Dit is die transaksie fooi wat u sal betaal as u 'n transaksie stuur.</translation>
    </message>
    <message>
        <source>Threshold for disconnecting misbehaving peers (default: %u)</source>
        <translation>Drumpel vir die ontkoppel van misdadige portuurs (verstek: %u)</translation>
    </message>
    <message>
        <source>Transaction amounts must not be negative</source>
        <translation>Transaksies bedrae moet nie negatief wees nie</translation>
    </message>
    <message>
        <source>Transaction has too long of a mempool chain</source>
        <translation>Transaksie se mempool ketting is te lank</translation>
    </message>
    <message>
        <source>Transaction must have at least one recipient</source>
        <translation>Transaksie moet ten minste een ontvanger hê</translation>
    </message>
    <message>
        <source>Unknown network specified in -onlynet: '%s'</source>
        <translation>Onbekend netwerk gespesifiseer in -onlynet: '%s'</translation>
    </message>
    <message>
        <source>Insufficient funds</source>
        <translation>Onvoldoende fondse</translation>
    </message>
    <message>
        <source>Loading block index...</source>
        <translation>Blokindeks word gelaai...</translation>
    </message>
    <message>
        <source>Loading wallet...</source>
        <translation>Beursie word gelaai...</translation>
    </message>
    <message>
        <source>Cannot downgrade wallet</source>
        <translation>Kan nie beursie afgradeer nie</translation>
    </message>
    <message>
        <source>Rescanning...</source>
        <translation>Word herskandeer...</translation>
    </message>
    <message>
        <source>Done loading</source>
        <translation>Klaar gelaai</translation>
    </message>
    <message>
        <source>Error</source>
        <translation>Fout</translation>
    </message>
</context>
</TS><|MERGE_RESOLUTION|>--- conflicted
+++ resolved
@@ -354,13 +354,10 @@
         <translation>Maak ontfouting en diagnostiese konsole oop</translation>
     </message>
     <message>
-<<<<<<< HEAD
-=======
         <source>&amp;Verify message...</source>
         <translation>&amp;Verifieer boodskap...</translation>
     </message>
     <message>
->>>>>>> a68962c4
         <source>Qtum</source>
         <translation>Qtum</translation>
     </message>
@@ -427,13 +424,10 @@
     <message>
         <source>Open a qtum: URI or payment request</source>
         <translation>Skep 'n qtum: URI of betalingsversoek</translation>
-<<<<<<< HEAD
-=======
     </message>
     <message>
         <source>&amp;Command-line options</source>
         <translation>&amp;Opdrag lyn opsies</translation>
->>>>>>> a68962c4
     </message>
     <message>
         <source>Indexing blocks on disk...</source>
@@ -1919,18 +1913,13 @@
     </context>
 <context>
     <name>qtum-core</name>
-<<<<<<< HEAD
+    <message>
+        <source>Options:</source>
+        <translation>Opsies:</translation>
+    </message>
     <message>
         <source>Qtum Core</source>
         <translation>Qtum Kern</translation>
-=======
-    <message>
-        <source>Options:</source>
-        <translation>Opsies:</translation>
-    </message>
-    <message>
-        <source>Qtum Core</source>
-        <translation>Qtum Kern</translation>
     </message>
     <message>
         <source>Connection options:</source>
@@ -1951,7 +1940,6 @@
     <message>
         <source>(default: %u)</source>
         <translation>(standaard: %u)</translation>
->>>>>>> a68962c4
     </message>
     <message>
         <source>Information</source>
