--- conflicted
+++ resolved
@@ -68,13 +68,10 @@
     <message>
         <source>These are your Qtum addresses for sending payments. Always check the amount and the receiving address before sending coins.</source>
         <translation>Αυτές είναι οι Qtum διευθύνσεις σας για να στέλνετε πληρωμές. Να ελέγχετε πάντα το ποσό, καθώς και τη διεύθυνση παραλήπτη πριν στείλετε νομίσματα.</translation>
-<<<<<<< HEAD
-=======
     </message>
     <message>
         <source>These are your Qtum addresses for receiving payments. Use the 'Create new receiving address' button in the receive tab to create new addresses.</source>
         <translation>Αυτές είναι οι Qtum διευθύνσεις για την λήψη πληρωμών. Χρησιμοποιήσε το κουμπί  'Δημιουργία νέας διεύθυνσης λήψεων' στο παράθυρο λήψεων για την δημιουργία νέας διεύθυνσης  </translation>
->>>>>>> ee8ca219
     </message>
     <message>
         <source>&amp;Copy Address</source>
@@ -361,13 +358,10 @@
         <translation>Φόρτωση ευρετηρίου μπλοκ στον σκληρό δίσκο...</translation>
     </message>
     <message>
-<<<<<<< HEAD
-=======
         <source>Proxy is &lt;b&gt;enabled&lt;/b&gt;: %1</source>
         <translation>Proxy είναι&lt;b&gt;ενεργοποιημένος&lt;/b&gt;:%1 </translation>
     </message>
     <message>
->>>>>>> ee8ca219
         <source>Send coins to a Qtum address</source>
         <translation>Στείλε νομίσματα σε μια διεύθυνση qtum</translation>
     </message>
@@ -440,13 +434,6 @@
         <translation>Προβολή της λίστας των χρησιμοποιημένων διευθύνσεων και ετικετών λήψεως</translation>
     </message>
     <message>
-<<<<<<< HEAD
-        <source>Open a qtum: URI or payment request</source>
-        <translation>Άνοιγμα qtum: URI αίτησης πληρωμής</translation>
-    </message>
-    <message>
-=======
->>>>>>> ee8ca219
         <source>&amp;Command-line options</source>
         <translation>&amp;Επιλογές γραμμής εντολών</translation>
     </message>
@@ -978,16 +965,10 @@
     <message>
         <source>Use a custom data directory:</source>
         <translation>Προσαρμογή του φακέλου δεδομένων:</translation>
-<<<<<<< HEAD
     </message>
     <message>
         <source>Qtum</source>
         <translation>Qtum</translation>
-=======
-    </message>
-    <message>
-        <source>Qtum</source>
-        <translation>Qtum</translation>
     </message>
     <message>
         <source>At least %1 GB of data will be stored in this directory, and it will grow over time.</source>
@@ -1004,7 +985,6 @@
     <message>
         <source>The wallet will also be stored in this directory.</source>
         <translation>Το πορτοφόλι θα αποθηκευτεί επίσης σε αυτό το ευρετήριο</translation>
->>>>>>> ee8ca219
     </message>
     <message>
         <source>Error: Specified data directory "%1" cannot be created.</source>
@@ -1243,8 +1223,6 @@
         <translation>Απόδοση θυρών με χρήστη &amp;UPnP</translation>
     </message>
     <message>
-<<<<<<< HEAD
-=======
         <source>Accept connections from outside.</source>
         <translation>Αποδοχή εξωτερικών συνδέσεων</translation>
     </message>
@@ -1253,7 +1231,6 @@
         <translation>Επιτρέπονται εισερχόμενες συνδέσεις</translation>
     </message>
     <message>
->>>>>>> ee8ca219
         <source>Connect to the Qtum network through a SOCKS5 proxy.</source>
         <translation>Σύνδεση στο δίκτυο Qtum μέσω διαμεσολαβητή SOCKS5 (π.χ. για σύνδεση μέσω Tor)</translation>
     </message>
@@ -2515,13 +2492,6 @@
         <translation>Επιλογή διεύθυνσης που έχει ήδη χρησιμοποιηθεί</translation>
     </message>
     <message>
-<<<<<<< HEAD
-        <source>This is a normal payment.</source>
-        <translation>Αυτή είναι μια απλή πληρωμή.</translation>
-    </message>
-    <message>
-=======
->>>>>>> ee8ca219
         <source>The Qtum address to send the payment to</source>
         <translation>Η διεύθυνση Qtum που θα σταλεί η πληρωμή</translation>
     </message>
@@ -2604,13 +2574,10 @@
         <translation>&amp;Υπογραφή Μηνύματος</translation>
     </message>
     <message>
-<<<<<<< HEAD
-=======
         <source>You can sign messages/agreements with your addresses to prove you can receive qtums sent to them. Be careful not to sign anything vague or random, as phishing attacks may try to trick you into signing your identity over to them. Only sign fully-detailed statements you agree to.</source>
         <translation>Μπορείτε να υπογράψετε μηνύματα/συμφωνίες με τις διευθύνσεις σας για να αποδείξετε ότι μπορείτε να λάβετε τα qtums που τους αποστέλλονται. Προσέξτε να μην υπογράψετε τίποτα ασαφές ή τυχαίο, καθώς οι επιθέσεις ηλεκτρονικού "ψαρέματος" ενδέχεται να σας εξαπατήσουν να υπογράψετε την ταυτότητά σας σε αυτούς. Υπογράψτε μόνο πλήρως λεπτομερείς δηλώσεις που συμφωνείτε.</translation>
     </message>
     <message>
->>>>>>> ee8ca219
         <source>The Qtum address to sign the message with</source>
         <translation>Διεύθυνση Qtum που θα σταλεί το μήνυμα</translation>
     </message>
@@ -2663,20 +2630,14 @@
         <translation>&amp;Επιβεβαίωση Mηνύματος</translation>
     </message>
     <message>
-<<<<<<< HEAD
+        <source>Enter the receiver's address, message (ensure you copy line breaks, spaces, tabs, etc. exactly) and signature below to verify the message. Be careful not to read more into the signature than what is in the signed message itself, to avoid being tricked by a man-in-the-middle attack. Note that this only proves the signing party receives with the address, it cannot prove sendership of any transaction!</source>
+        <translation>Εισαγάγετε τη διεύθυνση του παραλήπτη, το μήνυμα (βεβαιωθείτε ότι αντιγράφετε σωστά τα διαλείμματα γραμμής, τα κενά, τις καρτέλες κλπ.) Και την υπογραφή παρακάτω για να επαληθεύσετε το μήνυμα. Προσέξτε να μην διαβάσετε περισσότερα στην υπογραφή από ό,τι είναι στο ίδιο το υπογεγραμμένο μήνυμα, για να αποφύγετε να εξαπατήσετε από μια επίθεση στον άνθρωπο στη μέση. Σημειώστε ότι αυτό αποδεικνύει μόνο ότι η υπογραφή συμβαλλόμενο μέρος λαμβάνει με τη διεύθυνση, δεν μπορεί να αποδειχθεί αποστολή οποιασδήποτε συναλλαγής!</translation>
+    </message>
+    <message>
         <source>The Qtum address the message was signed with</source>
         <translation>Διεύθυνση Qtum με την οποία έχει υπογραφεί το μήνυμα</translation>
     </message>
     <message>
-=======
-        <source>Enter the receiver's address, message (ensure you copy line breaks, spaces, tabs, etc. exactly) and signature below to verify the message. Be careful not to read more into the signature than what is in the signed message itself, to avoid being tricked by a man-in-the-middle attack. Note that this only proves the signing party receives with the address, it cannot prove sendership of any transaction!</source>
-        <translation>Εισαγάγετε τη διεύθυνση του παραλήπτη, το μήνυμα (βεβαιωθείτε ότι αντιγράφετε σωστά τα διαλείμματα γραμμής, τα κενά, τις καρτέλες κλπ.) Και την υπογραφή παρακάτω για να επαληθεύσετε το μήνυμα. Προσέξτε να μην διαβάσετε περισσότερα στην υπογραφή από ό,τι είναι στο ίδιο το υπογεγραμμένο μήνυμα, για να αποφύγετε να εξαπατήσετε από μια επίθεση στον άνθρωπο στη μέση. Σημειώστε ότι αυτό αποδεικνύει μόνο ότι η υπογραφή συμβαλλόμενο μέρος λαμβάνει με τη διεύθυνση, δεν μπορεί να αποδειχθεί αποστολή οποιασδήποτε συναλλαγής!</translation>
-    </message>
-    <message>
-        <source>The Qtum address the message was signed with</source>
-        <translation>Διεύθυνση Qtum με την οποία έχει υπογραφεί το μήνυμα</translation>
-    </message>
-    <message>
         <source>The signed message to verify</source>
         <translation>The signed message to verify</translation>
     </message>
@@ -2685,7 +2646,6 @@
         <translation>Η υπογραφή που δόθηκε όταν υπογράφηκε το μήνυμα</translation>
     </message>
     <message>
->>>>>>> ee8ca219
         <source>Verify the message to ensure it was signed with the specified Qtum address</source>
         <translation>Επαληθεύστε το μήνυμα για να αποδείξετε πως υπογράφθηκε από τη συγκεκριμένη διεύθυνση Qtum</translation>
     </message>
@@ -3338,8 +3298,6 @@
 </context>
 <context>
     <name>qtum-core</name>
-<<<<<<< HEAD
-=======
     <message>
         <source>Distributed under the MIT software license, see the accompanying file %s or %s</source>
         <translation>Διανέμεται υπό την άδεια χρήσης του λογισμικού MIT, δείτε το συνοδευτικό αρχείο %s ή %s</translation>
@@ -3448,7 +3406,6 @@
         <source>Copyright (C) %i-%i</source>
         <translation>Πνευματικά δικαιώματα (C) %i-%i</translation>
     </message>
->>>>>>> ee8ca219
     <message>
         <source>Corrupted block database detected</source>
         <translation>Εντοπίσθηκε διεφθαρμένη βάση δεδομένων των μπλοκ</translation>
@@ -3672,8 +3629,6 @@
     <message>
         <source>Signing transaction failed</source>
         <translation>Η υπογραφή συναλλαγής απέτυχε</translation>
-<<<<<<< HEAD
-=======
     </message>
     <message>
         <source>Specified -walletdir "%s" does not exist</source>
@@ -3696,7 +3651,6 @@
     <message>
         <source>The transaction amount is too small to pay the fee</source>
         <translation>Το ποσό της συναλλαγής είναι πολύ μικρό για να πληρώσει το έξοδο</translation>
->>>>>>> ee8ca219
     </message>
     <message>
         <source>This is experimental software.</source>
